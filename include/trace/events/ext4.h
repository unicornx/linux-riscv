--- conflicted
+++ resolved
@@ -2738,7 +2738,6 @@
 
 TRACE_EVENT(ext4_fc_stats,
 	TP_PROTO(struct super_block *sb),
-<<<<<<< HEAD
 
 	TP_ARGS(sb),
 
@@ -2764,33 +2763,6 @@
 		__entry->fc_numblks = EXT4_SB(sb)->s_fc_stats.fc_numblks;
 	),
 
-=======
-
-	TP_ARGS(sb),
-
-	TP_STRUCT__entry(
-		__field(dev_t, dev)
-		__array(unsigned int, fc_ineligible_rc, EXT4_FC_REASON_MAX)
-		__field(unsigned long, fc_commits)
-		__field(unsigned long, fc_ineligible_commits)
-		__field(unsigned long, fc_numblks)
-	),
-
-	TP_fast_assign(
-		int i;
-
-		__entry->dev = sb->s_dev;
-		for (i = 0; i < EXT4_FC_REASON_MAX; i++) {
-			__entry->fc_ineligible_rc[i] =
-				EXT4_SB(sb)->s_fc_stats.fc_ineligible_reason_count[i];
-		}
-		__entry->fc_commits = EXT4_SB(sb)->s_fc_stats.fc_num_commits;
-		__entry->fc_ineligible_commits =
-			EXT4_SB(sb)->s_fc_stats.fc_ineligible_commits;
-		__entry->fc_numblks = EXT4_SB(sb)->s_fc_stats.fc_numblks;
-	),
-
->>>>>>> 77b5472d
 	TP_printk("dev %d,%d fc ineligible reasons:\n"
 		  "%s:%u, %s:%u, %s:%u, %s:%u, %s:%u, %s:%u, %s:%u, %s:%u, %s:%u "
 		  "num_commits:%lu, ineligible: %lu, numblks: %lu",
