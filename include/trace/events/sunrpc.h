/* SPDX-License-Identifier: GPL-2.0 */
#undef TRACE_SYSTEM
#define TRACE_SYSTEM sunrpc

#if !defined(_TRACE_SUNRPC_H) || defined(TRACE_HEADER_MULTI_READ)
#define _TRACE_SUNRPC_H

#include <linux/sunrpc/sched.h>
#include <linux/sunrpc/clnt.h>
#include <linux/sunrpc/svc.h>
#include <linux/sunrpc/xprtsock.h>
#include <linux/sunrpc/svc_xprt.h>
#include <net/tcp_states.h>
#include <linux/net.h>
#include <linux/tracepoint.h>

#include <trace/events/sunrpc_base.h>

TRACE_DEFINE_ENUM(SOCK_STREAM);
TRACE_DEFINE_ENUM(SOCK_DGRAM);
TRACE_DEFINE_ENUM(SOCK_RAW);
TRACE_DEFINE_ENUM(SOCK_RDM);
TRACE_DEFINE_ENUM(SOCK_SEQPACKET);
TRACE_DEFINE_ENUM(SOCK_DCCP);
TRACE_DEFINE_ENUM(SOCK_PACKET);

#define show_socket_type(type)					\
	__print_symbolic(type,					\
		{ SOCK_STREAM,		"STREAM" },		\
		{ SOCK_DGRAM,		"DGRAM" },		\
		{ SOCK_RAW,		"RAW" },		\
		{ SOCK_RDM,		"RDM" },		\
		{ SOCK_SEQPACKET,	"SEQPACKET" },		\
		{ SOCK_DCCP,		"DCCP" },		\
		{ SOCK_PACKET,		"PACKET" })

/* This list is known to be incomplete, add new enums as needed. */
TRACE_DEFINE_ENUM(AF_UNSPEC);
TRACE_DEFINE_ENUM(AF_UNIX);
TRACE_DEFINE_ENUM(AF_LOCAL);
TRACE_DEFINE_ENUM(AF_INET);
TRACE_DEFINE_ENUM(AF_INET6);

#define rpc_show_address_family(family)				\
	__print_symbolic(family,				\
		{ AF_UNSPEC,		"AF_UNSPEC" },		\
		{ AF_UNIX,		"AF_UNIX" },		\
		{ AF_LOCAL,		"AF_LOCAL" },		\
		{ AF_INET,		"AF_INET" },		\
		{ AF_INET6,		"AF_INET6" })

DECLARE_EVENT_CLASS(rpc_xdr_buf_class,
	TP_PROTO(
		const struct rpc_task *task,
		const struct xdr_buf *xdr
	),

	TP_ARGS(task, xdr),

	TP_STRUCT__entry(
		__field(unsigned int, task_id)
		__field(unsigned int, client_id)
		__field(const void *, head_base)
		__field(size_t, head_len)
		__field(const void *, tail_base)
		__field(size_t, tail_len)
		__field(unsigned int, page_base)
		__field(unsigned int, page_len)
		__field(unsigned int, msg_len)
	),

	TP_fast_assign(
		__entry->task_id = task->tk_pid;
		__entry->client_id = task->tk_client ?
				     task->tk_client->cl_clid : -1;
		__entry->head_base = xdr->head[0].iov_base;
		__entry->head_len = xdr->head[0].iov_len;
		__entry->tail_base = xdr->tail[0].iov_base;
		__entry->tail_len = xdr->tail[0].iov_len;
		__entry->page_base = xdr->page_base;
		__entry->page_len = xdr->page_len;
		__entry->msg_len = xdr->len;
	),

	TP_printk(SUNRPC_TRACE_TASK_SPECIFIER
		  " head=[%p,%zu] page=%u(%u) tail=[%p,%zu] len=%u",
		__entry->task_id, __entry->client_id,
		__entry->head_base, __entry->head_len,
		__entry->page_len, __entry->page_base,
		__entry->tail_base, __entry->tail_len,
		__entry->msg_len
	)
);

#define DEFINE_RPCXDRBUF_EVENT(name)					\
		DEFINE_EVENT(rpc_xdr_buf_class,				\
				rpc_xdr_##name,				\
				TP_PROTO(				\
					const struct rpc_task *task,	\
					const struct xdr_buf *xdr	\
				),					\
				TP_ARGS(task, xdr))

DEFINE_RPCXDRBUF_EVENT(sendto);
DEFINE_RPCXDRBUF_EVENT(recvfrom);
DEFINE_RPCXDRBUF_EVENT(reply_pages);


DECLARE_EVENT_CLASS(rpc_clnt_class,
	TP_PROTO(
		const struct rpc_clnt *clnt
	),

	TP_ARGS(clnt),

	TP_STRUCT__entry(
		__field(unsigned int, client_id)
	),

	TP_fast_assign(
		__entry->client_id = clnt->cl_clid;
	),

	TP_printk("client=" SUNRPC_TRACE_CLID_SPECIFIER, __entry->client_id)
);

#define DEFINE_RPC_CLNT_EVENT(name)					\
		DEFINE_EVENT(rpc_clnt_class,				\
				rpc_clnt_##name,			\
				TP_PROTO(				\
					const struct rpc_clnt *clnt	\
				),					\
				TP_ARGS(clnt))

DEFINE_RPC_CLNT_EVENT(free);
DEFINE_RPC_CLNT_EVENT(killall);
DEFINE_RPC_CLNT_EVENT(shutdown);
DEFINE_RPC_CLNT_EVENT(release);
DEFINE_RPC_CLNT_EVENT(replace_xprt);
DEFINE_RPC_CLNT_EVENT(replace_xprt_err);

TRACE_EVENT(rpc_clnt_new,
	TP_PROTO(
		const struct rpc_clnt *clnt,
		const struct rpc_xprt *xprt,
		const char *program,
		const char *server
	),

	TP_ARGS(clnt, xprt, program, server),

	TP_STRUCT__entry(
		__field(unsigned int, client_id)
		__string(addr, xprt->address_strings[RPC_DISPLAY_ADDR])
		__string(port, xprt->address_strings[RPC_DISPLAY_PORT])
		__string(program, program)
		__string(server, server)
	),

	TP_fast_assign(
		__entry->client_id = clnt->cl_clid;
		__assign_str(addr, xprt->address_strings[RPC_DISPLAY_ADDR]);
		__assign_str(port, xprt->address_strings[RPC_DISPLAY_PORT]);
		__assign_str(program, program);
		__assign_str(server, server);
	),

	TP_printk("client=" SUNRPC_TRACE_CLID_SPECIFIER
		  " peer=[%s]:%s program=%s server=%s",
		__entry->client_id, __get_str(addr), __get_str(port),
		__get_str(program), __get_str(server))
);

TRACE_EVENT(rpc_clnt_new_err,
	TP_PROTO(
		const char *program,
		const char *server,
		int error
	),

	TP_ARGS(program, server, error),

	TP_STRUCT__entry(
		__field(int, error)
		__string(program, program)
		__string(server, server)
	),

	TP_fast_assign(
		__entry->error = error;
		__assign_str(program, program);
		__assign_str(server, server);
	),

	TP_printk("program=%s server=%s error=%d",
		__get_str(program), __get_str(server), __entry->error)
);

TRACE_EVENT(rpc_clnt_clone_err,
	TP_PROTO(
		const struct rpc_clnt *clnt,
		int error
	),

	TP_ARGS(clnt, error),

	TP_STRUCT__entry(
		__field(unsigned int, client_id)
		__field(int, error)
	),

	TP_fast_assign(
		__entry->client_id = clnt->cl_clid;
		__entry->error = error;
	),

	TP_printk("client=" SUNRPC_TRACE_CLID_SPECIFIER " error=%d",
		__entry->client_id, __entry->error)
);


TRACE_DEFINE_ENUM(RPC_AUTH_OK);
TRACE_DEFINE_ENUM(RPC_AUTH_BADCRED);
TRACE_DEFINE_ENUM(RPC_AUTH_REJECTEDCRED);
TRACE_DEFINE_ENUM(RPC_AUTH_BADVERF);
TRACE_DEFINE_ENUM(RPC_AUTH_REJECTEDVERF);
TRACE_DEFINE_ENUM(RPC_AUTH_TOOWEAK);
TRACE_DEFINE_ENUM(RPCSEC_GSS_CREDPROBLEM);
TRACE_DEFINE_ENUM(RPCSEC_GSS_CTXPROBLEM);

#define rpc_show_auth_stat(status)					\
	__print_symbolic(status,					\
		{ RPC_AUTH_OK,			"AUTH_OK" },		\
		{ RPC_AUTH_BADCRED,		"BADCRED" },		\
		{ RPC_AUTH_REJECTEDCRED,	"REJECTEDCRED" },	\
		{ RPC_AUTH_BADVERF,		"BADVERF" },		\
		{ RPC_AUTH_REJECTEDVERF,	"REJECTEDVERF" },	\
		{ RPC_AUTH_TOOWEAK,		"TOOWEAK" },		\
		{ RPCSEC_GSS_CREDPROBLEM,	"GSS_CREDPROBLEM" },	\
		{ RPCSEC_GSS_CTXPROBLEM,	"GSS_CTXPROBLEM" })	\

DECLARE_EVENT_CLASS(rpc_task_status,

	TP_PROTO(const struct rpc_task *task),

	TP_ARGS(task),

	TP_STRUCT__entry(
		__field(unsigned int, task_id)
		__field(unsigned int, client_id)
		__field(int, status)
	),

	TP_fast_assign(
		__entry->task_id = task->tk_pid;
		__entry->client_id = task->tk_client->cl_clid;
		__entry->status = task->tk_status;
	),

	TP_printk(SUNRPC_TRACE_TASK_SPECIFIER " status=%d",
		__entry->task_id, __entry->client_id,
		__entry->status)
);
#define DEFINE_RPC_STATUS_EVENT(name) \
	DEFINE_EVENT(rpc_task_status, rpc_##name##_status, \
			TP_PROTO( \
				const struct rpc_task *task \
			), \
			TP_ARGS(task))

DEFINE_RPC_STATUS_EVENT(call);
DEFINE_RPC_STATUS_EVENT(connect);
DEFINE_RPC_STATUS_EVENT(timeout);
DEFINE_RPC_STATUS_EVENT(retry_refresh);
DEFINE_RPC_STATUS_EVENT(refresh);

TRACE_EVENT(rpc_request,
	TP_PROTO(const struct rpc_task *task),

	TP_ARGS(task),

	TP_STRUCT__entry(
		__field(unsigned int, task_id)
		__field(unsigned int, client_id)
		__field(int, version)
		__field(bool, async)
		__string(progname, task->tk_client->cl_program->name)
		__string(procname, rpc_proc_name(task))
	),

	TP_fast_assign(
		__entry->task_id = task->tk_pid;
		__entry->client_id = task->tk_client->cl_clid;
		__entry->version = task->tk_client->cl_vers;
		__entry->async = RPC_IS_ASYNC(task);
		__assign_str(progname, task->tk_client->cl_program->name);
		__assign_str(procname, rpc_proc_name(task));
	),

	TP_printk(SUNRPC_TRACE_TASK_SPECIFIER " %sv%d %s (%ssync)",
		__entry->task_id, __entry->client_id,
		__get_str(progname), __entry->version,
		__get_str(procname), __entry->async ? "a": ""
		)
);

#define rpc_show_task_flags(flags)					\
	__print_flags(flags, "|",					\
		{ RPC_TASK_ASYNC, "ASYNC" },				\
		{ RPC_TASK_SWAPPER, "SWAPPER" },			\
		{ RPC_TASK_MOVEABLE, "MOVEABLE" },			\
		{ RPC_TASK_NULLCREDS, "NULLCREDS" },			\
		{ RPC_CALL_MAJORSEEN, "MAJORSEEN" },			\
		{ RPC_TASK_DYNAMIC, "DYNAMIC" },			\
		{ RPC_TASK_NO_ROUND_ROBIN, "NO_ROUND_ROBIN" },		\
		{ RPC_TASK_SOFT, "SOFT" },				\
		{ RPC_TASK_SOFTCONN, "SOFTCONN" },			\
		{ RPC_TASK_SENT, "SENT" },				\
		{ RPC_TASK_TIMEOUT, "TIMEOUT" },			\
		{ RPC_TASK_NOCONNECT, "NOCONNECT" },			\
		{ RPC_TASK_NO_RETRANS_TIMEOUT, "NORTO" },		\
		{ RPC_TASK_CRED_NOREF, "CRED_NOREF" })

#define rpc_show_runstate(flags)					\
	__print_flags(flags, "|",					\
		{ (1UL << RPC_TASK_RUNNING), "RUNNING" },		\
		{ (1UL << RPC_TASK_QUEUED), "QUEUED" },			\
		{ (1UL << RPC_TASK_ACTIVE), "ACTIVE" },			\
		{ (1UL << RPC_TASK_NEED_XMIT), "NEED_XMIT" },		\
		{ (1UL << RPC_TASK_NEED_RECV), "NEED_RECV" },		\
		{ (1UL << RPC_TASK_MSG_PIN_WAIT), "MSG_PIN_WAIT" },	\
		{ (1UL << RPC_TASK_SIGNALLED), "SIGNALLED" })

DECLARE_EVENT_CLASS(rpc_task_running,

	TP_PROTO(const struct rpc_task *task, const void *action),

	TP_ARGS(task, action),

	TP_STRUCT__entry(
		__field(unsigned int, task_id)
		__field(unsigned int, client_id)
		__field(const void *, action)
		__field(unsigned long, runstate)
		__field(int, status)
		__field(unsigned short, flags)
		),

	TP_fast_assign(
		__entry->client_id = task->tk_client ?
				     task->tk_client->cl_clid : -1;
		__entry->task_id = task->tk_pid;
		__entry->action = action;
		__entry->runstate = task->tk_runstate;
		__entry->status = task->tk_status;
		__entry->flags = task->tk_flags;
		),

	TP_printk(SUNRPC_TRACE_TASK_SPECIFIER
		  " flags=%s runstate=%s status=%d action=%ps",
		__entry->task_id, __entry->client_id,
		rpc_show_task_flags(__entry->flags),
		rpc_show_runstate(__entry->runstate),
		__entry->status,
		__entry->action
		)
);
#define DEFINE_RPC_RUNNING_EVENT(name) \
	DEFINE_EVENT(rpc_task_running, rpc_task_##name, \
			TP_PROTO( \
				const struct rpc_task *task, \
				const void *action \
			), \
			TP_ARGS(task, action))

DEFINE_RPC_RUNNING_EVENT(begin);
DEFINE_RPC_RUNNING_EVENT(run_action);
DEFINE_RPC_RUNNING_EVENT(sync_sleep);
DEFINE_RPC_RUNNING_EVENT(sync_wake);
DEFINE_RPC_RUNNING_EVENT(complete);
DEFINE_RPC_RUNNING_EVENT(timeout);
DEFINE_RPC_RUNNING_EVENT(signalled);
DEFINE_RPC_RUNNING_EVENT(end);
DEFINE_RPC_RUNNING_EVENT(call_done);

DECLARE_EVENT_CLASS(rpc_task_queued,

	TP_PROTO(const struct rpc_task *task, const struct rpc_wait_queue *q),

	TP_ARGS(task, q),

	TP_STRUCT__entry(
		__field(unsigned int, task_id)
		__field(unsigned int, client_id)
		__field(unsigned long, timeout)
		__field(unsigned long, runstate)
		__field(int, status)
		__field(unsigned short, flags)
		__string(q_name, rpc_qname(q))
		),

	TP_fast_assign(
		__entry->client_id = task->tk_client ?
				     task->tk_client->cl_clid : -1;
		__entry->task_id = task->tk_pid;
		__entry->timeout = rpc_task_timeout(task);
		__entry->runstate = task->tk_runstate;
		__entry->status = task->tk_status;
		__entry->flags = task->tk_flags;
		__assign_str(q_name, rpc_qname(q));
		),

	TP_printk(SUNRPC_TRACE_TASK_SPECIFIER
		  " flags=%s runstate=%s status=%d timeout=%lu queue=%s",
		__entry->task_id, __entry->client_id,
		rpc_show_task_flags(__entry->flags),
		rpc_show_runstate(__entry->runstate),
		__entry->status,
		__entry->timeout,
		__get_str(q_name)
		)
);
#define DEFINE_RPC_QUEUED_EVENT(name) \
	DEFINE_EVENT(rpc_task_queued, rpc_task_##name, \
			TP_PROTO( \
				const struct rpc_task *task, \
				const struct rpc_wait_queue *q \
			), \
			TP_ARGS(task, q))

DEFINE_RPC_QUEUED_EVENT(sleep);
DEFINE_RPC_QUEUED_EVENT(wakeup);

DECLARE_EVENT_CLASS(rpc_failure,

	TP_PROTO(const struct rpc_task *task),

	TP_ARGS(task),

	TP_STRUCT__entry(
		__field(unsigned int, task_id)
		__field(unsigned int, client_id)
	),

	TP_fast_assign(
		__entry->task_id = task->tk_pid;
		__entry->client_id = task->tk_client->cl_clid;
	),

	TP_printk(SUNRPC_TRACE_TASK_SPECIFIER,
		__entry->task_id, __entry->client_id)
);

#define DEFINE_RPC_FAILURE(name)					\
	DEFINE_EVENT(rpc_failure, rpc_bad_##name,			\
			TP_PROTO(					\
				const struct rpc_task *task		\
			),						\
			TP_ARGS(task))

DEFINE_RPC_FAILURE(callhdr);
DEFINE_RPC_FAILURE(verifier);

DECLARE_EVENT_CLASS(rpc_reply_event,

	TP_PROTO(
		const struct rpc_task *task
	),

	TP_ARGS(task),

	TP_STRUCT__entry(
		__field(unsigned int, task_id)
		__field(unsigned int, client_id)
		__field(u32, xid)
		__string(progname, task->tk_client->cl_program->name)
		__field(u32, version)
		__string(procname, rpc_proc_name(task))
		__string(servername, task->tk_xprt->servername)
	),

	TP_fast_assign(
		__entry->task_id = task->tk_pid;
		__entry->client_id = task->tk_client->cl_clid;
		__entry->xid = be32_to_cpu(task->tk_rqstp->rq_xid);
		__assign_str(progname, task->tk_client->cl_program->name);
		__entry->version = task->tk_client->cl_vers;
		__assign_str(procname, rpc_proc_name(task));
		__assign_str(servername, task->tk_xprt->servername);
	),

	TP_printk(SUNRPC_TRACE_TASK_SPECIFIER
		  " server=%s xid=0x%08x %sv%d %s",
		__entry->task_id, __entry->client_id, __get_str(servername),
		__entry->xid, __get_str(progname), __entry->version,
		__get_str(procname))
)

#define DEFINE_RPC_REPLY_EVENT(name)					\
	DEFINE_EVENT(rpc_reply_event, rpc__##name,			\
			TP_PROTO(					\
				const struct rpc_task *task		\
			),						\
			TP_ARGS(task))

DEFINE_RPC_REPLY_EVENT(prog_unavail);
DEFINE_RPC_REPLY_EVENT(prog_mismatch);
DEFINE_RPC_REPLY_EVENT(proc_unavail);
DEFINE_RPC_REPLY_EVENT(garbage_args);
DEFINE_RPC_REPLY_EVENT(unparsable);
DEFINE_RPC_REPLY_EVENT(mismatch);
DEFINE_RPC_REPLY_EVENT(stale_creds);
DEFINE_RPC_REPLY_EVENT(bad_creds);
DEFINE_RPC_REPLY_EVENT(auth_tooweak);

#define DEFINE_RPCB_ERROR_EVENT(name)					\
	DEFINE_EVENT(rpc_reply_event, rpcb_##name##_err,		\
			TP_PROTO(					\
				const struct rpc_task *task		\
			),						\
			TP_ARGS(task))

DEFINE_RPCB_ERROR_EVENT(prog_unavail);
DEFINE_RPCB_ERROR_EVENT(timeout);
DEFINE_RPCB_ERROR_EVENT(bind_version);
DEFINE_RPCB_ERROR_EVENT(unreachable);
DEFINE_RPCB_ERROR_EVENT(unrecognized);

TRACE_EVENT(rpc_buf_alloc,
	TP_PROTO(
		const struct rpc_task *task,
		int status
	),

	TP_ARGS(task, status),

	TP_STRUCT__entry(
		__field(unsigned int, task_id)
		__field(unsigned int, client_id)
		__field(size_t, callsize)
		__field(size_t, recvsize)
		__field(int, status)
	),

	TP_fast_assign(
		__entry->task_id = task->tk_pid;
		__entry->client_id = task->tk_client->cl_clid;
		__entry->callsize = task->tk_rqstp->rq_callsize;
		__entry->recvsize = task->tk_rqstp->rq_rcvsize;
		__entry->status = status;
	),

	TP_printk(SUNRPC_TRACE_TASK_SPECIFIER
		  " callsize=%zu recvsize=%zu status=%d",
		__entry->task_id, __entry->client_id,
		__entry->callsize, __entry->recvsize, __entry->status
	)
);

TRACE_EVENT(rpc_call_rpcerror,
	TP_PROTO(
		const struct rpc_task *task,
		int tk_status,
		int rpc_status
	),

	TP_ARGS(task, tk_status, rpc_status),

	TP_STRUCT__entry(
		__field(unsigned int, task_id)
		__field(unsigned int, client_id)
		__field(int, tk_status)
		__field(int, rpc_status)
	),

	TP_fast_assign(
		__entry->client_id = task->tk_client->cl_clid;
		__entry->task_id = task->tk_pid;
		__entry->tk_status = tk_status;
		__entry->rpc_status = rpc_status;
	),

	TP_printk(SUNRPC_TRACE_TASK_SPECIFIER
		  " tk_status=%d rpc_status=%d",
		__entry->task_id, __entry->client_id,
		__entry->tk_status, __entry->rpc_status)
);

TRACE_EVENT(rpc_stats_latency,

	TP_PROTO(
		const struct rpc_task *task,
		ktime_t backlog,
		ktime_t rtt,
		ktime_t execute
	),

	TP_ARGS(task, backlog, rtt, execute),

	TP_STRUCT__entry(
		__field(unsigned int, task_id)
		__field(unsigned int, client_id)
		__field(u32, xid)
		__field(int, version)
		__string(progname, task->tk_client->cl_program->name)
		__string(procname, rpc_proc_name(task))
		__field(unsigned long, backlog)
		__field(unsigned long, rtt)
		__field(unsigned long, execute)
	),

	TP_fast_assign(
		__entry->client_id = task->tk_client->cl_clid;
		__entry->task_id = task->tk_pid;
		__entry->xid = be32_to_cpu(task->tk_rqstp->rq_xid);
		__entry->version = task->tk_client->cl_vers;
		__assign_str(progname, task->tk_client->cl_program->name);
		__assign_str(procname, rpc_proc_name(task));
		__entry->backlog = ktime_to_us(backlog);
		__entry->rtt = ktime_to_us(rtt);
		__entry->execute = ktime_to_us(execute);
	),

	TP_printk(SUNRPC_TRACE_TASK_SPECIFIER
		  " xid=0x%08x %sv%d %s backlog=%lu rtt=%lu execute=%lu",
		__entry->task_id, __entry->client_id, __entry->xid,
		__get_str(progname), __entry->version, __get_str(procname),
		__entry->backlog, __entry->rtt, __entry->execute)
);

TRACE_EVENT(rpc_xdr_overflow,
	TP_PROTO(
		const struct xdr_stream *xdr,
		size_t requested
	),

	TP_ARGS(xdr, requested),

	TP_STRUCT__entry(
		__field(unsigned int, task_id)
		__field(unsigned int, client_id)
		__field(int, version)
		__field(size_t, requested)
		__field(const void *, end)
		__field(const void *, p)
		__field(const void *, head_base)
		__field(size_t, head_len)
		__field(const void *, tail_base)
		__field(size_t, tail_len)
		__field(unsigned int, page_len)
		__field(unsigned int, len)
		__string(progname, xdr->rqst ?
			 xdr->rqst->rq_task->tk_client->cl_program->name : "unknown")
		__string(procedure, xdr->rqst ?
			 xdr->rqst->rq_task->tk_msg.rpc_proc->p_name : "unknown")
	),

	TP_fast_assign(
		if (xdr->rqst) {
			const struct rpc_task *task = xdr->rqst->rq_task;

			__entry->task_id = task->tk_pid;
			__entry->client_id = task->tk_client->cl_clid;
			__assign_str(progname,
				     task->tk_client->cl_program->name);
			__entry->version = task->tk_client->cl_vers;
			__assign_str(procedure, task->tk_msg.rpc_proc->p_name);
		} else {
			__entry->task_id = -1;
			__entry->client_id = -1;
			__assign_str(progname, "unknown");
			__entry->version = 0;
			__assign_str(procedure, "unknown");
		}
		__entry->requested = requested;
		__entry->end = xdr->end;
		__entry->p = xdr->p;
		__entry->head_base = xdr->buf->head[0].iov_base,
		__entry->head_len = xdr->buf->head[0].iov_len,
		__entry->page_len = xdr->buf->page_len,
		__entry->tail_base = xdr->buf->tail[0].iov_base,
		__entry->tail_len = xdr->buf->tail[0].iov_len,
		__entry->len = xdr->buf->len;
	),

	TP_printk(SUNRPC_TRACE_TASK_SPECIFIER
		  " %sv%d %s requested=%zu p=%p end=%p xdr=[%p,%zu]/%u/[%p,%zu]/%u\n",
		__entry->task_id, __entry->client_id,
		__get_str(progname), __entry->version, __get_str(procedure),
		__entry->requested, __entry->p, __entry->end,
		__entry->head_base, __entry->head_len,
		__entry->page_len,
		__entry->tail_base, __entry->tail_len,
		__entry->len
	)
);

TRACE_EVENT(rpc_xdr_alignment,
	TP_PROTO(
		const struct xdr_stream *xdr,
		size_t offset,
		unsigned int copied
	),

	TP_ARGS(xdr, offset, copied),

	TP_STRUCT__entry(
		__field(unsigned int, task_id)
		__field(unsigned int, client_id)
		__field(int, version)
		__field(size_t, offset)
		__field(unsigned int, copied)
		__field(const void *, head_base)
		__field(size_t, head_len)
		__field(const void *, tail_base)
		__field(size_t, tail_len)
		__field(unsigned int, page_len)
		__field(unsigned int, len)
		__string(progname,
			 xdr->rqst->rq_task->tk_client->cl_program->name)
		__string(procedure,
			 xdr->rqst->rq_task->tk_msg.rpc_proc->p_name)
	),

	TP_fast_assign(
		const struct rpc_task *task = xdr->rqst->rq_task;

		__entry->task_id = task->tk_pid;
		__entry->client_id = task->tk_client->cl_clid;
		__assign_str(progname,
			     task->tk_client->cl_program->name);
		__entry->version = task->tk_client->cl_vers;
		__assign_str(procedure, task->tk_msg.rpc_proc->p_name);

		__entry->offset = offset;
		__entry->copied = copied;
		__entry->head_base = xdr->buf->head[0].iov_base,
		__entry->head_len = xdr->buf->head[0].iov_len,
		__entry->page_len = xdr->buf->page_len,
		__entry->tail_base = xdr->buf->tail[0].iov_base,
		__entry->tail_len = xdr->buf->tail[0].iov_len,
		__entry->len = xdr->buf->len;
	),

	TP_printk(SUNRPC_TRACE_TASK_SPECIFIER
		  " %sv%d %s offset=%zu copied=%u xdr=[%p,%zu]/%u/[%p,%zu]/%u\n",
		__entry->task_id, __entry->client_id,
		__get_str(progname), __entry->version, __get_str(procedure),
		__entry->offset, __entry->copied,
		__entry->head_base, __entry->head_len,
		__entry->page_len,
		__entry->tail_base, __entry->tail_len,
		__entry->len
	)
);

/*
 * First define the enums in the below macros to be exported to userspace
 * via TRACE_DEFINE_ENUM().
 */
#undef EM
#undef EMe
#define EM(a, b)	TRACE_DEFINE_ENUM(a);
#define EMe(a, b)	TRACE_DEFINE_ENUM(a);

#define RPC_SHOW_SOCKET				\
	EM( SS_FREE, "FREE" )			\
	EM( SS_UNCONNECTED, "UNCONNECTED" )	\
	EM( SS_CONNECTING, "CONNECTING" )	\
	EM( SS_CONNECTED, "CONNECTED" )		\
	EMe( SS_DISCONNECTING, "DISCONNECTING" )

#define rpc_show_socket_state(state) \
	__print_symbolic(state, RPC_SHOW_SOCKET)

RPC_SHOW_SOCKET

#define RPC_SHOW_SOCK				\
	EM( TCP_ESTABLISHED, "ESTABLISHED" )	\
	EM( TCP_SYN_SENT, "SYN_SENT" )		\
	EM( TCP_SYN_RECV, "SYN_RECV" )		\
	EM( TCP_FIN_WAIT1, "FIN_WAIT1" )	\
	EM( TCP_FIN_WAIT2, "FIN_WAIT2" )	\
	EM( TCP_TIME_WAIT, "TIME_WAIT" )	\
	EM( TCP_CLOSE, "CLOSE" )		\
	EM( TCP_CLOSE_WAIT, "CLOSE_WAIT" )	\
	EM( TCP_LAST_ACK, "LAST_ACK" )		\
	EM( TCP_LISTEN, "LISTEN" )		\
	EMe( TCP_CLOSING, "CLOSING" )

#define rpc_show_sock_state(state) \
	__print_symbolic(state, RPC_SHOW_SOCK)

RPC_SHOW_SOCK


#include <trace/events/net_probe_common.h>

/*
 * Now redefine the EM() and EMe() macros to map the enums to the strings
 * that will be printed in the output.
 */
#undef EM
#undef EMe
#define EM(a, b)	{a, b},
#define EMe(a, b)	{a, b}

DECLARE_EVENT_CLASS(xs_socket_event,

		TP_PROTO(
			struct rpc_xprt *xprt,
			struct socket *socket
		),

		TP_ARGS(xprt, socket),

		TP_STRUCT__entry(
			__field(unsigned int, socket_state)
			__field(unsigned int, sock_state)
			__field(unsigned long long, ino)
			__array(__u8, saddr, sizeof(struct sockaddr_in6))
			__array(__u8, daddr, sizeof(struct sockaddr_in6))
		),

		TP_fast_assign(
			struct inode *inode = SOCK_INODE(socket);
			const struct sock *sk = socket->sk;
			const struct inet_sock *inet = inet_sk(sk);

			memset(__entry->saddr, 0, sizeof(struct sockaddr_in6));
			memset(__entry->daddr, 0, sizeof(struct sockaddr_in6));

			TP_STORE_ADDR_PORTS(__entry, inet, sk);

			__entry->socket_state = socket->state;
			__entry->sock_state = socket->sk->sk_state;
			__entry->ino = (unsigned long long)inode->i_ino;

		),

		TP_printk(
			"socket:[%llu] srcaddr=%pISpc dstaddr=%pISpc "
			"state=%u (%s) sk_state=%u (%s)",
			__entry->ino,
			__entry->saddr,
			__entry->daddr,
			__entry->socket_state,
			rpc_show_socket_state(__entry->socket_state),
			__entry->sock_state,
			rpc_show_sock_state(__entry->sock_state)
		)
);
#define DEFINE_RPC_SOCKET_EVENT(name) \
	DEFINE_EVENT(xs_socket_event, name, \
			TP_PROTO( \
				struct rpc_xprt *xprt, \
				struct socket *socket \
			), \
			TP_ARGS(xprt, socket))

DECLARE_EVENT_CLASS(xs_socket_event_done,

		TP_PROTO(
			struct rpc_xprt *xprt,
			struct socket *socket,
			int error
		),

		TP_ARGS(xprt, socket, error),

		TP_STRUCT__entry(
			__field(int, error)
			__field(unsigned int, socket_state)
			__field(unsigned int, sock_state)
			__field(unsigned long long, ino)
			__array(__u8, saddr, sizeof(struct sockaddr_in6))
			__array(__u8, daddr, sizeof(struct sockaddr_in6))
		),

		TP_fast_assign(
			struct inode *inode = SOCK_INODE(socket);
			const struct sock *sk = socket->sk;
			const struct inet_sock *inet = inet_sk(sk);

			memset(__entry->saddr, 0, sizeof(struct sockaddr_in6));
			memset(__entry->daddr, 0, sizeof(struct sockaddr_in6));

			TP_STORE_ADDR_PORTS(__entry, inet, sk);

			__entry->socket_state = socket->state;
			__entry->sock_state = socket->sk->sk_state;
			__entry->ino = (unsigned long long)inode->i_ino;
			__entry->error = error;
		),

		TP_printk(
			"error=%d socket:[%llu] srcaddr=%pISpc dstaddr=%pISpc "
			"state=%u (%s) sk_state=%u (%s)",
			__entry->error,
			__entry->ino,
			__entry->saddr,
			__entry->daddr,
			__entry->socket_state,
			rpc_show_socket_state(__entry->socket_state),
			__entry->sock_state,
			rpc_show_sock_state(__entry->sock_state)
		)
);
#define DEFINE_RPC_SOCKET_EVENT_DONE(name) \
	DEFINE_EVENT(xs_socket_event_done, name, \
			TP_PROTO( \
				struct rpc_xprt *xprt, \
				struct socket *socket, \
				int error \
			), \
			TP_ARGS(xprt, socket, error))

DEFINE_RPC_SOCKET_EVENT(rpc_socket_state_change);
DEFINE_RPC_SOCKET_EVENT_DONE(rpc_socket_connect);
DEFINE_RPC_SOCKET_EVENT_DONE(rpc_socket_error);
DEFINE_RPC_SOCKET_EVENT_DONE(rpc_socket_reset_connection);
DEFINE_RPC_SOCKET_EVENT(rpc_socket_close);
DEFINE_RPC_SOCKET_EVENT(rpc_socket_shutdown);

TRACE_EVENT(rpc_socket_nospace,
	TP_PROTO(
		const struct rpc_rqst *rqst,
		const struct sock_xprt *transport
	),

	TP_ARGS(rqst, transport),

	TP_STRUCT__entry(
		__field(unsigned int, task_id)
		__field(unsigned int, client_id)
		__field(unsigned int, total)
		__field(unsigned int, remaining)
	),

	TP_fast_assign(
		__entry->task_id = rqst->rq_task->tk_pid;
		__entry->client_id = rqst->rq_task->tk_client->cl_clid;
		__entry->total = rqst->rq_slen;
		__entry->remaining = rqst->rq_slen - transport->xmit.offset;
	),

	TP_printk(SUNRPC_TRACE_TASK_SPECIFIER
		  " total=%u remaining=%u",
		__entry->task_id, __entry->client_id,
		__entry->total, __entry->remaining
	)
);

#define rpc_show_xprt_state(x)						\
	__print_flags(x, "|",						\
		{ BIT(XPRT_LOCKED),		"LOCKED" },		\
		{ BIT(XPRT_CONNECTED),		"CONNECTED" },		\
		{ BIT(XPRT_CONNECTING),		"CONNECTING" },		\
		{ BIT(XPRT_CLOSE_WAIT),		"CLOSE_WAIT" },		\
		{ BIT(XPRT_BOUND),		"BOUND" },		\
		{ BIT(XPRT_BINDING),		"BINDING" },		\
		{ BIT(XPRT_CLOSING),		"CLOSING" },		\
		{ BIT(XPRT_OFFLINE),		"OFFLINE" },		\
		{ BIT(XPRT_REMOVE),		"REMOVE" },		\
		{ BIT(XPRT_CONGESTED),		"CONGESTED" },		\
		{ BIT(XPRT_CWND_WAIT),		"CWND_WAIT" },		\
		{ BIT(XPRT_WRITE_SPACE),	"WRITE_SPACE" },	\
		{ BIT(XPRT_SND_IS_COOKIE),	"SND_IS_COOKIE" })

DECLARE_EVENT_CLASS(rpc_xprt_lifetime_class,
	TP_PROTO(
		const struct rpc_xprt *xprt
	),

	TP_ARGS(xprt),

	TP_STRUCT__entry(
		__field(unsigned long, state)
		__string(addr, xprt->address_strings[RPC_DISPLAY_ADDR])
		__string(port, xprt->address_strings[RPC_DISPLAY_PORT])
	),

	TP_fast_assign(
		__entry->state = xprt->state;
		__assign_str(addr, xprt->address_strings[RPC_DISPLAY_ADDR]);
		__assign_str(port, xprt->address_strings[RPC_DISPLAY_PORT]);
	),

	TP_printk("peer=[%s]:%s state=%s",
		__get_str(addr), __get_str(port),
		rpc_show_xprt_state(__entry->state))
);

#define DEFINE_RPC_XPRT_LIFETIME_EVENT(name) \
	DEFINE_EVENT(rpc_xprt_lifetime_class, \
			xprt_##name, \
			TP_PROTO( \
				const struct rpc_xprt *xprt \
			), \
			TP_ARGS(xprt))

DEFINE_RPC_XPRT_LIFETIME_EVENT(create);
DEFINE_RPC_XPRT_LIFETIME_EVENT(connect);
DEFINE_RPC_XPRT_LIFETIME_EVENT(disconnect_auto);
DEFINE_RPC_XPRT_LIFETIME_EVENT(disconnect_done);
DEFINE_RPC_XPRT_LIFETIME_EVENT(disconnect_force);
DEFINE_RPC_XPRT_LIFETIME_EVENT(destroy);

DECLARE_EVENT_CLASS(rpc_xprt_event,
	TP_PROTO(
		const struct rpc_xprt *xprt,
		__be32 xid,
		int status
	),

	TP_ARGS(xprt, xid, status),

	TP_STRUCT__entry(
		__field(u32, xid)
		__field(int, status)
		__string(addr, xprt->address_strings[RPC_DISPLAY_ADDR])
		__string(port, xprt->address_strings[RPC_DISPLAY_PORT])
	),

	TP_fast_assign(
		__entry->xid = be32_to_cpu(xid);
		__entry->status = status;
		__assign_str(addr, xprt->address_strings[RPC_DISPLAY_ADDR]);
		__assign_str(port, xprt->address_strings[RPC_DISPLAY_PORT]);
	),

	TP_printk("peer=[%s]:%s xid=0x%08x status=%d", __get_str(addr),
			__get_str(port), __entry->xid,
			__entry->status)
);
#define DEFINE_RPC_XPRT_EVENT(name) \
	DEFINE_EVENT(rpc_xprt_event, xprt_##name, \
			TP_PROTO( \
				const struct rpc_xprt *xprt, \
				__be32 xid, \
				int status \
			), \
			TP_ARGS(xprt, xid, status))

DEFINE_RPC_XPRT_EVENT(timer);
DEFINE_RPC_XPRT_EVENT(lookup_rqst);

TRACE_EVENT(xprt_transmit,
	TP_PROTO(
		const struct rpc_rqst *rqst,
		int status
	),

	TP_ARGS(rqst, status),

	TP_STRUCT__entry(
		__field(unsigned int, task_id)
		__field(unsigned int, client_id)
		__field(u32, xid)
		__field(u32, seqno)
		__field(int, status)
	),

	TP_fast_assign(
		__entry->task_id = rqst->rq_task->tk_pid;
		__entry->client_id = rqst->rq_task->tk_client ?
			rqst->rq_task->tk_client->cl_clid : -1;
		__entry->xid = be32_to_cpu(rqst->rq_xid);
		__entry->seqno = rqst->rq_seqno;
		__entry->status = status;
	),

	TP_printk(SUNRPC_TRACE_TASK_SPECIFIER
		  " xid=0x%08x seqno=%u status=%d",
		__entry->task_id, __entry->client_id, __entry->xid,
		__entry->seqno, __entry->status)
);

TRACE_EVENT(xprt_retransmit,
	TP_PROTO(
		const struct rpc_rqst *rqst
	),

	TP_ARGS(rqst),

	TP_STRUCT__entry(
		__field(unsigned int, task_id)
		__field(unsigned int, client_id)
		__field(u32, xid)
		__field(int, ntrans)
		__field(int, version)
		__field(unsigned long, timeout)
		__string(progname,
			 rqst->rq_task->tk_client->cl_program->name)
		__string(procname, rpc_proc_name(rqst->rq_task))
	),

	TP_fast_assign(
		struct rpc_task *task = rqst->rq_task;

		__entry->task_id = task->tk_pid;
		__entry->client_id = task->tk_client ?
			task->tk_client->cl_clid : -1;
		__entry->xid = be32_to_cpu(rqst->rq_xid);
		__entry->ntrans = rqst->rq_ntrans;
		__entry->timeout = task->tk_timeout;
		__assign_str(progname,
			     task->tk_client->cl_program->name);
		__entry->version = task->tk_client->cl_vers;
		__assign_str(procname, rpc_proc_name(task));
	),

	TP_printk(SUNRPC_TRACE_TASK_SPECIFIER
		  " xid=0x%08x %sv%d %s ntrans=%d timeout=%lu",
		__entry->task_id, __entry->client_id, __entry->xid,
		__get_str(progname), __entry->version, __get_str(procname),
		__entry->ntrans, __entry->timeout
	)
);

TRACE_EVENT(xprt_ping,
	TP_PROTO(const struct rpc_xprt *xprt, int status),

	TP_ARGS(xprt, status),

	TP_STRUCT__entry(
		__field(int, status)
		__string(addr, xprt->address_strings[RPC_DISPLAY_ADDR])
		__string(port, xprt->address_strings[RPC_DISPLAY_PORT])
	),

	TP_fast_assign(
		__entry->status = status;
		__assign_str(addr, xprt->address_strings[RPC_DISPLAY_ADDR]);
		__assign_str(port, xprt->address_strings[RPC_DISPLAY_PORT]);
	),

	TP_printk("peer=[%s]:%s status=%d",
			__get_str(addr), __get_str(port), __entry->status)
);

DECLARE_EVENT_CLASS(xprt_writelock_event,
	TP_PROTO(
		const struct rpc_xprt *xprt, const struct rpc_task *task
	),

	TP_ARGS(xprt, task),

	TP_STRUCT__entry(
		__field(unsigned int, task_id)
		__field(unsigned int, client_id)
		__field(unsigned int, snd_task_id)
	),

	TP_fast_assign(
		if (task) {
			__entry->task_id = task->tk_pid;
			__entry->client_id = task->tk_client ?
					     task->tk_client->cl_clid : -1;
		} else {
			__entry->task_id = -1;
			__entry->client_id = -1;
		}
		if (xprt->snd_task &&
		    !test_bit(XPRT_SND_IS_COOKIE, &xprt->state))
			__entry->snd_task_id = xprt->snd_task->tk_pid;
		else
			__entry->snd_task_id = -1;
	),

	TP_printk(SUNRPC_TRACE_TASK_SPECIFIER
		  " snd_task:" SUNRPC_TRACE_PID_SPECIFIER,
			__entry->task_id, __entry->client_id,
			__entry->snd_task_id)
);

#define DEFINE_WRITELOCK_EVENT(name) \
	DEFINE_EVENT(xprt_writelock_event, xprt_##name, \
			TP_PROTO( \
				const struct rpc_xprt *xprt, \
				const struct rpc_task *task \
			), \
			TP_ARGS(xprt, task))

DEFINE_WRITELOCK_EVENT(reserve_xprt);
DEFINE_WRITELOCK_EVENT(release_xprt);

DECLARE_EVENT_CLASS(xprt_cong_event,
	TP_PROTO(
		const struct rpc_xprt *xprt, const struct rpc_task *task
	),

	TP_ARGS(xprt, task),

	TP_STRUCT__entry(
		__field(unsigned int, task_id)
		__field(unsigned int, client_id)
		__field(unsigned int, snd_task_id)
		__field(unsigned long, cong)
		__field(unsigned long, cwnd)
		__field(bool, wait)
	),

	TP_fast_assign(
		if (task) {
			__entry->task_id = task->tk_pid;
			__entry->client_id = task->tk_client ?
					     task->tk_client->cl_clid : -1;
		} else {
			__entry->task_id = -1;
			__entry->client_id = -1;
		}
		if (xprt->snd_task &&
		    !test_bit(XPRT_SND_IS_COOKIE, &xprt->state))
			__entry->snd_task_id = xprt->snd_task->tk_pid;
		else
			__entry->snd_task_id = -1;

		__entry->cong = xprt->cong;
		__entry->cwnd = xprt->cwnd;
		__entry->wait = test_bit(XPRT_CWND_WAIT, &xprt->state);
	),

	TP_printk(SUNRPC_TRACE_TASK_SPECIFIER
		  " snd_task:" SUNRPC_TRACE_PID_SPECIFIER
		  " cong=%lu cwnd=%lu%s",
			__entry->task_id, __entry->client_id,
			__entry->snd_task_id, __entry->cong, __entry->cwnd,
			__entry->wait ? " (wait)" : "")
);

#define DEFINE_CONG_EVENT(name) \
	DEFINE_EVENT(xprt_cong_event, xprt_##name, \
			TP_PROTO( \
				const struct rpc_xprt *xprt, \
				const struct rpc_task *task \
			), \
			TP_ARGS(xprt, task))

DEFINE_CONG_EVENT(reserve_cong);
DEFINE_CONG_EVENT(release_cong);
DEFINE_CONG_EVENT(get_cong);
DEFINE_CONG_EVENT(put_cong);

TRACE_EVENT(xprt_reserve,
	TP_PROTO(
		const struct rpc_rqst *rqst
	),

	TP_ARGS(rqst),

	TP_STRUCT__entry(
		__field(unsigned int, task_id)
		__field(unsigned int, client_id)
		__field(u32, xid)
	),

	TP_fast_assign(
		__entry->task_id = rqst->rq_task->tk_pid;
		__entry->client_id = rqst->rq_task->tk_client->cl_clid;
		__entry->xid = be32_to_cpu(rqst->rq_xid);
	),

	TP_printk(SUNRPC_TRACE_TASK_SPECIFIER " xid=0x%08x",
		__entry->task_id, __entry->client_id, __entry->xid
	)
);

TRACE_EVENT(xs_data_ready,
	TP_PROTO(
		const struct rpc_xprt *xprt
	),

	TP_ARGS(xprt),

	TP_STRUCT__entry(
		__string(addr, xprt->address_strings[RPC_DISPLAY_ADDR])
		__string(port, xprt->address_strings[RPC_DISPLAY_PORT])
	),

	TP_fast_assign(
		__assign_str(addr, xprt->address_strings[RPC_DISPLAY_ADDR]);
		__assign_str(port, xprt->address_strings[RPC_DISPLAY_PORT]);
	),

	TP_printk("peer=[%s]:%s", __get_str(addr), __get_str(port))
);

TRACE_EVENT(xs_stream_read_data,
	TP_PROTO(struct rpc_xprt *xprt, ssize_t err, size_t total),

	TP_ARGS(xprt, err, total),

	TP_STRUCT__entry(
		__field(ssize_t, err)
		__field(size_t, total)
		__string(addr, xprt ? xprt->address_strings[RPC_DISPLAY_ADDR] :
				"(null)")
		__string(port, xprt ? xprt->address_strings[RPC_DISPLAY_PORT] :
				"(null)")
	),

	TP_fast_assign(
		__entry->err = err;
		__entry->total = total;
		__assign_str(addr, xprt ?
			xprt->address_strings[RPC_DISPLAY_ADDR] : "(null)");
		__assign_str(port, xprt ?
			xprt->address_strings[RPC_DISPLAY_PORT] : "(null)");
	),

	TP_printk("peer=[%s]:%s err=%zd total=%zu", __get_str(addr),
			__get_str(port), __entry->err, __entry->total)
);

TRACE_EVENT(xs_stream_read_request,
	TP_PROTO(struct sock_xprt *xs),

	TP_ARGS(xs),

	TP_STRUCT__entry(
		__string(addr, xs->xprt.address_strings[RPC_DISPLAY_ADDR])
		__string(port, xs->xprt.address_strings[RPC_DISPLAY_PORT])
		__field(u32, xid)
		__field(unsigned long, copied)
		__field(unsigned int, reclen)
		__field(unsigned int, offset)
	),

	TP_fast_assign(
		__assign_str(addr, xs->xprt.address_strings[RPC_DISPLAY_ADDR]);
		__assign_str(port, xs->xprt.address_strings[RPC_DISPLAY_PORT]);
		__entry->xid = be32_to_cpu(xs->recv.xid);
		__entry->copied = xs->recv.copied;
		__entry->reclen = xs->recv.len;
		__entry->offset = xs->recv.offset;
	),

	TP_printk("peer=[%s]:%s xid=0x%08x copied=%lu reclen=%u offset=%u",
			__get_str(addr), __get_str(port), __entry->xid,
			__entry->copied, __entry->reclen, __entry->offset)
);

TRACE_EVENT(rpcb_getport,
	TP_PROTO(
		const struct rpc_clnt *clnt,
		const struct rpc_task *task,
		unsigned int bind_version
	),

	TP_ARGS(clnt, task, bind_version),

	TP_STRUCT__entry(
		__field(unsigned int, task_id)
		__field(unsigned int, client_id)
		__field(unsigned int, program)
		__field(unsigned int, version)
		__field(int, protocol)
		__field(unsigned int, bind_version)
		__string(servername, task->tk_xprt->servername)
	),

	TP_fast_assign(
		__entry->task_id = task->tk_pid;
		__entry->client_id = clnt->cl_clid;
		__entry->program = clnt->cl_prog;
		__entry->version = clnt->cl_vers;
		__entry->protocol = task->tk_xprt->prot;
		__entry->bind_version = bind_version;
		__assign_str(servername, task->tk_xprt->servername);
	),

	TP_printk(SUNRPC_TRACE_TASK_SPECIFIER
		  " server=%s program=%u version=%u protocol=%d bind_version=%u",
		__entry->task_id, __entry->client_id, __get_str(servername),
		__entry->program, __entry->version, __entry->protocol,
		__entry->bind_version
	)
);

TRACE_EVENT(rpcb_setport,
	TP_PROTO(
		const struct rpc_task *task,
		int status,
		unsigned short port
	),

	TP_ARGS(task, status, port),

	TP_STRUCT__entry(
		__field(unsigned int, task_id)
		__field(unsigned int, client_id)
		__field(int, status)
		__field(unsigned short, port)
	),

	TP_fast_assign(
		__entry->task_id = task->tk_pid;
		__entry->client_id = task->tk_client->cl_clid;
		__entry->status = status;
		__entry->port = port;
	),

	TP_printk(SUNRPC_TRACE_TASK_SPECIFIER " status=%d port=%u",
		__entry->task_id, __entry->client_id,
		__entry->status, __entry->port
	)
);

TRACE_EVENT(pmap_register,
	TP_PROTO(
		u32 program,
		u32 version,
		int protocol,
		unsigned short port
	),

	TP_ARGS(program, version, protocol, port),

	TP_STRUCT__entry(
		__field(unsigned int, program)
		__field(unsigned int, version)
		__field(int, protocol)
		__field(unsigned int, port)
	),

	TP_fast_assign(
		__entry->program = program;
		__entry->version = version;
		__entry->protocol = protocol;
		__entry->port = port;
	),

	TP_printk("program=%u version=%u protocol=%d port=%u",
		__entry->program, __entry->version,
		__entry->protocol, __entry->port
	)
);

TRACE_EVENT(rpcb_register,
	TP_PROTO(
		u32 program,
		u32 version,
		const char *addr,
		const char *netid
	),

	TP_ARGS(program, version, addr, netid),

	TP_STRUCT__entry(
		__field(unsigned int, program)
		__field(unsigned int, version)
		__string(addr, addr)
		__string(netid, netid)
	),

	TP_fast_assign(
		__entry->program = program;
		__entry->version = version;
		__assign_str(addr, addr);
		__assign_str(netid, netid);
	),

	TP_printk("program=%u version=%u addr=%s netid=%s",
		__entry->program, __entry->version,
		__get_str(addr), __get_str(netid)
	)
);

TRACE_EVENT(rpcb_unregister,
	TP_PROTO(
		u32 program,
		u32 version,
		const char *netid
	),

	TP_ARGS(program, version, netid),

	TP_STRUCT__entry(
		__field(unsigned int, program)
		__field(unsigned int, version)
		__string(netid, netid)
	),

	TP_fast_assign(
		__entry->program = program;
		__entry->version = version;
		__assign_str(netid, netid);
	),

	TP_printk("program=%u version=%u netid=%s",
		__entry->program, __entry->version, __get_str(netid)
	)
);

/* Record an xdr_buf containing a fully-formed RPC message */
DECLARE_EVENT_CLASS(svc_xdr_msg_class,
	TP_PROTO(
		const struct xdr_buf *xdr
	),

	TP_ARGS(xdr),

	TP_STRUCT__entry(
		__field(u32, xid)
		__field(const void *, head_base)
		__field(size_t, head_len)
		__field(const void *, tail_base)
		__field(size_t, tail_len)
		__field(unsigned int, page_len)
		__field(unsigned int, msg_len)
	),

	TP_fast_assign(
		__be32 *p = (__be32 *)xdr->head[0].iov_base;

		__entry->xid = be32_to_cpu(*p);
		__entry->head_base = p;
		__entry->head_len = xdr->head[0].iov_len;
		__entry->tail_base = xdr->tail[0].iov_base;
		__entry->tail_len = xdr->tail[0].iov_len;
		__entry->page_len = xdr->page_len;
		__entry->msg_len = xdr->len;
	),

	TP_printk("xid=0x%08x head=[%p,%zu] page=%u tail=[%p,%zu] len=%u",
		__entry->xid,
		__entry->head_base, __entry->head_len, __entry->page_len,
		__entry->tail_base, __entry->tail_len, __entry->msg_len
	)
);

#define DEFINE_SVCXDRMSG_EVENT(name)					\
		DEFINE_EVENT(svc_xdr_msg_class,				\
				svc_xdr_##name,				\
				TP_PROTO(				\
					const struct xdr_buf *xdr	\
				),					\
				TP_ARGS(xdr))

DEFINE_SVCXDRMSG_EVENT(recvfrom);

/* Record an xdr_buf containing arbitrary data, tagged with an XID */
DECLARE_EVENT_CLASS(svc_xdr_buf_class,
	TP_PROTO(
		__be32 xid,
		const struct xdr_buf *xdr
	),

	TP_ARGS(xid, xdr),

	TP_STRUCT__entry(
		__field(u32, xid)
		__field(const void *, head_base)
		__field(size_t, head_len)
		__field(const void *, tail_base)
		__field(size_t, tail_len)
		__field(unsigned int, page_base)
		__field(unsigned int, page_len)
		__field(unsigned int, msg_len)
	),

	TP_fast_assign(
		__entry->xid = be32_to_cpu(xid);
		__entry->head_base = xdr->head[0].iov_base;
		__entry->head_len = xdr->head[0].iov_len;
		__entry->tail_base = xdr->tail[0].iov_base;
		__entry->tail_len = xdr->tail[0].iov_len;
		__entry->page_base = xdr->page_base;
		__entry->page_len = xdr->page_len;
		__entry->msg_len = xdr->len;
	),

	TP_printk("xid=0x%08x head=[%p,%zu] page=%u(%u) tail=[%p,%zu] len=%u",
		__entry->xid,
		__entry->head_base, __entry->head_len,
		__entry->page_len, __entry->page_base,
		__entry->tail_base, __entry->tail_len,
		__entry->msg_len
	)
);

#define DEFINE_SVCXDRBUF_EVENT(name)					\
		DEFINE_EVENT(svc_xdr_buf_class,				\
				svc_xdr_##name,				\
				TP_PROTO(				\
					__be32 xid,			\
					const struct xdr_buf *xdr	\
				),					\
				TP_ARGS(xid, xdr))

DEFINE_SVCXDRBUF_EVENT(sendto);

/*
 * from include/linux/sunrpc/svc.h
 */
#define SVC_RQST_FLAG_LIST						\
	svc_rqst_flag(SECURE)						\
	svc_rqst_flag(LOCAL)						\
	svc_rqst_flag(USEDEFERRAL)					\
	svc_rqst_flag(DROPME)						\
	svc_rqst_flag(SPLICE_OK)					\
	svc_rqst_flag(VICTIM)						\
	svc_rqst_flag(BUSY)						\
	svc_rqst_flag_end(DATA)

#undef svc_rqst_flag
#undef svc_rqst_flag_end
#define svc_rqst_flag(x)	TRACE_DEFINE_ENUM(RQ_##x);
#define svc_rqst_flag_end(x)	TRACE_DEFINE_ENUM(RQ_##x);

SVC_RQST_FLAG_LIST

#undef svc_rqst_flag
#undef svc_rqst_flag_end
#define svc_rqst_flag(x)	{ BIT(RQ_##x), #x },
#define svc_rqst_flag_end(x)	{ BIT(RQ_##x), #x }

#define show_rqstp_flags(flags)						\
		__print_flags(flags, "|", SVC_RQST_FLAG_LIST)

TRACE_DEFINE_ENUM(SVC_GARBAGE);
TRACE_DEFINE_ENUM(SVC_SYSERR);
TRACE_DEFINE_ENUM(SVC_VALID);
TRACE_DEFINE_ENUM(SVC_NEGATIVE);
TRACE_DEFINE_ENUM(SVC_OK);
TRACE_DEFINE_ENUM(SVC_DROP);
TRACE_DEFINE_ENUM(SVC_CLOSE);
TRACE_DEFINE_ENUM(SVC_DENIED);
TRACE_DEFINE_ENUM(SVC_PENDING);
TRACE_DEFINE_ENUM(SVC_COMPLETE);

#define svc_show_status(status)				\
	__print_symbolic(status,			\
		{ SVC_GARBAGE,	"SVC_GARBAGE" },	\
		{ SVC_SYSERR,	"SVC_SYSERR" },		\
		{ SVC_VALID,	"SVC_VALID" },		\
		{ SVC_NEGATIVE,	"SVC_NEGATIVE" },	\
		{ SVC_OK,	"SVC_OK" },		\
		{ SVC_DROP,	"SVC_DROP" },		\
		{ SVC_CLOSE,	"SVC_CLOSE" },		\
		{ SVC_DENIED,	"SVC_DENIED" },		\
		{ SVC_PENDING,	"SVC_PENDING" },	\
		{ SVC_COMPLETE,	"SVC_COMPLETE" })

#define SVC_RQST_ENDPOINT_FIELDS(r) \
		__sockaddr(server, (r)->rq_xprt->xpt_locallen) \
		__sockaddr(client, (r)->rq_xprt->xpt_remotelen) \
		__field(unsigned int, netns_ino) \
		__field(u32, xid)

#define SVC_RQST_ENDPOINT_ASSIGNMENTS(r) \
		do { \
			struct svc_xprt *xprt = (r)->rq_xprt; \
			__assign_sockaddr(server, &xprt->xpt_local, \
					  xprt->xpt_locallen); \
			__assign_sockaddr(client, &xprt->xpt_remote, \
					  xprt->xpt_remotelen); \
			__entry->netns_ino = xprt->xpt_net->ns.inum; \
			__entry->xid = be32_to_cpu((r)->rq_xid); \
		} while (0)

#define SVC_RQST_ENDPOINT_FORMAT \
		"xid=0x%08x server=%pISpc client=%pISpc"

#define SVC_RQST_ENDPOINT_VARARGS \
		__entry->xid, __get_sockaddr(server), __get_sockaddr(client)

TRACE_EVENT(svc_authenticate,
	TP_PROTO(const struct svc_rqst *rqst, int auth_res),

	TP_ARGS(rqst, auth_res),

	TP_STRUCT__entry(
		SVC_RQST_ENDPOINT_FIELDS(rqst)

		__field(unsigned long, svc_status)
		__field(unsigned long, auth_stat)
	),

	TP_fast_assign(
		SVC_RQST_ENDPOINT_ASSIGNMENTS(rqst);

		__entry->svc_status = auth_res;
		__entry->auth_stat = be32_to_cpu(rqst->rq_auth_stat);
	),

	TP_printk(SVC_RQST_ENDPOINT_FORMAT
		" auth_res=%s auth_stat=%s",
		SVC_RQST_ENDPOINT_VARARGS,
		svc_show_status(__entry->svc_status),
		rpc_show_auth_stat(__entry->auth_stat))
);

TRACE_EVENT(svc_process,
	TP_PROTO(const struct svc_rqst *rqst, const char *name),

	TP_ARGS(rqst, name),

	TP_STRUCT__entry(
		__field(u32, xid)
		__field(u32, vers)
		__field(u32, proc)
		__string(service, name)
		__string(procedure, svc_proc_name(rqst))
		__string(addr, rqst->rq_xprt ?
			 rqst->rq_xprt->xpt_remotebuf : "(null)")
	),

	TP_fast_assign(
		__entry->xid = be32_to_cpu(rqst->rq_xid);
		__entry->vers = rqst->rq_vers;
		__entry->proc = rqst->rq_proc;
		__assign_str(service, name);
		__assign_str(procedure, svc_proc_name(rqst));
		__assign_str(addr, rqst->rq_xprt ?
			     rqst->rq_xprt->xpt_remotebuf : "(null)");
	),

	TP_printk("addr=%s xid=0x%08x service=%s vers=%u proc=%s",
			__get_str(addr), __entry->xid,
			__get_str(service), __entry->vers,
			__get_str(procedure)
	)
);

DECLARE_EVENT_CLASS(svc_rqst_event,
	TP_PROTO(
		const struct svc_rqst *rqst
	),

	TP_ARGS(rqst),

	TP_STRUCT__entry(
		SVC_RQST_ENDPOINT_FIELDS(rqst)

		__field(unsigned long, flags)
	),

	TP_fast_assign(
		SVC_RQST_ENDPOINT_ASSIGNMENTS(rqst);

		__entry->flags = rqst->rq_flags;
	),

	TP_printk(SVC_RQST_ENDPOINT_FORMAT " flags=%s",
		SVC_RQST_ENDPOINT_VARARGS,
		show_rqstp_flags(__entry->flags))
);
#define DEFINE_SVC_RQST_EVENT(name) \
	DEFINE_EVENT(svc_rqst_event, svc_##name, \
			TP_PROTO( \
				const struct svc_rqst *rqst \
			), \
			TP_ARGS(rqst))

DEFINE_SVC_RQST_EVENT(defer);
DEFINE_SVC_RQST_EVENT(drop);

DECLARE_EVENT_CLASS(svc_rqst_status,
	TP_PROTO(
		const struct svc_rqst *rqst,
		int status
	),

	TP_ARGS(rqst, status),

	TP_STRUCT__entry(
		SVC_RQST_ENDPOINT_FIELDS(rqst)

		__field(int, status)
		__field(unsigned long, flags)
	),

	TP_fast_assign(
		SVC_RQST_ENDPOINT_ASSIGNMENTS(rqst);

		__entry->status = status;
		__entry->flags = rqst->rq_flags;
	),

	TP_printk(SVC_RQST_ENDPOINT_FORMAT " status=%d flags=%s",
		SVC_RQST_ENDPOINT_VARARGS,
		__entry->status, show_rqstp_flags(__entry->flags))
);

DEFINE_EVENT(svc_rqst_status, svc_send,
	TP_PROTO(const struct svc_rqst *rqst, int status),
	TP_ARGS(rqst, status));

TRACE_EVENT(svc_stats_latency,
	TP_PROTO(
		const struct svc_rqst *rqst
	),

	TP_ARGS(rqst),

	TP_STRUCT__entry(
		SVC_RQST_ENDPOINT_FIELDS(rqst)

		__field(unsigned long, execute)
		__string(procedure, svc_proc_name(rqst))
	),

	TP_fast_assign(
		SVC_RQST_ENDPOINT_ASSIGNMENTS(rqst);

		__entry->execute = ktime_to_us(ktime_sub(ktime_get(),
							 rqst->rq_stime));
		__assign_str(procedure, svc_proc_name(rqst));
	),

	TP_printk(SVC_RQST_ENDPOINT_FORMAT " proc=%s execute-us=%lu",
		SVC_RQST_ENDPOINT_VARARGS,
		__get_str(procedure), __entry->execute)
);

#define show_svc_xprt_flags(flags)					\
	__print_flags(flags, "|",					\
		{ (1UL << XPT_BUSY),		"XPT_BUSY"},		\
		{ (1UL << XPT_CONN),		"XPT_CONN"},		\
		{ (1UL << XPT_CLOSE),		"XPT_CLOSE"},		\
		{ (1UL << XPT_DATA),		"XPT_DATA"},		\
		{ (1UL << XPT_TEMP),		"XPT_TEMP"},		\
		{ (1UL << XPT_DEAD),		"XPT_DEAD"},		\
		{ (1UL << XPT_CHNGBUF),		"XPT_CHNGBUF"},		\
		{ (1UL << XPT_DEFERRED),	"XPT_DEFERRED"},	\
		{ (1UL << XPT_OLD),		"XPT_OLD"},		\
		{ (1UL << XPT_LISTENER),	"XPT_LISTENER"},	\
		{ (1UL << XPT_CACHE_AUTH),	"XPT_CACHE_AUTH"},	\
		{ (1UL << XPT_LOCAL),		"XPT_LOCAL"},		\
		{ (1UL << XPT_KILL_TEMP),	"XPT_KILL_TEMP"},	\
		{ (1UL << XPT_CONG_CTRL),	"XPT_CONG_CTRL"})

TRACE_EVENT(svc_xprt_create_err,
	TP_PROTO(
		const char *program,
		const char *protocol,
		struct sockaddr *sap,
		size_t salen,
		const struct svc_xprt *xprt
	),

	TP_ARGS(program, protocol, sap, salen, xprt),

	TP_STRUCT__entry(
		__field(long, error)
		__string(program, program)
		__string(protocol, protocol)
		__sockaddr(addr, salen)
	),

	TP_fast_assign(
		__entry->error = PTR_ERR(xprt);
		__assign_str(program, program);
		__assign_str(protocol, protocol);
<<<<<<< HEAD
		memcpy(__entry->addr, sap, min(salen, sizeof(__entry->addr)));
=======
		__assign_sockaddr(addr, sap, salen);
>>>>>>> d60c95ef
	),

	TP_printk("addr=%pISpc program=%s protocol=%s error=%ld",
		__get_sockaddr(addr), __get_str(program), __get_str(protocol),
		__entry->error)
);

#define SVC_XPRT_ENDPOINT_FIELDS(x) \
		__sockaddr(server, (x)->xpt_locallen) \
		__sockaddr(client, (x)->xpt_remotelen) \
		__field(unsigned long, flags) \
		__field(unsigned int, netns_ino)

#define SVC_XPRT_ENDPOINT_ASSIGNMENTS(x) \
		do { \
			__assign_sockaddr(server, &(x)->xpt_local, \
					  (x)->xpt_locallen); \
			__assign_sockaddr(client, &(x)->xpt_remote, \
					  (x)->xpt_remotelen); \
			__entry->flags = (x)->xpt_flags; \
			__entry->netns_ino = (x)->xpt_net->ns.inum; \
		} while (0)

#define SVC_XPRT_ENDPOINT_FORMAT \
		"server=%pISpc client=%pISpc flags=%s"

#define SVC_XPRT_ENDPOINT_VARARGS \
		__get_sockaddr(server), __get_sockaddr(client), \
		show_svc_xprt_flags(__entry->flags)

TRACE_EVENT(svc_xprt_enqueue,
	TP_PROTO(
		const struct svc_xprt *xprt,
		const struct svc_rqst *rqst
	),

	TP_ARGS(xprt, rqst),

	TP_STRUCT__entry(
		SVC_XPRT_ENDPOINT_FIELDS(xprt)

		__field(int, pid)
	),

	TP_fast_assign(
		SVC_XPRT_ENDPOINT_ASSIGNMENTS(xprt);

		__entry->pid = rqst? rqst->rq_task->pid : 0;
	),

	TP_printk(SVC_XPRT_ENDPOINT_FORMAT " pid=%d",
		SVC_XPRT_ENDPOINT_VARARGS, __entry->pid)
);

TRACE_EVENT(svc_xprt_dequeue,
	TP_PROTO(
		const struct svc_rqst *rqst
	),

	TP_ARGS(rqst),

	TP_STRUCT__entry(
		SVC_XPRT_ENDPOINT_FIELDS(rqst->rq_xprt)

		__field(unsigned long, wakeup)
	),

	TP_fast_assign(
		SVC_XPRT_ENDPOINT_ASSIGNMENTS(rqst->rq_xprt);

		__entry->wakeup = ktime_to_us(ktime_sub(ktime_get(),
							rqst->rq_qtime));
	),

	TP_printk(SVC_XPRT_ENDPOINT_FORMAT " wakeup-us=%lu",
		SVC_XPRT_ENDPOINT_VARARGS, __entry->wakeup)
);

DECLARE_EVENT_CLASS(svc_xprt_event,
	TP_PROTO(
		const struct svc_xprt *xprt
	),

	TP_ARGS(xprt),

	TP_STRUCT__entry(
		SVC_XPRT_ENDPOINT_FIELDS(xprt)
	),

	TP_fast_assign(
		SVC_XPRT_ENDPOINT_ASSIGNMENTS(xprt);
	),

	TP_printk(SVC_XPRT_ENDPOINT_FORMAT, SVC_XPRT_ENDPOINT_VARARGS)
);

#define DEFINE_SVC_XPRT_EVENT(name) \
	DEFINE_EVENT(svc_xprt_event, svc_xprt_##name, \
			TP_PROTO( \
				const struct svc_xprt *xprt \
			), \
			TP_ARGS(xprt))

DEFINE_SVC_XPRT_EVENT(no_write_space);
DEFINE_SVC_XPRT_EVENT(close);
DEFINE_SVC_XPRT_EVENT(detach);
DEFINE_SVC_XPRT_EVENT(free);

TRACE_EVENT(svc_xprt_accept,
	TP_PROTO(
		const struct svc_xprt *xprt,
		const char *service
	),

	TP_ARGS(xprt, service),

	TP_STRUCT__entry(
		SVC_XPRT_ENDPOINT_FIELDS(xprt)

		__string(protocol, xprt->xpt_class->xcl_name)
		__string(service, service)
	),

	TP_fast_assign(
		SVC_XPRT_ENDPOINT_ASSIGNMENTS(xprt);

		__assign_str(protocol, xprt->xpt_class->xcl_name);
		__assign_str(service, service);
	),

	TP_printk(SVC_XPRT_ENDPOINT_FORMAT " protocol=%s service=%s",
		SVC_XPRT_ENDPOINT_VARARGS,
		__get_str(protocol), __get_str(service)
	)
);

TRACE_EVENT(svc_wake_up,
	TP_PROTO(int pid),

	TP_ARGS(pid),

	TP_STRUCT__entry(
		__field(int, pid)
	),

	TP_fast_assign(
		__entry->pid = pid;
	),

	TP_printk("pid=%d", __entry->pid)
);

TRACE_EVENT(svc_alloc_arg_err,
	TP_PROTO(
		unsigned int requested,
		unsigned int allocated
	),

	TP_ARGS(requested, allocated),

	TP_STRUCT__entry(
		__field(unsigned int, requested)
		__field(unsigned int, allocated)
	),

	TP_fast_assign(
		__entry->requested = requested;
		__entry->allocated = allocated;
	),

	TP_printk("requested=%u allocated=%u",
		__entry->requested, __entry->allocated)
);

DECLARE_EVENT_CLASS(svc_deferred_event,
	TP_PROTO(
		const struct svc_deferred_req *dr
	),

	TP_ARGS(dr),

	TP_STRUCT__entry(
		__field(const void *, dr)
		__field(u32, xid)
<<<<<<< HEAD
		__array(__u8, addr, INET6_ADDRSTRLEN + 10)
=======
		__sockaddr(addr, dr->addrlen)
>>>>>>> d60c95ef
	),

	TP_fast_assign(
		__entry->dr = dr;
<<<<<<< HEAD
		__entry->xid = be32_to_cpu(*(__be32 *)(dr->args +
						       (dr->xprt_hlen>>2)));
		snprintf(__entry->addr, sizeof(__entry->addr) - 1,
			 "%pISpc", (struct sockaddr *)&dr->addr);
	),

	TP_printk("addr=%s dr=%p xid=0x%08x", __entry->addr, __entry->dr,
		__entry->xid)
=======
		__entry->xid = be32_to_cpu(*(__be32 *)dr->args);
		__assign_sockaddr(addr, &dr->addr, dr->addrlen);
	),

	TP_printk("addr=%pISpc dr=%p xid=0x%08x", __get_sockaddr(addr),
		__entry->dr, __entry->xid)
>>>>>>> d60c95ef
);

#define DEFINE_SVC_DEFERRED_EVENT(name) \
	DEFINE_EVENT(svc_deferred_event, svc_defer_##name, \
			TP_PROTO( \
				const struct svc_deferred_req *dr \
			), \
			TP_ARGS(dr))

DEFINE_SVC_DEFERRED_EVENT(drop);
DEFINE_SVC_DEFERRED_EVENT(queue);
DEFINE_SVC_DEFERRED_EVENT(recv);

TRACE_EVENT(svcsock_new_socket,
	TP_PROTO(
		const struct socket *socket
	),

	TP_ARGS(socket),

	TP_STRUCT__entry(
		__field(unsigned long, type)
		__field(unsigned long, family)
		__field(bool, listener)
	),

	TP_fast_assign(
		__entry->type = socket->type;
		__entry->family = socket->sk->sk_family;
		__entry->listener = (socket->sk->sk_state == TCP_LISTEN);
	),

	TP_printk("type=%s family=%s%s",
		show_socket_type(__entry->type),
		rpc_show_address_family(__entry->family),
		__entry->listener ? " (listener)" : ""
	)
);

TRACE_EVENT(svcsock_marker,
	TP_PROTO(
		const struct svc_xprt *xprt,
		__be32 marker
	),

	TP_ARGS(xprt, marker),

	TP_STRUCT__entry(
		__field(unsigned int, length)
		__field(bool, last)
		__string(addr, xprt->xpt_remotebuf)
	),

	TP_fast_assign(
		__entry->length = be32_to_cpu(marker) & RPC_FRAGMENT_SIZE_MASK;
		__entry->last = be32_to_cpu(marker) & RPC_LAST_STREAM_FRAGMENT;
		__assign_str(addr, xprt->xpt_remotebuf);
	),

	TP_printk("addr=%s length=%u%s", __get_str(addr),
		__entry->length, __entry->last ? " (last)" : "")
);

DECLARE_EVENT_CLASS(svcsock_class,
	TP_PROTO(
		const struct svc_xprt *xprt,
		ssize_t result
	),

	TP_ARGS(xprt, result),

	TP_STRUCT__entry(
		__field(ssize_t, result)
		__field(unsigned long, flags)
		__string(addr, xprt->xpt_remotebuf)
	),

	TP_fast_assign(
		__entry->result = result;
		__entry->flags = xprt->xpt_flags;
		__assign_str(addr, xprt->xpt_remotebuf);
	),

	TP_printk("addr=%s result=%zd flags=%s", __get_str(addr),
		__entry->result, show_svc_xprt_flags(__entry->flags)
	)
);

#define DEFINE_SVCSOCK_EVENT(name) \
	DEFINE_EVENT(svcsock_class, svcsock_##name, \
			TP_PROTO( \
				const struct svc_xprt *xprt, \
				ssize_t result \
			), \
			TP_ARGS(xprt, result))

DEFINE_SVCSOCK_EVENT(udp_send);
DEFINE_SVCSOCK_EVENT(udp_recv);
DEFINE_SVCSOCK_EVENT(udp_recv_err);
DEFINE_SVCSOCK_EVENT(tcp_send);
DEFINE_SVCSOCK_EVENT(tcp_recv);
DEFINE_SVCSOCK_EVENT(tcp_recv_eagain);
DEFINE_SVCSOCK_EVENT(tcp_recv_err);
DEFINE_SVCSOCK_EVENT(data_ready);
DEFINE_SVCSOCK_EVENT(write_space);

TRACE_EVENT(svcsock_tcp_recv_short,
	TP_PROTO(
		const struct svc_xprt *xprt,
		u32 expected,
		u32 received
	),

	TP_ARGS(xprt, expected, received),

	TP_STRUCT__entry(
		__field(u32, expected)
		__field(u32, received)
		__field(unsigned long, flags)
		__string(addr, xprt->xpt_remotebuf)
	),

	TP_fast_assign(
		__entry->expected = expected;
		__entry->received = received;
		__entry->flags = xprt->xpt_flags;
		__assign_str(addr, xprt->xpt_remotebuf);
	),

	TP_printk("addr=%s flags=%s expected=%u received=%u",
		__get_str(addr), show_svc_xprt_flags(__entry->flags),
		__entry->expected, __entry->received
	)
);

TRACE_EVENT(svcsock_tcp_state,
	TP_PROTO(
		const struct svc_xprt *xprt,
		const struct socket *socket
	),

	TP_ARGS(xprt, socket),

	TP_STRUCT__entry(
		__field(unsigned long, socket_state)
		__field(unsigned long, sock_state)
		__field(unsigned long, flags)
		__string(addr, xprt->xpt_remotebuf)
	),

	TP_fast_assign(
		__entry->socket_state = socket->state;
		__entry->sock_state = socket->sk->sk_state;
		__entry->flags = xprt->xpt_flags;
		__assign_str(addr, xprt->xpt_remotebuf);
	),

	TP_printk("addr=%s state=%s sk_state=%s flags=%s", __get_str(addr),
		rpc_show_socket_state(__entry->socket_state),
		rpc_show_sock_state(__entry->sock_state),
		show_svc_xprt_flags(__entry->flags)
	)
);

DECLARE_EVENT_CLASS(svcsock_accept_class,
	TP_PROTO(
		const struct svc_xprt *xprt,
		const char *service,
		long status
	),

	TP_ARGS(xprt, service, status),

	TP_STRUCT__entry(
		__field(long, status)
		__string(service, service)
		__field(unsigned int, netns_ino)
	),

	TP_fast_assign(
		__entry->status = status;
		__assign_str(service, service);
		__entry->netns_ino = xprt->xpt_net->ns.inum;
	),

	TP_printk("addr=listener service=%s status=%ld",
		__get_str(service), __entry->status
	)
);

#define DEFINE_ACCEPT_EVENT(name) \
	DEFINE_EVENT(svcsock_accept_class, svcsock_##name##_err, \
			TP_PROTO( \
				const struct svc_xprt *xprt, \
				const char *service, \
				long status \
			), \
			TP_ARGS(xprt, service, status))

DEFINE_ACCEPT_EVENT(accept);
DEFINE_ACCEPT_EVENT(getpeername);

DECLARE_EVENT_CLASS(cache_event,
	TP_PROTO(
		const struct cache_detail *cd,
		const struct cache_head *h
	),

	TP_ARGS(cd, h),

	TP_STRUCT__entry(
		__field(const struct cache_head *, h)
		__string(name, cd->name)
	),

	TP_fast_assign(
		__entry->h = h;
		__assign_str(name, cd->name);
	),

	TP_printk("cache=%s entry=%p", __get_str(name), __entry->h)
);
#define DEFINE_CACHE_EVENT(name) \
	DEFINE_EVENT(cache_event, name, \
			TP_PROTO( \
				const struct cache_detail *cd, \
				const struct cache_head *h \
			), \
			TP_ARGS(cd, h))
DEFINE_CACHE_EVENT(cache_entry_expired);
DEFINE_CACHE_EVENT(cache_entry_upcall);
DEFINE_CACHE_EVENT(cache_entry_update);
DEFINE_CACHE_EVENT(cache_entry_make_negative);
DEFINE_CACHE_EVENT(cache_entry_no_listener);

DECLARE_EVENT_CLASS(register_class,
	TP_PROTO(
		const char *program,
		const u32 version,
		const int family,
		const unsigned short protocol,
		const unsigned short port,
		int error
	),

	TP_ARGS(program, version, family, protocol, port, error),

	TP_STRUCT__entry(
		__field(u32, version)
		__field(unsigned long, family)
		__field(unsigned short, protocol)
		__field(unsigned short, port)
		__field(int, error)
		__string(program, program)
	),

	TP_fast_assign(
		__entry->version = version;
		__entry->family = family;
		__entry->protocol = protocol;
		__entry->port = port;
		__entry->error = error;
		__assign_str(program, program);
	),

	TP_printk("program=%sv%u proto=%s port=%u family=%s error=%d",
		__get_str(program), __entry->version,
		__entry->protocol == IPPROTO_UDP ? "udp" : "tcp",
		__entry->port, rpc_show_address_family(__entry->family),
		__entry->error
	)
);

#define DEFINE_REGISTER_EVENT(name) \
	DEFINE_EVENT(register_class, svc_##name, \
			TP_PROTO( \
				const char *program, \
				const u32 version, \
				const int family, \
				const unsigned short protocol, \
				const unsigned short port, \
				int error \
			), \
			TP_ARGS(program, version, family, protocol, \
				port, error))

DEFINE_REGISTER_EVENT(register);
DEFINE_REGISTER_EVENT(noregister);

TRACE_EVENT(svc_unregister,
	TP_PROTO(
		const char *program,
		const u32 version,
		int error
	),

	TP_ARGS(program, version, error),

	TP_STRUCT__entry(
		__field(u32, version)
		__field(int, error)
		__string(program, program)
	),

	TP_fast_assign(
		__entry->version = version;
		__entry->error = error;
		__assign_str(program, program);
	),

	TP_printk("program=%sv%u error=%d",
		__get_str(program), __entry->version, __entry->error
	)
);

#endif /* _TRACE_SUNRPC_H */

#include <trace/define_trace.h><|MERGE_RESOLUTION|>--- conflicted
+++ resolved
@@ -1854,11 +1854,7 @@
 		__entry->error = PTR_ERR(xprt);
 		__assign_str(program, program);
 		__assign_str(protocol, protocol);
-<<<<<<< HEAD
-		memcpy(__entry->addr, sap, min(salen, sizeof(__entry->addr)));
-=======
 		__assign_sockaddr(addr, sap, salen);
->>>>>>> d60c95ef
 	),
 
 	TP_printk("addr=%pISpc program=%s protocol=%s error=%ld",
@@ -2043,32 +2039,17 @@
 	TP_STRUCT__entry(
 		__field(const void *, dr)
 		__field(u32, xid)
-<<<<<<< HEAD
-		__array(__u8, addr, INET6_ADDRSTRLEN + 10)
-=======
 		__sockaddr(addr, dr->addrlen)
->>>>>>> d60c95ef
 	),
 
 	TP_fast_assign(
 		__entry->dr = dr;
-<<<<<<< HEAD
-		__entry->xid = be32_to_cpu(*(__be32 *)(dr->args +
-						       (dr->xprt_hlen>>2)));
-		snprintf(__entry->addr, sizeof(__entry->addr) - 1,
-			 "%pISpc", (struct sockaddr *)&dr->addr);
-	),
-
-	TP_printk("addr=%s dr=%p xid=0x%08x", __entry->addr, __entry->dr,
-		__entry->xid)
-=======
 		__entry->xid = be32_to_cpu(*(__be32 *)dr->args);
 		__assign_sockaddr(addr, &dr->addr, dr->addrlen);
 	),
 
 	TP_printk("addr=%pISpc dr=%p xid=0x%08x", __get_sockaddr(addr),
 		__entry->dr, __entry->xid)
->>>>>>> d60c95ef
 );
 
 #define DEFINE_SVC_DEFERRED_EVENT(name) \
