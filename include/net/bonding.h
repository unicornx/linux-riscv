--- conflicted
+++ resolved
@@ -756,11 +756,7 @@
 /* exported from bond_sysfs_slave.c */
 extern const struct sysfs_ops slave_sysfs_ops;
 
-<<<<<<< HEAD
-static inline void bond_tx_drop(struct net_device *dev, struct sk_buff *skb)
-=======
 static inline netdev_tx_t bond_tx_drop(struct net_device *dev, struct sk_buff *skb)
->>>>>>> d1988041
 {
 	atomic_long_inc(&dev->tx_dropped);
 	dev_kfree_skb_any(skb);
