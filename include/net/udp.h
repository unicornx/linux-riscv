--- conflicted
+++ resolved
@@ -168,15 +168,6 @@
 typedef struct sock *(*udp_lookup_t)(const struct sk_buff *skb, __be16 sport,
 				     __be16 dport);
 
-<<<<<<< HEAD
-INDIRECT_CALLABLE_DECLARE(struct sk_buff *udp4_gro_receive(struct list_head *,
-							   struct sk_buff *));
-INDIRECT_CALLABLE_DECLARE(int udp4_gro_complete(struct sk_buff *, int));
-INDIRECT_CALLABLE_DECLARE(struct sk_buff *udp6_gro_receive(struct list_head *,
-							   struct sk_buff *));
-INDIRECT_CALLABLE_DECLARE(int udp6_gro_complete(struct sk_buff *, int));
-=======
->>>>>>> d60c95ef
 void udp_v6_early_demux(struct sk_buff *skb);
 INDIRECT_CALLABLE_DECLARE(int udpv6_rcv(struct sk_buff *));
 
