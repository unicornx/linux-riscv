--- conflicted
+++ resolved
@@ -450,11 +450,6 @@
 
 	/* 'forwarding = true' case should always honour route mtu */
 	mtu = dst_metric_raw(dst, RTAX_MTU);
-<<<<<<< HEAD
-	if (!mtu)
-		mtu = min(READ_ONCE(dst->dev->mtu), IP_MAX_MTU);
-
-=======
 	if (mtu)
 		goto out;
 
@@ -468,7 +463,6 @@
 out:
 	mtu = min_t(unsigned int, mtu, IP_MAX_MTU);
 
->>>>>>> 3b17187f
 	return mtu - lwtunnel_headroom(dst->lwtstate, mtu);
 }
 
