/* SPDX-License-Identifier: ((GPL-2.0-only WITH Linux-syscall-note) OR BSD-3-Clause) */
/*
 * linux/can/error.h
 *
 * Definitions of the CAN error messages to be filtered and passed to the user.
 *
 * Author: Oliver Hartkopp <oliver.hartkopp@volkswagen.de>
 * Copyright (c) 2002-2007 Volkswagen Group Electronic Research
 * All rights reserved.
 *
 * Redistribution and use in source and binary forms, with or without
 * modification, are permitted provided that the following conditions
 * are met:
 * 1. Redistributions of source code must retain the above copyright
 *    notice, this list of conditions and the following disclaimer.
 * 2. Redistributions in binary form must reproduce the above copyright
 *    notice, this list of conditions and the following disclaimer in the
 *    documentation and/or other materials provided with the distribution.
 * 3. Neither the name of Volkswagen nor the names of its contributors
 *    may be used to endorse or promote products derived from this software
 *    without specific prior written permission.
 *
 * Alternatively, provided that this notice is retained in full, this
 * software may be distributed under the terms of the GNU General
 * Public License ("GPL") version 2, in which case the provisions of the
 * GPL apply INSTEAD OF those given above.
 *
 * The provided data structures and external interfaces from this code
 * are not restricted to be used by modules with a GPL compatible license.
 *
 * THIS SOFTWARE IS PROVIDED BY THE COPYRIGHT HOLDERS AND CONTRIBUTORS
 * "AS IS" AND ANY EXPRESS OR IMPLIED WARRANTIES, INCLUDING, BUT NOT
 * LIMITED TO, THE IMPLIED WARRANTIES OF MERCHANTABILITY AND FITNESS FOR
 * A PARTICULAR PURPOSE ARE DISCLAIMED. IN NO EVENT SHALL THE COPYRIGHT
 * OWNER OR CONTRIBUTORS BE LIABLE FOR ANY DIRECT, INDIRECT, INCIDENTAL,
 * SPECIAL, EXEMPLARY, OR CONSEQUENTIAL DAMAGES (INCLUDING, BUT NOT
 * LIMITED TO, PROCUREMENT OF SUBSTITUTE GOODS OR SERVICES; LOSS OF USE,
 * DATA, OR PROFITS; OR BUSINESS INTERRUPTION) HOWEVER CAUSED AND ON ANY
 * THEORY OF LIABILITY, WHETHER IN CONTRACT, STRICT LIABILITY, OR TORT
 * (INCLUDING NEGLIGENCE OR OTHERWISE) ARISING IN ANY WAY OUT OF THE USE
 * OF THIS SOFTWARE, EVEN IF ADVISED OF THE POSSIBILITY OF SUCH
 * DAMAGE.
 */

#ifndef _UAPI_CAN_ERROR_H
#define _UAPI_CAN_ERROR_H

#define CAN_ERR_DLC 8 /* dlc for error message frames */

/* error class (mask) in can_id */
#define CAN_ERR_TX_TIMEOUT   0x00000001U /* TX timeout (by netdevice driver) */
#define CAN_ERR_LOSTARB      0x00000002U /* lost arbitration    / data[0]    */
#define CAN_ERR_CRTL         0x00000004U /* controller problems / data[1]    */
#define CAN_ERR_PROT         0x00000008U /* protocol violations / data[2..3] */
#define CAN_ERR_TRX          0x00000010U /* transceiver status  / data[4]    */
#define CAN_ERR_ACK          0x00000020U /* received no ACK on transmission */
#define CAN_ERR_BUSOFF       0x00000040U /* bus off */
#define CAN_ERR_BUSERROR     0x00000080U /* bus error (may flood!) */
#define CAN_ERR_RESTARTED    0x00000100U /* controller restarted */
#define CAN_ERR_CNT          0x00000200U /* TX error counter / data[6] */
					 /* RX error counter / data[7] */

/* arbitration lost in bit ... / data[0] */
#define CAN_ERR_LOSTARB_UNSPEC   0x00 /* unspecified */
				      /* else bit number in bitstream */

/* error status of CAN-controller / data[1] */
#define CAN_ERR_CRTL_UNSPEC      0x00 /* unspecified */
#define CAN_ERR_CRTL_RX_OVERFLOW 0x01 /* RX buffer overflow */
#define CAN_ERR_CRTL_TX_OVERFLOW 0x02 /* TX buffer overflow */
#define CAN_ERR_CRTL_RX_WARNING  0x04 /* reached warning level for RX errors */
#define CAN_ERR_CRTL_TX_WARNING  0x08 /* reached warning level for TX errors */
#define CAN_ERR_CRTL_RX_PASSIVE  0x10 /* reached error passive status RX */
#define CAN_ERR_CRTL_TX_PASSIVE  0x20 /* reached error passive status TX */
				      /* (at least one error counter exceeds */
				      /* the protocol-defined level of 127)  */
#define CAN_ERR_CRTL_ACTIVE      0x40 /* recovered to error active state */

/* error in CAN protocol (type) / data[2] */
#define CAN_ERR_PROT_UNSPEC      0x00 /* unspecified */
#define CAN_ERR_PROT_BIT         0x01 /* single bit error */
#define CAN_ERR_PROT_FORM        0x02 /* frame format error */
#define CAN_ERR_PROT_STUFF       0x04 /* bit stuffing error */
#define CAN_ERR_PROT_BIT0        0x08 /* unable to send dominant bit */
#define CAN_ERR_PROT_BIT1        0x10 /* unable to send recessive bit */
#define CAN_ERR_PROT_OVERLOAD    0x20 /* bus overload */
#define CAN_ERR_PROT_ACTIVE      0x40 /* active error announcement */
#define CAN_ERR_PROT_TX          0x80 /* error occurred on transmission */

/* error in CAN protocol (location) / data[3] */
#define CAN_ERR_PROT_LOC_UNSPEC  0x00 /* unspecified */
#define CAN_ERR_PROT_LOC_SOF     0x03 /* start of frame */
#define CAN_ERR_PROT_LOC_ID28_21 0x02 /* ID bits 28 - 21 (SFF: 10 - 3) */
#define CAN_ERR_PROT_LOC_ID20_18 0x06 /* ID bits 20 - 18 (SFF: 2 - 0 )*/
#define CAN_ERR_PROT_LOC_SRTR    0x04 /* substitute RTR (SFF: RTR) */
#define CAN_ERR_PROT_LOC_IDE     0x05 /* identifier extension */
#define CAN_ERR_PROT_LOC_ID17_13 0x07 /* ID bits 17-13 */
#define CAN_ERR_PROT_LOC_ID12_05 0x0F /* ID bits 12-5 */
#define CAN_ERR_PROT_LOC_ID04_00 0x0E /* ID bits 4-0 */
#define CAN_ERR_PROT_LOC_RTR     0x0C /* RTR */
#define CAN_ERR_PROT_LOC_RES1    0x0D /* reserved bit 1 */
#define CAN_ERR_PROT_LOC_RES0    0x09 /* reserved bit 0 */
#define CAN_ERR_PROT_LOC_DLC     0x0B /* data length code */
#define CAN_ERR_PROT_LOC_DATA    0x0A /* data section */
#define CAN_ERR_PROT_LOC_CRC_SEQ 0x08 /* CRC sequence */
#define CAN_ERR_PROT_LOC_CRC_DEL 0x18 /* CRC delimiter */
#define CAN_ERR_PROT_LOC_ACK     0x19 /* ACK slot */
#define CAN_ERR_PROT_LOC_ACK_DEL 0x1B /* ACK delimiter */
#define CAN_ERR_PROT_LOC_EOF     0x1A /* end of frame */
#define CAN_ERR_PROT_LOC_INTERM  0x12 /* intermission */

/* error status of CAN-transceiver / data[4] */
/*                                             CANH CANL */
#define CAN_ERR_TRX_UNSPEC             0x00 /* 0000 0000 */
#define CAN_ERR_TRX_CANH_NO_WIRE       0x04 /* 0000 0100 */
#define CAN_ERR_TRX_CANH_SHORT_TO_BAT  0x05 /* 0000 0101 */
#define CAN_ERR_TRX_CANH_SHORT_TO_VCC  0x06 /* 0000 0110 */
#define CAN_ERR_TRX_CANH_SHORT_TO_GND  0x07 /* 0000 0111 */
#define CAN_ERR_TRX_CANL_NO_WIRE       0x40 /* 0100 0000 */
#define CAN_ERR_TRX_CANL_SHORT_TO_BAT  0x50 /* 0101 0000 */
#define CAN_ERR_TRX_CANL_SHORT_TO_VCC  0x60 /* 0110 0000 */
#define CAN_ERR_TRX_CANL_SHORT_TO_GND  0x70 /* 0111 0000 */
#define CAN_ERR_TRX_CANL_SHORT_TO_CANH 0x80 /* 1000 0000 */

/* data[5] is reserved (do not use) */

/* TX error counter / data[6] */
/* RX error counter / data[7] */
<<<<<<< HEAD
=======

/* CAN state thresholds
 *
 * Error counter	Error state
 * -----------------------------------
 * 0 -  95		Error-active
 * 96 - 127		Error-warning
 * 128 - 255		Error-passive
 * 256 and greater	Bus-off
 */
#define CAN_ERROR_WARNING_THRESHOLD 96
#define CAN_ERROR_PASSIVE_THRESHOLD 128
#define CAN_BUS_OFF_THRESHOLD 256
>>>>>>> d60c95ef

#endif /* _UAPI_CAN_ERROR_H */<|MERGE_RESOLUTION|>--- conflicted
+++ resolved
@@ -126,8 +126,6 @@
 
 /* TX error counter / data[6] */
 /* RX error counter / data[7] */
-<<<<<<< HEAD
-=======
 
 /* CAN state thresholds
  *
@@ -141,6 +139,5 @@
 #define CAN_ERROR_WARNING_THRESHOLD 96
 #define CAN_ERROR_PASSIVE_THRESHOLD 128
 #define CAN_BUS_OFF_THRESHOLD 256
->>>>>>> d60c95ef
 
 #endif /* _UAPI_CAN_ERROR_H */