--- conflicted
+++ resolved
@@ -511,15 +511,9 @@
 	int				ifindex;
 	__u8				flags;
 };
-<<<<<<< HEAD
-/* This flag was exposed without any kernel code that supporting it.
- * Unfortunately, strongswan has the code that uses sets this flag,
- * which makes impossible to reuse this bit.
-=======
 /* This flag was exposed without any kernel code that supports it.
  * Unfortunately, strongswan has the code that sets this flag,
  * which makes it impossible to reuse this bit.
->>>>>>> d60c95ef
  *
  * So leave it here to make sure that it won't be reused by mistake.
  */
