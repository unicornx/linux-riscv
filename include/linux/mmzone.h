/* SPDX-License-Identifier: GPL-2.0 */
#ifndef _LINUX_MMZONE_H
#define _LINUX_MMZONE_H

#ifndef __ASSEMBLY__
#ifndef __GENERATING_BOUNDS_H

#include <linux/spinlock.h>
#include <linux/list.h>
#include <linux/wait.h>
#include <linux/bitops.h>
#include <linux/cache.h>
#include <linux/threads.h>
#include <linux/numa.h>
#include <linux/init.h>
#include <linux/seqlock.h>
#include <linux/nodemask.h>
#include <linux/pageblock-flags.h>
#include <linux/page-flags-layout.h>
#include <linux/atomic.h>
#include <linux/mm_types.h>
#include <linux/page-flags.h>
#include <asm/page.h>

/* Free memory management - zoned buddy allocator.  */
#ifndef CONFIG_FORCE_MAX_ZONEORDER
#define MAX_ORDER 11
#else
#define MAX_ORDER CONFIG_FORCE_MAX_ZONEORDER
#endif
#define MAX_ORDER_NR_PAGES (1 << (MAX_ORDER - 1))

/*
 * PAGE_ALLOC_COSTLY_ORDER is the order at which allocations are deemed
 * costly to service.  That is between allocation orders which should
 * coalesce naturally under reasonable reclaim pressure and those which
 * will not.
 */
#define PAGE_ALLOC_COSTLY_ORDER 3

enum migratetype {
	MIGRATE_UNMOVABLE,
	MIGRATE_MOVABLE,
	MIGRATE_RECLAIMABLE,
	MIGRATE_PCPTYPES,	/* the number of types on the pcp lists */
	MIGRATE_HIGHATOMIC = MIGRATE_PCPTYPES,
#ifdef CONFIG_CMA
	/*
	 * MIGRATE_CMA migration type is designed to mimic the way
	 * ZONE_MOVABLE works.  Only movable pages can be allocated
	 * from MIGRATE_CMA pageblocks and page allocator never
	 * implicitly change migration type of MIGRATE_CMA pageblock.
	 *
	 * The way to use it is to change migratetype of a range of
	 * pageblocks to MIGRATE_CMA which can be done by
	 * __free_pageblock_cma() function.  What is important though
	 * is that a range of pageblocks must be aligned to
	 * MAX_ORDER_NR_PAGES should biggest page be bigger then
	 * a single pageblock.
	 */
	MIGRATE_CMA,
#endif
#ifdef CONFIG_MEMORY_ISOLATION
	MIGRATE_ISOLATE,	/* can't allocate from here */
#endif
	MIGRATE_TYPES
};

/* In mm/page_alloc.c; keep in sync also with show_migration_types() there */
extern const char * const migratetype_names[MIGRATE_TYPES];

#ifdef CONFIG_CMA
#  define is_migrate_cma(migratetype) unlikely((migratetype) == MIGRATE_CMA)
#  define is_migrate_cma_page(_page) (get_pageblock_migratetype(_page) == MIGRATE_CMA)
#else
#  define is_migrate_cma(migratetype) false
#  define is_migrate_cma_page(_page) false
#endif

static inline bool is_migrate_movable(int mt)
{
	return is_migrate_cma(mt) || mt == MIGRATE_MOVABLE;
}

#define for_each_migratetype_order(order, type) \
	for (order = 0; order < MAX_ORDER; order++) \
		for (type = 0; type < MIGRATE_TYPES; type++)

extern int page_group_by_mobility_disabled;

#define MIGRATETYPE_MASK ((1UL << PB_migratetype_bits) - 1)

#define get_pageblock_migratetype(page)					\
	get_pfnblock_flags_mask(page, page_to_pfn(page), MIGRATETYPE_MASK)

struct free_area {
	struct list_head	free_list[MIGRATE_TYPES];
	unsigned long		nr_free;
};

static inline struct page *get_page_from_free_area(struct free_area *area,
					    int migratetype)
{
	return list_first_entry_or_null(&area->free_list[migratetype],
					struct page, lru);
}

static inline bool free_area_empty(struct free_area *area, int migratetype)
{
	return list_empty(&area->free_list[migratetype]);
}

struct pglist_data;

/*
 * zone->lock and the zone lru_lock are two of the hottest locks in the kernel.
 * So add a wild amount of padding here to ensure that they fall into separate
 * cachelines.  There are very few zone structures in the machine, so space
 * consumption is not a concern here.
 */
#if defined(CONFIG_SMP)
struct zone_padding {
	char x[0];
} ____cacheline_internodealigned_in_smp;
#define ZONE_PADDING(name)	struct zone_padding name;
#else
#define ZONE_PADDING(name)
#endif

#ifdef CONFIG_NUMA
enum numa_stat_item {
	NUMA_HIT,		/* allocated in intended node */
	NUMA_MISS,		/* allocated in non intended node */
	NUMA_FOREIGN,		/* was intended here, hit elsewhere */
	NUMA_INTERLEAVE_HIT,	/* interleaver preferred this zone */
	NUMA_LOCAL,		/* allocation from local node */
	NUMA_OTHER,		/* allocation from other node */
	NR_VM_NUMA_STAT_ITEMS
};
#else
#define NR_VM_NUMA_STAT_ITEMS 0
#endif

enum zone_stat_item {
	/* First 128 byte cacheline (assuming 64 bit words) */
	NR_FREE_PAGES,
	NR_ZONE_LRU_BASE, /* Used only for compaction and reclaim retry */
	NR_ZONE_INACTIVE_ANON = NR_ZONE_LRU_BASE,
	NR_ZONE_ACTIVE_ANON,
	NR_ZONE_INACTIVE_FILE,
	NR_ZONE_ACTIVE_FILE,
	NR_ZONE_UNEVICTABLE,
	NR_ZONE_WRITE_PENDING,	/* Count of dirty, writeback and unstable pages */
	NR_MLOCK,		/* mlock()ed pages found and moved off LRU */
	NR_PAGETABLE,		/* used for pagetables */
	/* Second 128 byte cacheline */
	NR_BOUNCE,
#if IS_ENABLED(CONFIG_ZSMALLOC)
	NR_ZSPAGES,		/* allocated in zsmalloc */
#endif
	NR_FREE_CMA_PAGES,
	NR_VM_ZONE_STAT_ITEMS };

enum node_stat_item {
	NR_LRU_BASE,
	NR_INACTIVE_ANON = NR_LRU_BASE, /* must match order of LRU_[IN]ACTIVE */
	NR_ACTIVE_ANON,		/*  "     "     "   "       "         */
	NR_INACTIVE_FILE,	/*  "     "     "   "       "         */
	NR_ACTIVE_FILE,		/*  "     "     "   "       "         */
	NR_UNEVICTABLE,		/*  "     "     "   "       "         */
<<<<<<< HEAD
	NR_SLAB_RECLAIMABLE,
	NR_SLAB_UNRECLAIMABLE,
=======
	NR_SLAB_RECLAIMABLE_B,
	NR_SLAB_UNRECLAIMABLE_B,
>>>>>>> d1988041
	NR_ISOLATED_ANON,	/* Temporary isolated pages from anon lru */
	NR_ISOLATED_FILE,	/* Temporary isolated pages from file lru */
	WORKINGSET_NODES,
	WORKINGSET_REFAULT_BASE,
	WORKINGSET_REFAULT_ANON = WORKINGSET_REFAULT_BASE,
	WORKINGSET_REFAULT_FILE,
	WORKINGSET_ACTIVATE_BASE,
	WORKINGSET_ACTIVATE_ANON = WORKINGSET_ACTIVATE_BASE,
	WORKINGSET_ACTIVATE_FILE,
	WORKINGSET_RESTORE_BASE,
	WORKINGSET_RESTORE_ANON = WORKINGSET_RESTORE_BASE,
	WORKINGSET_RESTORE_FILE,
	WORKINGSET_NODERECLAIM,
	NR_ANON_MAPPED,	/* Mapped anonymous pages */
	NR_FILE_MAPPED,	/* pagecache pages mapped into pagetables.
			   only modified from process context */
	NR_FILE_PAGES,
	NR_FILE_DIRTY,
	NR_WRITEBACK,
	NR_WRITEBACK_TEMP,	/* Writeback using temporary buffers */
	NR_SHMEM,		/* shmem pages (included tmpfs/GEM pages) */
	NR_SHMEM_THPS,
	NR_SHMEM_PMDMAPPED,
	NR_FILE_THPS,
	NR_FILE_PMDMAPPED,
	NR_ANON_THPS,
	NR_VMSCAN_WRITE,
	NR_VMSCAN_IMMEDIATE,	/* Prioritise for reclaim when writeback ends */
	NR_DIRTIED,		/* page dirtyings since bootup */
	NR_WRITTEN,		/* page writings since bootup */
	NR_KERNEL_MISC_RECLAIMABLE,	/* reclaimable non-slab kernel pages */
	NR_FOLL_PIN_ACQUIRED,	/* via: pin_user_page(), gup flag: FOLL_PIN */
	NR_FOLL_PIN_RELEASED,	/* pages returned via unpin_user_page() */
	NR_KERNEL_STACK_KB,	/* measured in KiB */
#if IS_ENABLED(CONFIG_SHADOW_CALL_STACK)
	NR_KERNEL_SCS_KB,	/* measured in KiB */
#endif
	NR_VM_NODE_STAT_ITEMS
};

/*
 * Returns true if the value is measured in bytes (most vmstat values are
 * measured in pages). This defines the API part, the internal representation
 * might be different.
 */
static __always_inline bool vmstat_item_in_bytes(int idx)
{
	/*
	 * Global and per-node slab counters track slab pages.
	 * It's expected that changes are multiples of PAGE_SIZE.
	 * Internally values are stored in pages.
	 *
	 * Per-memcg and per-lruvec counters track memory, consumed
	 * by individual slab objects. These counters are actually
	 * byte-precise.
	 */
	return (idx == NR_SLAB_RECLAIMABLE_B ||
		idx == NR_SLAB_UNRECLAIMABLE_B);
}

/*
 * We do arithmetic on the LRU lists in various places in the code,
 * so it is important to keep the active lists LRU_ACTIVE higher in
 * the array than the corresponding inactive lists, and to keep
 * the *_FILE lists LRU_FILE higher than the corresponding _ANON lists.
 *
 * This has to be kept in sync with the statistics in zone_stat_item
 * above and the descriptions in vmstat_text in mm/vmstat.c
 */
#define LRU_BASE 0
#define LRU_ACTIVE 1
#define LRU_FILE 2

enum lru_list {
	LRU_INACTIVE_ANON = LRU_BASE,
	LRU_ACTIVE_ANON = LRU_BASE + LRU_ACTIVE,
	LRU_INACTIVE_FILE = LRU_BASE + LRU_FILE,
	LRU_ACTIVE_FILE = LRU_BASE + LRU_FILE + LRU_ACTIVE,
	LRU_UNEVICTABLE,
	NR_LRU_LISTS
};

#define for_each_lru(lru) for (lru = 0; lru < NR_LRU_LISTS; lru++)

#define for_each_evictable_lru(lru) for (lru = 0; lru <= LRU_ACTIVE_FILE; lru++)

static inline bool is_file_lru(enum lru_list lru)
{
	return (lru == LRU_INACTIVE_FILE || lru == LRU_ACTIVE_FILE);
}

static inline bool is_active_lru(enum lru_list lru)
{
	return (lru == LRU_ACTIVE_ANON || lru == LRU_ACTIVE_FILE);
}

#define ANON_AND_FILE 2

enum lruvec_flags {
	LRUVEC_CONGESTED,		/* lruvec has many dirty pages
					 * backed by a congested BDI
					 */
};

struct lruvec {
	struct list_head		lists[NR_LRU_LISTS];
	/*
	 * These track the cost of reclaiming one LRU - file or anon -
	 * over the other. As the observed cost of reclaiming one LRU
	 * increases, the reclaim scan balance tips toward the other.
	 */
	unsigned long			anon_cost;
	unsigned long			file_cost;
	/* Non-resident age, driven by LRU movement */
	atomic_long_t			nonresident_age;
	/* Refaults at the time of last reclaim cycle */
	unsigned long			refaults[ANON_AND_FILE];
	/* Various lruvec state flags (enum lruvec_flags) */
	unsigned long			flags;
#ifdef CONFIG_MEMCG
	struct pglist_data *pgdat;
#endif
};

/* Isolate unmapped pages */
#define ISOLATE_UNMAPPED	((__force isolate_mode_t)0x2)
/* Isolate for asynchronous migration */
#define ISOLATE_ASYNC_MIGRATE	((__force isolate_mode_t)0x4)
/* Isolate unevictable pages */
#define ISOLATE_UNEVICTABLE	((__force isolate_mode_t)0x8)

/* LRU Isolation modes. */
typedef unsigned __bitwise isolate_mode_t;

enum zone_watermarks {
	WMARK_MIN,
	WMARK_LOW,
	WMARK_HIGH,
	NR_WMARK
};

#define min_wmark_pages(z) (z->_watermark[WMARK_MIN] + z->watermark_boost)
#define low_wmark_pages(z) (z->_watermark[WMARK_LOW] + z->watermark_boost)
#define high_wmark_pages(z) (z->_watermark[WMARK_HIGH] + z->watermark_boost)
#define wmark_pages(z, i) (z->_watermark[i] + z->watermark_boost)

struct per_cpu_pages {
	int count;		/* number of pages in the list */
	int high;		/* high watermark, emptying needed */
	int batch;		/* chunk size for buddy add/remove */

	/* Lists of pages, one per migrate type stored on the pcp-lists */
	struct list_head lists[MIGRATE_PCPTYPES];
};

struct per_cpu_pageset {
	struct per_cpu_pages pcp;
#ifdef CONFIG_NUMA
	s8 expire;
	u16 vm_numa_stat_diff[NR_VM_NUMA_STAT_ITEMS];
#endif
#ifdef CONFIG_SMP
	s8 stat_threshold;
	s8 vm_stat_diff[NR_VM_ZONE_STAT_ITEMS];
#endif
};

struct per_cpu_nodestat {
	s8 stat_threshold;
	s8 vm_node_stat_diff[NR_VM_NODE_STAT_ITEMS];
};

#endif /* !__GENERATING_BOUNDS.H */

enum zone_type {
	/*
	 * ZONE_DMA and ZONE_DMA32 are used when there are peripherals not able
	 * to DMA to all of the addressable memory (ZONE_NORMAL).
	 * On architectures where this area covers the whole 32 bit address
	 * space ZONE_DMA32 is used. ZONE_DMA is left for the ones with smaller
	 * DMA addressing constraints. This distinction is important as a 32bit
	 * DMA mask is assumed when ZONE_DMA32 is defined. Some 64-bit
	 * platforms may need both zones as they support peripherals with
	 * different DMA addressing limitations.
	 *
	 * Some examples:
	 *
	 *  - i386 and x86_64 have a fixed 16M ZONE_DMA and ZONE_DMA32 for the
	 *    rest of the lower 4G.
	 *
	 *  - arm only uses ZONE_DMA, the size, up to 4G, may vary depending on
	 *    the specific device.
	 *
	 *  - arm64 has a fixed 1G ZONE_DMA and ZONE_DMA32 for the rest of the
	 *    lower 4G.
	 *
	 *  - powerpc only uses ZONE_DMA, the size, up to 2G, may vary
	 *    depending on the specific device.
	 *
	 *  - s390 uses ZONE_DMA fixed to the lower 2G.
	 *
	 *  - ia64 and riscv only use ZONE_DMA32.
	 *
	 *  - parisc uses neither.
	 */
#ifdef CONFIG_ZONE_DMA
	ZONE_DMA,
#endif
#ifdef CONFIG_ZONE_DMA32
	ZONE_DMA32,
#endif
	/*
	 * Normal addressable memory is in ZONE_NORMAL. DMA operations can be
	 * performed on pages in ZONE_NORMAL if the DMA devices support
	 * transfers to all addressable memory.
	 */
	ZONE_NORMAL,
#ifdef CONFIG_HIGHMEM
	/*
	 * A memory area that is only addressable by the kernel through
	 * mapping portions into its own address space. This is for example
	 * used by i386 to allow the kernel to address the memory beyond
	 * 900MB. The kernel will set up special mappings (page
	 * table entries on i386) for each page that the kernel needs to
	 * access.
	 */
	ZONE_HIGHMEM,
#endif
	/*
	 * ZONE_MOVABLE is similar to ZONE_NORMAL, except that it contains
	 * movable pages with few exceptional cases described below. Main use
	 * cases for ZONE_MOVABLE are to make memory offlining/unplug more
	 * likely to succeed, and to locally limit unmovable allocations - e.g.,
	 * to increase the number of THP/huge pages. Notable special cases are:
	 *
	 * 1. Pinned pages: (long-term) pinning of movable pages might
	 *    essentially turn such pages unmovable. Memory offlining might
	 *    retry a long time.
	 * 2. memblock allocations: kernelcore/movablecore setups might create
	 *    situations where ZONE_MOVABLE contains unmovable allocations
	 *    after boot. Memory offlining and allocations fail early.
	 * 3. Memory holes: kernelcore/movablecore setups might create very rare
	 *    situations where ZONE_MOVABLE contains memory holes after boot,
	 *    for example, if we have sections that are only partially
	 *    populated. Memory offlining and allocations fail early.
	 * 4. PG_hwpoison pages: while poisoned pages can be skipped during
	 *    memory offlining, such pages cannot be allocated.
	 * 5. Unmovable PG_offline pages: in paravirtualized environments,
	 *    hotplugged memory blocks might only partially be managed by the
	 *    buddy (e.g., via XEN-balloon, Hyper-V balloon, virtio-mem). The
	 *    parts not manged by the buddy are unmovable PG_offline pages. In
	 *    some cases (virtio-mem), such pages can be skipped during
	 *    memory offlining, however, cannot be moved/allocated. These
	 *    techniques might use alloc_contig_range() to hide previously
	 *    exposed pages from the buddy again (e.g., to implement some sort
	 *    of memory unplug in virtio-mem).
	 *
	 * In general, no unmovable allocations that degrade memory offlining
	 * should end up in ZONE_MOVABLE. Allocators (like alloc_contig_range())
	 * have to expect that migrating pages in ZONE_MOVABLE can fail (even
	 * if has_unmovable_pages() states that there are no unmovable pages,
	 * there can be false negatives).
	 */
	ZONE_MOVABLE,
#ifdef CONFIG_ZONE_DEVICE
	ZONE_DEVICE,
#endif
	__MAX_NR_ZONES

};

#ifndef __GENERATING_BOUNDS_H

#define ASYNC_AND_SYNC 2

struct zone {
	/* Read-mostly fields */

	/* zone watermarks, access with *_wmark_pages(zone) macros */
	unsigned long _watermark[NR_WMARK];
	unsigned long watermark_boost;

	unsigned long nr_reserved_highatomic;

	/*
	 * We don't know if the memory that we're going to allocate will be
	 * freeable or/and it will be released eventually, so to avoid totally
	 * wasting several GB of ram we must reserve some of the lower zone
	 * memory (otherwise we risk to run OOM on the lower zones despite
	 * there being tons of freeable ram on the higher zones).  This array is
	 * recalculated at runtime if the sysctl_lowmem_reserve_ratio sysctl
	 * changes.
	 */
	long lowmem_reserve[MAX_NR_ZONES];

#ifdef CONFIG_NUMA
	int node;
#endif
	struct pglist_data	*zone_pgdat;
	struct per_cpu_pageset __percpu *pageset;

#ifndef CONFIG_SPARSEMEM
	/*
	 * Flags for a pageblock_nr_pages block. See pageblock-flags.h.
	 * In SPARSEMEM, this map is stored in struct mem_section
	 */
	unsigned long		*pageblock_flags;
#endif /* CONFIG_SPARSEMEM */

	/* zone_start_pfn == zone_start_paddr >> PAGE_SHIFT */
	unsigned long		zone_start_pfn;

	/*
	 * spanned_pages is the total pages spanned by the zone, including
	 * holes, which is calculated as:
	 * 	spanned_pages = zone_end_pfn - zone_start_pfn;
	 *
	 * present_pages is physical pages existing within the zone, which
	 * is calculated as:
	 *	present_pages = spanned_pages - absent_pages(pages in holes);
	 *
	 * managed_pages is present pages managed by the buddy system, which
	 * is calculated as (reserved_pages includes pages allocated by the
	 * bootmem allocator):
	 *	managed_pages = present_pages - reserved_pages;
	 *
	 * So present_pages may be used by memory hotplug or memory power
	 * management logic to figure out unmanaged pages by checking
	 * (present_pages - managed_pages). And managed_pages should be used
	 * by page allocator and vm scanner to calculate all kinds of watermarks
	 * and thresholds.
	 *
	 * Locking rules:
	 *
	 * zone_start_pfn and spanned_pages are protected by span_seqlock.
	 * It is a seqlock because it has to be read outside of zone->lock,
	 * and it is done in the main allocator path.  But, it is written
	 * quite infrequently.
	 *
	 * The span_seq lock is declared along with zone->lock because it is
	 * frequently read in proximity to zone->lock.  It's good to
	 * give them a chance of being in the same cacheline.
	 *
	 * Write access to present_pages at runtime should be protected by
	 * mem_hotplug_begin/end(). Any reader who can't tolerant drift of
	 * present_pages should get_online_mems() to get a stable value.
	 */
	atomic_long_t		managed_pages;
	unsigned long		spanned_pages;
	unsigned long		present_pages;

	const char		*name;

#ifdef CONFIG_MEMORY_ISOLATION
	/*
	 * Number of isolated pageblock. It is used to solve incorrect
	 * freepage counting problem due to racy retrieving migratetype
	 * of pageblock. Protected by zone->lock.
	 */
	unsigned long		nr_isolate_pageblock;
#endif

#ifdef CONFIG_MEMORY_HOTPLUG
	/* see spanned/present_pages for more description */
	seqlock_t		span_seqlock;
#endif

	int initialized;

	/* Write-intensive fields used from the page allocator */
	ZONE_PADDING(_pad1_)

	/* free areas of different sizes */
	struct free_area	free_area[MAX_ORDER];

	/* zone flags, see below */
	unsigned long		flags;

	/* Primarily protects free_area */
	spinlock_t		lock;

	/* Write-intensive fields used by compaction and vmstats. */
	ZONE_PADDING(_pad2_)

	/*
	 * When free pages are below this point, additional steps are taken
	 * when reading the number of free pages to avoid per-cpu counter
	 * drift allowing watermarks to be breached
	 */
	unsigned long percpu_drift_mark;

#if defined CONFIG_COMPACTION || defined CONFIG_CMA
	/* pfn where compaction free scanner should start */
	unsigned long		compact_cached_free_pfn;
	/* pfn where compaction migration scanner should start */
	unsigned long		compact_cached_migrate_pfn[ASYNC_AND_SYNC];
	unsigned long		compact_init_migrate_pfn;
	unsigned long		compact_init_free_pfn;
#endif

#ifdef CONFIG_COMPACTION
	/*
	 * On compaction failure, 1<<compact_defer_shift compactions
	 * are skipped before trying again. The number attempted since
	 * last failure is tracked with compact_considered.
	 * compact_order_failed is the minimum compaction failed order.
	 */
	unsigned int		compact_considered;
	unsigned int		compact_defer_shift;
	int			compact_order_failed;
#endif

#if defined CONFIG_COMPACTION || defined CONFIG_CMA
	/* Set to true when the PG_migrate_skip bits should be cleared */
	bool			compact_blockskip_flush;
#endif

	bool			contiguous;

	ZONE_PADDING(_pad3_)
	/* Zone statistics */
	atomic_long_t		vm_stat[NR_VM_ZONE_STAT_ITEMS];
	atomic_long_t		vm_numa_stat[NR_VM_NUMA_STAT_ITEMS];
} ____cacheline_internodealigned_in_smp;

enum pgdat_flags {
	PGDAT_DIRTY,			/* reclaim scanning has recently found
					 * many dirty file pages at the tail
					 * of the LRU.
					 */
	PGDAT_WRITEBACK,		/* reclaim scanning has recently found
					 * many pages under writeback
					 */
	PGDAT_RECLAIM_LOCKED,		/* prevents concurrent reclaim */
};

enum zone_flags {
	ZONE_BOOSTED_WATERMARK,		/* zone recently boosted watermarks.
					 * Cleared when kswapd is woken.
					 */
};

static inline unsigned long zone_managed_pages(struct zone *zone)
{
	return (unsigned long)atomic_long_read(&zone->managed_pages);
}

static inline unsigned long zone_end_pfn(const struct zone *zone)
{
	return zone->zone_start_pfn + zone->spanned_pages;
}

static inline bool zone_spans_pfn(const struct zone *zone, unsigned long pfn)
{
	return zone->zone_start_pfn <= pfn && pfn < zone_end_pfn(zone);
}

static inline bool zone_is_initialized(struct zone *zone)
{
	return zone->initialized;
}

static inline bool zone_is_empty(struct zone *zone)
{
	return zone->spanned_pages == 0;
}

/*
 * Return true if [start_pfn, start_pfn + nr_pages) range has a non-empty
 * intersection with the given zone
 */
static inline bool zone_intersects(struct zone *zone,
		unsigned long start_pfn, unsigned long nr_pages)
{
	if (zone_is_empty(zone))
		return false;
	if (start_pfn >= zone_end_pfn(zone) ||
	    start_pfn + nr_pages <= zone->zone_start_pfn)
		return false;

	return true;
}

/*
 * The "priority" of VM scanning is how much of the queues we will scan in one
 * go. A value of 12 for DEF_PRIORITY implies that we will scan 1/4096th of the
 * queues ("queue_length >> 12") during an aging round.
 */
#define DEF_PRIORITY 12

/* Maximum number of zones on a zonelist */
#define MAX_ZONES_PER_ZONELIST (MAX_NUMNODES * MAX_NR_ZONES)

enum {
	ZONELIST_FALLBACK,	/* zonelist with fallback */
#ifdef CONFIG_NUMA
	/*
	 * The NUMA zonelists are doubled because we need zonelists that
	 * restrict the allocations to a single node for __GFP_THISNODE.
	 */
	ZONELIST_NOFALLBACK,	/* zonelist without fallback (__GFP_THISNODE) */
#endif
	MAX_ZONELISTS
};

/*
 * This struct contains information about a zone in a zonelist. It is stored
 * here to avoid dereferences into large structures and lookups of tables
 */
struct zoneref {
	struct zone *zone;	/* Pointer to actual zone */
	int zone_idx;		/* zone_idx(zoneref->zone) */
};

/*
 * One allocation request operates on a zonelist. A zonelist
 * is a list of zones, the first one is the 'goal' of the
 * allocation, the other zones are fallback zones, in decreasing
 * priority.
 *
 * To speed the reading of the zonelist, the zonerefs contain the zone index
 * of the entry being read. Helper functions to access information given
 * a struct zoneref are
 *
 * zonelist_zone()	- Return the struct zone * for an entry in _zonerefs
 * zonelist_zone_idx()	- Return the index of the zone for an entry
 * zonelist_node_idx()	- Return the index of the node for an entry
 */
struct zonelist {
	struct zoneref _zonerefs[MAX_ZONES_PER_ZONELIST + 1];
};

#ifndef CONFIG_DISCONTIGMEM
/* The array of struct pages - for discontigmem use pgdat->lmem_map */
extern struct page *mem_map;
#endif

#ifdef CONFIG_TRANSPARENT_HUGEPAGE
struct deferred_split {
	spinlock_t split_queue_lock;
	struct list_head split_queue;
	unsigned long split_queue_len;
};
#endif

/*
 * On NUMA machines, each NUMA node would have a pg_data_t to describe
 * it's memory layout. On UMA machines there is a single pglist_data which
 * describes the whole memory.
 *
 * Memory statistics and page replacement data structures are maintained on a
 * per-zone basis.
 */
typedef struct pglist_data {
	/*
	 * node_zones contains just the zones for THIS node. Not all of the
	 * zones may be populated, but it is the full list. It is referenced by
	 * this node's node_zonelists as well as other node's node_zonelists.
	 */
	struct zone node_zones[MAX_NR_ZONES];

	/*
	 * node_zonelists contains references to all zones in all nodes.
	 * Generally the first zones will be references to this node's
	 * node_zones.
	 */
	struct zonelist node_zonelists[MAX_ZONELISTS];

	int nr_zones; /* number of populated zones in this node */
#ifdef CONFIG_FLAT_NODE_MEM_MAP	/* means !SPARSEMEM */
	struct page *node_mem_map;
#ifdef CONFIG_PAGE_EXTENSION
	struct page_ext *node_page_ext;
#endif
#endif
#if defined(CONFIG_MEMORY_HOTPLUG) || defined(CONFIG_DEFERRED_STRUCT_PAGE_INIT)
	/*
	 * Must be held any time you expect node_start_pfn,
	 * node_present_pages, node_spanned_pages or nr_zones to stay constant.
	 * Also synchronizes pgdat->first_deferred_pfn during deferred page
	 * init.
	 *
	 * pgdat_resize_lock() and pgdat_resize_unlock() are provided to
	 * manipulate node_size_lock without checking for CONFIG_MEMORY_HOTPLUG
	 * or CONFIG_DEFERRED_STRUCT_PAGE_INIT.
	 *
	 * Nests above zone->lock and zone->span_seqlock
	 */
	spinlock_t node_size_lock;
#endif
	unsigned long node_start_pfn;
	unsigned long node_present_pages; /* total number of physical pages */
	unsigned long node_spanned_pages; /* total size of physical page
					     range, including holes */
	int node_id;
	wait_queue_head_t kswapd_wait;
	wait_queue_head_t pfmemalloc_wait;
	struct task_struct *kswapd;	/* Protected by
					   mem_hotplug_begin/end() */
	int kswapd_order;
	enum zone_type kswapd_highest_zoneidx;

	int kswapd_failures;		/* Number of 'reclaimed == 0' runs */

#ifdef CONFIG_COMPACTION
	int kcompactd_max_order;
	enum zone_type kcompactd_highest_zoneidx;
	wait_queue_head_t kcompactd_wait;
	struct task_struct *kcompactd;
#endif
	/*
	 * This is a per-node reserve of pages that are not available
	 * to userspace allocations.
	 */
	unsigned long		totalreserve_pages;

#ifdef CONFIG_NUMA
	/*
	 * node reclaim becomes active if more unmapped pages exist.
	 */
	unsigned long		min_unmapped_pages;
	unsigned long		min_slab_pages;
#endif /* CONFIG_NUMA */

	/* Write-intensive fields used by page reclaim */
	ZONE_PADDING(_pad1_)
	spinlock_t		lru_lock;

#ifdef CONFIG_DEFERRED_STRUCT_PAGE_INIT
	/*
	 * If memory initialisation on large machines is deferred then this
	 * is the first PFN that needs to be initialised.
	 */
	unsigned long first_deferred_pfn;
#endif /* CONFIG_DEFERRED_STRUCT_PAGE_INIT */

#ifdef CONFIG_TRANSPARENT_HUGEPAGE
	struct deferred_split deferred_split_queue;
#endif

	/* Fields commonly accessed by the page reclaim scanner */

	/*
	 * NOTE: THIS IS UNUSED IF MEMCG IS ENABLED.
	 *
	 * Use mem_cgroup_lruvec() to look up lruvecs.
	 */
	struct lruvec		__lruvec;

	unsigned long		flags;

	ZONE_PADDING(_pad2_)

	/* Per-node vmstats */
	struct per_cpu_nodestat __percpu *per_cpu_nodestats;
	atomic_long_t		vm_stat[NR_VM_NODE_STAT_ITEMS];
} pg_data_t;

#define node_present_pages(nid)	(NODE_DATA(nid)->node_present_pages)
#define node_spanned_pages(nid)	(NODE_DATA(nid)->node_spanned_pages)
#ifdef CONFIG_FLAT_NODE_MEM_MAP
#define pgdat_page_nr(pgdat, pagenr)	((pgdat)->node_mem_map + (pagenr))
#else
#define pgdat_page_nr(pgdat, pagenr)	pfn_to_page((pgdat)->node_start_pfn + (pagenr))
#endif
#define nid_page_nr(nid, pagenr) 	pgdat_page_nr(NODE_DATA(nid),(pagenr))

#define node_start_pfn(nid)	(NODE_DATA(nid)->node_start_pfn)
#define node_end_pfn(nid) pgdat_end_pfn(NODE_DATA(nid))

static inline unsigned long pgdat_end_pfn(pg_data_t *pgdat)
{
	return pgdat->node_start_pfn + pgdat->node_spanned_pages;
}

static inline bool pgdat_is_empty(pg_data_t *pgdat)
{
	return !pgdat->node_start_pfn && !pgdat->node_spanned_pages;
}

#include <linux/memory_hotplug.h>

void build_all_zonelists(pg_data_t *pgdat);
void wakeup_kswapd(struct zone *zone, gfp_t gfp_mask, int order,
		   enum zone_type highest_zoneidx);
bool __zone_watermark_ok(struct zone *z, unsigned int order, unsigned long mark,
			 int highest_zoneidx, unsigned int alloc_flags,
			 long free_pages);
bool zone_watermark_ok(struct zone *z, unsigned int order,
		unsigned long mark, int highest_zoneidx,
		unsigned int alloc_flags);
bool zone_watermark_ok_safe(struct zone *z, unsigned int order,
<<<<<<< HEAD
		unsigned long mark, int classzone_idx);
=======
		unsigned long mark, int highest_zoneidx);
>>>>>>> d1988041
/*
 * Memory initialization context, use to differentiate memory added by
 * the platform statically or via memory hotplug interface.
 */
enum meminit_context {
	MEMINIT_EARLY,
	MEMINIT_HOTPLUG,
};

extern void init_currently_empty_zone(struct zone *zone, unsigned long start_pfn,
				     unsigned long size);

extern void lruvec_init(struct lruvec *lruvec);

static inline struct pglist_data *lruvec_pgdat(struct lruvec *lruvec)
{
#ifdef CONFIG_MEMCG
	return lruvec->pgdat;
#else
	return container_of(lruvec, struct pglist_data, __lruvec);
#endif
}

extern unsigned long lruvec_lru_size(struct lruvec *lruvec, enum lru_list lru, int zone_idx);

#ifdef CONFIG_HAVE_MEMORYLESS_NODES
int local_memory_node(int node_id);
#else
static inline int local_memory_node(int node_id) { return node_id; };
#endif

/*
 * zone_idx() returns 0 for the ZONE_DMA zone, 1 for the ZONE_NORMAL zone, etc.
 */
#define zone_idx(zone)		((zone) - (zone)->zone_pgdat->node_zones)

/*
 * Returns true if a zone has pages managed by the buddy allocator.
 * All the reclaim decisions have to use this function rather than
 * populated_zone(). If the whole zone is reserved then we can easily
 * end up with populated_zone() && !managed_zone().
 */
static inline bool managed_zone(struct zone *zone)
{
	return zone_managed_pages(zone);
}

/* Returns true if a zone has memory */
static inline bool populated_zone(struct zone *zone)
{
	return zone->present_pages;
}

#ifdef CONFIG_NUMA
static inline int zone_to_nid(struct zone *zone)
{
	return zone->node;
}

static inline void zone_set_nid(struct zone *zone, int nid)
{
	zone->node = nid;
}
#else
static inline int zone_to_nid(struct zone *zone)
{
	return 0;
}

static inline void zone_set_nid(struct zone *zone, int nid) {}
#endif

extern int movable_zone;

#ifdef CONFIG_HIGHMEM
static inline int zone_movable_is_highmem(void)
{
#ifdef CONFIG_NEED_MULTIPLE_NODES
	return movable_zone == ZONE_HIGHMEM;
#else
	return (ZONE_MOVABLE - 1) == ZONE_HIGHMEM;
#endif
}
#endif

static inline int is_highmem_idx(enum zone_type idx)
{
#ifdef CONFIG_HIGHMEM
	return (idx == ZONE_HIGHMEM ||
		(idx == ZONE_MOVABLE && zone_movable_is_highmem()));
#else
	return 0;
#endif
}

/**
 * is_highmem - helper function to quickly check if a struct zone is a
 *              highmem zone or not.  This is an attempt to keep references
 *              to ZONE_{DMA/NORMAL/HIGHMEM/etc} in general code to a minimum.
 * @zone - pointer to struct zone variable
 */
static inline int is_highmem(struct zone *zone)
{
#ifdef CONFIG_HIGHMEM
	return is_highmem_idx(zone_idx(zone));
#else
	return 0;
#endif
}

/* These two functions are used to setup the per zone pages min values */
struct ctl_table;

int min_free_kbytes_sysctl_handler(struct ctl_table *, int, void *, size_t *,
		loff_t *);
int watermark_scale_factor_sysctl_handler(struct ctl_table *, int, void *,
		size_t *, loff_t *);
extern int sysctl_lowmem_reserve_ratio[MAX_NR_ZONES];
int lowmem_reserve_ratio_sysctl_handler(struct ctl_table *, int, void *,
		size_t *, loff_t *);
int percpu_pagelist_fraction_sysctl_handler(struct ctl_table *, int,
		void *, size_t *, loff_t *);
int sysctl_min_unmapped_ratio_sysctl_handler(struct ctl_table *, int,
		void *, size_t *, loff_t *);
int sysctl_min_slab_ratio_sysctl_handler(struct ctl_table *, int,
		void *, size_t *, loff_t *);
int numa_zonelist_order_handler(struct ctl_table *, int,
		void *, size_t *, loff_t *);
extern int percpu_pagelist_fraction;
extern char numa_zonelist_order[];
#define NUMA_ZONELIST_ORDER_LEN	16

#ifndef CONFIG_NEED_MULTIPLE_NODES

extern struct pglist_data contig_page_data;
#define NODE_DATA(nid)		(&contig_page_data)
#define NODE_MEM_MAP(nid)	mem_map

#else /* CONFIG_NEED_MULTIPLE_NODES */

#include <asm/mmzone.h>

#endif /* !CONFIG_NEED_MULTIPLE_NODES */

extern struct pglist_data *first_online_pgdat(void);
extern struct pglist_data *next_online_pgdat(struct pglist_data *pgdat);
extern struct zone *next_zone(struct zone *zone);

/**
 * for_each_online_pgdat - helper macro to iterate over all online nodes
 * @pgdat - pointer to a pg_data_t variable
 */
#define for_each_online_pgdat(pgdat)			\
	for (pgdat = first_online_pgdat();		\
	     pgdat;					\
	     pgdat = next_online_pgdat(pgdat))
/**
 * for_each_zone - helper macro to iterate over all memory zones
 * @zone - pointer to struct zone variable
 *
 * The user only needs to declare the zone variable, for_each_zone
 * fills it in.
 */
#define for_each_zone(zone)			        \
	for (zone = (first_online_pgdat())->node_zones; \
	     zone;					\
	     zone = next_zone(zone))

#define for_each_populated_zone(zone)		        \
	for (zone = (first_online_pgdat())->node_zones; \
	     zone;					\
	     zone = next_zone(zone))			\
		if (!populated_zone(zone))		\
			; /* do nothing */		\
		else

static inline struct zone *zonelist_zone(struct zoneref *zoneref)
{
	return zoneref->zone;
}

static inline int zonelist_zone_idx(struct zoneref *zoneref)
{
	return zoneref->zone_idx;
}

static inline int zonelist_node_idx(struct zoneref *zoneref)
{
	return zone_to_nid(zoneref->zone);
}

struct zoneref *__next_zones_zonelist(struct zoneref *z,
					enum zone_type highest_zoneidx,
					nodemask_t *nodes);

/**
 * next_zones_zonelist - Returns the next zone at or below highest_zoneidx within the allowed nodemask using a cursor within a zonelist as a starting point
 * @z - The cursor used as a starting point for the search
 * @highest_zoneidx - The zone index of the highest zone to return
 * @nodes - An optional nodemask to filter the zonelist with
 *
 * This function returns the next zone at or below a given zone index that is
 * within the allowed nodemask using a cursor as the starting point for the
 * search. The zoneref returned is a cursor that represents the current zone
 * being examined. It should be advanced by one before calling
 * next_zones_zonelist again.
 */
static __always_inline struct zoneref *next_zones_zonelist(struct zoneref *z,
					enum zone_type highest_zoneidx,
					nodemask_t *nodes)
{
	if (likely(!nodes && zonelist_zone_idx(z) <= highest_zoneidx))
		return z;
	return __next_zones_zonelist(z, highest_zoneidx, nodes);
}

/**
 * first_zones_zonelist - Returns the first zone at or below highest_zoneidx within the allowed nodemask in a zonelist
 * @zonelist - The zonelist to search for a suitable zone
 * @highest_zoneidx - The zone index of the highest zone to return
 * @nodes - An optional nodemask to filter the zonelist with
 * @return - Zoneref pointer for the first suitable zone found (see below)
 *
 * This function returns the first zone at or below a given zone index that is
 * within the allowed nodemask. The zoneref returned is a cursor that can be
 * used to iterate the zonelist with next_zones_zonelist by advancing it by
 * one before calling.
 *
 * When no eligible zone is found, zoneref->zone is NULL (zoneref itself is
 * never NULL). This may happen either genuinely, or due to concurrent nodemask
 * update due to cpuset modification.
 */
static inline struct zoneref *first_zones_zonelist(struct zonelist *zonelist,
					enum zone_type highest_zoneidx,
					nodemask_t *nodes)
{
	return next_zones_zonelist(zonelist->_zonerefs,
							highest_zoneidx, nodes);
}

/**
 * for_each_zone_zonelist_nodemask - helper macro to iterate over valid zones in a zonelist at or below a given zone index and within a nodemask
 * @zone - The current zone in the iterator
 * @z - The current pointer within zonelist->_zonerefs being iterated
 * @zlist - The zonelist being iterated
 * @highidx - The zone index of the highest zone to return
 * @nodemask - Nodemask allowed by the allocator
 *
 * This iterator iterates though all zones at or below a given zone index and
 * within a given nodemask
 */
#define for_each_zone_zonelist_nodemask(zone, z, zlist, highidx, nodemask) \
	for (z = first_zones_zonelist(zlist, highidx, nodemask), zone = zonelist_zone(z);	\
		zone;							\
		z = next_zones_zonelist(++z, highidx, nodemask),	\
			zone = zonelist_zone(z))

#define for_next_zone_zonelist_nodemask(zone, z, highidx, nodemask) \
	for (zone = z->zone;	\
		zone;							\
		z = next_zones_zonelist(++z, highidx, nodemask),	\
			zone = zonelist_zone(z))


/**
 * for_each_zone_zonelist - helper macro to iterate over valid zones in a zonelist at or below a given zone index
 * @zone - The current zone in the iterator
 * @z - The current pointer within zonelist->zones being iterated
 * @zlist - The zonelist being iterated
 * @highidx - The zone index of the highest zone to return
 *
 * This iterator iterates though all zones at or below a given zone index.
 */
#define for_each_zone_zonelist(zone, z, zlist, highidx) \
	for_each_zone_zonelist_nodemask(zone, z, zlist, highidx, NULL)

#ifdef CONFIG_SPARSEMEM
#include <asm/sparsemem.h>
#endif

#ifdef CONFIG_FLATMEM
#define pfn_to_nid(pfn)		(0)
#endif

#ifdef CONFIG_SPARSEMEM

/*
 * SECTION_SHIFT    		#bits space required to store a section #
 *
 * PA_SECTION_SHIFT		physical address to/from section number
 * PFN_SECTION_SHIFT		pfn to/from section number
 */
#define PA_SECTION_SHIFT	(SECTION_SIZE_BITS)
#define PFN_SECTION_SHIFT	(SECTION_SIZE_BITS - PAGE_SHIFT)

#define NR_MEM_SECTIONS		(1UL << SECTIONS_SHIFT)

#define PAGES_PER_SECTION       (1UL << PFN_SECTION_SHIFT)
#define PAGE_SECTION_MASK	(~(PAGES_PER_SECTION-1))

#define SECTION_BLOCKFLAGS_BITS \
	((1UL << (PFN_SECTION_SHIFT - pageblock_order)) * NR_PAGEBLOCK_BITS)

#if (MAX_ORDER - 1 + PAGE_SHIFT) > SECTION_SIZE_BITS
#error Allocator MAX_ORDER exceeds SECTION_SIZE
#endif

static inline unsigned long pfn_to_section_nr(unsigned long pfn)
{
	return pfn >> PFN_SECTION_SHIFT;
}
static inline unsigned long section_nr_to_pfn(unsigned long sec)
{
	return sec << PFN_SECTION_SHIFT;
}

#define SECTION_ALIGN_UP(pfn)	(((pfn) + PAGES_PER_SECTION - 1) & PAGE_SECTION_MASK)
#define SECTION_ALIGN_DOWN(pfn)	((pfn) & PAGE_SECTION_MASK)

#define SUBSECTION_SHIFT 21
#define SUBSECTION_SIZE (1UL << SUBSECTION_SHIFT)

#define PFN_SUBSECTION_SHIFT (SUBSECTION_SHIFT - PAGE_SHIFT)
#define PAGES_PER_SUBSECTION (1UL << PFN_SUBSECTION_SHIFT)
#define PAGE_SUBSECTION_MASK (~(PAGES_PER_SUBSECTION-1))

#if SUBSECTION_SHIFT > SECTION_SIZE_BITS
#error Subsection size exceeds section size
#else
#define SUBSECTIONS_PER_SECTION (1UL << (SECTION_SIZE_BITS - SUBSECTION_SHIFT))
#endif

#define SUBSECTION_ALIGN_UP(pfn) ALIGN((pfn), PAGES_PER_SUBSECTION)
#define SUBSECTION_ALIGN_DOWN(pfn) ((pfn) & PAGE_SUBSECTION_MASK)

struct mem_section_usage {
#ifdef CONFIG_SPARSEMEM_VMEMMAP
	DECLARE_BITMAP(subsection_map, SUBSECTIONS_PER_SECTION);
#endif
	/* See declaration of similar field in struct zone */
	unsigned long pageblock_flags[0];
};

void subsection_map_init(unsigned long pfn, unsigned long nr_pages);

struct page;
struct page_ext;
struct mem_section {
	/*
	 * This is, logically, a pointer to an array of struct
	 * pages.  However, it is stored with some other magic.
	 * (see sparse.c::sparse_init_one_section())
	 *
	 * Additionally during early boot we encode node id of
	 * the location of the section here to guide allocation.
	 * (see sparse.c::memory_present())
	 *
	 * Making it a UL at least makes someone do a cast
	 * before using it wrong.
	 */
	unsigned long section_mem_map;

	struct mem_section_usage *usage;
#ifdef CONFIG_PAGE_EXTENSION
	/*
	 * If SPARSEMEM, pgdat doesn't have page_ext pointer. We use
	 * section. (see page_ext.h about this.)
	 */
	struct page_ext *page_ext;
	unsigned long pad;
#endif
	/*
	 * WARNING: mem_section must be a power-of-2 in size for the
	 * calculation and use of SECTION_ROOT_MASK to make sense.
	 */
};

#ifdef CONFIG_SPARSEMEM_EXTREME
#define SECTIONS_PER_ROOT       (PAGE_SIZE / sizeof (struct mem_section))
#else
#define SECTIONS_PER_ROOT	1
#endif

#define SECTION_NR_TO_ROOT(sec)	((sec) / SECTIONS_PER_ROOT)
#define NR_SECTION_ROOTS	DIV_ROUND_UP(NR_MEM_SECTIONS, SECTIONS_PER_ROOT)
#define SECTION_ROOT_MASK	(SECTIONS_PER_ROOT - 1)

#ifdef CONFIG_SPARSEMEM_EXTREME
extern struct mem_section **mem_section;
#else
extern struct mem_section mem_section[NR_SECTION_ROOTS][SECTIONS_PER_ROOT];
#endif

static inline unsigned long *section_to_usemap(struct mem_section *ms)
{
	return ms->usage->pageblock_flags;
}

static inline struct mem_section *__nr_to_section(unsigned long nr)
{
#ifdef CONFIG_SPARSEMEM_EXTREME
	if (!mem_section)
		return NULL;
#endif
	if (!mem_section[SECTION_NR_TO_ROOT(nr)])
		return NULL;
	return &mem_section[SECTION_NR_TO_ROOT(nr)][nr & SECTION_ROOT_MASK];
}
extern unsigned long __section_nr(struct mem_section *ms);
extern size_t mem_section_usage_size(void);

/*
 * We use the lower bits of the mem_map pointer to store
 * a little bit of information.  The pointer is calculated
 * as mem_map - section_nr_to_pfn(pnum).  The result is
 * aligned to the minimum alignment of the two values:
 *   1. All mem_map arrays are page-aligned.
 *   2. section_nr_to_pfn() always clears PFN_SECTION_SHIFT
 *      lowest bits.  PFN_SECTION_SHIFT is arch-specific
 *      (equal SECTION_SIZE_BITS - PAGE_SHIFT), and the
 *      worst combination is powerpc with 256k pages,
 *      which results in PFN_SECTION_SHIFT equal 6.
 * To sum it up, at least 6 bits are available.
 */
#define	SECTION_MARKED_PRESENT	(1UL<<0)
#define SECTION_HAS_MEM_MAP	(1UL<<1)
#define SECTION_IS_ONLINE	(1UL<<2)
#define SECTION_IS_EARLY	(1UL<<3)
#define SECTION_MAP_LAST_BIT	(1UL<<4)
#define SECTION_MAP_MASK	(~(SECTION_MAP_LAST_BIT-1))
#define SECTION_NID_SHIFT	3

static inline struct page *__section_mem_map_addr(struct mem_section *section)
{
	unsigned long map = section->section_mem_map;
	map &= SECTION_MAP_MASK;
	return (struct page *)map;
}

static inline int present_section(struct mem_section *section)
{
	return (section && (section->section_mem_map & SECTION_MARKED_PRESENT));
}

static inline int present_section_nr(unsigned long nr)
{
	return present_section(__nr_to_section(nr));
}

static inline int valid_section(struct mem_section *section)
{
	return (section && (section->section_mem_map & SECTION_HAS_MEM_MAP));
}

static inline int early_section(struct mem_section *section)
{
	return (section && (section->section_mem_map & SECTION_IS_EARLY));
}

static inline int valid_section_nr(unsigned long nr)
{
	return valid_section(__nr_to_section(nr));
}

static inline int online_section(struct mem_section *section)
{
	return (section && (section->section_mem_map & SECTION_IS_ONLINE));
}

static inline int online_section_nr(unsigned long nr)
{
	return online_section(__nr_to_section(nr));
}

#ifdef CONFIG_MEMORY_HOTPLUG
void online_mem_sections(unsigned long start_pfn, unsigned long end_pfn);
#ifdef CONFIG_MEMORY_HOTREMOVE
void offline_mem_sections(unsigned long start_pfn, unsigned long end_pfn);
#endif
#endif

static inline struct mem_section *__pfn_to_section(unsigned long pfn)
{
	return __nr_to_section(pfn_to_section_nr(pfn));
}

extern unsigned long __highest_present_section_nr;

static inline int subsection_map_index(unsigned long pfn)
{
	return (pfn & ~(PAGE_SECTION_MASK)) / PAGES_PER_SUBSECTION;
}

#ifdef CONFIG_SPARSEMEM_VMEMMAP
static inline int pfn_section_valid(struct mem_section *ms, unsigned long pfn)
{
	int idx = subsection_map_index(pfn);

	return test_bit(idx, ms->usage->subsection_map);
}
#else
static inline int pfn_section_valid(struct mem_section *ms, unsigned long pfn)
{
	return 1;
}
#endif

#ifndef CONFIG_HAVE_ARCH_PFN_VALID
static inline int pfn_valid(unsigned long pfn)
{
	struct mem_section *ms;

	if (pfn_to_section_nr(pfn) >= NR_MEM_SECTIONS)
		return 0;
	ms = __nr_to_section(pfn_to_section_nr(pfn));
	if (!valid_section(ms))
		return 0;
	/*
	 * Traditionally early sections always returned pfn_valid() for
	 * the entire section-sized span.
	 */
	return early_section(ms) || pfn_section_valid(ms, pfn);
}
#endif

static inline int pfn_in_present_section(unsigned long pfn)
{
	if (pfn_to_section_nr(pfn) >= NR_MEM_SECTIONS)
		return 0;
	return present_section(__nr_to_section(pfn_to_section_nr(pfn)));
}

static inline unsigned long next_present_section_nr(unsigned long section_nr)
{
	while (++section_nr <= __highest_present_section_nr) {
		if (present_section_nr(section_nr))
			return section_nr;
	}

	return -1;
}

/*
 * These are _only_ used during initialisation, therefore they
 * can use __initdata ...  They could have names to indicate
 * this restriction.
 */
#ifdef CONFIG_NUMA
#define pfn_to_nid(pfn)							\
({									\
	unsigned long __pfn_to_nid_pfn = (pfn);				\
	page_to_nid(pfn_to_page(__pfn_to_nid_pfn));			\
})
#else
#define pfn_to_nid(pfn)		(0)
#endif

void sparse_init(void);
#else
#define sparse_init()	do {} while (0)
#define sparse_index_init(_sec, _nid)  do {} while (0)
#define pfn_in_present_section pfn_valid
#define subsection_map_init(_pfn, _nr_pages) do {} while (0)
#endif /* CONFIG_SPARSEMEM */

/*
 * During memory init memblocks map pfns to nids. The search is expensive and
 * this caches recent lookups. The implementation of __early_pfn_to_nid
 * may treat start/end as pfns or sections.
 */
struct mminit_pfnnid_cache {
	unsigned long last_start;
	unsigned long last_end;
	int last_nid;
};

/*
 * If it is possible to have holes within a MAX_ORDER_NR_PAGES, then we
 * need to check pfn validity within that MAX_ORDER_NR_PAGES block.
 * pfn_valid_within() should be used in this case; we optimise this away
 * when we have no holes within a MAX_ORDER_NR_PAGES block.
 */
#ifdef CONFIG_HOLES_IN_ZONE
#define pfn_valid_within(pfn) pfn_valid(pfn)
#else
#define pfn_valid_within(pfn) (1)
#endif

#ifdef CONFIG_ARCH_HAS_HOLES_MEMORYMODEL
/*
 * pfn_valid() is meant to be able to tell if a given PFN has valid memmap
 * associated with it or not. This means that a struct page exists for this
 * pfn. The caller cannot assume the page is fully initialized in general.
 * Hotplugable pages might not have been onlined yet. pfn_to_online_page()
 * will ensure the struct page is fully online and initialized. Special pages
 * (e.g. ZONE_DEVICE) are never onlined and should be treated accordingly.
 *
 * In FLATMEM, it is expected that holes always have valid memmap as long as
 * there is valid PFNs either side of the hole. In SPARSEMEM, it is assumed
 * that a valid section has a memmap for the entire section.
 *
 * However, an ARM, and maybe other embedded architectures in the future
 * free memmap backing holes to save memory on the assumption the memmap is
 * never used. The page_zone linkages are then broken even though pfn_valid()
 * returns true. A walker of the full memmap must then do this additional
 * check to ensure the memmap they are looking at is sane by making sure
 * the zone and PFN linkages are still valid. This is expensive, but walkers
 * of the full memmap are extremely rare.
 */
bool memmap_valid_within(unsigned long pfn,
					struct page *page, struct zone *zone);
#else
static inline bool memmap_valid_within(unsigned long pfn,
					struct page *page, struct zone *zone)
{
	return true;
}
#endif /* CONFIG_ARCH_HAS_HOLES_MEMORYMODEL */

#endif /* !__GENERATING_BOUNDS.H */
#endif /* !__ASSEMBLY__ */
#endif /* _LINUX_MMZONE_H */<|MERGE_RESOLUTION|>--- conflicted
+++ resolved
@@ -168,13 +168,8 @@
 	NR_INACTIVE_FILE,	/*  "     "     "   "       "         */
 	NR_ACTIVE_FILE,		/*  "     "     "   "       "         */
 	NR_UNEVICTABLE,		/*  "     "     "   "       "         */
-<<<<<<< HEAD
-	NR_SLAB_RECLAIMABLE,
-	NR_SLAB_UNRECLAIMABLE,
-=======
 	NR_SLAB_RECLAIMABLE_B,
 	NR_SLAB_UNRECLAIMABLE_B,
->>>>>>> d1988041
 	NR_ISOLATED_ANON,	/* Temporary isolated pages from anon lru */
 	NR_ISOLATED_FILE,	/* Temporary isolated pages from file lru */
 	WORKINGSET_NODES,
@@ -867,11 +862,7 @@
 		unsigned long mark, int highest_zoneidx,
 		unsigned int alloc_flags);
 bool zone_watermark_ok_safe(struct zone *z, unsigned int order,
-<<<<<<< HEAD
-		unsigned long mark, int classzone_idx);
-=======
 		unsigned long mark, int highest_zoneidx);
->>>>>>> d1988041
 /*
  * Memory initialization context, use to differentiate memory added by
  * the platform statically or via memory hotplug interface.
