--- conflicted
+++ resolved
@@ -100,18 +100,12 @@
 	unsigned long attr_gencount;
 	__be32	verf[NFS_DIR_VERIFIER_SIZE];
 	__u64 dir_cookie;
-<<<<<<< HEAD
-	__u64 dup_cookie;
-	pgoff_t page_index;
-	signed char duped;
-=======
 	__u64 last_cookie;
 	pgoff_t page_index;
 	unsigned int dtsize;
 	bool force_clear;
 	bool eof;
 	struct rcu_head rcu_head;
->>>>>>> d60c95ef
 };
 
 /*
@@ -282,11 +276,6 @@
 #define NFS_INO_INVALIDATING	(3)		/* inode is being invalidated */
 #define NFS_INO_PRESERVE_UNLINKED (4)		/* preserve file if removed while open */
 #define NFS_INO_FSCACHE		(5)		/* inode can be cached by FS-Cache */
-<<<<<<< HEAD
-#define NFS_INO_FSCACHE_LOCK	(6)		/* FS-Cache cookie management lock */
-#define NFS_INO_FORCE_READDIR	(7)		/* force readdirplus */
-=======
->>>>>>> d60c95ef
 #define NFS_INO_LAYOUTCOMMIT	(9)		/* layoutcommit required */
 #define NFS_INO_LAYOUTCOMMITTING (10)		/* layoutcommit inflight */
 #define NFS_INO_LAYOUTSTATS	(11)		/* layoutstats inflight */
@@ -518,11 +507,7 @@
 /*
  * linux/fs/nfs/direct.c
  */
-<<<<<<< HEAD
-extern ssize_t nfs_direct_IO(struct kiocb *, struct iov_iter *);
-=======
 int nfs_swap_rw(struct kiocb *iocb, struct iov_iter *iter);
->>>>>>> d60c95ef
 ssize_t nfs_file_direct_read(struct kiocb *iocb,
 			     struct iov_iter *iter, bool swap);
 ssize_t nfs_file_direct_write(struct kiocb *iocb,
@@ -603,11 +588,7 @@
 {
 	if (S_ISREG(inode->i_mode))
 		return atomic_long_read(&NFS_I(inode)->nrequests) != 0;
-<<<<<<< HEAD
-	return 0;
-=======
 	return false;
->>>>>>> d60c95ef
 }
 
 /*
