--- conflicted
+++ resolved
@@ -450,8 +450,6 @@
 	unsigned int num_tracepoints;
 	tracepoint_ptr_t *tracepoints_ptrs;
 #endif
-<<<<<<< HEAD
-=======
 #ifdef CONFIG_TREE_SRCU
 	unsigned int num_srcu_structs;
 	struct srcu_struct **srcu_struct_ptrs;
@@ -460,7 +458,6 @@
 	unsigned int num_bpf_raw_events;
 	struct bpf_raw_event_map *bpf_raw_events;
 #endif
->>>>>>> f7688b48
 #ifdef CONFIG_JUMP_LABEL
 	struct jump_entry *jump_entries;
 	unsigned int num_jump_entries;
