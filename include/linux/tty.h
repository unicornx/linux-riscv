--- conflicted
+++ resolved
@@ -266,12 +266,6 @@
 extern struct tty_struct *tty_kopen_shared(dev_t device);
 extern void tty_kclose(struct tty_struct *tty);
 extern int tty_dev_name_to_number(const char *name, dev_t *number);
-<<<<<<< HEAD
-extern int tty_ldisc_lock(struct tty_struct *tty, unsigned long timeout);
-extern void tty_ldisc_unlock(struct tty_struct *tty);
-extern ssize_t redirected_tty_write(struct kiocb *, struct iov_iter *);
-=======
->>>>>>> 3b17187f
 #else
 static inline void tty_kref_put(struct tty_struct *tty)
 { }
