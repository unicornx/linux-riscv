/* SPDX-License-Identifier: GPL-2.0 */
/*
 *  ebtables
 *
 *	Authors:
 *	Bart De Schuymer		<bdschuym@pandora.be>
 *
 *  ebtables.c,v 2.0, April, 2002
 *
 *  This code is strongly inspired by the iptables code which is
 *  Copyright (C) 1999 Paul `Rusty' Russell & Michael J. Neuling
 */
#ifndef __LINUX_BRIDGE_EFF_H
#define __LINUX_BRIDGE_EFF_H

#include <linux/if.h>
#include <linux/if_ether.h>
#include <uapi/linux/netfilter_bridge/ebtables.h>

struct ebt_match {
	struct list_head list;
	const char name[EBT_FUNCTION_MAXNAMELEN];
	bool (*match)(const struct sk_buff *skb, const struct net_device *in,
		const struct net_device *out, const struct xt_match *match,
		const void *matchinfo, int offset, unsigned int protoff,
		bool *hotdrop);
	bool (*checkentry)(const char *table, const void *entry,
		const struct xt_match *match, void *matchinfo,
		unsigned int hook_mask);
	void (*destroy)(const struct xt_match *match, void *matchinfo);
	unsigned int matchsize;
	u_int8_t revision;
	u_int8_t family;
	struct module *me;
};

struct ebt_watcher {
	struct list_head list;
	const char name[EBT_FUNCTION_MAXNAMELEN];
	unsigned int (*target)(struct sk_buff *skb,
		const struct net_device *in, const struct net_device *out,
		unsigned int hook_num, const struct xt_target *target,
		const void *targinfo);
	bool (*checkentry)(const char *table, const void *entry,
		const struct xt_target *target, void *targinfo,
		unsigned int hook_mask);
	void (*destroy)(const struct xt_target *target, void *targinfo);
	unsigned int targetsize;
	u_int8_t revision;
	u_int8_t family;
	struct module *me;
};

struct ebt_target {
	struct list_head list;
	const char name[EBT_FUNCTION_MAXNAMELEN];
	/* returns one of the standard EBT_* verdicts */
	unsigned int (*target)(struct sk_buff *skb,
		const struct net_device *in, const struct net_device *out,
		unsigned int hook_num, const struct xt_target *target,
		const void *targinfo);
	bool (*checkentry)(const char *table, const void *entry,
		const struct xt_target *target, void *targinfo,
		unsigned int hook_mask);
	void (*destroy)(const struct xt_target *target, void *targinfo);
	unsigned int targetsize;
	u_int8_t revision;
	u_int8_t family;
	struct module *me;
};

/* used for jumping from and into user defined chains (udc) */
struct ebt_chainstack {
	struct ebt_entries *chaininfo; /* pointer to chain data */
	struct ebt_entry *e; /* pointer to entry data */
	unsigned int n; /* n'th entry */
};

struct ebt_table_info {
	/* total size of the entries */
	unsigned int entries_size;
	unsigned int nentries;
	/* pointers to the start of the chains */
	struct ebt_entries *hook_entry[NF_BR_NUMHOOKS];
	/* room to maintain the stack used for jumping from and into udc */
	struct ebt_chainstack **chainstack;
	char *entries;
	struct ebt_counter counters[] ____cacheline_aligned;
};

struct ebt_table {
	struct list_head list;
	char name[EBT_TABLE_MAXNAMELEN];
	struct ebt_replace_kernel *table;
	unsigned int valid_hooks;
	rwlock_t lock;
	/* e.g. could be the table explicitly only allows certain
	 * matches, targets, ... 0 == let it in */
	int (*check)(const struct ebt_table_info *info,
	   unsigned int valid_hooks);
	/* the data used by the kernel */
	struct ebt_table_info *private;
	struct nf_hook_ops *ops;
	struct module *me;
};

#define EBT_ALIGN(s) (((s) + (__alignof__(struct _xt_align)-1)) & \
		     ~(__alignof__(struct _xt_align)-1))

extern int ebt_register_table(struct net *net,
			      const struct ebt_table *table,
<<<<<<< HEAD
			      const struct nf_hook_ops *ops,
			      struct ebt_table **res);
extern void ebt_unregister_table(struct net *net, struct ebt_table *table);
void ebt_unregister_table_pre_exit(struct net *net, const char *tablename,
				   const struct nf_hook_ops *ops);
=======
			      const struct nf_hook_ops *ops);
extern void ebt_unregister_table(struct net *net, const char *tablename);
void ebt_unregister_table_pre_exit(struct net *net, const char *tablename);
>>>>>>> 3b17187f
extern unsigned int ebt_do_table(struct sk_buff *skb,
				 const struct nf_hook_state *state,
				 struct ebt_table *table);

/* True if the hook mask denotes that the rule is in a base chain,
 * used in the check() functions */
#define BASE_CHAIN (par->hook_mask & (1 << NF_BR_NUMHOOKS))
/* Clear the bit in the hook mask that tells if the rule is on a base chain */
#define CLEAR_BASE_CHAIN_BIT (par->hook_mask &= ~(1 << NF_BR_NUMHOOKS))

static inline bool ebt_invalid_target(int target)
{
	return (target < -NUM_STANDARD_TARGETS || target >= 0);
}

int ebt_register_template(const struct ebt_table *t, int(*table_init)(struct net *net));
void ebt_unregister_template(const struct ebt_table *t);
#endif<|MERGE_RESOLUTION|>--- conflicted
+++ resolved
@@ -109,17 +109,9 @@
 
 extern int ebt_register_table(struct net *net,
 			      const struct ebt_table *table,
-<<<<<<< HEAD
-			      const struct nf_hook_ops *ops,
-			      struct ebt_table **res);
-extern void ebt_unregister_table(struct net *net, struct ebt_table *table);
-void ebt_unregister_table_pre_exit(struct net *net, const char *tablename,
-				   const struct nf_hook_ops *ops);
-=======
 			      const struct nf_hook_ops *ops);
 extern void ebt_unregister_table(struct net *net, const char *tablename);
 void ebt_unregister_table_pre_exit(struct net *net, const char *tablename);
->>>>>>> 3b17187f
 extern unsigned int ebt_do_table(struct sk_buff *skb,
 				 const struct nf_hook_state *state,
 				 struct ebt_table *table);
