/* SPDX-License-Identifier: GPL-2.0 */
#ifndef _LINUX_FS_H
#define _LINUX_FS_H

#include <linux/linkage.h>
#include <linux/wait_bit.h>
#include <linux/kdev_t.h>
#include <linux/dcache.h>
#include <linux/path.h>
#include <linux/stat.h>
#include <linux/cache.h>
#include <linux/list.h>
#include <linux/list_lru.h>
#include <linux/llist.h>
#include <linux/radix-tree.h>
#include <linux/xarray.h>
#include <linux/rbtree.h>
#include <linux/init.h>
#include <linux/pid.h>
#include <linux/bug.h>
#include <linux/mutex.h>
#include <linux/rwsem.h>
#include <linux/mm_types.h>
#include <linux/capability.h>
#include <linux/semaphore.h>
#include <linux/fcntl.h>
#include <linux/fiemap.h>
#include <linux/rculist_bl.h>
#include <linux/atomic.h>
#include <linux/shrinker.h>
#include <linux/migrate_mode.h>
#include <linux/uidgid.h>
#include <linux/lockdep.h>
#include <linux/percpu-rwsem.h>
#include <linux/workqueue.h>
#include <linux/delayed_call.h>
#include <linux/uuid.h>
#include <linux/errseq.h>
#include <linux/ioprio.h>
#include <linux/fs_types.h>
#include <linux/build_bug.h>
#include <linux/stddef.h>

#include <asm/byteorder.h>
#include <uapi/linux/fs.h>

struct backing_dev_info;
struct bdi_writeback;
struct bio;
struct export_operations;
struct hd_geometry;
struct iovec;
struct kiocb;
struct kobject;
struct pipe_inode_info;
struct poll_table_struct;
struct kstatfs;
struct vm_area_struct;
struct vfsmount;
struct cred;
struct swap_info_struct;
struct seq_file;
struct workqueue_struct;
struct iov_iter;
struct fscrypt_info;
struct fscrypt_operations;
struct fsverity_info;
struct fsverity_operations;
struct fs_context;
struct fs_parameter_description;

extern void __init inode_init(void);
extern void __init inode_init_early(void);
extern void __init files_init(void);
extern void __init files_maxfiles_init(void);

extern struct files_stat_struct files_stat;
extern unsigned long get_max_files(void);
extern unsigned int sysctl_nr_open;
extern struct inodes_stat_t inodes_stat;
extern int leases_enable, lease_break_time;
extern int sysctl_protected_symlinks;
extern int sysctl_protected_hardlinks;
extern int sysctl_protected_fifos;
extern int sysctl_protected_regular;

typedef __kernel_rwf_t rwf_t;

struct buffer_head;
typedef int (get_block_t)(struct inode *inode, sector_t iblock,
			struct buffer_head *bh_result, int create);
typedef int (dio_iodone_t)(struct kiocb *iocb, loff_t offset,
			ssize_t bytes, void *private);

#define MAY_EXEC		0x00000001
#define MAY_WRITE		0x00000002
#define MAY_READ		0x00000004
#define MAY_APPEND		0x00000008
#define MAY_ACCESS		0x00000010
#define MAY_OPEN		0x00000020
#define MAY_CHDIR		0x00000040
/* called from RCU mode, don't block */
#define MAY_NOT_BLOCK		0x00000080

/*
 * flags in file.f_mode.  Note that FMODE_READ and FMODE_WRITE must correspond
 * to O_WRONLY and O_RDWR via the strange trick in do_dentry_open()
 */

/* file is open for reading */
#define FMODE_READ		((__force fmode_t)0x1)
/* file is open for writing */
#define FMODE_WRITE		((__force fmode_t)0x2)
/* file is seekable */
#define FMODE_LSEEK		((__force fmode_t)0x4)
/* file can be accessed using pread */
#define FMODE_PREAD		((__force fmode_t)0x8)
/* file can be accessed using pwrite */
#define FMODE_PWRITE		((__force fmode_t)0x10)
/* File is opened for execution with sys_execve / sys_uselib */
#define FMODE_EXEC		((__force fmode_t)0x20)
/* File is opened with O_NDELAY (only set for block devices) */
#define FMODE_NDELAY		((__force fmode_t)0x40)
/* File is opened with O_EXCL (only set for block devices) */
#define FMODE_EXCL		((__force fmode_t)0x80)
/* File is opened using open(.., 3, ..) and is writeable only for ioctls
   (specialy hack for floppy.c) */
#define FMODE_WRITE_IOCTL	((__force fmode_t)0x100)
/* 32bit hashes as llseek() offset (for directories) */
#define FMODE_32BITHASH         ((__force fmode_t)0x200)
/* 64bit hashes as llseek() offset (for directories) */
#define FMODE_64BITHASH         ((__force fmode_t)0x400)

/*
 * Don't update ctime and mtime.
 *
 * Currently a special hack for the XFS open_by_handle ioctl, but we'll
 * hopefully graduate it to a proper O_CMTIME flag supported by open(2) soon.
 */
#define FMODE_NOCMTIME		((__force fmode_t)0x800)

/* Expect random access pattern */
#define FMODE_RANDOM		((__force fmode_t)0x1000)

/* File is huge (eg. /dev/kmem): treat loff_t as unsigned */
#define FMODE_UNSIGNED_OFFSET	((__force fmode_t)0x2000)

/* File is opened with O_PATH; almost nothing can be done with it */
#define FMODE_PATH		((__force fmode_t)0x4000)

/* File needs atomic accesses to f_pos */
#define FMODE_ATOMIC_POS	((__force fmode_t)0x8000)
/* Write access to underlying fs */
#define FMODE_WRITER		((__force fmode_t)0x10000)
/* Has read method(s) */
#define FMODE_CAN_READ          ((__force fmode_t)0x20000)
/* Has write method(s) */
#define FMODE_CAN_WRITE         ((__force fmode_t)0x40000)

#define FMODE_OPENED		((__force fmode_t)0x80000)
#define FMODE_CREATED		((__force fmode_t)0x100000)

/* File is stream-like */
#define FMODE_STREAM		((__force fmode_t)0x200000)

/* File was opened by fanotify and shouldn't generate fanotify events */
#define FMODE_NONOTIFY		((__force fmode_t)0x4000000)

/* File is capable of returning -EAGAIN if I/O will block */
#define FMODE_NOWAIT		((__force fmode_t)0x8000000)

/* File represents mount that needs unmounting */
#define FMODE_NEED_UNMOUNT	((__force fmode_t)0x10000000)

/* File does not contribute to nr_files count */
#define FMODE_NOACCOUNT		((__force fmode_t)0x20000000)

/*
 * Flag for rw_copy_check_uvector and compat_rw_copy_check_uvector
 * that indicates that they should check the contents of the iovec are
 * valid, but not check the memory that the iovec elements
 * points too.
 */
#define CHECK_IOVEC_ONLY -1

/*
 * Attribute flags.  These should be or-ed together to figure out what
 * has been changed!
 */
#define ATTR_MODE	(1 << 0)
#define ATTR_UID	(1 << 1)
#define ATTR_GID	(1 << 2)
#define ATTR_SIZE	(1 << 3)
#define ATTR_ATIME	(1 << 4)
#define ATTR_MTIME	(1 << 5)
#define ATTR_CTIME	(1 << 6)
#define ATTR_ATIME_SET	(1 << 7)
#define ATTR_MTIME_SET	(1 << 8)
#define ATTR_FORCE	(1 << 9) /* Not a change, but a change it */
#define ATTR_KILL_SUID	(1 << 11)
#define ATTR_KILL_SGID	(1 << 12)
#define ATTR_FILE	(1 << 13)
#define ATTR_KILL_PRIV	(1 << 14)
#define ATTR_OPEN	(1 << 15) /* Truncating from open(O_TRUNC) */
#define ATTR_TIMES_SET	(1 << 16)
#define ATTR_TOUCH	(1 << 17)

/*
 * Whiteout is represented by a char device.  The following constants define the
 * mode and device number to use.
 */
#define WHITEOUT_MODE 0
#define WHITEOUT_DEV 0

/*
 * This is the Inode Attributes structure, used for notify_change().  It
 * uses the above definitions as flags, to know which values have changed.
 * Also, in this manner, a Filesystem can look at only the values it cares
 * about.  Basically, these are the attributes that the VFS layer can
 * request to change from the FS layer.
 *
 * Derek Atkins <warlord@MIT.EDU> 94-10-20
 */
struct iattr {
	unsigned int	ia_valid;
	umode_t		ia_mode;
	kuid_t		ia_uid;
	kgid_t		ia_gid;
	loff_t		ia_size;
	struct timespec64 ia_atime;
	struct timespec64 ia_mtime;
	struct timespec64 ia_ctime;

	/*
	 * Not an attribute, but an auxiliary info for filesystems wanting to
	 * implement an ftruncate() like method.  NOTE: filesystem should
	 * check for (ia_valid & ATTR_FILE), and not for (ia_file != NULL).
	 */
	struct file	*ia_file;
};

/*
 * Includes for diskquotas.
 */
#include <linux/quota.h>

/*
 * Maximum number of layers of fs stack.  Needs to be limited to
 * prevent kernel stack overflow
 */
#define FILESYSTEM_MAX_STACK_DEPTH 2

/** 
 * enum positive_aop_returns - aop return codes with specific semantics
 *
 * @AOP_WRITEPAGE_ACTIVATE: Informs the caller that page writeback has
 * 			    completed, that the page is still locked, and
 * 			    should be considered active.  The VM uses this hint
 * 			    to return the page to the active list -- it won't
 * 			    be a candidate for writeback again in the near
 * 			    future.  Other callers must be careful to unlock
 * 			    the page if they get this return.  Returned by
 * 			    writepage(); 
 *
 * @AOP_TRUNCATED_PAGE: The AOP method that was handed a locked page has
 *  			unlocked it and the page might have been truncated.
 *  			The caller should back up to acquiring a new page and
 *  			trying again.  The aop will be taking reasonable
 *  			precautions not to livelock.  If the caller held a page
 *  			reference, it should drop it before retrying.  Returned
 *  			by readpage().
 *
 * address_space_operation functions return these large constants to indicate
 * special semantics to the caller.  These are much larger than the bytes in a
 * page to allow for functions that return the number of bytes operated on in a
 * given page.
 */

enum positive_aop_returns {
	AOP_WRITEPAGE_ACTIVATE	= 0x80000,
	AOP_TRUNCATED_PAGE	= 0x80001,
};

#define AOP_FLAG_CONT_EXPAND		0x0001 /* called from cont_expand */
#define AOP_FLAG_NOFS			0x0002 /* used by filesystem to direct
						* helper code (eg buffer layer)
						* to clear GFP_FS from alloc */

/*
 * oh the beauties of C type declarations.
 */
struct page;
struct address_space;
struct writeback_control;

/*
 * Write life time hint values.
 * Stored in struct inode as u8.
 */
enum rw_hint {
	WRITE_LIFE_NOT_SET	= 0,
	WRITE_LIFE_NONE		= RWH_WRITE_LIFE_NONE,
	WRITE_LIFE_SHORT	= RWH_WRITE_LIFE_SHORT,
	WRITE_LIFE_MEDIUM	= RWH_WRITE_LIFE_MEDIUM,
	WRITE_LIFE_LONG		= RWH_WRITE_LIFE_LONG,
	WRITE_LIFE_EXTREME	= RWH_WRITE_LIFE_EXTREME,
};

#define IOCB_EVENTFD		(1 << 0)
#define IOCB_APPEND		(1 << 1)
#define IOCB_DIRECT		(1 << 2)
#define IOCB_HIPRI		(1 << 3)
#define IOCB_DSYNC		(1 << 4)
#define IOCB_SYNC		(1 << 5)
#define IOCB_WRITE		(1 << 6)
#define IOCB_NOWAIT		(1 << 7)

struct kiocb {
	struct file		*ki_filp;

	/* The 'ki_filp' pointer is shared in a union for aio */
	randomized_struct_fields_start

	loff_t			ki_pos;
	void (*ki_complete)(struct kiocb *iocb, long ret, long ret2);
	void			*private;
	int			ki_flags;
	u16			ki_hint;
	u16			ki_ioprio; /* See linux/ioprio.h */
<<<<<<< HEAD
=======
	unsigned int		ki_cookie; /* for ->iopoll */
>>>>>>> f7688b48

	randomized_struct_fields_end
};

static inline bool is_sync_kiocb(struct kiocb *kiocb)
{
	return kiocb->ki_complete == NULL;
}

/*
 * "descriptor" for what we're up to with a read.
 * This allows us to use the same read code yet
 * have multiple different users of the data that
 * we read from a file.
 *
 * The simplest case just copies the data to user
 * mode.
 */
typedef struct {
	size_t written;
	size_t count;
	union {
		char __user *buf;
		void *data;
	} arg;
	int error;
} read_descriptor_t;

typedef int (*read_actor_t)(read_descriptor_t *, struct page *,
		unsigned long, unsigned long);

struct address_space_operations {
	int (*writepage)(struct page *page, struct writeback_control *wbc);
	int (*readpage)(struct file *, struct page *);

	/* Write back some dirty pages from this mapping. */
	int (*writepages)(struct address_space *, struct writeback_control *);

	/* Set a page dirty.  Return true if this dirtied it */
	int (*set_page_dirty)(struct page *page);

	/*
	 * Reads in the requested pages. Unlike ->readpage(), this is
	 * PURELY used for read-ahead!.
	 */
	int (*readpages)(struct file *filp, struct address_space *mapping,
			struct list_head *pages, unsigned nr_pages);

	int (*write_begin)(struct file *, struct address_space *mapping,
				loff_t pos, unsigned len, unsigned flags,
				struct page **pagep, void **fsdata);
	int (*write_end)(struct file *, struct address_space *mapping,
				loff_t pos, unsigned len, unsigned copied,
				struct page *page, void *fsdata);

	/* Unfortunately this kludge is needed for FIBMAP. Don't use it */
	sector_t (*bmap)(struct address_space *, sector_t);
	void (*invalidatepage) (struct page *, unsigned int, unsigned int);
	int (*releasepage) (struct page *, gfp_t);
	void (*freepage)(struct page *);
	ssize_t (*direct_IO)(struct kiocb *, struct iov_iter *iter);
	/*
	 * migrate the contents of a page to the specified target. If
	 * migrate_mode is MIGRATE_ASYNC, it must not block.
	 */
	int (*migratepage) (struct address_space *,
			struct page *, struct page *, enum migrate_mode);
	bool (*isolate_page)(struct page *, isolate_mode_t);
	void (*putback_page)(struct page *);
	int (*launder_page) (struct page *);
	int (*is_partially_uptodate) (struct page *, unsigned long,
					unsigned long);
	void (*is_dirty_writeback) (struct page *, bool *, bool *);
	int (*error_remove_page)(struct address_space *, struct page *);

	/* swapfile support */
	int (*swap_activate)(struct swap_info_struct *sis, struct file *file,
				sector_t *span);
	void (*swap_deactivate)(struct file *file);
};

extern const struct address_space_operations empty_aops;

/*
 * pagecache_write_begin/pagecache_write_end must be used by general code
 * to write into the pagecache.
 */
int pagecache_write_begin(struct file *, struct address_space *mapping,
				loff_t pos, unsigned len, unsigned flags,
				struct page **pagep, void **fsdata);

int pagecache_write_end(struct file *, struct address_space *mapping,
				loff_t pos, unsigned len, unsigned copied,
				struct page *page, void *fsdata);

/**
 * struct address_space - Contents of a cacheable, mappable object.
 * @host: Owner, either the inode or the block_device.
 * @i_pages: Cached pages.
 * @gfp_mask: Memory allocation flags to use for allocating pages.
 * @i_mmap_writable: Number of VM_SHARED mappings.
 * @nr_thps: Number of THPs in the pagecache (non-shmem only).
 * @i_mmap: Tree of private and shared mappings.
 * @i_mmap_rwsem: Protects @i_mmap and @i_mmap_writable.
 * @nrpages: Number of page entries, protected by the i_pages lock.
 * @nrexceptional: Shadow or DAX entries, protected by the i_pages lock.
 * @writeback_index: Writeback starts here.
 * @a_ops: Methods.
 * @flags: Error bits and flags (AS_*).
 * @wb_err: The most recent error which has occurred.
 * @private_lock: For use by the owner of the address_space.
 * @private_list: For use by the owner of the address_space.
 * @private_data: For use by the owner of the address_space.
 */
struct address_space {
	struct inode		*host;
	struct xarray		i_pages;
	gfp_t			gfp_mask;
	atomic_t		i_mmap_writable;
#ifdef CONFIG_READ_ONLY_THP_FOR_FS
	/* number of thp, only for non-shmem files */
	atomic_t		nr_thps;
#endif
	struct rb_root_cached	i_mmap;
	struct rw_semaphore	i_mmap_rwsem;
	unsigned long		nrpages;
	unsigned long		nrexceptional;
	pgoff_t			writeback_index;
	const struct address_space_operations *a_ops;
	unsigned long		flags;
	errseq_t		wb_err;
	spinlock_t		private_lock;
	struct list_head	private_list;
	void			*private_data;
} __attribute__((aligned(sizeof(long)))) __randomize_layout;
	/*
	 * On most architectures that alignment is already the case; but
	 * must be enforced here for CRIS, to let the least significant bit
	 * of struct page's "mapping" pointer be used for PAGE_MAPPING_ANON.
	 */
struct request_queue;

struct block_device {
	dev_t			bd_dev;  /* not a kdev_t - it's a search key */
	int			bd_openers;
	struct inode *		bd_inode;	/* will die */
	struct super_block *	bd_super;
	struct mutex		bd_mutex;	/* open/close mutex */
	void *			bd_claiming;
	void *			bd_holder;
	int			bd_holders;
	bool			bd_write_holder;
#ifdef CONFIG_SYSFS
	struct list_head	bd_holder_disks;
#endif
	struct block_device *	bd_contains;
	unsigned		bd_block_size;
	u8			bd_partno;
	struct hd_struct *	bd_part;
	/* number of times partitions within this device have been opened. */
	unsigned		bd_part_count;
	int			bd_invalidated;
	struct gendisk *	bd_disk;
	struct request_queue *  bd_queue;
	struct backing_dev_info *bd_bdi;
	struct list_head	bd_list;
	/*
	 * Private data.  You must have bd_claim'ed the block_device
	 * to use this.  NOTE:  bd_claim allows an owner to claim
	 * the same device multiple times, the owner must take special
	 * care to not mess up bd_private for that case.
	 */
	unsigned long		bd_private;

	/* The counter of freeze processes */
	int			bd_fsfreeze_count;
	/* Mutex for freeze */
	struct mutex		bd_fsfreeze_mutex;
} __randomize_layout;

/* XArray tags, for tagging dirty and writeback pages in the pagecache. */
#define PAGECACHE_TAG_DIRTY	XA_MARK_0
#define PAGECACHE_TAG_WRITEBACK	XA_MARK_1
#define PAGECACHE_TAG_TOWRITE	XA_MARK_2

/*
 * Returns true if any of the pages in the mapping are marked with the tag.
 */
static inline bool mapping_tagged(struct address_space *mapping, xa_mark_t tag)
{
	return xa_marked(&mapping->i_pages, tag);
}

static inline void i_mmap_lock_write(struct address_space *mapping)
{
	down_write(&mapping->i_mmap_rwsem);
}

static inline void i_mmap_unlock_write(struct address_space *mapping)
{
	up_write(&mapping->i_mmap_rwsem);
}

static inline void i_mmap_lock_read(struct address_space *mapping)
{
	down_read(&mapping->i_mmap_rwsem);
}

static inline void i_mmap_unlock_read(struct address_space *mapping)
{
	up_read(&mapping->i_mmap_rwsem);
}

/*
 * Might pages of this file be mapped into userspace?
 */
static inline int mapping_mapped(struct address_space *mapping)
{
	return	!RB_EMPTY_ROOT(&mapping->i_mmap.rb_root);
}

/*
 * Might pages of this file have been modified in userspace?
 * Note that i_mmap_writable counts all VM_SHARED vmas: do_mmap_pgoff
 * marks vma as VM_SHARED if it is shared, and the file was opened for
 * writing i.e. vma may be mprotected writable even if now readonly.
 *
 * If i_mmap_writable is negative, no new writable mappings are allowed. You
 * can only deny writable mappings, if none exists right now.
 */
static inline int mapping_writably_mapped(struct address_space *mapping)
{
	return atomic_read(&mapping->i_mmap_writable) > 0;
}

static inline int mapping_map_writable(struct address_space *mapping)
{
	return atomic_inc_unless_negative(&mapping->i_mmap_writable) ?
		0 : -EPERM;
}

static inline void mapping_unmap_writable(struct address_space *mapping)
{
	atomic_dec(&mapping->i_mmap_writable);
}

static inline int mapping_deny_writable(struct address_space *mapping)
{
	return atomic_dec_unless_positive(&mapping->i_mmap_writable) ?
		0 : -EBUSY;
}

static inline void mapping_allow_writable(struct address_space *mapping)
{
	atomic_inc(&mapping->i_mmap_writable);
}

/*
 * Use sequence counter to get consistent i_size on 32-bit processors.
 */
#if BITS_PER_LONG==32 && defined(CONFIG_SMP)
#include <linux/seqlock.h>
#define __NEED_I_SIZE_ORDERED
#define i_size_ordered_init(inode) seqcount_init(&inode->i_size_seqcount)
#else
#define i_size_ordered_init(inode) do { } while (0)
#endif

struct posix_acl;
#define ACL_NOT_CACHED ((void *)(-1))
#define ACL_DONT_CACHE ((void *)(-3))

static inline struct posix_acl *
uncached_acl_sentinel(struct task_struct *task)
{
	return (void *)task + 1;
}

static inline bool
is_uncached_acl(struct posix_acl *acl)
{
	return (long)acl & 1;
}

#define IOP_FASTPERM	0x0001
#define IOP_LOOKUP	0x0002
#define IOP_NOFOLLOW	0x0004
#define IOP_XATTR	0x0008
#define IOP_DEFAULT_READLINK	0x0010

struct fsnotify_mark_connector;

/*
 * Keep mostly read-only and often accessed (especially for
 * the RCU path lookup and 'stat' data) fields at the beginning
 * of the 'struct inode'
 */
struct inode {
	umode_t			i_mode;
	unsigned short		i_opflags;
	kuid_t			i_uid;
	kgid_t			i_gid;
	unsigned int		i_flags;

#ifdef CONFIG_FS_POSIX_ACL
	struct posix_acl	*i_acl;
	struct posix_acl	*i_default_acl;
#endif

	const struct inode_operations	*i_op;
	struct super_block	*i_sb;
	struct address_space	*i_mapping;

#ifdef CONFIG_SECURITY
	void			*i_security;
#endif

	/* Stat data, not accessed from path walking */
	unsigned long		i_ino;
	/*
	 * Filesystems may only read i_nlink directly.  They shall use the
	 * following functions for modification:
	 *
	 *    (set|clear|inc|drop)_nlink
	 *    inode_(inc|dec)_link_count
	 */
	union {
		const unsigned int i_nlink;
		unsigned int __i_nlink;
	};
	dev_t			i_rdev;
	loff_t			i_size;
	struct timespec64	i_atime;
	struct timespec64	i_mtime;
	struct timespec64	i_ctime;
	spinlock_t		i_lock;	/* i_blocks, i_bytes, maybe i_size */
	unsigned short          i_bytes;
	u8			i_blkbits;
	u8			i_write_hint;
	blkcnt_t		i_blocks;

#ifdef __NEED_I_SIZE_ORDERED
	seqcount_t		i_size_seqcount;
#endif

	/* Misc */
	unsigned long		i_state;
	struct rw_semaphore	i_rwsem;

	unsigned long		dirtied_when;	/* jiffies of first dirtying */
	unsigned long		dirtied_time_when;

	struct hlist_node	i_hash;
	struct list_head	i_io_list;	/* backing dev IO list */
#ifdef CONFIG_CGROUP_WRITEBACK
	struct bdi_writeback	*i_wb;		/* the associated cgroup wb */

	/* foreign inode detection, see wbc_detach_inode() */
	int			i_wb_frn_winner;
	u16			i_wb_frn_avg_time;
	u16			i_wb_frn_history;
#endif
	struct list_head	i_lru;		/* inode LRU list */
	struct list_head	i_sb_list;
	struct list_head	i_wb_list;	/* backing dev writeback list */
	union {
		struct hlist_head	i_dentry;
		struct rcu_head		i_rcu;
	};
	atomic64_t		i_version;
	atomic_t		i_count;
	atomic_t		i_dio_count;
	atomic_t		i_writecount;
#if defined(CONFIG_IMA) || defined(CONFIG_FILE_LOCKING)
	atomic_t		i_readcount; /* struct files open RO */
#endif
	union {
		const struct file_operations	*i_fop;	/* former ->i_op->default_file_ops */
		void (*free_inode)(struct inode *);
	};
	struct file_lock_context	*i_flctx;
	struct address_space	i_data;
	struct list_head	i_devices;
	union {
		struct pipe_inode_info	*i_pipe;
		struct block_device	*i_bdev;
		struct cdev		*i_cdev;
		char			*i_link;
		unsigned		i_dir_seq;
	};

	__u32			i_generation;

#ifdef CONFIG_FSNOTIFY
	__u32			i_fsnotify_mask; /* all events this inode cares about */
	struct fsnotify_mark_connector __rcu	*i_fsnotify_marks;
#endif

#ifdef CONFIG_FS_ENCRYPTION
	struct fscrypt_info	*i_crypt_info;
#endif

#ifdef CONFIG_FS_VERITY
	struct fsverity_info	*i_verity_info;
#endif

	void			*i_private; /* fs or device private pointer */
} __randomize_layout;

struct timespec64 timestamp_truncate(struct timespec64 t, struct inode *inode);

static inline unsigned int i_blocksize(const struct inode *node)
{
	return (1 << node->i_blkbits);
}

static inline int inode_unhashed(struct inode *inode)
{
	return hlist_unhashed(&inode->i_hash);
}

/*
 * __mark_inode_dirty expects inodes to be hashed.  Since we don't
 * want special inodes in the fileset inode space, we make them
 * appear hashed, but do not put on any lists.  hlist_del()
 * will work fine and require no locking.
 */
static inline void inode_fake_hash(struct inode *inode)
{
	hlist_add_fake(&inode->i_hash);
}

/*
 * inode->i_mutex nesting subclasses for the lock validator:
 *
 * 0: the object of the current VFS operation
 * 1: parent
 * 2: child/target
 * 3: xattr
 * 4: second non-directory
 * 5: second parent (when locking independent directories in rename)
 *
 * I_MUTEX_NONDIR2 is for certain operations (such as rename) which lock two
 * non-directories at once.
 *
 * The locking order between these classes is
 * parent[2] -> child -> grandchild -> normal -> xattr -> second non-directory
 */
enum inode_i_mutex_lock_class
{
	I_MUTEX_NORMAL,
	I_MUTEX_PARENT,
	I_MUTEX_CHILD,
	I_MUTEX_XATTR,
	I_MUTEX_NONDIR2,
	I_MUTEX_PARENT2,
};

static inline void inode_lock(struct inode *inode)
{
	down_write(&inode->i_rwsem);
}

static inline void inode_unlock(struct inode *inode)
{
	up_write(&inode->i_rwsem);
}

static inline void inode_lock_shared(struct inode *inode)
{
	down_read(&inode->i_rwsem);
}

static inline void inode_unlock_shared(struct inode *inode)
{
	up_read(&inode->i_rwsem);
}

static inline int inode_trylock(struct inode *inode)
{
	return down_write_trylock(&inode->i_rwsem);
}

static inline int inode_trylock_shared(struct inode *inode)
{
	return down_read_trylock(&inode->i_rwsem);
}

static inline int inode_is_locked(struct inode *inode)
{
	return rwsem_is_locked(&inode->i_rwsem);
}

static inline void inode_lock_nested(struct inode *inode, unsigned subclass)
{
	down_write_nested(&inode->i_rwsem, subclass);
}

static inline void inode_lock_shared_nested(struct inode *inode, unsigned subclass)
{
	down_read_nested(&inode->i_rwsem, subclass);
}

void lock_two_nondirectories(struct inode *, struct inode*);
void unlock_two_nondirectories(struct inode *, struct inode*);

/*
 * NOTE: in a 32bit arch with a preemptable kernel and
 * an UP compile the i_size_read/write must be atomic
 * with respect to the local cpu (unlike with preempt disabled),
 * but they don't need to be atomic with respect to other cpus like in
 * true SMP (so they need either to either locally disable irq around
 * the read or for example on x86 they can be still implemented as a
 * cmpxchg8b without the need of the lock prefix). For SMP compiles
 * and 64bit archs it makes no difference if preempt is enabled or not.
 */
static inline loff_t i_size_read(const struct inode *inode)
{
#if BITS_PER_LONG==32 && defined(CONFIG_SMP)
	loff_t i_size;
	unsigned int seq;

	do {
		seq = read_seqcount_begin(&inode->i_size_seqcount);
		i_size = inode->i_size;
	} while (read_seqcount_retry(&inode->i_size_seqcount, seq));
	return i_size;
#elif BITS_PER_LONG==32 && defined(CONFIG_PREEMPT)
	loff_t i_size;

	preempt_disable();
	i_size = inode->i_size;
	preempt_enable();
	return i_size;
#else
	return inode->i_size;
#endif
}

/*
 * NOTE: unlike i_size_read(), i_size_write() does need locking around it
 * (normally i_mutex), otherwise on 32bit/SMP an update of i_size_seqcount
 * can be lost, resulting in subsequent i_size_read() calls spinning forever.
 */
static inline void i_size_write(struct inode *inode, loff_t i_size)
{
#if BITS_PER_LONG==32 && defined(CONFIG_SMP)
	preempt_disable();
	write_seqcount_begin(&inode->i_size_seqcount);
	inode->i_size = i_size;
	write_seqcount_end(&inode->i_size_seqcount);
	preempt_enable();
#elif BITS_PER_LONG==32 && defined(CONFIG_PREEMPT)
	preempt_disable();
	inode->i_size = i_size;
	preempt_enable();
#else
	inode->i_size = i_size;
#endif
}

static inline unsigned iminor(const struct inode *inode)
{
	return MINOR(inode->i_rdev);
}

static inline unsigned imajor(const struct inode *inode)
{
	return MAJOR(inode->i_rdev);
}

extern struct block_device *I_BDEV(struct inode *inode);

struct fown_struct {
	rwlock_t lock;          /* protects pid, uid, euid fields */
	struct pid *pid;	/* pid or -pgrp where SIGIO should be sent */
	enum pid_type pid_type;	/* Kind of process group SIGIO should be sent to */
	kuid_t uid, euid;	/* uid/euid of process setting the owner */
	int signum;		/* posix.1b rt signal to be delivered on IO */
};

/*
 * Track a single file's readahead state
 */
struct file_ra_state {
	pgoff_t start;			/* where readahead started */
	unsigned int size;		/* # of readahead pages */
	unsigned int async_size;	/* do asynchronous readahead when
					   there are only # of pages ahead */

	unsigned int ra_pages;		/* Maximum readahead window */
	unsigned int mmap_miss;		/* Cache miss stat for mmap accesses */
	loff_t prev_pos;		/* Cache last read() position */
};

/*
 * Check if @index falls in the readahead windows.
 */
static inline int ra_has_index(struct file_ra_state *ra, pgoff_t index)
{
	return (index >= ra->start &&
		index <  ra->start + ra->size);
}

struct file {
	union {
		struct llist_node	fu_llist;
		struct rcu_head 	fu_rcuhead;
	} f_u;
	struct path		f_path;
	struct inode		*f_inode;	/* cached value */
	const struct file_operations	*f_op;

	/*
	 * Protects f_ep_links, f_flags.
	 * Must not be taken from IRQ context.
	 */
	spinlock_t		f_lock;
	enum rw_hint		f_write_hint;
	atomic_long_t		f_count;
	unsigned int 		f_flags;
	fmode_t			f_mode;
	struct mutex		f_pos_lock;
	loff_t			f_pos;
	struct fown_struct	f_owner;
	const struct cred	*f_cred;
	struct file_ra_state	f_ra;

	u64			f_version;
#ifdef CONFIG_SECURITY
	void			*f_security;
#endif
	/* needed for tty driver, and maybe others */
	void			*private_data;

#ifdef CONFIG_EPOLL
	/* Used by fs/eventpoll.c to link all the hooks to this file */
	struct list_head	f_ep_links;
	struct list_head	f_tfile_llink;
#endif /* #ifdef CONFIG_EPOLL */
	struct address_space	*f_mapping;
	errseq_t		f_wb_err;
} __randomize_layout
  __attribute__((aligned(4)));	/* lest something weird decides that 2 is OK */

struct file_handle {
	__u32 handle_bytes;
	int handle_type;
	/* file identifier */
	unsigned char f_handle[0];
};

static inline struct file *get_file(struct file *f)
{
	atomic_long_inc(&f->f_count);
	return f;
}
#define get_file_rcu_many(x, cnt)	\
	atomic_long_add_unless(&(x)->f_count, (cnt), 0)
#define get_file_rcu(x) get_file_rcu_many((x), 1)
#define file_count(x)	atomic_long_read(&(x)->f_count)

#define	MAX_NON_LFS	((1UL<<31) - 1)

/* Page cache limit. The filesystems should put that into their s_maxbytes 
   limits, otherwise bad things can happen in VM. */ 
#if BITS_PER_LONG==32
#define MAX_LFS_FILESIZE	((loff_t)ULONG_MAX << PAGE_SHIFT)
#elif BITS_PER_LONG==64
#define MAX_LFS_FILESIZE 	((loff_t)LLONG_MAX)
#endif

#define FL_POSIX	1
#define FL_FLOCK	2
#define FL_DELEG	4	/* NFSv4 delegation */
#define FL_ACCESS	8	/* not trying to lock, just looking */
#define FL_EXISTS	16	/* when unlocking, test for existence */
#define FL_LEASE	32	/* lease held on this file */
#define FL_CLOSE	64	/* unlock on close */
#define FL_SLEEP	128	/* A blocking lock */
#define FL_DOWNGRADE_PENDING	256 /* Lease is being downgraded */
#define FL_UNLOCK_PENDING	512 /* Lease is being broken */
#define FL_OFDLCK	1024	/* lock is "owned" by struct file */
#define FL_LAYOUT	2048	/* outstanding pNFS layout */

#define FL_CLOSE_POSIX (FL_POSIX | FL_CLOSE)

/*
 * Special return value from posix_lock_file() and vfs_lock_file() for
 * asynchronous locking.
 */
#define FILE_LOCK_DEFERRED 1

/* legacy typedef, should eventually be removed */
typedef void *fl_owner_t;

struct file_lock;

struct file_lock_operations {
	void (*fl_copy_lock)(struct file_lock *, struct file_lock *);
	void (*fl_release_private)(struct file_lock *);
};

struct lock_manager_operations {
	fl_owner_t (*lm_get_owner)(fl_owner_t);
	void (*lm_put_owner)(fl_owner_t);
	void (*lm_notify)(struct file_lock *);	/* unblock callback */
	int (*lm_grant)(struct file_lock *, int);
	bool (*lm_break)(struct file_lock *);
	int (*lm_change)(struct file_lock *, int, struct list_head *);
	void (*lm_setup)(struct file_lock *, void **);
};

struct lock_manager {
	struct list_head list;
	/*
	 * NFSv4 and up also want opens blocked during the grace period;
	 * NLM doesn't care:
	 */
	bool block_opens;
};

struct net;
void locks_start_grace(struct net *, struct lock_manager *);
void locks_end_grace(struct lock_manager *);
bool locks_in_grace(struct net *);
bool opens_in_grace(struct net *);

/* that will die - we need it for nfs_lock_info */
#include <linux/nfs_fs_i.h>

/*
 * struct file_lock represents a generic "file lock". It's used to represent
 * POSIX byte range locks, BSD (flock) locks, and leases. It's important to
 * note that the same struct is used to represent both a request for a lock and
 * the lock itself, but the same object is never used for both.
 *
 * FIXME: should we create a separate "struct lock_request" to help distinguish
 * these two uses?
 *
 * The varous i_flctx lists are ordered by:
 *
 * 1) lock owner
 * 2) lock range start
 * 3) lock range end
 *
 * Obviously, the last two criteria only matter for POSIX locks.
 */
struct file_lock {
	struct file_lock *fl_blocker;	/* The lock, that is blocking us */
	struct list_head fl_list;	/* link into file_lock_context */
	struct hlist_node fl_link;	/* node in global lists */
	struct list_head fl_blocked_requests;	/* list of requests with
						 * ->fl_blocker pointing here
						 */
	struct list_head fl_blocked_member;	/* node in
						 * ->fl_blocker->fl_blocked_requests
						 */
	fl_owner_t fl_owner;
	unsigned int fl_flags;
	unsigned char fl_type;
	unsigned int fl_pid;
	int fl_link_cpu;		/* what cpu's list is this on? */
	wait_queue_head_t fl_wait;
	struct file *fl_file;
	loff_t fl_start;
	loff_t fl_end;

	struct fasync_struct *	fl_fasync; /* for lease break notifications */
	/* for lease breaks: */
	unsigned long fl_break_time;
	unsigned long fl_downgrade_time;

	const struct file_lock_operations *fl_ops;	/* Callbacks for filesystems */
	const struct lock_manager_operations *fl_lmops;	/* Callbacks for lockmanagers */
	union {
		struct nfs_lock_info	nfs_fl;
		struct nfs4_lock_info	nfs4_fl;
		struct {
			struct list_head link;	/* link in AFS vnode's pending_locks list */
			int state;		/* state of grant or error if -ve */
			unsigned int	debug_id;
		} afs;
	} fl_u;
} __randomize_layout;

struct file_lock_context {
	spinlock_t		flc_lock;
	struct list_head	flc_flock;
	struct list_head	flc_posix;
	struct list_head	flc_lease;
};

/* The following constant reflects the upper bound of the file/locking space */
#ifndef OFFSET_MAX
#define INT_LIMIT(x)	(~((x)1 << (sizeof(x)*8 - 1)))
#define OFFSET_MAX	INT_LIMIT(loff_t)
#define OFFT_OFFSET_MAX	INT_LIMIT(off_t)
#endif

extern void send_sigio(struct fown_struct *fown, int fd, int band);

#define locks_inode(f) file_inode(f)

#ifdef CONFIG_FILE_LOCKING
extern int fcntl_getlk(struct file *, unsigned int, struct flock *);
extern int fcntl_setlk(unsigned int, struct file *, unsigned int,
			struct flock *);

#if BITS_PER_LONG == 32
extern int fcntl_getlk64(struct file *, unsigned int, struct flock64 *);
extern int fcntl_setlk64(unsigned int, struct file *, unsigned int,
			struct flock64 *);
#endif

extern int fcntl_setlease(unsigned int fd, struct file *filp, long arg);
extern int fcntl_getlease(struct file *filp);

/* fs/locks.c */
void locks_free_lock_context(struct inode *inode);
void locks_free_lock(struct file_lock *fl);
extern void locks_init_lock(struct file_lock *);
extern struct file_lock * locks_alloc_lock(void);
extern void locks_copy_lock(struct file_lock *, struct file_lock *);
extern void locks_copy_conflock(struct file_lock *, struct file_lock *);
extern void locks_remove_posix(struct file *, fl_owner_t);
extern void locks_remove_file(struct file *);
extern void locks_release_private(struct file_lock *);
extern void posix_test_lock(struct file *, struct file_lock *);
extern int posix_lock_file(struct file *, struct file_lock *, struct file_lock *);
extern int locks_delete_block(struct file_lock *);
extern int vfs_test_lock(struct file *, struct file_lock *);
extern int vfs_lock_file(struct file *, unsigned int, struct file_lock *, struct file_lock *);
extern int vfs_cancel_lock(struct file *filp, struct file_lock *fl);
extern int locks_lock_inode_wait(struct inode *inode, struct file_lock *fl);
extern int __break_lease(struct inode *inode, unsigned int flags, unsigned int type);
extern void lease_get_mtime(struct inode *, struct timespec64 *time);
extern int generic_setlease(struct file *, long, struct file_lock **, void **priv);
extern int vfs_setlease(struct file *, long, struct file_lock **, void **);
extern int lease_modify(struct file_lock *, int, struct list_head *);

struct notifier_block;
extern int lease_register_notifier(struct notifier_block *);
extern void lease_unregister_notifier(struct notifier_block *);

struct files_struct;
extern void show_fd_locks(struct seq_file *f,
			 struct file *filp, struct files_struct *files);
#else /* !CONFIG_FILE_LOCKING */
static inline int fcntl_getlk(struct file *file, unsigned int cmd,
			      struct flock __user *user)
{
	return -EINVAL;
}

static inline int fcntl_setlk(unsigned int fd, struct file *file,
			      unsigned int cmd, struct flock __user *user)
{
	return -EACCES;
}

#if BITS_PER_LONG == 32
static inline int fcntl_getlk64(struct file *file, unsigned int cmd,
				struct flock64 __user *user)
{
	return -EINVAL;
}

static inline int fcntl_setlk64(unsigned int fd, struct file *file,
				unsigned int cmd, struct flock64 __user *user)
{
	return -EACCES;
}
#endif
static inline int fcntl_setlease(unsigned int fd, struct file *filp, long arg)
{
	return -EINVAL;
}

static inline int fcntl_getlease(struct file *filp)
{
	return F_UNLCK;
}

static inline void
locks_free_lock_context(struct inode *inode)
{
}

static inline void locks_init_lock(struct file_lock *fl)
{
	return;
}

static inline void locks_copy_conflock(struct file_lock *new, struct file_lock *fl)
{
	return;
}

static inline void locks_copy_lock(struct file_lock *new, struct file_lock *fl)
{
	return;
}

static inline void locks_remove_posix(struct file *filp, fl_owner_t owner)
{
	return;
}

static inline void locks_remove_file(struct file *filp)
{
	return;
}

static inline void posix_test_lock(struct file *filp, struct file_lock *fl)
{
	return;
}

static inline int posix_lock_file(struct file *filp, struct file_lock *fl,
				  struct file_lock *conflock)
{
	return -ENOLCK;
}

static inline int locks_delete_block(struct file_lock *waiter)
{
	return -ENOENT;
}

static inline int vfs_test_lock(struct file *filp, struct file_lock *fl)
{
	return 0;
}

static inline int vfs_lock_file(struct file *filp, unsigned int cmd,
				struct file_lock *fl, struct file_lock *conf)
{
	return -ENOLCK;
}

static inline int vfs_cancel_lock(struct file *filp, struct file_lock *fl)
{
	return 0;
}

static inline int locks_lock_inode_wait(struct inode *inode, struct file_lock *fl)
{
	return -ENOLCK;
}

static inline int __break_lease(struct inode *inode, unsigned int mode, unsigned int type)
{
	return 0;
}

static inline void lease_get_mtime(struct inode *inode,
				   struct timespec64 *time)
{
	return;
}

static inline int generic_setlease(struct file *filp, long arg,
				    struct file_lock **flp, void **priv)
{
	return -EINVAL;
}

static inline int vfs_setlease(struct file *filp, long arg,
			       struct file_lock **lease, void **priv)
{
	return -EINVAL;
}

static inline int lease_modify(struct file_lock *fl, int arg,
			       struct list_head *dispose)
{
	return -EINVAL;
}

struct files_struct;
static inline void show_fd_locks(struct seq_file *f,
			struct file *filp, struct files_struct *files) {}
#endif /* !CONFIG_FILE_LOCKING */

static inline struct inode *file_inode(const struct file *f)
{
	return f->f_inode;
}

static inline struct dentry *file_dentry(const struct file *file)
{
	return d_real(file->f_path.dentry, file_inode(file));
}

static inline int locks_lock_file_wait(struct file *filp, struct file_lock *fl)
{
	return locks_lock_inode_wait(locks_inode(filp), fl);
}

struct fasync_struct {
	rwlock_t		fa_lock;
	int			magic;
	int			fa_fd;
	struct fasync_struct	*fa_next; /* singly linked list */
	struct file		*fa_file;
	struct rcu_head		fa_rcu;
};

#define FASYNC_MAGIC 0x4601

/* SMP safe fasync helpers: */
extern int fasync_helper(int, struct file *, int, struct fasync_struct **);
extern struct fasync_struct *fasync_insert_entry(int, struct file *, struct fasync_struct **, struct fasync_struct *);
extern int fasync_remove_entry(struct file *, struct fasync_struct **);
extern struct fasync_struct *fasync_alloc(void);
extern void fasync_free(struct fasync_struct *);

/* can be called from interrupts */
extern void kill_fasync(struct fasync_struct **, int, int);

extern void __f_setown(struct file *filp, struct pid *, enum pid_type, int force);
extern int f_setown(struct file *filp, unsigned long arg, int force);
extern void f_delown(struct file *filp);
extern pid_t f_getown(struct file *filp);
extern int send_sigurg(struct fown_struct *fown);

/*
 * sb->s_flags.  Note that these mirror the equivalent MS_* flags where
 * represented in both.
 */
#define SB_RDONLY	 1	/* Mount read-only */
#define SB_NOSUID	 2	/* Ignore suid and sgid bits */
#define SB_NODEV	 4	/* Disallow access to device special files */
#define SB_NOEXEC	 8	/* Disallow program execution */
#define SB_SYNCHRONOUS	16	/* Writes are synced at once */
#define SB_MANDLOCK	64	/* Allow mandatory locks on an FS */
#define SB_DIRSYNC	128	/* Directory modifications are synchronous */
#define SB_NOATIME	1024	/* Do not update access times. */
#define SB_NODIRATIME	2048	/* Do not update directory access times */
#define SB_SILENT	32768
#define SB_POSIXACL	(1<<16)	/* VFS does not apply the umask */
#define SB_KERNMOUNT	(1<<22) /* this is a kern_mount call */
#define SB_I_VERSION	(1<<23) /* Update inode I_version field */
#define SB_LAZYTIME	(1<<25) /* Update the on-disk [acm]times lazily */

/* These sb flags are internal to the kernel */
#define SB_SUBMOUNT     (1<<26)
#define SB_FORCE    	(1<<27)
#define SB_NOSEC	(1<<28)
#define SB_BORN		(1<<29)
#define SB_ACTIVE	(1<<30)
#define SB_NOUSER	(1<<31)

/*
 *	Umount options
 */

#define MNT_FORCE	0x00000001	/* Attempt to forcibily umount */
#define MNT_DETACH	0x00000002	/* Just detach from the tree */
#define MNT_EXPIRE	0x00000004	/* Mark for expiry */
#define UMOUNT_NOFOLLOW	0x00000008	/* Don't follow symlink on umount */
#define UMOUNT_UNUSED	0x80000000	/* Flag guaranteed to be unused */

/* sb->s_iflags */
#define SB_I_CGROUPWB	0x00000001	/* cgroup-aware writeback enabled */
#define SB_I_NOEXEC	0x00000002	/* Ignore executables on this fs */
#define SB_I_NODEV	0x00000004	/* Ignore devices on this fs */
#define SB_I_MULTIROOT	0x00000008	/* Multiple roots to the dentry tree */

/* sb->s_iflags to limit user namespace mounts */
#define SB_I_USERNS_VISIBLE		0x00000010 /* fstype already mounted */
#define SB_I_IMA_UNVERIFIABLE_SIGNATURE	0x00000020
#define SB_I_UNTRUSTED_MOUNTER		0x00000040

/* Possible states of 'frozen' field */
enum {
	SB_UNFROZEN = 0,		/* FS is unfrozen */
	SB_FREEZE_WRITE	= 1,		/* Writes, dir ops, ioctls frozen */
	SB_FREEZE_PAGEFAULT = 2,	/* Page faults stopped as well */
	SB_FREEZE_FS = 3,		/* For internal FS use (e.g. to stop
					 * internal threads if needed) */
	SB_FREEZE_COMPLETE = 4,		/* ->freeze_fs finished successfully */
};

#define SB_FREEZE_LEVELS (SB_FREEZE_COMPLETE - 1)

struct sb_writers {
	int				frozen;		/* Is sb frozen? */
	wait_queue_head_t		wait_unfrozen;	/* for get_super_thawed() */
	struct percpu_rw_semaphore	rw_sem[SB_FREEZE_LEVELS];
};

struct super_block {
	struct list_head	s_list;		/* Keep this first */
	dev_t			s_dev;		/* search index; _not_ kdev_t */
	unsigned char		s_blocksize_bits;
	unsigned long		s_blocksize;
	loff_t			s_maxbytes;	/* Max file size */
	struct file_system_type	*s_type;
	const struct super_operations	*s_op;
	const struct dquot_operations	*dq_op;
	const struct quotactl_ops	*s_qcop;
	const struct export_operations *s_export_op;
	unsigned long		s_flags;
	unsigned long		s_iflags;	/* internal SB_I_* flags */
	unsigned long		s_magic;
	struct dentry		*s_root;
	struct rw_semaphore	s_umount;
	int			s_count;
	atomic_t		s_active;
#ifdef CONFIG_SECURITY
	void                    *s_security;
#endif
	const struct xattr_handler **s_xattr;
#ifdef CONFIG_FS_ENCRYPTION
	const struct fscrypt_operations	*s_cop;
	struct key		*s_master_keys; /* master crypto keys in use */
#endif
#ifdef CONFIG_FS_VERITY
	const struct fsverity_operations *s_vop;
#endif
	struct hlist_bl_head	s_roots;	/* alternate root dentries for NFS */
	struct list_head	s_mounts;	/* list of mounts; _not_ for fs use */
	struct block_device	*s_bdev;
	struct backing_dev_info *s_bdi;
	struct mtd_info		*s_mtd;
	struct hlist_node	s_instances;
	unsigned int		s_quota_types;	/* Bitmask of supported quota types */
	struct quota_info	s_dquot;	/* Diskquota specific options */

	struct sb_writers	s_writers;

	/*
	 * Keep s_fs_info, s_time_gran, s_fsnotify_mask, and
	 * s_fsnotify_marks together for cache efficiency. They are frequently
	 * accessed and rarely modified.
	 */
	void			*s_fs_info;	/* Filesystem private info */

	/* Granularity of c/m/atime in ns (cannot be worse than a second) */
	u32			s_time_gran;
	/* Time limits for c/m/atime in seconds */
	time64_t		   s_time_min;
	time64_t		   s_time_max;
#ifdef CONFIG_FSNOTIFY
	__u32			s_fsnotify_mask;
	struct fsnotify_mark_connector __rcu	*s_fsnotify_marks;
#endif

	char			s_id[32];	/* Informational name */
	uuid_t			s_uuid;		/* UUID */

	unsigned int		s_max_links;
	fmode_t			s_mode;

	/*
	 * The next field is for VFS *only*. No filesystems have any business
	 * even looking at it. You had been warned.
	 */
	struct mutex s_vfs_rename_mutex;	/* Kludge */

	/*
	 * Filesystem subtype.  If non-empty the filesystem type field
	 * in /proc/mounts will be "type.subtype"
	 */
	const char *s_subtype;

	const struct dentry_operations *s_d_op; /* default d_op for dentries */

	/*
	 * Saved pool identifier for cleancache (-1 means none)
	 */
	int cleancache_poolid;

	struct shrinker s_shrink;	/* per-sb shrinker handle */

	/* Number of inodes with nlink == 0 but still referenced */
	atomic_long_t s_remove_count;

	/* Pending fsnotify inode refs */
	atomic_long_t s_fsnotify_inode_refs;

	/* Being remounted read-only */
	int s_readonly_remount;

	/* AIO completions deferred from interrupt context */
	struct workqueue_struct *s_dio_done_wq;
	struct hlist_head s_pins;

	/*
	 * Owning user namespace and default context in which to
	 * interpret filesystem uids, gids, quotas, device nodes,
	 * xattrs and security labels.
	 */
	struct user_namespace *s_user_ns;

	/*
	 * The list_lru structure is essentially just a pointer to a table
	 * of per-node lru lists, each of which has its own spinlock.
	 * There is no need to put them into separate cachelines.
	 */
	struct list_lru		s_dentry_lru;
	struct list_lru		s_inode_lru;
	struct rcu_head		rcu;
	struct work_struct	destroy_work;

	struct mutex		s_sync_lock;	/* sync serialisation lock */

	/*
	 * Indicates how deep in a filesystem stack this SB is
	 */
	int s_stack_depth;

	/* s_inode_list_lock protects s_inodes */
	spinlock_t		s_inode_list_lock ____cacheline_aligned_in_smp;
	struct list_head	s_inodes;	/* all inodes */

	spinlock_t		s_inode_wblist_lock;
	struct list_head	s_inodes_wb;	/* writeback inodes */
} __randomize_layout;

/* Helper functions so that in most cases filesystems will
 * not need to deal directly with kuid_t and kgid_t and can
 * instead deal with the raw numeric values that are stored
 * in the filesystem.
 */
static inline uid_t i_uid_read(const struct inode *inode)
{
	return from_kuid(inode->i_sb->s_user_ns, inode->i_uid);
}

static inline gid_t i_gid_read(const struct inode *inode)
{
	return from_kgid(inode->i_sb->s_user_ns, inode->i_gid);
}

static inline void i_uid_write(struct inode *inode, uid_t uid)
{
	inode->i_uid = make_kuid(inode->i_sb->s_user_ns, uid);
}

static inline void i_gid_write(struct inode *inode, gid_t gid)
{
	inode->i_gid = make_kgid(inode->i_sb->s_user_ns, gid);
}

extern struct timespec64 timespec64_trunc(struct timespec64 t, unsigned gran);
extern struct timespec64 current_time(struct inode *inode);

/*
 * Snapshotting support.
 */

void __sb_end_write(struct super_block *sb, int level);
int __sb_start_write(struct super_block *sb, int level, bool wait);

#define __sb_writers_acquired(sb, lev)	\
	percpu_rwsem_acquire(&(sb)->s_writers.rw_sem[(lev)-1], 1, _THIS_IP_)
#define __sb_writers_release(sb, lev)	\
	percpu_rwsem_release(&(sb)->s_writers.rw_sem[(lev)-1], 1, _THIS_IP_)

/**
 * sb_end_write - drop write access to a superblock
 * @sb: the super we wrote to
 *
 * Decrement number of writers to the filesystem. Wake up possible waiters
 * wanting to freeze the filesystem.
 */
static inline void sb_end_write(struct super_block *sb)
{
	__sb_end_write(sb, SB_FREEZE_WRITE);
}

/**
 * sb_end_pagefault - drop write access to a superblock from a page fault
 * @sb: the super we wrote to
 *
 * Decrement number of processes handling write page fault to the filesystem.
 * Wake up possible waiters wanting to freeze the filesystem.
 */
static inline void sb_end_pagefault(struct super_block *sb)
{
	__sb_end_write(sb, SB_FREEZE_PAGEFAULT);
}

/**
 * sb_end_intwrite - drop write access to a superblock for internal fs purposes
 * @sb: the super we wrote to
 *
 * Decrement fs-internal number of writers to the filesystem.  Wake up possible
 * waiters wanting to freeze the filesystem.
 */
static inline void sb_end_intwrite(struct super_block *sb)
{
	__sb_end_write(sb, SB_FREEZE_FS);
}

/**
 * sb_start_write - get write access to a superblock
 * @sb: the super we write to
 *
 * When a process wants to write data or metadata to a file system (i.e. dirty
 * a page or an inode), it should embed the operation in a sb_start_write() -
 * sb_end_write() pair to get exclusion against file system freezing. This
 * function increments number of writers preventing freezing. If the file
 * system is already frozen, the function waits until the file system is
 * thawed.
 *
 * Since freeze protection behaves as a lock, users have to preserve
 * ordering of freeze protection and other filesystem locks. Generally,
 * freeze protection should be the outermost lock. In particular, we have:
 *
 * sb_start_write
 *   -> i_mutex			(write path, truncate, directory ops, ...)
 *   -> s_umount		(freeze_super, thaw_super)
 */
static inline void sb_start_write(struct super_block *sb)
{
	__sb_start_write(sb, SB_FREEZE_WRITE, true);
}

static inline int sb_start_write_trylock(struct super_block *sb)
{
	return __sb_start_write(sb, SB_FREEZE_WRITE, false);
}

/**
 * sb_start_pagefault - get write access to a superblock from a page fault
 * @sb: the super we write to
 *
 * When a process starts handling write page fault, it should embed the
 * operation into sb_start_pagefault() - sb_end_pagefault() pair to get
 * exclusion against file system freezing. This is needed since the page fault
 * is going to dirty a page. This function increments number of running page
 * faults preventing freezing. If the file system is already frozen, the
 * function waits until the file system is thawed.
 *
 * Since page fault freeze protection behaves as a lock, users have to preserve
 * ordering of freeze protection and other filesystem locks. It is advised to
 * put sb_start_pagefault() close to mmap_sem in lock ordering. Page fault
 * handling code implies lock dependency:
 *
 * mmap_sem
 *   -> sb_start_pagefault
 */
static inline void sb_start_pagefault(struct super_block *sb)
{
	__sb_start_write(sb, SB_FREEZE_PAGEFAULT, true);
}

/*
 * sb_start_intwrite - get write access to a superblock for internal fs purposes
 * @sb: the super we write to
 *
 * This is the third level of protection against filesystem freezing. It is
 * free for use by a filesystem. The only requirement is that it must rank
 * below sb_start_pagefault.
 *
 * For example filesystem can call sb_start_intwrite() when starting a
 * transaction which somewhat eases handling of freezing for internal sources
 * of filesystem changes (internal fs threads, discarding preallocation on file
 * close, etc.).
 */
static inline void sb_start_intwrite(struct super_block *sb)
{
	__sb_start_write(sb, SB_FREEZE_FS, true);
}

static inline int sb_start_intwrite_trylock(struct super_block *sb)
{
	return __sb_start_write(sb, SB_FREEZE_FS, false);
}


extern bool inode_owner_or_capable(const struct inode *inode);

/*
 * VFS helper functions..
 */
extern int vfs_create(struct inode *, struct dentry *, umode_t, bool);
extern int vfs_mkdir(struct inode *, struct dentry *, umode_t);
extern int vfs_mknod(struct inode *, struct dentry *, umode_t, dev_t);
extern int vfs_symlink(struct inode *, struct dentry *, const char *);
extern int vfs_link(struct dentry *, struct inode *, struct dentry *, struct inode **);
extern int vfs_rmdir(struct inode *, struct dentry *);
extern int vfs_unlink(struct inode *, struct dentry *, struct inode **);
extern int vfs_rename(struct inode *, struct dentry *, struct inode *, struct dentry *, struct inode **, unsigned int);
extern int vfs_whiteout(struct inode *, struct dentry *);

extern struct dentry *vfs_tmpfile(struct dentry *dentry, umode_t mode,
				  int open_flag);

int vfs_mkobj(struct dentry *, umode_t,
		int (*f)(struct dentry *, umode_t, void *),
		void *);

extern long vfs_ioctl(struct file *file, unsigned int cmd, unsigned long arg);

/*
 * VFS file helper functions.
 */
extern void inode_init_owner(struct inode *inode, const struct inode *dir,
			umode_t mode);
extern bool may_open_dev(const struct path *path);
/*
 * VFS FS_IOC_FIEMAP helper definitions.
 */
struct fiemap_extent_info {
	unsigned int fi_flags;		/* Flags as passed from user */
	unsigned int fi_extents_mapped;	/* Number of mapped extents */
	unsigned int fi_extents_max;	/* Size of fiemap_extent array */
	struct fiemap_extent __user *fi_extents_start; /* Start of
							fiemap_extent array */
};
int fiemap_fill_next_extent(struct fiemap_extent_info *info, u64 logical,
			    u64 phys, u64 len, u32 flags);
int fiemap_check_flags(struct fiemap_extent_info *fieinfo, u32 fs_flags);

/*
 * This is the "filldir" function type, used by readdir() to let
 * the kernel specify what kind of dirent layout it wants to have.
 * This allows the kernel to read directories into kernel space or
 * to have different dirent layouts depending on the binary type.
 */
struct dir_context;
typedef int (*filldir_t)(struct dir_context *, const char *, int, loff_t, u64,
			 unsigned);

struct dir_context {
	filldir_t actor;
	loff_t pos;
};

struct block_device_operations;

/* These macros are for out of kernel modules to test that
 * the kernel supports the unlocked_ioctl and compat_ioctl
 * fields in struct file_operations. */
#define HAVE_COMPAT_IOCTL 1
#define HAVE_UNLOCKED_IOCTL 1

/*
 * These flags let !MMU mmap() govern direct device mapping vs immediate
 * copying more easily for MAP_PRIVATE, especially for ROM filesystems.
 *
 * NOMMU_MAP_COPY:	Copy can be mapped (MAP_PRIVATE)
 * NOMMU_MAP_DIRECT:	Can be mapped directly (MAP_SHARED)
 * NOMMU_MAP_READ:	Can be mapped for reading
 * NOMMU_MAP_WRITE:	Can be mapped for writing
 * NOMMU_MAP_EXEC:	Can be mapped for execution
 */
#define NOMMU_MAP_COPY		0x00000001
#define NOMMU_MAP_DIRECT	0x00000008
#define NOMMU_MAP_READ		VM_MAYREAD
#define NOMMU_MAP_WRITE		VM_MAYWRITE
#define NOMMU_MAP_EXEC		VM_MAYEXEC

#define NOMMU_VMFLAGS \
	(NOMMU_MAP_READ | NOMMU_MAP_WRITE | NOMMU_MAP_EXEC)

/*
 * These flags control the behavior of the remap_file_range function pointer.
 * If it is called with len == 0 that means "remap to end of source file".
 * See Documentation/filesystems/vfs.rst for more details about this call.
 *
 * REMAP_FILE_DEDUP: only remap if contents identical (i.e. deduplicate)
 * REMAP_FILE_CAN_SHORTEN: caller can handle a shortened request
 */
#define REMAP_FILE_DEDUP		(1 << 0)
#define REMAP_FILE_CAN_SHORTEN		(1 << 1)

/*
 * These flags signal that the caller is ok with altering various aspects of
 * the behavior of the remap operation.  The changes must be made by the
 * implementation; the vfs remap helper functions can take advantage of them.
 * Flags in this category exist to preserve the quirky behavior of the hoisted
 * btrfs clone/dedupe ioctls.
 */
#define REMAP_FILE_ADVISORY		(REMAP_FILE_CAN_SHORTEN)

struct iov_iter;

struct file_operations {
	struct module *owner;
	loff_t (*llseek) (struct file *, loff_t, int);
	ssize_t (*read) (struct file *, char __user *, size_t, loff_t *);
	ssize_t (*write) (struct file *, const char __user *, size_t, loff_t *);
	ssize_t (*read_iter) (struct kiocb *, struct iov_iter *);
	ssize_t (*write_iter) (struct kiocb *, struct iov_iter *);
	int (*iopoll)(struct kiocb *kiocb, bool spin);
	int (*iterate) (struct file *, struct dir_context *);
	int (*iterate_shared) (struct file *, struct dir_context *);
	__poll_t (*poll) (struct file *, struct poll_table_struct *);
	long (*unlocked_ioctl) (struct file *, unsigned int, unsigned long);
	long (*compat_ioctl) (struct file *, unsigned int, unsigned long);
	int (*mmap) (struct file *, struct vm_area_struct *);
	unsigned long mmap_supported_flags;
	int (*open) (struct inode *, struct file *);
	int (*flush) (struct file *, fl_owner_t id);
	int (*release) (struct inode *, struct file *);
	int (*fsync) (struct file *, loff_t, loff_t, int datasync);
	int (*fasync) (int, struct file *, int);
	int (*lock) (struct file *, int, struct file_lock *);
	ssize_t (*sendpage) (struct file *, struct page *, int, size_t, loff_t *, int);
	unsigned long (*get_unmapped_area)(struct file *, unsigned long, unsigned long, unsigned long, unsigned long);
	int (*check_flags)(int);
	int (*flock) (struct file *, int, struct file_lock *);
	ssize_t (*splice_write)(struct pipe_inode_info *, struct file *, loff_t *, size_t, unsigned int);
	ssize_t (*splice_read)(struct file *, loff_t *, struct pipe_inode_info *, size_t, unsigned int);
	int (*setlease)(struct file *, long, struct file_lock **, void **);
	long (*fallocate)(struct file *file, int mode, loff_t offset,
			  loff_t len);
	void (*show_fdinfo)(struct seq_file *m, struct file *f);
#ifndef CONFIG_MMU
	unsigned (*mmap_capabilities)(struct file *);
#endif
	ssize_t (*copy_file_range)(struct file *, loff_t, struct file *,
			loff_t, size_t, unsigned int);
	loff_t (*remap_file_range)(struct file *file_in, loff_t pos_in,
				   struct file *file_out, loff_t pos_out,
				   loff_t len, unsigned int remap_flags);
	int (*fadvise)(struct file *, loff_t, loff_t, int);
} __randomize_layout;

struct inode_operations {
	struct dentry * (*lookup) (struct inode *,struct dentry *, unsigned int);
	const char * (*get_link) (struct dentry *, struct inode *, struct delayed_call *);
	int (*permission) (struct inode *, int);
	struct posix_acl * (*get_acl)(struct inode *, int);

	int (*readlink) (struct dentry *, char __user *,int);

	int (*create) (struct inode *,struct dentry *, umode_t, bool);
	int (*link) (struct dentry *,struct inode *,struct dentry *);
	int (*unlink) (struct inode *,struct dentry *);
	int (*symlink) (struct inode *,struct dentry *,const char *);
	int (*mkdir) (struct inode *,struct dentry *,umode_t);
	int (*rmdir) (struct inode *,struct dentry *);
	int (*mknod) (struct inode *,struct dentry *,umode_t,dev_t);
	int (*rename) (struct inode *, struct dentry *,
			struct inode *, struct dentry *, unsigned int);
	int (*setattr) (struct dentry *, struct iattr *);
	int (*getattr) (const struct path *, struct kstat *, u32, unsigned int);
	ssize_t (*listxattr) (struct dentry *, char *, size_t);
	int (*fiemap)(struct inode *, struct fiemap_extent_info *, u64 start,
		      u64 len);
	int (*update_time)(struct inode *, struct timespec64 *, int);
	int (*atomic_open)(struct inode *, struct dentry *,
			   struct file *, unsigned open_flag,
			   umode_t create_mode);
	int (*tmpfile) (struct inode *, struct dentry *, umode_t);
	int (*set_acl)(struct inode *, struct posix_acl *, int);
} ____cacheline_aligned;

static inline ssize_t call_read_iter(struct file *file, struct kiocb *kio,
				     struct iov_iter *iter)
{
	return file->f_op->read_iter(kio, iter);
}

static inline ssize_t call_write_iter(struct file *file, struct kiocb *kio,
				      struct iov_iter *iter)
{
	return file->f_op->write_iter(kio, iter);
}

static inline int call_mmap(struct file *file, struct vm_area_struct *vma)
{
	return file->f_op->mmap(file, vma);
}

ssize_t rw_copy_check_uvector(int type, const struct iovec __user * uvector,
			      unsigned long nr_segs, unsigned long fast_segs,
			      struct iovec *fast_pointer,
			      struct iovec **ret_pointer);

extern ssize_t __vfs_read(struct file *, char __user *, size_t, loff_t *);
extern ssize_t vfs_read(struct file *, char __user *, size_t, loff_t *);
extern ssize_t vfs_write(struct file *, const char __user *, size_t, loff_t *);
extern ssize_t vfs_readv(struct file *, const struct iovec __user *,
		unsigned long, loff_t *, rwf_t);
extern ssize_t vfs_copy_file_range(struct file *, loff_t , struct file *,
				   loff_t, size_t, unsigned int);
extern ssize_t generic_copy_file_range(struct file *file_in, loff_t pos_in,
				       struct file *file_out, loff_t pos_out,
				       size_t len, unsigned int flags);
extern int generic_remap_file_range_prep(struct file *file_in, loff_t pos_in,
					 struct file *file_out, loff_t pos_out,
					 loff_t *count,
					 unsigned int remap_flags);
extern loff_t do_clone_file_range(struct file *file_in, loff_t pos_in,
				  struct file *file_out, loff_t pos_out,
				  loff_t len, unsigned int remap_flags);
extern loff_t vfs_clone_file_range(struct file *file_in, loff_t pos_in,
				   struct file *file_out, loff_t pos_out,
				   loff_t len, unsigned int remap_flags);
extern int vfs_dedupe_file_range(struct file *file,
				 struct file_dedupe_range *same);
extern loff_t vfs_dedupe_file_range_one(struct file *src_file, loff_t src_pos,
					struct file *dst_file, loff_t dst_pos,
					loff_t len, unsigned int remap_flags);


struct super_operations {
   	struct inode *(*alloc_inode)(struct super_block *sb);
	void (*destroy_inode)(struct inode *);
	void (*free_inode)(struct inode *);

   	void (*dirty_inode) (struct inode *, int flags);
	int (*write_inode) (struct inode *, struct writeback_control *wbc);
	int (*drop_inode) (struct inode *);
	void (*evict_inode) (struct inode *);
	void (*put_super) (struct super_block *);
	int (*sync_fs)(struct super_block *sb, int wait);
	int (*freeze_super) (struct super_block *);
	int (*freeze_fs) (struct super_block *);
	int (*thaw_super) (struct super_block *);
	int (*unfreeze_fs) (struct super_block *);
	int (*statfs) (struct dentry *, struct kstatfs *);
	int (*remount_fs) (struct super_block *, int *, char *);
	void (*umount_begin) (struct super_block *);

	int (*show_options)(struct seq_file *, struct dentry *);
	int (*show_devname)(struct seq_file *, struct dentry *);
	int (*show_path)(struct seq_file *, struct dentry *);
	int (*show_stats)(struct seq_file *, struct dentry *);
#ifdef CONFIG_QUOTA
	ssize_t (*quota_read)(struct super_block *, int, char *, size_t, loff_t);
	ssize_t (*quota_write)(struct super_block *, int, const char *, size_t, loff_t);
	struct dquot **(*get_dquots)(struct inode *);
#endif
	int (*bdev_try_to_free_page)(struct super_block*, struct page*, gfp_t);
	long (*nr_cached_objects)(struct super_block *,
				  struct shrink_control *);
	long (*free_cached_objects)(struct super_block *,
				    struct shrink_control *);
};

/*
 * Inode flags - they have no relation to superblock flags now
 */
#define S_SYNC		1	/* Writes are synced at once */
#define S_NOATIME	2	/* Do not update access times */
#define S_APPEND	4	/* Append-only file */
#define S_IMMUTABLE	8	/* Immutable file */
#define S_DEAD		16	/* removed, but still open directory */
#define S_NOQUOTA	32	/* Inode is not counted to quota */
#define S_DIRSYNC	64	/* Directory modifications are synchronous */
#define S_NOCMTIME	128	/* Do not update file c/mtime */
#define S_SWAPFILE	256	/* Do not truncate: swapon got its bmaps */
#define S_PRIVATE	512	/* Inode is fs-internal */
#define S_IMA		1024	/* Inode has an associated IMA struct */
#define S_AUTOMOUNT	2048	/* Automount/referral quasi-directory */
#define S_NOSEC		4096	/* no suid or xattr security attributes */
#ifdef CONFIG_FS_DAX
#define S_DAX		8192	/* Direct Access, avoiding the page cache */
#else
#define S_DAX		0	/* Make all the DAX code disappear */
#endif
#define S_ENCRYPTED	16384	/* Encrypted file (using fs/crypto/) */
#define S_CASEFOLD	32768	/* Casefolded file */
#define S_VERITY	65536	/* Verity file (using fs/verity/) */

/*
 * Note that nosuid etc flags are inode-specific: setting some file-system
 * flags just means all the inodes inherit those flags by default. It might be
 * possible to override it selectively if you really wanted to with some
 * ioctl() that is not currently implemented.
 *
 * Exception: SB_RDONLY is always applied to the entire file system.
 *
 * Unfortunately, it is possible to change a filesystems flags with it mounted
 * with files in use.  This means that all of the inodes will not have their
 * i_flags updated.  Hence, i_flags no longer inherit the superblock mount
 * flags, so these have to be checked separately. -- rmk@arm.uk.linux.org
 */
#define __IS_FLG(inode, flg)	((inode)->i_sb->s_flags & (flg))

static inline bool sb_rdonly(const struct super_block *sb) { return sb->s_flags & SB_RDONLY; }
#define IS_RDONLY(inode)	sb_rdonly((inode)->i_sb)
#define IS_SYNC(inode)		(__IS_FLG(inode, SB_SYNCHRONOUS) || \
					((inode)->i_flags & S_SYNC))
#define IS_DIRSYNC(inode)	(__IS_FLG(inode, SB_SYNCHRONOUS|SB_DIRSYNC) || \
					((inode)->i_flags & (S_SYNC|S_DIRSYNC)))
#define IS_MANDLOCK(inode)	__IS_FLG(inode, SB_MANDLOCK)
#define IS_NOATIME(inode)	__IS_FLG(inode, SB_RDONLY|SB_NOATIME)
#define IS_I_VERSION(inode)	__IS_FLG(inode, SB_I_VERSION)

#define IS_NOQUOTA(inode)	((inode)->i_flags & S_NOQUOTA)
#define IS_APPEND(inode)	((inode)->i_flags & S_APPEND)
#define IS_IMMUTABLE(inode)	((inode)->i_flags & S_IMMUTABLE)
#define IS_POSIXACL(inode)	__IS_FLG(inode, SB_POSIXACL)

#define IS_DEADDIR(inode)	((inode)->i_flags & S_DEAD)
#define IS_NOCMTIME(inode)	((inode)->i_flags & S_NOCMTIME)
#define IS_SWAPFILE(inode)	((inode)->i_flags & S_SWAPFILE)
#define IS_PRIVATE(inode)	((inode)->i_flags & S_PRIVATE)
#define IS_IMA(inode)		((inode)->i_flags & S_IMA)
#define IS_AUTOMOUNT(inode)	((inode)->i_flags & S_AUTOMOUNT)
#define IS_NOSEC(inode)		((inode)->i_flags & S_NOSEC)
#define IS_DAX(inode)		((inode)->i_flags & S_DAX)
#define IS_ENCRYPTED(inode)	((inode)->i_flags & S_ENCRYPTED)
#define IS_CASEFOLDED(inode)	((inode)->i_flags & S_CASEFOLD)
#define IS_VERITY(inode)	((inode)->i_flags & S_VERITY)

#define IS_WHITEOUT(inode)	(S_ISCHR(inode->i_mode) && \
				 (inode)->i_rdev == WHITEOUT_DEV)

static inline bool HAS_UNMAPPED_ID(struct inode *inode)
{
	return !uid_valid(inode->i_uid) || !gid_valid(inode->i_gid);
}

static inline enum rw_hint file_write_hint(struct file *file)
{
	if (file->f_write_hint != WRITE_LIFE_NOT_SET)
		return file->f_write_hint;

	return file_inode(file)->i_write_hint;
}

static inline int iocb_flags(struct file *file);

static inline u16 ki_hint_validate(enum rw_hint hint)
{
	typeof(((struct kiocb *)0)->ki_hint) max_hint = -1;

	if (hint <= max_hint)
		return hint;
	return 0;
}

static inline void init_sync_kiocb(struct kiocb *kiocb, struct file *filp)
{
	*kiocb = (struct kiocb) {
		.ki_filp = filp,
		.ki_flags = iocb_flags(filp),
		.ki_hint = ki_hint_validate(file_write_hint(filp)),
		.ki_ioprio = get_current_ioprio(),
	};
}

/*
 * Inode state bits.  Protected by inode->i_lock
 *
 * Three bits determine the dirty state of the inode, I_DIRTY_SYNC,
 * I_DIRTY_DATASYNC and I_DIRTY_PAGES.
 *
 * Four bits define the lifetime of an inode.  Initially, inodes are I_NEW,
 * until that flag is cleared.  I_WILL_FREE, I_FREEING and I_CLEAR are set at
 * various stages of removing an inode.
 *
 * Two bits are used for locking and completion notification, I_NEW and I_SYNC.
 *
 * I_DIRTY_SYNC		Inode is dirty, but doesn't have to be written on
 *			fdatasync().  i_atime is the usual cause.
 * I_DIRTY_DATASYNC	Data-related inode changes pending. We keep track of
 *			these changes separately from I_DIRTY_SYNC so that we
 *			don't have to write inode on fdatasync() when only
 *			mtime has changed in it.
 * I_DIRTY_PAGES	Inode has dirty pages.  Inode itself may be clean.
 * I_NEW		Serves as both a mutex and completion notification.
 *			New inodes set I_NEW.  If two processes both create
 *			the same inode, one of them will release its inode and
 *			wait for I_NEW to be released before returning.
 *			Inodes in I_WILL_FREE, I_FREEING or I_CLEAR state can
 *			also cause waiting on I_NEW, without I_NEW actually
 *			being set.  find_inode() uses this to prevent returning
 *			nearly-dead inodes.
 * I_WILL_FREE		Must be set when calling write_inode_now() if i_count
 *			is zero.  I_FREEING must be set when I_WILL_FREE is
 *			cleared.
 * I_FREEING		Set when inode is about to be freed but still has dirty
 *			pages or buffers attached or the inode itself is still
 *			dirty.
 * I_CLEAR		Added by clear_inode().  In this state the inode is
 *			clean and can be destroyed.  Inode keeps I_FREEING.
 *
 *			Inodes that are I_WILL_FREE, I_FREEING or I_CLEAR are
 *			prohibited for many purposes.  iget() must wait for
 *			the inode to be completely released, then create it
 *			anew.  Other functions will just ignore such inodes,
 *			if appropriate.  I_NEW is used for waiting.
 *
 * I_SYNC		Writeback of inode is running. The bit is set during
 *			data writeback, and cleared with a wakeup on the bit
 *			address once it is done. The bit is also used to pin
 *			the inode in memory for flusher thread.
 *
 * I_REFERENCED		Marks the inode as recently references on the LRU list.
 *
 * I_DIO_WAKEUP		Never set.  Only used as a key for wait_on_bit().
 *
 * I_WB_SWITCH		Cgroup bdi_writeback switching in progress.  Used to
 *			synchronize competing switching instances and to tell
 *			wb stat updates to grab the i_pages lock.  See
 *			inode_switch_wbs_work_fn() for details.
 *
 * I_OVL_INUSE		Used by overlayfs to get exclusive ownership on upper
 *			and work dirs among overlayfs mounts.
 *
 * I_CREATING		New object's inode in the middle of setting up.
 *
 * Q: What is the difference between I_WILL_FREE and I_FREEING?
 */
#define I_DIRTY_SYNC		(1 << 0)
#define I_DIRTY_DATASYNC	(1 << 1)
#define I_DIRTY_PAGES		(1 << 2)
#define __I_NEW			3
#define I_NEW			(1 << __I_NEW)
#define I_WILL_FREE		(1 << 4)
#define I_FREEING		(1 << 5)
#define I_CLEAR			(1 << 6)
#define __I_SYNC		7
#define I_SYNC			(1 << __I_SYNC)
#define I_REFERENCED		(1 << 8)
#define __I_DIO_WAKEUP		9
#define I_DIO_WAKEUP		(1 << __I_DIO_WAKEUP)
#define I_LINKABLE		(1 << 10)
#define I_DIRTY_TIME		(1 << 11)
#define __I_DIRTY_TIME_EXPIRED	12
#define I_DIRTY_TIME_EXPIRED	(1 << __I_DIRTY_TIME_EXPIRED)
#define I_WB_SWITCH		(1 << 13)
#define I_OVL_INUSE		(1 << 14)
#define I_CREATING		(1 << 15)

#define I_DIRTY_INODE (I_DIRTY_SYNC | I_DIRTY_DATASYNC)
#define I_DIRTY (I_DIRTY_INODE | I_DIRTY_PAGES)
#define I_DIRTY_ALL (I_DIRTY | I_DIRTY_TIME)

extern void __mark_inode_dirty(struct inode *, int);
static inline void mark_inode_dirty(struct inode *inode)
{
	__mark_inode_dirty(inode, I_DIRTY);
}

static inline void mark_inode_dirty_sync(struct inode *inode)
{
	__mark_inode_dirty(inode, I_DIRTY_SYNC);
}

extern void inc_nlink(struct inode *inode);
extern void drop_nlink(struct inode *inode);
extern void clear_nlink(struct inode *inode);
extern void set_nlink(struct inode *inode, unsigned int nlink);

static inline void inode_inc_link_count(struct inode *inode)
{
	inc_nlink(inode);
	mark_inode_dirty(inode);
}

static inline void inode_dec_link_count(struct inode *inode)
{
	drop_nlink(inode);
	mark_inode_dirty(inode);
}

enum file_time_flags {
	S_ATIME = 1,
	S_MTIME = 2,
	S_CTIME = 4,
	S_VERSION = 8,
};

extern bool atime_needs_update(const struct path *, struct inode *);
extern void touch_atime(const struct path *);
static inline void file_accessed(struct file *file)
{
	if (!(file->f_flags & O_NOATIME))
		touch_atime(&file->f_path);
}

extern int file_modified(struct file *file);

int sync_inode(struct inode *inode, struct writeback_control *wbc);
int sync_inode_metadata(struct inode *inode, int wait);

struct file_system_type {
	const char *name;
	int fs_flags;
#define FS_REQUIRES_DEV		1 
#define FS_BINARY_MOUNTDATA	2
#define FS_HAS_SUBTYPE		4
#define FS_USERNS_MOUNT		8	/* Can be mounted by userns root */
#define FS_DISALLOW_NOTIFY_PERM	16	/* Disable fanotify permission events */
#define FS_RENAME_DOES_D_MOVE	32768	/* FS will handle d_move() during rename() internally. */
	int (*init_fs_context)(struct fs_context *);
	const struct fs_parameter_description *parameters;
	struct dentry *(*mount) (struct file_system_type *, int,
		       const char *, void *);
	void (*kill_sb) (struct super_block *);
	struct module *owner;
	struct file_system_type * next;
	struct hlist_head fs_supers;

	struct lock_class_key s_lock_key;
	struct lock_class_key s_umount_key;
	struct lock_class_key s_vfs_rename_key;
	struct lock_class_key s_writers_key[SB_FREEZE_LEVELS];

	struct lock_class_key i_lock_key;
	struct lock_class_key i_mutex_key;
	struct lock_class_key i_mutex_dir_key;
};

#define MODULE_ALIAS_FS(NAME) MODULE_ALIAS("fs-" NAME)

#ifdef CONFIG_BLOCK
extern struct dentry *mount_bdev(struct file_system_type *fs_type,
	int flags, const char *dev_name, void *data,
	int (*fill_super)(struct super_block *, void *, int));
#else
static inline struct dentry *mount_bdev(struct file_system_type *fs_type,
	int flags, const char *dev_name, void *data,
	int (*fill_super)(struct super_block *, void *, int))
{
	return ERR_PTR(-ENODEV);
}
#endif
extern struct dentry *mount_single(struct file_system_type *fs_type,
	int flags, void *data,
	int (*fill_super)(struct super_block *, void *, int));
extern struct dentry *mount_nodev(struct file_system_type *fs_type,
	int flags, void *data,
	int (*fill_super)(struct super_block *, void *, int));
extern struct dentry *mount_subtree(struct vfsmount *mnt, const char *path);
void generic_shutdown_super(struct super_block *sb);
#ifdef CONFIG_BLOCK
void kill_block_super(struct super_block *sb);
#else
static inline void kill_block_super(struct super_block *sb)
{
	BUG();
}
#endif
void kill_anon_super(struct super_block *sb);
void kill_litter_super(struct super_block *sb);
void deactivate_super(struct super_block *sb);
void deactivate_locked_super(struct super_block *sb);
int set_anon_super(struct super_block *s, void *data);
int set_anon_super_fc(struct super_block *s, struct fs_context *fc);
int get_anon_bdev(dev_t *);
void free_anon_bdev(dev_t);
struct super_block *sget_fc(struct fs_context *fc,
			    int (*test)(struct super_block *, struct fs_context *),
			    int (*set)(struct super_block *, struct fs_context *));
struct super_block *sget(struct file_system_type *type,
			int (*test)(struct super_block *,void *),
			int (*set)(struct super_block *,void *),
			int flags, void *data);

/* Alas, no aliases. Too much hassle with bringing module.h everywhere */
#define fops_get(fops) \
	(((fops) && try_module_get((fops)->owner) ? (fops) : NULL))
#define fops_put(fops) \
	do { if (fops) module_put((fops)->owner); } while(0)
/*
 * This one is to be used *ONLY* from ->open() instances.
 * fops must be non-NULL, pinned down *and* module dependencies
 * should be sufficient to pin the caller down as well.
 */
#define replace_fops(f, fops) \
	do {	\
		struct file *__file = (f); \
		fops_put(__file->f_op); \
		BUG_ON(!(__file->f_op = (fops))); \
	} while(0)

extern int register_filesystem(struct file_system_type *);
extern int unregister_filesystem(struct file_system_type *);
extern struct vfsmount *kern_mount(struct file_system_type *);
extern void kern_unmount(struct vfsmount *mnt);
extern int may_umount_tree(struct vfsmount *);
extern int may_umount(struct vfsmount *);
extern long do_mount(const char *, const char __user *,
		     const char *, unsigned long, void *);
extern struct vfsmount *collect_mounts(const struct path *);
extern void drop_collected_mounts(struct vfsmount *);
extern int iterate_mounts(int (*)(struct vfsmount *, void *), void *,
			  struct vfsmount *);
extern int vfs_statfs(const struct path *, struct kstatfs *);
extern int user_statfs(const char __user *, struct kstatfs *);
extern int fd_statfs(int, struct kstatfs *);
extern int freeze_super(struct super_block *super);
extern int thaw_super(struct super_block *super);
extern bool our_mnt(struct vfsmount *mnt);
extern __printf(2, 3)
int super_setup_bdi_name(struct super_block *sb, char *fmt, ...);
extern int super_setup_bdi(struct super_block *sb);

extern int current_umask(void);

extern void ihold(struct inode * inode);
extern void iput(struct inode *);
extern int generic_update_time(struct inode *, struct timespec64 *, int);

/* /sys/fs */
extern struct kobject *fs_kobj;

#define MAX_RW_COUNT (INT_MAX & PAGE_MASK)

#ifdef CONFIG_MANDATORY_FILE_LOCKING
extern int locks_mandatory_locked(struct file *);
extern int locks_mandatory_area(struct inode *, struct file *, loff_t, loff_t, unsigned char);

/*
 * Candidates for mandatory locking have the setgid bit set
 * but no group execute bit -  an otherwise meaningless combination.
 */

static inline int __mandatory_lock(struct inode *ino)
{
	return (ino->i_mode & (S_ISGID | S_IXGRP)) == S_ISGID;
}

/*
 * ... and these candidates should be on SB_MANDLOCK mounted fs,
 * otherwise these will be advisory locks
 */

static inline int mandatory_lock(struct inode *ino)
{
	return IS_MANDLOCK(ino) && __mandatory_lock(ino);
}

static inline int locks_verify_locked(struct file *file)
{
	if (mandatory_lock(locks_inode(file)))
		return locks_mandatory_locked(file);
	return 0;
}

static inline int locks_verify_truncate(struct inode *inode,
				    struct file *f,
				    loff_t size)
{
	if (!inode->i_flctx || !mandatory_lock(inode))
		return 0;

	if (size < inode->i_size) {
		return locks_mandatory_area(inode, f, size, inode->i_size - 1,
				F_WRLCK);
	} else {
		return locks_mandatory_area(inode, f, inode->i_size, size - 1,
				F_WRLCK);
	}
}

#else /* !CONFIG_MANDATORY_FILE_LOCKING */

static inline int locks_mandatory_locked(struct file *file)
{
	return 0;
}

static inline int locks_mandatory_area(struct inode *inode, struct file *filp,
                                       loff_t start, loff_t end, unsigned char type)
{
	return 0;
}

static inline int __mandatory_lock(struct inode *inode)
{
	return 0;
}

static inline int mandatory_lock(struct inode *inode)
{
	return 0;
}

static inline int locks_verify_locked(struct file *file)
{
	return 0;
}

static inline int locks_verify_truncate(struct inode *inode, struct file *filp,
					size_t size)
{
	return 0;
}

#endif /* CONFIG_MANDATORY_FILE_LOCKING */


#ifdef CONFIG_FILE_LOCKING
static inline int break_lease(struct inode *inode, unsigned int mode)
{
	/*
	 * Since this check is lockless, we must ensure that any refcounts
	 * taken are done before checking i_flctx->flc_lease. Otherwise, we
	 * could end up racing with tasks trying to set a new lease on this
	 * file.
	 */
	smp_mb();
	if (inode->i_flctx && !list_empty_careful(&inode->i_flctx->flc_lease))
		return __break_lease(inode, mode, FL_LEASE);
	return 0;
}

static inline int break_deleg(struct inode *inode, unsigned int mode)
{
	/*
	 * Since this check is lockless, we must ensure that any refcounts
	 * taken are done before checking i_flctx->flc_lease. Otherwise, we
	 * could end up racing with tasks trying to set a new lease on this
	 * file.
	 */
	smp_mb();
	if (inode->i_flctx && !list_empty_careful(&inode->i_flctx->flc_lease))
		return __break_lease(inode, mode, FL_DELEG);
	return 0;
}

static inline int try_break_deleg(struct inode *inode, struct inode **delegated_inode)
{
	int ret;

	ret = break_deleg(inode, O_WRONLY|O_NONBLOCK);
	if (ret == -EWOULDBLOCK && delegated_inode) {
		*delegated_inode = inode;
		ihold(inode);
	}
	return ret;
}

static inline int break_deleg_wait(struct inode **delegated_inode)
{
	int ret;

	ret = break_deleg(*delegated_inode, O_WRONLY);
	iput(*delegated_inode);
	*delegated_inode = NULL;
	return ret;
}

static inline int break_layout(struct inode *inode, bool wait)
{
	smp_mb();
	if (inode->i_flctx && !list_empty_careful(&inode->i_flctx->flc_lease))
		return __break_lease(inode,
				wait ? O_WRONLY : O_WRONLY | O_NONBLOCK,
				FL_LAYOUT);
	return 0;
}

#else /* !CONFIG_FILE_LOCKING */
static inline int break_lease(struct inode *inode, unsigned int mode)
{
	return 0;
}

static inline int break_deleg(struct inode *inode, unsigned int mode)
{
	return 0;
}

static inline int try_break_deleg(struct inode *inode, struct inode **delegated_inode)
{
	return 0;
}

static inline int break_deleg_wait(struct inode **delegated_inode)
{
	BUG();
	return 0;
}

static inline int break_layout(struct inode *inode, bool wait)
{
	return 0;
}

#endif /* CONFIG_FILE_LOCKING */

/* fs/open.c */
struct audit_names;
struct filename {
	const char		*name;	/* pointer to actual string */
	const __user char	*uptr;	/* original userland pointer */
	int			refcnt;
	struct audit_names	*aname;
	const char		iname[];
};
static_assert(offsetof(struct filename, iname) % sizeof(long) == 0);

extern long vfs_truncate(const struct path *, loff_t);
extern int do_truncate(struct dentry *, loff_t start, unsigned int time_attrs,
		       struct file *filp);
extern int vfs_fallocate(struct file *file, int mode, loff_t offset,
			loff_t len);
extern long do_sys_open(int dfd, const char __user *filename, int flags,
			umode_t mode);
extern struct file *file_open_name(struct filename *, int, umode_t);
extern struct file *filp_open(const char *, int, umode_t);
extern struct file *file_open_root(struct dentry *, struct vfsmount *,
				   const char *, int, umode_t);
extern struct file * dentry_open(const struct path *, int, const struct cred *);
extern struct file * open_with_fake_path(const struct path *, int,
					 struct inode*, const struct cred *);
static inline struct file *file_clone_open(struct file *file)
{
	return dentry_open(&file->f_path, file->f_flags, file->f_cred);
}
extern int filp_close(struct file *, fl_owner_t id);

extern struct filename *getname_flags(const char __user *, int, int *);
extern struct filename *getname(const char __user *);
extern struct filename *getname_kernel(const char *);
extern void putname(struct filename *name);

extern int finish_open(struct file *file, struct dentry *dentry,
			int (*open)(struct inode *, struct file *));
extern int finish_no_open(struct file *file, struct dentry *dentry);

/* fs/ioctl.c */

extern int ioctl_preallocate(struct file *filp, void __user *argp);

/* fs/dcache.c */
extern void __init vfs_caches_init_early(void);
extern void __init vfs_caches_init(void);

extern struct kmem_cache *names_cachep;

#define __getname()		kmem_cache_alloc(names_cachep, GFP_KERNEL)
#define __putname(name)		kmem_cache_free(names_cachep, (void *)(name))

#ifdef CONFIG_BLOCK
extern int register_blkdev(unsigned int, const char *);
extern void unregister_blkdev(unsigned int, const char *);
extern void bdev_unhash_inode(dev_t dev);
extern struct block_device *bdget(dev_t);
extern struct block_device *bdgrab(struct block_device *bdev);
extern void bd_set_size(struct block_device *, loff_t size);
extern void bd_forget(struct inode *inode);
extern void bdput(struct block_device *);
extern void invalidate_bdev(struct block_device *);
extern void iterate_bdevs(void (*)(struct block_device *, void *), void *);
extern int sync_blockdev(struct block_device *bdev);
extern void kill_bdev(struct block_device *);
extern struct super_block *freeze_bdev(struct block_device *);
extern void emergency_thaw_all(void);
extern void emergency_thaw_bdev(struct super_block *sb);
extern int thaw_bdev(struct block_device *bdev, struct super_block *sb);
extern int fsync_bdev(struct block_device *);

extern struct super_block *blockdev_superblock;

static inline bool sb_is_blkdev_sb(struct super_block *sb)
{
	return sb == blockdev_superblock;
}
#else
static inline void bd_forget(struct inode *inode) {}
static inline int sync_blockdev(struct block_device *bdev) { return 0; }
static inline void kill_bdev(struct block_device *bdev) {}
static inline void invalidate_bdev(struct block_device *bdev) {}

static inline struct super_block *freeze_bdev(struct block_device *sb)
{
	return NULL;
}

static inline int thaw_bdev(struct block_device *bdev, struct super_block *sb)
{
	return 0;
}

static inline int emergency_thaw_bdev(struct super_block *sb)
{
	return 0;
}

static inline void iterate_bdevs(void (*f)(struct block_device *, void *), void *arg)
{
}

static inline bool sb_is_blkdev_sb(struct super_block *sb)
{
	return false;
}
#endif
extern int sync_filesystem(struct super_block *);
extern const struct file_operations def_blk_fops;
extern const struct file_operations def_chr_fops;
#ifdef CONFIG_BLOCK
extern int ioctl_by_bdev(struct block_device *, unsigned, unsigned long);
extern int blkdev_ioctl(struct block_device *, fmode_t, unsigned, unsigned long);
extern long compat_blkdev_ioctl(struct file *, unsigned, unsigned long);
extern int blkdev_get(struct block_device *bdev, fmode_t mode, void *holder);
extern struct block_device *blkdev_get_by_path(const char *path, fmode_t mode,
					       void *holder);
extern struct block_device *blkdev_get_by_dev(dev_t dev, fmode_t mode,
					      void *holder);
extern struct block_device *bd_start_claiming(struct block_device *bdev,
					      void *holder);
extern void bd_finish_claiming(struct block_device *bdev,
			       struct block_device *whole, void *holder);
extern void bd_abort_claiming(struct block_device *bdev,
			      struct block_device *whole, void *holder);
extern void blkdev_put(struct block_device *bdev, fmode_t mode);
extern int __blkdev_reread_part(struct block_device *bdev);
extern int blkdev_reread_part(struct block_device *bdev);

#ifdef CONFIG_SYSFS
extern int bd_link_disk_holder(struct block_device *bdev, struct gendisk *disk);
extern void bd_unlink_disk_holder(struct block_device *bdev,
				  struct gendisk *disk);
#else
static inline int bd_link_disk_holder(struct block_device *bdev,
				      struct gendisk *disk)
{
	return 0;
}
static inline void bd_unlink_disk_holder(struct block_device *bdev,
					 struct gendisk *disk)
{
}
#endif
#endif

/* fs/char_dev.c */
#define CHRDEV_MAJOR_MAX 512
/* Marks the bottom of the first segment of free char majors */
#define CHRDEV_MAJOR_DYN_END 234
/* Marks the top and bottom of the second segment of free char majors */
#define CHRDEV_MAJOR_DYN_EXT_START 511
#define CHRDEV_MAJOR_DYN_EXT_END 384

extern int alloc_chrdev_region(dev_t *, unsigned, unsigned, const char *);
extern int register_chrdev_region(dev_t, unsigned, const char *);
extern int __register_chrdev(unsigned int major, unsigned int baseminor,
			     unsigned int count, const char *name,
			     const struct file_operations *fops);
extern void __unregister_chrdev(unsigned int major, unsigned int baseminor,
				unsigned int count, const char *name);
extern void unregister_chrdev_region(dev_t, unsigned);
extern void chrdev_show(struct seq_file *,off_t);

static inline int register_chrdev(unsigned int major, const char *name,
				  const struct file_operations *fops)
{
	return __register_chrdev(major, 0, 256, name, fops);
}

static inline void unregister_chrdev(unsigned int major, const char *name)
{
	__unregister_chrdev(major, 0, 256, name);
}

/* fs/block_dev.c */
#define BDEVNAME_SIZE	32	/* Largest string for a blockdev identifier */
#define BDEVT_SIZE	10	/* Largest string for MAJ:MIN for blkdev */

#ifdef CONFIG_BLOCK
#define BLKDEV_MAJOR_MAX	512
extern const char *__bdevname(dev_t, char *buffer);
extern const char *bdevname(struct block_device *bdev, char *buffer);
extern struct block_device *lookup_bdev(const char *);
extern void blkdev_show(struct seq_file *,off_t);

#else
#define BLKDEV_MAJOR_MAX	0
#endif

extern void init_special_inode(struct inode *, umode_t, dev_t);

/* Invalid inode operations -- fs/bad_inode.c */
extern void make_bad_inode(struct inode *);
extern bool is_bad_inode(struct inode *);

#ifdef CONFIG_BLOCK
extern void check_disk_size_change(struct gendisk *disk,
		struct block_device *bdev, bool verbose);
extern int revalidate_disk(struct gendisk *);
extern int check_disk_change(struct block_device *);
extern int __invalidate_device(struct block_device *, bool);
extern int invalidate_partition(struct gendisk *, int);
#endif
unsigned long invalidate_mapping_pages(struct address_space *mapping,
					pgoff_t start, pgoff_t end);

static inline void invalidate_remote_inode(struct inode *inode)
{
	if (S_ISREG(inode->i_mode) || S_ISDIR(inode->i_mode) ||
	    S_ISLNK(inode->i_mode))
		invalidate_mapping_pages(inode->i_mapping, 0, -1);
}
extern int invalidate_inode_pages2(struct address_space *mapping);
extern int invalidate_inode_pages2_range(struct address_space *mapping,
					 pgoff_t start, pgoff_t end);
extern int write_inode_now(struct inode *, int);
extern int filemap_fdatawrite(struct address_space *);
extern int filemap_flush(struct address_space *);
extern int filemap_fdatawait_keep_errors(struct address_space *mapping);
extern int filemap_fdatawait_range(struct address_space *, loff_t lstart,
				   loff_t lend);
extern int filemap_fdatawait_range_keep_errors(struct address_space *mapping,
		loff_t start_byte, loff_t end_byte);

static inline int filemap_fdatawait(struct address_space *mapping)
{
	return filemap_fdatawait_range(mapping, 0, LLONG_MAX);
}

extern bool filemap_range_has_page(struct address_space *, loff_t lstart,
				  loff_t lend);
extern int filemap_write_and_wait(struct address_space *mapping);
extern int filemap_write_and_wait_range(struct address_space *mapping,
				        loff_t lstart, loff_t lend);
extern int __filemap_fdatawrite_range(struct address_space *mapping,
				loff_t start, loff_t end, int sync_mode);
extern int filemap_fdatawrite_range(struct address_space *mapping,
				loff_t start, loff_t end);
extern int filemap_check_errors(struct address_space *mapping);
extern void __filemap_set_wb_err(struct address_space *mapping, int err);

extern int __must_check file_fdatawait_range(struct file *file, loff_t lstart,
						loff_t lend);
extern int __must_check file_check_and_advance_wb_err(struct file *file);
extern int __must_check file_write_and_wait_range(struct file *file,
						loff_t start, loff_t end);

static inline int file_write_and_wait(struct file *file)
{
	return file_write_and_wait_range(file, 0, LLONG_MAX);
}

/**
 * filemap_set_wb_err - set a writeback error on an address_space
 * @mapping: mapping in which to set writeback error
 * @err: error to be set in mapping
 *
 * When writeback fails in some way, we must record that error so that
 * userspace can be informed when fsync and the like are called.  We endeavor
 * to report errors on any file that was open at the time of the error.  Some
 * internal callers also need to know when writeback errors have occurred.
 *
 * When a writeback error occurs, most filesystems will want to call
 * filemap_set_wb_err to record the error in the mapping so that it will be
 * automatically reported whenever fsync is called on the file.
 */
static inline void filemap_set_wb_err(struct address_space *mapping, int err)
{
	/* Fastpath for common case of no error */
	if (unlikely(err))
		__filemap_set_wb_err(mapping, err);
}

/**
 * filemap_check_wb_error - has an error occurred since the mark was sampled?
 * @mapping: mapping to check for writeback errors
 * @since: previously-sampled errseq_t
 *
 * Grab the errseq_t value from the mapping, and see if it has changed "since"
 * the given value was sampled.
 *
 * If it has then report the latest error set, otherwise return 0.
 */
static inline int filemap_check_wb_err(struct address_space *mapping,
					errseq_t since)
{
	return errseq_check(&mapping->wb_err, since);
}

/**
 * filemap_sample_wb_err - sample the current errseq_t to test for later errors
 * @mapping: mapping to be sampled
 *
 * Writeback errors are always reported relative to a particular sample point
 * in the past. This function provides those sample points.
 */
static inline errseq_t filemap_sample_wb_err(struct address_space *mapping)
{
	return errseq_sample(&mapping->wb_err);
}

static inline int filemap_nr_thps(struct address_space *mapping)
{
#ifdef CONFIG_READ_ONLY_THP_FOR_FS
	return atomic_read(&mapping->nr_thps);
#else
	return 0;
#endif
}

static inline void filemap_nr_thps_inc(struct address_space *mapping)
{
#ifdef CONFIG_READ_ONLY_THP_FOR_FS
	atomic_inc(&mapping->nr_thps);
#else
	WARN_ON_ONCE(1);
#endif
}

static inline void filemap_nr_thps_dec(struct address_space *mapping)
{
#ifdef CONFIG_READ_ONLY_THP_FOR_FS
	atomic_dec(&mapping->nr_thps);
#else
	WARN_ON_ONCE(1);
#endif
}

extern int vfs_fsync_range(struct file *file, loff_t start, loff_t end,
			   int datasync);
extern int vfs_fsync(struct file *file, int datasync);

extern int sync_file_range(struct file *file, loff_t offset, loff_t nbytes,
				unsigned int flags);

/*
 * Sync the bytes written if this was a synchronous write.  Expect ki_pos
 * to already be updated for the write, and will return either the amount
 * of bytes passed in, or an error if syncing the file failed.
 */
static inline ssize_t generic_write_sync(struct kiocb *iocb, ssize_t count)
{
	if (iocb->ki_flags & IOCB_DSYNC) {
		int ret = vfs_fsync_range(iocb->ki_filp,
				iocb->ki_pos - count, iocb->ki_pos - 1,
				(iocb->ki_flags & IOCB_SYNC) ? 0 : 1);
		if (ret)
			return ret;
	}

	return count;
}

extern void emergency_sync(void);
extern void emergency_remount(void);
#ifdef CONFIG_BLOCK
extern sector_t bmap(struct inode *, sector_t);
#endif
extern int notify_change(struct dentry *, struct iattr *, struct inode **);
extern int inode_permission(struct inode *, int);
extern int generic_permission(struct inode *, int);
extern int __check_sticky(struct inode *dir, struct inode *inode);

static inline bool execute_ok(struct inode *inode)
{
	return (inode->i_mode & S_IXUGO) || S_ISDIR(inode->i_mode);
}

static inline void file_start_write(struct file *file)
{
	if (!S_ISREG(file_inode(file)->i_mode))
		return;
	__sb_start_write(file_inode(file)->i_sb, SB_FREEZE_WRITE, true);
}

static inline bool file_start_write_trylock(struct file *file)
{
	if (!S_ISREG(file_inode(file)->i_mode))
		return true;
	return __sb_start_write(file_inode(file)->i_sb, SB_FREEZE_WRITE, false);
}

static inline void file_end_write(struct file *file)
{
	if (!S_ISREG(file_inode(file)->i_mode))
		return;
	__sb_end_write(file_inode(file)->i_sb, SB_FREEZE_WRITE);
}

/*
 * get_write_access() gets write permission for a file.
 * put_write_access() releases this write permission.
 * This is used for regular files.
 * We cannot support write (and maybe mmap read-write shared) accesses and
 * MAP_DENYWRITE mmappings simultaneously. The i_writecount field of an inode
 * can have the following values:
 * 0: no writers, no VM_DENYWRITE mappings
 * < 0: (-i_writecount) vm_area_structs with VM_DENYWRITE set exist
 * > 0: (i_writecount) users are writing to the file.
 *
 * Normally we operate on that counter with atomic_{inc,dec} and it's safe
 * except for the cases where we don't hold i_writecount yet. Then we need to
 * use {get,deny}_write_access() - these functions check the sign and refuse
 * to do the change if sign is wrong.
 */
static inline int get_write_access(struct inode *inode)
{
	return atomic_inc_unless_negative(&inode->i_writecount) ? 0 : -ETXTBSY;
}
static inline int deny_write_access(struct file *file)
{
	struct inode *inode = file_inode(file);
	return atomic_dec_unless_positive(&inode->i_writecount) ? 0 : -ETXTBSY;
}
static inline void put_write_access(struct inode * inode)
{
	atomic_dec(&inode->i_writecount);
}
static inline void allow_write_access(struct file *file)
{
	if (file)
		atomic_inc(&file_inode(file)->i_writecount);
}
static inline bool inode_is_open_for_write(const struct inode *inode)
{
	return atomic_read(&inode->i_writecount) > 0;
}

#if defined(CONFIG_IMA) || defined(CONFIG_FILE_LOCKING)
static inline void i_readcount_dec(struct inode *inode)
{
	BUG_ON(!atomic_read(&inode->i_readcount));
	atomic_dec(&inode->i_readcount);
}
static inline void i_readcount_inc(struct inode *inode)
{
	atomic_inc(&inode->i_readcount);
}
#else
static inline void i_readcount_dec(struct inode *inode)
{
	return;
}
static inline void i_readcount_inc(struct inode *inode)
{
	return;
}
#endif
extern int do_pipe_flags(int *, int);

#define __kernel_read_file_id(id) \
	id(UNKNOWN, unknown)		\
	id(FIRMWARE, firmware)		\
	id(FIRMWARE_PREALLOC_BUFFER, firmware)	\
	id(MODULE, kernel-module)		\
	id(KEXEC_IMAGE, kexec-image)		\
	id(KEXEC_INITRAMFS, kexec-initramfs)	\
	id(POLICY, security-policy)		\
	id(X509_CERTIFICATE, x509-certificate)	\
	id(MAX_ID, )

#define __fid_enumify(ENUM, dummy) READING_ ## ENUM,
#define __fid_stringify(dummy, str) #str,

enum kernel_read_file_id {
	__kernel_read_file_id(__fid_enumify)
};

static const char * const kernel_read_file_str[] = {
	__kernel_read_file_id(__fid_stringify)
};

static inline const char *kernel_read_file_id_str(enum kernel_read_file_id id)
{
	if ((unsigned)id >= READING_MAX_ID)
		return kernel_read_file_str[READING_UNKNOWN];

	return kernel_read_file_str[id];
}

extern int kernel_read_file(struct file *, void **, loff_t *, loff_t,
			    enum kernel_read_file_id);
extern int kernel_read_file_from_path(const char *, void **, loff_t *, loff_t,
				      enum kernel_read_file_id);
extern int kernel_read_file_from_fd(int, void **, loff_t *, loff_t,
				    enum kernel_read_file_id);
extern ssize_t kernel_read(struct file *, void *, size_t, loff_t *);
extern ssize_t kernel_write(struct file *, const void *, size_t, loff_t *);
extern ssize_t __kernel_write(struct file *, const void *, size_t, loff_t *);
extern struct file * open_exec(const char *);
 
/* fs/dcache.c -- generic fs support functions */
extern bool is_subdir(struct dentry *, struct dentry *);
extern bool path_is_under(const struct path *, const struct path *);

extern char *file_path(struct file *, char *, int);

#include <linux/err.h>

/* needed for stackable file system support */
extern loff_t default_llseek(struct file *file, loff_t offset, int whence);

extern loff_t vfs_llseek(struct file *file, loff_t offset, int whence);

extern int inode_init_always(struct super_block *, struct inode *);
extern void inode_init_once(struct inode *);
extern void address_space_init_once(struct address_space *mapping);
extern struct inode * igrab(struct inode *);
extern ino_t iunique(struct super_block *, ino_t);
extern int inode_needs_sync(struct inode *inode);
extern int generic_delete_inode(struct inode *inode);
static inline int generic_drop_inode(struct inode *inode)
{
	return !inode->i_nlink || inode_unhashed(inode);
}

extern struct inode *ilookup5_nowait(struct super_block *sb,
		unsigned long hashval, int (*test)(struct inode *, void *),
		void *data);
extern struct inode *ilookup5(struct super_block *sb, unsigned long hashval,
		int (*test)(struct inode *, void *), void *data);
extern struct inode *ilookup(struct super_block *sb, unsigned long ino);

extern struct inode *inode_insert5(struct inode *inode, unsigned long hashval,
		int (*test)(struct inode *, void *),
		int (*set)(struct inode *, void *),
		void *data);
extern struct inode * iget5_locked(struct super_block *, unsigned long, int (*test)(struct inode *, void *), int (*set)(struct inode *, void *), void *);
extern struct inode * iget_locked(struct super_block *, unsigned long);
extern struct inode *find_inode_nowait(struct super_block *,
				       unsigned long,
				       int (*match)(struct inode *,
						    unsigned long, void *),
				       void *data);
extern int insert_inode_locked4(struct inode *, unsigned long, int (*test)(struct inode *, void *), void *);
extern int insert_inode_locked(struct inode *);
#ifdef CONFIG_DEBUG_LOCK_ALLOC
extern void lockdep_annotate_inode_mutex_key(struct inode *inode);
#else
static inline void lockdep_annotate_inode_mutex_key(struct inode *inode) { };
#endif
extern void unlock_new_inode(struct inode *);
extern void discard_new_inode(struct inode *);
extern unsigned int get_next_ino(void);
extern void evict_inodes(struct super_block *sb);

extern void __iget(struct inode * inode);
extern void iget_failed(struct inode *);
extern void clear_inode(struct inode *);
extern void __destroy_inode(struct inode *);
extern struct inode *new_inode_pseudo(struct super_block *sb);
extern struct inode *new_inode(struct super_block *sb);
extern void free_inode_nonrcu(struct inode *inode);
extern int should_remove_suid(struct dentry *);
extern int file_remove_privs(struct file *);

extern void __insert_inode_hash(struct inode *, unsigned long hashval);
static inline void insert_inode_hash(struct inode *inode)
{
	__insert_inode_hash(inode, inode->i_ino);
}

extern void __remove_inode_hash(struct inode *);
static inline void remove_inode_hash(struct inode *inode)
{
	if (!inode_unhashed(inode) && !hlist_fake(&inode->i_hash))
		__remove_inode_hash(inode);
}

extern void inode_sb_list_add(struct inode *inode);

#ifdef CONFIG_BLOCK
extern int bdev_read_only(struct block_device *);
#endif
extern int set_blocksize(struct block_device *, int);
extern int sb_set_blocksize(struct super_block *, int);
extern int sb_min_blocksize(struct super_block *, int);

extern int generic_file_mmap(struct file *, struct vm_area_struct *);
extern int generic_file_readonly_mmap(struct file *, struct vm_area_struct *);
extern ssize_t generic_write_checks(struct kiocb *, struct iov_iter *);
extern int generic_remap_checks(struct file *file_in, loff_t pos_in,
				struct file *file_out, loff_t pos_out,
				loff_t *count, unsigned int remap_flags);
extern int generic_file_rw_checks(struct file *file_in, struct file *file_out);
extern int generic_copy_file_checks(struct file *file_in, loff_t pos_in,
				    struct file *file_out, loff_t pos_out,
				    size_t *count, unsigned int flags);
extern ssize_t generic_file_read_iter(struct kiocb *, struct iov_iter *);
extern ssize_t __generic_file_write_iter(struct kiocb *, struct iov_iter *);
extern ssize_t generic_file_write_iter(struct kiocb *, struct iov_iter *);
extern ssize_t generic_file_direct_write(struct kiocb *, struct iov_iter *);
extern ssize_t generic_perform_write(struct file *, struct iov_iter *, loff_t);

ssize_t vfs_iter_read(struct file *file, struct iov_iter *iter, loff_t *ppos,
		rwf_t flags);
ssize_t vfs_iter_write(struct file *file, struct iov_iter *iter, loff_t *ppos,
		rwf_t flags);

/* fs/block_dev.c */
extern ssize_t blkdev_read_iter(struct kiocb *iocb, struct iov_iter *to);
extern ssize_t blkdev_write_iter(struct kiocb *iocb, struct iov_iter *from);
extern int blkdev_fsync(struct file *filp, loff_t start, loff_t end,
			int datasync);
extern void block_sync_page(struct page *page);

/* fs/splice.c */
extern ssize_t generic_file_splice_read(struct file *, loff_t *,
		struct pipe_inode_info *, size_t, unsigned int);
extern ssize_t iter_file_splice_write(struct pipe_inode_info *,
		struct file *, loff_t *, size_t, unsigned int);
extern ssize_t generic_splice_sendpage(struct pipe_inode_info *pipe,
		struct file *out, loff_t *, size_t len, unsigned int flags);
extern long do_splice_direct(struct file *in, loff_t *ppos, struct file *out,
		loff_t *opos, size_t len, unsigned int flags);


extern void
file_ra_state_init(struct file_ra_state *ra, struct address_space *mapping);
extern loff_t noop_llseek(struct file *file, loff_t offset, int whence);
extern loff_t no_llseek(struct file *file, loff_t offset, int whence);
extern loff_t vfs_setpos(struct file *file, loff_t offset, loff_t maxsize);
extern loff_t generic_file_llseek(struct file *file, loff_t offset, int whence);
extern loff_t generic_file_llseek_size(struct file *file, loff_t offset,
		int whence, loff_t maxsize, loff_t eof);
extern loff_t fixed_size_llseek(struct file *file, loff_t offset,
		int whence, loff_t size);
extern loff_t no_seek_end_llseek_size(struct file *, loff_t, int, loff_t);
extern loff_t no_seek_end_llseek(struct file *, loff_t, int);
extern int generic_file_open(struct inode * inode, struct file * filp);
extern int nonseekable_open(struct inode * inode, struct file * filp);
extern int stream_open(struct inode * inode, struct file * filp);

#ifdef CONFIG_BLOCK
typedef void (dio_submit_t)(struct bio *bio, struct inode *inode,
			    loff_t file_offset);

enum {
	/* need locking between buffered and direct access */
	DIO_LOCKING	= 0x01,

	/* filesystem does not support filling holes */
	DIO_SKIP_HOLES	= 0x02,
};

void dio_end_io(struct bio *bio);
void dio_warn_stale_pagecache(struct file *filp);

ssize_t __blockdev_direct_IO(struct kiocb *iocb, struct inode *inode,
			     struct block_device *bdev, struct iov_iter *iter,
			     get_block_t get_block,
			     dio_iodone_t end_io, dio_submit_t submit_io,
			     int flags);

static inline ssize_t blockdev_direct_IO(struct kiocb *iocb,
					 struct inode *inode,
					 struct iov_iter *iter,
					 get_block_t get_block)
{
	return __blockdev_direct_IO(iocb, inode, inode->i_sb->s_bdev, iter,
			get_block, NULL, NULL, DIO_LOCKING | DIO_SKIP_HOLES);
}
#endif

void inode_dio_wait(struct inode *inode);

/*
 * inode_dio_begin - signal start of a direct I/O requests
 * @inode: inode the direct I/O happens on
 *
 * This is called once we've finished processing a direct I/O request,
 * and is used to wake up callers waiting for direct I/O to be quiesced.
 */
static inline void inode_dio_begin(struct inode *inode)
{
	atomic_inc(&inode->i_dio_count);
}

/*
 * inode_dio_end - signal finish of a direct I/O requests
 * @inode: inode the direct I/O happens on
 *
 * This is called once we've finished processing a direct I/O request,
 * and is used to wake up callers waiting for direct I/O to be quiesced.
 */
static inline void inode_dio_end(struct inode *inode)
{
	if (atomic_dec_and_test(&inode->i_dio_count))
		wake_up_bit(&inode->i_state, __I_DIO_WAKEUP);
}

extern void inode_set_flags(struct inode *inode, unsigned int flags,
			    unsigned int mask);

extern const struct file_operations generic_ro_fops;

#define special_file(m) (S_ISCHR(m)||S_ISBLK(m)||S_ISFIFO(m)||S_ISSOCK(m))

extern int readlink_copy(char __user *, int, const char *);
extern int page_readlink(struct dentry *, char __user *, int);
extern const char *page_get_link(struct dentry *, struct inode *,
				 struct delayed_call *);
extern void page_put_link(void *);
extern int __page_symlink(struct inode *inode, const char *symname, int len,
		int nofs);
extern int page_symlink(struct inode *inode, const char *symname, int len);
extern const struct inode_operations page_symlink_inode_operations;
extern void kfree_link(void *);
extern void generic_fillattr(struct inode *, struct kstat *);
extern int vfs_getattr_nosec(const struct path *, struct kstat *, u32, unsigned int);
extern int vfs_getattr(const struct path *, struct kstat *, u32, unsigned int);
void __inode_add_bytes(struct inode *inode, loff_t bytes);
void inode_add_bytes(struct inode *inode, loff_t bytes);
void __inode_sub_bytes(struct inode *inode, loff_t bytes);
void inode_sub_bytes(struct inode *inode, loff_t bytes);
static inline loff_t __inode_get_bytes(struct inode *inode)
{
	return (((loff_t)inode->i_blocks) << 9) + inode->i_bytes;
}
loff_t inode_get_bytes(struct inode *inode);
void inode_set_bytes(struct inode *inode, loff_t bytes);
const char *simple_get_link(struct dentry *, struct inode *,
			    struct delayed_call *);
extern const struct inode_operations simple_symlink_inode_operations;

extern int iterate_dir(struct file *, struct dir_context *);

extern int vfs_statx(int, const char __user *, int, struct kstat *, u32);
extern int vfs_statx_fd(unsigned int, struct kstat *, u32, unsigned int);

static inline int vfs_stat(const char __user *filename, struct kstat *stat)
{
	return vfs_statx(AT_FDCWD, filename, AT_NO_AUTOMOUNT,
			 stat, STATX_BASIC_STATS);
}
static inline int vfs_lstat(const char __user *name, struct kstat *stat)
{
	return vfs_statx(AT_FDCWD, name, AT_SYMLINK_NOFOLLOW | AT_NO_AUTOMOUNT,
			 stat, STATX_BASIC_STATS);
}
static inline int vfs_fstatat(int dfd, const char __user *filename,
			      struct kstat *stat, int flags)
{
	return vfs_statx(dfd, filename, flags | AT_NO_AUTOMOUNT,
			 stat, STATX_BASIC_STATS);
}
static inline int vfs_fstat(int fd, struct kstat *stat)
{
	return vfs_statx_fd(fd, stat, STATX_BASIC_STATS, 0);
}


extern const char *vfs_get_link(struct dentry *, struct delayed_call *);
extern int vfs_readlink(struct dentry *, char __user *, int);

extern int __generic_block_fiemap(struct inode *inode,
				  struct fiemap_extent_info *fieinfo,
				  loff_t start, loff_t len,
				  get_block_t *get_block);
extern int generic_block_fiemap(struct inode *inode,
				struct fiemap_extent_info *fieinfo, u64 start,
				u64 len, get_block_t *get_block);

extern struct file_system_type *get_filesystem(struct file_system_type *fs);
extern void put_filesystem(struct file_system_type *fs);
extern struct file_system_type *get_fs_type(const char *name);
extern struct super_block *get_super(struct block_device *);
extern struct super_block *get_super_thawed(struct block_device *);
extern struct super_block *get_super_exclusive_thawed(struct block_device *bdev);
extern struct super_block *get_active_super(struct block_device *bdev);
extern void drop_super(struct super_block *sb);
extern void drop_super_exclusive(struct super_block *sb);
extern void iterate_supers(void (*)(struct super_block *, void *), void *);
extern void iterate_supers_type(struct file_system_type *,
			        void (*)(struct super_block *, void *), void *);

extern int dcache_dir_open(struct inode *, struct file *);
extern int dcache_dir_close(struct inode *, struct file *);
extern loff_t dcache_dir_lseek(struct file *, loff_t, int);
extern int dcache_readdir(struct file *, struct dir_context *);
extern int simple_setattr(struct dentry *, struct iattr *);
extern int simple_getattr(const struct path *, struct kstat *, u32, unsigned int);
extern int simple_statfs(struct dentry *, struct kstatfs *);
extern int simple_open(struct inode *inode, struct file *file);
extern int simple_link(struct dentry *, struct inode *, struct dentry *);
extern int simple_unlink(struct inode *, struct dentry *);
extern int simple_rmdir(struct inode *, struct dentry *);
extern int simple_rename(struct inode *, struct dentry *,
			 struct inode *, struct dentry *, unsigned int);
extern int noop_fsync(struct file *, loff_t, loff_t, int);
extern int noop_set_page_dirty(struct page *page);
extern void noop_invalidatepage(struct page *page, unsigned int offset,
		unsigned int length);
extern ssize_t noop_direct_IO(struct kiocb *iocb, struct iov_iter *iter);
extern int simple_empty(struct dentry *);
extern int simple_readpage(struct file *file, struct page *page);
extern int simple_write_begin(struct file *file, struct address_space *mapping,
			loff_t pos, unsigned len, unsigned flags,
			struct page **pagep, void **fsdata);
extern int simple_write_end(struct file *file, struct address_space *mapping,
			loff_t pos, unsigned len, unsigned copied,
			struct page *page, void *fsdata);
extern int always_delete_dentry(const struct dentry *);
extern struct inode *alloc_anon_inode(struct super_block *);
extern int simple_nosetlease(struct file *, long, struct file_lock **, void **);
extern const struct dentry_operations simple_dentry_operations;

extern struct dentry *simple_lookup(struct inode *, struct dentry *, unsigned int flags);
extern ssize_t generic_read_dir(struct file *, char __user *, size_t, loff_t *);
extern const struct file_operations simple_dir_operations;
extern const struct inode_operations simple_dir_inode_operations;
extern void make_empty_dir_inode(struct inode *inode);
extern bool is_empty_dir_inode(struct inode *inode);
struct tree_descr { const char *name; const struct file_operations *ops; int mode; };
struct dentry *d_alloc_name(struct dentry *, const char *);
extern int simple_fill_super(struct super_block *, unsigned long,
			     const struct tree_descr *);
extern int simple_pin_fs(struct file_system_type *, struct vfsmount **mount, int *count);
extern void simple_release_fs(struct vfsmount **mount, int *count);

extern ssize_t simple_read_from_buffer(void __user *to, size_t count,
			loff_t *ppos, const void *from, size_t available);
extern ssize_t simple_write_to_buffer(void *to, size_t available, loff_t *ppos,
		const void __user *from, size_t count);

extern int __generic_file_fsync(struct file *, loff_t, loff_t, int);
extern int generic_file_fsync(struct file *, loff_t, loff_t, int);

extern int generic_check_addressable(unsigned, u64);

#ifdef CONFIG_MIGRATION
extern int buffer_migrate_page(struct address_space *,
				struct page *, struct page *,
				enum migrate_mode);
extern int buffer_migrate_page_norefs(struct address_space *,
				struct page *, struct page *,
				enum migrate_mode);
#else
#define buffer_migrate_page NULL
#define buffer_migrate_page_norefs NULL
#endif

extern int setattr_prepare(struct dentry *, struct iattr *);
extern int inode_newsize_ok(const struct inode *, loff_t offset);
extern void setattr_copy(struct inode *inode, const struct iattr *attr);

extern int file_update_time(struct file *file);

static inline bool io_is_direct(struct file *filp)
{
	return (filp->f_flags & O_DIRECT) || IS_DAX(filp->f_mapping->host);
}

static inline bool vma_is_dax(struct vm_area_struct *vma)
{
	return vma->vm_file && IS_DAX(vma->vm_file->f_mapping->host);
}

static inline bool vma_is_fsdax(struct vm_area_struct *vma)
{
	struct inode *inode;

	if (!vma->vm_file)
		return false;
	if (!vma_is_dax(vma))
		return false;
	inode = file_inode(vma->vm_file);
	if (S_ISCHR(inode->i_mode))
		return false; /* device-dax */
	return true;
}

static inline int iocb_flags(struct file *file)
{
	int res = 0;
	if (file->f_flags & O_APPEND)
		res |= IOCB_APPEND;
	if (io_is_direct(file))
		res |= IOCB_DIRECT;
	if ((file->f_flags & O_DSYNC) || IS_SYNC(file->f_mapping->host))
		res |= IOCB_DSYNC;
	if (file->f_flags & __O_SYNC)
		res |= IOCB_SYNC;
	return res;
}

static inline int kiocb_set_rw_flags(struct kiocb *ki, rwf_t flags)
{
	if (unlikely(flags & ~RWF_SUPPORTED))
		return -EOPNOTSUPP;

	if (flags & RWF_NOWAIT) {
		if (!(ki->ki_filp->f_mode & FMODE_NOWAIT))
			return -EOPNOTSUPP;
		ki->ki_flags |= IOCB_NOWAIT;
	}
	if (flags & RWF_HIPRI)
		ki->ki_flags |= IOCB_HIPRI;
	if (flags & RWF_DSYNC)
		ki->ki_flags |= IOCB_DSYNC;
	if (flags & RWF_SYNC)
		ki->ki_flags |= (IOCB_DSYNC | IOCB_SYNC);
	if (flags & RWF_APPEND)
		ki->ki_flags |= IOCB_APPEND;
	return 0;
}

static inline ino_t parent_ino(struct dentry *dentry)
{
	ino_t res;

	/*
	 * Don't strictly need d_lock here? If the parent ino could change
	 * then surely we'd have a deeper race in the caller?
	 */
	spin_lock(&dentry->d_lock);
	res = dentry->d_parent->d_inode->i_ino;
	spin_unlock(&dentry->d_lock);
	return res;
}

/* Transaction based IO helpers */

/*
 * An argresp is stored in an allocated page and holds the
 * size of the argument or response, along with its content
 */
struct simple_transaction_argresp {
	ssize_t size;
	char data[0];
};

#define SIMPLE_TRANSACTION_LIMIT (PAGE_SIZE - sizeof(struct simple_transaction_argresp))

char *simple_transaction_get(struct file *file, const char __user *buf,
				size_t size);
ssize_t simple_transaction_read(struct file *file, char __user *buf,
				size_t size, loff_t *pos);
int simple_transaction_release(struct inode *inode, struct file *file);

void simple_transaction_set(struct file *file, size_t n);

/*
 * simple attribute files
 *
 * These attributes behave similar to those in sysfs:
 *
 * Writing to an attribute immediately sets a value, an open file can be
 * written to multiple times.
 *
 * Reading from an attribute creates a buffer from the value that might get
 * read with multiple read calls. When the attribute has been read
 * completely, no further read calls are possible until the file is opened
 * again.
 *
 * All attributes contain a text representation of a numeric value
 * that are accessed with the get() and set() functions.
 */
#define DEFINE_SIMPLE_ATTRIBUTE(__fops, __get, __set, __fmt)		\
static int __fops ## _open(struct inode *inode, struct file *file)	\
{									\
	__simple_attr_check_format(__fmt, 0ull);			\
	return simple_attr_open(inode, file, __get, __set, __fmt);	\
}									\
static const struct file_operations __fops = {				\
	.owner	 = THIS_MODULE,						\
	.open	 = __fops ## _open,					\
	.release = simple_attr_release,					\
	.read	 = simple_attr_read,					\
	.write	 = simple_attr_write,					\
	.llseek	 = generic_file_llseek,					\
}

static inline __printf(1, 2)
void __simple_attr_check_format(const char *fmt, ...)
{
	/* don't do anything, just let the compiler check the arguments; */
}

int simple_attr_open(struct inode *inode, struct file *file,
		     int (*get)(void *, u64 *), int (*set)(void *, u64),
		     const char *fmt);
int simple_attr_release(struct inode *inode, struct file *file);
ssize_t simple_attr_read(struct file *file, char __user *buf,
			 size_t len, loff_t *ppos);
ssize_t simple_attr_write(struct file *file, const char __user *buf,
			  size_t len, loff_t *ppos);

struct ctl_table;
int proc_nr_files(struct ctl_table *table, int write,
		  void __user *buffer, size_t *lenp, loff_t *ppos);
int proc_nr_dentry(struct ctl_table *table, int write,
		  void __user *buffer, size_t *lenp, loff_t *ppos);
int proc_nr_inodes(struct ctl_table *table, int write,
		   void __user *buffer, size_t *lenp, loff_t *ppos);
int __init get_filesystem_list(char *buf);

#define __FMODE_EXEC		((__force int) FMODE_EXEC)
#define __FMODE_NONOTIFY	((__force int) FMODE_NONOTIFY)

#define ACC_MODE(x) ("\004\002\006\006"[(x)&O_ACCMODE])
#define OPEN_FMODE(flag) ((__force fmode_t)(((flag + 1) & O_ACCMODE) | \
					    (flag & __FMODE_NONOTIFY)))

static inline bool is_sxid(umode_t mode)
{
	return (mode & S_ISUID) || ((mode & S_ISGID) && (mode & S_IXGRP));
}

static inline int check_sticky(struct inode *dir, struct inode *inode)
{
	if (!(dir->i_mode & S_ISVTX))
		return 0;

	return __check_sticky(dir, inode);
}

static inline void inode_has_no_xattr(struct inode *inode)
{
	if (!is_sxid(inode->i_mode) && (inode->i_sb->s_flags & SB_NOSEC))
		inode->i_flags |= S_NOSEC;
}

static inline bool is_root_inode(struct inode *inode)
{
	return inode == inode->i_sb->s_root->d_inode;
}

static inline bool dir_emit(struct dir_context *ctx,
			    const char *name, int namelen,
			    u64 ino, unsigned type)
{
	return ctx->actor(ctx, name, namelen, ctx->pos, ino, type) == 0;
}
static inline bool dir_emit_dot(struct file *file, struct dir_context *ctx)
{
	return ctx->actor(ctx, ".", 1, ctx->pos,
			  file->f_path.dentry->d_inode->i_ino, DT_DIR) == 0;
}
static inline bool dir_emit_dotdot(struct file *file, struct dir_context *ctx)
{
	return ctx->actor(ctx, "..", 2, ctx->pos,
			  parent_ino(file->f_path.dentry), DT_DIR) == 0;
}
static inline bool dir_emit_dots(struct file *file, struct dir_context *ctx)
{
	if (ctx->pos == 0) {
		if (!dir_emit_dot(file, ctx))
			return false;
		ctx->pos = 1;
	}
	if (ctx->pos == 1) {
		if (!dir_emit_dotdot(file, ctx))
			return false;
		ctx->pos = 2;
	}
	return true;
}
static inline bool dir_relax(struct inode *inode)
{
	inode_unlock(inode);
	inode_lock(inode);
	return !IS_DEADDIR(inode);
}

static inline bool dir_relax_shared(struct inode *inode)
{
	inode_unlock_shared(inode);
	inode_lock_shared(inode);
	return !IS_DEADDIR(inode);
}

extern bool path_noexec(const struct path *path);
extern void inode_nohighmem(struct inode *inode);

/* mm/fadvise.c */
extern int vfs_fadvise(struct file *file, loff_t offset, loff_t len,
		       int advice);
extern int generic_fadvise(struct file *file, loff_t offset, loff_t len,
			   int advice);

#if defined(CONFIG_IO_URING)
extern struct sock *io_uring_get_socket(struct file *file);
#else
static inline struct sock *io_uring_get_socket(struct file *file)
{
	return NULL;
}
#endif

int vfs_ioc_setflags_prepare(struct inode *inode, unsigned int oldflags,
			     unsigned int flags);

int vfs_ioc_fssetxattr_check(struct inode *inode, const struct fsxattr *old_fa,
			     struct fsxattr *fa);

static inline void simple_fill_fsxattr(struct fsxattr *fa, __u32 xflags)
{
	memset(fa, 0, sizeof(*fa));
	fa->fsx_xflags = xflags;
}

/*
 * Flush file data before changing attributes.  Caller must hold any locks
 * required to prevent further writes to this file until we're done setting
 * flags.
 */
static inline int inode_drain_writes(struct inode *inode)
{
	inode_dio_wait(inode);
	return filemap_write_and_wait(inode->i_mapping);
}

#endif /* _LINUX_FS_H */<|MERGE_RESOLUTION|>--- conflicted
+++ resolved
@@ -327,10 +327,7 @@
 	int			ki_flags;
 	u16			ki_hint;
 	u16			ki_ioprio; /* See linux/ioprio.h */
-<<<<<<< HEAD
-=======
 	unsigned int		ki_cookie; /* for ->iopoll */
->>>>>>> f7688b48
 
 	randomized_struct_fields_end
 };
