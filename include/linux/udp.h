/* SPDX-License-Identifier: GPL-2.0-or-later */
/*
 * INET		An implementation of the TCP/IP protocol suite for the LINUX
 *		operating system.  INET is implemented using the  BSD Socket
 *		interface as the means of communication with the user level.
 *
 *		Definitions for the UDP protocol.
 *
 * Version:	@(#)udp.h	1.0.2	04/28/93
 *
 * Author:	Fred N. van Kempen, <waltje@uWalt.NL.Mugnet.ORG>
 */
#ifndef _LINUX_UDP_H
#define _LINUX_UDP_H

#include <net/inet_sock.h>
#include <linux/skbuff.h>
#include <net/netns/hash.h>
#include <uapi/linux/udp.h>

static inline struct udphdr *udp_hdr(const struct sk_buff *skb)
{
	return (struct udphdr *)skb_transport_header(skb);
}

static inline struct udphdr *inner_udp_hdr(const struct sk_buff *skb)
{
	return (struct udphdr *)skb_inner_transport_header(skb);
}

#define UDP_HTABLE_SIZE_MIN		(CONFIG_BASE_SMALL ? 128 : 256)

static inline u32 udp_hashfn(const struct net *net, u32 num, u32 mask)
{
	return (num + net_hash_mix(net)) & mask;
}

struct udp_sock {
	/* inet_sock has to be the first member */
	struct inet_sock inet;
#define udp_port_hash		inet.sk.__sk_common.skc_u16hashes[0]
#define udp_portaddr_hash	inet.sk.__sk_common.skc_u16hashes[1]
#define udp_portaddr_node	inet.sk.__sk_common.skc_portaddr_node
	int		 pending;	/* Any pending frames ? */
	unsigned int	 corkflag;	/* Cork is required */
	__u8		 encap_type;	/* Is this an Encapsulation socket? */
	unsigned char	 no_check6_tx:1,/* Send zero UDP6 checksums on TX? */
			 no_check6_rx:1,/* Allow zero UDP6 checksums on RX? */
			 encap_enabled:1, /* This socket enabled encap
					   * processing; UDP tunnels and
					   * different encapsulation layer set
					   * this
					   */
			 gro_enabled:1,	/* Request GRO aggregation */
			 accept_udp_l4:1,
			 accept_udp_fraglist:1;
	/*
	 * Following member retains the information to create a UDP header
	 * when the socket is uncorked.
	 */
	__u16		 len;		/* total length of pending frames */
	__u16		 gso_size;
	/*
	 * Fields specific to UDP-Lite.
	 */
	__u16		 pcslen;
	__u16		 pcrlen;
/* indicator bits used by pcflag: */
#define UDPLITE_BIT      0x1  		/* set by udplite proto init function */
#define UDPLITE_SEND_CC  0x2  		/* set via udplite setsockopt         */
#define UDPLITE_RECV_CC  0x4		/* set via udplite setsocktopt        */
	__u8		 pcflag;        /* marks socket as UDP-Lite if > 0    */
	__u8		 unused[3];
	/*
	 * For encapsulation sockets.
	 */
	int (*encap_rcv)(struct sock *sk, struct sk_buff *skb);
	int (*encap_err_lookup)(struct sock *sk, struct sk_buff *skb);
	void (*encap_destroy)(struct sock *sk);

	/* GRO functions for UDP socket */
	struct sk_buff *	(*gro_receive)(struct sock *sk,
					       struct list_head *head,
					       struct sk_buff *skb);
	int			(*gro_complete)(struct sock *sk,
						struct sk_buff *skb,
						int nhoff);

	/* udp_recvmsg try to use this before splicing sk_receive_queue */
	struct sk_buff_head	reader_queue ____cacheline_aligned_in_smp;

	/* This field is dirtied by udp_recvmsg() */
	int		forward_deficit;
};

#define UDP_MAX_SEGMENTS	(1 << 6UL)

static inline struct udp_sock *udp_sk(const struct sock *sk)
{
	return (struct udp_sock *)sk;
}

static inline void udp_set_no_check6_tx(struct sock *sk, bool val)
{
	udp_sk(sk)->no_check6_tx = val;
}

static inline void udp_set_no_check6_rx(struct sock *sk, bool val)
{
	udp_sk(sk)->no_check6_rx = val;
}

static inline bool udp_get_no_check6_tx(struct sock *sk)
{
	return udp_sk(sk)->no_check6_tx;
}

static inline bool udp_get_no_check6_rx(struct sock *sk)
{
	return udp_sk(sk)->no_check6_rx;
}

static inline void udp_cmsg_recv(struct msghdr *msg, struct sock *sk,
				 struct sk_buff *skb)
{
	int gso_size;

	if (skb_shinfo(skb)->gso_type & SKB_GSO_UDP_L4) {
		gso_size = skb_shinfo(skb)->gso_size;
		put_cmsg(msg, SOL_UDP, UDP_GRO, sizeof(gso_size), &gso_size);
	}
}

static inline bool udp_unexpected_gso(struct sock *sk, struct sk_buff *skb)
{
	if (!skb_is_gso(skb))
		return false;

	if (skb_shinfo(skb)->gso_type & SKB_GSO_UDP_L4 && !udp_sk(sk)->accept_udp_l4)
		return true;

	if (skb_shinfo(skb)->gso_type & SKB_GSO_FRAGLIST && !udp_sk(sk)->accept_udp_fraglist)
		return true;

	return false;
<<<<<<< HEAD
=======
}

static inline void udp_allow_gso(struct sock *sk)
{
	udp_sk(sk)->accept_udp_l4 = 1;
	udp_sk(sk)->accept_udp_fraglist = 1;
>>>>>>> 3b17187f
}

#define udp_portaddr_for_each_entry(__sk, list) \
	hlist_for_each_entry(__sk, list, __sk_common.skc_portaddr_node)

#define udp_portaddr_for_each_entry_rcu(__sk, list) \
	hlist_for_each_entry_rcu(__sk, list, __sk_common.skc_portaddr_node)

#define IS_UDPLITE(__sk) (__sk->sk_protocol == IPPROTO_UDPLITE)

#endif	/* _LINUX_UDP_H */<|MERGE_RESOLUTION|>--- conflicted
+++ resolved
@@ -143,15 +143,12 @@
 		return true;
 
 	return false;
-<<<<<<< HEAD
-=======
 }
 
 static inline void udp_allow_gso(struct sock *sk)
 {
 	udp_sk(sk)->accept_udp_l4 = 1;
 	udp_sk(sk)->accept_udp_fraglist = 1;
->>>>>>> 3b17187f
 }
 
 #define udp_portaddr_for_each_entry(__sk, list) \
