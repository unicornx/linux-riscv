--- conflicted
+++ resolved
@@ -522,17 +522,6 @@
  * write_seqcount_begin opens a write side critical section of the given
  * seqcount_t.
  *
-<<<<<<< HEAD
- * Note that, writes surrounding the barrier should be declared atomic (e.g.
- * via WRITE_ONCE): a) to ensure the writes become visible to other threads
- * atomically, avoiding compiler optimizations; b) to document which writes are
- * meant to propagate to the reader critical section. This is necessary because
- * neither writes before and after the barrier are enclosed in a seq-writer
- * critical section that would ensure readers are aware of ongoing writes.
- *
- *      seqcount_t seq;
- *      bool X = true, Y = false;
-=======
  * Context: seqcount_t write side critical sections must be serialized and
  * non-preemptible. If readers can be invoked from hardirq or softirq
  * context, interrupts or bottom halves must be respectively disabled.
@@ -555,7 +544,6 @@
 /**
  * write_seqcount_end() - end a seqcount_t write side critical section
  * @s: Pointer to seqcount_t or any of the seqcount_LOCKNAME_t variants
->>>>>>> d1988041
  *
  * The write section must've been opened with write_seqcount_begin().
  */
@@ -607,19 +595,11 @@
  *
  *      void write(void)
  *      {
-<<<<<<< HEAD
- *              WRITE_ONCE(Y, true);
-=======
  *		WRITE_ONCE(Y, true);
->>>>>>> d1988041
  *
  *		raw_write_seqcount_barrier(seq);
  *
-<<<<<<< HEAD
- *              WRITE_ONCE(X, false);
-=======
  *		WRITE_ONCE(X, false);
->>>>>>> d1988041
  *      }
  */
 #define raw_write_seqcount_barrier(s)					\
