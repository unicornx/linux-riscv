--- conflicted
+++ resolved
@@ -6201,11 +6201,7 @@
 
 	u8         reserved_at_280[0x60];
 
-<<<<<<< HEAD
- 	u8         cq_umem_valid[0x1];
-=======
 	u8         cq_umem_valid[0x1];
->>>>>>> f7688b48
 	u8         reserved_at_2e1[0x1f];
 
 	u8         reserved_at_300[0x580];
