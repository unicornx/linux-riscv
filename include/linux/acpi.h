--- conflicted
+++ resolved
@@ -1034,14 +1034,11 @@
 	return -ENODEV;
 }
 
-<<<<<<< HEAD
-=======
 static inline const char *acpi_get_subsystem_id(acpi_handle handle)
 {
 	return ERR_PTR(-ENODEV);
 }
 
->>>>>>> d60c95ef
 static inline int acpi_register_wakeup_handler(int wake_irq,
 	bool (*wakeup)(void *context), void *context)
 {
@@ -1051,8 +1048,6 @@
 static inline void acpi_unregister_wakeup_handler(
 	bool (*wakeup)(void *context), void *context) { }
 
-<<<<<<< HEAD
-=======
 struct acpi_osc_context;
 static inline u32 acpi_osc_ctx_get_pci_control(struct acpi_osc_context *context)
 {
@@ -1064,7 +1059,6 @@
 	return 0;
 }
 
->>>>>>> d60c95ef
 #endif	/* !CONFIG_ACPI */
 
 #ifdef CONFIG_ACPI_HOTPLUG_IOAPIC
