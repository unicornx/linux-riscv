--- conflicted
+++ resolved
@@ -58,8 +58,6 @@
 	__raw_static_call(name);					\
 })
 
-<<<<<<< HEAD
-=======
 struct static_call_key {
 	void *func;
 	union {
@@ -70,19 +68,15 @@
 	};
 };
 
->>>>>>> 3b17187f
 #else /* !CONFIG_HAVE_STATIC_CALL_INLINE */
 
 #define __STATIC_CALL_ADDRESSABLE(name)
 #define __static_call(name)	__raw_static_call(name)
 
-<<<<<<< HEAD
-=======
 struct static_call_key {
 	void *func;
 };
 
->>>>>>> 3b17187f
 #endif /* CONFIG_HAVE_STATIC_CALL_INLINE */
 
 #ifdef MODULE
@@ -97,13 +91,10 @@
 
 #else
 
-<<<<<<< HEAD
-=======
 struct static_call_key {
 	void *func;
 };
 
->>>>>>> 3b17187f
 #define static_call(name)						\
 	((typeof(STATIC_CALL_TRAMP(name))*)(STATIC_CALL_KEY(name).func))
 
