/* SPDX-License-Identifier: GPL-2.0 */
#ifndef _LINUX_JUMP_LABEL_RATELIMIT_H
#define _LINUX_JUMP_LABEL_RATELIMIT_H

#include <linux/jump_label.h>
#include <linux/workqueue.h>

#if defined(CONFIG_JUMP_LABEL)
struct static_key_deferred {
	struct static_key key;
	unsigned long timeout;
	struct delayed_work work;
};

<<<<<<< HEAD
extern void static_key_slow_dec_deferred(struct static_key_deferred *key);
extern void static_key_deferred_flush(struct static_key_deferred *key);
extern void
jump_label_rate_limit(struct static_key_deferred *key, unsigned long rl);

=======
struct static_key_true_deferred {
	struct static_key_true key;
	unsigned long timeout;
	struct delayed_work work;
};

struct static_key_false_deferred {
	struct static_key_false key;
	unsigned long timeout;
	struct delayed_work work;
};

#define static_key_slow_dec_deferred(x)					\
	__static_key_slow_dec_deferred(&(x)->key, &(x)->work, (x)->timeout)
#define static_branch_slow_dec_deferred(x)				\
	__static_key_slow_dec_deferred(&(x)->key.key, &(x)->work, (x)->timeout)

#define static_key_deferred_flush(x)					\
	__static_key_deferred_flush((x), &(x)->work)

extern void
__static_key_slow_dec_deferred(struct static_key *key,
			       struct delayed_work *work,
			       unsigned long timeout);
extern void __static_key_deferred_flush(void *key, struct delayed_work *work);
extern void
jump_label_rate_limit(struct static_key_deferred *key, unsigned long rl);

extern void jump_label_update_timeout(struct work_struct *work);

#define DEFINE_STATIC_KEY_DEFERRED_TRUE(name, rl)			\
	struct static_key_true_deferred name = {			\
		.key =		{ STATIC_KEY_INIT_TRUE },		\
		.timeout =	(rl),					\
		.work =	__DELAYED_WORK_INITIALIZER((name).work,		\
						   jump_label_update_timeout, \
						   0),			\
	}

#define DEFINE_STATIC_KEY_DEFERRED_FALSE(name, rl)			\
	struct static_key_false_deferred name = {			\
		.key =		{ STATIC_KEY_INIT_FALSE },		\
		.timeout =	(rl),					\
		.work =	__DELAYED_WORK_INITIALIZER((name).work,		\
						   jump_label_update_timeout, \
						   0),			\
	}

>>>>>>> f7688b48
#else	/* !CONFIG_JUMP_LABEL */
struct static_key_deferred {
	struct static_key  key;
};
struct static_key_true_deferred {
	struct static_key_true key;
};
struct static_key_false_deferred {
	struct static_key_false key;
};
#define DEFINE_STATIC_KEY_DEFERRED_TRUE(name, rl)	\
	struct static_key_true_deferred name = { STATIC_KEY_TRUE_INIT }
#define DEFINE_STATIC_KEY_DEFERRED_FALSE(name, rl)	\
	struct static_key_false_deferred name = { STATIC_KEY_FALSE_INIT }

#define static_branch_slow_dec_deferred(x)	static_branch_dec(&(x)->key)

static inline void static_key_slow_dec_deferred(struct static_key_deferred *key)
{
	STATIC_KEY_CHECK_USE(key);
	static_key_slow_dec(&key->key);
}
static inline void static_key_deferred_flush(void *key)
{
	STATIC_KEY_CHECK_USE(key);
}
static inline void
jump_label_rate_limit(struct static_key_deferred *key,
		unsigned long rl)
{
	STATIC_KEY_CHECK_USE(key);
}
#endif	/* CONFIG_JUMP_LABEL */
<<<<<<< HEAD
=======

#define static_branch_deferred_inc(x)	static_branch_inc(&(x)->key)

>>>>>>> f7688b48
#endif	/* _LINUX_JUMP_LABEL_RATELIMIT_H */<|MERGE_RESOLUTION|>--- conflicted
+++ resolved
@@ -12,13 +12,6 @@
 	struct delayed_work work;
 };
 
-<<<<<<< HEAD
-extern void static_key_slow_dec_deferred(struct static_key_deferred *key);
-extern void static_key_deferred_flush(struct static_key_deferred *key);
-extern void
-jump_label_rate_limit(struct static_key_deferred *key, unsigned long rl);
-
-=======
 struct static_key_true_deferred {
 	struct static_key_true key;
 	unsigned long timeout;
@@ -67,7 +60,6 @@
 						   0),			\
 	}
 
->>>>>>> f7688b48
 #else	/* !CONFIG_JUMP_LABEL */
 struct static_key_deferred {
 	struct static_key  key;
@@ -101,10 +93,7 @@
 	STATIC_KEY_CHECK_USE(key);
 }
 #endif	/* CONFIG_JUMP_LABEL */
-<<<<<<< HEAD
-=======
 
 #define static_branch_deferred_inc(x)	static_branch_inc(&(x)->key)
 
->>>>>>> f7688b48
 #endif	/* _LINUX_JUMP_LABEL_RATELIMIT_H */