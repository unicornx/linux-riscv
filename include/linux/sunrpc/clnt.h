--- conflicted
+++ resolved
@@ -247,8 +247,4 @@
 	if (task->tk_xprt)
 		xprt_force_disconnect(task->tk_xprt);
 }
-<<<<<<< HEAD
-#endif /* __KERNEL__ */
-=======
->>>>>>> d1988041
 #endif /* _LINUX_SUNRPC_CLNT_H */