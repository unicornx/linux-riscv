--- conflicted
+++ resolved
@@ -2177,7 +2177,6 @@
 	port_cap->maj_rev = major_revision;
 	port_cap->min_rev = minor_revision;
 	port_cap->psi_count = XHCI_EXT_PORT_PSIC(temp);
-<<<<<<< HEAD
 
 	if (port_cap->psi_count) {
 		port_cap->psi = kcalloc_node(port_cap->psi_count,
@@ -2186,16 +2185,6 @@
 		if (!port_cap->psi)
 			port_cap->psi_count = 0;
 
-=======
-
-	if (port_cap->psi_count) {
-		port_cap->psi = kcalloc_node(port_cap->psi_count,
-					     sizeof(*port_cap->psi),
-					     GFP_KERNEL, dev_to_node(dev));
-		if (!port_cap->psi)
-			port_cap->psi_count = 0;
-
->>>>>>> d1988041
 		port_cap->psi_uid_count++;
 		for (i = 0; i < port_cap->psi_count; i++) {
 			port_cap->psi[i] = readl(addr + 4 + i);
