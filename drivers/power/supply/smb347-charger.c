// SPDX-License-Identifier: GPL-2.0-only
/*
 * Summit Microelectronics SMB347 Battery Charger Driver
 *
 * Copyright (C) 2011, Intel Corporation
 *
 * Authors: Bruce E. Robertson <bruce.e.robertson@intel.com>
 *          Mika Westerberg <mika.westerberg@linux.intel.com>
 */

#include <linux/delay.h>
#include <linux/err.h>
#include <linux/kernel.h>
#include <linux/module.h>
#include <linux/init.h>
#include <linux/interrupt.h>
#include <linux/i2c.h>
#include <linux/power_supply.h>
#include <linux/property.h>
#include <linux/regmap.h>
#include <linux/regulator/driver.h>

#include <dt-bindings/power/summit,smb347-charger.h>

/* Use the default compensation method */
#define SMB3XX_SOFT_TEMP_COMPENSATE_DEFAULT -1

/* Use default factory programmed value for hard/soft temperature limit */
#define SMB3XX_TEMP_USE_DEFAULT		-273

/*
 * Configuration registers. These are mirrored to volatile RAM and can be
 * written once %CMD_A_ALLOW_WRITE is set in %CMD_A register. They will be
 * reloaded from non-volatile registers after POR.
 */
#define CFG_CHARGE_CURRENT			0x00
#define CFG_CHARGE_CURRENT_FCC_MASK		0xe0
#define CFG_CHARGE_CURRENT_FCC_SHIFT		5
#define CFG_CHARGE_CURRENT_PCC_MASK		0x18
#define CFG_CHARGE_CURRENT_PCC_SHIFT		3
#define CFG_CHARGE_CURRENT_TC_MASK		0x07
#define CFG_CURRENT_LIMIT			0x01
#define CFG_CURRENT_LIMIT_DC_MASK		0xf0
#define CFG_CURRENT_LIMIT_DC_SHIFT		4
#define CFG_CURRENT_LIMIT_USB_MASK		0x0f
#define CFG_FLOAT_VOLTAGE			0x03
#define CFG_FLOAT_VOLTAGE_FLOAT_MASK		0x3f
#define CFG_FLOAT_VOLTAGE_THRESHOLD_MASK	0xc0
#define CFG_FLOAT_VOLTAGE_THRESHOLD_SHIFT	6
#define CFG_STAT				0x05
#define CFG_STAT_DISABLED			BIT(5)
#define CFG_STAT_ACTIVE_HIGH			BIT(7)
#define CFG_PIN					0x06
#define CFG_PIN_EN_CTRL_MASK			0x60
#define CFG_PIN_EN_CTRL_ACTIVE_HIGH		0x40
#define CFG_PIN_EN_CTRL_ACTIVE_LOW		0x60
#define CFG_PIN_EN_APSD_IRQ			BIT(1)
#define CFG_PIN_EN_CHARGER_ERROR		BIT(2)
#define CFG_PIN_EN_CTRL				BIT(4)
#define CFG_THERM				0x07
#define CFG_THERM_SOFT_HOT_COMPENSATION_MASK	0x03
#define CFG_THERM_SOFT_HOT_COMPENSATION_SHIFT	0
#define CFG_THERM_SOFT_COLD_COMPENSATION_MASK	0x0c
#define CFG_THERM_SOFT_COLD_COMPENSATION_SHIFT	2
#define CFG_THERM_MONITOR_DISABLED		BIT(4)
#define CFG_SYSOK				0x08
#define CFG_SYSOK_INOK_ACTIVE_HIGH		BIT(0)
#define CFG_SYSOK_SUSPEND_HARD_LIMIT_DISABLED	BIT(2)
#define CFG_OTHER				0x09
#define CFG_OTHER_RID_MASK			0xc0
#define CFG_OTHER_RID_ENABLED_AUTO_OTG		0xc0
#define CFG_OTG					0x0a
#define CFG_OTG_TEMP_THRESHOLD_MASK		0x30
#define CFG_OTG_CURRENT_LIMIT_250mA		BIT(2)
#define CFG_OTG_CURRENT_LIMIT_750mA		BIT(3)
#define CFG_OTG_TEMP_THRESHOLD_SHIFT		4
#define CFG_OTG_CC_COMPENSATION_MASK		0xc0
#define CFG_OTG_CC_COMPENSATION_SHIFT		6
#define CFG_TEMP_LIMIT				0x0b
#define CFG_TEMP_LIMIT_SOFT_HOT_MASK		0x03
#define CFG_TEMP_LIMIT_SOFT_HOT_SHIFT		0
#define CFG_TEMP_LIMIT_SOFT_COLD_MASK		0x0c
#define CFG_TEMP_LIMIT_SOFT_COLD_SHIFT		2
#define CFG_TEMP_LIMIT_HARD_HOT_MASK		0x30
#define CFG_TEMP_LIMIT_HARD_HOT_SHIFT		4
#define CFG_TEMP_LIMIT_HARD_COLD_MASK		0xc0
#define CFG_TEMP_LIMIT_HARD_COLD_SHIFT		6
#define CFG_FAULT_IRQ				0x0c
#define CFG_FAULT_IRQ_DCIN_UV			BIT(2)
#define CFG_STATUS_IRQ				0x0d
#define CFG_STATUS_IRQ_TERMINATION_OR_TAPER	BIT(4)
#define CFG_STATUS_IRQ_CHARGE_TIMEOUT		BIT(7)
#define CFG_ADDRESS				0x0e

/* Command registers */
#define CMD_A					0x30
#define CMD_A_CHG_ENABLED			BIT(1)
#define CMD_A_SUSPEND_ENABLED			BIT(2)
#define CMD_A_OTG_ENABLED			BIT(4)
#define CMD_A_ALLOW_WRITE			BIT(7)
#define CMD_B					0x31
#define CMD_C					0x33

/* Interrupt Status registers */
#define IRQSTAT_A				0x35
#define IRQSTAT_C				0x37
#define IRQSTAT_C_TERMINATION_STAT		BIT(0)
#define IRQSTAT_C_TERMINATION_IRQ		BIT(1)
#define IRQSTAT_C_TAPER_IRQ			BIT(3)
#define IRQSTAT_D				0x38
#define IRQSTAT_D_CHARGE_TIMEOUT_STAT		BIT(2)
#define IRQSTAT_D_CHARGE_TIMEOUT_IRQ		BIT(3)
#define IRQSTAT_E				0x39
#define IRQSTAT_E_USBIN_UV_STAT			BIT(0)
#define IRQSTAT_E_USBIN_UV_IRQ			BIT(1)
#define IRQSTAT_E_DCIN_UV_STAT			BIT(4)
#define IRQSTAT_E_DCIN_UV_IRQ			BIT(5)
#define IRQSTAT_F				0x3a

/* Status registers */
#define STAT_A					0x3b
#define STAT_A_FLOAT_VOLTAGE_MASK		0x3f
#define STAT_B					0x3c
#define STAT_C					0x3d
#define STAT_C_CHG_ENABLED			BIT(0)
#define STAT_C_HOLDOFF_STAT			BIT(3)
#define STAT_C_CHG_MASK				0x06
#define STAT_C_CHG_SHIFT			1
#define STAT_C_CHG_TERM				BIT(5)
#define STAT_C_CHARGER_ERROR			BIT(6)
#define STAT_E					0x3f

#define SMB347_MAX_REGISTER			0x3f

/**
 * struct smb347_charger - smb347 charger instance
 * @dev: pointer to device
 * @regmap: pointer to driver regmap
 * @mains: power_supply instance for AC/DC power
 * @usb: power_supply instance for USB power
 * @usb_rdev: USB VBUS regulator device
 * @id: SMB charger ID
 * @mains_online: is AC/DC input connected
 * @usb_online: is USB input connected
<<<<<<< HEAD
 * @charging_enabled: is charging enabled
 * @irq_unsupported: is interrupt unsupported by SMB hardware
=======
 * @irq_unsupported: is interrupt unsupported by SMB hardware
 * @usb_vbus_enabled: is USB VBUS powered by SMB charger
>>>>>>> 3b17187f
 * @max_charge_current: maximum current (in uA) the battery can be charged
 * @max_charge_voltage: maximum voltage (in uV) the battery can be charged
 * @pre_charge_current: current (in uA) to use in pre-charging phase
 * @termination_current: current (in uA) used to determine when the
 *			 charging cycle terminates
 * @pre_to_fast_voltage: voltage (in uV) treshold used for transitioning to
 *			 pre-charge to fast charge mode
 * @mains_current_limit: maximum input current drawn from AC/DC input (in uA)
 * @usb_hc_current_limit: maximum input high current (in uA) drawn from USB
 *			  input
 * @chip_temp_threshold: die temperature where device starts limiting charge
 *			 current [%100 - %130] (in degree C)
 * @soft_cold_temp_limit: soft cold temperature limit [%0 - %15] (in degree C),
 *			  granularity is 5 deg C.
 * @soft_hot_temp_limit: soft hot temperature limit [%40 - %55] (in degree  C),
 *			 granularity is 5 deg C.
 * @hard_cold_temp_limit: hard cold temperature limit [%-5 - %10] (in degree C),
 *			  granularity is 5 deg C.
 * @hard_hot_temp_limit: hard hot temperature limit [%50 - %65] (in degree C),
 *			 granularity is 5 deg C.
 * @suspend_on_hard_temp_limit: suspend charging when hard limit is hit
 * @soft_temp_limit_compensation: compensation method when soft temperature
 *				  limit is hit
 * @charge_current_compensation: current (in uA) for charging compensation
 *				 current when temperature hits soft limits
 * @use_mains: AC/DC input can be used
 * @use_usb: USB input can be used
 * @use_usb_otg: USB OTG output can be used (not implemented yet)
 * @enable_control: how charging enable/disable is controlled
 *		    (driver/pin controls)
 * @inok_polarity: polarity of INOK signal which denotes presence of external
 *		   power supply
 *
 * @use_main, @use_usb, and @use_usb_otg are means to enable/disable
 * hardware support for these. This is useful when we want to have for
 * example OTG charging controlled via OTG transceiver driver and not by
 * the SMB347 hardware.
 *
 * Hard and soft temperature limit values are given as described in the
 * device data sheet and assuming NTC beta value is %3750. Even if this is
 * not the case, these values should be used. They can be mapped to the
 * corresponding NTC beta values with the help of table %2 in the data
 * sheet. So for example if NTC beta is %3375 and we want to program hard
 * hot limit to be %53 deg C, @hard_hot_temp_limit should be set to %50.
 *
 * If zero value is given in any of the current and voltage values, the
 * factory programmed default will be used. For soft/hard temperature
 * values, pass in %SMB3XX_TEMP_USE_DEFAULT instead.
 */
struct smb347_charger {
	struct device		*dev;
	struct regmap		*regmap;
	struct power_supply	*mains;
	struct power_supply	*usb;
	struct regulator_dev	*usb_rdev;
	unsigned int		id;
	bool			mains_online;
	bool			usb_online;
<<<<<<< HEAD
	bool			charging_enabled;
	bool			irq_unsupported;
=======
	bool			irq_unsupported;
	bool			usb_vbus_enabled;
>>>>>>> 3b17187f

	unsigned int		max_charge_current;
	unsigned int		max_charge_voltage;
	unsigned int		pre_charge_current;
	unsigned int		termination_current;
	unsigned int		pre_to_fast_voltage;
	unsigned int		mains_current_limit;
	unsigned int		usb_hc_current_limit;
	unsigned int		chip_temp_threshold;
	int			soft_cold_temp_limit;
	int			soft_hot_temp_limit;
	int			hard_cold_temp_limit;
	int			hard_hot_temp_limit;
	bool			suspend_on_hard_temp_limit;
	unsigned int		soft_temp_limit_compensation;
	unsigned int		charge_current_compensation;
	bool			use_mains;
	bool			use_usb;
	bool			use_usb_otg;
	unsigned int		enable_control;
	unsigned int		inok_polarity;
};

enum smb_charger_chipid {
	SMB345,
	SMB347,
	SMB358,
	NUM_CHIP_TYPES,
};

/* Fast charge current in uA */
static const unsigned int fcc_tbl[NUM_CHIP_TYPES][8] = {
	[SMB345] = {  200000,  450000,  600000,  900000,
		     1300000, 1500000, 1800000, 2000000 },
	[SMB347] = {  700000,  900000, 1200000, 1500000,
		     1800000, 2000000, 2200000, 2500000 },
	[SMB358] = {  200000,  450000,  600000,  900000,
		     1300000, 1500000, 1800000, 2000000 },
};
/* Pre-charge current in uA */
static const unsigned int pcc_tbl[NUM_CHIP_TYPES][4] = {
	[SMB345] = { 150000, 250000, 350000, 450000 },
	[SMB347] = { 100000, 150000, 200000, 250000 },
	[SMB358] = { 150000, 250000, 350000, 450000 },
};

/* Termination current in uA */
static const unsigned int tc_tbl[NUM_CHIP_TYPES][8] = {
	[SMB345] = {  30000,  40000,  60000,  80000,
		     100000, 125000, 150000, 200000 },
	[SMB347] = {  37500,  50000, 100000, 150000,
		     200000, 250000, 500000, 600000 },
	[SMB358] = {  30000,  40000,  60000,  80000,
		     100000, 125000, 150000, 200000 },
};

/* Input current limit in uA */
static const unsigned int icl_tbl[NUM_CHIP_TYPES][10] = {
	[SMB345] = {  300000,  500000,  700000, 1000000, 1500000,
		     1800000, 2000000, 2000000, 2000000, 2000000 },
	[SMB347] = {  300000,  500000,  700000,  900000, 1200000,
		     1500000, 1800000, 2000000, 2200000, 2500000 },
	[SMB358] = {  300000,  500000,  700000, 1000000, 1500000,
		     1800000, 2000000, 2000000, 2000000, 2000000 },
};

/* Charge current compensation in uA */
static const unsigned int ccc_tbl[NUM_CHIP_TYPES][4] = {
	[SMB345] = {  200000,  450000,  600000,  900000 },
	[SMB347] = {  250000,  700000,  900000, 1200000 },
	[SMB358] = {  200000,  450000,  600000,  900000 },
};

/* Convert register value to current using lookup table */
static int hw_to_current(const unsigned int *tbl, size_t size, unsigned int val)
{
	if (val >= size)
		return -EINVAL;
	return tbl[val];
}

/* Convert current to register value using lookup table */
static int current_to_hw(const unsigned int *tbl, size_t size, unsigned int val)
{
	size_t i;

	for (i = 0; i < size; i++)
		if (val < tbl[i])
			break;
	return i > 0 ? i - 1 : -EINVAL;
}

/**
 * smb347_update_ps_status - refreshes the power source status
 * @smb: pointer to smb347 charger instance
 *
 * Function checks whether any power source is connected to the charger and
 * updates internal state accordingly. If there is a change to previous state
 * function returns %1, otherwise %0 and negative errno in case of errror.
 */
static int smb347_update_ps_status(struct smb347_charger *smb)
{
	bool usb = false;
	bool dc = false;
	unsigned int val;
	int ret;

	ret = regmap_read(smb->regmap, IRQSTAT_E, &val);
	if (ret < 0)
		return ret;

	/*
	 * Dc and usb are set depending on whether they are enabled in
	 * platform data _and_ whether corresponding undervoltage is set.
	 */
	if (smb->use_mains)
		dc = !(val & IRQSTAT_E_DCIN_UV_STAT);
	if (smb->use_usb)
		usb = !(val & IRQSTAT_E_USBIN_UV_STAT);

	ret = smb->mains_online != dc || smb->usb_online != usb;
	smb->mains_online = dc;
	smb->usb_online = usb;

	return ret;
}

/*
 * smb347_is_ps_online - returns whether input power source is connected
 * @smb: pointer to smb347 charger instance
 *
 * Returns %true if input power source is connected. Note that this is
 * dependent on what platform has configured for usable power sources. For
 * example if USB is disabled, this will return %false even if the USB cable
 * is connected.
 */
static bool smb347_is_ps_online(struct smb347_charger *smb)
{
	return smb->usb_online || smb->mains_online;
}

/**
 * smb347_charging_status - returns status of charging
 * @smb: pointer to smb347 charger instance
 *
 * Function returns charging status. %0 means no charging is in progress,
 * %1 means pre-charging, %2 fast-charging and %3 taper-charging.
 */
static int smb347_charging_status(struct smb347_charger *smb)
{
	unsigned int val;
	int ret;

	if (!smb347_is_ps_online(smb))
		return 0;

	ret = regmap_read(smb->regmap, STAT_C, &val);
	if (ret < 0)
		return 0;

	return (val & STAT_C_CHG_MASK) >> STAT_C_CHG_SHIFT;
}

static int smb347_charging_set(struct smb347_charger *smb, bool enable)
{
	if (smb->enable_control != SMB3XX_CHG_ENABLE_SW) {
		dev_dbg(smb->dev, "charging enable/disable in SW disabled\n");
		return 0;
	}

	if (enable && smb->usb_vbus_enabled) {
		dev_dbg(smb->dev, "charging not enabled because USB is in host mode\n");
		return 0;
	}

	return regmap_update_bits(smb->regmap, CMD_A, CMD_A_CHG_ENABLED,
				  enable ? CMD_A_CHG_ENABLED : 0);
}

static inline int smb347_charging_enable(struct smb347_charger *smb)
{
	return smb347_charging_set(smb, true);
}

static inline int smb347_charging_disable(struct smb347_charger *smb)
{
	return smb347_charging_set(smb, false);
}

static int smb347_start_stop_charging(struct smb347_charger *smb)
{
	int ret;

	/*
	 * Depending on whether valid power source is connected or not, we
	 * disable or enable the charging. We do it manually because it
	 * depends on how the platform has configured the valid inputs.
	 */
	if (smb347_is_ps_online(smb)) {
		ret = smb347_charging_enable(smb);
		if (ret < 0)
			dev_err(smb->dev, "failed to enable charging\n");
	} else {
		ret = smb347_charging_disable(smb);
		if (ret < 0)
			dev_err(smb->dev, "failed to disable charging\n");
	}

	return ret;
}

static int smb347_set_charge_current(struct smb347_charger *smb)
{
	unsigned int id = smb->id;
	int ret;

	if (smb->max_charge_current) {
		ret = current_to_hw(fcc_tbl[id], ARRAY_SIZE(fcc_tbl[id]),
				    smb->max_charge_current);
		if (ret < 0)
			return ret;

		ret = regmap_update_bits(smb->regmap, CFG_CHARGE_CURRENT,
					 CFG_CHARGE_CURRENT_FCC_MASK,
					 ret << CFG_CHARGE_CURRENT_FCC_SHIFT);
		if (ret < 0)
			return ret;
	}

	if (smb->pre_charge_current) {
		ret = current_to_hw(pcc_tbl[id], ARRAY_SIZE(pcc_tbl[id]),
				    smb->pre_charge_current);
		if (ret < 0)
			return ret;

		ret = regmap_update_bits(smb->regmap, CFG_CHARGE_CURRENT,
					 CFG_CHARGE_CURRENT_PCC_MASK,
					 ret << CFG_CHARGE_CURRENT_PCC_SHIFT);
		if (ret < 0)
			return ret;
	}

	if (smb->termination_current) {
		ret = current_to_hw(tc_tbl[id], ARRAY_SIZE(tc_tbl[id]),
				    smb->termination_current);
		if (ret < 0)
			return ret;

		ret = regmap_update_bits(smb->regmap, CFG_CHARGE_CURRENT,
					 CFG_CHARGE_CURRENT_TC_MASK, ret);
		if (ret < 0)
			return ret;
	}

	return 0;
}

static int smb347_set_current_limits(struct smb347_charger *smb)
{
	unsigned int id = smb->id;
	int ret;

	if (smb->mains_current_limit) {
		ret = current_to_hw(icl_tbl[id], ARRAY_SIZE(icl_tbl[id]),
				    smb->mains_current_limit);
		if (ret < 0)
			return ret;

		ret = regmap_update_bits(smb->regmap, CFG_CURRENT_LIMIT,
					 CFG_CURRENT_LIMIT_DC_MASK,
					 ret << CFG_CURRENT_LIMIT_DC_SHIFT);
		if (ret < 0)
			return ret;
	}

	if (smb->usb_hc_current_limit) {
		ret = current_to_hw(icl_tbl[id], ARRAY_SIZE(icl_tbl[id]),
				    smb->usb_hc_current_limit);
		if (ret < 0)
			return ret;

		ret = regmap_update_bits(smb->regmap, CFG_CURRENT_LIMIT,
					 CFG_CURRENT_LIMIT_USB_MASK, ret);
		if (ret < 0)
			return ret;
	}

	return 0;
}

static int smb347_set_voltage_limits(struct smb347_charger *smb)
{
	int ret;

	if (smb->pre_to_fast_voltage) {
		ret = smb->pre_to_fast_voltage;

		/* uV */
		ret = clamp_val(ret, 2400000, 3000000) - 2400000;
		ret /= 200000;

		ret = regmap_update_bits(smb->regmap, CFG_FLOAT_VOLTAGE,
				CFG_FLOAT_VOLTAGE_THRESHOLD_MASK,
				ret << CFG_FLOAT_VOLTAGE_THRESHOLD_SHIFT);
		if (ret < 0)
			return ret;
	}

	if (smb->max_charge_voltage) {
		ret = smb->max_charge_voltage;

		/* uV */
		ret = clamp_val(ret, 3500000, 4500000) - 3500000;
		ret /= 20000;

		ret = regmap_update_bits(smb->regmap, CFG_FLOAT_VOLTAGE,
					 CFG_FLOAT_VOLTAGE_FLOAT_MASK, ret);
		if (ret < 0)
			return ret;
	}

	return 0;
}

static int smb347_set_temp_limits(struct smb347_charger *smb)
{
	unsigned int id = smb->id;
	bool enable_therm_monitor = false;
	int ret = 0;
	int val;

	if (smb->chip_temp_threshold) {
		val = smb->chip_temp_threshold;

		/* degree C */
		val = clamp_val(val, 100, 130) - 100;
		val /= 10;

		ret = regmap_update_bits(smb->regmap, CFG_OTG,
					 CFG_OTG_TEMP_THRESHOLD_MASK,
					 val << CFG_OTG_TEMP_THRESHOLD_SHIFT);
		if (ret < 0)
			return ret;
	}

	if (smb->soft_cold_temp_limit != SMB3XX_TEMP_USE_DEFAULT) {
		val = smb->soft_cold_temp_limit;

		val = clamp_val(val, 0, 15);
		val /= 5;
		/* this goes from higher to lower so invert the value */
		val = ~val & 0x3;

		ret = regmap_update_bits(smb->regmap, CFG_TEMP_LIMIT,
					 CFG_TEMP_LIMIT_SOFT_COLD_MASK,
					 val << CFG_TEMP_LIMIT_SOFT_COLD_SHIFT);
		if (ret < 0)
			return ret;

		enable_therm_monitor = true;
	}

	if (smb->soft_hot_temp_limit != SMB3XX_TEMP_USE_DEFAULT) {
		val = smb->soft_hot_temp_limit;

		val = clamp_val(val, 40, 55) - 40;
		val /= 5;

		ret = regmap_update_bits(smb->regmap, CFG_TEMP_LIMIT,
					 CFG_TEMP_LIMIT_SOFT_HOT_MASK,
					 val << CFG_TEMP_LIMIT_SOFT_HOT_SHIFT);
		if (ret < 0)
			return ret;

		enable_therm_monitor = true;
	}

	if (smb->hard_cold_temp_limit != SMB3XX_TEMP_USE_DEFAULT) {
		val = smb->hard_cold_temp_limit;

		val = clamp_val(val, -5, 10) + 5;
		val /= 5;
		/* this goes from higher to lower so invert the value */
		val = ~val & 0x3;

		ret = regmap_update_bits(smb->regmap, CFG_TEMP_LIMIT,
					 CFG_TEMP_LIMIT_HARD_COLD_MASK,
					 val << CFG_TEMP_LIMIT_HARD_COLD_SHIFT);
		if (ret < 0)
			return ret;

		enable_therm_monitor = true;
	}

	if (smb->hard_hot_temp_limit != SMB3XX_TEMP_USE_DEFAULT) {
		val = smb->hard_hot_temp_limit;

		val = clamp_val(val, 50, 65) - 50;
		val /= 5;

		ret = regmap_update_bits(smb->regmap, CFG_TEMP_LIMIT,
					 CFG_TEMP_LIMIT_HARD_HOT_MASK,
					 val << CFG_TEMP_LIMIT_HARD_HOT_SHIFT);
		if (ret < 0)
			return ret;

		enable_therm_monitor = true;
	}

	/*
	 * If any of the temperature limits are set, we also enable the
	 * thermistor monitoring.
	 *
	 * When soft limits are hit, the device will start to compensate
	 * current and/or voltage depending on the configuration.
	 *
	 * When hard limit is hit, the device will suspend charging
	 * depending on the configuration.
	 */
	if (enable_therm_monitor) {
		ret = regmap_update_bits(smb->regmap, CFG_THERM,
					 CFG_THERM_MONITOR_DISABLED, 0);
		if (ret < 0)
			return ret;
	}

	if (smb->suspend_on_hard_temp_limit) {
		ret = regmap_update_bits(smb->regmap, CFG_SYSOK,
				 CFG_SYSOK_SUSPEND_HARD_LIMIT_DISABLED, 0);
		if (ret < 0)
			return ret;
	}

	if (smb->soft_temp_limit_compensation !=
	    SMB3XX_SOFT_TEMP_COMPENSATE_DEFAULT) {
		val = smb->soft_temp_limit_compensation & 0x3;

		ret = regmap_update_bits(smb->regmap, CFG_THERM,
				 CFG_THERM_SOFT_HOT_COMPENSATION_MASK,
				 val << CFG_THERM_SOFT_HOT_COMPENSATION_SHIFT);
		if (ret < 0)
			return ret;

		ret = regmap_update_bits(smb->regmap, CFG_THERM,
				 CFG_THERM_SOFT_COLD_COMPENSATION_MASK,
				 val << CFG_THERM_SOFT_COLD_COMPENSATION_SHIFT);
		if (ret < 0)
			return ret;
	}

	if (smb->charge_current_compensation) {
		val = current_to_hw(ccc_tbl[id], ARRAY_SIZE(ccc_tbl[id]),
				    smb->charge_current_compensation);
		if (val < 0)
			return val;

		ret = regmap_update_bits(smb->regmap, CFG_OTG,
				CFG_OTG_CC_COMPENSATION_MASK,
				(val & 0x3) << CFG_OTG_CC_COMPENSATION_SHIFT);
		if (ret < 0)
			return ret;
	}

	return ret;
}

/*
 * smb347_set_writable - enables/disables writing to non-volatile registers
 * @smb: pointer to smb347 charger instance
 *
 * You can enable/disable writing to the non-volatile configuration
 * registers by calling this function.
 *
 * Returns %0 on success and negative errno in case of failure.
 */
static int smb347_set_writable(struct smb347_charger *smb, bool writable,
			       bool irq_toggle)
{
	struct i2c_client *client = to_i2c_client(smb->dev);
	int ret;

	if (writable && irq_toggle && !smb->irq_unsupported)
		disable_irq(client->irq);

	ret = regmap_update_bits(smb->regmap, CMD_A, CMD_A_ALLOW_WRITE,
				 writable ? CMD_A_ALLOW_WRITE : 0);

	if ((!writable || ret) && irq_toggle && !smb->irq_unsupported)
		enable_irq(client->irq);

	return ret;
}

static int smb347_hw_init(struct smb347_charger *smb)
{
	unsigned int val;
	int ret;

	ret = smb347_set_writable(smb, true, false);
	if (ret < 0)
		return ret;

	/*
	 * Program the platform specific configuration values to the device
	 * first.
	 */
	ret = smb347_set_charge_current(smb);
	if (ret < 0)
		goto fail;

	ret = smb347_set_current_limits(smb);
	if (ret < 0)
		goto fail;

	ret = smb347_set_voltage_limits(smb);
	if (ret < 0)
		goto fail;

	ret = smb347_set_temp_limits(smb);
	if (ret < 0)
		goto fail;

	/* If USB charging is disabled we put the USB in suspend mode */
	if (!smb->use_usb) {
		ret = regmap_update_bits(smb->regmap, CMD_A,
					 CMD_A_SUSPEND_ENABLED,
					 CMD_A_SUSPEND_ENABLED);
		if (ret < 0)
			goto fail;
	}

	/*
	 * If configured by platform data, we enable hardware Auto-OTG
	 * support for driving VBUS. Otherwise we disable it.
	 */
	ret = regmap_update_bits(smb->regmap, CFG_OTHER, CFG_OTHER_RID_MASK,
		smb->use_usb_otg ? CFG_OTHER_RID_ENABLED_AUTO_OTG : 0);
	if (ret < 0)
		goto fail;

	/* Activate pin control, making it writable. */
	switch (smb->enable_control) {
	case SMB3XX_CHG_ENABLE_PIN_ACTIVE_LOW:
	case SMB3XX_CHG_ENABLE_PIN_ACTIVE_HIGH:
		ret = regmap_set_bits(smb->regmap, CFG_PIN, CFG_PIN_EN_CTRL);
		if (ret < 0)
			goto fail;
	}

	/*
	 * Make the charging functionality controllable by a write to the
	 * command register unless pin control is specified in the platform
	 * data.
	 */
	switch (smb->enable_control) {
	case SMB3XX_CHG_ENABLE_PIN_ACTIVE_LOW:
		val = CFG_PIN_EN_CTRL_ACTIVE_LOW;
		break;
	case SMB3XX_CHG_ENABLE_PIN_ACTIVE_HIGH:
		val = CFG_PIN_EN_CTRL_ACTIVE_HIGH;
		break;
	default:
		val = 0;
		break;
	}

	ret = regmap_update_bits(smb->regmap, CFG_PIN, CFG_PIN_EN_CTRL_MASK,
				 val);
	if (ret < 0)
		goto fail;

	/* Disable Automatic Power Source Detection (APSD) interrupt. */
	ret = regmap_update_bits(smb->regmap, CFG_PIN, CFG_PIN_EN_APSD_IRQ, 0);
	if (ret < 0)
		goto fail;

	ret = smb347_update_ps_status(smb);
	if (ret < 0)
		goto fail;

	ret = smb347_start_stop_charging(smb);

fail:
	smb347_set_writable(smb, false, false);
	return ret;
}

static irqreturn_t smb347_interrupt(int irq, void *data)
{
	struct smb347_charger *smb = data;
	unsigned int stat_c, irqstat_c, irqstat_d, irqstat_e;
	bool handled = false;
	int ret;

	/* SMB347 it needs at least 20ms for setting IRQSTAT_E_*IN_UV_IRQ */
	usleep_range(25000, 35000);

	ret = regmap_read(smb->regmap, STAT_C, &stat_c);
	if (ret < 0) {
		dev_warn(smb->dev, "reading STAT_C failed\n");
		return IRQ_NONE;
	}

	ret = regmap_read(smb->regmap, IRQSTAT_C, &irqstat_c);
	if (ret < 0) {
		dev_warn(smb->dev, "reading IRQSTAT_C failed\n");
		return IRQ_NONE;
	}

	ret = regmap_read(smb->regmap, IRQSTAT_D, &irqstat_d);
	if (ret < 0) {
		dev_warn(smb->dev, "reading IRQSTAT_D failed\n");
		return IRQ_NONE;
	}

	ret = regmap_read(smb->regmap, IRQSTAT_E, &irqstat_e);
	if (ret < 0) {
		dev_warn(smb->dev, "reading IRQSTAT_E failed\n");
		return IRQ_NONE;
	}

	/*
	 * If we get charger error we report the error back to user.
	 * If the error is recovered charging will resume again.
	 */
	if (stat_c & STAT_C_CHARGER_ERROR) {
		dev_err(smb->dev, "charging stopped due to charger error\n");
		if (smb->use_mains)
			power_supply_changed(smb->mains);
		if (smb->use_usb)
			power_supply_changed(smb->usb);
		handled = true;
	}

	/*
	 * If we reached the termination current the battery is charged and
	 * we can update the status now. Charging is automatically
	 * disabled by the hardware.
	 */
	if (irqstat_c & (IRQSTAT_C_TERMINATION_IRQ | IRQSTAT_C_TAPER_IRQ)) {
		if (irqstat_c & IRQSTAT_C_TERMINATION_STAT) {
			if (smb->use_mains)
				power_supply_changed(smb->mains);
			if (smb->use_usb)
				power_supply_changed(smb->usb);
		}
		dev_dbg(smb->dev, "going to HW maintenance mode\n");
		handled = true;
	}

	/*
	 * If we got a charger timeout INT that means the charge
	 * full is not detected with in charge timeout value.
	 */
	if (irqstat_d & IRQSTAT_D_CHARGE_TIMEOUT_IRQ) {
		dev_dbg(smb->dev, "total Charge Timeout INT received\n");

		if (irqstat_d & IRQSTAT_D_CHARGE_TIMEOUT_STAT)
			dev_warn(smb->dev, "charging stopped due to timeout\n");
		if (smb->use_mains)
			power_supply_changed(smb->mains);
		if (smb->use_usb)
			power_supply_changed(smb->usb);
		handled = true;
	}

	/*
	 * If we got an under voltage interrupt it means that AC/USB input
	 * was connected or disconnected.
	 */
	if (irqstat_e & (IRQSTAT_E_USBIN_UV_IRQ | IRQSTAT_E_DCIN_UV_IRQ)) {
		if (smb347_update_ps_status(smb) > 0) {
			smb347_start_stop_charging(smb);
			if (smb->use_mains)
				power_supply_changed(smb->mains);
			if (smb->use_usb)
				power_supply_changed(smb->usb);
		}
		handled = true;
	}

	return handled ? IRQ_HANDLED : IRQ_NONE;
}

static int smb347_irq_set(struct smb347_charger *smb, bool enable)
{
	int ret;

	if (smb->irq_unsupported)
		return 0;

<<<<<<< HEAD
	ret = smb347_set_writable(smb, true);
=======
	ret = smb347_set_writable(smb, true, true);
>>>>>>> 3b17187f
	if (ret < 0)
		return ret;

	/*
	 * Enable/disable interrupts for:
	 *	- under voltage
	 *	- termination current reached
	 *	- charger timeout
	 *	- charger error
	 */
	ret = regmap_update_bits(smb->regmap, CFG_FAULT_IRQ, 0xff,
				 enable ? CFG_FAULT_IRQ_DCIN_UV : 0);
	if (ret < 0)
		goto fail;

	ret = regmap_update_bits(smb->regmap, CFG_STATUS_IRQ, 0xff,
			enable ? (CFG_STATUS_IRQ_TERMINATION_OR_TAPER |
					CFG_STATUS_IRQ_CHARGE_TIMEOUT) : 0);
	if (ret < 0)
		goto fail;

	ret = regmap_update_bits(smb->regmap, CFG_PIN, CFG_PIN_EN_CHARGER_ERROR,
				 enable ? CFG_PIN_EN_CHARGER_ERROR : 0);
fail:
	smb347_set_writable(smb, false, true);
	return ret;
}

static inline int smb347_irq_enable(struct smb347_charger *smb)
{
	return smb347_irq_set(smb, true);
}

static inline int smb347_irq_disable(struct smb347_charger *smb)
{
	return smb347_irq_set(smb, false);
}

static int smb347_irq_init(struct smb347_charger *smb,
			   struct i2c_client *client)
{
	int ret;

	smb->irq_unsupported = true;

	/*
	 * Interrupt pin is optional. If it is connected, we setup the
	 * interrupt support here.
	 */
	if (!client->irq)
		return 0;

	ret = smb347_set_writable(smb, true, false);
	if (ret < 0)
		return ret;

	/*
	 * Configure the STAT output to be suitable for interrupts: disable
	 * all other output (except interrupts) and make it active low.
	 */
	ret = regmap_update_bits(smb->regmap, CFG_STAT,
				 CFG_STAT_ACTIVE_HIGH | CFG_STAT_DISABLED,
				 CFG_STAT_DISABLED);

	smb347_set_writable(smb, false, false);

	if (ret < 0) {
		dev_warn(smb->dev, "failed to initialize IRQ: %d\n", ret);
		dev_warn(smb->dev, "disabling IRQ support\n");
		return 0;
	}

	ret = devm_request_threaded_irq(smb->dev, client->irq, NULL,
					smb347_interrupt, IRQF_ONESHOT,
					client->name, smb);
	if (ret)
		return ret;

	smb->irq_unsupported = false;

	ret = smb347_irq_enable(smb);
	if (ret < 0)
		return ret;

	return 0;
}

/*
 * Returns the constant charge current programmed
 * into the charger in uA.
 */
static int get_const_charge_current(struct smb347_charger *smb)
{
	unsigned int id = smb->id;
	int ret, intval;
	unsigned int v;

	if (!smb347_is_ps_online(smb))
		return -ENODATA;

	ret = regmap_read(smb->regmap, STAT_B, &v);
	if (ret < 0)
		return ret;

	/*
	 * The current value is composition of FCC and PCC values
	 * and we can detect which table to use from bit 5.
	 */
	if (v & 0x20) {
		intval = hw_to_current(fcc_tbl[id],
				       ARRAY_SIZE(fcc_tbl[id]), v & 7);
	} else {
		v >>= 3;
		intval = hw_to_current(pcc_tbl[id],
				       ARRAY_SIZE(pcc_tbl[id]), v & 7);
	}

	return intval;
}

/*
 * Returns the constant charge voltage programmed
 * into the charger in uV.
 */
static int get_const_charge_voltage(struct smb347_charger *smb)
{
	int ret, intval;
	unsigned int v;

	if (!smb347_is_ps_online(smb))
		return -ENODATA;

	ret = regmap_read(smb->regmap, STAT_A, &v);
	if (ret < 0)
		return ret;

	v &= STAT_A_FLOAT_VOLTAGE_MASK;
	if (v > 0x3d)
		v = 0x3d;

	intval = 3500000 + v * 20000;

	return intval;
}

static int smb347_get_charging_status(struct smb347_charger *smb,
				      struct power_supply *psy)
{
	int ret, status;
	unsigned int val;

	if (psy->desc->type == POWER_SUPPLY_TYPE_USB) {
		if (!smb->usb_online)
			return POWER_SUPPLY_STATUS_DISCHARGING;
	} else {
		if (!smb->mains_online)
			return POWER_SUPPLY_STATUS_DISCHARGING;
	}

	ret = regmap_read(smb->regmap, STAT_C, &val);
	if (ret < 0)
		return ret;

	if ((val & STAT_C_CHARGER_ERROR) ||
			(val & STAT_C_HOLDOFF_STAT)) {
		/*
		 * set to NOT CHARGING upon charger error
		 * or charging has stopped.
		 */
		status = POWER_SUPPLY_STATUS_NOT_CHARGING;
	} else {
		if ((val & STAT_C_CHG_MASK) >> STAT_C_CHG_SHIFT) {
			/*
			 * set to charging if battery is in pre-charge,
			 * fast charge or taper charging mode.
			 */
			status = POWER_SUPPLY_STATUS_CHARGING;
		} else if (val & STAT_C_CHG_TERM) {
			/*
			 * set the status to FULL if battery is not in pre
			 * charge, fast charge or taper charging mode AND
			 * charging is terminated at least once.
			 */
			status = POWER_SUPPLY_STATUS_FULL;
		} else {
			/*
			 * in this case no charger error or termination
			 * occured but charging is not in progress!!!
			 */
			status = POWER_SUPPLY_STATUS_NOT_CHARGING;
		}
	}

	return status;
}

static int smb347_get_property_locked(struct power_supply *psy,
				      enum power_supply_property prop,
				      union power_supply_propval *val)
{
	struct smb347_charger *smb = power_supply_get_drvdata(psy);
	int ret;

	switch (prop) {
	case POWER_SUPPLY_PROP_STATUS:
		ret = smb347_get_charging_status(smb, psy);
		if (ret < 0)
			return ret;
		val->intval = ret;
		break;

	case POWER_SUPPLY_PROP_CHARGE_TYPE:
		if (psy->desc->type == POWER_SUPPLY_TYPE_USB) {
			if (!smb->usb_online)
				return -ENODATA;
		} else {
			if (!smb->mains_online)
				return -ENODATA;
		}

		/*
		 * We handle trickle and pre-charging the same, and taper
		 * and none the same.
		 */
		switch (smb347_charging_status(smb)) {
		case 1:
			val->intval = POWER_SUPPLY_CHARGE_TYPE_TRICKLE;
			break;
		case 2:
			val->intval = POWER_SUPPLY_CHARGE_TYPE_FAST;
			break;
		default:
			val->intval = POWER_SUPPLY_CHARGE_TYPE_NONE;
			break;
		}
		break;

	case POWER_SUPPLY_PROP_ONLINE:
		if (psy->desc->type == POWER_SUPPLY_TYPE_USB)
			val->intval = smb->usb_online;
		else
			val->intval = smb->mains_online;
		break;

	case POWER_SUPPLY_PROP_CONSTANT_CHARGE_VOLTAGE:
		ret = get_const_charge_voltage(smb);
		if (ret < 0)
			return ret;
		val->intval = ret;
		break;

	case POWER_SUPPLY_PROP_CONSTANT_CHARGE_CURRENT:
		ret = get_const_charge_current(smb);
		if (ret < 0)
			return ret;
		val->intval = ret;
		break;

	default:
		return -EINVAL;
	}

	return 0;
}

static int smb347_get_property(struct power_supply *psy,
			       enum power_supply_property prop,
			       union power_supply_propval *val)
{
	struct smb347_charger *smb = power_supply_get_drvdata(psy);
	struct i2c_client *client = to_i2c_client(smb->dev);
	int ret;

	if (!smb->irq_unsupported)
		disable_irq(client->irq);

	ret = smb347_get_property_locked(psy, prop, val);

	if (!smb->irq_unsupported)
		enable_irq(client->irq);

	return ret;
}

static enum power_supply_property smb347_properties[] = {
	POWER_SUPPLY_PROP_STATUS,
	POWER_SUPPLY_PROP_CHARGE_TYPE,
	POWER_SUPPLY_PROP_ONLINE,
	POWER_SUPPLY_PROP_CONSTANT_CHARGE_CURRENT,
	POWER_SUPPLY_PROP_CONSTANT_CHARGE_VOLTAGE,
};

static bool smb347_volatile_reg(struct device *dev, unsigned int reg)
{
	switch (reg) {
	case IRQSTAT_A:
	case IRQSTAT_C:
	case IRQSTAT_D:
	case IRQSTAT_E:
	case IRQSTAT_F:
	case STAT_A:
	case STAT_B:
	case STAT_C:
	case STAT_E:
		return true;
	}

	return false;
}

static bool smb347_readable_reg(struct device *dev, unsigned int reg)
{
	switch (reg) {
	case CFG_CHARGE_CURRENT:
	case CFG_CURRENT_LIMIT:
	case CFG_FLOAT_VOLTAGE:
	case CFG_STAT:
	case CFG_PIN:
	case CFG_THERM:
	case CFG_SYSOK:
	case CFG_OTHER:
	case CFG_OTG:
	case CFG_TEMP_LIMIT:
	case CFG_FAULT_IRQ:
	case CFG_STATUS_IRQ:
	case CFG_ADDRESS:
	case CMD_A:
	case CMD_B:
	case CMD_C:
		return true;
	}

	return smb347_volatile_reg(dev, reg);
}

static void smb347_dt_parse_dev_info(struct smb347_charger *smb)
{
	struct device *dev = smb->dev;

	smb->soft_temp_limit_compensation =
					SMB3XX_SOFT_TEMP_COMPENSATE_DEFAULT;
	/*
	 * These properties come from the battery info, still we need to
	 * pre-initialize the values. See smb347_get_battery_info() below.
	 */
	smb->soft_cold_temp_limit = SMB3XX_TEMP_USE_DEFAULT;
	smb->hard_cold_temp_limit = SMB3XX_TEMP_USE_DEFAULT;
	smb->soft_hot_temp_limit  = SMB3XX_TEMP_USE_DEFAULT;
	smb->hard_hot_temp_limit  = SMB3XX_TEMP_USE_DEFAULT;

	/* Charging constraints */
	device_property_read_u32(dev, "summit,fast-voltage-threshold-microvolt",
				 &smb->pre_to_fast_voltage);
	device_property_read_u32(dev, "summit,mains-current-limit-microamp",
				 &smb->mains_current_limit);
	device_property_read_u32(dev, "summit,usb-current-limit-microamp",
				 &smb->usb_hc_current_limit);

	/* For thermometer monitoring */
	device_property_read_u32(dev, "summit,chip-temperature-threshold-celsius",
				 &smb->chip_temp_threshold);
	device_property_read_u32(dev, "summit,soft-compensation-method",
				 &smb->soft_temp_limit_compensation);
	device_property_read_u32(dev, "summit,charge-current-compensation-microamp",
				 &smb->charge_current_compensation);

	/* Supported charging mode */
	smb->use_mains = device_property_read_bool(dev, "summit,enable-mains-charging");
	smb->use_usb = device_property_read_bool(dev, "summit,enable-usb-charging");
	smb->use_usb_otg = device_property_read_bool(dev, "summit,enable-otg-charging");

	/* Select charging control */
	device_property_read_u32(dev, "summit,enable-charge-control",
				 &smb->enable_control);

	/*
	 * Polarity of INOK signal indicating presence of external power
	 * supply connected to the charger.
	 */
	device_property_read_u32(dev, "summit,inok-polarity",
				 &smb->inok_polarity);
}

static int smb347_get_battery_info(struct smb347_charger *smb)
{
	struct power_supply_battery_info info = {};
	struct power_supply *supply;
	int err;

	if (smb->mains)
		supply = smb->mains;
	else
		supply = smb->usb;

	err = power_supply_get_battery_info(supply, &info);
	if (err == -ENXIO || err == -ENODEV)
		return 0;
	if (err)
		return err;

	if (info.constant_charge_current_max_ua != -EINVAL)
		smb->max_charge_current = info.constant_charge_current_max_ua;

	if (info.constant_charge_voltage_max_uv != -EINVAL)
		smb->max_charge_voltage = info.constant_charge_voltage_max_uv;

	if (info.precharge_current_ua != -EINVAL)
		smb->pre_charge_current = info.precharge_current_ua;

	if (info.charge_term_current_ua != -EINVAL)
		smb->termination_current = info.charge_term_current_ua;

	if (info.temp_alert_min != INT_MIN)
		smb->soft_cold_temp_limit = info.temp_alert_min;

	if (info.temp_alert_max != INT_MAX)
		smb->soft_hot_temp_limit = info.temp_alert_max;

	if (info.temp_min != INT_MIN)
		smb->hard_cold_temp_limit = info.temp_min;

	if (info.temp_max != INT_MAX)
		smb->hard_hot_temp_limit = info.temp_max;

	/* Suspend when battery temperature is outside hard limits */
	if (smb->hard_cold_temp_limit != SMB3XX_TEMP_USE_DEFAULT ||
	    smb->hard_hot_temp_limit != SMB3XX_TEMP_USE_DEFAULT)
		smb->suspend_on_hard_temp_limit = true;

	return 0;
}

static int smb347_usb_vbus_get_current_limit(struct regulator_dev *rdev)
{
	struct smb347_charger *smb = rdev_get_drvdata(rdev);
	unsigned int val;
	int ret;

	ret = regmap_read(smb->regmap, CFG_OTG, &val);
	if (ret < 0)
		return ret;

	/*
	 * It's unknown what happens if this bit is unset due to lack of
	 * access to the datasheet, assume it's limit-enable.
	 */
	if (!(val & CFG_OTG_CURRENT_LIMIT_250mA))
		return 0;

	return val & CFG_OTG_CURRENT_LIMIT_750mA ? 750000 : 250000;
}

static int smb347_usb_vbus_set_new_current_limit(struct smb347_charger *smb,
						 int max_uA)
{
	const unsigned int mask = CFG_OTG_CURRENT_LIMIT_750mA |
				  CFG_OTG_CURRENT_LIMIT_250mA;
	unsigned int val = CFG_OTG_CURRENT_LIMIT_250mA;
	int ret;

	if (max_uA >= 750000)
		val |= CFG_OTG_CURRENT_LIMIT_750mA;

	ret = regmap_update_bits(smb->regmap, CFG_OTG, mask, val);
	if (ret < 0)
		dev_err(smb->dev, "failed to change USB current limit\n");

	return ret;
}

static int smb347_usb_vbus_set_current_limit(struct regulator_dev *rdev,
					     int min_uA, int max_uA)
{
	struct smb347_charger *smb = rdev_get_drvdata(rdev);
	int ret;

	ret = smb347_set_writable(smb, true, true);
	if (ret < 0)
		return ret;

	ret = smb347_usb_vbus_set_new_current_limit(smb, max_uA);
	smb347_set_writable(smb, false, true);

	return ret;
}

static int smb347_usb_vbus_regulator_enable(struct regulator_dev *rdev)
{
	struct smb347_charger *smb = rdev_get_drvdata(rdev);
	int ret, max_uA;

	ret = smb347_set_writable(smb, true, true);
	if (ret < 0)
		return ret;

	smb347_charging_disable(smb);

	if (device_property_read_bool(&rdev->dev, "summit,needs-inok-toggle")) {
		unsigned int sysok = 0;

		if (smb->inok_polarity == SMB3XX_SYSOK_INOK_ACTIVE_LOW)
			sysok = CFG_SYSOK_INOK_ACTIVE_HIGH;

		/*
		 * VBUS won't be powered if INOK is active, so we need to
		 * manually disable INOK on some platforms.
		 */
		ret = regmap_update_bits(smb->regmap, CFG_SYSOK,
					 CFG_SYSOK_INOK_ACTIVE_HIGH, sysok);
		if (ret < 0) {
			dev_err(smb->dev, "failed to disable INOK\n");
			goto done;
		}
	}

	ret = smb347_usb_vbus_get_current_limit(rdev);
	if (ret < 0) {
		dev_err(smb->dev, "failed to get USB VBUS current limit\n");
		goto done;
	}

	max_uA = ret;

	ret = smb347_usb_vbus_set_new_current_limit(smb, 250000);
	if (ret < 0) {
		dev_err(smb->dev, "failed to preset USB VBUS current limit\n");
		goto done;
	}

	ret = regmap_set_bits(smb->regmap, CMD_A, CMD_A_OTG_ENABLED);
	if (ret < 0) {
		dev_err(smb->dev, "failed to enable USB VBUS\n");
		goto done;
	}

	smb->usb_vbus_enabled = true;

	ret = smb347_usb_vbus_set_new_current_limit(smb, max_uA);
	if (ret < 0) {
		dev_err(smb->dev, "failed to restore USB VBUS current limit\n");
		goto done;
	}
done:
	smb347_set_writable(smb, false, true);

	return ret;
}

static int smb347_usb_vbus_regulator_disable(struct regulator_dev *rdev)
{
	struct smb347_charger *smb = rdev_get_drvdata(rdev);
	int ret;

	ret = smb347_set_writable(smb, true, true);
	if (ret < 0)
		return ret;

	ret = regmap_clear_bits(smb->regmap, CMD_A, CMD_A_OTG_ENABLED);
	if (ret < 0) {
		dev_err(smb->dev, "failed to disable USB VBUS\n");
		goto done;
	}

	smb->usb_vbus_enabled = false;

	if (device_property_read_bool(&rdev->dev, "summit,needs-inok-toggle")) {
		unsigned int sysok = 0;

		if (smb->inok_polarity == SMB3XX_SYSOK_INOK_ACTIVE_HIGH)
			sysok = CFG_SYSOK_INOK_ACTIVE_HIGH;

		ret = regmap_update_bits(smb->regmap, CFG_SYSOK,
					 CFG_SYSOK_INOK_ACTIVE_HIGH, sysok);
		if (ret < 0) {
			dev_err(smb->dev, "failed to enable INOK\n");
			goto done;
		}
	}

	smb347_start_stop_charging(smb);
done:
	smb347_set_writable(smb, false, true);

	return ret;
}

static const struct regmap_config smb347_regmap = {
	.reg_bits	= 8,
	.val_bits	= 8,
	.max_register	= SMB347_MAX_REGISTER,
	.volatile_reg	= smb347_volatile_reg,
	.readable_reg	= smb347_readable_reg,
	.cache_type	= REGCACHE_FLAT,
	.num_reg_defaults_raw = SMB347_MAX_REGISTER,
};

static const struct regulator_ops smb347_usb_vbus_regulator_ops = {
	.is_enabled	= regulator_is_enabled_regmap,
	.enable		= smb347_usb_vbus_regulator_enable,
	.disable	= smb347_usb_vbus_regulator_disable,
	.get_current_limit = smb347_usb_vbus_get_current_limit,
	.set_current_limit = smb347_usb_vbus_set_current_limit,
};

static const struct power_supply_desc smb347_mains_desc = {
	.name		= "smb347-mains",
	.type		= POWER_SUPPLY_TYPE_MAINS,
	.get_property	= smb347_get_property,
	.properties	= smb347_properties,
	.num_properties	= ARRAY_SIZE(smb347_properties),
};

static const struct power_supply_desc smb347_usb_desc = {
	.name		= "smb347-usb",
	.type		= POWER_SUPPLY_TYPE_USB,
	.get_property	= smb347_get_property,
	.properties	= smb347_properties,
	.num_properties	= ARRAY_SIZE(smb347_properties),
};

static const struct regulator_desc smb347_usb_vbus_regulator_desc = {
	.name		= "smb347-usb-vbus",
	.of_match	= of_match_ptr("usb-vbus"),
	.ops		= &smb347_usb_vbus_regulator_ops,
	.type		= REGULATOR_VOLTAGE,
	.owner		= THIS_MODULE,
	.enable_reg	= CMD_A,
	.enable_mask	= CMD_A_OTG_ENABLED,
	.enable_val	= CMD_A_OTG_ENABLED,
	.fixed_uV	= 5000000,
	.n_voltages	= 1,
};

static int smb347_probe(struct i2c_client *client,
			const struct i2c_device_id *id)
{
	struct power_supply_config mains_usb_cfg = {};
	struct regulator_config usb_rdev_cfg = {};
	struct device *dev = &client->dev;
	struct smb347_charger *smb;
	int ret;

	smb = devm_kzalloc(dev, sizeof(*smb), GFP_KERNEL);
	if (!smb)
		return -ENOMEM;
	smb->dev = &client->dev;
	smb->id = id->driver_data;
	i2c_set_clientdata(client, smb);

	smb347_dt_parse_dev_info(smb);
	if (!smb->use_mains && !smb->use_usb)
		return -EINVAL;

	smb->regmap = devm_regmap_init_i2c(client, &smb347_regmap);
	if (IS_ERR(smb->regmap))
		return PTR_ERR(smb->regmap);

	mains_usb_cfg.drv_data = smb;
	mains_usb_cfg.of_node = dev->of_node;
	if (smb->use_mains) {
		smb->mains = devm_power_supply_register(dev, &smb347_mains_desc,
							&mains_usb_cfg);
		if (IS_ERR(smb->mains))
			return PTR_ERR(smb->mains);
	}

	if (smb->use_usb) {
		smb->usb = devm_power_supply_register(dev, &smb347_usb_desc,
						      &mains_usb_cfg);
		if (IS_ERR(smb->usb))
			return PTR_ERR(smb->usb);
	}

	ret = smb347_get_battery_info(smb);
	if (ret)
		return ret;

	ret = smb347_hw_init(smb);
	if (ret < 0)
		return ret;

<<<<<<< HEAD
	/*
	 * Interrupt pin is optional. If it is connected, we setup the
	 * interrupt support here.
	 */
	if (client->irq) {
		ret = smb347_irq_init(smb, client);
		if (ret < 0) {
			dev_warn(dev, "failed to initialize IRQ: %d\n", ret);
			dev_warn(dev, "disabling IRQ support\n");
			smb->irq_unsupported = true;
		} else {
			smb347_irq_enable(smb);
		}
=======
	ret = smb347_irq_init(smb, client);
	if (ret)
		return ret;

	usb_rdev_cfg.dev = dev;
	usb_rdev_cfg.driver_data = smb;
	usb_rdev_cfg.regmap = smb->regmap;

	smb->usb_rdev = devm_regulator_register(dev,
						&smb347_usb_vbus_regulator_desc,
						&usb_rdev_cfg);
	if (IS_ERR(smb->usb_rdev)) {
		smb347_irq_disable(smb);
		return PTR_ERR(smb->usb_rdev);
>>>>>>> 3b17187f
	}

	return 0;
}

static int smb347_remove(struct i2c_client *client)
{
	struct smb347_charger *smb = i2c_get_clientdata(client);

<<<<<<< HEAD
=======
	smb347_usb_vbus_regulator_disable(smb->usb_rdev);
>>>>>>> 3b17187f
	smb347_irq_disable(smb);

	return 0;
}

static void smb347_shutdown(struct i2c_client *client)
{
	smb347_remove(client);
}

static const struct i2c_device_id smb347_id[] = {
	{ "smb345", SMB345 },
	{ "smb347", SMB347 },
	{ "smb358", SMB358 },
	{ },
};
MODULE_DEVICE_TABLE(i2c, smb347_id);

static const struct of_device_id smb3xx_of_match[] = {
	{ .compatible = "summit,smb345" },
	{ .compatible = "summit,smb347" },
	{ .compatible = "summit,smb358" },
	{ },
};
MODULE_DEVICE_TABLE(of, smb3xx_of_match);

static struct i2c_driver smb347_driver = {
	.driver = {
		.name = "smb347",
		.of_match_table = smb3xx_of_match,
	},
	.probe = smb347_probe,
	.remove = smb347_remove,
	.shutdown = smb347_shutdown,
	.id_table = smb347_id,
};
module_i2c_driver(smb347_driver);

MODULE_AUTHOR("Bruce E. Robertson <bruce.e.robertson@intel.com>");
MODULE_AUTHOR("Mika Westerberg <mika.westerberg@linux.intel.com>");
MODULE_DESCRIPTION("SMB347 battery charger driver");
MODULE_LICENSE("GPL");<|MERGE_RESOLUTION|>--- conflicted
+++ resolved
@@ -142,13 +142,8 @@
  * @id: SMB charger ID
  * @mains_online: is AC/DC input connected
  * @usb_online: is USB input connected
-<<<<<<< HEAD
- * @charging_enabled: is charging enabled
- * @irq_unsupported: is interrupt unsupported by SMB hardware
-=======
  * @irq_unsupported: is interrupt unsupported by SMB hardware
  * @usb_vbus_enabled: is USB VBUS powered by SMB charger
->>>>>>> 3b17187f
  * @max_charge_current: maximum current (in uA) the battery can be charged
  * @max_charge_voltage: maximum voltage (in uV) the battery can be charged
  * @pre_charge_current: current (in uA) to use in pre-charging phase
@@ -207,13 +202,8 @@
 	unsigned int		id;
 	bool			mains_online;
 	bool			usb_online;
-<<<<<<< HEAD
-	bool			charging_enabled;
-	bool			irq_unsupported;
-=======
 	bool			irq_unsupported;
 	bool			usb_vbus_enabled;
->>>>>>> 3b17187f
 
 	unsigned int		max_charge_current;
 	unsigned int		max_charge_voltage;
@@ -905,11 +895,7 @@
 	if (smb->irq_unsupported)
 		return 0;
 
-<<<<<<< HEAD
-	ret = smb347_set_writable(smb, true);
-=======
 	ret = smb347_set_writable(smb, true, true);
->>>>>>> 3b17187f
 	if (ret < 0)
 		return ret;
 
@@ -1591,21 +1577,6 @@
 	if (ret < 0)
 		return ret;
 
-<<<<<<< HEAD
-	/*
-	 * Interrupt pin is optional. If it is connected, we setup the
-	 * interrupt support here.
-	 */
-	if (client->irq) {
-		ret = smb347_irq_init(smb, client);
-		if (ret < 0) {
-			dev_warn(dev, "failed to initialize IRQ: %d\n", ret);
-			dev_warn(dev, "disabling IRQ support\n");
-			smb->irq_unsupported = true;
-		} else {
-			smb347_irq_enable(smb);
-		}
-=======
 	ret = smb347_irq_init(smb, client);
 	if (ret)
 		return ret;
@@ -1620,7 +1591,6 @@
 	if (IS_ERR(smb->usb_rdev)) {
 		smb347_irq_disable(smb);
 		return PTR_ERR(smb->usb_rdev);
->>>>>>> 3b17187f
 	}
 
 	return 0;
@@ -1630,10 +1600,7 @@
 {
 	struct smb347_charger *smb = i2c_get_clientdata(client);
 
-<<<<<<< HEAD
-=======
 	smb347_usb_vbus_regulator_disable(smb->usb_rdev);
->>>>>>> 3b17187f
 	smb347_irq_disable(smb);
 
 	return 0;
