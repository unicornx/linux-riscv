// SPDX-License-Identifier: GPL-2.0
/*
 * This file contains work-arounds for many known PCI hardware bugs.
 * Devices present only on certain architectures (host bridges et cetera)
 * should be handled in arch-specific code.
 *
 * Note: any quirks for hotpluggable devices must _NOT_ be declared __init.
 *
 * Copyright (c) 1999 Martin Mares <mj@ucw.cz>
 *
 * Init/reset quirks for USB host controllers should be in the USB quirks
 * file, where their drivers can use them.
 */

#include <linux/types.h>
#include <linux/kernel.h>
#include <linux/export.h>
#include <linux/pci.h>
#include <linux/init.h>
#include <linux/delay.h>
#include <linux/acpi.h>
#include <linux/dmi.h>
#include <linux/ioport.h>
#include <linux/sched.h>
#include <linux/ktime.h>
#include <linux/mm.h>
#include <linux/nvme.h>
#include <linux/platform_data/x86/apple.h>
#include <linux/pm_runtime.h>
#include <linux/suspend.h>
#include <linux/switchtec.h>
#include <asm/dma.h>	/* isa_dma_bridge_buggy */
#include "pci.h"

static ktime_t fixup_debug_start(struct pci_dev *dev,
				 void (*fn)(struct pci_dev *dev))
{
	if (initcall_debug)
		pci_info(dev, "calling  %pS @ %i\n", fn, task_pid_nr(current));

	return ktime_get();
}

static void fixup_debug_report(struct pci_dev *dev, ktime_t calltime,
			       void (*fn)(struct pci_dev *dev))
{
	ktime_t delta, rettime;
	unsigned long long duration;

	rettime = ktime_get();
	delta = ktime_sub(rettime, calltime);
	duration = (unsigned long long) ktime_to_ns(delta) >> 10;
	if (initcall_debug || duration > 10000)
		pci_info(dev, "%pS took %lld usecs\n", fn, duration);
}

static void pci_do_fixups(struct pci_dev *dev, struct pci_fixup *f,
			  struct pci_fixup *end)
{
	ktime_t calltime;

	for (; f < end; f++)
		if ((f->class == (u32) (dev->class >> f->class_shift) ||
		     f->class == (u32) PCI_ANY_ID) &&
		    (f->vendor == dev->vendor ||
		     f->vendor == (u16) PCI_ANY_ID) &&
		    (f->device == dev->device ||
		     f->device == (u16) PCI_ANY_ID)) {
			void (*hook)(struct pci_dev *dev);
#ifdef CONFIG_HAVE_ARCH_PREL32_RELOCATIONS
			hook = offset_to_ptr(&f->hook_offset);
#else
			hook = f->hook;
#endif
			calltime = fixup_debug_start(dev, hook);
			hook(dev);
			fixup_debug_report(dev, calltime, hook);
		}
}

extern struct pci_fixup __start_pci_fixups_early[];
extern struct pci_fixup __end_pci_fixups_early[];
extern struct pci_fixup __start_pci_fixups_header[];
extern struct pci_fixup __end_pci_fixups_header[];
extern struct pci_fixup __start_pci_fixups_final[];
extern struct pci_fixup __end_pci_fixups_final[];
extern struct pci_fixup __start_pci_fixups_enable[];
extern struct pci_fixup __end_pci_fixups_enable[];
extern struct pci_fixup __start_pci_fixups_resume[];
extern struct pci_fixup __end_pci_fixups_resume[];
extern struct pci_fixup __start_pci_fixups_resume_early[];
extern struct pci_fixup __end_pci_fixups_resume_early[];
extern struct pci_fixup __start_pci_fixups_suspend[];
extern struct pci_fixup __end_pci_fixups_suspend[];
extern struct pci_fixup __start_pci_fixups_suspend_late[];
extern struct pci_fixup __end_pci_fixups_suspend_late[];

static bool pci_apply_fixup_final_quirks;

void pci_fixup_device(enum pci_fixup_pass pass, struct pci_dev *dev)
{
	struct pci_fixup *start, *end;

	switch (pass) {
	case pci_fixup_early:
		start = __start_pci_fixups_early;
		end = __end_pci_fixups_early;
		break;

	case pci_fixup_header:
		start = __start_pci_fixups_header;
		end = __end_pci_fixups_header;
		break;

	case pci_fixup_final:
		if (!pci_apply_fixup_final_quirks)
			return;
		start = __start_pci_fixups_final;
		end = __end_pci_fixups_final;
		break;

	case pci_fixup_enable:
		start = __start_pci_fixups_enable;
		end = __end_pci_fixups_enable;
		break;

	case pci_fixup_resume:
		start = __start_pci_fixups_resume;
		end = __end_pci_fixups_resume;
		break;

	case pci_fixup_resume_early:
		start = __start_pci_fixups_resume_early;
		end = __end_pci_fixups_resume_early;
		break;

	case pci_fixup_suspend:
		start = __start_pci_fixups_suspend;
		end = __end_pci_fixups_suspend;
		break;

	case pci_fixup_suspend_late:
		start = __start_pci_fixups_suspend_late;
		end = __end_pci_fixups_suspend_late;
		break;

	default:
		/* stupid compiler warning, you would think with an enum... */
		return;
	}
	pci_do_fixups(dev, start, end);
}
EXPORT_SYMBOL(pci_fixup_device);

static int __init pci_apply_final_quirks(void)
{
	struct pci_dev *dev = NULL;
	u8 cls = 0;
	u8 tmp;

	if (pci_cache_line_size)
		pr_info("PCI: CLS %u bytes\n", pci_cache_line_size << 2);

	pci_apply_fixup_final_quirks = true;
	for_each_pci_dev(dev) {
		pci_fixup_device(pci_fixup_final, dev);
		/*
		 * If arch hasn't set it explicitly yet, use the CLS
		 * value shared by all PCI devices.  If there's a
		 * mismatch, fall back to the default value.
		 */
		if (!pci_cache_line_size) {
			pci_read_config_byte(dev, PCI_CACHE_LINE_SIZE, &tmp);
			if (!cls)
				cls = tmp;
			if (!tmp || cls == tmp)
				continue;

			pci_info(dev, "CLS mismatch (%u != %u), using %u bytes\n",
			         cls << 2, tmp << 2,
				 pci_dfl_cache_line_size << 2);
			pci_cache_line_size = pci_dfl_cache_line_size;
		}
	}

	if (!pci_cache_line_size) {
		pr_info("PCI: CLS %u bytes, default %u\n", cls << 2,
			pci_dfl_cache_line_size << 2);
		pci_cache_line_size = cls ? cls : pci_dfl_cache_line_size;
	}

	return 0;
}
fs_initcall_sync(pci_apply_final_quirks);

/*
 * Decoding should be disabled for a PCI device during BAR sizing to avoid
 * conflict. But doing so may cause problems on host bridge and perhaps other
 * key system devices. For devices that need to have mmio decoding always-on,
 * we need to set the dev->mmio_always_on bit.
 */
static void quirk_mmio_always_on(struct pci_dev *dev)
{
	dev->mmio_always_on = 1;
}
DECLARE_PCI_FIXUP_CLASS_EARLY(PCI_ANY_ID, PCI_ANY_ID,
				PCI_CLASS_BRIDGE_HOST, 8, quirk_mmio_always_on);

/*
 * The Mellanox Tavor device gives false positive parity errors.  Disable
 * parity error reporting.
 */
DECLARE_PCI_FIXUP_FINAL(PCI_VENDOR_ID_MELLANOX, PCI_DEVICE_ID_MELLANOX_TAVOR, pci_disable_parity);
DECLARE_PCI_FIXUP_FINAL(PCI_VENDOR_ID_MELLANOX, PCI_DEVICE_ID_MELLANOX_TAVOR_BRIDGE, pci_disable_parity);

/*
 * Deal with broken BIOSes that neglect to enable passive release,
 * which can cause problems in combination with the 82441FX/PPro MTRRs
 */
static void quirk_passive_release(struct pci_dev *dev)
{
	struct pci_dev *d = NULL;
	unsigned char dlc;

	/*
	 * We have to make sure a particular bit is set in the PIIX3
	 * ISA bridge, so we have to go out and find it.
	 */
	while ((d = pci_get_device(PCI_VENDOR_ID_INTEL, PCI_DEVICE_ID_INTEL_82371SB_0, d))) {
		pci_read_config_byte(d, 0x82, &dlc);
		if (!(dlc & 1<<1)) {
			pci_info(d, "PIIX3: Enabling Passive Release\n");
			dlc |= 1<<1;
			pci_write_config_byte(d, 0x82, dlc);
		}
	}
}
DECLARE_PCI_FIXUP_FINAL(PCI_VENDOR_ID_INTEL,	PCI_DEVICE_ID_INTEL_82441,	quirk_passive_release);
DECLARE_PCI_FIXUP_RESUME(PCI_VENDOR_ID_INTEL,	PCI_DEVICE_ID_INTEL_82441,	quirk_passive_release);

/*
 * The VIA VP2/VP3/MVP3 seem to have some 'features'. There may be a
 * workaround but VIA don't answer queries. If you happen to have good
 * contacts at VIA ask them for me please -- Alan
 *
 * This appears to be BIOS not version dependent. So presumably there is a
 * chipset level fix.
 */
static void quirk_isa_dma_hangs(struct pci_dev *dev)
{
	if (!isa_dma_bridge_buggy) {
		isa_dma_bridge_buggy = 1;
		pci_info(dev, "Activating ISA DMA hang workarounds\n");
	}
}
/*
 * It's not totally clear which chipsets are the problematic ones.  We know
 * 82C586 and 82C596 variants are affected.
 */
DECLARE_PCI_FIXUP_FINAL(PCI_VENDOR_ID_VIA,	PCI_DEVICE_ID_VIA_82C586_0,	quirk_isa_dma_hangs);
DECLARE_PCI_FIXUP_FINAL(PCI_VENDOR_ID_VIA,	PCI_DEVICE_ID_VIA_82C596,	quirk_isa_dma_hangs);
DECLARE_PCI_FIXUP_FINAL(PCI_VENDOR_ID_INTEL,    PCI_DEVICE_ID_INTEL_82371SB_0,  quirk_isa_dma_hangs);
DECLARE_PCI_FIXUP_FINAL(PCI_VENDOR_ID_AL,	PCI_DEVICE_ID_AL_M1533,		quirk_isa_dma_hangs);
DECLARE_PCI_FIXUP_FINAL(PCI_VENDOR_ID_NEC,	PCI_DEVICE_ID_NEC_CBUS_1,	quirk_isa_dma_hangs);
DECLARE_PCI_FIXUP_FINAL(PCI_VENDOR_ID_NEC,	PCI_DEVICE_ID_NEC_CBUS_2,	quirk_isa_dma_hangs);
DECLARE_PCI_FIXUP_FINAL(PCI_VENDOR_ID_NEC,	PCI_DEVICE_ID_NEC_CBUS_3,	quirk_isa_dma_hangs);

/*
 * Intel NM10 "TigerPoint" LPC PM1a_STS.BM_STS must be clear
 * for some HT machines to use C4 w/o hanging.
 */
static void quirk_tigerpoint_bm_sts(struct pci_dev *dev)
{
	u32 pmbase;
	u16 pm1a;

	pci_read_config_dword(dev, 0x40, &pmbase);
	pmbase = pmbase & 0xff80;
	pm1a = inw(pmbase);

	if (pm1a & 0x10) {
		pci_info(dev, FW_BUG "TigerPoint LPC.BM_STS cleared\n");
		outw(0x10, pmbase);
	}
}
DECLARE_PCI_FIXUP_HEADER(PCI_VENDOR_ID_INTEL, PCI_DEVICE_ID_INTEL_TGP_LPC, quirk_tigerpoint_bm_sts);

/* Chipsets where PCI->PCI transfers vanish or hang */
static void quirk_nopcipci(struct pci_dev *dev)
{
	if ((pci_pci_problems & PCIPCI_FAIL) == 0) {
		pci_info(dev, "Disabling direct PCI/PCI transfers\n");
		pci_pci_problems |= PCIPCI_FAIL;
	}
}
DECLARE_PCI_FIXUP_FINAL(PCI_VENDOR_ID_SI,	PCI_DEVICE_ID_SI_5597,		quirk_nopcipci);
DECLARE_PCI_FIXUP_FINAL(PCI_VENDOR_ID_SI,	PCI_DEVICE_ID_SI_496,		quirk_nopcipci);

static void quirk_nopciamd(struct pci_dev *dev)
{
	u8 rev;
	pci_read_config_byte(dev, 0x08, &rev);
	if (rev == 0x13) {
		/* Erratum 24 */
		pci_info(dev, "Chipset erratum: Disabling direct PCI/AGP transfers\n");
		pci_pci_problems |= PCIAGP_FAIL;
	}
}
DECLARE_PCI_FIXUP_FINAL(PCI_VENDOR_ID_AMD,	PCI_DEVICE_ID_AMD_8151_0,	quirk_nopciamd);

/* Triton requires workarounds to be used by the drivers */
static void quirk_triton(struct pci_dev *dev)
{
	if ((pci_pci_problems&PCIPCI_TRITON) == 0) {
		pci_info(dev, "Limiting direct PCI/PCI transfers\n");
		pci_pci_problems |= PCIPCI_TRITON;
	}
}
DECLARE_PCI_FIXUP_FINAL(PCI_VENDOR_ID_INTEL,	PCI_DEVICE_ID_INTEL_82437,	quirk_triton);
DECLARE_PCI_FIXUP_FINAL(PCI_VENDOR_ID_INTEL,	PCI_DEVICE_ID_INTEL_82437VX,	quirk_triton);
DECLARE_PCI_FIXUP_FINAL(PCI_VENDOR_ID_INTEL,	PCI_DEVICE_ID_INTEL_82439,	quirk_triton);
DECLARE_PCI_FIXUP_FINAL(PCI_VENDOR_ID_INTEL,	PCI_DEVICE_ID_INTEL_82439TX,	quirk_triton);

/*
 * VIA Apollo KT133 needs PCI latency patch
 * Made according to a Windows driver-based patch by George E. Breese;
 * see PCI Latency Adjust on http://www.viahardware.com/download/viatweak.shtm
 * Also see http://www.au-ja.org/review-kt133a-1-en.phtml for the info on
 * which Mr Breese based his work.
 *
 * Updated based on further information from the site and also on
 * information provided by VIA
 */
static void quirk_vialatency(struct pci_dev *dev)
{
	struct pci_dev *p;
	u8 busarb;

	/*
	 * Ok, we have a potential problem chipset here. Now see if we have
	 * a buggy southbridge.
	 */
	p = pci_get_device(PCI_VENDOR_ID_VIA, PCI_DEVICE_ID_VIA_82C686, NULL);
	if (p != NULL) {

		/*
		 * 0x40 - 0x4f == 686B, 0x10 - 0x2f == 686A;
		 * thanks Dan Hollis.
		 * Check for buggy part revisions
		 */
		if (p->revision < 0x40 || p->revision > 0x42)
			goto exit;
	} else {
		p = pci_get_device(PCI_VENDOR_ID_VIA, PCI_DEVICE_ID_VIA_8231, NULL);
		if (p == NULL)	/* No problem parts */
			goto exit;

		/* Check for buggy part revisions */
		if (p->revision < 0x10 || p->revision > 0x12)
			goto exit;
	}

	/*
	 * Ok we have the problem. Now set the PCI master grant to occur
	 * every master grant. The apparent bug is that under high PCI load
	 * (quite common in Linux of course) you can get data loss when the
	 * CPU is held off the bus for 3 bus master requests.  This happens
	 * to include the IDE controllers....
	 *
	 * VIA only apply this fix when an SB Live! is present but under
	 * both Linux and Windows this isn't enough, and we have seen
	 * corruption without SB Live! but with things like 3 UDMA IDE
	 * controllers. So we ignore that bit of the VIA recommendation..
	 */
	pci_read_config_byte(dev, 0x76, &busarb);

	/*
	 * Set bit 4 and bit 5 of byte 76 to 0x01
	 * "Master priority rotation on every PCI master grant"
	 */
	busarb &= ~(1<<5);
	busarb |= (1<<4);
	pci_write_config_byte(dev, 0x76, busarb);
	pci_info(dev, "Applying VIA southbridge workaround\n");
exit:
	pci_dev_put(p);
}
DECLARE_PCI_FIXUP_FINAL(PCI_VENDOR_ID_VIA,	PCI_DEVICE_ID_VIA_8363_0,	quirk_vialatency);
DECLARE_PCI_FIXUP_FINAL(PCI_VENDOR_ID_VIA,	PCI_DEVICE_ID_VIA_8371_1,	quirk_vialatency);
DECLARE_PCI_FIXUP_FINAL(PCI_VENDOR_ID_VIA,	PCI_DEVICE_ID_VIA_8361,		quirk_vialatency);
/* Must restore this on a resume from RAM */
DECLARE_PCI_FIXUP_RESUME(PCI_VENDOR_ID_VIA,	PCI_DEVICE_ID_VIA_8363_0,	quirk_vialatency);
DECLARE_PCI_FIXUP_RESUME(PCI_VENDOR_ID_VIA,	PCI_DEVICE_ID_VIA_8371_1,	quirk_vialatency);
DECLARE_PCI_FIXUP_RESUME(PCI_VENDOR_ID_VIA,	PCI_DEVICE_ID_VIA_8361,		quirk_vialatency);

/* VIA Apollo VP3 needs ETBF on BT848/878 */
static void quirk_viaetbf(struct pci_dev *dev)
{
	if ((pci_pci_problems&PCIPCI_VIAETBF) == 0) {
		pci_info(dev, "Limiting direct PCI/PCI transfers\n");
		pci_pci_problems |= PCIPCI_VIAETBF;
	}
}
DECLARE_PCI_FIXUP_FINAL(PCI_VENDOR_ID_VIA,	PCI_DEVICE_ID_VIA_82C597_0,	quirk_viaetbf);

static void quirk_vsfx(struct pci_dev *dev)
{
	if ((pci_pci_problems&PCIPCI_VSFX) == 0) {
		pci_info(dev, "Limiting direct PCI/PCI transfers\n");
		pci_pci_problems |= PCIPCI_VSFX;
	}
}
DECLARE_PCI_FIXUP_FINAL(PCI_VENDOR_ID_VIA,	PCI_DEVICE_ID_VIA_82C576,	quirk_vsfx);

/*
 * ALi Magik requires workarounds to be used by the drivers that DMA to AGP
 * space. Latency must be set to 0xA and Triton workaround applied too.
 * [Info kindly provided by ALi]
 */
static void quirk_alimagik(struct pci_dev *dev)
{
	if ((pci_pci_problems&PCIPCI_ALIMAGIK) == 0) {
		pci_info(dev, "Limiting direct PCI/PCI transfers\n");
		pci_pci_problems |= PCIPCI_ALIMAGIK|PCIPCI_TRITON;
	}
}
DECLARE_PCI_FIXUP_FINAL(PCI_VENDOR_ID_AL,	PCI_DEVICE_ID_AL_M1647,		quirk_alimagik);
DECLARE_PCI_FIXUP_FINAL(PCI_VENDOR_ID_AL,	PCI_DEVICE_ID_AL_M1651,		quirk_alimagik);

/* Natoma has some interesting boundary conditions with Zoran stuff at least */
static void quirk_natoma(struct pci_dev *dev)
{
	if ((pci_pci_problems&PCIPCI_NATOMA) == 0) {
		pci_info(dev, "Limiting direct PCI/PCI transfers\n");
		pci_pci_problems |= PCIPCI_NATOMA;
	}
}
DECLARE_PCI_FIXUP_FINAL(PCI_VENDOR_ID_INTEL,	PCI_DEVICE_ID_INTEL_82441,	quirk_natoma);
DECLARE_PCI_FIXUP_FINAL(PCI_VENDOR_ID_INTEL,	PCI_DEVICE_ID_INTEL_82443LX_0,	quirk_natoma);
DECLARE_PCI_FIXUP_FINAL(PCI_VENDOR_ID_INTEL,	PCI_DEVICE_ID_INTEL_82443LX_1,	quirk_natoma);
DECLARE_PCI_FIXUP_FINAL(PCI_VENDOR_ID_INTEL,	PCI_DEVICE_ID_INTEL_82443BX_0,	quirk_natoma);
DECLARE_PCI_FIXUP_FINAL(PCI_VENDOR_ID_INTEL,	PCI_DEVICE_ID_INTEL_82443BX_1,	quirk_natoma);
DECLARE_PCI_FIXUP_FINAL(PCI_VENDOR_ID_INTEL,	PCI_DEVICE_ID_INTEL_82443BX_2,	quirk_natoma);

/*
 * This chip can cause PCI parity errors if config register 0xA0 is read
 * while DMAs are occurring.
 */
static void quirk_citrine(struct pci_dev *dev)
{
	dev->cfg_size = 0xA0;
}
DECLARE_PCI_FIXUP_HEADER(PCI_VENDOR_ID_IBM,	PCI_DEVICE_ID_IBM_CITRINE,	quirk_citrine);

/*
 * This chip can cause bus lockups if config addresses above 0x600
 * are read or written.
 */
static void quirk_nfp6000(struct pci_dev *dev)
{
	dev->cfg_size = 0x600;
}
DECLARE_PCI_FIXUP_HEADER(PCI_VENDOR_ID_NETRONOME,	PCI_DEVICE_ID_NETRONOME_NFP4000,	quirk_nfp6000);
DECLARE_PCI_FIXUP_HEADER(PCI_VENDOR_ID_NETRONOME,	PCI_DEVICE_ID_NETRONOME_NFP6000,	quirk_nfp6000);
DECLARE_PCI_FIXUP_HEADER(PCI_VENDOR_ID_NETRONOME,	PCI_DEVICE_ID_NETRONOME_NFP5000,	quirk_nfp6000);
DECLARE_PCI_FIXUP_HEADER(PCI_VENDOR_ID_NETRONOME,	PCI_DEVICE_ID_NETRONOME_NFP6000_VF,	quirk_nfp6000);

/*  On IBM Crocodile ipr SAS adapters, expand BAR to system page size */
static void quirk_extend_bar_to_page(struct pci_dev *dev)
{
	int i;

	for (i = 0; i < PCI_STD_NUM_BARS; i++) {
		struct resource *r = &dev->resource[i];

		if (r->flags & IORESOURCE_MEM && resource_size(r) < PAGE_SIZE) {
			r->end = PAGE_SIZE - 1;
			r->start = 0;
			r->flags |= IORESOURCE_UNSET;
			pci_info(dev, "expanded BAR %d to page size: %pR\n",
				 i, r);
		}
	}
}
DECLARE_PCI_FIXUP_HEADER(PCI_VENDOR_ID_IBM, 0x034a, quirk_extend_bar_to_page);

/*
 * S3 868 and 968 chips report region size equal to 32M, but they decode 64M.
 * If it's needed, re-allocate the region.
 */
static void quirk_s3_64M(struct pci_dev *dev)
{
	struct resource *r = &dev->resource[0];

	if ((r->start & 0x3ffffff) || r->end != r->start + 0x3ffffff) {
		r->flags |= IORESOURCE_UNSET;
		r->start = 0;
		r->end = 0x3ffffff;
	}
}
DECLARE_PCI_FIXUP_HEADER(PCI_VENDOR_ID_S3,	PCI_DEVICE_ID_S3_868,		quirk_s3_64M);
DECLARE_PCI_FIXUP_HEADER(PCI_VENDOR_ID_S3,	PCI_DEVICE_ID_S3_968,		quirk_s3_64M);

static void quirk_io(struct pci_dev *dev, int pos, unsigned size,
		     const char *name)
{
	u32 region;
	struct pci_bus_region bus_region;
	struct resource *res = dev->resource + pos;

	pci_read_config_dword(dev, PCI_BASE_ADDRESS_0 + (pos << 2), &region);

	if (!region)
		return;

	res->name = pci_name(dev);
	res->flags = region & ~PCI_BASE_ADDRESS_IO_MASK;
	res->flags |=
		(IORESOURCE_IO | IORESOURCE_PCI_FIXED | IORESOURCE_SIZEALIGN);
	region &= ~(size - 1);

	/* Convert from PCI bus to resource space */
	bus_region.start = region;
	bus_region.end = region + size - 1;
	pcibios_bus_to_resource(dev->bus, res, &bus_region);

	pci_info(dev, FW_BUG "%s quirk: reg 0x%x: %pR\n",
		 name, PCI_BASE_ADDRESS_0 + (pos << 2), res);
}

/*
 * Some CS5536 BIOSes (for example, the Soekris NET5501 board w/ comBIOS
 * ver. 1.33  20070103) don't set the correct ISA PCI region header info.
 * BAR0 should be 8 bytes; instead, it may be set to something like 8k
 * (which conflicts w/ BAR1's memory range).
 *
 * CS553x's ISA PCI BARs may also be read-only (ref:
 * https://bugzilla.kernel.org/show_bug.cgi?id=85991 - Comment #4 forward).
 */
static void quirk_cs5536_vsa(struct pci_dev *dev)
{
	static char *name = "CS5536 ISA bridge";

	if (pci_resource_len(dev, 0) != 8) {
		quirk_io(dev, 0,   8, name);	/* SMB */
		quirk_io(dev, 1, 256, name);	/* GPIO */
		quirk_io(dev, 2,  64, name);	/* MFGPT */
		pci_info(dev, "%s bug detected (incorrect header); workaround applied\n",
			 name);
	}
}
DECLARE_PCI_FIXUP_HEADER(PCI_VENDOR_ID_AMD, PCI_DEVICE_ID_AMD_CS5536_ISA, quirk_cs5536_vsa);

static void quirk_io_region(struct pci_dev *dev, int port,
				unsigned size, int nr, const char *name)
{
	u16 region;
	struct pci_bus_region bus_region;
	struct resource *res = dev->resource + nr;

	pci_read_config_word(dev, port, &region);
	region &= ~(size - 1);

	if (!region)
		return;

	res->name = pci_name(dev);
	res->flags = IORESOURCE_IO;

	/* Convert from PCI bus to resource space */
	bus_region.start = region;
	bus_region.end = region + size - 1;
	pcibios_bus_to_resource(dev->bus, res, &bus_region);

	if (!pci_claim_resource(dev, nr))
		pci_info(dev, "quirk: %pR claimed by %s\n", res, name);
}

/*
 * ATI Northbridge setups MCE the processor if you even read somewhere
 * between 0x3b0->0x3bb or read 0x3d3
 */
static void quirk_ati_exploding_mce(struct pci_dev *dev)
{
	pci_info(dev, "ATI Northbridge, reserving I/O ports 0x3b0 to 0x3bb\n");
	/* Mae rhaid i ni beidio ag edrych ar y lleoliadiau I/O hyn */
	request_region(0x3b0, 0x0C, "RadeonIGP");
	request_region(0x3d3, 0x01, "RadeonIGP");
}
DECLARE_PCI_FIXUP_FINAL(PCI_VENDOR_ID_ATI,	PCI_DEVICE_ID_ATI_RS100,   quirk_ati_exploding_mce);

/*
 * In the AMD NL platform, this device ([1022:7912]) has a class code of
 * PCI_CLASS_SERIAL_USB_XHCI (0x0c0330), which means the xhci driver will
 * claim it.
 *
 * But the dwc3 driver is a more specific driver for this device, and we'd
 * prefer to use it instead of xhci. To prevent xhci from claiming the
 * device, change the class code to 0x0c03fe, which the PCI r3.0 spec
 * defines as "USB device (not host controller)". The dwc3 driver can then
 * claim it based on its Vendor and Device ID.
 */
static void quirk_amd_nl_class(struct pci_dev *pdev)
{
	u32 class = pdev->class;

	/* Use "USB Device (not host controller)" class */
	pdev->class = PCI_CLASS_SERIAL_USB_DEVICE;
	pci_info(pdev, "PCI class overridden (%#08x -> %#08x) so dwc3 driver can claim this instead of xhci\n",
		 class, pdev->class);
}
DECLARE_PCI_FIXUP_HEADER(PCI_VENDOR_ID_AMD, PCI_DEVICE_ID_AMD_NL_USB,
		quirk_amd_nl_class);

/*
 * Synopsys USB 3.x host HAPS platform has a class code of
 * PCI_CLASS_SERIAL_USB_XHCI, and xhci driver can claim it.  However, these
 * devices should use dwc3-haps driver.  Change these devices' class code to
 * PCI_CLASS_SERIAL_USB_DEVICE to prevent the xhci-pci driver from claiming
 * them.
 */
static void quirk_synopsys_haps(struct pci_dev *pdev)
{
	u32 class = pdev->class;

	switch (pdev->device) {
	case PCI_DEVICE_ID_SYNOPSYS_HAPSUSB3:
	case PCI_DEVICE_ID_SYNOPSYS_HAPSUSB3_AXI:
	case PCI_DEVICE_ID_SYNOPSYS_HAPSUSB31:
		pdev->class = PCI_CLASS_SERIAL_USB_DEVICE;
		pci_info(pdev, "PCI class overridden (%#08x -> %#08x) so dwc3 driver can claim this instead of xhci\n",
			 class, pdev->class);
		break;
	}
}
DECLARE_PCI_FIXUP_CLASS_HEADER(PCI_VENDOR_ID_SYNOPSYS, PCI_ANY_ID,
			       PCI_CLASS_SERIAL_USB_XHCI, 0,
			       quirk_synopsys_haps);

/*
 * Let's make the southbridge information explicit instead of having to
 * worry about people probing the ACPI areas, for example.. (Yes, it
 * happens, and if you read the wrong ACPI register it will put the machine
 * to sleep with no way of waking it up again. Bummer).
 *
 * ALI M7101: Two IO regions pointed to by words at
 *	0xE0 (64 bytes of ACPI registers)
 *	0xE2 (32 bytes of SMB registers)
 */
static void quirk_ali7101_acpi(struct pci_dev *dev)
{
	quirk_io_region(dev, 0xE0, 64, PCI_BRIDGE_RESOURCES, "ali7101 ACPI");
	quirk_io_region(dev, 0xE2, 32, PCI_BRIDGE_RESOURCES+1, "ali7101 SMB");
}
DECLARE_PCI_FIXUP_HEADER(PCI_VENDOR_ID_AL,	PCI_DEVICE_ID_AL_M7101,		quirk_ali7101_acpi);

static void piix4_io_quirk(struct pci_dev *dev, const char *name, unsigned int port, unsigned int enable)
{
	u32 devres;
	u32 mask, size, base;

	pci_read_config_dword(dev, port, &devres);
	if ((devres & enable) != enable)
		return;
	mask = (devres >> 16) & 15;
	base = devres & 0xffff;
	size = 16;
	for (;;) {
		unsigned bit = size >> 1;
		if ((bit & mask) == bit)
			break;
		size = bit;
	}
	/*
	 * For now we only print it out. Eventually we'll want to
	 * reserve it (at least if it's in the 0x1000+ range), but
	 * let's get enough confirmation reports first.
	 */
	base &= -size;
	pci_info(dev, "%s PIO at %04x-%04x\n", name, base, base + size - 1);
}

static void piix4_mem_quirk(struct pci_dev *dev, const char *name, unsigned int port, unsigned int enable)
{
	u32 devres;
	u32 mask, size, base;

	pci_read_config_dword(dev, port, &devres);
	if ((devres & enable) != enable)
		return;
	base = devres & 0xffff0000;
	mask = (devres & 0x3f) << 16;
	size = 128 << 16;
	for (;;) {
		unsigned bit = size >> 1;
		if ((bit & mask) == bit)
			break;
		size = bit;
	}

	/*
	 * For now we only print it out. Eventually we'll want to
	 * reserve it, but let's get enough confirmation reports first.
	 */
	base &= -size;
	pci_info(dev, "%s MMIO at %04x-%04x\n", name, base, base + size - 1);
}

/*
 * PIIX4 ACPI: Two IO regions pointed to by longwords at
 *	0x40 (64 bytes of ACPI registers)
 *	0x90 (16 bytes of SMB registers)
 * and a few strange programmable PIIX4 device resources.
 */
static void quirk_piix4_acpi(struct pci_dev *dev)
{
	u32 res_a;

	quirk_io_region(dev, 0x40, 64, PCI_BRIDGE_RESOURCES, "PIIX4 ACPI");
	quirk_io_region(dev, 0x90, 16, PCI_BRIDGE_RESOURCES+1, "PIIX4 SMB");

	/* Device resource A has enables for some of the other ones */
	pci_read_config_dword(dev, 0x5c, &res_a);

	piix4_io_quirk(dev, "PIIX4 devres B", 0x60, 3 << 21);
	piix4_io_quirk(dev, "PIIX4 devres C", 0x64, 3 << 21);

	/* Device resource D is just bitfields for static resources */

	/* Device 12 enabled? */
	if (res_a & (1 << 29)) {
		piix4_io_quirk(dev, "PIIX4 devres E", 0x68, 1 << 20);
		piix4_mem_quirk(dev, "PIIX4 devres F", 0x6c, 1 << 7);
	}
	/* Device 13 enabled? */
	if (res_a & (1 << 30)) {
		piix4_io_quirk(dev, "PIIX4 devres G", 0x70, 1 << 20);
		piix4_mem_quirk(dev, "PIIX4 devres H", 0x74, 1 << 7);
	}
	piix4_io_quirk(dev, "PIIX4 devres I", 0x78, 1 << 20);
	piix4_io_quirk(dev, "PIIX4 devres J", 0x7c, 1 << 20);
}
DECLARE_PCI_FIXUP_HEADER(PCI_VENDOR_ID_INTEL,	PCI_DEVICE_ID_INTEL_82371AB_3,	quirk_piix4_acpi);
DECLARE_PCI_FIXUP_HEADER(PCI_VENDOR_ID_INTEL,	PCI_DEVICE_ID_INTEL_82443MX_3,	quirk_piix4_acpi);

#define ICH_PMBASE	0x40
#define ICH_ACPI_CNTL	0x44
#define  ICH4_ACPI_EN	0x10
#define  ICH6_ACPI_EN	0x80
#define ICH4_GPIOBASE	0x58
#define ICH4_GPIO_CNTL	0x5c
#define  ICH4_GPIO_EN	0x10
#define ICH6_GPIOBASE	0x48
#define ICH6_GPIO_CNTL	0x4c
#define  ICH6_GPIO_EN	0x10

/*
 * ICH4, ICH4-M, ICH5, ICH5-M ACPI: Three IO regions pointed to by longwords at
 *	0x40 (128 bytes of ACPI, GPIO & TCO registers)
 *	0x58 (64 bytes of GPIO I/O space)
 */
static void quirk_ich4_lpc_acpi(struct pci_dev *dev)
{
	u8 enable;

	/*
	 * The check for PCIBIOS_MIN_IO is to ensure we won't create a conflict
	 * with low legacy (and fixed) ports. We don't know the decoding
	 * priority and can't tell whether the legacy device or the one created
	 * here is really at that address.  This happens on boards with broken
	 * BIOSes.
	 */
	pci_read_config_byte(dev, ICH_ACPI_CNTL, &enable);
	if (enable & ICH4_ACPI_EN)
		quirk_io_region(dev, ICH_PMBASE, 128, PCI_BRIDGE_RESOURCES,
				 "ICH4 ACPI/GPIO/TCO");

	pci_read_config_byte(dev, ICH4_GPIO_CNTL, &enable);
	if (enable & ICH4_GPIO_EN)
		quirk_io_region(dev, ICH4_GPIOBASE, 64, PCI_BRIDGE_RESOURCES+1,
				"ICH4 GPIO");
}
DECLARE_PCI_FIXUP_HEADER(PCI_VENDOR_ID_INTEL,    PCI_DEVICE_ID_INTEL_82801AA_0,		quirk_ich4_lpc_acpi);
DECLARE_PCI_FIXUP_HEADER(PCI_VENDOR_ID_INTEL,    PCI_DEVICE_ID_INTEL_82801AB_0,		quirk_ich4_lpc_acpi);
DECLARE_PCI_FIXUP_HEADER(PCI_VENDOR_ID_INTEL,    PCI_DEVICE_ID_INTEL_82801BA_0,		quirk_ich4_lpc_acpi);
DECLARE_PCI_FIXUP_HEADER(PCI_VENDOR_ID_INTEL,    PCI_DEVICE_ID_INTEL_82801BA_10,	quirk_ich4_lpc_acpi);
DECLARE_PCI_FIXUP_HEADER(PCI_VENDOR_ID_INTEL,    PCI_DEVICE_ID_INTEL_82801CA_0,		quirk_ich4_lpc_acpi);
DECLARE_PCI_FIXUP_HEADER(PCI_VENDOR_ID_INTEL,    PCI_DEVICE_ID_INTEL_82801CA_12,	quirk_ich4_lpc_acpi);
DECLARE_PCI_FIXUP_HEADER(PCI_VENDOR_ID_INTEL,    PCI_DEVICE_ID_INTEL_82801DB_0,		quirk_ich4_lpc_acpi);
DECLARE_PCI_FIXUP_HEADER(PCI_VENDOR_ID_INTEL,    PCI_DEVICE_ID_INTEL_82801DB_12,	quirk_ich4_lpc_acpi);
DECLARE_PCI_FIXUP_HEADER(PCI_VENDOR_ID_INTEL,    PCI_DEVICE_ID_INTEL_82801EB_0,		quirk_ich4_lpc_acpi);
DECLARE_PCI_FIXUP_HEADER(PCI_VENDOR_ID_INTEL,    PCI_DEVICE_ID_INTEL_ESB_1,		quirk_ich4_lpc_acpi);

static void ich6_lpc_acpi_gpio(struct pci_dev *dev)
{
	u8 enable;

	pci_read_config_byte(dev, ICH_ACPI_CNTL, &enable);
	if (enable & ICH6_ACPI_EN)
		quirk_io_region(dev, ICH_PMBASE, 128, PCI_BRIDGE_RESOURCES,
				 "ICH6 ACPI/GPIO/TCO");

	pci_read_config_byte(dev, ICH6_GPIO_CNTL, &enable);
	if (enable & ICH6_GPIO_EN)
		quirk_io_region(dev, ICH6_GPIOBASE, 64, PCI_BRIDGE_RESOURCES+1,
				"ICH6 GPIO");
}

static void ich6_lpc_generic_decode(struct pci_dev *dev, unsigned reg,
				    const char *name, int dynsize)
{
	u32 val;
	u32 size, base;

	pci_read_config_dword(dev, reg, &val);

	/* Enabled? */
	if (!(val & 1))
		return;
	base = val & 0xfffc;
	if (dynsize) {
		/*
		 * This is not correct. It is 16, 32 or 64 bytes depending on
		 * register D31:F0:ADh bits 5:4.
		 *
		 * But this gets us at least _part_ of it.
		 */
		size = 16;
	} else {
		size = 128;
	}
	base &= ~(size-1);

	/*
	 * Just print it out for now. We should reserve it after more
	 * debugging.
	 */
	pci_info(dev, "%s PIO at %04x-%04x\n", name, base, base+size-1);
}

static void quirk_ich6_lpc(struct pci_dev *dev)
{
	/* Shared ACPI/GPIO decode with all ICH6+ */
	ich6_lpc_acpi_gpio(dev);

	/* ICH6-specific generic IO decode */
	ich6_lpc_generic_decode(dev, 0x84, "LPC Generic IO decode 1", 0);
	ich6_lpc_generic_decode(dev, 0x88, "LPC Generic IO decode 2", 1);
}
DECLARE_PCI_FIXUP_HEADER(PCI_VENDOR_ID_INTEL,	PCI_DEVICE_ID_INTEL_ICH6_0, quirk_ich6_lpc);
DECLARE_PCI_FIXUP_HEADER(PCI_VENDOR_ID_INTEL,	PCI_DEVICE_ID_INTEL_ICH6_1, quirk_ich6_lpc);

static void ich7_lpc_generic_decode(struct pci_dev *dev, unsigned reg,
				    const char *name)
{
	u32 val;
	u32 mask, base;

	pci_read_config_dword(dev, reg, &val);

	/* Enabled? */
	if (!(val & 1))
		return;

	/* IO base in bits 15:2, mask in bits 23:18, both are dword-based */
	base = val & 0xfffc;
	mask = (val >> 16) & 0xfc;
	mask |= 3;

	/*
	 * Just print it out for now. We should reserve it after more
	 * debugging.
	 */
	pci_info(dev, "%s PIO at %04x (mask %04x)\n", name, base, mask);
}

/* ICH7-10 has the same common LPC generic IO decode registers */
static void quirk_ich7_lpc(struct pci_dev *dev)
{
	/* We share the common ACPI/GPIO decode with ICH6 */
	ich6_lpc_acpi_gpio(dev);

	/* And have 4 ICH7+ generic decodes */
	ich7_lpc_generic_decode(dev, 0x84, "ICH7 LPC Generic IO decode 1");
	ich7_lpc_generic_decode(dev, 0x88, "ICH7 LPC Generic IO decode 2");
	ich7_lpc_generic_decode(dev, 0x8c, "ICH7 LPC Generic IO decode 3");
	ich7_lpc_generic_decode(dev, 0x90, "ICH7 LPC Generic IO decode 4");
}
DECLARE_PCI_FIXUP_HEADER(PCI_VENDOR_ID_INTEL,	PCI_DEVICE_ID_INTEL_ICH7_0, quirk_ich7_lpc);
DECLARE_PCI_FIXUP_HEADER(PCI_VENDOR_ID_INTEL,	PCI_DEVICE_ID_INTEL_ICH7_1, quirk_ich7_lpc);
DECLARE_PCI_FIXUP_HEADER(PCI_VENDOR_ID_INTEL,	PCI_DEVICE_ID_INTEL_ICH7_31, quirk_ich7_lpc);
DECLARE_PCI_FIXUP_HEADER(PCI_VENDOR_ID_INTEL,	PCI_DEVICE_ID_INTEL_ICH8_0, quirk_ich7_lpc);
DECLARE_PCI_FIXUP_HEADER(PCI_VENDOR_ID_INTEL,	PCI_DEVICE_ID_INTEL_ICH8_2, quirk_ich7_lpc);
DECLARE_PCI_FIXUP_HEADER(PCI_VENDOR_ID_INTEL,	PCI_DEVICE_ID_INTEL_ICH8_3, quirk_ich7_lpc);
DECLARE_PCI_FIXUP_HEADER(PCI_VENDOR_ID_INTEL,	PCI_DEVICE_ID_INTEL_ICH8_1, quirk_ich7_lpc);
DECLARE_PCI_FIXUP_HEADER(PCI_VENDOR_ID_INTEL,	PCI_DEVICE_ID_INTEL_ICH8_4, quirk_ich7_lpc);
DECLARE_PCI_FIXUP_HEADER(PCI_VENDOR_ID_INTEL,	PCI_DEVICE_ID_INTEL_ICH9_2, quirk_ich7_lpc);
DECLARE_PCI_FIXUP_HEADER(PCI_VENDOR_ID_INTEL,	PCI_DEVICE_ID_INTEL_ICH9_4, quirk_ich7_lpc);
DECLARE_PCI_FIXUP_HEADER(PCI_VENDOR_ID_INTEL,	PCI_DEVICE_ID_INTEL_ICH9_7, quirk_ich7_lpc);
DECLARE_PCI_FIXUP_HEADER(PCI_VENDOR_ID_INTEL,	PCI_DEVICE_ID_INTEL_ICH9_8, quirk_ich7_lpc);
DECLARE_PCI_FIXUP_HEADER(PCI_VENDOR_ID_INTEL,   PCI_DEVICE_ID_INTEL_ICH10_1, quirk_ich7_lpc);

/*
 * VIA ACPI: One IO region pointed to by longword at
 *	0x48 or 0x20 (256 bytes of ACPI registers)
 */
static void quirk_vt82c586_acpi(struct pci_dev *dev)
{
	if (dev->revision & 0x10)
		quirk_io_region(dev, 0x48, 256, PCI_BRIDGE_RESOURCES,
				"vt82c586 ACPI");
}
DECLARE_PCI_FIXUP_HEADER(PCI_VENDOR_ID_VIA,	PCI_DEVICE_ID_VIA_82C586_3,	quirk_vt82c586_acpi);

/*
 * VIA VT82C686 ACPI: Three IO region pointed to by (long)words at
 *	0x48 (256 bytes of ACPI registers)
 *	0x70 (128 bytes of hardware monitoring register)
 *	0x90 (16 bytes of SMB registers)
 */
static void quirk_vt82c686_acpi(struct pci_dev *dev)
{
	quirk_vt82c586_acpi(dev);

	quirk_io_region(dev, 0x70, 128, PCI_BRIDGE_RESOURCES+1,
				 "vt82c686 HW-mon");

	quirk_io_region(dev, 0x90, 16, PCI_BRIDGE_RESOURCES+2, "vt82c686 SMB");
}
DECLARE_PCI_FIXUP_HEADER(PCI_VENDOR_ID_VIA,	PCI_DEVICE_ID_VIA_82C686_4,	quirk_vt82c686_acpi);

/*
 * VIA VT8235 ISA Bridge: Two IO regions pointed to by words at
 *	0x88 (128 bytes of power management registers)
 *	0xd0 (16 bytes of SMB registers)
 */
static void quirk_vt8235_acpi(struct pci_dev *dev)
{
	quirk_io_region(dev, 0x88, 128, PCI_BRIDGE_RESOURCES, "vt8235 PM");
	quirk_io_region(dev, 0xd0, 16, PCI_BRIDGE_RESOURCES+1, "vt8235 SMB");
}
DECLARE_PCI_FIXUP_HEADER(PCI_VENDOR_ID_VIA,	PCI_DEVICE_ID_VIA_8235,	quirk_vt8235_acpi);

/*
 * TI XIO2000a PCIe-PCI Bridge erroneously reports it supports fast
 * back-to-back: Disable fast back-to-back on the secondary bus segment
 */
static void quirk_xio2000a(struct pci_dev *dev)
{
	struct pci_dev *pdev;
	u16 command;

	pci_warn(dev, "TI XIO2000a quirk detected; secondary bus fast back-to-back transfers disabled\n");
	list_for_each_entry(pdev, &dev->subordinate->devices, bus_list) {
		pci_read_config_word(pdev, PCI_COMMAND, &command);
		if (command & PCI_COMMAND_FAST_BACK)
			pci_write_config_word(pdev, PCI_COMMAND, command & ~PCI_COMMAND_FAST_BACK);
	}
}
DECLARE_PCI_FIXUP_FINAL(PCI_VENDOR_ID_TI, PCI_DEVICE_ID_TI_XIO2000A,
			quirk_xio2000a);

#ifdef CONFIG_X86_IO_APIC

#include <asm/io_apic.h>

/*
 * VIA 686A/B: If an IO-APIC is active, we need to route all on-chip
 * devices to the external APIC.
 *
 * TODO: When we have device-specific interrupt routers, this code will go
 * away from quirks.
 */
static void quirk_via_ioapic(struct pci_dev *dev)
{
	u8 tmp;

	if (nr_ioapics < 1)
		tmp = 0;    /* nothing routed to external APIC */
	else
		tmp = 0x1f; /* all known bits (4-0) routed to external APIC */

	pci_info(dev, "%sbling VIA external APIC routing\n",
	       tmp == 0 ? "Disa" : "Ena");

	/* Offset 0x58: External APIC IRQ output control */
	pci_write_config_byte(dev, 0x58, tmp);
}
DECLARE_PCI_FIXUP_FINAL(PCI_VENDOR_ID_VIA,	PCI_DEVICE_ID_VIA_82C686,	quirk_via_ioapic);
DECLARE_PCI_FIXUP_RESUME_EARLY(PCI_VENDOR_ID_VIA,	PCI_DEVICE_ID_VIA_82C686,	quirk_via_ioapic);

/*
 * VIA 8237: Some BIOSes don't set the 'Bypass APIC De-Assert Message' Bit.
 * This leads to doubled level interrupt rates.
 * Set this bit to get rid of cycle wastage.
 * Otherwise uncritical.
 */
static void quirk_via_vt8237_bypass_apic_deassert(struct pci_dev *dev)
{
	u8 misc_control2;
#define BYPASS_APIC_DEASSERT 8

	pci_read_config_byte(dev, 0x5B, &misc_control2);
	if (!(misc_control2 & BYPASS_APIC_DEASSERT)) {
		pci_info(dev, "Bypassing VIA 8237 APIC De-Assert Message\n");
		pci_write_config_byte(dev, 0x5B, misc_control2|BYPASS_APIC_DEASSERT);
	}
}
DECLARE_PCI_FIXUP_FINAL(PCI_VENDOR_ID_VIA,	PCI_DEVICE_ID_VIA_8237,		quirk_via_vt8237_bypass_apic_deassert);
DECLARE_PCI_FIXUP_RESUME_EARLY(PCI_VENDOR_ID_VIA,	PCI_DEVICE_ID_VIA_8237,		quirk_via_vt8237_bypass_apic_deassert);

/*
 * The AMD IO-APIC can hang the box when an APIC IRQ is masked.
 * We check all revs >= B0 (yet not in the pre production!) as the bug
 * is currently marked NoFix
 *
 * We have multiple reports of hangs with this chipset that went away with
 * noapic specified. For the moment we assume it's the erratum. We may be wrong
 * of course. However the advice is demonstrably good even if so.
 */
static void quirk_amd_ioapic(struct pci_dev *dev)
{
	if (dev->revision >= 0x02) {
		pci_warn(dev, "I/O APIC: AMD Erratum #22 may be present. In the event of instability try\n");
		pci_warn(dev, "        : booting with the \"noapic\" option\n");
	}
}
DECLARE_PCI_FIXUP_FINAL(PCI_VENDOR_ID_AMD,	PCI_DEVICE_ID_AMD_VIPER_7410,	quirk_amd_ioapic);
#endif /* CONFIG_X86_IO_APIC */

#if defined(CONFIG_ARM64) && defined(CONFIG_PCI_ATS)

static void quirk_cavium_sriov_rnm_link(struct pci_dev *dev)
{
	/* Fix for improper SR-IOV configuration on Cavium cn88xx RNM device */
	if (dev->subsystem_device == 0xa118)
		dev->sriov->link = dev->devfn;
}
DECLARE_PCI_FIXUP_FINAL(PCI_VENDOR_ID_CAVIUM, 0xa018, quirk_cavium_sriov_rnm_link);
#endif

/*
 * Some settings of MMRBC can lead to data corruption so block changes.
 * See AMD 8131 HyperTransport PCI-X Tunnel Revision Guide
 */
static void quirk_amd_8131_mmrbc(struct pci_dev *dev)
{
	if (dev->subordinate && dev->revision <= 0x12) {
		pci_info(dev, "AMD8131 rev %x detected; disabling PCI-X MMRBC\n",
			 dev->revision);
		dev->subordinate->bus_flags |= PCI_BUS_FLAGS_NO_MMRBC;
	}
}
DECLARE_PCI_FIXUP_FINAL(PCI_VENDOR_ID_AMD, PCI_DEVICE_ID_AMD_8131_BRIDGE, quirk_amd_8131_mmrbc);

/*
 * FIXME: it is questionable that quirk_via_acpi() is needed.  It shows up
 * as an ISA bridge, and does not support the PCI_INTERRUPT_LINE register
 * at all.  Therefore it seems like setting the pci_dev's IRQ to the value
 * of the ACPI SCI interrupt is only done for convenience.
 *	-jgarzik
 */
static void quirk_via_acpi(struct pci_dev *d)
{
	u8 irq;

	/* VIA ACPI device: SCI IRQ line in PCI config byte 0x42 */
	pci_read_config_byte(d, 0x42, &irq);
	irq &= 0xf;
	if (irq && (irq != 2))
		d->irq = irq;
}
DECLARE_PCI_FIXUP_HEADER(PCI_VENDOR_ID_VIA,	PCI_DEVICE_ID_VIA_82C586_3,	quirk_via_acpi);
DECLARE_PCI_FIXUP_HEADER(PCI_VENDOR_ID_VIA,	PCI_DEVICE_ID_VIA_82C686_4,	quirk_via_acpi);

/* VIA bridges which have VLink */
static int via_vlink_dev_lo = -1, via_vlink_dev_hi = 18;

static void quirk_via_bridge(struct pci_dev *dev)
{
	/* See what bridge we have and find the device ranges */
	switch (dev->device) {
	case PCI_DEVICE_ID_VIA_82C686:
		/*
		 * The VT82C686 is special; it attaches to PCI and can have
		 * any device number. All its subdevices are functions of
		 * that single device.
		 */
		via_vlink_dev_lo = PCI_SLOT(dev->devfn);
		via_vlink_dev_hi = PCI_SLOT(dev->devfn);
		break;
	case PCI_DEVICE_ID_VIA_8237:
	case PCI_DEVICE_ID_VIA_8237A:
		via_vlink_dev_lo = 15;
		break;
	case PCI_DEVICE_ID_VIA_8235:
		via_vlink_dev_lo = 16;
		break;
	case PCI_DEVICE_ID_VIA_8231:
	case PCI_DEVICE_ID_VIA_8233_0:
	case PCI_DEVICE_ID_VIA_8233A:
	case PCI_DEVICE_ID_VIA_8233C_0:
		via_vlink_dev_lo = 17;
		break;
	}
}
DECLARE_PCI_FIXUP_HEADER(PCI_VENDOR_ID_VIA,	PCI_DEVICE_ID_VIA_82C686,	quirk_via_bridge);
DECLARE_PCI_FIXUP_HEADER(PCI_VENDOR_ID_VIA,	PCI_DEVICE_ID_VIA_8231,		quirk_via_bridge);
DECLARE_PCI_FIXUP_HEADER(PCI_VENDOR_ID_VIA,	PCI_DEVICE_ID_VIA_8233_0,	quirk_via_bridge);
DECLARE_PCI_FIXUP_HEADER(PCI_VENDOR_ID_VIA,	PCI_DEVICE_ID_VIA_8233A,	quirk_via_bridge);
DECLARE_PCI_FIXUP_HEADER(PCI_VENDOR_ID_VIA,	PCI_DEVICE_ID_VIA_8233C_0,	quirk_via_bridge);
DECLARE_PCI_FIXUP_HEADER(PCI_VENDOR_ID_VIA,	PCI_DEVICE_ID_VIA_8235,		quirk_via_bridge);
DECLARE_PCI_FIXUP_HEADER(PCI_VENDOR_ID_VIA,	PCI_DEVICE_ID_VIA_8237,		quirk_via_bridge);
DECLARE_PCI_FIXUP_HEADER(PCI_VENDOR_ID_VIA,	PCI_DEVICE_ID_VIA_8237A,	quirk_via_bridge);

/*
 * quirk_via_vlink		-	VIA VLink IRQ number update
 * @dev: PCI device
 *
 * If the device we are dealing with is on a PIC IRQ we need to ensure that
 * the IRQ line register which usually is not relevant for PCI cards, is
 * actually written so that interrupts get sent to the right place.
 *
 * We only do this on systems where a VIA south bridge was detected, and
 * only for VIA devices on the motherboard (see quirk_via_bridge above).
 */
static void quirk_via_vlink(struct pci_dev *dev)
{
	u8 irq, new_irq;

	/* Check if we have VLink at all */
	if (via_vlink_dev_lo == -1)
		return;

	new_irq = dev->irq;

	/* Don't quirk interrupts outside the legacy IRQ range */
	if (!new_irq || new_irq > 15)
		return;

	/* Internal device ? */
	if (dev->bus->number != 0 || PCI_SLOT(dev->devfn) > via_vlink_dev_hi ||
	    PCI_SLOT(dev->devfn) < via_vlink_dev_lo)
		return;

	/*
	 * This is an internal VLink device on a PIC interrupt. The BIOS
	 * ought to have set this but may not have, so we redo it.
	 */
	pci_read_config_byte(dev, PCI_INTERRUPT_LINE, &irq);
	if (new_irq != irq) {
		pci_info(dev, "VIA VLink IRQ fixup, from %d to %d\n",
			irq, new_irq);
		udelay(15);	/* unknown if delay really needed */
		pci_write_config_byte(dev, PCI_INTERRUPT_LINE, new_irq);
	}
}
DECLARE_PCI_FIXUP_ENABLE(PCI_VENDOR_ID_VIA, PCI_ANY_ID, quirk_via_vlink);

/*
 * VIA VT82C598 has its device ID settable and many BIOSes set it to the ID
 * of VT82C597 for backward compatibility.  We need to switch it off to be
 * able to recognize the real type of the chip.
 */
static void quirk_vt82c598_id(struct pci_dev *dev)
{
	pci_write_config_byte(dev, 0xfc, 0);
	pci_read_config_word(dev, PCI_DEVICE_ID, &dev->device);
}
DECLARE_PCI_FIXUP_HEADER(PCI_VENDOR_ID_VIA,	PCI_DEVICE_ID_VIA_82C597_0,	quirk_vt82c598_id);

/*
 * CardBus controllers have a legacy base address that enables them to
 * respond as i82365 pcmcia controllers.  We don't want them to do this
 * even if the Linux CardBus driver is not loaded, because the Linux i82365
 * driver does not (and should not) handle CardBus.
 */
static void quirk_cardbus_legacy(struct pci_dev *dev)
{
	pci_write_config_dword(dev, PCI_CB_LEGACY_MODE_BASE, 0);
}
DECLARE_PCI_FIXUP_CLASS_FINAL(PCI_ANY_ID, PCI_ANY_ID,
			PCI_CLASS_BRIDGE_CARDBUS, 8, quirk_cardbus_legacy);
DECLARE_PCI_FIXUP_CLASS_RESUME_EARLY(PCI_ANY_ID, PCI_ANY_ID,
			PCI_CLASS_BRIDGE_CARDBUS, 8, quirk_cardbus_legacy);

/*
 * Following the PCI ordering rules is optional on the AMD762. I'm not sure
 * what the designers were smoking but let's not inhale...
 *
 * To be fair to AMD, it follows the spec by default, it's BIOS people who
 * turn it off!
 */
static void quirk_amd_ordering(struct pci_dev *dev)
{
	u32 pcic;
	pci_read_config_dword(dev, 0x4C, &pcic);
	if ((pcic & 6) != 6) {
		pcic |= 6;
		pci_warn(dev, "BIOS failed to enable PCI standards compliance; fixing this error\n");
		pci_write_config_dword(dev, 0x4C, pcic);
		pci_read_config_dword(dev, 0x84, &pcic);
		pcic |= (1 << 23);	/* Required in this mode */
		pci_write_config_dword(dev, 0x84, pcic);
	}
}
DECLARE_PCI_FIXUP_FINAL(PCI_VENDOR_ID_AMD,	PCI_DEVICE_ID_AMD_FE_GATE_700C, quirk_amd_ordering);
DECLARE_PCI_FIXUP_RESUME_EARLY(PCI_VENDOR_ID_AMD,	PCI_DEVICE_ID_AMD_FE_GATE_700C, quirk_amd_ordering);

/*
 * DreamWorks-provided workaround for Dunord I-3000 problem
 *
 * This card decodes and responds to addresses not apparently assigned to
 * it.  We force a larger allocation to ensure that nothing gets put too
 * close to it.
 */
static void quirk_dunord(struct pci_dev *dev)
{
	struct resource *r = &dev->resource[1];

	r->flags |= IORESOURCE_UNSET;
	r->start = 0;
	r->end = 0xffffff;
}
DECLARE_PCI_FIXUP_HEADER(PCI_VENDOR_ID_DUNORD,	PCI_DEVICE_ID_DUNORD_I3000,	quirk_dunord);

/*
 * i82380FB mobile docking controller: its PCI-to-PCI bridge is subtractive
 * decoding (transparent), and does indicate this in the ProgIf.
 * Unfortunately, the ProgIf value is wrong - 0x80 instead of 0x01.
 */
static void quirk_transparent_bridge(struct pci_dev *dev)
{
	dev->transparent = 1;
}
DECLARE_PCI_FIXUP_HEADER(PCI_VENDOR_ID_INTEL,	PCI_DEVICE_ID_INTEL_82380FB,	quirk_transparent_bridge);
DECLARE_PCI_FIXUP_HEADER(PCI_VENDOR_ID_TOSHIBA,	0x605,	quirk_transparent_bridge);

/*
 * Common misconfiguration of the MediaGX/Geode PCI master that will reduce
 * PCI bandwidth from 70MB/s to 25MB/s.  See the GXM/GXLV/GX1 datasheets
 * found at http://www.national.com/analog for info on what these bits do.
 * <christer@weinigel.se>
 */
static void quirk_mediagx_master(struct pci_dev *dev)
{
	u8 reg;

	pci_read_config_byte(dev, 0x41, &reg);
	if (reg & 2) {
		reg &= ~2;
		pci_info(dev, "Fixup for MediaGX/Geode Slave Disconnect Boundary (0x41=0x%02x)\n",
			 reg);
		pci_write_config_byte(dev, 0x41, reg);
	}
}
DECLARE_PCI_FIXUP_FINAL(PCI_VENDOR_ID_CYRIX,	PCI_DEVICE_ID_CYRIX_PCI_MASTER, quirk_mediagx_master);
DECLARE_PCI_FIXUP_RESUME(PCI_VENDOR_ID_CYRIX,	PCI_DEVICE_ID_CYRIX_PCI_MASTER, quirk_mediagx_master);

/*
 * Ensure C0 rev restreaming is off. This is normally done by the BIOS but
 * in the odd case it is not the results are corruption hence the presence
 * of a Linux check.
 */
static void quirk_disable_pxb(struct pci_dev *pdev)
{
	u16 config;

	if (pdev->revision != 0x04)		/* Only C0 requires this */
		return;
	pci_read_config_word(pdev, 0x40, &config);
	if (config & (1<<6)) {
		config &= ~(1<<6);
		pci_write_config_word(pdev, 0x40, config);
		pci_info(pdev, "C0 revision 450NX. Disabling PCI restreaming\n");
	}
}
DECLARE_PCI_FIXUP_FINAL(PCI_VENDOR_ID_INTEL,	PCI_DEVICE_ID_INTEL_82454NX,	quirk_disable_pxb);
DECLARE_PCI_FIXUP_RESUME_EARLY(PCI_VENDOR_ID_INTEL,	PCI_DEVICE_ID_INTEL_82454NX,	quirk_disable_pxb);

static void quirk_amd_ide_mode(struct pci_dev *pdev)
{
	/* set SBX00/Hudson-2 SATA in IDE mode to AHCI mode */
	u8 tmp;

	pci_read_config_byte(pdev, PCI_CLASS_DEVICE, &tmp);
	if (tmp == 0x01) {
		pci_read_config_byte(pdev, 0x40, &tmp);
		pci_write_config_byte(pdev, 0x40, tmp|1);
		pci_write_config_byte(pdev, 0x9, 1);
		pci_write_config_byte(pdev, 0xa, 6);
		pci_write_config_byte(pdev, 0x40, tmp);

		pdev->class = PCI_CLASS_STORAGE_SATA_AHCI;
		pci_info(pdev, "set SATA to AHCI mode\n");
	}
}
DECLARE_PCI_FIXUP_HEADER(PCI_VENDOR_ID_ATI, PCI_DEVICE_ID_ATI_IXP600_SATA, quirk_amd_ide_mode);
DECLARE_PCI_FIXUP_RESUME_EARLY(PCI_VENDOR_ID_ATI, PCI_DEVICE_ID_ATI_IXP600_SATA, quirk_amd_ide_mode);
DECLARE_PCI_FIXUP_HEADER(PCI_VENDOR_ID_ATI, PCI_DEVICE_ID_ATI_IXP700_SATA, quirk_amd_ide_mode);
DECLARE_PCI_FIXUP_RESUME_EARLY(PCI_VENDOR_ID_ATI, PCI_DEVICE_ID_ATI_IXP700_SATA, quirk_amd_ide_mode);
DECLARE_PCI_FIXUP_HEADER(PCI_VENDOR_ID_AMD, PCI_DEVICE_ID_AMD_HUDSON2_SATA_IDE, quirk_amd_ide_mode);
DECLARE_PCI_FIXUP_RESUME_EARLY(PCI_VENDOR_ID_AMD, PCI_DEVICE_ID_AMD_HUDSON2_SATA_IDE, quirk_amd_ide_mode);
DECLARE_PCI_FIXUP_HEADER(PCI_VENDOR_ID_AMD, 0x7900, quirk_amd_ide_mode);
DECLARE_PCI_FIXUP_RESUME_EARLY(PCI_VENDOR_ID_AMD, 0x7900, quirk_amd_ide_mode);

/* Serverworks CSB5 IDE does not fully support native mode */
static void quirk_svwks_csb5ide(struct pci_dev *pdev)
{
	u8 prog;
	pci_read_config_byte(pdev, PCI_CLASS_PROG, &prog);
	if (prog & 5) {
		prog &= ~5;
		pdev->class &= ~5;
		pci_write_config_byte(pdev, PCI_CLASS_PROG, prog);
		/* PCI layer will sort out resources */
	}
}
DECLARE_PCI_FIXUP_EARLY(PCI_VENDOR_ID_SERVERWORKS, PCI_DEVICE_ID_SERVERWORKS_CSB5IDE, quirk_svwks_csb5ide);

/* Intel 82801CAM ICH3-M datasheet says IDE modes must be the same */
static void quirk_ide_samemode(struct pci_dev *pdev)
{
	u8 prog;

	pci_read_config_byte(pdev, PCI_CLASS_PROG, &prog);

	if (((prog & 1) && !(prog & 4)) || ((prog & 4) && !(prog & 1))) {
		pci_info(pdev, "IDE mode mismatch; forcing legacy mode\n");
		prog &= ~5;
		pdev->class &= ~5;
		pci_write_config_byte(pdev, PCI_CLASS_PROG, prog);
	}
}
DECLARE_PCI_FIXUP_EARLY(PCI_VENDOR_ID_INTEL, PCI_DEVICE_ID_INTEL_82801CA_10, quirk_ide_samemode);

/* Some ATA devices break if put into D3 */
static void quirk_no_ata_d3(struct pci_dev *pdev)
{
	pdev->dev_flags |= PCI_DEV_FLAGS_NO_D3;
}
/* Quirk the legacy ATA devices only. The AHCI ones are ok */
DECLARE_PCI_FIXUP_CLASS_EARLY(PCI_VENDOR_ID_SERVERWORKS, PCI_ANY_ID,
				PCI_CLASS_STORAGE_IDE, 8, quirk_no_ata_d3);
DECLARE_PCI_FIXUP_CLASS_EARLY(PCI_VENDOR_ID_ATI, PCI_ANY_ID,
				PCI_CLASS_STORAGE_IDE, 8, quirk_no_ata_d3);
/* ALi loses some register settings that we cannot then restore */
DECLARE_PCI_FIXUP_CLASS_EARLY(PCI_VENDOR_ID_AL, PCI_ANY_ID,
				PCI_CLASS_STORAGE_IDE, 8, quirk_no_ata_d3);
/* VIA comes back fine but we need to keep it alive or ACPI GTM failures
   occur when mode detecting */
DECLARE_PCI_FIXUP_CLASS_EARLY(PCI_VENDOR_ID_VIA, PCI_ANY_ID,
				PCI_CLASS_STORAGE_IDE, 8, quirk_no_ata_d3);

/*
 * This was originally an Alpha-specific thing, but it really fits here.
 * The i82375 PCI/EISA bridge appears as non-classified. Fix that.
 */
static void quirk_eisa_bridge(struct pci_dev *dev)
{
	dev->class = PCI_CLASS_BRIDGE_EISA << 8;
}
DECLARE_PCI_FIXUP_HEADER(PCI_VENDOR_ID_INTEL,	PCI_DEVICE_ID_INTEL_82375,	quirk_eisa_bridge);

/*
 * On ASUS P4B boards, the SMBus PCI Device within the ICH2/4 southbridge
 * is not activated. The myth is that Asus said that they do not want the
 * users to be irritated by just another PCI Device in the Win98 device
 * manager. (see the file prog/hotplug/README.p4b in the lm_sensors
 * package 2.7.0 for details)
 *
 * The SMBus PCI Device can be activated by setting a bit in the ICH LPC
 * bridge. Unfortunately, this device has no subvendor/subdevice ID. So it
 * becomes necessary to do this tweak in two steps -- the chosen trigger
 * is either the Host bridge (preferred) or on-board VGA controller.
 *
 * Note that we used to unhide the SMBus that way on Toshiba laptops
 * (Satellite A40 and Tecra M2) but then found that the thermal management
 * was done by SMM code, which could cause unsynchronized concurrent
 * accesses to the SMBus registers, with potentially bad effects. Thus you
 * should be very careful when adding new entries: if SMM is accessing the
 * Intel SMBus, this is a very good reason to leave it hidden.
 *
 * Likewise, many recent laptops use ACPI for thermal management. If the
 * ACPI DSDT code accesses the SMBus, then Linux should not access it
 * natively, and keeping the SMBus hidden is the right thing to do. If you
 * are about to add an entry in the table below, please first disassemble
 * the DSDT and double-check that there is no code accessing the SMBus.
 */
static int asus_hides_smbus;

static void asus_hides_smbus_hostbridge(struct pci_dev *dev)
{
	if (unlikely(dev->subsystem_vendor == PCI_VENDOR_ID_ASUSTEK)) {
		if (dev->device == PCI_DEVICE_ID_INTEL_82845_HB)
			switch (dev->subsystem_device) {
			case 0x8025: /* P4B-LX */
			case 0x8070: /* P4B */
			case 0x8088: /* P4B533 */
			case 0x1626: /* L3C notebook */
				asus_hides_smbus = 1;
			}
		else if (dev->device == PCI_DEVICE_ID_INTEL_82845G_HB)
			switch (dev->subsystem_device) {
			case 0x80b1: /* P4GE-V */
			case 0x80b2: /* P4PE */
			case 0x8093: /* P4B533-V */
				asus_hides_smbus = 1;
			}
		else if (dev->device == PCI_DEVICE_ID_INTEL_82850_HB)
			switch (dev->subsystem_device) {
			case 0x8030: /* P4T533 */
				asus_hides_smbus = 1;
			}
		else if (dev->device == PCI_DEVICE_ID_INTEL_7205_0)
			switch (dev->subsystem_device) {
			case 0x8070: /* P4G8X Deluxe */
				asus_hides_smbus = 1;
			}
		else if (dev->device == PCI_DEVICE_ID_INTEL_E7501_MCH)
			switch (dev->subsystem_device) {
			case 0x80c9: /* PU-DLS */
				asus_hides_smbus = 1;
			}
		else if (dev->device == PCI_DEVICE_ID_INTEL_82855GM_HB)
			switch (dev->subsystem_device) {
			case 0x1751: /* M2N notebook */
			case 0x1821: /* M5N notebook */
			case 0x1897: /* A6L notebook */
				asus_hides_smbus = 1;
			}
		else if (dev->device == PCI_DEVICE_ID_INTEL_82855PM_HB)
			switch (dev->subsystem_device) {
			case 0x184b: /* W1N notebook */
			case 0x186a: /* M6Ne notebook */
				asus_hides_smbus = 1;
			}
		else if (dev->device == PCI_DEVICE_ID_INTEL_82865_HB)
			switch (dev->subsystem_device) {
			case 0x80f2: /* P4P800-X */
				asus_hides_smbus = 1;
			}
		else if (dev->device == PCI_DEVICE_ID_INTEL_82915GM_HB)
			switch (dev->subsystem_device) {
			case 0x1882: /* M6V notebook */
			case 0x1977: /* A6VA notebook */
				asus_hides_smbus = 1;
			}
	} else if (unlikely(dev->subsystem_vendor == PCI_VENDOR_ID_HP)) {
		if (dev->device ==  PCI_DEVICE_ID_INTEL_82855PM_HB)
			switch (dev->subsystem_device) {
			case 0x088C: /* HP Compaq nc8000 */
			case 0x0890: /* HP Compaq nc6000 */
				asus_hides_smbus = 1;
			}
		else if (dev->device == PCI_DEVICE_ID_INTEL_82865_HB)
			switch (dev->subsystem_device) {
			case 0x12bc: /* HP D330L */
			case 0x12bd: /* HP D530 */
			case 0x006a: /* HP Compaq nx9500 */
				asus_hides_smbus = 1;
			}
		else if (dev->device == PCI_DEVICE_ID_INTEL_82875_HB)
			switch (dev->subsystem_device) {
			case 0x12bf: /* HP xw4100 */
				asus_hides_smbus = 1;
			}
	} else if (unlikely(dev->subsystem_vendor == PCI_VENDOR_ID_SAMSUNG)) {
		if (dev->device ==  PCI_DEVICE_ID_INTEL_82855PM_HB)
			switch (dev->subsystem_device) {
			case 0xC00C: /* Samsung P35 notebook */
				asus_hides_smbus = 1;
		}
	} else if (unlikely(dev->subsystem_vendor == PCI_VENDOR_ID_COMPAQ)) {
		if (dev->device == PCI_DEVICE_ID_INTEL_82855PM_HB)
			switch (dev->subsystem_device) {
			case 0x0058: /* Compaq Evo N620c */
				asus_hides_smbus = 1;
			}
		else if (dev->device == PCI_DEVICE_ID_INTEL_82810_IG3)
			switch (dev->subsystem_device) {
			case 0xB16C: /* Compaq Deskpro EP 401963-001 (PCA# 010174) */
				/* Motherboard doesn't have Host bridge
				 * subvendor/subdevice IDs, therefore checking
				 * its on-board VGA controller */
				asus_hides_smbus = 1;
			}
		else if (dev->device == PCI_DEVICE_ID_INTEL_82801DB_2)
			switch (dev->subsystem_device) {
			case 0x00b8: /* Compaq Evo D510 CMT */
			case 0x00b9: /* Compaq Evo D510 SFF */
			case 0x00ba: /* Compaq Evo D510 USDT */
				/* Motherboard doesn't have Host bridge
				 * subvendor/subdevice IDs and on-board VGA
				 * controller is disabled if an AGP card is
				 * inserted, therefore checking USB UHCI
				 * Controller #1 */
				asus_hides_smbus = 1;
			}
		else if (dev->device == PCI_DEVICE_ID_INTEL_82815_CGC)
			switch (dev->subsystem_device) {
			case 0x001A: /* Compaq Deskpro EN SSF P667 815E */
				/* Motherboard doesn't have host bridge
				 * subvendor/subdevice IDs, therefore checking
				 * its on-board VGA controller */
				asus_hides_smbus = 1;
			}
	}
}
DECLARE_PCI_FIXUP_HEADER(PCI_VENDOR_ID_INTEL,	PCI_DEVICE_ID_INTEL_82845_HB,	asus_hides_smbus_hostbridge);
DECLARE_PCI_FIXUP_HEADER(PCI_VENDOR_ID_INTEL,	PCI_DEVICE_ID_INTEL_82845G_HB,	asus_hides_smbus_hostbridge);
DECLARE_PCI_FIXUP_HEADER(PCI_VENDOR_ID_INTEL,	PCI_DEVICE_ID_INTEL_82850_HB,	asus_hides_smbus_hostbridge);
DECLARE_PCI_FIXUP_HEADER(PCI_VENDOR_ID_INTEL,	PCI_DEVICE_ID_INTEL_82865_HB,	asus_hides_smbus_hostbridge);
DECLARE_PCI_FIXUP_HEADER(PCI_VENDOR_ID_INTEL,	PCI_DEVICE_ID_INTEL_82875_HB,	asus_hides_smbus_hostbridge);
DECLARE_PCI_FIXUP_HEADER(PCI_VENDOR_ID_INTEL,	PCI_DEVICE_ID_INTEL_7205_0,	asus_hides_smbus_hostbridge);
DECLARE_PCI_FIXUP_HEADER(PCI_VENDOR_ID_INTEL,	PCI_DEVICE_ID_INTEL_E7501_MCH,	asus_hides_smbus_hostbridge);
DECLARE_PCI_FIXUP_HEADER(PCI_VENDOR_ID_INTEL,	PCI_DEVICE_ID_INTEL_82855PM_HB,	asus_hides_smbus_hostbridge);
DECLARE_PCI_FIXUP_HEADER(PCI_VENDOR_ID_INTEL,	PCI_DEVICE_ID_INTEL_82855GM_HB,	asus_hides_smbus_hostbridge);
DECLARE_PCI_FIXUP_HEADER(PCI_VENDOR_ID_INTEL,	PCI_DEVICE_ID_INTEL_82915GM_HB, asus_hides_smbus_hostbridge);

DECLARE_PCI_FIXUP_HEADER(PCI_VENDOR_ID_INTEL,	PCI_DEVICE_ID_INTEL_82810_IG3,	asus_hides_smbus_hostbridge);
DECLARE_PCI_FIXUP_HEADER(PCI_VENDOR_ID_INTEL,	PCI_DEVICE_ID_INTEL_82801DB_2,	asus_hides_smbus_hostbridge);
DECLARE_PCI_FIXUP_HEADER(PCI_VENDOR_ID_INTEL,	PCI_DEVICE_ID_INTEL_82815_CGC,	asus_hides_smbus_hostbridge);

static void asus_hides_smbus_lpc(struct pci_dev *dev)
{
	u16 val;

	if (likely(!asus_hides_smbus))
		return;

	pci_read_config_word(dev, 0xF2, &val);
	if (val & 0x8) {
		pci_write_config_word(dev, 0xF2, val & (~0x8));
		pci_read_config_word(dev, 0xF2, &val);
		if (val & 0x8)
			pci_info(dev, "i801 SMBus device continues to play 'hide and seek'! 0x%x\n",
				 val);
		else
			pci_info(dev, "Enabled i801 SMBus device\n");
	}
}
DECLARE_PCI_FIXUP_HEADER(PCI_VENDOR_ID_INTEL,	PCI_DEVICE_ID_INTEL_82801AA_0,	asus_hides_smbus_lpc);
DECLARE_PCI_FIXUP_HEADER(PCI_VENDOR_ID_INTEL,	PCI_DEVICE_ID_INTEL_82801DB_0,	asus_hides_smbus_lpc);
DECLARE_PCI_FIXUP_HEADER(PCI_VENDOR_ID_INTEL,	PCI_DEVICE_ID_INTEL_82801BA_0,	asus_hides_smbus_lpc);
DECLARE_PCI_FIXUP_HEADER(PCI_VENDOR_ID_INTEL,	PCI_DEVICE_ID_INTEL_82801CA_0,	asus_hides_smbus_lpc);
DECLARE_PCI_FIXUP_HEADER(PCI_VENDOR_ID_INTEL,	PCI_DEVICE_ID_INTEL_82801CA_12,	asus_hides_smbus_lpc);
DECLARE_PCI_FIXUP_HEADER(PCI_VENDOR_ID_INTEL,	PCI_DEVICE_ID_INTEL_82801DB_12,	asus_hides_smbus_lpc);
DECLARE_PCI_FIXUP_HEADER(PCI_VENDOR_ID_INTEL,	PCI_DEVICE_ID_INTEL_82801EB_0,	asus_hides_smbus_lpc);
DECLARE_PCI_FIXUP_RESUME_EARLY(PCI_VENDOR_ID_INTEL,	PCI_DEVICE_ID_INTEL_82801AA_0,	asus_hides_smbus_lpc);
DECLARE_PCI_FIXUP_RESUME_EARLY(PCI_VENDOR_ID_INTEL,	PCI_DEVICE_ID_INTEL_82801DB_0,	asus_hides_smbus_lpc);
DECLARE_PCI_FIXUP_RESUME_EARLY(PCI_VENDOR_ID_INTEL,	PCI_DEVICE_ID_INTEL_82801BA_0,	asus_hides_smbus_lpc);
DECLARE_PCI_FIXUP_RESUME_EARLY(PCI_VENDOR_ID_INTEL,	PCI_DEVICE_ID_INTEL_82801CA_0,	asus_hides_smbus_lpc);
DECLARE_PCI_FIXUP_RESUME_EARLY(PCI_VENDOR_ID_INTEL,	PCI_DEVICE_ID_INTEL_82801CA_12,	asus_hides_smbus_lpc);
DECLARE_PCI_FIXUP_RESUME_EARLY(PCI_VENDOR_ID_INTEL,	PCI_DEVICE_ID_INTEL_82801DB_12,	asus_hides_smbus_lpc);
DECLARE_PCI_FIXUP_RESUME_EARLY(PCI_VENDOR_ID_INTEL,	PCI_DEVICE_ID_INTEL_82801EB_0,	asus_hides_smbus_lpc);

/* It appears we just have one such device. If not, we have a warning */
static void __iomem *asus_rcba_base;
static void asus_hides_smbus_lpc_ich6_suspend(struct pci_dev *dev)
{
	u32 rcba;

	if (likely(!asus_hides_smbus))
		return;
	WARN_ON(asus_rcba_base);

	pci_read_config_dword(dev, 0xF0, &rcba);
	/* use bits 31:14, 16 kB aligned */
	asus_rcba_base = ioremap(rcba & 0xFFFFC000, 0x4000);
	if (asus_rcba_base == NULL)
		return;
}

static void asus_hides_smbus_lpc_ich6_resume_early(struct pci_dev *dev)
{
	u32 val;

	if (likely(!asus_hides_smbus || !asus_rcba_base))
		return;

	/* read the Function Disable register, dword mode only */
	val = readl(asus_rcba_base + 0x3418);

	/* enable the SMBus device */
	writel(val & 0xFFFFFFF7, asus_rcba_base + 0x3418);
}

static void asus_hides_smbus_lpc_ich6_resume(struct pci_dev *dev)
{
	if (likely(!asus_hides_smbus || !asus_rcba_base))
		return;

	iounmap(asus_rcba_base);
	asus_rcba_base = NULL;
	pci_info(dev, "Enabled ICH6/i801 SMBus device\n");
}

static void asus_hides_smbus_lpc_ich6(struct pci_dev *dev)
{
	asus_hides_smbus_lpc_ich6_suspend(dev);
	asus_hides_smbus_lpc_ich6_resume_early(dev);
	asus_hides_smbus_lpc_ich6_resume(dev);
}
DECLARE_PCI_FIXUP_HEADER(PCI_VENDOR_ID_INTEL,	PCI_DEVICE_ID_INTEL_ICH6_1,	asus_hides_smbus_lpc_ich6);
DECLARE_PCI_FIXUP_SUSPEND(PCI_VENDOR_ID_INTEL,	PCI_DEVICE_ID_INTEL_ICH6_1,	asus_hides_smbus_lpc_ich6_suspend);
DECLARE_PCI_FIXUP_RESUME(PCI_VENDOR_ID_INTEL,	PCI_DEVICE_ID_INTEL_ICH6_1,	asus_hides_smbus_lpc_ich6_resume);
DECLARE_PCI_FIXUP_RESUME_EARLY(PCI_VENDOR_ID_INTEL,	PCI_DEVICE_ID_INTEL_ICH6_1,	asus_hides_smbus_lpc_ich6_resume_early);

/* SiS 96x south bridge: BIOS typically hides SMBus device...  */
static void quirk_sis_96x_smbus(struct pci_dev *dev)
{
	u8 val = 0;
	pci_read_config_byte(dev, 0x77, &val);
	if (val & 0x10) {
		pci_info(dev, "Enabling SiS 96x SMBus\n");
		pci_write_config_byte(dev, 0x77, val & ~0x10);
	}
}
DECLARE_PCI_FIXUP_HEADER(PCI_VENDOR_ID_SI,	PCI_DEVICE_ID_SI_961,		quirk_sis_96x_smbus);
DECLARE_PCI_FIXUP_HEADER(PCI_VENDOR_ID_SI,	PCI_DEVICE_ID_SI_962,		quirk_sis_96x_smbus);
DECLARE_PCI_FIXUP_HEADER(PCI_VENDOR_ID_SI,	PCI_DEVICE_ID_SI_963,		quirk_sis_96x_smbus);
DECLARE_PCI_FIXUP_HEADER(PCI_VENDOR_ID_SI,	PCI_DEVICE_ID_SI_LPC,		quirk_sis_96x_smbus);
DECLARE_PCI_FIXUP_RESUME_EARLY(PCI_VENDOR_ID_SI,	PCI_DEVICE_ID_SI_961,		quirk_sis_96x_smbus);
DECLARE_PCI_FIXUP_RESUME_EARLY(PCI_VENDOR_ID_SI,	PCI_DEVICE_ID_SI_962,		quirk_sis_96x_smbus);
DECLARE_PCI_FIXUP_RESUME_EARLY(PCI_VENDOR_ID_SI,	PCI_DEVICE_ID_SI_963,		quirk_sis_96x_smbus);
DECLARE_PCI_FIXUP_RESUME_EARLY(PCI_VENDOR_ID_SI,	PCI_DEVICE_ID_SI_LPC,		quirk_sis_96x_smbus);

/*
 * ... This is further complicated by the fact that some SiS96x south
 * bridges pretend to be 85C503/5513 instead.  In that case see if we
 * spotted a compatible north bridge to make sure.
 * (pci_find_device() doesn't work yet)
 *
 * We can also enable the sis96x bit in the discovery register..
 */
#define SIS_DETECT_REGISTER 0x40

static void quirk_sis_503(struct pci_dev *dev)
{
	u8 reg;
	u16 devid;

	pci_read_config_byte(dev, SIS_DETECT_REGISTER, &reg);
	pci_write_config_byte(dev, SIS_DETECT_REGISTER, reg | (1 << 6));
	pci_read_config_word(dev, PCI_DEVICE_ID, &devid);
	if (((devid & 0xfff0) != 0x0960) && (devid != 0x0018)) {
		pci_write_config_byte(dev, SIS_DETECT_REGISTER, reg);
		return;
	}

	/*
	 * Ok, it now shows up as a 96x.  Run the 96x quirk by hand in case
	 * it has already been processed.  (Depends on link order, which is
	 * apparently not guaranteed)
	 */
	dev->device = devid;
	quirk_sis_96x_smbus(dev);
}
DECLARE_PCI_FIXUP_HEADER(PCI_VENDOR_ID_SI,	PCI_DEVICE_ID_SI_503,		quirk_sis_503);
DECLARE_PCI_FIXUP_RESUME_EARLY(PCI_VENDOR_ID_SI,	PCI_DEVICE_ID_SI_503,		quirk_sis_503);

/*
 * On ASUS A8V and A8V Deluxe boards, the onboard AC97 audio controller
 * and MC97 modem controller are disabled when a second PCI soundcard is
 * present. This patch, tweaking the VT8237 ISA bridge, enables them.
 * -- bjd
 */
static void asus_hides_ac97_lpc(struct pci_dev *dev)
{
	u8 val;
	int asus_hides_ac97 = 0;

	if (likely(dev->subsystem_vendor == PCI_VENDOR_ID_ASUSTEK)) {
		if (dev->device == PCI_DEVICE_ID_VIA_8237)
			asus_hides_ac97 = 1;
	}

	if (!asus_hides_ac97)
		return;

	pci_read_config_byte(dev, 0x50, &val);
	if (val & 0xc0) {
		pci_write_config_byte(dev, 0x50, val & (~0xc0));
		pci_read_config_byte(dev, 0x50, &val);
		if (val & 0xc0)
			pci_info(dev, "Onboard AC97/MC97 devices continue to play 'hide and seek'! 0x%x\n",
				 val);
		else
			pci_info(dev, "Enabled onboard AC97/MC97 devices\n");
	}
}
DECLARE_PCI_FIXUP_HEADER(PCI_VENDOR_ID_VIA,	PCI_DEVICE_ID_VIA_8237, asus_hides_ac97_lpc);
DECLARE_PCI_FIXUP_RESUME_EARLY(PCI_VENDOR_ID_VIA,	PCI_DEVICE_ID_VIA_8237, asus_hides_ac97_lpc);

#if defined(CONFIG_ATA) || defined(CONFIG_ATA_MODULE)

/*
 * If we are using libata we can drive this chip properly but must do this
 * early on to make the additional device appear during the PCI scanning.
 */
static void quirk_jmicron_ata(struct pci_dev *pdev)
{
	u32 conf1, conf5, class;
	u8 hdr;

	/* Only poke fn 0 */
	if (PCI_FUNC(pdev->devfn))
		return;

	pci_read_config_dword(pdev, 0x40, &conf1);
	pci_read_config_dword(pdev, 0x80, &conf5);

	conf1 &= ~0x00CFF302; /* Clear bit 1, 8, 9, 12-19, 22, 23 */
	conf5 &= ~(1 << 24);  /* Clear bit 24 */

	switch (pdev->device) {
	case PCI_DEVICE_ID_JMICRON_JMB360: /* SATA single port */
	case PCI_DEVICE_ID_JMICRON_JMB362: /* SATA dual ports */
	case PCI_DEVICE_ID_JMICRON_JMB364: /* SATA dual ports */
		/* The controller should be in single function ahci mode */
		conf1 |= 0x0002A100; /* Set 8, 13, 15, 17 */
		break;

	case PCI_DEVICE_ID_JMICRON_JMB365:
	case PCI_DEVICE_ID_JMICRON_JMB366:
		/* Redirect IDE second PATA port to the right spot */
		conf5 |= (1 << 24);
		fallthrough;
	case PCI_DEVICE_ID_JMICRON_JMB361:
	case PCI_DEVICE_ID_JMICRON_JMB363:
	case PCI_DEVICE_ID_JMICRON_JMB369:
		/* Enable dual function mode, AHCI on fn 0, IDE fn1 */
		/* Set the class codes correctly and then direct IDE 0 */
		conf1 |= 0x00C2A1B3; /* Set 0, 1, 4, 5, 7, 8, 13, 15, 17, 22, 23 */
		break;

	case PCI_DEVICE_ID_JMICRON_JMB368:
		/* The controller should be in single function IDE mode */
		conf1 |= 0x00C00000; /* Set 22, 23 */
		break;
	}

	pci_write_config_dword(pdev, 0x40, conf1);
	pci_write_config_dword(pdev, 0x80, conf5);

	/* Update pdev accordingly */
	pci_read_config_byte(pdev, PCI_HEADER_TYPE, &hdr);
	pdev->hdr_type = hdr & 0x7f;
	pdev->multifunction = !!(hdr & 0x80);

	pci_read_config_dword(pdev, PCI_CLASS_REVISION, &class);
	pdev->class = class >> 8;
}
DECLARE_PCI_FIXUP_EARLY(PCI_VENDOR_ID_JMICRON, PCI_DEVICE_ID_JMICRON_JMB360, quirk_jmicron_ata);
DECLARE_PCI_FIXUP_EARLY(PCI_VENDOR_ID_JMICRON, PCI_DEVICE_ID_JMICRON_JMB361, quirk_jmicron_ata);
DECLARE_PCI_FIXUP_EARLY(PCI_VENDOR_ID_JMICRON, PCI_DEVICE_ID_JMICRON_JMB362, quirk_jmicron_ata);
DECLARE_PCI_FIXUP_EARLY(PCI_VENDOR_ID_JMICRON, PCI_DEVICE_ID_JMICRON_JMB363, quirk_jmicron_ata);
DECLARE_PCI_FIXUP_EARLY(PCI_VENDOR_ID_JMICRON, PCI_DEVICE_ID_JMICRON_JMB364, quirk_jmicron_ata);
DECLARE_PCI_FIXUP_EARLY(PCI_VENDOR_ID_JMICRON, PCI_DEVICE_ID_JMICRON_JMB365, quirk_jmicron_ata);
DECLARE_PCI_FIXUP_EARLY(PCI_VENDOR_ID_JMICRON, PCI_DEVICE_ID_JMICRON_JMB366, quirk_jmicron_ata);
DECLARE_PCI_FIXUP_EARLY(PCI_VENDOR_ID_JMICRON, PCI_DEVICE_ID_JMICRON_JMB368, quirk_jmicron_ata);
DECLARE_PCI_FIXUP_EARLY(PCI_VENDOR_ID_JMICRON, PCI_DEVICE_ID_JMICRON_JMB369, quirk_jmicron_ata);
DECLARE_PCI_FIXUP_RESUME_EARLY(PCI_VENDOR_ID_JMICRON, PCI_DEVICE_ID_JMICRON_JMB360, quirk_jmicron_ata);
DECLARE_PCI_FIXUP_RESUME_EARLY(PCI_VENDOR_ID_JMICRON, PCI_DEVICE_ID_JMICRON_JMB361, quirk_jmicron_ata);
DECLARE_PCI_FIXUP_RESUME_EARLY(PCI_VENDOR_ID_JMICRON, PCI_DEVICE_ID_JMICRON_JMB362, quirk_jmicron_ata);
DECLARE_PCI_FIXUP_RESUME_EARLY(PCI_VENDOR_ID_JMICRON, PCI_DEVICE_ID_JMICRON_JMB363, quirk_jmicron_ata);
DECLARE_PCI_FIXUP_RESUME_EARLY(PCI_VENDOR_ID_JMICRON, PCI_DEVICE_ID_JMICRON_JMB364, quirk_jmicron_ata);
DECLARE_PCI_FIXUP_RESUME_EARLY(PCI_VENDOR_ID_JMICRON, PCI_DEVICE_ID_JMICRON_JMB365, quirk_jmicron_ata);
DECLARE_PCI_FIXUP_RESUME_EARLY(PCI_VENDOR_ID_JMICRON, PCI_DEVICE_ID_JMICRON_JMB366, quirk_jmicron_ata);
DECLARE_PCI_FIXUP_RESUME_EARLY(PCI_VENDOR_ID_JMICRON, PCI_DEVICE_ID_JMICRON_JMB368, quirk_jmicron_ata);
DECLARE_PCI_FIXUP_RESUME_EARLY(PCI_VENDOR_ID_JMICRON, PCI_DEVICE_ID_JMICRON_JMB369, quirk_jmicron_ata);

#endif

static void quirk_jmicron_async_suspend(struct pci_dev *dev)
{
	if (dev->multifunction) {
		device_disable_async_suspend(&dev->dev);
		pci_info(dev, "async suspend disabled to avoid multi-function power-on ordering issue\n");
	}
}
DECLARE_PCI_FIXUP_CLASS_FINAL(PCI_VENDOR_ID_JMICRON, PCI_ANY_ID, PCI_CLASS_STORAGE_IDE, 8, quirk_jmicron_async_suspend);
DECLARE_PCI_FIXUP_CLASS_FINAL(PCI_VENDOR_ID_JMICRON, PCI_ANY_ID, PCI_CLASS_STORAGE_SATA_AHCI, 0, quirk_jmicron_async_suspend);
DECLARE_PCI_FIXUP_FINAL(PCI_VENDOR_ID_JMICRON, 0x2362, quirk_jmicron_async_suspend);
DECLARE_PCI_FIXUP_FINAL(PCI_VENDOR_ID_JMICRON, 0x236f, quirk_jmicron_async_suspend);

#ifdef CONFIG_X86_IO_APIC
static void quirk_alder_ioapic(struct pci_dev *pdev)
{
	int i;

	if ((pdev->class >> 8) != 0xff00)
		return;

	/*
	 * The first BAR is the location of the IO-APIC... we must
	 * not touch this (and it's already covered by the fixmap), so
	 * forcibly insert it into the resource tree.
	 */
	if (pci_resource_start(pdev, 0) && pci_resource_len(pdev, 0))
		insert_resource(&iomem_resource, &pdev->resource[0]);

	/*
	 * The next five BARs all seem to be rubbish, so just clean
	 * them out.
	 */
	for (i = 1; i < PCI_STD_NUM_BARS; i++)
		memset(&pdev->resource[i], 0, sizeof(pdev->resource[i]));
}
DECLARE_PCI_FIXUP_HEADER(PCI_VENDOR_ID_INTEL,	PCI_DEVICE_ID_INTEL_EESSC,	quirk_alder_ioapic);
#endif

static void quirk_pcie_mch(struct pci_dev *pdev)
{
	pdev->no_msi = 1;
}
DECLARE_PCI_FIXUP_FINAL(PCI_VENDOR_ID_INTEL,	PCI_DEVICE_ID_INTEL_E7520_MCH,	quirk_pcie_mch);
DECLARE_PCI_FIXUP_FINAL(PCI_VENDOR_ID_INTEL,	PCI_DEVICE_ID_INTEL_E7320_MCH,	quirk_pcie_mch);
DECLARE_PCI_FIXUP_FINAL(PCI_VENDOR_ID_INTEL,	PCI_DEVICE_ID_INTEL_E7525_MCH,	quirk_pcie_mch);

DECLARE_PCI_FIXUP_CLASS_FINAL(PCI_VENDOR_ID_HUAWEI, 0x1610, PCI_CLASS_BRIDGE_PCI, 8, quirk_pcie_mch);

/*
 * HiSilicon KunPeng920 and KunPeng930 have devices appear as PCI but are
 * actually on the AMBA bus. These fake PCI devices can support SVA via
 * SMMU stall feature, by setting dma-can-stall for ACPI platforms.
 *
 * Normally stalling must not be enabled for PCI devices, since it would
 * break the PCI requirement for free-flowing writes and may lead to
 * deadlock.  We expect PCI devices to support ATS and PRI if they want to
 * be fault-tolerant, so there's no ACPI binding to describe anything else,
 * even when a "PCI" device turns out to be a regular old SoC device
 * dressed up as a RCiEP and normal rules don't apply.
 */
static void quirk_huawei_pcie_sva(struct pci_dev *pdev)
{
	struct property_entry properties[] = {
		PROPERTY_ENTRY_BOOL("dma-can-stall"),
		{},
	};

	if (pdev->revision != 0x21 && pdev->revision != 0x30)
		return;

	pdev->pasid_no_tlp = 1;

	/*
	 * Set the dma-can-stall property on ACPI platforms. Device tree
	 * can set it directly.
	 */
	if (!pdev->dev.of_node &&
	    device_add_properties(&pdev->dev, properties))
		pci_warn(pdev, "could not add stall property");
}
DECLARE_PCI_FIXUP_FINAL(PCI_VENDOR_ID_HUAWEI, 0xa250, quirk_huawei_pcie_sva);
DECLARE_PCI_FIXUP_FINAL(PCI_VENDOR_ID_HUAWEI, 0xa251, quirk_huawei_pcie_sva);
DECLARE_PCI_FIXUP_FINAL(PCI_VENDOR_ID_HUAWEI, 0xa255, quirk_huawei_pcie_sva);
DECLARE_PCI_FIXUP_FINAL(PCI_VENDOR_ID_HUAWEI, 0xa256, quirk_huawei_pcie_sva);
DECLARE_PCI_FIXUP_FINAL(PCI_VENDOR_ID_HUAWEI, 0xa258, quirk_huawei_pcie_sva);
DECLARE_PCI_FIXUP_FINAL(PCI_VENDOR_ID_HUAWEI, 0xa259, quirk_huawei_pcie_sva);

/*
 * It's possible for the MSI to get corrupted if SHPC and ACPI are used
 * together on certain PXH-based systems.
 */
static void quirk_pcie_pxh(struct pci_dev *dev)
{
	dev->no_msi = 1;
	pci_warn(dev, "PXH quirk detected; SHPC device MSI disabled\n");
}
DECLARE_PCI_FIXUP_EARLY(PCI_VENDOR_ID_INTEL,	PCI_DEVICE_ID_INTEL_PXHD_0,	quirk_pcie_pxh);
DECLARE_PCI_FIXUP_EARLY(PCI_VENDOR_ID_INTEL,	PCI_DEVICE_ID_INTEL_PXHD_1,	quirk_pcie_pxh);
DECLARE_PCI_FIXUP_EARLY(PCI_VENDOR_ID_INTEL,	PCI_DEVICE_ID_INTEL_PXH_0,	quirk_pcie_pxh);
DECLARE_PCI_FIXUP_EARLY(PCI_VENDOR_ID_INTEL,	PCI_DEVICE_ID_INTEL_PXH_1,	quirk_pcie_pxh);
DECLARE_PCI_FIXUP_EARLY(PCI_VENDOR_ID_INTEL,	PCI_DEVICE_ID_INTEL_PXHV,	quirk_pcie_pxh);

/*
 * Some Intel PCI Express chipsets have trouble with downstream device
 * power management.
 */
static void quirk_intel_pcie_pm(struct pci_dev *dev)
{
	pci_pm_d3hot_delay = 120;
	dev->no_d1d2 = 1;
}
DECLARE_PCI_FIXUP_FINAL(PCI_VENDOR_ID_INTEL,	0x25e2, quirk_intel_pcie_pm);
DECLARE_PCI_FIXUP_FINAL(PCI_VENDOR_ID_INTEL,	0x25e3, quirk_intel_pcie_pm);
DECLARE_PCI_FIXUP_FINAL(PCI_VENDOR_ID_INTEL,	0x25e4, quirk_intel_pcie_pm);
DECLARE_PCI_FIXUP_FINAL(PCI_VENDOR_ID_INTEL,	0x25e5, quirk_intel_pcie_pm);
DECLARE_PCI_FIXUP_FINAL(PCI_VENDOR_ID_INTEL,	0x25e6, quirk_intel_pcie_pm);
DECLARE_PCI_FIXUP_FINAL(PCI_VENDOR_ID_INTEL,	0x25e7, quirk_intel_pcie_pm);
DECLARE_PCI_FIXUP_FINAL(PCI_VENDOR_ID_INTEL,	0x25f7, quirk_intel_pcie_pm);
DECLARE_PCI_FIXUP_FINAL(PCI_VENDOR_ID_INTEL,	0x25f8, quirk_intel_pcie_pm);
DECLARE_PCI_FIXUP_FINAL(PCI_VENDOR_ID_INTEL,	0x25f9, quirk_intel_pcie_pm);
DECLARE_PCI_FIXUP_FINAL(PCI_VENDOR_ID_INTEL,	0x25fa, quirk_intel_pcie_pm);
DECLARE_PCI_FIXUP_FINAL(PCI_VENDOR_ID_INTEL,	0x2601, quirk_intel_pcie_pm);
DECLARE_PCI_FIXUP_FINAL(PCI_VENDOR_ID_INTEL,	0x2602, quirk_intel_pcie_pm);
DECLARE_PCI_FIXUP_FINAL(PCI_VENDOR_ID_INTEL,	0x2603, quirk_intel_pcie_pm);
DECLARE_PCI_FIXUP_FINAL(PCI_VENDOR_ID_INTEL,	0x2604, quirk_intel_pcie_pm);
DECLARE_PCI_FIXUP_FINAL(PCI_VENDOR_ID_INTEL,	0x2605, quirk_intel_pcie_pm);
DECLARE_PCI_FIXUP_FINAL(PCI_VENDOR_ID_INTEL,	0x2606, quirk_intel_pcie_pm);
DECLARE_PCI_FIXUP_FINAL(PCI_VENDOR_ID_INTEL,	0x2607, quirk_intel_pcie_pm);
DECLARE_PCI_FIXUP_FINAL(PCI_VENDOR_ID_INTEL,	0x2608, quirk_intel_pcie_pm);
DECLARE_PCI_FIXUP_FINAL(PCI_VENDOR_ID_INTEL,	0x2609, quirk_intel_pcie_pm);
DECLARE_PCI_FIXUP_FINAL(PCI_VENDOR_ID_INTEL,	0x260a, quirk_intel_pcie_pm);
DECLARE_PCI_FIXUP_FINAL(PCI_VENDOR_ID_INTEL,	0x260b, quirk_intel_pcie_pm);

static void quirk_d3hot_delay(struct pci_dev *dev, unsigned int delay)
{
	if (dev->d3hot_delay >= delay)
		return;

	dev->d3hot_delay = delay;
	pci_info(dev, "extending delay after power-on from D3hot to %d msec\n",
		 dev->d3hot_delay);
}

static void quirk_radeon_pm(struct pci_dev *dev)
{
	if (dev->subsystem_vendor == PCI_VENDOR_ID_APPLE &&
	    dev->subsystem_device == 0x00e2)
		quirk_d3hot_delay(dev, 20);
}
DECLARE_PCI_FIXUP_FINAL(PCI_VENDOR_ID_ATI, 0x6741, quirk_radeon_pm);

/*
 * Ryzen5/7 XHCI controllers fail upon resume from runtime suspend or s2idle.
 * https://bugzilla.kernel.org/show_bug.cgi?id=205587
 *
 * The kernel attempts to transition these devices to D3cold, but that seems
 * to be ineffective on the platforms in question; the PCI device appears to
 * remain on in D3hot state. The D3hot-to-D0 transition then requires an
 * extended delay in order to succeed.
 */
static void quirk_ryzen_xhci_d3hot(struct pci_dev *dev)
{
	quirk_d3hot_delay(dev, 20);
}
DECLARE_PCI_FIXUP_FINAL(PCI_VENDOR_ID_AMD, 0x15e0, quirk_ryzen_xhci_d3hot);
DECLARE_PCI_FIXUP_FINAL(PCI_VENDOR_ID_AMD, 0x15e1, quirk_ryzen_xhci_d3hot);
DECLARE_PCI_FIXUP_FINAL(PCI_VENDOR_ID_AMD, 0x1639, quirk_ryzen_xhci_d3hot);

#ifdef CONFIG_X86_IO_APIC
static int dmi_disable_ioapicreroute(const struct dmi_system_id *d)
{
	noioapicreroute = 1;
	pr_info("%s detected: disable boot interrupt reroute\n", d->ident);

	return 0;
}

static const struct dmi_system_id boot_interrupt_dmi_table[] = {
	/*
	 * Systems to exclude from boot interrupt reroute quirks
	 */
	{
		.callback = dmi_disable_ioapicreroute,
		.ident = "ASUSTek Computer INC. M2N-LR",
		.matches = {
			DMI_MATCH(DMI_SYS_VENDOR, "ASUSTek Computer INC."),
			DMI_MATCH(DMI_PRODUCT_NAME, "M2N-LR"),
		},
	},
	{}
};

/*
 * Boot interrupts on some chipsets cannot be turned off. For these chipsets,
 * remap the original interrupt in the Linux kernel to the boot interrupt, so
 * that a PCI device's interrupt handler is installed on the boot interrupt
 * line instead.
 */
static void quirk_reroute_to_boot_interrupts_intel(struct pci_dev *dev)
{
	dmi_check_system(boot_interrupt_dmi_table);
	if (noioapicquirk || noioapicreroute)
		return;

	dev->irq_reroute_variant = INTEL_IRQ_REROUTE_VARIANT;
	pci_info(dev, "rerouting interrupts for [%04x:%04x]\n",
		 dev->vendor, dev->device);
}
DECLARE_PCI_FIXUP_FINAL(PCI_VENDOR_ID_INTEL,	PCI_DEVICE_ID_INTEL_80333_0,	quirk_reroute_to_boot_interrupts_intel);
DECLARE_PCI_FIXUP_FINAL(PCI_VENDOR_ID_INTEL,	PCI_DEVICE_ID_INTEL_80333_1,	quirk_reroute_to_boot_interrupts_intel);
DECLARE_PCI_FIXUP_FINAL(PCI_VENDOR_ID_INTEL,	PCI_DEVICE_ID_INTEL_ESB2_0,	quirk_reroute_to_boot_interrupts_intel);
DECLARE_PCI_FIXUP_FINAL(PCI_VENDOR_ID_INTEL,	PCI_DEVICE_ID_INTEL_PXH_0,	quirk_reroute_to_boot_interrupts_intel);
DECLARE_PCI_FIXUP_FINAL(PCI_VENDOR_ID_INTEL,	PCI_DEVICE_ID_INTEL_PXH_1,	quirk_reroute_to_boot_interrupts_intel);
DECLARE_PCI_FIXUP_FINAL(PCI_VENDOR_ID_INTEL,	PCI_DEVICE_ID_INTEL_PXHV,	quirk_reroute_to_boot_interrupts_intel);
DECLARE_PCI_FIXUP_FINAL(PCI_VENDOR_ID_INTEL,	PCI_DEVICE_ID_INTEL_80332_0,	quirk_reroute_to_boot_interrupts_intel);
DECLARE_PCI_FIXUP_FINAL(PCI_VENDOR_ID_INTEL,	PCI_DEVICE_ID_INTEL_80332_1,	quirk_reroute_to_boot_interrupts_intel);
DECLARE_PCI_FIXUP_RESUME(PCI_VENDOR_ID_INTEL,	PCI_DEVICE_ID_INTEL_80333_0,	quirk_reroute_to_boot_interrupts_intel);
DECLARE_PCI_FIXUP_RESUME(PCI_VENDOR_ID_INTEL,	PCI_DEVICE_ID_INTEL_80333_1,	quirk_reroute_to_boot_interrupts_intel);
DECLARE_PCI_FIXUP_RESUME(PCI_VENDOR_ID_INTEL,	PCI_DEVICE_ID_INTEL_ESB2_0,	quirk_reroute_to_boot_interrupts_intel);
DECLARE_PCI_FIXUP_RESUME(PCI_VENDOR_ID_INTEL,	PCI_DEVICE_ID_INTEL_PXH_0,	quirk_reroute_to_boot_interrupts_intel);
DECLARE_PCI_FIXUP_RESUME(PCI_VENDOR_ID_INTEL,	PCI_DEVICE_ID_INTEL_PXH_1,	quirk_reroute_to_boot_interrupts_intel);
DECLARE_PCI_FIXUP_RESUME(PCI_VENDOR_ID_INTEL,	PCI_DEVICE_ID_INTEL_PXHV,	quirk_reroute_to_boot_interrupts_intel);
DECLARE_PCI_FIXUP_RESUME(PCI_VENDOR_ID_INTEL,	PCI_DEVICE_ID_INTEL_80332_0,	quirk_reroute_to_boot_interrupts_intel);
DECLARE_PCI_FIXUP_RESUME(PCI_VENDOR_ID_INTEL,	PCI_DEVICE_ID_INTEL_80332_1,	quirk_reroute_to_boot_interrupts_intel);

/*
 * On some chipsets we can disable the generation of legacy INTx boot
 * interrupts.
 */

/*
 * IO-APIC1 on 6300ESB generates boot interrupts, see Intel order no
 * 300641-004US, section 5.7.3.
 *
 * Core IO on Xeon E5 1600/2600/4600, see Intel order no 326509-003.
 * Core IO on Xeon E5 v2, see Intel order no 329188-003.
 * Core IO on Xeon E7 v2, see Intel order no 329595-002.
 * Core IO on Xeon E5 v3, see Intel order no 330784-003.
 * Core IO on Xeon E7 v3, see Intel order no 332315-001US.
 * Core IO on Xeon E5 v4, see Intel order no 333810-002US.
 * Core IO on Xeon E7 v4, see Intel order no 332315-001US.
 * Core IO on Xeon D-1500, see Intel order no 332051-001.
 * Core IO on Xeon Scalable, see Intel order no 610950.
 */
#define INTEL_6300_IOAPIC_ABAR		0x40	/* Bus 0, Dev 29, Func 5 */
#define INTEL_6300_DISABLE_BOOT_IRQ	(1<<14)

#define INTEL_CIPINTRC_CFG_OFFSET	0x14C	/* Bus 0, Dev 5, Func 0 */
#define INTEL_CIPINTRC_DIS_INTX_ICH	(1<<25)

static void quirk_disable_intel_boot_interrupt(struct pci_dev *dev)
{
	u16 pci_config_word;
	u32 pci_config_dword;

	if (noioapicquirk)
		return;

	switch (dev->device) {
	case PCI_DEVICE_ID_INTEL_ESB_10:
		pci_read_config_word(dev, INTEL_6300_IOAPIC_ABAR,
				     &pci_config_word);
		pci_config_word |= INTEL_6300_DISABLE_BOOT_IRQ;
		pci_write_config_word(dev, INTEL_6300_IOAPIC_ABAR,
				      pci_config_word);
		break;
	case 0x3c28:	/* Xeon E5 1600/2600/4600	*/
	case 0x0e28:	/* Xeon E5/E7 V2		*/
	case 0x2f28:	/* Xeon E5/E7 V3,V4		*/
	case 0x6f28:	/* Xeon D-1500			*/
	case 0x2034:	/* Xeon Scalable Family		*/
		pci_read_config_dword(dev, INTEL_CIPINTRC_CFG_OFFSET,
				      &pci_config_dword);
		pci_config_dword |= INTEL_CIPINTRC_DIS_INTX_ICH;
		pci_write_config_dword(dev, INTEL_CIPINTRC_CFG_OFFSET,
				       pci_config_dword);
		break;
	default:
		return;
	}
	pci_info(dev, "disabled boot interrupts on device [%04x:%04x]\n",
		 dev->vendor, dev->device);
}
/*
 * Device 29 Func 5 Device IDs of IO-APIC
 * containing ABAR—APIC1 Alternate Base Address Register
 */
DECLARE_PCI_FIXUP_FINAL(PCI_VENDOR_ID_INTEL,	PCI_DEVICE_ID_INTEL_ESB_10,
		quirk_disable_intel_boot_interrupt);
DECLARE_PCI_FIXUP_RESUME(PCI_VENDOR_ID_INTEL,	PCI_DEVICE_ID_INTEL_ESB_10,
		quirk_disable_intel_boot_interrupt);

/*
 * Device 5 Func 0 Device IDs of Core IO modules/hubs
 * containing Coherent Interface Protocol Interrupt Control
 *
 * Device IDs obtained from volume 2 datasheets of commented
 * families above.
 */
DECLARE_PCI_FIXUP_FINAL(PCI_VENDOR_ID_INTEL,	0x3c28,
		quirk_disable_intel_boot_interrupt);
DECLARE_PCI_FIXUP_FINAL(PCI_VENDOR_ID_INTEL,	0x0e28,
		quirk_disable_intel_boot_interrupt);
DECLARE_PCI_FIXUP_FINAL(PCI_VENDOR_ID_INTEL,	0x2f28,
		quirk_disable_intel_boot_interrupt);
DECLARE_PCI_FIXUP_FINAL(PCI_VENDOR_ID_INTEL,	0x6f28,
		quirk_disable_intel_boot_interrupt);
DECLARE_PCI_FIXUP_FINAL(PCI_VENDOR_ID_INTEL,	0x2034,
		quirk_disable_intel_boot_interrupt);
DECLARE_PCI_FIXUP_RESUME(PCI_VENDOR_ID_INTEL,	0x3c28,
		quirk_disable_intel_boot_interrupt);
DECLARE_PCI_FIXUP_RESUME(PCI_VENDOR_ID_INTEL,	0x0e28,
		quirk_disable_intel_boot_interrupt);
DECLARE_PCI_FIXUP_RESUME(PCI_VENDOR_ID_INTEL,	0x2f28,
		quirk_disable_intel_boot_interrupt);
DECLARE_PCI_FIXUP_RESUME(PCI_VENDOR_ID_INTEL,	0x6f28,
		quirk_disable_intel_boot_interrupt);
DECLARE_PCI_FIXUP_RESUME(PCI_VENDOR_ID_INTEL,	0x2034,
		quirk_disable_intel_boot_interrupt);

/* Disable boot interrupts on HT-1000 */
#define BC_HT1000_FEATURE_REG		0x64
#define BC_HT1000_PIC_REGS_ENABLE	(1<<0)
#define BC_HT1000_MAP_IDX		0xC00
#define BC_HT1000_MAP_DATA		0xC01

static void quirk_disable_broadcom_boot_interrupt(struct pci_dev *dev)
{
	u32 pci_config_dword;
	u8 irq;

	if (noioapicquirk)
		return;

	pci_read_config_dword(dev, BC_HT1000_FEATURE_REG, &pci_config_dword);
	pci_write_config_dword(dev, BC_HT1000_FEATURE_REG, pci_config_dword |
			BC_HT1000_PIC_REGS_ENABLE);

	for (irq = 0x10; irq < 0x10 + 32; irq++) {
		outb(irq, BC_HT1000_MAP_IDX);
		outb(0x00, BC_HT1000_MAP_DATA);
	}

	pci_write_config_dword(dev, BC_HT1000_FEATURE_REG, pci_config_dword);

	pci_info(dev, "disabled boot interrupts on device [%04x:%04x]\n",
		 dev->vendor, dev->device);
}
DECLARE_PCI_FIXUP_FINAL(PCI_VENDOR_ID_SERVERWORKS,   PCI_DEVICE_ID_SERVERWORKS_HT1000SB,	quirk_disable_broadcom_boot_interrupt);
DECLARE_PCI_FIXUP_RESUME(PCI_VENDOR_ID_SERVERWORKS,   PCI_DEVICE_ID_SERVERWORKS_HT1000SB,	quirk_disable_broadcom_boot_interrupt);

/* Disable boot interrupts on AMD and ATI chipsets */

/*
 * NOIOAMODE needs to be disabled to disable "boot interrupts". For AMD 8131
 * rev. A0 and B0, NOIOAMODE needs to be disabled anyway to fix IO-APIC mode
 * (due to an erratum).
 */
#define AMD_813X_MISC			0x40
#define AMD_813X_NOIOAMODE		(1<<0)
#define AMD_813X_REV_B1			0x12
#define AMD_813X_REV_B2			0x13

static void quirk_disable_amd_813x_boot_interrupt(struct pci_dev *dev)
{
	u32 pci_config_dword;

	if (noioapicquirk)
		return;
	if ((dev->revision == AMD_813X_REV_B1) ||
	    (dev->revision == AMD_813X_REV_B2))
		return;

	pci_read_config_dword(dev, AMD_813X_MISC, &pci_config_dword);
	pci_config_dword &= ~AMD_813X_NOIOAMODE;
	pci_write_config_dword(dev, AMD_813X_MISC, pci_config_dword);

	pci_info(dev, "disabled boot interrupts on device [%04x:%04x]\n",
		 dev->vendor, dev->device);
}
DECLARE_PCI_FIXUP_FINAL(PCI_VENDOR_ID_AMD,	PCI_DEVICE_ID_AMD_8131_BRIDGE,	quirk_disable_amd_813x_boot_interrupt);
DECLARE_PCI_FIXUP_RESUME(PCI_VENDOR_ID_AMD,	PCI_DEVICE_ID_AMD_8131_BRIDGE,	quirk_disable_amd_813x_boot_interrupt);
DECLARE_PCI_FIXUP_FINAL(PCI_VENDOR_ID_AMD,	PCI_DEVICE_ID_AMD_8132_BRIDGE,	quirk_disable_amd_813x_boot_interrupt);
DECLARE_PCI_FIXUP_RESUME(PCI_VENDOR_ID_AMD,	PCI_DEVICE_ID_AMD_8132_BRIDGE,	quirk_disable_amd_813x_boot_interrupt);

#define AMD_8111_PCI_IRQ_ROUTING	0x56

static void quirk_disable_amd_8111_boot_interrupt(struct pci_dev *dev)
{
	u16 pci_config_word;

	if (noioapicquirk)
		return;

	pci_read_config_word(dev, AMD_8111_PCI_IRQ_ROUTING, &pci_config_word);
	if (!pci_config_word) {
		pci_info(dev, "boot interrupts on device [%04x:%04x] already disabled\n",
			 dev->vendor, dev->device);
		return;
	}
	pci_write_config_word(dev, AMD_8111_PCI_IRQ_ROUTING, 0);
	pci_info(dev, "disabled boot interrupts on device [%04x:%04x]\n",
		 dev->vendor, dev->device);
}
DECLARE_PCI_FIXUP_FINAL(PCI_VENDOR_ID_AMD,   PCI_DEVICE_ID_AMD_8111_SMBUS,	quirk_disable_amd_8111_boot_interrupt);
DECLARE_PCI_FIXUP_RESUME(PCI_VENDOR_ID_AMD,   PCI_DEVICE_ID_AMD_8111_SMBUS,	quirk_disable_amd_8111_boot_interrupt);
#endif /* CONFIG_X86_IO_APIC */

/*
 * Toshiba TC86C001 IDE controller reports the standard 8-byte BAR0 size
 * but the PIO transfers won't work if BAR0 falls at the odd 8 bytes.
 * Re-allocate the region if needed...
 */
static void quirk_tc86c001_ide(struct pci_dev *dev)
{
	struct resource *r = &dev->resource[0];

	if (r->start & 0x8) {
		r->flags |= IORESOURCE_UNSET;
		r->start = 0;
		r->end = 0xf;
	}
}
DECLARE_PCI_FIXUP_HEADER(PCI_VENDOR_ID_TOSHIBA_2,
			 PCI_DEVICE_ID_TOSHIBA_TC86C001_IDE,
			 quirk_tc86c001_ide);

/*
 * PLX PCI 9050 PCI Target bridge controller has an erratum that prevents the
 * local configuration registers accessible via BAR0 (memory) or BAR1 (i/o)
 * being read correctly if bit 7 of the base address is set.
 * The BAR0 or BAR1 region may be disabled (size 0) or enabled (size 128).
 * Re-allocate the regions to a 256-byte boundary if necessary.
 */
static void quirk_plx_pci9050(struct pci_dev *dev)
{
	unsigned int bar;

	/* Fixed in revision 2 (PCI 9052). */
	if (dev->revision >= 2)
		return;
	for (bar = 0; bar <= 1; bar++)
		if (pci_resource_len(dev, bar) == 0x80 &&
		    (pci_resource_start(dev, bar) & 0x80)) {
			struct resource *r = &dev->resource[bar];
			pci_info(dev, "Re-allocating PLX PCI 9050 BAR %u to length 256 to avoid bit 7 bug\n",
				 bar);
			r->flags |= IORESOURCE_UNSET;
			r->start = 0;
			r->end = 0xff;
		}
}
DECLARE_PCI_FIXUP_HEADER(PCI_VENDOR_ID_PLX, PCI_DEVICE_ID_PLX_9050,
			 quirk_plx_pci9050);
/*
 * The following Meilhaus (vendor ID 0x1402) device IDs (amongst others)
 * may be using the PLX PCI 9050: 0x0630, 0x0940, 0x0950, 0x0960, 0x100b,
 * 0x1400, 0x140a, 0x140b, 0x14e0, 0x14ea, 0x14eb, 0x1604, 0x1608, 0x160c,
 * 0x168f, 0x2000, 0x2600, 0x3000, 0x810a, 0x810b.
 *
 * Currently, device IDs 0x2000 and 0x2600 are used by the Comedi "me_daq"
 * driver.
 */
DECLARE_PCI_FIXUP_HEADER(0x1402, 0x2000, quirk_plx_pci9050);
DECLARE_PCI_FIXUP_HEADER(0x1402, 0x2600, quirk_plx_pci9050);

static void quirk_netmos(struct pci_dev *dev)
{
	unsigned int num_parallel = (dev->subsystem_device & 0xf0) >> 4;
	unsigned int num_serial = dev->subsystem_device & 0xf;

	/*
	 * These Netmos parts are multiport serial devices with optional
	 * parallel ports.  Even when parallel ports are present, they
	 * are identified as class SERIAL, which means the serial driver
	 * will claim them.  To prevent this, mark them as class OTHER.
	 * These combo devices should be claimed by parport_serial.
	 *
	 * The subdevice ID is of the form 0x00PS, where <P> is the number
	 * of parallel ports and <S> is the number of serial ports.
	 */
	switch (dev->device) {
	case PCI_DEVICE_ID_NETMOS_9835:
		/* Well, this rule doesn't hold for the following 9835 device */
		if (dev->subsystem_vendor == PCI_VENDOR_ID_IBM &&
				dev->subsystem_device == 0x0299)
			return;
		fallthrough;
	case PCI_DEVICE_ID_NETMOS_9735:
	case PCI_DEVICE_ID_NETMOS_9745:
	case PCI_DEVICE_ID_NETMOS_9845:
	case PCI_DEVICE_ID_NETMOS_9855:
		if (num_parallel) {
			pci_info(dev, "Netmos %04x (%u parallel, %u serial); changing class SERIAL to OTHER (use parport_serial)\n",
				dev->device, num_parallel, num_serial);
			dev->class = (PCI_CLASS_COMMUNICATION_OTHER << 8) |
			    (dev->class & 0xff);
		}
	}
}
DECLARE_PCI_FIXUP_CLASS_HEADER(PCI_VENDOR_ID_NETMOS, PCI_ANY_ID,
			 PCI_CLASS_COMMUNICATION_SERIAL, 8, quirk_netmos);

static void quirk_e100_interrupt(struct pci_dev *dev)
{
	u16 command, pmcsr;
	u8 __iomem *csr;
	u8 cmd_hi;

	switch (dev->device) {
	/* PCI IDs taken from drivers/net/e100.c */
	case 0x1029:
	case 0x1030 ... 0x1034:
	case 0x1038 ... 0x103E:
	case 0x1050 ... 0x1057:
	case 0x1059:
	case 0x1064 ... 0x106B:
	case 0x1091 ... 0x1095:
	case 0x1209:
	case 0x1229:
	case 0x2449:
	case 0x2459:
	case 0x245D:
	case 0x27DC:
		break;
	default:
		return;
	}

	/*
	 * Some firmware hands off the e100 with interrupts enabled,
	 * which can cause a flood of interrupts if packets are
	 * received before the driver attaches to the device.  So
	 * disable all e100 interrupts here.  The driver will
	 * re-enable them when it's ready.
	 */
	pci_read_config_word(dev, PCI_COMMAND, &command);

	if (!(command & PCI_COMMAND_MEMORY) || !pci_resource_start(dev, 0))
		return;

	/*
	 * Check that the device is in the D0 power state. If it's not,
	 * there is no point to look any further.
	 */
	if (dev->pm_cap) {
		pci_read_config_word(dev, dev->pm_cap + PCI_PM_CTRL, &pmcsr);
		if ((pmcsr & PCI_PM_CTRL_STATE_MASK) != PCI_D0)
			return;
	}

	/* Convert from PCI bus to resource space.  */
	csr = ioremap(pci_resource_start(dev, 0), 8);
	if (!csr) {
		pci_warn(dev, "Can't map e100 registers\n");
		return;
	}

	cmd_hi = readb(csr + 3);
	if (cmd_hi == 0) {
		pci_warn(dev, "Firmware left e100 interrupts enabled; disabling\n");
		writeb(1, csr + 3);
	}

	iounmap(csr);
}
DECLARE_PCI_FIXUP_CLASS_FINAL(PCI_VENDOR_ID_INTEL, PCI_ANY_ID,
			PCI_CLASS_NETWORK_ETHERNET, 8, quirk_e100_interrupt);

/*
 * The 82575 and 82598 may experience data corruption issues when transitioning
 * out of L0S.  To prevent this we need to disable L0S on the PCIe link.
 */
static void quirk_disable_aspm_l0s(struct pci_dev *dev)
{
	pci_info(dev, "Disabling L0s\n");
	pci_disable_link_state(dev, PCIE_LINK_STATE_L0S);
}
DECLARE_PCI_FIXUP_FINAL(PCI_VENDOR_ID_INTEL, 0x10a7, quirk_disable_aspm_l0s);
DECLARE_PCI_FIXUP_FINAL(PCI_VENDOR_ID_INTEL, 0x10a9, quirk_disable_aspm_l0s);
DECLARE_PCI_FIXUP_FINAL(PCI_VENDOR_ID_INTEL, 0x10b6, quirk_disable_aspm_l0s);
DECLARE_PCI_FIXUP_FINAL(PCI_VENDOR_ID_INTEL, 0x10c6, quirk_disable_aspm_l0s);
DECLARE_PCI_FIXUP_FINAL(PCI_VENDOR_ID_INTEL, 0x10c7, quirk_disable_aspm_l0s);
DECLARE_PCI_FIXUP_FINAL(PCI_VENDOR_ID_INTEL, 0x10c8, quirk_disable_aspm_l0s);
DECLARE_PCI_FIXUP_FINAL(PCI_VENDOR_ID_INTEL, 0x10d6, quirk_disable_aspm_l0s);
DECLARE_PCI_FIXUP_FINAL(PCI_VENDOR_ID_INTEL, 0x10db, quirk_disable_aspm_l0s);
DECLARE_PCI_FIXUP_FINAL(PCI_VENDOR_ID_INTEL, 0x10dd, quirk_disable_aspm_l0s);
DECLARE_PCI_FIXUP_FINAL(PCI_VENDOR_ID_INTEL, 0x10e1, quirk_disable_aspm_l0s);
DECLARE_PCI_FIXUP_FINAL(PCI_VENDOR_ID_INTEL, 0x10ec, quirk_disable_aspm_l0s);
DECLARE_PCI_FIXUP_FINAL(PCI_VENDOR_ID_INTEL, 0x10f1, quirk_disable_aspm_l0s);
DECLARE_PCI_FIXUP_FINAL(PCI_VENDOR_ID_INTEL, 0x10f4, quirk_disable_aspm_l0s);
DECLARE_PCI_FIXUP_FINAL(PCI_VENDOR_ID_INTEL, 0x1508, quirk_disable_aspm_l0s);

static void quirk_disable_aspm_l0s_l1(struct pci_dev *dev)
{
	pci_info(dev, "Disabling ASPM L0s/L1\n");
	pci_disable_link_state(dev, PCIE_LINK_STATE_L0S | PCIE_LINK_STATE_L1);
}

/*
 * ASM1083/1085 PCIe-PCI bridge devices cause AER timeout errors on the
 * upstream PCIe root port when ASPM is enabled. At least L0s mode is affected;
 * disable both L0s and L1 for now to be safe.
 */
DECLARE_PCI_FIXUP_FINAL(PCI_VENDOR_ID_ASMEDIA, 0x1080, quirk_disable_aspm_l0s_l1);

/*
 * Some Pericom PCIe-to-PCI bridges in reverse mode need the PCIe Retrain
 * Link bit cleared after starting the link retrain process to allow this
 * process to finish.
 *
 * Affected devices: PI7C9X110, PI7C9X111SL, PI7C9X130.  See also the
 * Pericom Errata Sheet PI7C9X111SLB_errata_rev1.2_102711.pdf.
 */
static void quirk_enable_clear_retrain_link(struct pci_dev *dev)
{
	dev->clear_retrain_link = 1;
	pci_info(dev, "Enable PCIe Retrain Link quirk\n");
}
DECLARE_PCI_FIXUP_HEADER(PCI_VENDOR_ID_PERICOM, 0xe110, quirk_enable_clear_retrain_link);
DECLARE_PCI_FIXUP_HEADER(PCI_VENDOR_ID_PERICOM, 0xe111, quirk_enable_clear_retrain_link);
DECLARE_PCI_FIXUP_HEADER(PCI_VENDOR_ID_PERICOM, 0xe130, quirk_enable_clear_retrain_link);

static void fixup_rev1_53c810(struct pci_dev *dev)
{
	u32 class = dev->class;

	/*
	 * rev 1 ncr53c810 chips don't set the class at all which means
	 * they don't get their resources remapped. Fix that here.
	 */
	if (class)
		return;

	dev->class = PCI_CLASS_STORAGE_SCSI << 8;
	pci_info(dev, "NCR 53c810 rev 1 PCI class overridden (%#08x -> %#08x)\n",
		 class, dev->class);
}
DECLARE_PCI_FIXUP_HEADER(PCI_VENDOR_ID_NCR, PCI_DEVICE_ID_NCR_53C810, fixup_rev1_53c810);

/* Enable 1k I/O space granularity on the Intel P64H2 */
static void quirk_p64h2_1k_io(struct pci_dev *dev)
{
	u16 en1k;

	pci_read_config_word(dev, 0x40, &en1k);

	if (en1k & 0x200) {
		pci_info(dev, "Enable I/O Space to 1KB granularity\n");
		dev->io_window_1k = 1;
	}
}
DECLARE_PCI_FIXUP_HEADER(PCI_VENDOR_ID_INTEL, 0x1460, quirk_p64h2_1k_io);

/*
 * Under some circumstances, AER is not linked with extended capabilities.
 * Force it to be linked by setting the corresponding control bit in the
 * config space.
 */
static void quirk_nvidia_ck804_pcie_aer_ext_cap(struct pci_dev *dev)
{
	uint8_t b;

	if (pci_read_config_byte(dev, 0xf41, &b) == 0) {
		if (!(b & 0x20)) {
			pci_write_config_byte(dev, 0xf41, b | 0x20);
			pci_info(dev, "Linking AER extended capability\n");
		}
	}
}
DECLARE_PCI_FIXUP_FINAL(PCI_VENDOR_ID_NVIDIA,  PCI_DEVICE_ID_NVIDIA_CK804_PCIE,
			quirk_nvidia_ck804_pcie_aer_ext_cap);
DECLARE_PCI_FIXUP_RESUME_EARLY(PCI_VENDOR_ID_NVIDIA,  PCI_DEVICE_ID_NVIDIA_CK804_PCIE,
			quirk_nvidia_ck804_pcie_aer_ext_cap);

static void quirk_via_cx700_pci_parking_caching(struct pci_dev *dev)
{
	/*
	 * Disable PCI Bus Parking and PCI Master read caching on CX700
	 * which causes unspecified timing errors with a VT6212L on the PCI
	 * bus leading to USB2.0 packet loss.
	 *
	 * This quirk is only enabled if a second (on the external PCI bus)
	 * VT6212L is found -- the CX700 core itself also contains a USB
	 * host controller with the same PCI ID as the VT6212L.
	 */

	/* Count VT6212L instances */
	struct pci_dev *p = pci_get_device(PCI_VENDOR_ID_VIA,
		PCI_DEVICE_ID_VIA_8235_USB_2, NULL);
	uint8_t b;

	/*
	 * p should contain the first (internal) VT6212L -- see if we have
	 * an external one by searching again.
	 */
	p = pci_get_device(PCI_VENDOR_ID_VIA, PCI_DEVICE_ID_VIA_8235_USB_2, p);
	if (!p)
		return;
	pci_dev_put(p);

	if (pci_read_config_byte(dev, 0x76, &b) == 0) {
		if (b & 0x40) {
			/* Turn off PCI Bus Parking */
			pci_write_config_byte(dev, 0x76, b ^ 0x40);

			pci_info(dev, "Disabling VIA CX700 PCI parking\n");
		}
	}

	if (pci_read_config_byte(dev, 0x72, &b) == 0) {
		if (b != 0) {
			/* Turn off PCI Master read caching */
			pci_write_config_byte(dev, 0x72, 0x0);

			/* Set PCI Master Bus time-out to "1x16 PCLK" */
			pci_write_config_byte(dev, 0x75, 0x1);

			/* Disable "Read FIFO Timer" */
			pci_write_config_byte(dev, 0x77, 0x0);

			pci_info(dev, "Disabling VIA CX700 PCI caching\n");
		}
	}
}
DECLARE_PCI_FIXUP_FINAL(PCI_VENDOR_ID_VIA, 0x324e, quirk_via_cx700_pci_parking_caching);

static void quirk_brcm_5719_limit_mrrs(struct pci_dev *dev)
{
	u32 rev;

	pci_read_config_dword(dev, 0xf4, &rev);

	/* Only CAP the MRRS if the device is a 5719 A0 */
	if (rev == 0x05719000) {
		int readrq = pcie_get_readrq(dev);
		if (readrq > 2048)
			pcie_set_readrq(dev, 2048);
	}
}
DECLARE_PCI_FIXUP_ENABLE(PCI_VENDOR_ID_BROADCOM,
			 PCI_DEVICE_ID_TIGON3_5719,
			 quirk_brcm_5719_limit_mrrs);

/*
 * Originally in EDAC sources for i82875P: Intel tells BIOS developers to
 * hide device 6 which configures the overflow device access containing the
 * DRBs - this is where we expose device 6.
 * http://www.x86-secret.com/articles/tweak/pat/patsecrets-2.htm
 */
static void quirk_unhide_mch_dev6(struct pci_dev *dev)
{
	u8 reg;

	if (pci_read_config_byte(dev, 0xF4, &reg) == 0 && !(reg & 0x02)) {
		pci_info(dev, "Enabling MCH 'Overflow' Device\n");
		pci_write_config_byte(dev, 0xF4, reg | 0x02);
	}
}
DECLARE_PCI_FIXUP_EARLY(PCI_VENDOR_ID_INTEL, PCI_DEVICE_ID_INTEL_82865_HB,
			quirk_unhide_mch_dev6);
DECLARE_PCI_FIXUP_EARLY(PCI_VENDOR_ID_INTEL, PCI_DEVICE_ID_INTEL_82875_HB,
			quirk_unhide_mch_dev6);

#ifdef CONFIG_PCI_MSI
/*
 * Some chipsets do not support MSI. We cannot easily rely on setting
 * PCI_BUS_FLAGS_NO_MSI in its bus flags because there are actually some
 * other buses controlled by the chipset even if Linux is not aware of it.
 * Instead of setting the flag on all buses in the machine, simply disable
 * MSI globally.
 */
static void quirk_disable_all_msi(struct pci_dev *dev)
{
	pci_no_msi();
	pci_warn(dev, "MSI quirk detected; MSI disabled\n");
}
DECLARE_PCI_FIXUP_FINAL(PCI_VENDOR_ID_SERVERWORKS, PCI_DEVICE_ID_SERVERWORKS_GCNB_LE, quirk_disable_all_msi);
DECLARE_PCI_FIXUP_FINAL(PCI_VENDOR_ID_ATI, PCI_DEVICE_ID_ATI_RS400_200, quirk_disable_all_msi);
DECLARE_PCI_FIXUP_FINAL(PCI_VENDOR_ID_ATI, PCI_DEVICE_ID_ATI_RS480, quirk_disable_all_msi);
DECLARE_PCI_FIXUP_FINAL(PCI_VENDOR_ID_VIA, PCI_DEVICE_ID_VIA_VT3336, quirk_disable_all_msi);
DECLARE_PCI_FIXUP_FINAL(PCI_VENDOR_ID_VIA, PCI_DEVICE_ID_VIA_VT3351, quirk_disable_all_msi);
DECLARE_PCI_FIXUP_FINAL(PCI_VENDOR_ID_VIA, PCI_DEVICE_ID_VIA_VT3364, quirk_disable_all_msi);
DECLARE_PCI_FIXUP_FINAL(PCI_VENDOR_ID_VIA, PCI_DEVICE_ID_VIA_8380_0, quirk_disable_all_msi);
DECLARE_PCI_FIXUP_FINAL(PCI_VENDOR_ID_SI, 0x0761, quirk_disable_all_msi);
DECLARE_PCI_FIXUP_FINAL(PCI_VENDOR_ID_SAMSUNG, 0xa5e3, quirk_disable_all_msi);

/* Disable MSI on chipsets that are known to not support it */
static void quirk_disable_msi(struct pci_dev *dev)
{
	if (dev->subordinate) {
		pci_warn(dev, "MSI quirk detected; subordinate MSI disabled\n");
		dev->subordinate->bus_flags |= PCI_BUS_FLAGS_NO_MSI;
	}
}
DECLARE_PCI_FIXUP_FINAL(PCI_VENDOR_ID_AMD, PCI_DEVICE_ID_AMD_8131_BRIDGE, quirk_disable_msi);
DECLARE_PCI_FIXUP_FINAL(PCI_VENDOR_ID_VIA, 0xa238, quirk_disable_msi);
DECLARE_PCI_FIXUP_FINAL(PCI_VENDOR_ID_ATI, 0x5a3f, quirk_disable_msi);

/*
 * The APC bridge device in AMD 780 family northbridges has some random
 * OEM subsystem ID in its vendor ID register (erratum 18), so instead
 * we use the possible vendor/device IDs of the host bridge for the
 * declared quirk, and search for the APC bridge by slot number.
 */
static void quirk_amd_780_apc_msi(struct pci_dev *host_bridge)
{
	struct pci_dev *apc_bridge;

	apc_bridge = pci_get_slot(host_bridge->bus, PCI_DEVFN(1, 0));
	if (apc_bridge) {
		if (apc_bridge->device == 0x9602)
			quirk_disable_msi(apc_bridge);
		pci_dev_put(apc_bridge);
	}
}
DECLARE_PCI_FIXUP_FINAL(PCI_VENDOR_ID_AMD, 0x9600, quirk_amd_780_apc_msi);
DECLARE_PCI_FIXUP_FINAL(PCI_VENDOR_ID_AMD, 0x9601, quirk_amd_780_apc_msi);

/*
 * Go through the list of HyperTransport capabilities and return 1 if a HT
 * MSI capability is found and enabled.
 */
static int msi_ht_cap_enabled(struct pci_dev *dev)
{
	int pos, ttl = PCI_FIND_CAP_TTL;

	pos = pci_find_ht_capability(dev, HT_CAPTYPE_MSI_MAPPING);
	while (pos && ttl--) {
		u8 flags;

		if (pci_read_config_byte(dev, pos + HT_MSI_FLAGS,
					 &flags) == 0) {
			pci_info(dev, "Found %s HT MSI Mapping\n",
				flags & HT_MSI_FLAGS_ENABLE ?
				"enabled" : "disabled");
			return (flags & HT_MSI_FLAGS_ENABLE) != 0;
		}

		pos = pci_find_next_ht_capability(dev, pos,
						  HT_CAPTYPE_MSI_MAPPING);
	}
	return 0;
}

/* Check the HyperTransport MSI mapping to know whether MSI is enabled or not */
static void quirk_msi_ht_cap(struct pci_dev *dev)
{
	if (!msi_ht_cap_enabled(dev))
		quirk_disable_msi(dev);
}
DECLARE_PCI_FIXUP_FINAL(PCI_VENDOR_ID_SERVERWORKS, PCI_DEVICE_ID_SERVERWORKS_HT2000_PCIE,
			quirk_msi_ht_cap);

/*
 * The nVidia CK804 chipset may have 2 HT MSI mappings.  MSI is supported
 * if the MSI capability is set in any of these mappings.
 */
static void quirk_nvidia_ck804_msi_ht_cap(struct pci_dev *dev)
{
	struct pci_dev *pdev;

	/*
	 * Check HT MSI cap on this chipset and the root one.  A single one
	 * having MSI is enough to be sure that MSI is supported.
	 */
	pdev = pci_get_slot(dev->bus, 0);
	if (!pdev)
		return;
	if (!msi_ht_cap_enabled(pdev))
		quirk_msi_ht_cap(dev);
	pci_dev_put(pdev);
}
DECLARE_PCI_FIXUP_FINAL(PCI_VENDOR_ID_NVIDIA, PCI_DEVICE_ID_NVIDIA_CK804_PCIE,
			quirk_nvidia_ck804_msi_ht_cap);

/* Force enable MSI mapping capability on HT bridges */
static void ht_enable_msi_mapping(struct pci_dev *dev)
{
	int pos, ttl = PCI_FIND_CAP_TTL;

	pos = pci_find_ht_capability(dev, HT_CAPTYPE_MSI_MAPPING);
	while (pos && ttl--) {
		u8 flags;

		if (pci_read_config_byte(dev, pos + HT_MSI_FLAGS,
					 &flags) == 0) {
			pci_info(dev, "Enabling HT MSI Mapping\n");

			pci_write_config_byte(dev, pos + HT_MSI_FLAGS,
					      flags | HT_MSI_FLAGS_ENABLE);
		}
		pos = pci_find_next_ht_capability(dev, pos,
						  HT_CAPTYPE_MSI_MAPPING);
	}
}
DECLARE_PCI_FIXUP_HEADER(PCI_VENDOR_ID_SERVERWORKS,
			 PCI_DEVICE_ID_SERVERWORKS_HT1000_PXB,
			 ht_enable_msi_mapping);
DECLARE_PCI_FIXUP_HEADER(PCI_VENDOR_ID_AMD, PCI_DEVICE_ID_AMD_8132_BRIDGE,
			 ht_enable_msi_mapping);

/*
 * The P5N32-SLI motherboards from Asus have a problem with MSI
 * for the MCP55 NIC. It is not yet determined whether the MSI problem
 * also affects other devices. As for now, turn off MSI for this device.
 */
static void nvenet_msi_disable(struct pci_dev *dev)
{
	const char *board_name = dmi_get_system_info(DMI_BOARD_NAME);

	if (board_name &&
	    (strstr(board_name, "P5N32-SLI PREMIUM") ||
	     strstr(board_name, "P5N32-E SLI"))) {
		pci_info(dev, "Disabling MSI for MCP55 NIC on P5N32-SLI\n");
		dev->no_msi = 1;
	}
}
DECLARE_PCI_FIXUP_EARLY(PCI_VENDOR_ID_NVIDIA,
			PCI_DEVICE_ID_NVIDIA_NVENET_15,
			nvenet_msi_disable);

/*
 * PCIe spec r4.0 sec 7.7.1.2 and sec 7.7.2.2 say that if MSI/MSI-X is enabled,
 * then the device can't use INTx interrupts. Tegra's PCIe root ports don't
 * generate MSI interrupts for PME and AER events instead only INTx interrupts
 * are generated. Though Tegra's PCIe root ports can generate MSI interrupts
 * for other events, since PCIe specificiation doesn't support using a mix of
 * INTx and MSI/MSI-X, it is required to disable MSI interrupts to avoid port
 * service drivers registering their respective ISRs for MSIs.
 */
static void pci_quirk_nvidia_tegra_disable_rp_msi(struct pci_dev *dev)
{
	dev->no_msi = 1;
}
DECLARE_PCI_FIXUP_CLASS_EARLY(PCI_VENDOR_ID_NVIDIA, 0x1ad0,
			      PCI_CLASS_BRIDGE_PCI, 8,
			      pci_quirk_nvidia_tegra_disable_rp_msi);
DECLARE_PCI_FIXUP_CLASS_EARLY(PCI_VENDOR_ID_NVIDIA, 0x1ad1,
			      PCI_CLASS_BRIDGE_PCI, 8,
			      pci_quirk_nvidia_tegra_disable_rp_msi);
DECLARE_PCI_FIXUP_CLASS_EARLY(PCI_VENDOR_ID_NVIDIA, 0x1ad2,
			      PCI_CLASS_BRIDGE_PCI, 8,
			      pci_quirk_nvidia_tegra_disable_rp_msi);
DECLARE_PCI_FIXUP_CLASS_EARLY(PCI_VENDOR_ID_NVIDIA, 0x0bf0,
			      PCI_CLASS_BRIDGE_PCI, 8,
			      pci_quirk_nvidia_tegra_disable_rp_msi);
DECLARE_PCI_FIXUP_CLASS_EARLY(PCI_VENDOR_ID_NVIDIA, 0x0bf1,
			      PCI_CLASS_BRIDGE_PCI, 8,
			      pci_quirk_nvidia_tegra_disable_rp_msi);
DECLARE_PCI_FIXUP_CLASS_EARLY(PCI_VENDOR_ID_NVIDIA, 0x0e1c,
			      PCI_CLASS_BRIDGE_PCI, 8,
			      pci_quirk_nvidia_tegra_disable_rp_msi);
DECLARE_PCI_FIXUP_CLASS_EARLY(PCI_VENDOR_ID_NVIDIA, 0x0e1d,
			      PCI_CLASS_BRIDGE_PCI, 8,
			      pci_quirk_nvidia_tegra_disable_rp_msi);
DECLARE_PCI_FIXUP_CLASS_EARLY(PCI_VENDOR_ID_NVIDIA, 0x0e12,
			      PCI_CLASS_BRIDGE_PCI, 8,
			      pci_quirk_nvidia_tegra_disable_rp_msi);
DECLARE_PCI_FIXUP_CLASS_EARLY(PCI_VENDOR_ID_NVIDIA, 0x0e13,
			      PCI_CLASS_BRIDGE_PCI, 8,
			      pci_quirk_nvidia_tegra_disable_rp_msi);
DECLARE_PCI_FIXUP_CLASS_EARLY(PCI_VENDOR_ID_NVIDIA, 0x0fae,
			      PCI_CLASS_BRIDGE_PCI, 8,
			      pci_quirk_nvidia_tegra_disable_rp_msi);
DECLARE_PCI_FIXUP_CLASS_EARLY(PCI_VENDOR_ID_NVIDIA, 0x0faf,
			      PCI_CLASS_BRIDGE_PCI, 8,
			      pci_quirk_nvidia_tegra_disable_rp_msi);
DECLARE_PCI_FIXUP_CLASS_EARLY(PCI_VENDOR_ID_NVIDIA, 0x10e5,
			      PCI_CLASS_BRIDGE_PCI, 8,
			      pci_quirk_nvidia_tegra_disable_rp_msi);
DECLARE_PCI_FIXUP_CLASS_EARLY(PCI_VENDOR_ID_NVIDIA, 0x10e6,
			      PCI_CLASS_BRIDGE_PCI, 8,
			      pci_quirk_nvidia_tegra_disable_rp_msi);

/*
 * Some versions of the MCP55 bridge from Nvidia have a legacy IRQ routing
 * config register.  This register controls the routing of legacy
 * interrupts from devices that route through the MCP55.  If this register
 * is misprogrammed, interrupts are only sent to the BSP, unlike
 * conventional systems where the IRQ is broadcast to all online CPUs.  Not
 * having this register set properly prevents kdump from booting up
 * properly, so let's make sure that we have it set correctly.
 * Note that this is an undocumented register.
 */
static void nvbridge_check_legacy_irq_routing(struct pci_dev *dev)
{
	u32 cfg;

	if (!pci_find_capability(dev, PCI_CAP_ID_HT))
		return;

	pci_read_config_dword(dev, 0x74, &cfg);

	if (cfg & ((1 << 2) | (1 << 15))) {
		pr_info("Rewriting IRQ routing register on MCP55\n");
		cfg &= ~((1 << 2) | (1 << 15));
		pci_write_config_dword(dev, 0x74, cfg);
	}
}
DECLARE_PCI_FIXUP_EARLY(PCI_VENDOR_ID_NVIDIA,
			PCI_DEVICE_ID_NVIDIA_MCP55_BRIDGE_V0,
			nvbridge_check_legacy_irq_routing);
DECLARE_PCI_FIXUP_EARLY(PCI_VENDOR_ID_NVIDIA,
			PCI_DEVICE_ID_NVIDIA_MCP55_BRIDGE_V4,
			nvbridge_check_legacy_irq_routing);

static int ht_check_msi_mapping(struct pci_dev *dev)
{
	int pos, ttl = PCI_FIND_CAP_TTL;
	int found = 0;

	/* Check if there is HT MSI cap or enabled on this device */
	pos = pci_find_ht_capability(dev, HT_CAPTYPE_MSI_MAPPING);
	while (pos && ttl--) {
		u8 flags;

		if (found < 1)
			found = 1;
		if (pci_read_config_byte(dev, pos + HT_MSI_FLAGS,
					 &flags) == 0) {
			if (flags & HT_MSI_FLAGS_ENABLE) {
				if (found < 2) {
					found = 2;
					break;
				}
			}
		}
		pos = pci_find_next_ht_capability(dev, pos,
						  HT_CAPTYPE_MSI_MAPPING);
	}

	return found;
}

static int host_bridge_with_leaf(struct pci_dev *host_bridge)
{
	struct pci_dev *dev;
	int pos;
	int i, dev_no;
	int found = 0;

	dev_no = host_bridge->devfn >> 3;
	for (i = dev_no + 1; i < 0x20; i++) {
		dev = pci_get_slot(host_bridge->bus, PCI_DEVFN(i, 0));
		if (!dev)
			continue;

		/* found next host bridge? */
		pos = pci_find_ht_capability(dev, HT_CAPTYPE_SLAVE);
		if (pos != 0) {
			pci_dev_put(dev);
			break;
		}

		if (ht_check_msi_mapping(dev)) {
			found = 1;
			pci_dev_put(dev);
			break;
		}
		pci_dev_put(dev);
	}

	return found;
}

#define PCI_HT_CAP_SLAVE_CTRL0     4    /* link control */
#define PCI_HT_CAP_SLAVE_CTRL1     8    /* link control to */

static int is_end_of_ht_chain(struct pci_dev *dev)
{
	int pos, ctrl_off;
	int end = 0;
	u16 flags, ctrl;

	pos = pci_find_ht_capability(dev, HT_CAPTYPE_SLAVE);

	if (!pos)
		goto out;

	pci_read_config_word(dev, pos + PCI_CAP_FLAGS, &flags);

	ctrl_off = ((flags >> 10) & 1) ?
			PCI_HT_CAP_SLAVE_CTRL0 : PCI_HT_CAP_SLAVE_CTRL1;
	pci_read_config_word(dev, pos + ctrl_off, &ctrl);

	if (ctrl & (1 << 6))
		end = 1;

out:
	return end;
}

static void nv_ht_enable_msi_mapping(struct pci_dev *dev)
{
	struct pci_dev *host_bridge;
	int pos;
	int i, dev_no;
	int found = 0;

	dev_no = dev->devfn >> 3;
	for (i = dev_no; i >= 0; i--) {
		host_bridge = pci_get_slot(dev->bus, PCI_DEVFN(i, 0));
		if (!host_bridge)
			continue;

		pos = pci_find_ht_capability(host_bridge, HT_CAPTYPE_SLAVE);
		if (pos != 0) {
			found = 1;
			break;
		}
		pci_dev_put(host_bridge);
	}

	if (!found)
		return;

	/* don't enable end_device/host_bridge with leaf directly here */
	if (host_bridge == dev && is_end_of_ht_chain(host_bridge) &&
	    host_bridge_with_leaf(host_bridge))
		goto out;

	/* root did that ! */
	if (msi_ht_cap_enabled(host_bridge))
		goto out;

	ht_enable_msi_mapping(dev);

out:
	pci_dev_put(host_bridge);
}

static void ht_disable_msi_mapping(struct pci_dev *dev)
{
	int pos, ttl = PCI_FIND_CAP_TTL;

	pos = pci_find_ht_capability(dev, HT_CAPTYPE_MSI_MAPPING);
	while (pos && ttl--) {
		u8 flags;

		if (pci_read_config_byte(dev, pos + HT_MSI_FLAGS,
					 &flags) == 0) {
			pci_info(dev, "Disabling HT MSI Mapping\n");

			pci_write_config_byte(dev, pos + HT_MSI_FLAGS,
					      flags & ~HT_MSI_FLAGS_ENABLE);
		}
		pos = pci_find_next_ht_capability(dev, pos,
						  HT_CAPTYPE_MSI_MAPPING);
	}
}

static void __nv_msi_ht_cap_quirk(struct pci_dev *dev, int all)
{
	struct pci_dev *host_bridge;
	int pos;
	int found;

	if (!pci_msi_enabled())
		return;

	/* check if there is HT MSI cap or enabled on this device */
	found = ht_check_msi_mapping(dev);

	/* no HT MSI CAP */
	if (found == 0)
		return;

	/*
	 * HT MSI mapping should be disabled on devices that are below
	 * a non-Hypertransport host bridge. Locate the host bridge...
	 */
	host_bridge = pci_get_domain_bus_and_slot(pci_domain_nr(dev->bus), 0,
						  PCI_DEVFN(0, 0));
	if (host_bridge == NULL) {
		pci_warn(dev, "nv_msi_ht_cap_quirk didn't locate host bridge\n");
		return;
	}

	pos = pci_find_ht_capability(host_bridge, HT_CAPTYPE_SLAVE);
	if (pos != 0) {
		/* Host bridge is to HT */
		if (found == 1) {
			/* it is not enabled, try to enable it */
			if (all)
				ht_enable_msi_mapping(dev);
			else
				nv_ht_enable_msi_mapping(dev);
		}
		goto out;
	}

	/* HT MSI is not enabled */
	if (found == 1)
		goto out;

	/* Host bridge is not to HT, disable HT MSI mapping on this device */
	ht_disable_msi_mapping(dev);

out:
	pci_dev_put(host_bridge);
}

static void nv_msi_ht_cap_quirk_all(struct pci_dev *dev)
{
	return __nv_msi_ht_cap_quirk(dev, 1);
}
DECLARE_PCI_FIXUP_FINAL(PCI_VENDOR_ID_AL, PCI_ANY_ID, nv_msi_ht_cap_quirk_all);
DECLARE_PCI_FIXUP_RESUME_EARLY(PCI_VENDOR_ID_AL, PCI_ANY_ID, nv_msi_ht_cap_quirk_all);

static void nv_msi_ht_cap_quirk_leaf(struct pci_dev *dev)
{
	return __nv_msi_ht_cap_quirk(dev, 0);
}
DECLARE_PCI_FIXUP_FINAL(PCI_VENDOR_ID_NVIDIA, PCI_ANY_ID, nv_msi_ht_cap_quirk_leaf);
DECLARE_PCI_FIXUP_RESUME_EARLY(PCI_VENDOR_ID_NVIDIA, PCI_ANY_ID, nv_msi_ht_cap_quirk_leaf);

static void quirk_msi_intx_disable_bug(struct pci_dev *dev)
{
	dev->dev_flags |= PCI_DEV_FLAGS_MSI_INTX_DISABLE_BUG;
}

static void quirk_msi_intx_disable_ati_bug(struct pci_dev *dev)
{
	struct pci_dev *p;

	/*
	 * SB700 MSI issue will be fixed at HW level from revision A21;
	 * we need check PCI REVISION ID of SMBus controller to get SB700
	 * revision.
	 */
	p = pci_get_device(PCI_VENDOR_ID_ATI, PCI_DEVICE_ID_ATI_SBX00_SMBUS,
			   NULL);
	if (!p)
		return;

	if ((p->revision < 0x3B) && (p->revision >= 0x30))
		dev->dev_flags |= PCI_DEV_FLAGS_MSI_INTX_DISABLE_BUG;
	pci_dev_put(p);
}

static void quirk_msi_intx_disable_qca_bug(struct pci_dev *dev)
{
	/* AR816X/AR817X/E210X MSI is fixed at HW level from revision 0x18 */
	if (dev->revision < 0x18) {
		pci_info(dev, "set MSI_INTX_DISABLE_BUG flag\n");
		dev->dev_flags |= PCI_DEV_FLAGS_MSI_INTX_DISABLE_BUG;
	}
}
DECLARE_PCI_FIXUP_FINAL(PCI_VENDOR_ID_BROADCOM,
			PCI_DEVICE_ID_TIGON3_5780,
			quirk_msi_intx_disable_bug);
DECLARE_PCI_FIXUP_FINAL(PCI_VENDOR_ID_BROADCOM,
			PCI_DEVICE_ID_TIGON3_5780S,
			quirk_msi_intx_disable_bug);
DECLARE_PCI_FIXUP_FINAL(PCI_VENDOR_ID_BROADCOM,
			PCI_DEVICE_ID_TIGON3_5714,
			quirk_msi_intx_disable_bug);
DECLARE_PCI_FIXUP_FINAL(PCI_VENDOR_ID_BROADCOM,
			PCI_DEVICE_ID_TIGON3_5714S,
			quirk_msi_intx_disable_bug);
DECLARE_PCI_FIXUP_FINAL(PCI_VENDOR_ID_BROADCOM,
			PCI_DEVICE_ID_TIGON3_5715,
			quirk_msi_intx_disable_bug);
DECLARE_PCI_FIXUP_FINAL(PCI_VENDOR_ID_BROADCOM,
			PCI_DEVICE_ID_TIGON3_5715S,
			quirk_msi_intx_disable_bug);

DECLARE_PCI_FIXUP_FINAL(PCI_VENDOR_ID_ATI, 0x4390,
			quirk_msi_intx_disable_ati_bug);
DECLARE_PCI_FIXUP_FINAL(PCI_VENDOR_ID_ATI, 0x4391,
			quirk_msi_intx_disable_ati_bug);
DECLARE_PCI_FIXUP_FINAL(PCI_VENDOR_ID_ATI, 0x4392,
			quirk_msi_intx_disable_ati_bug);
DECLARE_PCI_FIXUP_FINAL(PCI_VENDOR_ID_ATI, 0x4393,
			quirk_msi_intx_disable_ati_bug);
DECLARE_PCI_FIXUP_FINAL(PCI_VENDOR_ID_ATI, 0x4394,
			quirk_msi_intx_disable_ati_bug);

DECLARE_PCI_FIXUP_FINAL(PCI_VENDOR_ID_ATI, 0x4373,
			quirk_msi_intx_disable_bug);
DECLARE_PCI_FIXUP_FINAL(PCI_VENDOR_ID_ATI, 0x4374,
			quirk_msi_intx_disable_bug);
DECLARE_PCI_FIXUP_FINAL(PCI_VENDOR_ID_ATI, 0x4375,
			quirk_msi_intx_disable_bug);

DECLARE_PCI_FIXUP_FINAL(PCI_VENDOR_ID_ATTANSIC, 0x1062,
			quirk_msi_intx_disable_bug);
DECLARE_PCI_FIXUP_FINAL(PCI_VENDOR_ID_ATTANSIC, 0x1063,
			quirk_msi_intx_disable_bug);
DECLARE_PCI_FIXUP_FINAL(PCI_VENDOR_ID_ATTANSIC, 0x2060,
			quirk_msi_intx_disable_bug);
DECLARE_PCI_FIXUP_FINAL(PCI_VENDOR_ID_ATTANSIC, 0x2062,
			quirk_msi_intx_disable_bug);
DECLARE_PCI_FIXUP_FINAL(PCI_VENDOR_ID_ATTANSIC, 0x1073,
			quirk_msi_intx_disable_bug);
DECLARE_PCI_FIXUP_FINAL(PCI_VENDOR_ID_ATTANSIC, 0x1083,
			quirk_msi_intx_disable_bug);
DECLARE_PCI_FIXUP_FINAL(PCI_VENDOR_ID_ATTANSIC, 0x1090,
			quirk_msi_intx_disable_qca_bug);
DECLARE_PCI_FIXUP_FINAL(PCI_VENDOR_ID_ATTANSIC, 0x1091,
			quirk_msi_intx_disable_qca_bug);
DECLARE_PCI_FIXUP_FINAL(PCI_VENDOR_ID_ATTANSIC, 0x10a0,
			quirk_msi_intx_disable_qca_bug);
DECLARE_PCI_FIXUP_FINAL(PCI_VENDOR_ID_ATTANSIC, 0x10a1,
			quirk_msi_intx_disable_qca_bug);
DECLARE_PCI_FIXUP_FINAL(PCI_VENDOR_ID_ATTANSIC, 0xe091,
			quirk_msi_intx_disable_qca_bug);

/*
 * Amazon's Annapurna Labs 1c36:0031 Root Ports don't support MSI-X, so it
 * should be disabled on platforms where the device (mistakenly) advertises it.
 *
 * Notice that this quirk also disables MSI (which may work, but hasn't been
 * tested), since currently there is no standard way to disable only MSI-X.
 *
 * The 0031 device id is reused for other non Root Port device types,
 * therefore the quirk is registered for the PCI_CLASS_BRIDGE_PCI class.
 */
static void quirk_al_msi_disable(struct pci_dev *dev)
{
	dev->no_msi = 1;
	pci_warn(dev, "Disabling MSI/MSI-X\n");
}
DECLARE_PCI_FIXUP_CLASS_FINAL(PCI_VENDOR_ID_AMAZON_ANNAPURNA_LABS, 0x0031,
			      PCI_CLASS_BRIDGE_PCI, 8, quirk_al_msi_disable);
#endif /* CONFIG_PCI_MSI */

/*
 * Allow manual resource allocation for PCI hotplug bridges via
 * pci=hpmemsize=nnM and pci=hpiosize=nnM parameters. For some PCI-PCI
 * hotplug bridges, like PLX 6254 (former HINT HB6), kernel fails to
 * allocate resources when hotplug device is inserted and PCI bus is
 * rescanned.
 */
static void quirk_hotplug_bridge(struct pci_dev *dev)
{
	dev->is_hotplug_bridge = 1;
}
DECLARE_PCI_FIXUP_HEADER(PCI_VENDOR_ID_HINT, 0x0020, quirk_hotplug_bridge);

/*
 * This is a quirk for the Ricoh MMC controller found as a part of some
 * multifunction chips.
 *
 * This is very similar and based on the ricoh_mmc driver written by
 * Philip Langdale. Thank you for these magic sequences.
 *
 * These chips implement the four main memory card controllers (SD, MMC,
 * MS, xD) and one or both of CardBus or FireWire.
 *
 * It happens that they implement SD and MMC support as separate
 * controllers (and PCI functions). The Linux SDHCI driver supports MMC
 * cards but the chip detects MMC cards in hardware and directs them to the
 * MMC controller - so the SDHCI driver never sees them.
 *
 * To get around this, we must disable the useless MMC controller.  At that
 * point, the SDHCI controller will start seeing them.  It seems to be the
 * case that the relevant PCI registers to deactivate the MMC controller
 * live on PCI function 0, which might be the CardBus controller or the
 * FireWire controller, depending on the particular chip in question
 *
 * This has to be done early, because as soon as we disable the MMC controller
 * other PCI functions shift up one level, e.g. function #2 becomes function
 * #1, and this will confuse the PCI core.
 */
#ifdef CONFIG_MMC_RICOH_MMC
static void ricoh_mmc_fixup_rl5c476(struct pci_dev *dev)
{
	u8 write_enable;
	u8 write_target;
	u8 disable;

	/*
	 * Disable via CardBus interface
	 *
	 * This must be done via function #0
	 */
	if (PCI_FUNC(dev->devfn))
		return;

	pci_read_config_byte(dev, 0xB7, &disable);
	if (disable & 0x02)
		return;

	pci_read_config_byte(dev, 0x8E, &write_enable);
	pci_write_config_byte(dev, 0x8E, 0xAA);
	pci_read_config_byte(dev, 0x8D, &write_target);
	pci_write_config_byte(dev, 0x8D, 0xB7);
	pci_write_config_byte(dev, 0xB7, disable | 0x02);
	pci_write_config_byte(dev, 0x8E, write_enable);
	pci_write_config_byte(dev, 0x8D, write_target);

	pci_notice(dev, "proprietary Ricoh MMC controller disabled (via CardBus function)\n");
	pci_notice(dev, "MMC cards are now supported by standard SDHCI controller\n");
}
DECLARE_PCI_FIXUP_EARLY(PCI_VENDOR_ID_RICOH, PCI_DEVICE_ID_RICOH_RL5C476, ricoh_mmc_fixup_rl5c476);
DECLARE_PCI_FIXUP_RESUME_EARLY(PCI_VENDOR_ID_RICOH, PCI_DEVICE_ID_RICOH_RL5C476, ricoh_mmc_fixup_rl5c476);

static void ricoh_mmc_fixup_r5c832(struct pci_dev *dev)
{
	u8 write_enable;
	u8 disable;

	/*
	 * Disable via FireWire interface
	 *
	 * This must be done via function #0
	 */
	if (PCI_FUNC(dev->devfn))
		return;
	/*
	 * RICOH 0xe822 and 0xe823 SD/MMC card readers fail to recognize
	 * certain types of SD/MMC cards. Lowering the SD base clock
	 * frequency from 200Mhz to 50Mhz fixes this issue.
	 *
	 * 0x150 - SD2.0 mode enable for changing base clock
	 *	   frequency to 50Mhz
	 * 0xe1  - Base clock frequency
	 * 0x32  - 50Mhz new clock frequency
	 * 0xf9  - Key register for 0x150
	 * 0xfc  - key register for 0xe1
	 */
	if (dev->device == PCI_DEVICE_ID_RICOH_R5CE822 ||
	    dev->device == PCI_DEVICE_ID_RICOH_R5CE823) {
		pci_write_config_byte(dev, 0xf9, 0xfc);
		pci_write_config_byte(dev, 0x150, 0x10);
		pci_write_config_byte(dev, 0xf9, 0x00);
		pci_write_config_byte(dev, 0xfc, 0x01);
		pci_write_config_byte(dev, 0xe1, 0x32);
		pci_write_config_byte(dev, 0xfc, 0x00);

		pci_notice(dev, "MMC controller base frequency changed to 50Mhz.\n");
	}

	pci_read_config_byte(dev, 0xCB, &disable);

	if (disable & 0x02)
		return;

	pci_read_config_byte(dev, 0xCA, &write_enable);
	pci_write_config_byte(dev, 0xCA, 0x57);
	pci_write_config_byte(dev, 0xCB, disable | 0x02);
	pci_write_config_byte(dev, 0xCA, write_enable);

	pci_notice(dev, "proprietary Ricoh MMC controller disabled (via FireWire function)\n");
	pci_notice(dev, "MMC cards are now supported by standard SDHCI controller\n");

}
DECLARE_PCI_FIXUP_EARLY(PCI_VENDOR_ID_RICOH, PCI_DEVICE_ID_RICOH_R5C832, ricoh_mmc_fixup_r5c832);
DECLARE_PCI_FIXUP_RESUME_EARLY(PCI_VENDOR_ID_RICOH, PCI_DEVICE_ID_RICOH_R5C832, ricoh_mmc_fixup_r5c832);
DECLARE_PCI_FIXUP_EARLY(PCI_VENDOR_ID_RICOH, PCI_DEVICE_ID_RICOH_R5CE822, ricoh_mmc_fixup_r5c832);
DECLARE_PCI_FIXUP_RESUME_EARLY(PCI_VENDOR_ID_RICOH, PCI_DEVICE_ID_RICOH_R5CE822, ricoh_mmc_fixup_r5c832);
DECLARE_PCI_FIXUP_EARLY(PCI_VENDOR_ID_RICOH, PCI_DEVICE_ID_RICOH_R5CE823, ricoh_mmc_fixup_r5c832);
DECLARE_PCI_FIXUP_RESUME_EARLY(PCI_VENDOR_ID_RICOH, PCI_DEVICE_ID_RICOH_R5CE823, ricoh_mmc_fixup_r5c832);
#endif /*CONFIG_MMC_RICOH_MMC*/

#ifdef CONFIG_DMAR_TABLE
#define VTUNCERRMSK_REG	0x1ac
#define VTD_MSK_SPEC_ERRORS	(1 << 31)
/*
 * This is a quirk for masking VT-d spec-defined errors to platform error
 * handling logic. Without this, platforms using Intel 7500, 5500 chipsets
 * (and the derivative chipsets like X58 etc) seem to generate NMI/SMI (based
 * on the RAS config settings of the platform) when a VT-d fault happens.
 * The resulting SMI caused the system to hang.
 *
 * VT-d spec-related errors are already handled by the VT-d OS code, so no
 * need to report the same error through other channels.
 */
static void vtd_mask_spec_errors(struct pci_dev *dev)
{
	u32 word;

	pci_read_config_dword(dev, VTUNCERRMSK_REG, &word);
	pci_write_config_dword(dev, VTUNCERRMSK_REG, word | VTD_MSK_SPEC_ERRORS);
}
DECLARE_PCI_FIXUP_EARLY(PCI_VENDOR_ID_INTEL, 0x342e, vtd_mask_spec_errors);
DECLARE_PCI_FIXUP_EARLY(PCI_VENDOR_ID_INTEL, 0x3c28, vtd_mask_spec_errors);
#endif

static void fixup_ti816x_class(struct pci_dev *dev)
{
	u32 class = dev->class;

	/* TI 816x devices do not have class code set when in PCIe boot mode */
	dev->class = PCI_CLASS_MULTIMEDIA_VIDEO << 8;
	pci_info(dev, "PCI class overridden (%#08x -> %#08x)\n",
		 class, dev->class);
}
DECLARE_PCI_FIXUP_CLASS_EARLY(PCI_VENDOR_ID_TI, 0xb800,
			      PCI_CLASS_NOT_DEFINED, 8, fixup_ti816x_class);

/*
 * Some PCIe devices do not work reliably with the claimed maximum
 * payload size supported.
 */
static void fixup_mpss_256(struct pci_dev *dev)
{
	dev->pcie_mpss = 1; /* 256 bytes */
}
DECLARE_PCI_FIXUP_EARLY(PCI_VENDOR_ID_SOLARFLARE,
			PCI_DEVICE_ID_SOLARFLARE_SFC4000A_0, fixup_mpss_256);
DECLARE_PCI_FIXUP_EARLY(PCI_VENDOR_ID_SOLARFLARE,
			PCI_DEVICE_ID_SOLARFLARE_SFC4000A_1, fixup_mpss_256);
DECLARE_PCI_FIXUP_EARLY(PCI_VENDOR_ID_SOLARFLARE,
			PCI_DEVICE_ID_SOLARFLARE_SFC4000B, fixup_mpss_256);
DECLARE_PCI_FIXUP_EARLY(PCI_VENDOR_ID_ASMEDIA, 0x0612, fixup_mpss_256);

/*
 * Intel 5000 and 5100 Memory controllers have an erratum with read completion
 * coalescing (which is enabled by default on some BIOSes) and MPS of 256B.
 * Since there is no way of knowing what the PCIe MPS on each fabric will be
 * until all of the devices are discovered and buses walked, read completion
 * coalescing must be disabled.  Unfortunately, it cannot be re-enabled because
 * it is possible to hotplug a device with MPS of 256B.
 */
static void quirk_intel_mc_errata(struct pci_dev *dev)
{
	int err;
	u16 rcc;

	if (pcie_bus_config == PCIE_BUS_TUNE_OFF ||
	    pcie_bus_config == PCIE_BUS_DEFAULT)
		return;

	/*
	 * Intel erratum specifies bits to change but does not say what
	 * they are.  Keeping them magical until such time as the registers
	 * and values can be explained.
	 */
	err = pci_read_config_word(dev, 0x48, &rcc);
	if (err) {
		pci_err(dev, "Error attempting to read the read completion coalescing register\n");
		return;
	}

	if (!(rcc & (1 << 10)))
		return;

	rcc &= ~(1 << 10);

	err = pci_write_config_word(dev, 0x48, rcc);
	if (err) {
		pci_err(dev, "Error attempting to write the read completion coalescing register\n");
		return;
	}

	pr_info_once("Read completion coalescing disabled due to hardware erratum relating to 256B MPS\n");
}
/* Intel 5000 series memory controllers and ports 2-7 */
DECLARE_PCI_FIXUP_HEADER(PCI_VENDOR_ID_INTEL, 0x25c0, quirk_intel_mc_errata);
DECLARE_PCI_FIXUP_HEADER(PCI_VENDOR_ID_INTEL, 0x25d0, quirk_intel_mc_errata);
DECLARE_PCI_FIXUP_HEADER(PCI_VENDOR_ID_INTEL, 0x25d4, quirk_intel_mc_errata);
DECLARE_PCI_FIXUP_HEADER(PCI_VENDOR_ID_INTEL, 0x25d8, quirk_intel_mc_errata);
DECLARE_PCI_FIXUP_HEADER(PCI_VENDOR_ID_INTEL, 0x25e2, quirk_intel_mc_errata);
DECLARE_PCI_FIXUP_HEADER(PCI_VENDOR_ID_INTEL, 0x25e3, quirk_intel_mc_errata);
DECLARE_PCI_FIXUP_HEADER(PCI_VENDOR_ID_INTEL, 0x25e4, quirk_intel_mc_errata);
DECLARE_PCI_FIXUP_HEADER(PCI_VENDOR_ID_INTEL, 0x25e5, quirk_intel_mc_errata);
DECLARE_PCI_FIXUP_HEADER(PCI_VENDOR_ID_INTEL, 0x25e6, quirk_intel_mc_errata);
DECLARE_PCI_FIXUP_HEADER(PCI_VENDOR_ID_INTEL, 0x25e7, quirk_intel_mc_errata);
DECLARE_PCI_FIXUP_HEADER(PCI_VENDOR_ID_INTEL, 0x25f7, quirk_intel_mc_errata);
DECLARE_PCI_FIXUP_HEADER(PCI_VENDOR_ID_INTEL, 0x25f8, quirk_intel_mc_errata);
DECLARE_PCI_FIXUP_HEADER(PCI_VENDOR_ID_INTEL, 0x25f9, quirk_intel_mc_errata);
DECLARE_PCI_FIXUP_HEADER(PCI_VENDOR_ID_INTEL, 0x25fa, quirk_intel_mc_errata);
/* Intel 5100 series memory controllers and ports 2-7 */
DECLARE_PCI_FIXUP_HEADER(PCI_VENDOR_ID_INTEL, 0x65c0, quirk_intel_mc_errata);
DECLARE_PCI_FIXUP_HEADER(PCI_VENDOR_ID_INTEL, 0x65e2, quirk_intel_mc_errata);
DECLARE_PCI_FIXUP_HEADER(PCI_VENDOR_ID_INTEL, 0x65e3, quirk_intel_mc_errata);
DECLARE_PCI_FIXUP_HEADER(PCI_VENDOR_ID_INTEL, 0x65e4, quirk_intel_mc_errata);
DECLARE_PCI_FIXUP_HEADER(PCI_VENDOR_ID_INTEL, 0x65e5, quirk_intel_mc_errata);
DECLARE_PCI_FIXUP_HEADER(PCI_VENDOR_ID_INTEL, 0x65e6, quirk_intel_mc_errata);
DECLARE_PCI_FIXUP_HEADER(PCI_VENDOR_ID_INTEL, 0x65e7, quirk_intel_mc_errata);
DECLARE_PCI_FIXUP_HEADER(PCI_VENDOR_ID_INTEL, 0x65f7, quirk_intel_mc_errata);
DECLARE_PCI_FIXUP_HEADER(PCI_VENDOR_ID_INTEL, 0x65f8, quirk_intel_mc_errata);
DECLARE_PCI_FIXUP_HEADER(PCI_VENDOR_ID_INTEL, 0x65f9, quirk_intel_mc_errata);
DECLARE_PCI_FIXUP_HEADER(PCI_VENDOR_ID_INTEL, 0x65fa, quirk_intel_mc_errata);

/*
 * Ivytown NTB BAR sizes are misreported by the hardware due to an erratum.
 * To work around this, query the size it should be configured to by the
 * device and modify the resource end to correspond to this new size.
 */
static void quirk_intel_ntb(struct pci_dev *dev)
{
	int rc;
	u8 val;

	rc = pci_read_config_byte(dev, 0x00D0, &val);
	if (rc)
		return;

	dev->resource[2].end = dev->resource[2].start + ((u64) 1 << val) - 1;

	rc = pci_read_config_byte(dev, 0x00D1, &val);
	if (rc)
		return;

	dev->resource[4].end = dev->resource[4].start + ((u64) 1 << val) - 1;
}
DECLARE_PCI_FIXUP_HEADER(PCI_VENDOR_ID_INTEL, 0x0e08, quirk_intel_ntb);
DECLARE_PCI_FIXUP_HEADER(PCI_VENDOR_ID_INTEL, 0x0e0d, quirk_intel_ntb);

/*
 * Some BIOS implementations leave the Intel GPU interrupts enabled, even
 * though no one is handling them (e.g., if the i915 driver is never
 * loaded).  Additionally the interrupt destination is not set up properly
 * and the interrupt ends up -somewhere-.
 *
 * These spurious interrupts are "sticky" and the kernel disables the
 * (shared) interrupt line after 100,000+ generated interrupts.
 *
 * Fix it by disabling the still enabled interrupts.  This resolves crashes
 * often seen on monitor unplug.
 */
#define I915_DEIER_REG 0x4400c
static void disable_igfx_irq(struct pci_dev *dev)
{
	void __iomem *regs = pci_iomap(dev, 0, 0);
	if (regs == NULL) {
		pci_warn(dev, "igfx quirk: Can't iomap PCI device\n");
		return;
	}

	/* Check if any interrupt line is still enabled */
	if (readl(regs + I915_DEIER_REG) != 0) {
		pci_warn(dev, "BIOS left Intel GPU interrupts enabled; disabling\n");

		writel(0, regs + I915_DEIER_REG);
	}

	pci_iounmap(dev, regs);
}
DECLARE_PCI_FIXUP_FINAL(PCI_VENDOR_ID_INTEL, 0x0042, disable_igfx_irq);
DECLARE_PCI_FIXUP_FINAL(PCI_VENDOR_ID_INTEL, 0x0046, disable_igfx_irq);
DECLARE_PCI_FIXUP_FINAL(PCI_VENDOR_ID_INTEL, 0x004a, disable_igfx_irq);
DECLARE_PCI_FIXUP_FINAL(PCI_VENDOR_ID_INTEL, 0x0102, disable_igfx_irq);
DECLARE_PCI_FIXUP_FINAL(PCI_VENDOR_ID_INTEL, 0x0106, disable_igfx_irq);
DECLARE_PCI_FIXUP_FINAL(PCI_VENDOR_ID_INTEL, 0x010a, disable_igfx_irq);
DECLARE_PCI_FIXUP_FINAL(PCI_VENDOR_ID_INTEL, 0x0152, disable_igfx_irq);

/*
 * PCI devices which are on Intel chips can skip the 10ms delay
 * before entering D3 mode.
 */
static void quirk_remove_d3hot_delay(struct pci_dev *dev)
{
	dev->d3hot_delay = 0;
}
/* C600 Series devices do not need 10ms d3hot_delay */
DECLARE_PCI_FIXUP_FINAL(PCI_VENDOR_ID_INTEL, 0x0412, quirk_remove_d3hot_delay);
DECLARE_PCI_FIXUP_FINAL(PCI_VENDOR_ID_INTEL, 0x0c00, quirk_remove_d3hot_delay);
DECLARE_PCI_FIXUP_FINAL(PCI_VENDOR_ID_INTEL, 0x0c0c, quirk_remove_d3hot_delay);
/* Lynxpoint-H PCH devices do not need 10ms d3hot_delay */
DECLARE_PCI_FIXUP_FINAL(PCI_VENDOR_ID_INTEL, 0x8c02, quirk_remove_d3hot_delay);
DECLARE_PCI_FIXUP_FINAL(PCI_VENDOR_ID_INTEL, 0x8c18, quirk_remove_d3hot_delay);
DECLARE_PCI_FIXUP_FINAL(PCI_VENDOR_ID_INTEL, 0x8c1c, quirk_remove_d3hot_delay);
DECLARE_PCI_FIXUP_FINAL(PCI_VENDOR_ID_INTEL, 0x8c20, quirk_remove_d3hot_delay);
DECLARE_PCI_FIXUP_FINAL(PCI_VENDOR_ID_INTEL, 0x8c22, quirk_remove_d3hot_delay);
DECLARE_PCI_FIXUP_FINAL(PCI_VENDOR_ID_INTEL, 0x8c26, quirk_remove_d3hot_delay);
DECLARE_PCI_FIXUP_FINAL(PCI_VENDOR_ID_INTEL, 0x8c2d, quirk_remove_d3hot_delay);
DECLARE_PCI_FIXUP_FINAL(PCI_VENDOR_ID_INTEL, 0x8c31, quirk_remove_d3hot_delay);
DECLARE_PCI_FIXUP_FINAL(PCI_VENDOR_ID_INTEL, 0x8c3a, quirk_remove_d3hot_delay);
DECLARE_PCI_FIXUP_FINAL(PCI_VENDOR_ID_INTEL, 0x8c3d, quirk_remove_d3hot_delay);
DECLARE_PCI_FIXUP_FINAL(PCI_VENDOR_ID_INTEL, 0x8c4e, quirk_remove_d3hot_delay);
/* Intel Cherrytrail devices do not need 10ms d3hot_delay */
DECLARE_PCI_FIXUP_FINAL(PCI_VENDOR_ID_INTEL, 0x2280, quirk_remove_d3hot_delay);
DECLARE_PCI_FIXUP_FINAL(PCI_VENDOR_ID_INTEL, 0x2298, quirk_remove_d3hot_delay);
DECLARE_PCI_FIXUP_FINAL(PCI_VENDOR_ID_INTEL, 0x229c, quirk_remove_d3hot_delay);
DECLARE_PCI_FIXUP_FINAL(PCI_VENDOR_ID_INTEL, 0x22b0, quirk_remove_d3hot_delay);
DECLARE_PCI_FIXUP_FINAL(PCI_VENDOR_ID_INTEL, 0x22b5, quirk_remove_d3hot_delay);
DECLARE_PCI_FIXUP_FINAL(PCI_VENDOR_ID_INTEL, 0x22b7, quirk_remove_d3hot_delay);
DECLARE_PCI_FIXUP_FINAL(PCI_VENDOR_ID_INTEL, 0x22b8, quirk_remove_d3hot_delay);
DECLARE_PCI_FIXUP_FINAL(PCI_VENDOR_ID_INTEL, 0x22d8, quirk_remove_d3hot_delay);
DECLARE_PCI_FIXUP_FINAL(PCI_VENDOR_ID_INTEL, 0x22dc, quirk_remove_d3hot_delay);

/*
 * Some devices may pass our check in pci_intx_mask_supported() if
 * PCI_COMMAND_INTX_DISABLE works though they actually do not properly
 * support this feature.
 */
static void quirk_broken_intx_masking(struct pci_dev *dev)
{
	dev->broken_intx_masking = 1;
}
DECLARE_PCI_FIXUP_FINAL(PCI_VENDOR_ID_CHELSIO, 0x0030,
			quirk_broken_intx_masking);
DECLARE_PCI_FIXUP_FINAL(0x1814, 0x0601, /* Ralink RT2800 802.11n PCI */
			quirk_broken_intx_masking);
DECLARE_PCI_FIXUP_FINAL(0x1b7c, 0x0004, /* Ceton InfiniTV4 */
			quirk_broken_intx_masking);

/*
 * Realtek RTL8169 PCI Gigabit Ethernet Controller (rev 10)
 * Subsystem: Realtek RTL8169/8110 Family PCI Gigabit Ethernet NIC
 *
 * RTL8110SC - Fails under PCI device assignment using DisINTx masking.
 */
DECLARE_PCI_FIXUP_FINAL(PCI_VENDOR_ID_REALTEK, 0x8169,
			quirk_broken_intx_masking);

/*
 * Intel i40e (XL710/X710) 10/20/40GbE NICs all have broken INTx masking,
 * DisINTx can be set but the interrupt status bit is non-functional.
 */
DECLARE_PCI_FIXUP_FINAL(PCI_VENDOR_ID_INTEL, 0x1572, quirk_broken_intx_masking);
DECLARE_PCI_FIXUP_FINAL(PCI_VENDOR_ID_INTEL, 0x1574, quirk_broken_intx_masking);
DECLARE_PCI_FIXUP_FINAL(PCI_VENDOR_ID_INTEL, 0x1580, quirk_broken_intx_masking);
DECLARE_PCI_FIXUP_FINAL(PCI_VENDOR_ID_INTEL, 0x1581, quirk_broken_intx_masking);
DECLARE_PCI_FIXUP_FINAL(PCI_VENDOR_ID_INTEL, 0x1583, quirk_broken_intx_masking);
DECLARE_PCI_FIXUP_FINAL(PCI_VENDOR_ID_INTEL, 0x1584, quirk_broken_intx_masking);
DECLARE_PCI_FIXUP_FINAL(PCI_VENDOR_ID_INTEL, 0x1585, quirk_broken_intx_masking);
DECLARE_PCI_FIXUP_FINAL(PCI_VENDOR_ID_INTEL, 0x1586, quirk_broken_intx_masking);
DECLARE_PCI_FIXUP_FINAL(PCI_VENDOR_ID_INTEL, 0x1587, quirk_broken_intx_masking);
DECLARE_PCI_FIXUP_FINAL(PCI_VENDOR_ID_INTEL, 0x1588, quirk_broken_intx_masking);
DECLARE_PCI_FIXUP_FINAL(PCI_VENDOR_ID_INTEL, 0x1589, quirk_broken_intx_masking);
DECLARE_PCI_FIXUP_FINAL(PCI_VENDOR_ID_INTEL, 0x158a, quirk_broken_intx_masking);
DECLARE_PCI_FIXUP_FINAL(PCI_VENDOR_ID_INTEL, 0x158b, quirk_broken_intx_masking);
DECLARE_PCI_FIXUP_FINAL(PCI_VENDOR_ID_INTEL, 0x37d0, quirk_broken_intx_masking);
DECLARE_PCI_FIXUP_FINAL(PCI_VENDOR_ID_INTEL, 0x37d1, quirk_broken_intx_masking);
DECLARE_PCI_FIXUP_FINAL(PCI_VENDOR_ID_INTEL, 0x37d2, quirk_broken_intx_masking);

static u16 mellanox_broken_intx_devs[] = {
	PCI_DEVICE_ID_MELLANOX_HERMON_SDR,
	PCI_DEVICE_ID_MELLANOX_HERMON_DDR,
	PCI_DEVICE_ID_MELLANOX_HERMON_QDR,
	PCI_DEVICE_ID_MELLANOX_HERMON_DDR_GEN2,
	PCI_DEVICE_ID_MELLANOX_HERMON_QDR_GEN2,
	PCI_DEVICE_ID_MELLANOX_HERMON_EN,
	PCI_DEVICE_ID_MELLANOX_HERMON_EN_GEN2,
	PCI_DEVICE_ID_MELLANOX_CONNECTX_EN,
	PCI_DEVICE_ID_MELLANOX_CONNECTX_EN_T_GEN2,
	PCI_DEVICE_ID_MELLANOX_CONNECTX_EN_GEN2,
	PCI_DEVICE_ID_MELLANOX_CONNECTX_EN_5_GEN2,
	PCI_DEVICE_ID_MELLANOX_CONNECTX2,
	PCI_DEVICE_ID_MELLANOX_CONNECTX3,
	PCI_DEVICE_ID_MELLANOX_CONNECTX3_PRO,
};

#define CONNECTX_4_CURR_MAX_MINOR 99
#define CONNECTX_4_INTX_SUPPORT_MINOR 14

/*
 * Check ConnectX-4/LX FW version to see if it supports legacy interrupts.
 * If so, don't mark it as broken.
 * FW minor > 99 means older FW version format and no INTx masking support.
 * FW minor < 14 means new FW version format and no INTx masking support.
 */
static void mellanox_check_broken_intx_masking(struct pci_dev *pdev)
{
	__be32 __iomem *fw_ver;
	u16 fw_major;
	u16 fw_minor;
	u16 fw_subminor;
	u32 fw_maj_min;
	u32 fw_sub_min;
	int i;

	for (i = 0; i < ARRAY_SIZE(mellanox_broken_intx_devs); i++) {
		if (pdev->device == mellanox_broken_intx_devs[i]) {
			pdev->broken_intx_masking = 1;
			return;
		}
	}

	/*
	 * Getting here means Connect-IB cards and up. Connect-IB has no INTx
	 * support so shouldn't be checked further
	 */
	if (pdev->device == PCI_DEVICE_ID_MELLANOX_CONNECTIB)
		return;

	if (pdev->device != PCI_DEVICE_ID_MELLANOX_CONNECTX4 &&
	    pdev->device != PCI_DEVICE_ID_MELLANOX_CONNECTX4_LX)
		return;

	/* For ConnectX-4 and ConnectX-4LX, need to check FW support */
	if (pci_enable_device_mem(pdev)) {
		pci_warn(pdev, "Can't enable device memory\n");
		return;
	}

	fw_ver = ioremap(pci_resource_start(pdev, 0), 4);
	if (!fw_ver) {
		pci_warn(pdev, "Can't map ConnectX-4 initialization segment\n");
		goto out;
	}

	/* Reading from resource space should be 32b aligned */
	fw_maj_min = ioread32be(fw_ver);
	fw_sub_min = ioread32be(fw_ver + 1);
	fw_major = fw_maj_min & 0xffff;
	fw_minor = fw_maj_min >> 16;
	fw_subminor = fw_sub_min & 0xffff;
	if (fw_minor > CONNECTX_4_CURR_MAX_MINOR ||
	    fw_minor < CONNECTX_4_INTX_SUPPORT_MINOR) {
		pci_warn(pdev, "ConnectX-4: FW %u.%u.%u doesn't support INTx masking, disabling. Please upgrade FW to %d.14.1100 and up for INTx support\n",
			 fw_major, fw_minor, fw_subminor, pdev->device ==
			 PCI_DEVICE_ID_MELLANOX_CONNECTX4 ? 12 : 14);
		pdev->broken_intx_masking = 1;
	}

	iounmap(fw_ver);

out:
	pci_disable_device(pdev);
}
DECLARE_PCI_FIXUP_FINAL(PCI_VENDOR_ID_MELLANOX, PCI_ANY_ID,
			mellanox_check_broken_intx_masking);

static void quirk_no_bus_reset(struct pci_dev *dev)
{
	dev->dev_flags |= PCI_DEV_FLAGS_NO_BUS_RESET;
}

/*
 * Some NVIDIA GPU devices do not work with bus reset, SBR needs to be
 * prevented for those affected devices.
 */
static void quirk_nvidia_no_bus_reset(struct pci_dev *dev)
{
	if ((dev->device & 0xffc0) == 0x2340)
		quirk_no_bus_reset(dev);
}
DECLARE_PCI_FIXUP_HEADER(PCI_VENDOR_ID_NVIDIA, PCI_ANY_ID,
			 quirk_nvidia_no_bus_reset);

/*
 * Some Atheros AR9xxx and QCA988x chips do not behave after a bus reset.
 * The device will throw a Link Down error on AER-capable systems and
 * regardless of AER, config space of the device is never accessible again
 * and typically causes the system to hang or reset when access is attempted.
 * https://lore.kernel.org/r/20140923210318.498dacbd@dualc.maya.org/
 */
DECLARE_PCI_FIXUP_HEADER(PCI_VENDOR_ID_ATHEROS, 0x0030, quirk_no_bus_reset);
DECLARE_PCI_FIXUP_HEADER(PCI_VENDOR_ID_ATHEROS, 0x0032, quirk_no_bus_reset);
DECLARE_PCI_FIXUP_HEADER(PCI_VENDOR_ID_ATHEROS, 0x003c, quirk_no_bus_reset);
DECLARE_PCI_FIXUP_HEADER(PCI_VENDOR_ID_ATHEROS, 0x0033, quirk_no_bus_reset);
DECLARE_PCI_FIXUP_HEADER(PCI_VENDOR_ID_ATHEROS, 0x0034, quirk_no_bus_reset);
DECLARE_PCI_FIXUP_HEADER(PCI_VENDOR_ID_ATHEROS, 0x003e, quirk_no_bus_reset);

/*
 * Root port on some Cavium CN8xxx chips do not successfully complete a bus
 * reset when used with certain child devices.  After the reset, config
 * accesses to the child may fail.
 */
DECLARE_PCI_FIXUP_HEADER(PCI_VENDOR_ID_CAVIUM, 0xa100, quirk_no_bus_reset);

/*
 * Some TI KeyStone C667X devices do not support bus/hot reset.  The PCIESS
 * automatically disables LTSSM when Secondary Bus Reset is received and
 * the device stops working.  Prevent bus reset for these devices.  With
 * this change, the device can be assigned to VMs with VFIO, but it will
 * leak state between VMs.  Reference
 * https://e2e.ti.com/support/processors/f/791/t/954382
 */
DECLARE_PCI_FIXUP_HEADER(PCI_VENDOR_ID_TI, 0xb005, quirk_no_bus_reset);

static void quirk_no_pm_reset(struct pci_dev *dev)
{
	/*
	 * We can't do a bus reset on root bus devices, but an ineffective
	 * PM reset may be better than nothing.
	 */
	if (!pci_is_root_bus(dev->bus))
		dev->dev_flags |= PCI_DEV_FLAGS_NO_PM_RESET;
}

/*
 * Some AMD/ATI GPUS (HD8570 - Oland) report that a D3hot->D0 transition
 * causes a reset (i.e., they advertise NoSoftRst-).  This transition seems
 * to have no effect on the device: it retains the framebuffer contents and
 * monitor sync.  Advertising this support makes other layers, like VFIO,
 * assume pci_reset_function() is viable for this device.  Mark it as
 * unavailable to skip it when testing reset methods.
 */
DECLARE_PCI_FIXUP_CLASS_HEADER(PCI_VENDOR_ID_ATI, PCI_ANY_ID,
			       PCI_CLASS_DISPLAY_VGA, 8, quirk_no_pm_reset);

/*
 * Thunderbolt controllers with broken MSI hotplug signaling:
 * Entire 1st generation (Light Ridge, Eagle Ridge, Light Peak) and part
 * of the 2nd generation (Cactus Ridge 4C up to revision 1, Port Ridge).
 */
static void quirk_thunderbolt_hotplug_msi(struct pci_dev *pdev)
{
	if (pdev->is_hotplug_bridge &&
	    (pdev->device != PCI_DEVICE_ID_INTEL_CACTUS_RIDGE_4C ||
	     pdev->revision <= 1))
		pdev->no_msi = 1;
}
DECLARE_PCI_FIXUP_FINAL(PCI_VENDOR_ID_INTEL, PCI_DEVICE_ID_INTEL_LIGHT_RIDGE,
			quirk_thunderbolt_hotplug_msi);
DECLARE_PCI_FIXUP_FINAL(PCI_VENDOR_ID_INTEL, PCI_DEVICE_ID_INTEL_EAGLE_RIDGE,
			quirk_thunderbolt_hotplug_msi);
DECLARE_PCI_FIXUP_FINAL(PCI_VENDOR_ID_INTEL, PCI_DEVICE_ID_INTEL_LIGHT_PEAK,
			quirk_thunderbolt_hotplug_msi);
DECLARE_PCI_FIXUP_FINAL(PCI_VENDOR_ID_INTEL, PCI_DEVICE_ID_INTEL_CACTUS_RIDGE_4C,
			quirk_thunderbolt_hotplug_msi);
DECLARE_PCI_FIXUP_FINAL(PCI_VENDOR_ID_INTEL, PCI_DEVICE_ID_INTEL_PORT_RIDGE,
			quirk_thunderbolt_hotplug_msi);

#ifdef CONFIG_ACPI
/*
 * Apple: Shutdown Cactus Ridge Thunderbolt controller.
 *
 * On Apple hardware the Cactus Ridge Thunderbolt controller needs to be
 * shutdown before suspend. Otherwise the native host interface (NHI) will not
 * be present after resume if a device was plugged in before suspend.
 *
 * The Thunderbolt controller consists of a PCIe switch with downstream
 * bridges leading to the NHI and to the tunnel PCI bridges.
 *
 * This quirk cuts power to the whole chip. Therefore we have to apply it
 * during suspend_noirq of the upstream bridge.
 *
 * Power is automagically restored before resume. No action is needed.
 */
static void quirk_apple_poweroff_thunderbolt(struct pci_dev *dev)
{
	acpi_handle bridge, SXIO, SXFP, SXLV;

	if (!x86_apple_machine)
		return;
	if (pci_pcie_type(dev) != PCI_EXP_TYPE_UPSTREAM)
		return;

	/*
	 * SXIO/SXFP/SXLF turns off power to the Thunderbolt controller.
	 * We don't know how to turn it back on again, but firmware does,
	 * so we can only use SXIO/SXFP/SXLF if we're suspending via
	 * firmware.
	 */
	if (!pm_suspend_via_firmware())
		return;

	bridge = ACPI_HANDLE(&dev->dev);
	if (!bridge)
		return;

	/*
	 * SXIO and SXLV are present only on machines requiring this quirk.
	 * Thunderbolt bridges in external devices might have the same
	 * device ID as those on the host, but they will not have the
	 * associated ACPI methods. This implicitly checks that we are at
	 * the right bridge.
	 */
	if (ACPI_FAILURE(acpi_get_handle(bridge, "DSB0.NHI0.SXIO", &SXIO))
	    || ACPI_FAILURE(acpi_get_handle(bridge, "DSB0.NHI0.SXFP", &SXFP))
	    || ACPI_FAILURE(acpi_get_handle(bridge, "DSB0.NHI0.SXLV", &SXLV)))
		return;
	pci_info(dev, "quirk: cutting power to Thunderbolt controller...\n");

	/* magic sequence */
	acpi_execute_simple_method(SXIO, NULL, 1);
	acpi_execute_simple_method(SXFP, NULL, 0);
	msleep(300);
	acpi_execute_simple_method(SXLV, NULL, 0);
	acpi_execute_simple_method(SXIO, NULL, 0);
	acpi_execute_simple_method(SXLV, NULL, 0);
}
DECLARE_PCI_FIXUP_SUSPEND_LATE(PCI_VENDOR_ID_INTEL,
			       PCI_DEVICE_ID_INTEL_CACTUS_RIDGE_4C,
			       quirk_apple_poweroff_thunderbolt);
#endif

/*
 * Following are device-specific reset methods which can be used to
 * reset a single function if other methods (e.g. FLR, PM D0->D3) are
 * not available.
 */
static int reset_intel_82599_sfp_virtfn(struct pci_dev *dev, bool probe)
{
	/*
	 * http://www.intel.com/content/dam/doc/datasheet/82599-10-gbe-controller-datasheet.pdf
	 *
	 * The 82599 supports FLR on VFs, but FLR support is reported only
	 * in the PF DEVCAP (sec 9.3.10.4), not in the VF DEVCAP (sec 9.5).
	 * Thus we must call pcie_flr() directly without first checking if it is
	 * supported.
	 */
	if (!probe)
		pcie_flr(dev);
	return 0;
}

#define SOUTH_CHICKEN2		0xc2004
#define PCH_PP_STATUS		0xc7200
#define PCH_PP_CONTROL		0xc7204
#define MSG_CTL			0x45010
#define NSDE_PWR_STATE		0xd0100
#define IGD_OPERATION_TIMEOUT	10000     /* set timeout 10 seconds */

static int reset_ivb_igd(struct pci_dev *dev, bool probe)
{
	void __iomem *mmio_base;
	unsigned long timeout;
	u32 val;

	if (probe)
		return 0;

	mmio_base = pci_iomap(dev, 0, 0);
	if (!mmio_base)
		return -ENOMEM;

	iowrite32(0x00000002, mmio_base + MSG_CTL);

	/*
	 * Clobbering SOUTH_CHICKEN2 register is fine only if the next
	 * driver loaded sets the right bits. However, this's a reset and
	 * the bits have been set by i915 previously, so we clobber
	 * SOUTH_CHICKEN2 register directly here.
	 */
	iowrite32(0x00000005, mmio_base + SOUTH_CHICKEN2);

	val = ioread32(mmio_base + PCH_PP_CONTROL) & 0xfffffffe;
	iowrite32(val, mmio_base + PCH_PP_CONTROL);

	timeout = jiffies + msecs_to_jiffies(IGD_OPERATION_TIMEOUT);
	do {
		val = ioread32(mmio_base + PCH_PP_STATUS);
		if ((val & 0xb0000000) == 0)
			goto reset_complete;
		msleep(10);
	} while (time_before(jiffies, timeout));
	pci_warn(dev, "timeout during reset\n");

reset_complete:
	iowrite32(0x00000002, mmio_base + NSDE_PWR_STATE);

	pci_iounmap(dev, mmio_base);
	return 0;
}

/* Device-specific reset method for Chelsio T4-based adapters */
static int reset_chelsio_generic_dev(struct pci_dev *dev, bool probe)
{
	u16 old_command;
	u16 msix_flags;

	/*
	 * If this isn't a Chelsio T4-based device, return -ENOTTY indicating
	 * that we have no device-specific reset method.
	 */
	if ((dev->device & 0xf000) != 0x4000)
		return -ENOTTY;

	/*
	 * If this is the "probe" phase, return 0 indicating that we can
	 * reset this device.
	 */
	if (probe)
		return 0;

	/*
	 * T4 can wedge if there are DMAs in flight within the chip and Bus
	 * Master has been disabled.  We need to have it on till the Function
	 * Level Reset completes.  (BUS_MASTER is disabled in
	 * pci_reset_function()).
	 */
	pci_read_config_word(dev, PCI_COMMAND, &old_command);
	pci_write_config_word(dev, PCI_COMMAND,
			      old_command | PCI_COMMAND_MASTER);

	/*
	 * Perform the actual device function reset, saving and restoring
	 * configuration information around the reset.
	 */
	pci_save_state(dev);

	/*
	 * T4 also suffers a Head-Of-Line blocking problem if MSI-X interrupts
	 * are disabled when an MSI-X interrupt message needs to be delivered.
	 * So we briefly re-enable MSI-X interrupts for the duration of the
	 * FLR.  The pci_restore_state() below will restore the original
	 * MSI-X state.
	 */
	pci_read_config_word(dev, dev->msix_cap+PCI_MSIX_FLAGS, &msix_flags);
	if ((msix_flags & PCI_MSIX_FLAGS_ENABLE) == 0)
		pci_write_config_word(dev, dev->msix_cap+PCI_MSIX_FLAGS,
				      msix_flags |
				      PCI_MSIX_FLAGS_ENABLE |
				      PCI_MSIX_FLAGS_MASKALL);

	pcie_flr(dev);

	/*
	 * Restore the configuration information (BAR values, etc.) including
	 * the original PCI Configuration Space Command word, and return
	 * success.
	 */
	pci_restore_state(dev);
	pci_write_config_word(dev, PCI_COMMAND, old_command);
	return 0;
}

#define PCI_DEVICE_ID_INTEL_82599_SFP_VF   0x10ed
#define PCI_DEVICE_ID_INTEL_IVB_M_VGA      0x0156
#define PCI_DEVICE_ID_INTEL_IVB_M2_VGA     0x0166

/*
 * The Samsung SM961/PM961 controller can sometimes enter a fatal state after
 * FLR where config space reads from the device return -1.  We seem to be
 * able to avoid this condition if we disable the NVMe controller prior to
 * FLR.  This quirk is generic for any NVMe class device requiring similar
 * assistance to quiesce the device prior to FLR.
 *
 * NVMe specification: https://nvmexpress.org/resources/specifications/
 * Revision 1.0e:
 *    Chapter 2: Required and optional PCI config registers
 *    Chapter 3: NVMe control registers
 *    Chapter 7.3: Reset behavior
 */
static int nvme_disable_and_flr(struct pci_dev *dev, bool probe)
{
	void __iomem *bar;
	u16 cmd;
	u32 cfg;

	if (dev->class != PCI_CLASS_STORAGE_EXPRESS ||
	    pcie_reset_flr(dev, PCI_RESET_PROBE) || !pci_resource_start(dev, 0))
		return -ENOTTY;

	if (probe)
		return 0;

	bar = pci_iomap(dev, 0, NVME_REG_CC + sizeof(cfg));
	if (!bar)
		return -ENOTTY;

	pci_read_config_word(dev, PCI_COMMAND, &cmd);
	pci_write_config_word(dev, PCI_COMMAND, cmd | PCI_COMMAND_MEMORY);

	cfg = readl(bar + NVME_REG_CC);

	/* Disable controller if enabled */
	if (cfg & NVME_CC_ENABLE) {
		u32 cap = readl(bar + NVME_REG_CAP);
		unsigned long timeout;

		/*
		 * Per nvme_disable_ctrl() skip shutdown notification as it
		 * could complete commands to the admin queue.  We only intend
		 * to quiesce the device before reset.
		 */
		cfg &= ~(NVME_CC_SHN_MASK | NVME_CC_ENABLE);

		writel(cfg, bar + NVME_REG_CC);

		/*
		 * Some controllers require an additional delay here, see
		 * NVME_QUIRK_DELAY_BEFORE_CHK_RDY.  None of those are yet
		 * supported by this quirk.
		 */

		/* Cap register provides max timeout in 500ms increments */
		timeout = ((NVME_CAP_TIMEOUT(cap) + 1) * HZ / 2) + jiffies;

		for (;;) {
			u32 status = readl(bar + NVME_REG_CSTS);

			/* Ready status becomes zero on disable complete */
			if (!(status & NVME_CSTS_RDY))
				break;

			msleep(100);

			if (time_after(jiffies, timeout)) {
				pci_warn(dev, "Timeout waiting for NVMe ready status to clear after disable\n");
				break;
			}
		}
	}

	pci_iounmap(dev, bar);

	pcie_flr(dev);

	return 0;
}

/*
 * Intel DC P3700 NVMe controller will timeout waiting for ready status
 * to change after NVMe enable if the driver starts interacting with the
 * device too soon after FLR.  A 250ms delay after FLR has heuristically
 * proven to produce reliably working results for device assignment cases.
 */
static int delay_250ms_after_flr(struct pci_dev *dev, bool probe)
{
	if (probe)
		return pcie_reset_flr(dev, PCI_RESET_PROBE);

	pcie_reset_flr(dev, PCI_RESET_DO_RESET);

	msleep(250);

	return 0;
}

#define PCI_DEVICE_ID_HINIC_VF      0x375E
#define HINIC_VF_FLR_TYPE           0x1000
#define HINIC_VF_FLR_CAP_BIT        (1UL << 30)
#define HINIC_VF_OP                 0xE80
#define HINIC_VF_FLR_PROC_BIT       (1UL << 18)
#define HINIC_OPERATION_TIMEOUT     15000	/* 15 seconds */

/* Device-specific reset method for Huawei Intelligent NIC virtual functions */
static int reset_hinic_vf_dev(struct pci_dev *pdev, bool probe)
{
	unsigned long timeout;
	void __iomem *bar;
	u32 val;

	if (probe)
		return 0;

	bar = pci_iomap(pdev, 0, 0);
	if (!bar)
		return -ENOTTY;

	/* Get and check firmware capabilities */
	val = ioread32be(bar + HINIC_VF_FLR_TYPE);
	if (!(val & HINIC_VF_FLR_CAP_BIT)) {
		pci_iounmap(pdev, bar);
		return -ENOTTY;
	}

	/* Set HINIC_VF_FLR_PROC_BIT for the start of FLR */
	val = ioread32be(bar + HINIC_VF_OP);
	val = val | HINIC_VF_FLR_PROC_BIT;
	iowrite32be(val, bar + HINIC_VF_OP);

	pcie_flr(pdev);

	/*
	 * The device must recapture its Bus and Device Numbers after FLR
	 * in order generate Completions.  Issue a config write to let the
	 * device capture this information.
	 */
	pci_write_config_word(pdev, PCI_VENDOR_ID, 0);

	/* Firmware clears HINIC_VF_FLR_PROC_BIT when reset is complete */
	timeout = jiffies + msecs_to_jiffies(HINIC_OPERATION_TIMEOUT);
	do {
		val = ioread32be(bar + HINIC_VF_OP);
		if (!(val & HINIC_VF_FLR_PROC_BIT))
			goto reset_complete;
		msleep(20);
	} while (time_before(jiffies, timeout));

	val = ioread32be(bar + HINIC_VF_OP);
	if (!(val & HINIC_VF_FLR_PROC_BIT))
		goto reset_complete;

	pci_warn(pdev, "Reset dev timeout, FLR ack reg: %#010x\n", val);

reset_complete:
	pci_iounmap(pdev, bar);

	return 0;
}

#define PCI_DEVICE_ID_HINIC_VF      0x375E
#define HINIC_VF_FLR_TYPE           0x1000
#define HINIC_VF_FLR_CAP_BIT        (1UL << 30)
#define HINIC_VF_OP                 0xE80
#define HINIC_VF_FLR_PROC_BIT       (1UL << 18)
#define HINIC_OPERATION_TIMEOUT     15000	/* 15 seconds */

/* Device-specific reset method for Huawei Intelligent NIC virtual functions */
static int reset_hinic_vf_dev(struct pci_dev *pdev, int probe)
{
	unsigned long timeout;
	void __iomem *bar;
	u32 val;

	if (probe)
		return 0;

	bar = pci_iomap(pdev, 0, 0);
	if (!bar)
		return -ENOTTY;

	/* Get and check firmware capabilities */
	val = ioread32be(bar + HINIC_VF_FLR_TYPE);
	if (!(val & HINIC_VF_FLR_CAP_BIT)) {
		pci_iounmap(pdev, bar);
		return -ENOTTY;
	}

	/* Set HINIC_VF_FLR_PROC_BIT for the start of FLR */
	val = ioread32be(bar + HINIC_VF_OP);
	val = val | HINIC_VF_FLR_PROC_BIT;
	iowrite32be(val, bar + HINIC_VF_OP);

	pcie_flr(pdev);

	/*
	 * The device must recapture its Bus and Device Numbers after FLR
	 * in order generate Completions.  Issue a config write to let the
	 * device capture this information.
	 */
	pci_write_config_word(pdev, PCI_VENDOR_ID, 0);

	/* Firmware clears HINIC_VF_FLR_PROC_BIT when reset is complete */
	timeout = jiffies + msecs_to_jiffies(HINIC_OPERATION_TIMEOUT);
	do {
		val = ioread32be(bar + HINIC_VF_OP);
		if (!(val & HINIC_VF_FLR_PROC_BIT))
			goto reset_complete;
		msleep(20);
	} while (time_before(jiffies, timeout));

	val = ioread32be(bar + HINIC_VF_OP);
	if (!(val & HINIC_VF_FLR_PROC_BIT))
		goto reset_complete;

	pci_warn(pdev, "Reset dev timeout, FLR ack reg: %#010x\n", val);

reset_complete:
	pci_iounmap(pdev, bar);

	return 0;
}

static const struct pci_dev_reset_methods pci_dev_reset_methods[] = {
	{ PCI_VENDOR_ID_INTEL, PCI_DEVICE_ID_INTEL_82599_SFP_VF,
		 reset_intel_82599_sfp_virtfn },
	{ PCI_VENDOR_ID_INTEL, PCI_DEVICE_ID_INTEL_IVB_M_VGA,
		reset_ivb_igd },
	{ PCI_VENDOR_ID_INTEL, PCI_DEVICE_ID_INTEL_IVB_M2_VGA,
		reset_ivb_igd },
	{ PCI_VENDOR_ID_SAMSUNG, 0xa804, nvme_disable_and_flr },
	{ PCI_VENDOR_ID_INTEL, 0x0953, delay_250ms_after_flr },
	{ PCI_VENDOR_ID_INTEL, 0x0a54, delay_250ms_after_flr },
	{ PCI_VENDOR_ID_CHELSIO, PCI_ANY_ID,
		reset_chelsio_generic_dev },
	{ PCI_VENDOR_ID_HUAWEI, PCI_DEVICE_ID_HINIC_VF,
		reset_hinic_vf_dev },
	{ 0 }
};

/*
 * These device-specific reset methods are here rather than in a driver
 * because when a host assigns a device to a guest VM, the host may need
 * to reset the device but probably doesn't have a driver for it.
 */
int pci_dev_specific_reset(struct pci_dev *dev, bool probe)
{
	const struct pci_dev_reset_methods *i;

	for (i = pci_dev_reset_methods; i->reset; i++) {
		if ((i->vendor == dev->vendor ||
		     i->vendor == (u16)PCI_ANY_ID) &&
		    (i->device == dev->device ||
		     i->device == (u16)PCI_ANY_ID))
			return i->reset(dev, probe);
	}

	return -ENOTTY;
}

static void quirk_dma_func0_alias(struct pci_dev *dev)
{
	if (PCI_FUNC(dev->devfn) != 0)
		pci_add_dma_alias(dev, PCI_DEVFN(PCI_SLOT(dev->devfn), 0), 1);
}

/*
 * https://bugzilla.redhat.com/show_bug.cgi?id=605888
 *
 * Some Ricoh devices use function 0 as the PCIe requester ID for DMA.
 */
DECLARE_PCI_FIXUP_HEADER(PCI_VENDOR_ID_RICOH, 0xe832, quirk_dma_func0_alias);
DECLARE_PCI_FIXUP_HEADER(PCI_VENDOR_ID_RICOH, 0xe476, quirk_dma_func0_alias);

static void quirk_dma_func1_alias(struct pci_dev *dev)
{
	if (PCI_FUNC(dev->devfn) != 1)
		pci_add_dma_alias(dev, PCI_DEVFN(PCI_SLOT(dev->devfn), 1), 1);
}

/*
 * Marvell 88SE9123 uses function 1 as the requester ID for DMA.  In some
 * SKUs function 1 is present and is a legacy IDE controller, in other
 * SKUs this function is not present, making this a ghost requester.
 * https://bugzilla.kernel.org/show_bug.cgi?id=42679
 */
DECLARE_PCI_FIXUP_HEADER(PCI_VENDOR_ID_MARVELL_EXT, 0x9120,
			 quirk_dma_func1_alias);
DECLARE_PCI_FIXUP_HEADER(PCI_VENDOR_ID_MARVELL_EXT, 0x9123,
			 quirk_dma_func1_alias);
DECLARE_PCI_FIXUP_HEADER(PCI_VENDOR_ID_MARVELL_EXT, 0x9128,
			 quirk_dma_func1_alias);
/* https://bugzilla.kernel.org/show_bug.cgi?id=42679#c14 */
DECLARE_PCI_FIXUP_HEADER(PCI_VENDOR_ID_MARVELL_EXT, 0x9130,
			 quirk_dma_func1_alias);
DECLARE_PCI_FIXUP_HEADER(PCI_VENDOR_ID_MARVELL_EXT, 0x9170,
			 quirk_dma_func1_alias);
/* https://bugzilla.kernel.org/show_bug.cgi?id=42679#c47 + c57 */
DECLARE_PCI_FIXUP_HEADER(PCI_VENDOR_ID_MARVELL_EXT, 0x9172,
			 quirk_dma_func1_alias);
/* https://bugzilla.kernel.org/show_bug.cgi?id=42679#c59 */
DECLARE_PCI_FIXUP_HEADER(PCI_VENDOR_ID_MARVELL_EXT, 0x917a,
			 quirk_dma_func1_alias);
/* https://bugzilla.kernel.org/show_bug.cgi?id=42679#c78 */
DECLARE_PCI_FIXUP_HEADER(PCI_VENDOR_ID_MARVELL_EXT, 0x9182,
			 quirk_dma_func1_alias);
/* https://bugzilla.kernel.org/show_bug.cgi?id=42679#c134 */
DECLARE_PCI_FIXUP_HEADER(PCI_VENDOR_ID_MARVELL_EXT, 0x9183,
			 quirk_dma_func1_alias);
/* https://bugzilla.kernel.org/show_bug.cgi?id=42679#c46 */
DECLARE_PCI_FIXUP_HEADER(PCI_VENDOR_ID_MARVELL_EXT, 0x91a0,
			 quirk_dma_func1_alias);
/* https://bugzilla.kernel.org/show_bug.cgi?id=42679#c135 */
DECLARE_PCI_FIXUP_HEADER(PCI_VENDOR_ID_MARVELL_EXT, 0x9215,
			 quirk_dma_func1_alias);
/* https://bugzilla.kernel.org/show_bug.cgi?id=42679#c127 */
DECLARE_PCI_FIXUP_HEADER(PCI_VENDOR_ID_MARVELL_EXT, 0x9220,
			 quirk_dma_func1_alias);
/* https://bugzilla.kernel.org/show_bug.cgi?id=42679#c49 */
DECLARE_PCI_FIXUP_HEADER(PCI_VENDOR_ID_MARVELL_EXT, 0x9230,
			 quirk_dma_func1_alias);
DECLARE_PCI_FIXUP_HEADER(PCI_VENDOR_ID_TTI, 0x0642,
			 quirk_dma_func1_alias);
DECLARE_PCI_FIXUP_HEADER(PCI_VENDOR_ID_TTI, 0x0645,
			 quirk_dma_func1_alias);
/* https://bugs.gentoo.org/show_bug.cgi?id=497630 */
DECLARE_PCI_FIXUP_HEADER(PCI_VENDOR_ID_JMICRON,
			 PCI_DEVICE_ID_JMICRON_JMB388_ESD,
			 quirk_dma_func1_alias);
/* https://bugzilla.kernel.org/show_bug.cgi?id=42679#c117 */
DECLARE_PCI_FIXUP_HEADER(0x1c28, /* Lite-On */
			 0x0122, /* Plextor M6E (Marvell 88SS9183)*/
			 quirk_dma_func1_alias);

/*
 * Some devices DMA with the wrong devfn, not just the wrong function.
 * quirk_fixed_dma_alias() uses this table to create fixed aliases, where
 * the alias is "fixed" and independent of the device devfn.
 *
 * For example, the Adaptec 3405 is a PCIe card with an Intel 80333 I/O
 * processor.  To software, this appears as a PCIe-to-PCI/X bridge with a
 * single device on the secondary bus.  In reality, the single exposed
 * device at 0e.0 is the Address Translation Unit (ATU) of the controller
 * that provides a bridge to the internal bus of the I/O processor.  The
 * controller supports private devices, which can be hidden from PCI config
 * space.  In the case of the Adaptec 3405, a private device at 01.0
 * appears to be the DMA engine, which therefore needs to become a DMA
 * alias for the device.
 */
static const struct pci_device_id fixed_dma_alias_tbl[] = {
	{ PCI_DEVICE_SUB(PCI_VENDOR_ID_ADAPTEC2, 0x0285,
			 PCI_VENDOR_ID_ADAPTEC2, 0x02bb), /* Adaptec 3405 */
	  .driver_data = PCI_DEVFN(1, 0) },
	{ PCI_DEVICE_SUB(PCI_VENDOR_ID_ADAPTEC2, 0x0285,
			 PCI_VENDOR_ID_ADAPTEC2, 0x02bc), /* Adaptec 3805 */
	  .driver_data = PCI_DEVFN(1, 0) },
	{ 0 }
};

static void quirk_fixed_dma_alias(struct pci_dev *dev)
{
	const struct pci_device_id *id;

	id = pci_match_id(fixed_dma_alias_tbl, dev);
	if (id)
		pci_add_dma_alias(dev, id->driver_data, 1);
}
DECLARE_PCI_FIXUP_HEADER(PCI_VENDOR_ID_ADAPTEC2, 0x0285, quirk_fixed_dma_alias);

/*
 * A few PCIe-to-PCI bridges fail to expose a PCIe capability, resulting in
 * using the wrong DMA alias for the device.  Some of these devices can be
 * used as either forward or reverse bridges, so we need to test whether the
 * device is operating in the correct mode.  We could probably apply this
 * quirk to PCI_ANY_ID, but for now we'll just use known offenders.  The test
 * is for a non-root, non-PCIe bridge where the upstream device is PCIe and
 * is not a PCIe-to-PCI bridge, then @pdev is actually a PCIe-to-PCI bridge.
 */
static void quirk_use_pcie_bridge_dma_alias(struct pci_dev *pdev)
{
	if (!pci_is_root_bus(pdev->bus) &&
	    pdev->hdr_type == PCI_HEADER_TYPE_BRIDGE &&
	    !pci_is_pcie(pdev) && pci_is_pcie(pdev->bus->self) &&
	    pci_pcie_type(pdev->bus->self) != PCI_EXP_TYPE_PCI_BRIDGE)
		pdev->dev_flags |= PCI_DEV_FLAG_PCIE_BRIDGE_ALIAS;
}
/* ASM1083/1085, https://bugzilla.kernel.org/show_bug.cgi?id=44881#c46 */
DECLARE_PCI_FIXUP_HEADER(PCI_VENDOR_ID_ASMEDIA, 0x1080,
			 quirk_use_pcie_bridge_dma_alias);
/* Tundra 8113, https://bugzilla.kernel.org/show_bug.cgi?id=44881#c43 */
DECLARE_PCI_FIXUP_HEADER(0x10e3, 0x8113, quirk_use_pcie_bridge_dma_alias);
/* ITE 8892, https://bugzilla.kernel.org/show_bug.cgi?id=73551 */
DECLARE_PCI_FIXUP_HEADER(0x1283, 0x8892, quirk_use_pcie_bridge_dma_alias);
/* ITE 8893 has the same problem as the 8892 */
DECLARE_PCI_FIXUP_HEADER(0x1283, 0x8893, quirk_use_pcie_bridge_dma_alias);
/* Intel 82801, https://bugzilla.kernel.org/show_bug.cgi?id=44881#c49 */
DECLARE_PCI_FIXUP_HEADER(0x8086, 0x244e, quirk_use_pcie_bridge_dma_alias);

/*
 * MIC x200 NTB forwards PCIe traffic using multiple alien RIDs. They have to
 * be added as aliases to the DMA device in order to allow buffer access
 * when IOMMU is enabled. Following devfns have to match RIT-LUT table
 * programmed in the EEPROM.
 */
static void quirk_mic_x200_dma_alias(struct pci_dev *pdev)
{
	pci_add_dma_alias(pdev, PCI_DEVFN(0x10, 0x0), 1);
	pci_add_dma_alias(pdev, PCI_DEVFN(0x11, 0x0), 1);
	pci_add_dma_alias(pdev, PCI_DEVFN(0x12, 0x3), 1);
}
DECLARE_PCI_FIXUP_HEADER(PCI_VENDOR_ID_INTEL, 0x2260, quirk_mic_x200_dma_alias);
DECLARE_PCI_FIXUP_HEADER(PCI_VENDOR_ID_INTEL, 0x2264, quirk_mic_x200_dma_alias);

/*
 * Intel Visual Compute Accelerator (VCA) is a family of PCIe add-in devices
 * exposing computational units via Non Transparent Bridges (NTB, PEX 87xx).
 *
 * Similarly to MIC x200, we need to add DMA aliases to allow buffer access
 * when IOMMU is enabled.  These aliases allow computational unit access to
 * host memory.  These aliases mark the whole VCA device as one IOMMU
 * group.
 *
 * All possible slot numbers (0x20) are used, since we are unable to tell
 * what slot is used on other side.  This quirk is intended for both host
 * and computational unit sides.  The VCA devices have up to five functions
 * (four for DMA channels and one additional).
 */
static void quirk_pex_vca_alias(struct pci_dev *pdev)
{
	const unsigned int num_pci_slots = 0x20;
	unsigned int slot;

	for (slot = 0; slot < num_pci_slots; slot++)
		pci_add_dma_alias(pdev, PCI_DEVFN(slot, 0x0), 5);
}
DECLARE_PCI_FIXUP_HEADER(PCI_VENDOR_ID_INTEL, 0x2954, quirk_pex_vca_alias);
DECLARE_PCI_FIXUP_HEADER(PCI_VENDOR_ID_INTEL, 0x2955, quirk_pex_vca_alias);
DECLARE_PCI_FIXUP_HEADER(PCI_VENDOR_ID_INTEL, 0x2956, quirk_pex_vca_alias);
DECLARE_PCI_FIXUP_HEADER(PCI_VENDOR_ID_INTEL, 0x2958, quirk_pex_vca_alias);
DECLARE_PCI_FIXUP_HEADER(PCI_VENDOR_ID_INTEL, 0x2959, quirk_pex_vca_alias);
DECLARE_PCI_FIXUP_HEADER(PCI_VENDOR_ID_INTEL, 0x295A, quirk_pex_vca_alias);

/*
 * The IOMMU and interrupt controller on Broadcom Vulcan/Cavium ThunderX2 are
 * associated not at the root bus, but at a bridge below. This quirk avoids
 * generating invalid DMA aliases.
 */
static void quirk_bridge_cavm_thrx2_pcie_root(struct pci_dev *pdev)
{
	pdev->dev_flags |= PCI_DEV_FLAGS_BRIDGE_XLATE_ROOT;
}
DECLARE_PCI_FIXUP_HEADER(PCI_VENDOR_ID_BROADCOM, 0x9000,
				quirk_bridge_cavm_thrx2_pcie_root);
DECLARE_PCI_FIXUP_HEADER(PCI_VENDOR_ID_BROADCOM, 0x9084,
				quirk_bridge_cavm_thrx2_pcie_root);

/*
 * Intersil/Techwell TW686[4589]-based video capture cards have an empty (zero)
 * class code.  Fix it.
 */
static void quirk_tw686x_class(struct pci_dev *pdev)
{
	u32 class = pdev->class;

	/* Use "Multimedia controller" class */
	pdev->class = (PCI_CLASS_MULTIMEDIA_OTHER << 8) | 0x01;
	pci_info(pdev, "TW686x PCI class overridden (%#08x -> %#08x)\n",
		 class, pdev->class);
}
DECLARE_PCI_FIXUP_CLASS_EARLY(0x1797, 0x6864, PCI_CLASS_NOT_DEFINED, 8,
			      quirk_tw686x_class);
DECLARE_PCI_FIXUP_CLASS_EARLY(0x1797, 0x6865, PCI_CLASS_NOT_DEFINED, 8,
			      quirk_tw686x_class);
DECLARE_PCI_FIXUP_CLASS_EARLY(0x1797, 0x6868, PCI_CLASS_NOT_DEFINED, 8,
			      quirk_tw686x_class);
DECLARE_PCI_FIXUP_CLASS_EARLY(0x1797, 0x6869, PCI_CLASS_NOT_DEFINED, 8,
			      quirk_tw686x_class);

/*
 * Some devices have problems with Transaction Layer Packets with the Relaxed
 * Ordering Attribute set.  Such devices should mark themselves and other
 * device drivers should check before sending TLPs with RO set.
 */
static void quirk_relaxedordering_disable(struct pci_dev *dev)
{
	dev->dev_flags |= PCI_DEV_FLAGS_NO_RELAXED_ORDERING;
	pci_info(dev, "Disable Relaxed Ordering Attributes to avoid PCIe Completion erratum\n");
}

/*
 * Intel Xeon processors based on Broadwell/Haswell microarchitecture Root
 * Complex have a Flow Control Credit issue which can cause performance
 * problems with Upstream Transaction Layer Packets with Relaxed Ordering set.
 */
DECLARE_PCI_FIXUP_CLASS_EARLY(PCI_VENDOR_ID_INTEL, 0x6f01, PCI_CLASS_NOT_DEFINED, 8,
			      quirk_relaxedordering_disable);
DECLARE_PCI_FIXUP_CLASS_EARLY(PCI_VENDOR_ID_INTEL, 0x6f02, PCI_CLASS_NOT_DEFINED, 8,
			      quirk_relaxedordering_disable);
DECLARE_PCI_FIXUP_CLASS_EARLY(PCI_VENDOR_ID_INTEL, 0x6f03, PCI_CLASS_NOT_DEFINED, 8,
			      quirk_relaxedordering_disable);
DECLARE_PCI_FIXUP_CLASS_EARLY(PCI_VENDOR_ID_INTEL, 0x6f04, PCI_CLASS_NOT_DEFINED, 8,
			      quirk_relaxedordering_disable);
DECLARE_PCI_FIXUP_CLASS_EARLY(PCI_VENDOR_ID_INTEL, 0x6f05, PCI_CLASS_NOT_DEFINED, 8,
			      quirk_relaxedordering_disable);
DECLARE_PCI_FIXUP_CLASS_EARLY(PCI_VENDOR_ID_INTEL, 0x6f06, PCI_CLASS_NOT_DEFINED, 8,
			      quirk_relaxedordering_disable);
DECLARE_PCI_FIXUP_CLASS_EARLY(PCI_VENDOR_ID_INTEL, 0x6f07, PCI_CLASS_NOT_DEFINED, 8,
			      quirk_relaxedordering_disable);
DECLARE_PCI_FIXUP_CLASS_EARLY(PCI_VENDOR_ID_INTEL, 0x6f08, PCI_CLASS_NOT_DEFINED, 8,
			      quirk_relaxedordering_disable);
DECLARE_PCI_FIXUP_CLASS_EARLY(PCI_VENDOR_ID_INTEL, 0x6f09, PCI_CLASS_NOT_DEFINED, 8,
			      quirk_relaxedordering_disable);
DECLARE_PCI_FIXUP_CLASS_EARLY(PCI_VENDOR_ID_INTEL, 0x6f0a, PCI_CLASS_NOT_DEFINED, 8,
			      quirk_relaxedordering_disable);
DECLARE_PCI_FIXUP_CLASS_EARLY(PCI_VENDOR_ID_INTEL, 0x6f0b, PCI_CLASS_NOT_DEFINED, 8,
			      quirk_relaxedordering_disable);
DECLARE_PCI_FIXUP_CLASS_EARLY(PCI_VENDOR_ID_INTEL, 0x6f0c, PCI_CLASS_NOT_DEFINED, 8,
			      quirk_relaxedordering_disable);
DECLARE_PCI_FIXUP_CLASS_EARLY(PCI_VENDOR_ID_INTEL, 0x6f0d, PCI_CLASS_NOT_DEFINED, 8,
			      quirk_relaxedordering_disable);
DECLARE_PCI_FIXUP_CLASS_EARLY(PCI_VENDOR_ID_INTEL, 0x6f0e, PCI_CLASS_NOT_DEFINED, 8,
			      quirk_relaxedordering_disable);
DECLARE_PCI_FIXUP_CLASS_EARLY(PCI_VENDOR_ID_INTEL, 0x2f01, PCI_CLASS_NOT_DEFINED, 8,
			      quirk_relaxedordering_disable);
DECLARE_PCI_FIXUP_CLASS_EARLY(PCI_VENDOR_ID_INTEL, 0x2f02, PCI_CLASS_NOT_DEFINED, 8,
			      quirk_relaxedordering_disable);
DECLARE_PCI_FIXUP_CLASS_EARLY(PCI_VENDOR_ID_INTEL, 0x2f03, PCI_CLASS_NOT_DEFINED, 8,
			      quirk_relaxedordering_disable);
DECLARE_PCI_FIXUP_CLASS_EARLY(PCI_VENDOR_ID_INTEL, 0x2f04, PCI_CLASS_NOT_DEFINED, 8,
			      quirk_relaxedordering_disable);
DECLARE_PCI_FIXUP_CLASS_EARLY(PCI_VENDOR_ID_INTEL, 0x2f05, PCI_CLASS_NOT_DEFINED, 8,
			      quirk_relaxedordering_disable);
DECLARE_PCI_FIXUP_CLASS_EARLY(PCI_VENDOR_ID_INTEL, 0x2f06, PCI_CLASS_NOT_DEFINED, 8,
			      quirk_relaxedordering_disable);
DECLARE_PCI_FIXUP_CLASS_EARLY(PCI_VENDOR_ID_INTEL, 0x2f07, PCI_CLASS_NOT_DEFINED, 8,
			      quirk_relaxedordering_disable);
DECLARE_PCI_FIXUP_CLASS_EARLY(PCI_VENDOR_ID_INTEL, 0x2f08, PCI_CLASS_NOT_DEFINED, 8,
			      quirk_relaxedordering_disable);
DECLARE_PCI_FIXUP_CLASS_EARLY(PCI_VENDOR_ID_INTEL, 0x2f09, PCI_CLASS_NOT_DEFINED, 8,
			      quirk_relaxedordering_disable);
DECLARE_PCI_FIXUP_CLASS_EARLY(PCI_VENDOR_ID_INTEL, 0x2f0a, PCI_CLASS_NOT_DEFINED, 8,
			      quirk_relaxedordering_disable);
DECLARE_PCI_FIXUP_CLASS_EARLY(PCI_VENDOR_ID_INTEL, 0x2f0b, PCI_CLASS_NOT_DEFINED, 8,
			      quirk_relaxedordering_disable);
DECLARE_PCI_FIXUP_CLASS_EARLY(PCI_VENDOR_ID_INTEL, 0x2f0c, PCI_CLASS_NOT_DEFINED, 8,
			      quirk_relaxedordering_disable);
DECLARE_PCI_FIXUP_CLASS_EARLY(PCI_VENDOR_ID_INTEL, 0x2f0d, PCI_CLASS_NOT_DEFINED, 8,
			      quirk_relaxedordering_disable);
DECLARE_PCI_FIXUP_CLASS_EARLY(PCI_VENDOR_ID_INTEL, 0x2f0e, PCI_CLASS_NOT_DEFINED, 8,
			      quirk_relaxedordering_disable);

/*
 * The AMD ARM A1100 (aka "SEATTLE") SoC has a bug in its PCIe Root Complex
 * where Upstream Transaction Layer Packets with the Relaxed Ordering
 * Attribute clear are allowed to bypass earlier TLPs with Relaxed Ordering
 * set.  This is a violation of the PCIe 3.0 Transaction Ordering Rules
 * outlined in Section 2.4.1 (PCI Express(r) Base Specification Revision 3.0
 * November 10, 2010).  As a result, on this platform we can't use Relaxed
 * Ordering for Upstream TLPs.
 */
DECLARE_PCI_FIXUP_CLASS_EARLY(PCI_VENDOR_ID_AMD, 0x1a00, PCI_CLASS_NOT_DEFINED, 8,
			      quirk_relaxedordering_disable);
DECLARE_PCI_FIXUP_CLASS_EARLY(PCI_VENDOR_ID_AMD, 0x1a01, PCI_CLASS_NOT_DEFINED, 8,
			      quirk_relaxedordering_disable);
DECLARE_PCI_FIXUP_CLASS_EARLY(PCI_VENDOR_ID_AMD, 0x1a02, PCI_CLASS_NOT_DEFINED, 8,
			      quirk_relaxedordering_disable);

/*
 * Per PCIe r3.0, sec 2.2.9, "Completion headers must supply the same
 * values for the Attribute as were supplied in the header of the
 * corresponding Request, except as explicitly allowed when IDO is used."
 *
 * If a non-compliant device generates a completion with a different
 * attribute than the request, the receiver may accept it (which itself
 * seems non-compliant based on sec 2.3.2), or it may handle it as a
 * Malformed TLP or an Unexpected Completion, which will probably lead to a
 * device access timeout.
 *
 * If the non-compliant device generates completions with zero attributes
 * (instead of copying the attributes from the request), we can work around
 * this by disabling the "Relaxed Ordering" and "No Snoop" attributes in
 * upstream devices so they always generate requests with zero attributes.
 *
 * This affects other devices under the same Root Port, but since these
 * attributes are performance hints, there should be no functional problem.
 *
 * Note that Configuration Space accesses are never supposed to have TLP
 * Attributes, so we're safe waiting till after any Configuration Space
 * accesses to do the Root Port fixup.
 */
static void quirk_disable_root_port_attributes(struct pci_dev *pdev)
{
	struct pci_dev *root_port = pcie_find_root_port(pdev);

	if (!root_port) {
		pci_warn(pdev, "PCIe Completion erratum may cause device errors\n");
		return;
	}

	pci_info(root_port, "Disabling No Snoop/Relaxed Ordering Attributes to avoid PCIe Completion erratum in %s\n",
		 dev_name(&pdev->dev));
	pcie_capability_clear_and_set_word(root_port, PCI_EXP_DEVCTL,
					   PCI_EXP_DEVCTL_RELAX_EN |
					   PCI_EXP_DEVCTL_NOSNOOP_EN, 0);
}

/*
 * The Chelsio T5 chip fails to copy TLP Attributes from a Request to the
 * Completion it generates.
 */
static void quirk_chelsio_T5_disable_root_port_attributes(struct pci_dev *pdev)
{
	/*
	 * This mask/compare operation selects for Physical Function 4 on a
	 * T5.  We only need to fix up the Root Port once for any of the
	 * PFs.  PF[0..3] have PCI Device IDs of 0x50xx, but PF4 is uniquely
	 * 0x54xx so we use that one.
	 */
	if ((pdev->device & 0xff00) == 0x5400)
		quirk_disable_root_port_attributes(pdev);
}
DECLARE_PCI_FIXUP_HEADER(PCI_VENDOR_ID_CHELSIO, PCI_ANY_ID,
			 quirk_chelsio_T5_disable_root_port_attributes);

/*
 * pci_acs_ctrl_enabled - compare desired ACS controls with those provided
 *			  by a device
 * @acs_ctrl_req: Bitmask of desired ACS controls
 * @acs_ctrl_ena: Bitmask of ACS controls enabled or provided implicitly by
 *		  the hardware design
 *
 * Return 1 if all ACS controls in the @acs_ctrl_req bitmask are included
 * in @acs_ctrl_ena, i.e., the device provides all the access controls the
 * caller desires.  Return 0 otherwise.
 */
static int pci_acs_ctrl_enabled(u16 acs_ctrl_req, u16 acs_ctrl_ena)
{
	if ((acs_ctrl_req & acs_ctrl_ena) == acs_ctrl_req)
		return 1;
	return 0;
}

/*
 * AMD has indicated that the devices below do not support peer-to-peer
 * in any system where they are found in the southbridge with an AMD
 * IOMMU in the system.  Multifunction devices that do not support
 * peer-to-peer between functions can claim to support a subset of ACS.
 * Such devices effectively enable request redirect (RR) and completion
 * redirect (CR) since all transactions are redirected to the upstream
 * root complex.
 *
 * https://lore.kernel.org/r/201207111426.q6BEQTbh002928@mail.maya.org/
 * https://lore.kernel.org/r/20120711165854.GM25282@amd.com/
 * https://lore.kernel.org/r/20121005130857.GX4009@amd.com/
 *
 * 1002:4385 SBx00 SMBus Controller
 * 1002:439c SB7x0/SB8x0/SB9x0 IDE Controller
 * 1002:4383 SBx00 Azalia (Intel HDA)
 * 1002:439d SB7x0/SB8x0/SB9x0 LPC host controller
 * 1002:4384 SBx00 PCI to PCI Bridge
 * 1002:4399 SB7x0/SB8x0/SB9x0 USB OHCI2 Controller
 *
 * https://bugzilla.kernel.org/show_bug.cgi?id=81841#c15
 *
 * 1022:780f [AMD] FCH PCI Bridge
 * 1022:7809 [AMD] FCH USB OHCI Controller
 */
static int pci_quirk_amd_sb_acs(struct pci_dev *dev, u16 acs_flags)
{
#ifdef CONFIG_ACPI
	struct acpi_table_header *header = NULL;
	acpi_status status;

	/* Targeting multifunction devices on the SB (appears on root bus) */
	if (!dev->multifunction || !pci_is_root_bus(dev->bus))
		return -ENODEV;

	/* The IVRS table describes the AMD IOMMU */
	status = acpi_get_table("IVRS", 0, &header);
	if (ACPI_FAILURE(status))
		return -ENODEV;

	acpi_put_table(header);

	/* Filter out flags not applicable to multifunction */
	acs_flags &= (PCI_ACS_RR | PCI_ACS_CR | PCI_ACS_EC | PCI_ACS_DT);

	return pci_acs_ctrl_enabled(acs_flags, PCI_ACS_RR | PCI_ACS_CR);
#else
	return -ENODEV;
#endif
}

static bool pci_quirk_cavium_acs_match(struct pci_dev *dev)
{
	if (!pci_is_pcie(dev) || pci_pcie_type(dev) != PCI_EXP_TYPE_ROOT_PORT)
		return false;

	switch (dev->device) {
	/*
	 * Effectively selects all downstream ports for whole ThunderX1
	 * (which represents 8 SoCs).
	 */
	case 0xa000 ... 0xa7ff: /* ThunderX1 */
	case 0xaf84:  /* ThunderX2 */
	case 0xb884:  /* ThunderX3 */
		return true;
	default:
		return false;
	}
}

static int pci_quirk_cavium_acs(struct pci_dev *dev, u16 acs_flags)
{
	if (!pci_quirk_cavium_acs_match(dev))
		return -ENOTTY;

	/*
	 * Cavium Root Ports don't advertise an ACS capability.  However,
	 * the RTL internally implements similar protection as if ACS had
	 * Source Validation, Request Redirection, Completion Redirection,
	 * and Upstream Forwarding features enabled.  Assert that the
	 * hardware implements and enables equivalent ACS functionality for
	 * these flags.
	 */
	return pci_acs_ctrl_enabled(acs_flags,
		PCI_ACS_SV | PCI_ACS_RR | PCI_ACS_CR | PCI_ACS_UF);
}

static int pci_quirk_xgene_acs(struct pci_dev *dev, u16 acs_flags)
{
	/*
	 * X-Gene Root Ports matching this quirk do not allow peer-to-peer
	 * transactions with others, allowing masking out these bits as if they
	 * were unimplemented in the ACS capability.
	 */
	return pci_acs_ctrl_enabled(acs_flags,
		PCI_ACS_SV | PCI_ACS_RR | PCI_ACS_CR | PCI_ACS_UF);
}

/*
 * Many Zhaoxin Root Ports and Switch Downstream Ports have no ACS capability.
 * But the implementation could block peer-to-peer transactions between them
 * and provide ACS-like functionality.
 */
static int  pci_quirk_zhaoxin_pcie_ports_acs(struct pci_dev *dev, u16 acs_flags)
{
	if (!pci_is_pcie(dev) ||
	    ((pci_pcie_type(dev) != PCI_EXP_TYPE_ROOT_PORT) &&
	     (pci_pcie_type(dev) != PCI_EXP_TYPE_DOWNSTREAM)))
		return -ENOTTY;

	switch (dev->device) {
	case 0x0710 ... 0x071e:
	case 0x0721:
	case 0x0723 ... 0x0732:
		return pci_acs_ctrl_enabled(acs_flags,
			PCI_ACS_SV | PCI_ACS_RR | PCI_ACS_CR | PCI_ACS_UF);
	}

	return false;
}

/*
 * Many Intel PCH Root Ports do provide ACS-like features to disable peer
 * transactions and validate bus numbers in requests, but do not provide an
 * actual PCIe ACS capability.  This is the list of device IDs known to fall
 * into that category as provided by Intel in Red Hat bugzilla 1037684.
 */
static const u16 pci_quirk_intel_pch_acs_ids[] = {
	/* Ibexpeak PCH */
	0x3b42, 0x3b43, 0x3b44, 0x3b45, 0x3b46, 0x3b47, 0x3b48, 0x3b49,
	0x3b4a, 0x3b4b, 0x3b4c, 0x3b4d, 0x3b4e, 0x3b4f, 0x3b50, 0x3b51,
	/* Cougarpoint PCH */
	0x1c10, 0x1c11, 0x1c12, 0x1c13, 0x1c14, 0x1c15, 0x1c16, 0x1c17,
	0x1c18, 0x1c19, 0x1c1a, 0x1c1b, 0x1c1c, 0x1c1d, 0x1c1e, 0x1c1f,
	/* Pantherpoint PCH */
	0x1e10, 0x1e11, 0x1e12, 0x1e13, 0x1e14, 0x1e15, 0x1e16, 0x1e17,
	0x1e18, 0x1e19, 0x1e1a, 0x1e1b, 0x1e1c, 0x1e1d, 0x1e1e, 0x1e1f,
	/* Lynxpoint-H PCH */
	0x8c10, 0x8c11, 0x8c12, 0x8c13, 0x8c14, 0x8c15, 0x8c16, 0x8c17,
	0x8c18, 0x8c19, 0x8c1a, 0x8c1b, 0x8c1c, 0x8c1d, 0x8c1e, 0x8c1f,
	/* Lynxpoint-LP PCH */
	0x9c10, 0x9c11, 0x9c12, 0x9c13, 0x9c14, 0x9c15, 0x9c16, 0x9c17,
	0x9c18, 0x9c19, 0x9c1a, 0x9c1b,
	/* Wildcat PCH */
	0x9c90, 0x9c91, 0x9c92, 0x9c93, 0x9c94, 0x9c95, 0x9c96, 0x9c97,
	0x9c98, 0x9c99, 0x9c9a, 0x9c9b,
	/* Patsburg (X79) PCH */
	0x1d10, 0x1d12, 0x1d14, 0x1d16, 0x1d18, 0x1d1a, 0x1d1c, 0x1d1e,
	/* Wellsburg (X99) PCH */
	0x8d10, 0x8d11, 0x8d12, 0x8d13, 0x8d14, 0x8d15, 0x8d16, 0x8d17,
	0x8d18, 0x8d19, 0x8d1a, 0x8d1b, 0x8d1c, 0x8d1d, 0x8d1e,
	/* Lynx Point (9 series) PCH */
	0x8c90, 0x8c92, 0x8c94, 0x8c96, 0x8c98, 0x8c9a, 0x8c9c, 0x8c9e,
};

static bool pci_quirk_intel_pch_acs_match(struct pci_dev *dev)
{
	int i;

	/* Filter out a few obvious non-matches first */
	if (!pci_is_pcie(dev) || pci_pcie_type(dev) != PCI_EXP_TYPE_ROOT_PORT)
		return false;

	for (i = 0; i < ARRAY_SIZE(pci_quirk_intel_pch_acs_ids); i++)
		if (pci_quirk_intel_pch_acs_ids[i] == dev->device)
			return true;

	return false;
}

static int pci_quirk_intel_pch_acs(struct pci_dev *dev, u16 acs_flags)
{
	if (!pci_quirk_intel_pch_acs_match(dev))
		return -ENOTTY;

	if (dev->dev_flags & PCI_DEV_FLAGS_ACS_ENABLED_QUIRK)
		return pci_acs_ctrl_enabled(acs_flags,
			PCI_ACS_SV | PCI_ACS_RR | PCI_ACS_CR | PCI_ACS_UF);

	return pci_acs_ctrl_enabled(acs_flags, 0);
}

/*
 * These QCOM Root Ports do provide ACS-like features to disable peer
 * transactions and validate bus numbers in requests, but do not provide an
 * actual PCIe ACS capability.  Hardware supports source validation but it
 * will report the issue as Completer Abort instead of ACS Violation.
 * Hardware doesn't support peer-to-peer and each Root Port is a Root
 * Complex with unique segment numbers.  It is not possible for one Root
 * Port to pass traffic to another Root Port.  All PCIe transactions are
 * terminated inside the Root Port.
 */
static int pci_quirk_qcom_rp_acs(struct pci_dev *dev, u16 acs_flags)
{
	return pci_acs_ctrl_enabled(acs_flags,
		PCI_ACS_SV | PCI_ACS_RR | PCI_ACS_CR | PCI_ACS_UF);
}

/*
 * Each of these NXP Root Ports is in a Root Complex with a unique segment
 * number and does provide isolation features to disable peer transactions
 * and validate bus numbers in requests, but does not provide an ACS
 * capability.
 */
static int pci_quirk_nxp_rp_acs(struct pci_dev *dev, u16 acs_flags)
{
	return pci_acs_ctrl_enabled(acs_flags,
		PCI_ACS_SV | PCI_ACS_RR | PCI_ACS_CR | PCI_ACS_UF);
}

static int pci_quirk_al_acs(struct pci_dev *dev, u16 acs_flags)
{
	if (pci_pcie_type(dev) != PCI_EXP_TYPE_ROOT_PORT)
		return -ENOTTY;

	/*
	 * Amazon's Annapurna Labs root ports don't include an ACS capability,
	 * but do include ACS-like functionality. The hardware doesn't support
	 * peer-to-peer transactions via the root port and each has a unique
	 * segment number.
	 *
	 * Additionally, the root ports cannot send traffic to each other.
	 */
	acs_flags &= ~(PCI_ACS_SV | PCI_ACS_RR | PCI_ACS_CR | PCI_ACS_UF);

	return acs_flags ? 0 : 1;
}

/*
 * Sunrise Point PCH root ports implement ACS, but unfortunately as shown in
 * the datasheet (Intel 100 Series Chipset Family PCH Datasheet, Vol. 2,
 * 12.1.46, 12.1.47)[1] this chipset uses dwords for the ACS capability and
 * control registers whereas the PCIe spec packs them into words (Rev 3.0,
 * 7.16 ACS Extended Capability).  The bit definitions are correct, but the
 * control register is at offset 8 instead of 6 and we should probably use
 * dword accesses to them.  This applies to the following PCI Device IDs, as
 * found in volume 1 of the datasheet[2]:
 *
 * 0xa110-0xa11f Sunrise Point-H PCI Express Root Port #{0-16}
 * 0xa167-0xa16a Sunrise Point-H PCI Express Root Port #{17-20}
 *
 * N.B. This doesn't fix what lspci shows.
 *
 * The 100 series chipset specification update includes this as errata #23[3].
 *
 * The 200 series chipset (Union Point) has the same bug according to the
 * specification update (Intel 200 Series Chipset Family Platform Controller
 * Hub, Specification Update, January 2017, Revision 001, Document# 335194-001,
 * Errata 22)[4].  Per the datasheet[5], root port PCI Device IDs for this
 * chipset include:
 *
 * 0xa290-0xa29f PCI Express Root port #{0-16}
 * 0xa2e7-0xa2ee PCI Express Root port #{17-24}
 *
 * Mobile chipsets are also affected, 7th & 8th Generation
 * Specification update confirms ACS errata 22, status no fix: (7th Generation
 * Intel Processor Family I/O for U/Y Platforms and 8th Generation Intel
 * Processor Family I/O for U Quad Core Platforms Specification Update,
 * August 2017, Revision 002, Document#: 334660-002)[6]
 * Device IDs from I/O datasheet: (7th Generation Intel Processor Family I/O
 * for U/Y Platforms and 8th Generation Intel ® Processor Family I/O for U
 * Quad Core Platforms, Vol 1 of 2, August 2017, Document#: 334658-003)[7]
 *
 * 0x9d10-0x9d1b PCI Express Root port #{1-12}
 *
 * [1] https://www.intel.com/content/www/us/en/chipsets/100-series-chipset-datasheet-vol-2.html
 * [2] https://www.intel.com/content/www/us/en/chipsets/100-series-chipset-datasheet-vol-1.html
 * [3] https://www.intel.com/content/www/us/en/chipsets/100-series-chipset-spec-update.html
 * [4] https://www.intel.com/content/www/us/en/chipsets/200-series-chipset-pch-spec-update.html
 * [5] https://www.intel.com/content/www/us/en/chipsets/200-series-chipset-pch-datasheet-vol-1.html
 * [6] https://www.intel.com/content/www/us/en/processors/core/7th-gen-core-family-mobile-u-y-processor-lines-i-o-spec-update.html
 * [7] https://www.intel.com/content/www/us/en/processors/core/7th-gen-core-family-mobile-u-y-processor-lines-i-o-datasheet-vol-1.html
 */
static bool pci_quirk_intel_spt_pch_acs_match(struct pci_dev *dev)
{
	if (!pci_is_pcie(dev) || pci_pcie_type(dev) != PCI_EXP_TYPE_ROOT_PORT)
		return false;

	switch (dev->device) {
	case 0xa110 ... 0xa11f: case 0xa167 ... 0xa16a: /* Sunrise Point */
	case 0xa290 ... 0xa29f: case 0xa2e7 ... 0xa2ee: /* Union Point */
	case 0x9d10 ... 0x9d1b: /* 7th & 8th Gen Mobile */
		return true;
	}

	return false;
}

#define INTEL_SPT_ACS_CTRL (PCI_ACS_CAP + 4)

static int pci_quirk_intel_spt_pch_acs(struct pci_dev *dev, u16 acs_flags)
{
	int pos;
	u32 cap, ctrl;

	if (!pci_quirk_intel_spt_pch_acs_match(dev))
		return -ENOTTY;

	pos = dev->acs_cap;
	if (!pos)
		return -ENOTTY;

	/* see pci_acs_flags_enabled() */
	pci_read_config_dword(dev, pos + PCI_ACS_CAP, &cap);
	acs_flags &= (cap | PCI_ACS_EC);

	pci_read_config_dword(dev, pos + INTEL_SPT_ACS_CTRL, &ctrl);

	return pci_acs_ctrl_enabled(acs_flags, ctrl);
}

static int pci_quirk_mf_endpoint_acs(struct pci_dev *dev, u16 acs_flags)
{
	/*
	 * SV, TB, and UF are not relevant to multifunction endpoints.
	 *
	 * Multifunction devices are only required to implement RR, CR, and DT
	 * in their ACS capability if they support peer-to-peer transactions.
	 * Devices matching this quirk have been verified by the vendor to not
	 * perform peer-to-peer with other functions, allowing us to mask out
	 * these bits as if they were unimplemented in the ACS capability.
	 */
	return pci_acs_ctrl_enabled(acs_flags,
		PCI_ACS_SV | PCI_ACS_TB | PCI_ACS_RR |
		PCI_ACS_CR | PCI_ACS_UF | PCI_ACS_DT);
}

static int pci_quirk_rciep_acs(struct pci_dev *dev, u16 acs_flags)
{
	/*
	 * Intel RCiEP's are required to allow p2p only on translated
	 * addresses.  Refer to Intel VT-d specification, r3.1, sec 3.16,
	 * "Root-Complex Peer to Peer Considerations".
	 */
	if (pci_pcie_type(dev) != PCI_EXP_TYPE_RC_END)
		return -ENOTTY;

	return pci_acs_ctrl_enabled(acs_flags,
		PCI_ACS_SV | PCI_ACS_RR | PCI_ACS_CR | PCI_ACS_UF);
}

static int pci_quirk_brcm_acs(struct pci_dev *dev, u16 acs_flags)
{
	/*
	 * iProc PAXB Root Ports don't advertise an ACS capability, but
	 * they do not allow peer-to-peer transactions between Root Ports.
	 * Allow each Root Port to be in a separate IOMMU group by masking
	 * SV/RR/CR/UF bits.
	 */
	return pci_acs_ctrl_enabled(acs_flags,
		PCI_ACS_SV | PCI_ACS_RR | PCI_ACS_CR | PCI_ACS_UF);
}

static const struct pci_dev_acs_enabled {
	u16 vendor;
	u16 device;
	int (*acs_enabled)(struct pci_dev *dev, u16 acs_flags);
} pci_dev_acs_enabled[] = {
	{ PCI_VENDOR_ID_ATI, 0x4385, pci_quirk_amd_sb_acs },
	{ PCI_VENDOR_ID_ATI, 0x439c, pci_quirk_amd_sb_acs },
	{ PCI_VENDOR_ID_ATI, 0x4383, pci_quirk_amd_sb_acs },
	{ PCI_VENDOR_ID_ATI, 0x439d, pci_quirk_amd_sb_acs },
	{ PCI_VENDOR_ID_ATI, 0x4384, pci_quirk_amd_sb_acs },
	{ PCI_VENDOR_ID_ATI, 0x4399, pci_quirk_amd_sb_acs },
	{ PCI_VENDOR_ID_AMD, 0x780f, pci_quirk_amd_sb_acs },
	{ PCI_VENDOR_ID_AMD, 0x7809, pci_quirk_amd_sb_acs },
	{ PCI_VENDOR_ID_SOLARFLARE, 0x0903, pci_quirk_mf_endpoint_acs },
	{ PCI_VENDOR_ID_SOLARFLARE, 0x0923, pci_quirk_mf_endpoint_acs },
	{ PCI_VENDOR_ID_SOLARFLARE, 0x0A03, pci_quirk_mf_endpoint_acs },
	{ PCI_VENDOR_ID_INTEL, 0x10C6, pci_quirk_mf_endpoint_acs },
	{ PCI_VENDOR_ID_INTEL, 0x10DB, pci_quirk_mf_endpoint_acs },
	{ PCI_VENDOR_ID_INTEL, 0x10DD, pci_quirk_mf_endpoint_acs },
	{ PCI_VENDOR_ID_INTEL, 0x10E1, pci_quirk_mf_endpoint_acs },
	{ PCI_VENDOR_ID_INTEL, 0x10F1, pci_quirk_mf_endpoint_acs },
	{ PCI_VENDOR_ID_INTEL, 0x10F7, pci_quirk_mf_endpoint_acs },
	{ PCI_VENDOR_ID_INTEL, 0x10F8, pci_quirk_mf_endpoint_acs },
	{ PCI_VENDOR_ID_INTEL, 0x10F9, pci_quirk_mf_endpoint_acs },
	{ PCI_VENDOR_ID_INTEL, 0x10FA, pci_quirk_mf_endpoint_acs },
	{ PCI_VENDOR_ID_INTEL, 0x10FB, pci_quirk_mf_endpoint_acs },
	{ PCI_VENDOR_ID_INTEL, 0x10FC, pci_quirk_mf_endpoint_acs },
	{ PCI_VENDOR_ID_INTEL, 0x1507, pci_quirk_mf_endpoint_acs },
	{ PCI_VENDOR_ID_INTEL, 0x1514, pci_quirk_mf_endpoint_acs },
	{ PCI_VENDOR_ID_INTEL, 0x151C, pci_quirk_mf_endpoint_acs },
	{ PCI_VENDOR_ID_INTEL, 0x1529, pci_quirk_mf_endpoint_acs },
	{ PCI_VENDOR_ID_INTEL, 0x152A, pci_quirk_mf_endpoint_acs },
	{ PCI_VENDOR_ID_INTEL, 0x154D, pci_quirk_mf_endpoint_acs },
	{ PCI_VENDOR_ID_INTEL, 0x154F, pci_quirk_mf_endpoint_acs },
	{ PCI_VENDOR_ID_INTEL, 0x1551, pci_quirk_mf_endpoint_acs },
	{ PCI_VENDOR_ID_INTEL, 0x1558, pci_quirk_mf_endpoint_acs },
	/* 82580 */
	{ PCI_VENDOR_ID_INTEL, 0x1509, pci_quirk_mf_endpoint_acs },
	{ PCI_VENDOR_ID_INTEL, 0x150E, pci_quirk_mf_endpoint_acs },
	{ PCI_VENDOR_ID_INTEL, 0x150F, pci_quirk_mf_endpoint_acs },
	{ PCI_VENDOR_ID_INTEL, 0x1510, pci_quirk_mf_endpoint_acs },
	{ PCI_VENDOR_ID_INTEL, 0x1511, pci_quirk_mf_endpoint_acs },
	{ PCI_VENDOR_ID_INTEL, 0x1516, pci_quirk_mf_endpoint_acs },
	{ PCI_VENDOR_ID_INTEL, 0x1527, pci_quirk_mf_endpoint_acs },
	/* 82576 */
	{ PCI_VENDOR_ID_INTEL, 0x10C9, pci_quirk_mf_endpoint_acs },
	{ PCI_VENDOR_ID_INTEL, 0x10E6, pci_quirk_mf_endpoint_acs },
	{ PCI_VENDOR_ID_INTEL, 0x10E7, pci_quirk_mf_endpoint_acs },
	{ PCI_VENDOR_ID_INTEL, 0x10E8, pci_quirk_mf_endpoint_acs },
	{ PCI_VENDOR_ID_INTEL, 0x150A, pci_quirk_mf_endpoint_acs },
	{ PCI_VENDOR_ID_INTEL, 0x150D, pci_quirk_mf_endpoint_acs },
	{ PCI_VENDOR_ID_INTEL, 0x1518, pci_quirk_mf_endpoint_acs },
	{ PCI_VENDOR_ID_INTEL, 0x1526, pci_quirk_mf_endpoint_acs },
	/* 82575 */
	{ PCI_VENDOR_ID_INTEL, 0x10A7, pci_quirk_mf_endpoint_acs },
	{ PCI_VENDOR_ID_INTEL, 0x10A9, pci_quirk_mf_endpoint_acs },
	{ PCI_VENDOR_ID_INTEL, 0x10D6, pci_quirk_mf_endpoint_acs },
	/* I350 */
	{ PCI_VENDOR_ID_INTEL, 0x1521, pci_quirk_mf_endpoint_acs },
	{ PCI_VENDOR_ID_INTEL, 0x1522, pci_quirk_mf_endpoint_acs },
	{ PCI_VENDOR_ID_INTEL, 0x1523, pci_quirk_mf_endpoint_acs },
	{ PCI_VENDOR_ID_INTEL, 0x1524, pci_quirk_mf_endpoint_acs },
	/* 82571 (Quads omitted due to non-ACS switch) */
	{ PCI_VENDOR_ID_INTEL, 0x105E, pci_quirk_mf_endpoint_acs },
	{ PCI_VENDOR_ID_INTEL, 0x105F, pci_quirk_mf_endpoint_acs },
	{ PCI_VENDOR_ID_INTEL, 0x1060, pci_quirk_mf_endpoint_acs },
	{ PCI_VENDOR_ID_INTEL, 0x10D9, pci_quirk_mf_endpoint_acs },
	/* I219 */
	{ PCI_VENDOR_ID_INTEL, 0x15b7, pci_quirk_mf_endpoint_acs },
	{ PCI_VENDOR_ID_INTEL, 0x15b8, pci_quirk_mf_endpoint_acs },
	{ PCI_VENDOR_ID_INTEL, PCI_ANY_ID, pci_quirk_rciep_acs },
	/* QCOM QDF2xxx root ports */
	{ PCI_VENDOR_ID_QCOM, 0x0400, pci_quirk_qcom_rp_acs },
	{ PCI_VENDOR_ID_QCOM, 0x0401, pci_quirk_qcom_rp_acs },
	/* HXT SD4800 root ports. The ACS design is same as QCOM QDF2xxx */
	{ PCI_VENDOR_ID_HXT, 0x0401, pci_quirk_qcom_rp_acs },
	/* Intel PCH root ports */
	{ PCI_VENDOR_ID_INTEL, PCI_ANY_ID, pci_quirk_intel_pch_acs },
	{ PCI_VENDOR_ID_INTEL, PCI_ANY_ID, pci_quirk_intel_spt_pch_acs },
	{ 0x19a2, 0x710, pci_quirk_mf_endpoint_acs }, /* Emulex BE3-R */
	{ 0x10df, 0x720, pci_quirk_mf_endpoint_acs }, /* Emulex Skyhawk-R */
	/* Cavium ThunderX */
	{ PCI_VENDOR_ID_CAVIUM, PCI_ANY_ID, pci_quirk_cavium_acs },
	/* Cavium multi-function devices */
	{ PCI_VENDOR_ID_CAVIUM, 0xA026, pci_quirk_mf_endpoint_acs },
	{ PCI_VENDOR_ID_CAVIUM, 0xA059, pci_quirk_mf_endpoint_acs },
	{ PCI_VENDOR_ID_CAVIUM, 0xA060, pci_quirk_mf_endpoint_acs },
	/* APM X-Gene */
	{ PCI_VENDOR_ID_AMCC, 0xE004, pci_quirk_xgene_acs },
	/* Ampere Computing */
	{ PCI_VENDOR_ID_AMPERE, 0xE005, pci_quirk_xgene_acs },
	{ PCI_VENDOR_ID_AMPERE, 0xE006, pci_quirk_xgene_acs },
	{ PCI_VENDOR_ID_AMPERE, 0xE007, pci_quirk_xgene_acs },
	{ PCI_VENDOR_ID_AMPERE, 0xE008, pci_quirk_xgene_acs },
	{ PCI_VENDOR_ID_AMPERE, 0xE009, pci_quirk_xgene_acs },
	{ PCI_VENDOR_ID_AMPERE, 0xE00A, pci_quirk_xgene_acs },
	{ PCI_VENDOR_ID_AMPERE, 0xE00B, pci_quirk_xgene_acs },
	{ PCI_VENDOR_ID_AMPERE, 0xE00C, pci_quirk_xgene_acs },
	/* Broadcom multi-function device */
	{ PCI_VENDOR_ID_BROADCOM, 0x16D7, pci_quirk_mf_endpoint_acs },
	{ PCI_VENDOR_ID_BROADCOM, 0xD714, pci_quirk_brcm_acs },
	/* Amazon Annapurna Labs */
	{ PCI_VENDOR_ID_AMAZON_ANNAPURNA_LABS, 0x0031, pci_quirk_al_acs },
	/* Zhaoxin multi-function devices */
	{ PCI_VENDOR_ID_ZHAOXIN, 0x3038, pci_quirk_mf_endpoint_acs },
	{ PCI_VENDOR_ID_ZHAOXIN, 0x3104, pci_quirk_mf_endpoint_acs },
	{ PCI_VENDOR_ID_ZHAOXIN, 0x9083, pci_quirk_mf_endpoint_acs },
	/* NXP root ports, xx=16, 12, or 08 cores */
	/* LX2xx0A : without security features + CAN-FD */
	{ PCI_VENDOR_ID_NXP, 0x8d81, pci_quirk_nxp_rp_acs },
	{ PCI_VENDOR_ID_NXP, 0x8da1, pci_quirk_nxp_rp_acs },
	{ PCI_VENDOR_ID_NXP, 0x8d83, pci_quirk_nxp_rp_acs },
	/* LX2xx0C : security features + CAN-FD */
	{ PCI_VENDOR_ID_NXP, 0x8d80, pci_quirk_nxp_rp_acs },
	{ PCI_VENDOR_ID_NXP, 0x8da0, pci_quirk_nxp_rp_acs },
	{ PCI_VENDOR_ID_NXP, 0x8d82, pci_quirk_nxp_rp_acs },
	/* LX2xx0E : security features + CAN */
	{ PCI_VENDOR_ID_NXP, 0x8d90, pci_quirk_nxp_rp_acs },
	{ PCI_VENDOR_ID_NXP, 0x8db0, pci_quirk_nxp_rp_acs },
	{ PCI_VENDOR_ID_NXP, 0x8d92, pci_quirk_nxp_rp_acs },
	/* LX2xx0N : without security features + CAN */
	{ PCI_VENDOR_ID_NXP, 0x8d91, pci_quirk_nxp_rp_acs },
	{ PCI_VENDOR_ID_NXP, 0x8db1, pci_quirk_nxp_rp_acs },
	{ PCI_VENDOR_ID_NXP, 0x8d93, pci_quirk_nxp_rp_acs },
	/* LX2xx2A : without security features + CAN-FD */
	{ PCI_VENDOR_ID_NXP, 0x8d89, pci_quirk_nxp_rp_acs },
	{ PCI_VENDOR_ID_NXP, 0x8da9, pci_quirk_nxp_rp_acs },
	{ PCI_VENDOR_ID_NXP, 0x8d8b, pci_quirk_nxp_rp_acs },
	/* LX2xx2C : security features + CAN-FD */
	{ PCI_VENDOR_ID_NXP, 0x8d88, pci_quirk_nxp_rp_acs },
	{ PCI_VENDOR_ID_NXP, 0x8da8, pci_quirk_nxp_rp_acs },
	{ PCI_VENDOR_ID_NXP, 0x8d8a, pci_quirk_nxp_rp_acs },
	/* LX2xx2E : security features + CAN */
	{ PCI_VENDOR_ID_NXP, 0x8d98, pci_quirk_nxp_rp_acs },
	{ PCI_VENDOR_ID_NXP, 0x8db8, pci_quirk_nxp_rp_acs },
	{ PCI_VENDOR_ID_NXP, 0x8d9a, pci_quirk_nxp_rp_acs },
	/* LX2xx2N : without security features + CAN */
	{ PCI_VENDOR_ID_NXP, 0x8d99, pci_quirk_nxp_rp_acs },
	{ PCI_VENDOR_ID_NXP, 0x8db9, pci_quirk_nxp_rp_acs },
	{ PCI_VENDOR_ID_NXP, 0x8d9b, pci_quirk_nxp_rp_acs },
	/* Zhaoxin Root/Downstream Ports */
	{ PCI_VENDOR_ID_ZHAOXIN, PCI_ANY_ID, pci_quirk_zhaoxin_pcie_ports_acs },
	{ 0 }
};

/*
 * pci_dev_specific_acs_enabled - check whether device provides ACS controls
 * @dev:	PCI device
 * @acs_flags:	Bitmask of desired ACS controls
 *
 * Returns:
 *   -ENOTTY:	No quirk applies to this device; we can't tell whether the
 *		device provides the desired controls
 *   0:		Device does not provide all the desired controls
 *   >0:	Device provides all the controls in @acs_flags
 */
int pci_dev_specific_acs_enabled(struct pci_dev *dev, u16 acs_flags)
{
	const struct pci_dev_acs_enabled *i;
	int ret;

	/*
	 * Allow devices that do not expose standard PCIe ACS capabilities
	 * or control to indicate their support here.  Multi-function express
	 * devices which do not allow internal peer-to-peer between functions,
	 * but do not implement PCIe ACS may wish to return true here.
	 */
	for (i = pci_dev_acs_enabled; i->acs_enabled; i++) {
		if ((i->vendor == dev->vendor ||
		     i->vendor == (u16)PCI_ANY_ID) &&
		    (i->device == dev->device ||
		     i->device == (u16)PCI_ANY_ID)) {
			ret = i->acs_enabled(dev, acs_flags);
			if (ret >= 0)
				return ret;
		}
	}

	return -ENOTTY;
}

/* Config space offset of Root Complex Base Address register */
#define INTEL_LPC_RCBA_REG 0xf0
/* 31:14 RCBA address */
#define INTEL_LPC_RCBA_MASK 0xffffc000
/* RCBA Enable */
#define INTEL_LPC_RCBA_ENABLE (1 << 0)

/* Backbone Scratch Pad Register */
#define INTEL_BSPR_REG 0x1104
/* Backbone Peer Non-Posted Disable */
#define INTEL_BSPR_REG_BPNPD (1 << 8)
/* Backbone Peer Posted Disable */
#define INTEL_BSPR_REG_BPPD  (1 << 9)

/* Upstream Peer Decode Configuration Register */
#define INTEL_UPDCR_REG 0x1014
/* 5:0 Peer Decode Enable bits */
#define INTEL_UPDCR_REG_MASK 0x3f

static int pci_quirk_enable_intel_lpc_acs(struct pci_dev *dev)
{
	u32 rcba, bspr, updcr;
	void __iomem *rcba_mem;

	/*
	 * Read the RCBA register from the LPC (D31:F0).  PCH root ports
	 * are D28:F* and therefore get probed before LPC, thus we can't
	 * use pci_get_slot()/pci_read_config_dword() here.
	 */
	pci_bus_read_config_dword(dev->bus, PCI_DEVFN(31, 0),
				  INTEL_LPC_RCBA_REG, &rcba);
	if (!(rcba & INTEL_LPC_RCBA_ENABLE))
		return -EINVAL;

	rcba_mem = ioremap(rcba & INTEL_LPC_RCBA_MASK,
				   PAGE_ALIGN(INTEL_UPDCR_REG));
	if (!rcba_mem)
		return -ENOMEM;

	/*
	 * The BSPR can disallow peer cycles, but it's set by soft strap and
	 * therefore read-only.  If both posted and non-posted peer cycles are
	 * disallowed, we're ok.  If either are allowed, then we need to use
	 * the UPDCR to disable peer decodes for each port.  This provides the
	 * PCIe ACS equivalent of PCI_ACS_RR | PCI_ACS_CR | PCI_ACS_UF
	 */
	bspr = readl(rcba_mem + INTEL_BSPR_REG);
	bspr &= INTEL_BSPR_REG_BPNPD | INTEL_BSPR_REG_BPPD;
	if (bspr != (INTEL_BSPR_REG_BPNPD | INTEL_BSPR_REG_BPPD)) {
		updcr = readl(rcba_mem + INTEL_UPDCR_REG);
		if (updcr & INTEL_UPDCR_REG_MASK) {
			pci_info(dev, "Disabling UPDCR peer decodes\n");
			updcr &= ~INTEL_UPDCR_REG_MASK;
			writel(updcr, rcba_mem + INTEL_UPDCR_REG);
		}
	}

	iounmap(rcba_mem);
	return 0;
}

/* Miscellaneous Port Configuration register */
#define INTEL_MPC_REG 0xd8
/* MPC: Invalid Receive Bus Number Check Enable */
#define INTEL_MPC_REG_IRBNCE (1 << 26)

static void pci_quirk_enable_intel_rp_mpc_acs(struct pci_dev *dev)
{
	u32 mpc;

	/*
	 * When enabled, the IRBNCE bit of the MPC register enables the
	 * equivalent of PCI ACS Source Validation (PCI_ACS_SV), which
	 * ensures that requester IDs fall within the bus number range
	 * of the bridge.  Enable if not already.
	 */
	pci_read_config_dword(dev, INTEL_MPC_REG, &mpc);
	if (!(mpc & INTEL_MPC_REG_IRBNCE)) {
		pci_info(dev, "Enabling MPC IRBNCE\n");
		mpc |= INTEL_MPC_REG_IRBNCE;
		pci_write_config_word(dev, INTEL_MPC_REG, mpc);
	}
}

/*
 * Currently this quirk does the equivalent of
 * PCI_ACS_SV | PCI_ACS_RR | PCI_ACS_CR | PCI_ACS_UF
 *
 * TODO: This quirk also needs to do equivalent of PCI_ACS_TB,
 * if dev->external_facing || dev->untrusted
 */
static int pci_quirk_enable_intel_pch_acs(struct pci_dev *dev)
{
	if (!pci_quirk_intel_pch_acs_match(dev))
		return -ENOTTY;

	if (pci_quirk_enable_intel_lpc_acs(dev)) {
		pci_warn(dev, "Failed to enable Intel PCH ACS quirk\n");
		return 0;
	}

	pci_quirk_enable_intel_rp_mpc_acs(dev);

	dev->dev_flags |= PCI_DEV_FLAGS_ACS_ENABLED_QUIRK;

	pci_info(dev, "Intel PCH root port ACS workaround enabled\n");

	return 0;
}

static int pci_quirk_enable_intel_spt_pch_acs(struct pci_dev *dev)
{
	int pos;
	u32 cap, ctrl;

	if (!pci_quirk_intel_spt_pch_acs_match(dev))
		return -ENOTTY;

	pos = dev->acs_cap;
	if (!pos)
		return -ENOTTY;

	pci_read_config_dword(dev, pos + PCI_ACS_CAP, &cap);
	pci_read_config_dword(dev, pos + INTEL_SPT_ACS_CTRL, &ctrl);

	ctrl |= (cap & PCI_ACS_SV);
	ctrl |= (cap & PCI_ACS_RR);
	ctrl |= (cap & PCI_ACS_CR);
	ctrl |= (cap & PCI_ACS_UF);

	if (pci_ats_disabled() || dev->external_facing || dev->untrusted)
		ctrl |= (cap & PCI_ACS_TB);

	pci_write_config_dword(dev, pos + INTEL_SPT_ACS_CTRL, ctrl);

	pci_info(dev, "Intel SPT PCH root port ACS workaround enabled\n");

	return 0;
}

static int pci_quirk_disable_intel_spt_pch_acs_redir(struct pci_dev *dev)
{
	int pos;
	u32 cap, ctrl;

	if (!pci_quirk_intel_spt_pch_acs_match(dev))
		return -ENOTTY;

	pos = dev->acs_cap;
	if (!pos)
		return -ENOTTY;

	pci_read_config_dword(dev, pos + PCI_ACS_CAP, &cap);
	pci_read_config_dword(dev, pos + INTEL_SPT_ACS_CTRL, &ctrl);

	ctrl &= ~(PCI_ACS_RR | PCI_ACS_CR | PCI_ACS_EC);

	pci_write_config_dword(dev, pos + INTEL_SPT_ACS_CTRL, ctrl);

	pci_info(dev, "Intel SPT PCH root port workaround: disabled ACS redirect\n");

	return 0;
}

static const struct pci_dev_acs_ops {
	u16 vendor;
	u16 device;
	int (*enable_acs)(struct pci_dev *dev);
	int (*disable_acs_redir)(struct pci_dev *dev);
} pci_dev_acs_ops[] = {
	{ PCI_VENDOR_ID_INTEL, PCI_ANY_ID,
	    .enable_acs = pci_quirk_enable_intel_pch_acs,
	},
	{ PCI_VENDOR_ID_INTEL, PCI_ANY_ID,
	    .enable_acs = pci_quirk_enable_intel_spt_pch_acs,
	    .disable_acs_redir = pci_quirk_disable_intel_spt_pch_acs_redir,
	},
};

int pci_dev_specific_enable_acs(struct pci_dev *dev)
{
	const struct pci_dev_acs_ops *p;
	int i, ret;

	for (i = 0; i < ARRAY_SIZE(pci_dev_acs_ops); i++) {
		p = &pci_dev_acs_ops[i];
		if ((p->vendor == dev->vendor ||
		     p->vendor == (u16)PCI_ANY_ID) &&
		    (p->device == dev->device ||
		     p->device == (u16)PCI_ANY_ID) &&
		    p->enable_acs) {
			ret = p->enable_acs(dev);
			if (ret >= 0)
				return ret;
		}
	}

	return -ENOTTY;
}

int pci_dev_specific_disable_acs_redir(struct pci_dev *dev)
{
	const struct pci_dev_acs_ops *p;
	int i, ret;

	for (i = 0; i < ARRAY_SIZE(pci_dev_acs_ops); i++) {
		p = &pci_dev_acs_ops[i];
		if ((p->vendor == dev->vendor ||
		     p->vendor == (u16)PCI_ANY_ID) &&
		    (p->device == dev->device ||
		     p->device == (u16)PCI_ANY_ID) &&
		    p->disable_acs_redir) {
			ret = p->disable_acs_redir(dev);
			if (ret >= 0)
				return ret;
		}
	}

	return -ENOTTY;
}

/*
 * The PCI capabilities list for Intel DH895xCC VFs (device ID 0x0443) with
 * QuickAssist Technology (QAT) is prematurely terminated in hardware.  The
 * Next Capability pointer in the MSI Capability Structure should point to
 * the PCIe Capability Structure but is incorrectly hardwired as 0 terminating
 * the list.
 */
static void quirk_intel_qat_vf_cap(struct pci_dev *pdev)
{
	int pos, i = 0;
	u8 next_cap;
	u16 reg16, *cap;
	struct pci_cap_saved_state *state;

	/* Bail if the hardware bug is fixed */
	if (pdev->pcie_cap || pci_find_capability(pdev, PCI_CAP_ID_EXP))
		return;

	/* Bail if MSI Capability Structure is not found for some reason */
	pos = pci_find_capability(pdev, PCI_CAP_ID_MSI);
	if (!pos)
		return;

	/*
	 * Bail if Next Capability pointer in the MSI Capability Structure
	 * is not the expected incorrect 0x00.
	 */
	pci_read_config_byte(pdev, pos + 1, &next_cap);
	if (next_cap)
		return;

	/*
	 * PCIe Capability Structure is expected to be at 0x50 and should
	 * terminate the list (Next Capability pointer is 0x00).  Verify
	 * Capability Id and Next Capability pointer is as expected.
	 * Open-code some of set_pcie_port_type() and pci_cfg_space_size_ext()
	 * to correctly set kernel data structures which have already been
	 * set incorrectly due to the hardware bug.
	 */
	pos = 0x50;
	pci_read_config_word(pdev, pos, &reg16);
	if (reg16 == (0x0000 | PCI_CAP_ID_EXP)) {
		u32 status;
#ifndef PCI_EXP_SAVE_REGS
#define PCI_EXP_SAVE_REGS     7
#endif
		int size = PCI_EXP_SAVE_REGS * sizeof(u16);

		pdev->pcie_cap = pos;
		pci_read_config_word(pdev, pos + PCI_EXP_FLAGS, &reg16);
		pdev->pcie_flags_reg = reg16;
		pci_read_config_word(pdev, pos + PCI_EXP_DEVCAP, &reg16);
		pdev->pcie_mpss = reg16 & PCI_EXP_DEVCAP_PAYLOAD;

		pdev->cfg_size = PCI_CFG_SPACE_EXP_SIZE;
		if (pci_read_config_dword(pdev, PCI_CFG_SPACE_SIZE, &status) !=
		    PCIBIOS_SUCCESSFUL || (status == 0xffffffff))
			pdev->cfg_size = PCI_CFG_SPACE_SIZE;

		if (pci_find_saved_cap(pdev, PCI_CAP_ID_EXP))
			return;

		/* Save PCIe cap */
		state = kzalloc(sizeof(*state) + size, GFP_KERNEL);
		if (!state)
			return;

		state->cap.cap_nr = PCI_CAP_ID_EXP;
		state->cap.cap_extended = 0;
		state->cap.size = size;
		cap = (u16 *)&state->cap.data[0];
		pcie_capability_read_word(pdev, PCI_EXP_DEVCTL, &cap[i++]);
		pcie_capability_read_word(pdev, PCI_EXP_LNKCTL, &cap[i++]);
		pcie_capability_read_word(pdev, PCI_EXP_SLTCTL, &cap[i++]);
		pcie_capability_read_word(pdev, PCI_EXP_RTCTL,  &cap[i++]);
		pcie_capability_read_word(pdev, PCI_EXP_DEVCTL2, &cap[i++]);
		pcie_capability_read_word(pdev, PCI_EXP_LNKCTL2, &cap[i++]);
		pcie_capability_read_word(pdev, PCI_EXP_SLTCTL2, &cap[i++]);
		hlist_add_head(&state->next, &pdev->saved_cap_space);
	}
}
DECLARE_PCI_FIXUP_EARLY(PCI_VENDOR_ID_INTEL, 0x443, quirk_intel_qat_vf_cap);

/*
 * FLR may cause the following to devices to hang:
 *
 * AMD Starship/Matisse HD Audio Controller 0x1487
 * AMD Starship USB 3.0 Host Controller 0x148c
 * AMD Matisse USB 3.0 Host Controller 0x149c
 * Intel 82579LM Gigabit Ethernet Controller 0x1502
 * Intel 82579V Gigabit Ethernet Controller 0x1503
 *
 */
static void quirk_no_flr(struct pci_dev *dev)
{
	dev->dev_flags |= PCI_DEV_FLAGS_NO_FLR_RESET;
}
DECLARE_PCI_FIXUP_EARLY(PCI_VENDOR_ID_AMD, 0x1487, quirk_no_flr);
DECLARE_PCI_FIXUP_EARLY(PCI_VENDOR_ID_AMD, 0x148c, quirk_no_flr);
DECLARE_PCI_FIXUP_EARLY(PCI_VENDOR_ID_AMD, 0x149c, quirk_no_flr);
DECLARE_PCI_FIXUP_EARLY(PCI_VENDOR_ID_INTEL, 0x1502, quirk_no_flr);
DECLARE_PCI_FIXUP_EARLY(PCI_VENDOR_ID_INTEL, 0x1503, quirk_no_flr);

static void quirk_no_ext_tags(struct pci_dev *pdev)
{
	struct pci_host_bridge *bridge = pci_find_host_bridge(pdev->bus);

	if (!bridge)
		return;

	bridge->no_ext_tags = 1;
	pci_info(pdev, "disabling Extended Tags (this device can't handle them)\n");

	pci_walk_bus(bridge->bus, pci_configure_extended_tags, NULL);
}
DECLARE_PCI_FIXUP_EARLY(PCI_VENDOR_ID_SERVERWORKS, 0x0132, quirk_no_ext_tags);
DECLARE_PCI_FIXUP_EARLY(PCI_VENDOR_ID_SERVERWORKS, 0x0140, quirk_no_ext_tags);
DECLARE_PCI_FIXUP_EARLY(PCI_VENDOR_ID_SERVERWORKS, 0x0141, quirk_no_ext_tags);
DECLARE_PCI_FIXUP_EARLY(PCI_VENDOR_ID_SERVERWORKS, 0x0142, quirk_no_ext_tags);
DECLARE_PCI_FIXUP_EARLY(PCI_VENDOR_ID_SERVERWORKS, 0x0144, quirk_no_ext_tags);
DECLARE_PCI_FIXUP_EARLY(PCI_VENDOR_ID_SERVERWORKS, 0x0420, quirk_no_ext_tags);
DECLARE_PCI_FIXUP_EARLY(PCI_VENDOR_ID_SERVERWORKS, 0x0422, quirk_no_ext_tags);

#ifdef CONFIG_PCI_ATS
/*
 * Some devices require additional driver setup to enable ATS.  Don't use
 * ATS for those devices as ATS will be enabled before the driver has had a
 * chance to load and configure the device.
 */
static void quirk_amd_harvest_no_ats(struct pci_dev *pdev)
{
	if ((pdev->device == 0x7312 && pdev->revision != 0x00) ||
	    (pdev->device == 0x7340 && pdev->revision != 0xc5) ||
	    (pdev->device == 0x7341 && pdev->revision != 0x00))
		return;

	if (pdev->device == 0x15d8) {
		if (pdev->revision == 0xcf &&
		    pdev->subsystem_vendor == 0xea50 &&
		    (pdev->subsystem_device == 0xce19 ||
		     pdev->subsystem_device == 0xcc10 ||
		     pdev->subsystem_device == 0xcc08))
			goto no_ats;
		else
			return;
	}

no_ats:
	pci_info(pdev, "disabling ATS\n");
	pdev->ats_cap = 0;
}

/* AMD Stoney platform GPU */
DECLARE_PCI_FIXUP_FINAL(PCI_VENDOR_ID_ATI, 0x98e4, quirk_amd_harvest_no_ats);
/* AMD Iceland dGPU */
DECLARE_PCI_FIXUP_FINAL(PCI_VENDOR_ID_ATI, 0x6900, quirk_amd_harvest_no_ats);
/* AMD Navi10 dGPU */
DECLARE_PCI_FIXUP_FINAL(PCI_VENDOR_ID_ATI, 0x7312, quirk_amd_harvest_no_ats);
/* AMD Navi14 dGPU */
DECLARE_PCI_FIXUP_FINAL(PCI_VENDOR_ID_ATI, 0x7340, quirk_amd_harvest_no_ats);
DECLARE_PCI_FIXUP_FINAL(PCI_VENDOR_ID_ATI, 0x7341, quirk_amd_harvest_no_ats);
<<<<<<< HEAD
=======
/* AMD Raven platform iGPU */
DECLARE_PCI_FIXUP_FINAL(PCI_VENDOR_ID_ATI, 0x15d8, quirk_amd_harvest_no_ats);
>>>>>>> 3b17187f
#endif /* CONFIG_PCI_ATS */

/* Freescale PCIe doesn't support MSI in RC mode */
static void quirk_fsl_no_msi(struct pci_dev *pdev)
{
	if (pci_pcie_type(pdev) == PCI_EXP_TYPE_ROOT_PORT)
		pdev->no_msi = 1;
}
DECLARE_PCI_FIXUP_FINAL(PCI_VENDOR_ID_FREESCALE, PCI_ANY_ID, quirk_fsl_no_msi);

/*
 * Although not allowed by the spec, some multi-function devices have
 * dependencies of one function (consumer) on another (supplier).  For the
 * consumer to work in D0, the supplier must also be in D0.  Create a
 * device link from the consumer to the supplier to enforce this
 * dependency.  Runtime PM is allowed by default on the consumer to prevent
 * it from permanently keeping the supplier awake.
 */
static void pci_create_device_link(struct pci_dev *pdev, unsigned int consumer,
				   unsigned int supplier, unsigned int class,
				   unsigned int class_shift)
{
	struct pci_dev *supplier_pdev;

	if (PCI_FUNC(pdev->devfn) != consumer)
		return;

	supplier_pdev = pci_get_domain_bus_and_slot(pci_domain_nr(pdev->bus),
				pdev->bus->number,
				PCI_DEVFN(PCI_SLOT(pdev->devfn), supplier));
	if (!supplier_pdev || (supplier_pdev->class >> class_shift) != class) {
		pci_dev_put(supplier_pdev);
		return;
	}

	if (device_link_add(&pdev->dev, &supplier_pdev->dev,
			    DL_FLAG_STATELESS | DL_FLAG_PM_RUNTIME))
		pci_info(pdev, "D0 power state depends on %s\n",
			 pci_name(supplier_pdev));
	else
		pci_err(pdev, "Cannot enforce power dependency on %s\n",
			pci_name(supplier_pdev));

	pm_runtime_allow(&pdev->dev);
	pci_dev_put(supplier_pdev);
}

/*
 * Create device link for GPUs with integrated HDA controller for streaming
 * audio to attached displays.
 */
static void quirk_gpu_hda(struct pci_dev *hda)
{
	pci_create_device_link(hda, 1, 0, PCI_BASE_CLASS_DISPLAY, 16);
}
DECLARE_PCI_FIXUP_CLASS_FINAL(PCI_VENDOR_ID_ATI, PCI_ANY_ID,
			      PCI_CLASS_MULTIMEDIA_HD_AUDIO, 8, quirk_gpu_hda);
DECLARE_PCI_FIXUP_CLASS_FINAL(PCI_VENDOR_ID_AMD, PCI_ANY_ID,
			      PCI_CLASS_MULTIMEDIA_HD_AUDIO, 8, quirk_gpu_hda);
DECLARE_PCI_FIXUP_CLASS_FINAL(PCI_VENDOR_ID_NVIDIA, PCI_ANY_ID,
			      PCI_CLASS_MULTIMEDIA_HD_AUDIO, 8, quirk_gpu_hda);

/*
 * Create device link for GPUs with integrated USB xHCI Host
 * controller to VGA.
 */
static void quirk_gpu_usb(struct pci_dev *usb)
{
	pci_create_device_link(usb, 2, 0, PCI_BASE_CLASS_DISPLAY, 16);
}
DECLARE_PCI_FIXUP_CLASS_FINAL(PCI_VENDOR_ID_NVIDIA, PCI_ANY_ID,
			      PCI_CLASS_SERIAL_USB, 8, quirk_gpu_usb);
DECLARE_PCI_FIXUP_CLASS_FINAL(PCI_VENDOR_ID_ATI, PCI_ANY_ID,
			      PCI_CLASS_SERIAL_USB, 8, quirk_gpu_usb);

/*
 * Create device link for GPUs with integrated Type-C UCSI controller
 * to VGA. Currently there is no class code defined for UCSI device over PCI
 * so using UNKNOWN class for now and it will be updated when UCSI
 * over PCI gets a class code.
 */
#define PCI_CLASS_SERIAL_UNKNOWN	0x0c80
static void quirk_gpu_usb_typec_ucsi(struct pci_dev *ucsi)
{
	pci_create_device_link(ucsi, 3, 0, PCI_BASE_CLASS_DISPLAY, 16);
}
DECLARE_PCI_FIXUP_CLASS_FINAL(PCI_VENDOR_ID_NVIDIA, PCI_ANY_ID,
			      PCI_CLASS_SERIAL_UNKNOWN, 8,
			      quirk_gpu_usb_typec_ucsi);
DECLARE_PCI_FIXUP_CLASS_FINAL(PCI_VENDOR_ID_ATI, PCI_ANY_ID,
			      PCI_CLASS_SERIAL_UNKNOWN, 8,
			      quirk_gpu_usb_typec_ucsi);

/*
 * Enable the NVIDIA GPU integrated HDA controller if the BIOS left it
 * disabled.  https://devtalk.nvidia.com/default/topic/1024022
 */
static void quirk_nvidia_hda(struct pci_dev *gpu)
{
	u8 hdr_type;
	u32 val;

	/* There was no integrated HDA controller before MCP89 */
	if (gpu->device < PCI_DEVICE_ID_NVIDIA_GEFORCE_320M)
		return;

	/* Bit 25 at offset 0x488 enables the HDA controller */
	pci_read_config_dword(gpu, 0x488, &val);
	if (val & BIT(25))
		return;

	pci_info(gpu, "Enabling HDA controller\n");
	pci_write_config_dword(gpu, 0x488, val | BIT(25));

	/* The GPU becomes a multi-function device when the HDA is enabled */
	pci_read_config_byte(gpu, PCI_HEADER_TYPE, &hdr_type);
	gpu->multifunction = !!(hdr_type & 0x80);
}
DECLARE_PCI_FIXUP_CLASS_HEADER(PCI_VENDOR_ID_NVIDIA, PCI_ANY_ID,
			       PCI_BASE_CLASS_DISPLAY, 16, quirk_nvidia_hda);
DECLARE_PCI_FIXUP_CLASS_RESUME_EARLY(PCI_VENDOR_ID_NVIDIA, PCI_ANY_ID,
			       PCI_BASE_CLASS_DISPLAY, 16, quirk_nvidia_hda);

/*
 * Some IDT switches incorrectly flag an ACS Source Validation error on
 * completions for config read requests even though PCIe r4.0, sec
 * 6.12.1.1, says that completions are never affected by ACS Source
 * Validation.  Here's the text of IDT 89H32H8G3-YC, erratum #36:
 *
 *   Item #36 - Downstream port applies ACS Source Validation to Completions
 *   Section 6.12.1.1 of the PCI Express Base Specification 3.1 states that
 *   completions are never affected by ACS Source Validation.  However,
 *   completions received by a downstream port of the PCIe switch from a
 *   device that has not yet captured a PCIe bus number are incorrectly
 *   dropped by ACS Source Validation by the switch downstream port.
 *
 * The workaround suggested by IDT is to issue a config write to the
 * downstream device before issuing the first config read.  This allows the
 * downstream device to capture its bus and device numbers (see PCIe r4.0,
 * sec 2.2.9), thus avoiding the ACS error on the completion.
 *
 * However, we don't know when the device is ready to accept the config
 * write, so we do config reads until we receive a non-Config Request Retry
 * Status, then do the config write.
 *
 * To avoid hitting the erratum when doing the config reads, we disable ACS
 * SV around this process.
 */
int pci_idt_bus_quirk(struct pci_bus *bus, int devfn, u32 *l, int timeout)
{
	int pos;
	u16 ctrl = 0;
	bool found;
	struct pci_dev *bridge = bus->self;

	pos = bridge->acs_cap;

	/* Disable ACS SV before initial config reads */
	if (pos) {
		pci_read_config_word(bridge, pos + PCI_ACS_CTRL, &ctrl);
		if (ctrl & PCI_ACS_SV)
			pci_write_config_word(bridge, pos + PCI_ACS_CTRL,
					      ctrl & ~PCI_ACS_SV);
	}

	found = pci_bus_generic_read_dev_vendor_id(bus, devfn, l, timeout);

	/* Write Vendor ID (read-only) so the endpoint latches its bus/dev */
	if (found)
		pci_bus_write_config_word(bus, devfn, PCI_VENDOR_ID, 0);

	/* Re-enable ACS_SV if it was previously enabled */
	if (ctrl & PCI_ACS_SV)
		pci_write_config_word(bridge, pos + PCI_ACS_CTRL, ctrl);

	return found;
}

/*
 * Microsemi Switchtec NTB uses devfn proxy IDs to move TLPs between
 * NT endpoints via the internal switch fabric. These IDs replace the
 * originating requestor ID TLPs which access host memory on peer NTB
 * ports. Therefore, all proxy IDs must be aliased to the NTB device
 * to permit access when the IOMMU is turned on.
 */
static void quirk_switchtec_ntb_dma_alias(struct pci_dev *pdev)
{
	void __iomem *mmio;
	struct ntb_info_regs __iomem *mmio_ntb;
	struct ntb_ctrl_regs __iomem *mmio_ctrl;
	u64 partition_map;
	u8 partition;
	int pp;

	if (pci_enable_device(pdev)) {
		pci_err(pdev, "Cannot enable Switchtec device\n");
		return;
	}

	mmio = pci_iomap(pdev, 0, 0);
	if (mmio == NULL) {
		pci_disable_device(pdev);
		pci_err(pdev, "Cannot iomap Switchtec device\n");
		return;
	}

	pci_info(pdev, "Setting Switchtec proxy ID aliases\n");

	mmio_ntb = mmio + SWITCHTEC_GAS_NTB_OFFSET;
	mmio_ctrl = (void __iomem *) mmio_ntb + SWITCHTEC_NTB_REG_CTRL_OFFSET;

	partition = ioread8(&mmio_ntb->partition_id);

	partition_map = ioread32(&mmio_ntb->ep_map);
	partition_map |= ((u64) ioread32(&mmio_ntb->ep_map + 4)) << 32;
	partition_map &= ~(1ULL << partition);

	for (pp = 0; pp < (sizeof(partition_map) * 8); pp++) {
		struct ntb_ctrl_regs __iomem *mmio_peer_ctrl;
		u32 table_sz = 0;
		int te;

		if (!(partition_map & (1ULL << pp)))
			continue;

		pci_dbg(pdev, "Processing partition %d\n", pp);

		mmio_peer_ctrl = &mmio_ctrl[pp];

		table_sz = ioread16(&mmio_peer_ctrl->req_id_table_size);
		if (!table_sz) {
			pci_warn(pdev, "Partition %d table_sz 0\n", pp);
			continue;
		}

		if (table_sz > 512) {
			pci_warn(pdev,
				 "Invalid Switchtec partition %d table_sz %d\n",
				 pp, table_sz);
			continue;
		}

		for (te = 0; te < table_sz; te++) {
			u32 rid_entry;
			u8 devfn;

			rid_entry = ioread32(&mmio_peer_ctrl->req_id_table[te]);
			devfn = (rid_entry >> 1) & 0xFF;
			pci_dbg(pdev,
				"Aliasing Partition %d Proxy ID %02x.%d\n",
				pp, PCI_SLOT(devfn), PCI_FUNC(devfn));
			pci_add_dma_alias(pdev, devfn, 1);
		}
	}

	pci_iounmap(pdev, mmio);
	pci_disable_device(pdev);
}
#define SWITCHTEC_QUIRK(vid) \
	DECLARE_PCI_FIXUP_CLASS_FINAL(PCI_VENDOR_ID_MICROSEMI, vid, \
		PCI_CLASS_BRIDGE_OTHER, 8, quirk_switchtec_ntb_dma_alias)

SWITCHTEC_QUIRK(0x8531);  /* PFX 24xG3 */
SWITCHTEC_QUIRK(0x8532);  /* PFX 32xG3 */
SWITCHTEC_QUIRK(0x8533);  /* PFX 48xG3 */
SWITCHTEC_QUIRK(0x8534);  /* PFX 64xG3 */
SWITCHTEC_QUIRK(0x8535);  /* PFX 80xG3 */
SWITCHTEC_QUIRK(0x8536);  /* PFX 96xG3 */
SWITCHTEC_QUIRK(0x8541);  /* PSX 24xG3 */
SWITCHTEC_QUIRK(0x8542);  /* PSX 32xG3 */
SWITCHTEC_QUIRK(0x8543);  /* PSX 48xG3 */
SWITCHTEC_QUIRK(0x8544);  /* PSX 64xG3 */
SWITCHTEC_QUIRK(0x8545);  /* PSX 80xG3 */
SWITCHTEC_QUIRK(0x8546);  /* PSX 96xG3 */
SWITCHTEC_QUIRK(0x8551);  /* PAX 24XG3 */
SWITCHTEC_QUIRK(0x8552);  /* PAX 32XG3 */
SWITCHTEC_QUIRK(0x8553);  /* PAX 48XG3 */
SWITCHTEC_QUIRK(0x8554);  /* PAX 64XG3 */
SWITCHTEC_QUIRK(0x8555);  /* PAX 80XG3 */
SWITCHTEC_QUIRK(0x8556);  /* PAX 96XG3 */
SWITCHTEC_QUIRK(0x8561);  /* PFXL 24XG3 */
SWITCHTEC_QUIRK(0x8562);  /* PFXL 32XG3 */
SWITCHTEC_QUIRK(0x8563);  /* PFXL 48XG3 */
SWITCHTEC_QUIRK(0x8564);  /* PFXL 64XG3 */
SWITCHTEC_QUIRK(0x8565);  /* PFXL 80XG3 */
SWITCHTEC_QUIRK(0x8566);  /* PFXL 96XG3 */
SWITCHTEC_QUIRK(0x8571);  /* PFXI 24XG3 */
SWITCHTEC_QUIRK(0x8572);  /* PFXI 32XG3 */
SWITCHTEC_QUIRK(0x8573);  /* PFXI 48XG3 */
SWITCHTEC_QUIRK(0x8574);  /* PFXI 64XG3 */
SWITCHTEC_QUIRK(0x8575);  /* PFXI 80XG3 */
SWITCHTEC_QUIRK(0x8576);  /* PFXI 96XG3 */
SWITCHTEC_QUIRK(0x4000);  /* PFX 100XG4 */
SWITCHTEC_QUIRK(0x4084);  /* PFX 84XG4  */
SWITCHTEC_QUIRK(0x4068);  /* PFX 68XG4  */
SWITCHTEC_QUIRK(0x4052);  /* PFX 52XG4  */
SWITCHTEC_QUIRK(0x4036);  /* PFX 36XG4  */
SWITCHTEC_QUIRK(0x4028);  /* PFX 28XG4  */
SWITCHTEC_QUIRK(0x4100);  /* PSX 100XG4 */
SWITCHTEC_QUIRK(0x4184);  /* PSX 84XG4  */
SWITCHTEC_QUIRK(0x4168);  /* PSX 68XG4  */
SWITCHTEC_QUIRK(0x4152);  /* PSX 52XG4  */
SWITCHTEC_QUIRK(0x4136);  /* PSX 36XG4  */
SWITCHTEC_QUIRK(0x4128);  /* PSX 28XG4  */
SWITCHTEC_QUIRK(0x4200);  /* PAX 100XG4 */
SWITCHTEC_QUIRK(0x4284);  /* PAX 84XG4  */
SWITCHTEC_QUIRK(0x4268);  /* PAX 68XG4  */
SWITCHTEC_QUIRK(0x4252);  /* PAX 52XG4  */
SWITCHTEC_QUIRK(0x4236);  /* PAX 36XG4  */
SWITCHTEC_QUIRK(0x4228);  /* PAX 28XG4  */

/*
 * The PLX NTB uses devfn proxy IDs to move TLPs between NT endpoints.
 * These IDs are used to forward responses to the originator on the other
 * side of the NTB.  Alias all possible IDs to the NTB to permit access when
 * the IOMMU is turned on.
 */
static void quirk_plx_ntb_dma_alias(struct pci_dev *pdev)
{
	pci_info(pdev, "Setting PLX NTB proxy ID aliases\n");
	/* PLX NTB may use all 256 devfns */
	pci_add_dma_alias(pdev, 0, 256);
}
DECLARE_PCI_FIXUP_HEADER(PCI_VENDOR_ID_PLX, 0x87b0, quirk_plx_ntb_dma_alias);
DECLARE_PCI_FIXUP_HEADER(PCI_VENDOR_ID_PLX, 0x87b1, quirk_plx_ntb_dma_alias);

/*
 * On Lenovo Thinkpad P50 SKUs with a Nvidia Quadro M1000M, the BIOS does
 * not always reset the secondary Nvidia GPU between reboots if the system
 * is configured to use Hybrid Graphics mode.  This results in the GPU
 * being left in whatever state it was in during the *previous* boot, which
 * causes spurious interrupts from the GPU, which in turn causes us to
 * disable the wrong IRQ and end up breaking the touchpad.  Unsurprisingly,
 * this also completely breaks nouveau.
 *
 * Luckily, it seems a simple reset of the Nvidia GPU brings it back to a
 * clean state and fixes all these issues.
 *
 * When the machine is configured in Dedicated display mode, the issue
 * doesn't occur.  Fortunately the GPU advertises NoReset+ when in this
 * mode, so we can detect that and avoid resetting it.
 */
static void quirk_reset_lenovo_thinkpad_p50_nvgpu(struct pci_dev *pdev)
{
	void __iomem *map;
	int ret;

	if (pdev->subsystem_vendor != PCI_VENDOR_ID_LENOVO ||
	    pdev->subsystem_device != 0x222e ||
	    !pci_reset_supported(pdev))
		return;

	if (pci_enable_device_mem(pdev))
		return;

	/*
	 * Based on nvkm_device_ctor() in
	 * drivers/gpu/drm/nouveau/nvkm/engine/device/base.c
	 */
	map = pci_iomap(pdev, 0, 0x23000);
	if (!map) {
		pci_err(pdev, "Can't map MMIO space\n");
		goto out_disable;
	}

	/*
	 * Make sure the GPU looks like it's been POSTed before resetting
	 * it.
	 */
	if (ioread32(map + 0x2240c) & 0x2) {
		pci_info(pdev, FW_BUG "GPU left initialized by EFI, resetting\n");
		ret = pci_reset_bus(pdev);
		if (ret < 0)
			pci_err(pdev, "Failed to reset GPU: %d\n", ret);
	}

	iounmap(map);
out_disable:
	pci_disable_device(pdev);
}
DECLARE_PCI_FIXUP_CLASS_FINAL(PCI_VENDOR_ID_NVIDIA, 0x13b1,
			      PCI_CLASS_DISPLAY_VGA, 8,
			      quirk_reset_lenovo_thinkpad_p50_nvgpu);

/*
 * Device [1b21:2142]
 * When in D0, PME# doesn't get asserted when plugging USB 3.0 device.
 */
static void pci_fixup_no_d0_pme(struct pci_dev *dev)
{
	pci_info(dev, "PME# does not work under D0, disabling it\n");
	dev->pme_support &= ~(PCI_PM_CAP_PME_D0 >> PCI_PM_CAP_PME_SHIFT);
}
DECLARE_PCI_FIXUP_FINAL(PCI_VENDOR_ID_ASMEDIA, 0x2142, pci_fixup_no_d0_pme);

/*
 * Device 12d8:0x400e [OHCI] and 12d8:0x400f [EHCI]
 *
 * These devices advertise PME# support in all power states but don't
 * reliably assert it.
 *
 * These devices also advertise MSI, but documentation (PI7C9X440SL.pdf)
 * says "The MSI Function is not implemented on this device" in chapters
 * 7.3.27, 7.3.29-7.3.31.
 */
static void pci_fixup_no_msi_no_pme(struct pci_dev *dev)
{
#ifdef CONFIG_PCI_MSI
	pci_info(dev, "MSI is not implemented on this device, disabling it\n");
	dev->no_msi = 1;
#endif
	pci_info(dev, "PME# is unreliable, disabling it\n");
	dev->pme_support = 0;
}
DECLARE_PCI_FIXUP_FINAL(PCI_VENDOR_ID_PERICOM, 0x400e, pci_fixup_no_msi_no_pme);
DECLARE_PCI_FIXUP_FINAL(PCI_VENDOR_ID_PERICOM, 0x400f, pci_fixup_no_msi_no_pme);

static void apex_pci_fixup_class(struct pci_dev *pdev)
{
	pdev->class = (PCI_CLASS_SYSTEM_OTHER << 8) | pdev->class;
}
DECLARE_PCI_FIXUP_CLASS_HEADER(0x1ac1, 0x089a,
			       PCI_CLASS_NOT_DEFINED, 8, apex_pci_fixup_class);<|MERGE_RESOLUTION|>--- conflicted
+++ resolved
@@ -3982,69 +3982,6 @@
 
 /* Device-specific reset method for Huawei Intelligent NIC virtual functions */
 static int reset_hinic_vf_dev(struct pci_dev *pdev, bool probe)
-{
-	unsigned long timeout;
-	void __iomem *bar;
-	u32 val;
-
-	if (probe)
-		return 0;
-
-	bar = pci_iomap(pdev, 0, 0);
-	if (!bar)
-		return -ENOTTY;
-
-	/* Get and check firmware capabilities */
-	val = ioread32be(bar + HINIC_VF_FLR_TYPE);
-	if (!(val & HINIC_VF_FLR_CAP_BIT)) {
-		pci_iounmap(pdev, bar);
-		return -ENOTTY;
-	}
-
-	/* Set HINIC_VF_FLR_PROC_BIT for the start of FLR */
-	val = ioread32be(bar + HINIC_VF_OP);
-	val = val | HINIC_VF_FLR_PROC_BIT;
-	iowrite32be(val, bar + HINIC_VF_OP);
-
-	pcie_flr(pdev);
-
-	/*
-	 * The device must recapture its Bus and Device Numbers after FLR
-	 * in order generate Completions.  Issue a config write to let the
-	 * device capture this information.
-	 */
-	pci_write_config_word(pdev, PCI_VENDOR_ID, 0);
-
-	/* Firmware clears HINIC_VF_FLR_PROC_BIT when reset is complete */
-	timeout = jiffies + msecs_to_jiffies(HINIC_OPERATION_TIMEOUT);
-	do {
-		val = ioread32be(bar + HINIC_VF_OP);
-		if (!(val & HINIC_VF_FLR_PROC_BIT))
-			goto reset_complete;
-		msleep(20);
-	} while (time_before(jiffies, timeout));
-
-	val = ioread32be(bar + HINIC_VF_OP);
-	if (!(val & HINIC_VF_FLR_PROC_BIT))
-		goto reset_complete;
-
-	pci_warn(pdev, "Reset dev timeout, FLR ack reg: %#010x\n", val);
-
-reset_complete:
-	pci_iounmap(pdev, bar);
-
-	return 0;
-}
-
-#define PCI_DEVICE_ID_HINIC_VF      0x375E
-#define HINIC_VF_FLR_TYPE           0x1000
-#define HINIC_VF_FLR_CAP_BIT        (1UL << 30)
-#define HINIC_VF_OP                 0xE80
-#define HINIC_VF_FLR_PROC_BIT       (1UL << 18)
-#define HINIC_OPERATION_TIMEOUT     15000	/* 15 seconds */
-
-/* Device-specific reset method for Huawei Intelligent NIC virtual functions */
-static int reset_hinic_vf_dev(struct pci_dev *pdev, int probe)
 {
 	unsigned long timeout;
 	void __iomem *bar;
@@ -5434,11 +5371,8 @@
 /* AMD Navi14 dGPU */
 DECLARE_PCI_FIXUP_FINAL(PCI_VENDOR_ID_ATI, 0x7340, quirk_amd_harvest_no_ats);
 DECLARE_PCI_FIXUP_FINAL(PCI_VENDOR_ID_ATI, 0x7341, quirk_amd_harvest_no_ats);
-<<<<<<< HEAD
-=======
 /* AMD Raven platform iGPU */
 DECLARE_PCI_FIXUP_FINAL(PCI_VENDOR_ID_ATI, 0x15d8, quirk_amd_harvest_no_ats);
->>>>>>> 3b17187f
 #endif /* CONFIG_PCI_ATS */
 
 /* Freescale PCIe doesn't support MSI in RC mode */
