// SPDX-License-Identifier: GPL-2.0
/*
 * PCIe host controller driver for Freescale i.MX6 SoCs
 *
 * Copyright (C) 2013 Kosagi
 *		https://www.kosagi.com
 *
 * Author: Sean Cross <xobs@kosagi.com>
 */

#include <linux/bitfield.h>
#include <linux/clk.h>
#include <linux/delay.h>
#include <linux/gpio.h>
#include <linux/kernel.h>
#include <linux/mfd/syscon.h>
#include <linux/mfd/syscon/imx6q-iomuxc-gpr.h>
#include <linux/mfd/syscon/imx7-iomuxc-gpr.h>
#include <linux/module.h>
#include <linux/of_gpio.h>
#include <linux/of_device.h>
#include <linux/of_address.h>
#include <linux/pci.h>
#include <linux/platform_device.h>
#include <linux/regmap.h>
#include <linux/regulator/consumer.h>
#include <linux/resource.h>
#include <linux/signal.h>
#include <linux/types.h>
#include <linux/interrupt.h>
#include <linux/reset.h>
#include <linux/phy/phy.h>
#include <linux/pm_domain.h>
#include <linux/pm_runtime.h>

#include "pcie-designware.h"

#define IMX8MQ_GPR_PCIE_REF_USE_PAD		BIT(9)
#define IMX8MQ_GPR_PCIE_CLK_REQ_OVERRIDE_EN	BIT(10)
#define IMX8MQ_GPR_PCIE_CLK_REQ_OVERRIDE	BIT(11)
#define IMX8MQ_GPR_PCIE_VREG_BYPASS		BIT(12)
#define IMX8MQ_GPR12_PCIE2_CTRL_DEVICE_TYPE	GENMASK(11, 8)
#define IMX8MQ_PCIE2_BASE_ADDR			0x33c00000

#define to_imx6_pcie(x)	dev_get_drvdata((x)->dev)

enum imx6_pcie_variants {
	IMX6Q,
	IMX6SX,
	IMX6QP,
	IMX7D,
	IMX8MQ,
	IMX8MM,
	IMX8MP,
};

#define IMX6_PCIE_FLAG_IMX6_PHY			BIT(0)
#define IMX6_PCIE_FLAG_IMX6_SPEED_CHANGE	BIT(1)
#define IMX6_PCIE_FLAG_SUPPORTS_SUSPEND		BIT(2)

struct imx6_pcie_drvdata {
	enum imx6_pcie_variants variant;
	u32 flags;
	int dbi_length;
	const char *gpr;
};

struct imx6_pcie {
	struct dw_pcie		*pci;
	int			reset_gpio;
	bool			gpio_active_high;
	bool			link_is_up;
	struct clk		*pcie_bus;
	struct clk		*pcie_phy;
	struct clk		*pcie_inbound_axi;
	struct clk		*pcie;
	struct clk		*pcie_aux;
	struct regmap		*iomuxc_gpr;
	u32			controller_id;
	struct reset_control	*pciephy_reset;
	struct reset_control	*apps_reset;
	struct reset_control	*turnoff_reset;
	u32			tx_deemph_gen1;
	u32			tx_deemph_gen2_3p5db;
	u32			tx_deemph_gen2_6db;
	u32			tx_swing_full;
	u32			tx_swing_low;
	struct regulator	*vpcie;
	struct regulator	*vph;
	void __iomem		*phy_base;

	/* power domain for pcie */
	struct device		*pd_pcie;
	/* power domain for pcie phy */
	struct device		*pd_pcie_phy;
	struct phy		*phy;
	const struct imx6_pcie_drvdata *drvdata;
};

/* Parameters for the waiting for PCIe PHY PLL to lock on i.MX7 */
#define PHY_PLL_LOCK_WAIT_USLEEP_MAX	200
#define PHY_PLL_LOCK_WAIT_TIMEOUT	(2000 * PHY_PLL_LOCK_WAIT_USLEEP_MAX)

/* PCIe Port Logic registers (memory-mapped) */
#define PL_OFFSET 0x700

#define PCIE_PHY_CTRL (PL_OFFSET + 0x114)
#define PCIE_PHY_CTRL_DATA(x)		FIELD_PREP(GENMASK(15, 0), (x))
#define PCIE_PHY_CTRL_CAP_ADR		BIT(16)
#define PCIE_PHY_CTRL_CAP_DAT		BIT(17)
#define PCIE_PHY_CTRL_WR		BIT(18)
#define PCIE_PHY_CTRL_RD		BIT(19)

#define PCIE_PHY_STAT (PL_OFFSET + 0x110)
#define PCIE_PHY_STAT_ACK		BIT(16)

/* PHY registers (not memory-mapped) */
#define PCIE_PHY_ATEOVRD			0x10
#define  PCIE_PHY_ATEOVRD_EN			BIT(2)
#define  PCIE_PHY_ATEOVRD_REF_CLKDIV_SHIFT	0
#define  PCIE_PHY_ATEOVRD_REF_CLKDIV_MASK	0x1

#define PCIE_PHY_MPLL_OVRD_IN_LO		0x11
#define  PCIE_PHY_MPLL_MULTIPLIER_SHIFT		2
#define  PCIE_PHY_MPLL_MULTIPLIER_MASK		0x7f
#define  PCIE_PHY_MPLL_MULTIPLIER_OVRD		BIT(9)

#define PCIE_PHY_RX_ASIC_OUT 0x100D
#define PCIE_PHY_RX_ASIC_OUT_VALID	(1 << 0)

/* iMX7 PCIe PHY registers */
#define PCIE_PHY_CMN_REG4		0x14
/* These are probably the bits that *aren't* DCC_FB_EN */
#define PCIE_PHY_CMN_REG4_DCC_FB_EN	0x29

#define PCIE_PHY_CMN_REG15	        0x54
#define PCIE_PHY_CMN_REG15_DLY_4	BIT(2)
#define PCIE_PHY_CMN_REG15_PLL_PD	BIT(5)
#define PCIE_PHY_CMN_REG15_OVRD_PLL_PD	BIT(7)

#define PCIE_PHY_CMN_REG24		0x90
#define PCIE_PHY_CMN_REG24_RX_EQ	BIT(6)
#define PCIE_PHY_CMN_REG24_RX_EQ_SEL	BIT(3)

#define PCIE_PHY_CMN_REG26		0x98
#define PCIE_PHY_CMN_REG26_ATT_MODE	0xBC

#define PHY_RX_OVRD_IN_LO 0x1005
#define PHY_RX_OVRD_IN_LO_RX_DATA_EN		BIT(5)
#define PHY_RX_OVRD_IN_LO_RX_PLL_EN		BIT(3)

static unsigned int imx6_pcie_grp_offset(const struct imx6_pcie *imx6_pcie)
{
	WARN_ON(imx6_pcie->drvdata->variant != IMX8MQ &&
		imx6_pcie->drvdata->variant != IMX8MM &&
		imx6_pcie->drvdata->variant != IMX8MP);
	return imx6_pcie->controller_id == 1 ? IOMUXC_GPR16 : IOMUXC_GPR14;
}

static void imx6_pcie_configure_type(struct imx6_pcie *imx6_pcie)
{
	unsigned int mask, val;

	if (imx6_pcie->drvdata->variant == IMX8MQ &&
	    imx6_pcie->controller_id == 1) {
		mask = IMX8MQ_GPR12_PCIE2_CTRL_DEVICE_TYPE;
		val  = FIELD_PREP(IMX8MQ_GPR12_PCIE2_CTRL_DEVICE_TYPE,
				  PCI_EXP_TYPE_ROOT_PORT);
	} else {
		mask = IMX6Q_GPR12_DEVICE_TYPE;
		val  = FIELD_PREP(IMX6Q_GPR12_DEVICE_TYPE,
				  PCI_EXP_TYPE_ROOT_PORT);
	}

	regmap_update_bits(imx6_pcie->iomuxc_gpr, IOMUXC_GPR12, mask, val);
}

static int pcie_phy_poll_ack(struct imx6_pcie *imx6_pcie, bool exp_val)
{
	struct dw_pcie *pci = imx6_pcie->pci;
	bool val;
	u32 max_iterations = 10;
	u32 wait_counter = 0;

	do {
		val = dw_pcie_readl_dbi(pci, PCIE_PHY_STAT) &
			PCIE_PHY_STAT_ACK;
		wait_counter++;

		if (val == exp_val)
			return 0;

		udelay(1);
	} while (wait_counter < max_iterations);

	return -ETIMEDOUT;
}

static int pcie_phy_wait_ack(struct imx6_pcie *imx6_pcie, int addr)
{
	struct dw_pcie *pci = imx6_pcie->pci;
	u32 val;
	int ret;

	val = PCIE_PHY_CTRL_DATA(addr);
	dw_pcie_writel_dbi(pci, PCIE_PHY_CTRL, val);

	val |= PCIE_PHY_CTRL_CAP_ADR;
	dw_pcie_writel_dbi(pci, PCIE_PHY_CTRL, val);

	ret = pcie_phy_poll_ack(imx6_pcie, true);
	if (ret)
		return ret;

	val = PCIE_PHY_CTRL_DATA(addr);
	dw_pcie_writel_dbi(pci, PCIE_PHY_CTRL, val);

	return pcie_phy_poll_ack(imx6_pcie, false);
}

/* Read from the 16-bit PCIe PHY control registers (not memory-mapped) */
static int pcie_phy_read(struct imx6_pcie *imx6_pcie, int addr, u16 *data)
{
	struct dw_pcie *pci = imx6_pcie->pci;
	u32 phy_ctl;
	int ret;

	ret = pcie_phy_wait_ack(imx6_pcie, addr);
	if (ret)
		return ret;

	/* assert Read signal */
	phy_ctl = PCIE_PHY_CTRL_RD;
	dw_pcie_writel_dbi(pci, PCIE_PHY_CTRL, phy_ctl);

	ret = pcie_phy_poll_ack(imx6_pcie, true);
	if (ret)
		return ret;

	*data = dw_pcie_readl_dbi(pci, PCIE_PHY_STAT);

	/* deassert Read signal */
	dw_pcie_writel_dbi(pci, PCIE_PHY_CTRL, 0x00);

	return pcie_phy_poll_ack(imx6_pcie, false);
}

static int pcie_phy_write(struct imx6_pcie *imx6_pcie, int addr, u16 data)
{
	struct dw_pcie *pci = imx6_pcie->pci;
	u32 var;
	int ret;

	/* write addr */
	/* cap addr */
	ret = pcie_phy_wait_ack(imx6_pcie, addr);
	if (ret)
		return ret;

	var = PCIE_PHY_CTRL_DATA(data);
	dw_pcie_writel_dbi(pci, PCIE_PHY_CTRL, var);

	/* capture data */
	var |= PCIE_PHY_CTRL_CAP_DAT;
	dw_pcie_writel_dbi(pci, PCIE_PHY_CTRL, var);

	ret = pcie_phy_poll_ack(imx6_pcie, true);
	if (ret)
		return ret;

	/* deassert cap data */
	var = PCIE_PHY_CTRL_DATA(data);
	dw_pcie_writel_dbi(pci, PCIE_PHY_CTRL, var);

	/* wait for ack de-assertion */
	ret = pcie_phy_poll_ack(imx6_pcie, false);
	if (ret)
		return ret;

	/* assert wr signal */
	var = PCIE_PHY_CTRL_WR;
	dw_pcie_writel_dbi(pci, PCIE_PHY_CTRL, var);

	/* wait for ack */
	ret = pcie_phy_poll_ack(imx6_pcie, true);
	if (ret)
		return ret;

	/* deassert wr signal */
	var = PCIE_PHY_CTRL_DATA(data);
	dw_pcie_writel_dbi(pci, PCIE_PHY_CTRL, var);

	/* wait for ack de-assertion */
	ret = pcie_phy_poll_ack(imx6_pcie, false);
	if (ret)
		return ret;

	dw_pcie_writel_dbi(pci, PCIE_PHY_CTRL, 0x0);

	return 0;
}

static void imx6_pcie_init_phy(struct imx6_pcie *imx6_pcie)
{
	switch (imx6_pcie->drvdata->variant) {
	case IMX8MM:
	case IMX8MP:
		/*
		 * The PHY initialization had been done in the PHY
		 * driver, break here directly.
		 */
		break;
	case IMX8MQ:
		/*
		 * TODO: Currently this code assumes external
		 * oscillator is being used
		 */
		regmap_update_bits(imx6_pcie->iomuxc_gpr,
				   imx6_pcie_grp_offset(imx6_pcie),
				   IMX8MQ_GPR_PCIE_REF_USE_PAD,
				   IMX8MQ_GPR_PCIE_REF_USE_PAD);
		/*
		 * Regarding the datasheet, the PCIE_VPH is suggested
		 * to be 1.8V. If the PCIE_VPH is supplied by 3.3V, the
		 * VREG_BYPASS should be cleared to zero.
		 */
		if (imx6_pcie->vph &&
		    regulator_get_voltage(imx6_pcie->vph) > 3000000)
			regmap_update_bits(imx6_pcie->iomuxc_gpr,
					   imx6_pcie_grp_offset(imx6_pcie),
					   IMX8MQ_GPR_PCIE_VREG_BYPASS,
					   0);
		break;
	case IMX7D:
		regmap_update_bits(imx6_pcie->iomuxc_gpr, IOMUXC_GPR12,
				   IMX7D_GPR12_PCIE_PHY_REFCLK_SEL, 0);
		break;
	case IMX6SX:
		regmap_update_bits(imx6_pcie->iomuxc_gpr, IOMUXC_GPR12,
				   IMX6SX_GPR12_PCIE_RX_EQ_MASK,
				   IMX6SX_GPR12_PCIE_RX_EQ_2);
		fallthrough;
	default:
		regmap_update_bits(imx6_pcie->iomuxc_gpr, IOMUXC_GPR12,
				   IMX6Q_GPR12_PCIE_CTL_2, 0 << 10);

		/* configure constant input signal to the pcie ctrl and phy */
		regmap_update_bits(imx6_pcie->iomuxc_gpr, IOMUXC_GPR12,
				   IMX6Q_GPR12_LOS_LEVEL, 9 << 4);

		regmap_update_bits(imx6_pcie->iomuxc_gpr, IOMUXC_GPR8,
				   IMX6Q_GPR8_TX_DEEMPH_GEN1,
				   imx6_pcie->tx_deemph_gen1 << 0);
		regmap_update_bits(imx6_pcie->iomuxc_gpr, IOMUXC_GPR8,
				   IMX6Q_GPR8_TX_DEEMPH_GEN2_3P5DB,
				   imx6_pcie->tx_deemph_gen2_3p5db << 6);
		regmap_update_bits(imx6_pcie->iomuxc_gpr, IOMUXC_GPR8,
				   IMX6Q_GPR8_TX_DEEMPH_GEN2_6DB,
				   imx6_pcie->tx_deemph_gen2_6db << 12);
		regmap_update_bits(imx6_pcie->iomuxc_gpr, IOMUXC_GPR8,
				   IMX6Q_GPR8_TX_SWING_FULL,
				   imx6_pcie->tx_swing_full << 18);
		regmap_update_bits(imx6_pcie->iomuxc_gpr, IOMUXC_GPR8,
				   IMX6Q_GPR8_TX_SWING_LOW,
				   imx6_pcie->tx_swing_low << 25);
		break;
	}

	imx6_pcie_configure_type(imx6_pcie);
}

static void imx7d_pcie_wait_for_phy_pll_lock(struct imx6_pcie *imx6_pcie)
{
	u32 val;
	struct device *dev = imx6_pcie->pci->dev;

	if (regmap_read_poll_timeout(imx6_pcie->iomuxc_gpr,
				     IOMUXC_GPR22, val,
				     val & IMX7D_GPR22_PCIE_PHY_PLL_LOCKED,
				     PHY_PLL_LOCK_WAIT_USLEEP_MAX,
				     PHY_PLL_LOCK_WAIT_TIMEOUT))
		dev_err(dev, "PCIe PLL lock timeout\n");
}

static int imx6_setup_phy_mpll(struct imx6_pcie *imx6_pcie)
{
	unsigned long phy_rate = clk_get_rate(imx6_pcie->pcie_phy);
	int mult, div;
	u16 val;

	if (!(imx6_pcie->drvdata->flags & IMX6_PCIE_FLAG_IMX6_PHY))
		return 0;

	switch (phy_rate) {
	case 125000000:
		/*
		 * The default settings of the MPLL are for a 125MHz input
		 * clock, so no need to reconfigure anything in that case.
		 */
		return 0;
	case 100000000:
		mult = 25;
		div = 0;
		break;
	case 200000000:
		mult = 25;
		div = 1;
		break;
	default:
		dev_err(imx6_pcie->pci->dev,
			"Unsupported PHY reference clock rate %lu\n", phy_rate);
		return -EINVAL;
	}

	pcie_phy_read(imx6_pcie, PCIE_PHY_MPLL_OVRD_IN_LO, &val);
	val &= ~(PCIE_PHY_MPLL_MULTIPLIER_MASK <<
		 PCIE_PHY_MPLL_MULTIPLIER_SHIFT);
	val |= mult << PCIE_PHY_MPLL_MULTIPLIER_SHIFT;
	val |= PCIE_PHY_MPLL_MULTIPLIER_OVRD;
	pcie_phy_write(imx6_pcie, PCIE_PHY_MPLL_OVRD_IN_LO, val);

	pcie_phy_read(imx6_pcie, PCIE_PHY_ATEOVRD, &val);
	val &= ~(PCIE_PHY_ATEOVRD_REF_CLKDIV_MASK <<
		 PCIE_PHY_ATEOVRD_REF_CLKDIV_SHIFT);
	val |= div << PCIE_PHY_ATEOVRD_REF_CLKDIV_SHIFT;
	val |= PCIE_PHY_ATEOVRD_EN;
	pcie_phy_write(imx6_pcie, PCIE_PHY_ATEOVRD, val);

	return 0;
}

static void imx6_pcie_reset_phy(struct imx6_pcie *imx6_pcie)
{
	u16 tmp;

	if (!(imx6_pcie->drvdata->flags & IMX6_PCIE_FLAG_IMX6_PHY))
		return;

	pcie_phy_read(imx6_pcie, PHY_RX_OVRD_IN_LO, &tmp);
	tmp |= (PHY_RX_OVRD_IN_LO_RX_DATA_EN |
		PHY_RX_OVRD_IN_LO_RX_PLL_EN);
	pcie_phy_write(imx6_pcie, PHY_RX_OVRD_IN_LO, tmp);

	usleep_range(2000, 3000);

	pcie_phy_read(imx6_pcie, PHY_RX_OVRD_IN_LO, &tmp);
	tmp &= ~(PHY_RX_OVRD_IN_LO_RX_DATA_EN |
		  PHY_RX_OVRD_IN_LO_RX_PLL_EN);
	pcie_phy_write(imx6_pcie, PHY_RX_OVRD_IN_LO, tmp);
}

#ifdef CONFIG_ARM
/*  Added for PCI abort handling */
static int imx6q_pcie_abort_handler(unsigned long addr,
		unsigned int fsr, struct pt_regs *regs)
{
	unsigned long pc = instruction_pointer(regs);
	unsigned long instr = *(unsigned long *)pc;
	int reg = (instr >> 12) & 15;

	/*
	 * If the instruction being executed was a read,
	 * make it look like it read all-ones.
	 */
	if ((instr & 0x0c100000) == 0x04100000) {
		unsigned long val;

		if (instr & 0x00400000)
			val = 255;
		else
			val = -1;

		regs->uregs[reg] = val;
		regs->ARM_pc += 4;
		return 0;
	}

	if ((instr & 0x0e100090) == 0x00100090) {
		regs->uregs[reg] = -1;
		regs->ARM_pc += 4;
		return 0;
	}

	return 1;
}
#endif

static int imx6_pcie_attach_pd(struct device *dev)
{
	struct imx6_pcie *imx6_pcie = dev_get_drvdata(dev);
	struct device_link *link;

	/* Do nothing when in a single power domain */
	if (dev->pm_domain)
		return 0;

	imx6_pcie->pd_pcie = dev_pm_domain_attach_by_name(dev, "pcie");
	if (IS_ERR(imx6_pcie->pd_pcie))
		return PTR_ERR(imx6_pcie->pd_pcie);
	/* Do nothing when power domain missing */
	if (!imx6_pcie->pd_pcie)
		return 0;
	link = device_link_add(dev, imx6_pcie->pd_pcie,
			DL_FLAG_STATELESS |
			DL_FLAG_PM_RUNTIME |
			DL_FLAG_RPM_ACTIVE);
	if (!link) {
		dev_err(dev, "Failed to add device_link to pcie pd.\n");
		return -EINVAL;
	}

	imx6_pcie->pd_pcie_phy = dev_pm_domain_attach_by_name(dev, "pcie_phy");
	if (IS_ERR(imx6_pcie->pd_pcie_phy))
		return PTR_ERR(imx6_pcie->pd_pcie_phy);

	link = device_link_add(dev, imx6_pcie->pd_pcie_phy,
			DL_FLAG_STATELESS |
			DL_FLAG_PM_RUNTIME |
			DL_FLAG_RPM_ACTIVE);
	if (!link) {
		dev_err(dev, "Failed to add device_link to pcie_phy pd.\n");
		return -EINVAL;
	}

	return 0;
}

<<<<<<< HEAD
static void imx6_pcie_assert_core_reset(struct imx6_pcie *imx6_pcie)
{
	struct device *dev = imx6_pcie->pci->dev;

	switch (imx6_pcie->drvdata->variant) {
	case IMX7D:
	case IMX8MQ:
		reset_control_assert(imx6_pcie->pciephy_reset);
		reset_control_assert(imx6_pcie->apps_reset);
		break;
	case IMX6SX:
		regmap_update_bits(imx6_pcie->iomuxc_gpr, IOMUXC_GPR12,
				   IMX6SX_GPR12_PCIE_TEST_POWERDOWN,
				   IMX6SX_GPR12_PCIE_TEST_POWERDOWN);
		/* Force PCIe PHY reset */
		regmap_update_bits(imx6_pcie->iomuxc_gpr, IOMUXC_GPR5,
				   IMX6SX_GPR5_PCIE_BTNRST_RESET,
				   IMX6SX_GPR5_PCIE_BTNRST_RESET);
		break;
	case IMX6QP:
		regmap_update_bits(imx6_pcie->iomuxc_gpr, IOMUXC_GPR1,
				   IMX6Q_GPR1_PCIE_SW_RST,
				   IMX6Q_GPR1_PCIE_SW_RST);
		break;
	case IMX6Q:
		regmap_update_bits(imx6_pcie->iomuxc_gpr, IOMUXC_GPR1,
				   IMX6Q_GPR1_PCIE_TEST_PD, 1 << 18);
		regmap_update_bits(imx6_pcie->iomuxc_gpr, IOMUXC_GPR1,
				   IMX6Q_GPR1_PCIE_REF_CLK_EN, 0 << 16);
		break;
	}

	if (imx6_pcie->vpcie && regulator_is_enabled(imx6_pcie->vpcie) > 0) {
		int ret = regulator_disable(imx6_pcie->vpcie);

		if (ret)
			dev_err(dev, "failed to disable vpcie regulator: %d\n",
				ret);
	}

	/* Some boards don't have PCIe reset GPIO. */
	if (gpio_is_valid(imx6_pcie->reset_gpio))
		gpio_set_value_cansleep(imx6_pcie->reset_gpio,
					imx6_pcie->gpio_active_high);
}

static unsigned int imx6_pcie_grp_offset(const struct imx6_pcie *imx6_pcie)
{
	WARN_ON(imx6_pcie->drvdata->variant != IMX8MQ);
	return imx6_pcie->controller_id == 1 ? IOMUXC_GPR16 : IOMUXC_GPR14;
}

=======
>>>>>>> d60c95ef
static int imx6_pcie_enable_ref_clk(struct imx6_pcie *imx6_pcie)
{
	struct dw_pcie *pci = imx6_pcie->pci;
	struct device *dev = pci->dev;
	unsigned int offset;
	int ret = 0;

	switch (imx6_pcie->drvdata->variant) {
	case IMX6SX:
		ret = clk_prepare_enable(imx6_pcie->pcie_inbound_axi);
		if (ret) {
			dev_err(dev, "unable to enable pcie_axi clock\n");
			break;
		}

		regmap_update_bits(imx6_pcie->iomuxc_gpr, IOMUXC_GPR12,
				   IMX6SX_GPR12_PCIE_TEST_POWERDOWN, 0);
		break;
	case IMX6QP:
	case IMX6Q:
		/* power up core phy and enable ref clock */
		regmap_update_bits(imx6_pcie->iomuxc_gpr, IOMUXC_GPR1,
				   IMX6Q_GPR1_PCIE_TEST_PD, 0 << 18);
		/*
		 * the async reset input need ref clock to sync internally,
		 * when the ref clock comes after reset, internal synced
		 * reset time is too short, cannot meet the requirement.
		 * add one ~10us delay here.
		 */
		usleep_range(10, 100);
		regmap_update_bits(imx6_pcie->iomuxc_gpr, IOMUXC_GPR1,
				   IMX6Q_GPR1_PCIE_REF_CLK_EN, 1 << 16);
		break;
	case IMX7D:
		break;
	case IMX8MM:
	case IMX8MQ:
	case IMX8MP:
		ret = clk_prepare_enable(imx6_pcie->pcie_aux);
		if (ret) {
			dev_err(dev, "unable to enable pcie_aux clock\n");
			break;
		}

		offset = imx6_pcie_grp_offset(imx6_pcie);
		/*
		 * Set the over ride low and enabled
		 * make sure that REF_CLK is turned on.
		 */
		regmap_update_bits(imx6_pcie->iomuxc_gpr, offset,
				   IMX8MQ_GPR_PCIE_CLK_REQ_OVERRIDE,
				   0);
		regmap_update_bits(imx6_pcie->iomuxc_gpr, offset,
				   IMX8MQ_GPR_PCIE_CLK_REQ_OVERRIDE_EN,
				   IMX8MQ_GPR_PCIE_CLK_REQ_OVERRIDE_EN);
		break;
	}

	return ret;
}

static void imx6_pcie_disable_ref_clk(struct imx6_pcie *imx6_pcie)
{
	switch (imx6_pcie->drvdata->variant) {
	case IMX6SX:
		clk_disable_unprepare(imx6_pcie->pcie_inbound_axi);
		break;
	case IMX6QP:
	case IMX6Q:
		regmap_update_bits(imx6_pcie->iomuxc_gpr, IOMUXC_GPR1,
				IMX6Q_GPR1_PCIE_REF_CLK_EN, 0);
		regmap_update_bits(imx6_pcie->iomuxc_gpr, IOMUXC_GPR1,
				IMX6Q_GPR1_PCIE_TEST_PD,
				IMX6Q_GPR1_PCIE_TEST_PD);
		break;
	case IMX7D:
		regmap_update_bits(imx6_pcie->iomuxc_gpr, IOMUXC_GPR12,
				   IMX7D_GPR12_PCIE_PHY_REFCLK_SEL,
				   IMX7D_GPR12_PCIE_PHY_REFCLK_SEL);
		break;
	case IMX8MM:
	case IMX8MQ:
	case IMX8MP:
		clk_disable_unprepare(imx6_pcie->pcie_aux);
		break;
	default:
		break;
	}
}

static int imx6_pcie_clk_enable(struct imx6_pcie *imx6_pcie)
{
	struct dw_pcie *pci = imx6_pcie->pci;
	struct device *dev = pci->dev;
	int ret;

	ret = clk_prepare_enable(imx6_pcie->pcie_phy);
	if (ret) {
		dev_err(dev, "unable to enable pcie_phy clock\n");
		return ret;
	}

	ret = clk_prepare_enable(imx6_pcie->pcie_bus);
	if (ret) {
		dev_err(dev, "unable to enable pcie_bus clock\n");
		goto err_pcie_bus;
	}

	ret = clk_prepare_enable(imx6_pcie->pcie);
	if (ret) {
		dev_err(dev, "unable to enable pcie clock\n");
		goto err_pcie;
	}

	ret = imx6_pcie_enable_ref_clk(imx6_pcie);
	if (ret) {
		dev_err(dev, "unable to enable pcie ref clock\n");
		goto err_ref_clk;
	}

	/* allow the clocks to stabilize */
	usleep_range(200, 500);
<<<<<<< HEAD

	switch (imx6_pcie->drvdata->variant) {
	case IMX8MQ:
		reset_control_deassert(imx6_pcie->pciephy_reset);
		break;
	case IMX7D:
		reset_control_deassert(imx6_pcie->pciephy_reset);

		/* Workaround for ERR010728, failure of PCI-e PLL VCO to
		 * oscillate, especially when cold.  This turns off "Duty-cycle
		 * Corrector" and other mysterious undocumented things.
		 */
		if (likely(imx6_pcie->phy_base)) {
			/* De-assert DCC_FB_EN */
			writel(PCIE_PHY_CMN_REG4_DCC_FB_EN,
			       imx6_pcie->phy_base + PCIE_PHY_CMN_REG4);
			/* Assert RX_EQS and RX_EQS_SEL */
			writel(PCIE_PHY_CMN_REG24_RX_EQ_SEL
				| PCIE_PHY_CMN_REG24_RX_EQ,
			       imx6_pcie->phy_base + PCIE_PHY_CMN_REG24);
			/* Assert ATT_MODE */
			writel(PCIE_PHY_CMN_REG26_ATT_MODE,
			       imx6_pcie->phy_base + PCIE_PHY_CMN_REG26);
		} else {
			dev_warn(dev, "Unable to apply ERR010728 workaround. DT missing fsl,imx7d-pcie-phy phandle ?\n");
		}

		imx7d_pcie_wait_for_phy_pll_lock(imx6_pcie);
		break;
	case IMX6SX:
		regmap_update_bits(imx6_pcie->iomuxc_gpr, IOMUXC_GPR5,
				   IMX6SX_GPR5_PCIE_BTNRST_RESET, 0);
		break;
	case IMX6QP:
		regmap_update_bits(imx6_pcie->iomuxc_gpr, IOMUXC_GPR1,
				   IMX6Q_GPR1_PCIE_SW_RST, 0);

		usleep_range(200, 500);
		break;
	case IMX6Q:		/* Nothing to do */
		break;
	}

	/* Some boards don't have PCIe reset GPIO. */
	if (gpio_is_valid(imx6_pcie->reset_gpio)) {
		msleep(100);
		gpio_set_value_cansleep(imx6_pcie->reset_gpio,
					!imx6_pcie->gpio_active_high);
		/* Wait for 100ms after PERST# deassertion (PCIe r5.0, 6.6.1) */
		msleep(100);
	}

	return;
=======
	return 0;
>>>>>>> d60c95ef

err_ref_clk:
	clk_disable_unprepare(imx6_pcie->pcie);
err_pcie:
	clk_disable_unprepare(imx6_pcie->pcie_bus);
err_pcie_bus:
	clk_disable_unprepare(imx6_pcie->pcie_phy);

	return ret;
}

static void imx6_pcie_clk_disable(struct imx6_pcie *imx6_pcie)
{
	imx6_pcie_disable_ref_clk(imx6_pcie);
	clk_disable_unprepare(imx6_pcie->pcie);
	clk_disable_unprepare(imx6_pcie->pcie_bus);
	clk_disable_unprepare(imx6_pcie->pcie_phy);
}

static void imx6_pcie_assert_core_reset(struct imx6_pcie *imx6_pcie)
{
	switch (imx6_pcie->drvdata->variant) {
	case IMX7D:
	case IMX8MQ:
		reset_control_assert(imx6_pcie->pciephy_reset);
		fallthrough;
	case IMX8MM:
	case IMX8MP:
		reset_control_assert(imx6_pcie->apps_reset);
		break;
	case IMX6SX:
		regmap_update_bits(imx6_pcie->iomuxc_gpr, IOMUXC_GPR12,
				   IMX6SX_GPR12_PCIE_TEST_POWERDOWN,
				   IMX6SX_GPR12_PCIE_TEST_POWERDOWN);
		/* Force PCIe PHY reset */
		regmap_update_bits(imx6_pcie->iomuxc_gpr, IOMUXC_GPR5,
				   IMX6SX_GPR5_PCIE_BTNRST_RESET,
				   IMX6SX_GPR5_PCIE_BTNRST_RESET);
		break;
	case IMX6QP:
		regmap_update_bits(imx6_pcie->iomuxc_gpr, IOMUXC_GPR1,
				   IMX6Q_GPR1_PCIE_SW_RST,
				   IMX6Q_GPR1_PCIE_SW_RST);
		break;
	case IMX6Q:
		regmap_update_bits(imx6_pcie->iomuxc_gpr, IOMUXC_GPR1,
				   IMX6Q_GPR1_PCIE_TEST_PD, 1 << 18);
		regmap_update_bits(imx6_pcie->iomuxc_gpr, IOMUXC_GPR1,
				   IMX6Q_GPR1_PCIE_REF_CLK_EN, 0 << 16);
		break;
	}

	/* Some boards don't have PCIe reset GPIO. */
	if (gpio_is_valid(imx6_pcie->reset_gpio))
		gpio_set_value_cansleep(imx6_pcie->reset_gpio,
					imx6_pcie->gpio_active_high);
}

static int imx6_pcie_deassert_core_reset(struct imx6_pcie *imx6_pcie)
{
	struct dw_pcie *pci = imx6_pcie->pci;
	struct device *dev = pci->dev;

	switch (imx6_pcie->drvdata->variant) {
	case IMX8MQ:
		reset_control_deassert(imx6_pcie->pciephy_reset);
		break;
	case IMX7D:
		reset_control_deassert(imx6_pcie->pciephy_reset);

		/* Workaround for ERR010728, failure of PCI-e PLL VCO to
		 * oscillate, especially when cold.  This turns off "Duty-cycle
		 * Corrector" and other mysterious undocumented things.
		 */
		if (likely(imx6_pcie->phy_base)) {
			/* De-assert DCC_FB_EN */
			writel(PCIE_PHY_CMN_REG4_DCC_FB_EN,
			       imx6_pcie->phy_base + PCIE_PHY_CMN_REG4);
			/* Assert RX_EQS and RX_EQS_SEL */
			writel(PCIE_PHY_CMN_REG24_RX_EQ_SEL
				| PCIE_PHY_CMN_REG24_RX_EQ,
			       imx6_pcie->phy_base + PCIE_PHY_CMN_REG24);
			/* Assert ATT_MODE */
			writel(PCIE_PHY_CMN_REG26_ATT_MODE,
			       imx6_pcie->phy_base + PCIE_PHY_CMN_REG26);
		} else {
			dev_warn(dev, "Unable to apply ERR010728 workaround. DT missing fsl,imx7d-pcie-phy phandle ?\n");
		}

		imx7d_pcie_wait_for_phy_pll_lock(imx6_pcie);
		break;
	case IMX6SX:
		regmap_update_bits(imx6_pcie->iomuxc_gpr, IOMUXC_GPR5,
				   IMX6SX_GPR5_PCIE_BTNRST_RESET, 0);
		break;
	case IMX6QP:
		regmap_update_bits(imx6_pcie->iomuxc_gpr, IOMUXC_GPR1,
				   IMX6Q_GPR1_PCIE_SW_RST, 0);

		usleep_range(200, 500);
		break;
	case IMX6Q:		/* Nothing to do */
	case IMX8MM:
	case IMX8MP:
		break;
	}

	/* Some boards don't have PCIe reset GPIO. */
	if (gpio_is_valid(imx6_pcie->reset_gpio)) {
		msleep(100);
		gpio_set_value_cansleep(imx6_pcie->reset_gpio,
					!imx6_pcie->gpio_active_high);
		/* Wait for 100ms after PERST# deassertion (PCIe r5.0, 6.6.1) */
		msleep(100);
	}

	return 0;
}

static int imx6_pcie_wait_for_speed_change(struct imx6_pcie *imx6_pcie)
{
	struct dw_pcie *pci = imx6_pcie->pci;
	struct device *dev = pci->dev;
	u32 tmp;
	unsigned int retries;

	for (retries = 0; retries < 200; retries++) {
		tmp = dw_pcie_readl_dbi(pci, PCIE_LINK_WIDTH_SPEED_CONTROL);
		/* Test if the speed change finished. */
		if (!(tmp & PORT_LOGIC_SPEED_CHANGE))
			return 0;
		usleep_range(100, 1000);
	}

	dev_err(dev, "Speed change timeout\n");
	return -ETIMEDOUT;
}

static void imx6_pcie_ltssm_enable(struct device *dev)
{
	struct imx6_pcie *imx6_pcie = dev_get_drvdata(dev);

	switch (imx6_pcie->drvdata->variant) {
	case IMX6Q:
	case IMX6SX:
	case IMX6QP:
		regmap_update_bits(imx6_pcie->iomuxc_gpr, IOMUXC_GPR12,
				   IMX6Q_GPR12_PCIE_CTL_2,
				   IMX6Q_GPR12_PCIE_CTL_2);
		break;
	case IMX7D:
	case IMX8MQ:
	case IMX8MM:
	case IMX8MP:
		reset_control_deassert(imx6_pcie->apps_reset);
		break;
	}
}

static void imx6_pcie_ltssm_disable(struct device *dev)
{
	struct imx6_pcie *imx6_pcie = dev_get_drvdata(dev);

	switch (imx6_pcie->drvdata->variant) {
	case IMX6Q:
	case IMX6SX:
	case IMX6QP:
		regmap_update_bits(imx6_pcie->iomuxc_gpr, IOMUXC_GPR12,
				   IMX6Q_GPR12_PCIE_CTL_2, 0);
		break;
	case IMX7D:
	case IMX8MQ:
	case IMX8MM:
	case IMX8MP:
		reset_control_assert(imx6_pcie->apps_reset);
		break;
	}
}

static int imx6_pcie_start_link(struct dw_pcie *pci)
{
	struct imx6_pcie *imx6_pcie = to_imx6_pcie(pci);
	struct device *dev = pci->dev;
	u8 offset = dw_pcie_find_capability(pci, PCI_CAP_ID_EXP);
	u32 tmp;
	int ret;

	/*
	 * Force Gen1 operation when starting the link.  In case the link is
	 * started in Gen2 mode, there is a possibility the devices on the
	 * bus will not be detected at all.  This happens with PCIe switches.
	 */
	dw_pcie_dbi_ro_wr_en(pci);
	tmp = dw_pcie_readl_dbi(pci, offset + PCI_EXP_LNKCAP);
	tmp &= ~PCI_EXP_LNKCAP_SLS;
	tmp |= PCI_EXP_LNKCAP_SLS_2_5GB;
	dw_pcie_writel_dbi(pci, offset + PCI_EXP_LNKCAP, tmp);
	dw_pcie_dbi_ro_wr_dis(pci);

	/* Start LTSSM. */
	imx6_pcie_ltssm_enable(dev);

	dw_pcie_wait_for_link(pci);

	if (pci->link_gen > 1) {
		/* Allow faster modes after the link is up */
		dw_pcie_dbi_ro_wr_en(pci);
		tmp = dw_pcie_readl_dbi(pci, offset + PCI_EXP_LNKCAP);
		tmp &= ~PCI_EXP_LNKCAP_SLS;
		tmp |= pci->link_gen;
		dw_pcie_writel_dbi(pci, offset + PCI_EXP_LNKCAP, tmp);

		/*
		 * Start Directed Speed Change so the best possible
		 * speed both link partners support can be negotiated.
		 */
		tmp = dw_pcie_readl_dbi(pci, PCIE_LINK_WIDTH_SPEED_CONTROL);
		tmp |= PORT_LOGIC_SPEED_CHANGE;
		dw_pcie_writel_dbi(pci, PCIE_LINK_WIDTH_SPEED_CONTROL, tmp);
		dw_pcie_dbi_ro_wr_dis(pci);

		if (imx6_pcie->drvdata->flags &
		    IMX6_PCIE_FLAG_IMX6_SPEED_CHANGE) {
			/*
			 * On i.MX7, DIRECT_SPEED_CHANGE behaves differently
			 * from i.MX6 family when no link speed transition
			 * occurs and we go Gen1 -> yep, Gen1. The difference
			 * is that, in such case, it will not be cleared by HW
			 * which will cause the following code to report false
			 * failure.
			 */

			ret = imx6_pcie_wait_for_speed_change(imx6_pcie);
			if (ret) {
				dev_err(dev, "Failed to bring link up!\n");
				goto err_reset_phy;
			}
		}

		/* Make sure link training is finished as well! */
<<<<<<< HEAD
		dw_pcie_wait_for_link(pci);
=======
		ret = dw_pcie_wait_for_link(pci);
		if (ret)
			goto err_reset_phy;
>>>>>>> d60c95ef
	} else {
		dev_info(dev, "Link: Only Gen1 is enabled\n");
	}

	imx6_pcie->link_is_up = true;
	tmp = dw_pcie_readw_dbi(pci, offset + PCI_EXP_LNKSTA);
	dev_info(dev, "Link up, Gen%i\n", tmp & PCI_EXP_LNKSTA_CLS);
	return 0;

err_reset_phy:
	imx6_pcie->link_is_up = false;
	dev_dbg(dev, "PHY DEBUG_R0=0x%08x DEBUG_R1=0x%08x\n",
		dw_pcie_readl_dbi(pci, PCIE_PORT_DEBUG0),
		dw_pcie_readl_dbi(pci, PCIE_PORT_DEBUG1));
	imx6_pcie_reset_phy(imx6_pcie);
	return 0;
}

static void imx6_pcie_stop_link(struct dw_pcie *pci)
{
	struct device *dev = pci->dev;

	/* Turn off PCIe LTSSM */
	imx6_pcie_ltssm_disable(dev);
}

static int imx6_pcie_host_init(struct dw_pcie_rp *pp)
{
	struct dw_pcie *pci = to_dw_pcie_from_pp(pp);
	struct device *dev = pci->dev;
	struct imx6_pcie *imx6_pcie = to_imx6_pcie(pci);
	int ret;

	if (imx6_pcie->vpcie) {
		ret = regulator_enable(imx6_pcie->vpcie);
		if (ret) {
			dev_err(dev, "failed to enable vpcie regulator: %d\n",
				ret);
			return ret;
		}
	}

	imx6_pcie_assert_core_reset(imx6_pcie);
	imx6_pcie_init_phy(imx6_pcie);

	ret = imx6_pcie_clk_enable(imx6_pcie);
	if (ret) {
		dev_err(dev, "unable to enable pcie clocks: %d\n", ret);
		goto err_reg_disable;
	}

	if (imx6_pcie->phy) {
		ret = phy_init(imx6_pcie->phy);
		if (ret) {
			dev_err(dev, "pcie PHY power up failed\n");
			goto err_clk_disable;
		}
	}

	if (imx6_pcie->phy) {
		ret = phy_power_on(imx6_pcie->phy);
		if (ret) {
			dev_err(dev, "waiting for PHY ready timeout!\n");
			goto err_phy_off;
		}
	}

	ret = imx6_pcie_deassert_core_reset(imx6_pcie);
	if (ret < 0) {
		dev_err(dev, "pcie deassert core reset failed: %d\n", ret);
		goto err_phy_off;
	}

	imx6_setup_phy_mpll(imx6_pcie);

	return 0;

err_phy_off:
	if (imx6_pcie->phy)
		phy_exit(imx6_pcie->phy);
err_clk_disable:
	imx6_pcie_clk_disable(imx6_pcie);
err_reg_disable:
	if (imx6_pcie->vpcie)
		regulator_disable(imx6_pcie->vpcie);
	return ret;
}

static void imx6_pcie_host_exit(struct dw_pcie_rp *pp)
{
	struct dw_pcie *pci = to_dw_pcie_from_pp(pp);
	struct imx6_pcie *imx6_pcie = to_imx6_pcie(pci);

	if (imx6_pcie->phy) {
		if (phy_power_off(imx6_pcie->phy))
			dev_err(pci->dev, "unable to power off PHY\n");
		phy_exit(imx6_pcie->phy);
	}
	imx6_pcie_clk_disable(imx6_pcie);

	if (imx6_pcie->vpcie)
		regulator_disable(imx6_pcie->vpcie);
}

static const struct dw_pcie_host_ops imx6_pcie_host_ops = {
	.host_init = imx6_pcie_host_init,
};

static const struct dw_pcie_ops dw_pcie_ops = {
	.start_link = imx6_pcie_start_link,
};

static void imx6_pcie_pm_turnoff(struct imx6_pcie *imx6_pcie)
{
	struct device *dev = imx6_pcie->pci->dev;

	/* Some variants have a turnoff reset in DT */
	if (imx6_pcie->turnoff_reset) {
		reset_control_assert(imx6_pcie->turnoff_reset);
		reset_control_deassert(imx6_pcie->turnoff_reset);
		goto pm_turnoff_sleep;
	}

	/* Others poke directly at IOMUXC registers */
	switch (imx6_pcie->drvdata->variant) {
	case IMX6SX:
	case IMX6QP:
		regmap_update_bits(imx6_pcie->iomuxc_gpr, IOMUXC_GPR12,
				IMX6SX_GPR12_PCIE_PM_TURN_OFF,
				IMX6SX_GPR12_PCIE_PM_TURN_OFF);
		regmap_update_bits(imx6_pcie->iomuxc_gpr, IOMUXC_GPR12,
				IMX6SX_GPR12_PCIE_PM_TURN_OFF, 0);
		break;
	default:
		dev_err(dev, "PME_Turn_Off not implemented\n");
		return;
	}

	/*
	 * Components with an upstream port must respond to
	 * PME_Turn_Off with PME_TO_Ack but we can't check.
	 *
	 * The standard recommends a 1-10ms timeout after which to
	 * proceed anyway as if acks were received.
	 */
pm_turnoff_sleep:
	usleep_range(1000, 10000);
}

static int imx6_pcie_suspend_noirq(struct device *dev)
{
	struct imx6_pcie *imx6_pcie = dev_get_drvdata(dev);
	struct dw_pcie_rp *pp = &imx6_pcie->pci->pp;

	if (!(imx6_pcie->drvdata->flags & IMX6_PCIE_FLAG_SUPPORTS_SUSPEND))
		return 0;

	imx6_pcie_pm_turnoff(imx6_pcie);
	imx6_pcie_stop_link(imx6_pcie->pci);
	imx6_pcie_host_exit(pp);

	return 0;
}

static int imx6_pcie_resume_noirq(struct device *dev)
{
	int ret;
	struct imx6_pcie *imx6_pcie = dev_get_drvdata(dev);
	struct dw_pcie_rp *pp = &imx6_pcie->pci->pp;

	if (!(imx6_pcie->drvdata->flags & IMX6_PCIE_FLAG_SUPPORTS_SUSPEND))
		return 0;

	ret = imx6_pcie_host_init(pp);
	if (ret)
		return ret;
	dw_pcie_setup_rc(pp);

	if (imx6_pcie->link_is_up)
		imx6_pcie_start_link(imx6_pcie->pci);

	return 0;
}

static const struct dev_pm_ops imx6_pcie_pm_ops = {
	NOIRQ_SYSTEM_SLEEP_PM_OPS(imx6_pcie_suspend_noirq,
				  imx6_pcie_resume_noirq)
};

static int imx6_pcie_probe(struct platform_device *pdev)
{
	struct device *dev = &pdev->dev;
	struct dw_pcie *pci;
	struct imx6_pcie *imx6_pcie;
	struct device_node *np;
	struct resource *dbi_base;
	struct device_node *node = dev->of_node;
	int ret;
	u16 val;

	imx6_pcie = devm_kzalloc(dev, sizeof(*imx6_pcie), GFP_KERNEL);
	if (!imx6_pcie)
		return -ENOMEM;

	pci = devm_kzalloc(dev, sizeof(*pci), GFP_KERNEL);
	if (!pci)
		return -ENOMEM;

	pci->dev = dev;
	pci->ops = &dw_pcie_ops;
	pci->pp.ops = &imx6_pcie_host_ops;

	imx6_pcie->pci = pci;
	imx6_pcie->drvdata = of_device_get_match_data(dev);

	/* Find the PHY if one is defined, only imx7d uses it */
	np = of_parse_phandle(node, "fsl,imx7d-pcie-phy", 0);
	if (np) {
		struct resource res;

		ret = of_address_to_resource(np, 0, &res);
		if (ret) {
			dev_err(dev, "Unable to map PCIe PHY\n");
			return ret;
		}
		imx6_pcie->phy_base = devm_ioremap_resource(dev, &res);
		if (IS_ERR(imx6_pcie->phy_base))
			return PTR_ERR(imx6_pcie->phy_base);
	}

	dbi_base = platform_get_resource(pdev, IORESOURCE_MEM, 0);
	pci->dbi_base = devm_ioremap_resource(dev, dbi_base);
	if (IS_ERR(pci->dbi_base))
		return PTR_ERR(pci->dbi_base);

	/* Fetch GPIOs */
	imx6_pcie->reset_gpio = of_get_named_gpio(node, "reset-gpio", 0);
	imx6_pcie->gpio_active_high = of_property_read_bool(node,
						"reset-gpio-active-high");
	if (gpio_is_valid(imx6_pcie->reset_gpio)) {
		ret = devm_gpio_request_one(dev, imx6_pcie->reset_gpio,
				imx6_pcie->gpio_active_high ?
					GPIOF_OUT_INIT_HIGH :
					GPIOF_OUT_INIT_LOW,
				"PCIe reset");
		if (ret) {
			dev_err(dev, "unable to get reset gpio\n");
			return ret;
		}
	} else if (imx6_pcie->reset_gpio == -EPROBE_DEFER) {
		return imx6_pcie->reset_gpio;
	}

	/* Fetch clocks */
	imx6_pcie->pcie_bus = devm_clk_get(dev, "pcie_bus");
	if (IS_ERR(imx6_pcie->pcie_bus))
		return dev_err_probe(dev, PTR_ERR(imx6_pcie->pcie_bus),
				     "pcie_bus clock source missing or invalid\n");

	imx6_pcie->pcie = devm_clk_get(dev, "pcie");
	if (IS_ERR(imx6_pcie->pcie))
		return dev_err_probe(dev, PTR_ERR(imx6_pcie->pcie),
				     "pcie clock source missing or invalid\n");

	switch (imx6_pcie->drvdata->variant) {
	case IMX6SX:
		imx6_pcie->pcie_inbound_axi = devm_clk_get(dev,
							   "pcie_inbound_axi");
		if (IS_ERR(imx6_pcie->pcie_inbound_axi))
			return dev_err_probe(dev, PTR_ERR(imx6_pcie->pcie_inbound_axi),
					     "pcie_inbound_axi clock missing or invalid\n");
		break;
	case IMX8MQ:
		imx6_pcie->pcie_aux = devm_clk_get(dev, "pcie_aux");
		if (IS_ERR(imx6_pcie->pcie_aux))
			return dev_err_probe(dev, PTR_ERR(imx6_pcie->pcie_aux),
					     "pcie_aux clock source missing or invalid\n");
		fallthrough;
	case IMX7D:
		if (dbi_base->start == IMX8MQ_PCIE2_BASE_ADDR)
			imx6_pcie->controller_id = 1;

		imx6_pcie->pciephy_reset = devm_reset_control_get_exclusive(dev,
									    "pciephy");
		if (IS_ERR(imx6_pcie->pciephy_reset)) {
			dev_err(dev, "Failed to get PCIEPHY reset control\n");
			return PTR_ERR(imx6_pcie->pciephy_reset);
		}

		imx6_pcie->apps_reset = devm_reset_control_get_exclusive(dev,
									 "apps");
		if (IS_ERR(imx6_pcie->apps_reset)) {
			dev_err(dev, "Failed to get PCIE APPS reset control\n");
			return PTR_ERR(imx6_pcie->apps_reset);
		}
		break;
	case IMX8MM:
	case IMX8MP:
		imx6_pcie->pcie_aux = devm_clk_get(dev, "pcie_aux");
		if (IS_ERR(imx6_pcie->pcie_aux))
			return dev_err_probe(dev, PTR_ERR(imx6_pcie->pcie_aux),
					     "pcie_aux clock source missing or invalid\n");
		imx6_pcie->apps_reset = devm_reset_control_get_exclusive(dev,
									 "apps");
		if (IS_ERR(imx6_pcie->apps_reset))
			return dev_err_probe(dev, PTR_ERR(imx6_pcie->apps_reset),
					     "failed to get pcie apps reset control\n");

		imx6_pcie->phy = devm_phy_get(dev, "pcie-phy");
		if (IS_ERR(imx6_pcie->phy))
			return dev_err_probe(dev, PTR_ERR(imx6_pcie->phy),
					     "failed to get pcie phy\n");

		break;
	default:
		break;
	}
	/* Don't fetch the pcie_phy clock, if it has abstract PHY driver */
	if (imx6_pcie->phy == NULL) {
		imx6_pcie->pcie_phy = devm_clk_get(dev, "pcie_phy");
		if (IS_ERR(imx6_pcie->pcie_phy))
			return dev_err_probe(dev, PTR_ERR(imx6_pcie->pcie_phy),
					     "pcie_phy clock source missing or invalid\n");
	}


	/* Grab turnoff reset */
	imx6_pcie->turnoff_reset = devm_reset_control_get_optional_exclusive(dev, "turnoff");
	if (IS_ERR(imx6_pcie->turnoff_reset)) {
		dev_err(dev, "Failed to get TURNOFF reset control\n");
		return PTR_ERR(imx6_pcie->turnoff_reset);
	}

	/* Grab GPR config register range */
	imx6_pcie->iomuxc_gpr =
		 syscon_regmap_lookup_by_compatible(imx6_pcie->drvdata->gpr);
	if (IS_ERR(imx6_pcie->iomuxc_gpr)) {
		dev_err(dev, "unable to find iomuxc registers\n");
		return PTR_ERR(imx6_pcie->iomuxc_gpr);
	}

	/* Grab PCIe PHY Tx Settings */
	if (of_property_read_u32(node, "fsl,tx-deemph-gen1",
				 &imx6_pcie->tx_deemph_gen1))
		imx6_pcie->tx_deemph_gen1 = 0;

	if (of_property_read_u32(node, "fsl,tx-deemph-gen2-3p5db",
				 &imx6_pcie->tx_deemph_gen2_3p5db))
		imx6_pcie->tx_deemph_gen2_3p5db = 0;

	if (of_property_read_u32(node, "fsl,tx-deemph-gen2-6db",
				 &imx6_pcie->tx_deemph_gen2_6db))
		imx6_pcie->tx_deemph_gen2_6db = 20;

	if (of_property_read_u32(node, "fsl,tx-swing-full",
				 &imx6_pcie->tx_swing_full))
		imx6_pcie->tx_swing_full = 127;

	if (of_property_read_u32(node, "fsl,tx-swing-low",
				 &imx6_pcie->tx_swing_low))
		imx6_pcie->tx_swing_low = 127;

	/* Limit link speed */
	pci->link_gen = 1;
	of_property_read_u32(node, "fsl,max-link-speed", &pci->link_gen);

	imx6_pcie->vpcie = devm_regulator_get_optional(&pdev->dev, "vpcie");
	if (IS_ERR(imx6_pcie->vpcie)) {
		if (PTR_ERR(imx6_pcie->vpcie) != -ENODEV)
			return PTR_ERR(imx6_pcie->vpcie);
		imx6_pcie->vpcie = NULL;
	}

	imx6_pcie->vph = devm_regulator_get_optional(&pdev->dev, "vph");
	if (IS_ERR(imx6_pcie->vph)) {
		if (PTR_ERR(imx6_pcie->vph) != -ENODEV)
			return PTR_ERR(imx6_pcie->vph);
		imx6_pcie->vph = NULL;
	}

	platform_set_drvdata(pdev, imx6_pcie);

	ret = imx6_pcie_attach_pd(dev);
	if (ret)
		return ret;

	ret = dw_pcie_host_init(&pci->pp);
	if (ret < 0)
		return ret;

	if (pci_msi_enabled()) {
		u8 offset = dw_pcie_find_capability(pci, PCI_CAP_ID_MSI);
		val = dw_pcie_readw_dbi(pci, offset + PCI_MSI_FLAGS);
		val |= PCI_MSI_FLAGS_ENABLE;
		dw_pcie_writew_dbi(pci, offset + PCI_MSI_FLAGS, val);
	}

	return 0;
}

static void imx6_pcie_shutdown(struct platform_device *pdev)
{
	struct imx6_pcie *imx6_pcie = platform_get_drvdata(pdev);

	/* bring down link, so bootloader gets clean state in case of reboot */
	imx6_pcie_assert_core_reset(imx6_pcie);
}

static const struct imx6_pcie_drvdata drvdata[] = {
	[IMX6Q] = {
		.variant = IMX6Q,
		.flags = IMX6_PCIE_FLAG_IMX6_PHY |
			 IMX6_PCIE_FLAG_IMX6_SPEED_CHANGE,
		.dbi_length = 0x200,
		.gpr = "fsl,imx6q-iomuxc-gpr",
	},
	[IMX6SX] = {
		.variant = IMX6SX,
		.flags = IMX6_PCIE_FLAG_IMX6_PHY |
			 IMX6_PCIE_FLAG_IMX6_SPEED_CHANGE |
			 IMX6_PCIE_FLAG_SUPPORTS_SUSPEND,
		.gpr = "fsl,imx6q-iomuxc-gpr",
	},
	[IMX6QP] = {
		.variant = IMX6QP,
		.flags = IMX6_PCIE_FLAG_IMX6_PHY |
			 IMX6_PCIE_FLAG_IMX6_SPEED_CHANGE |
			 IMX6_PCIE_FLAG_SUPPORTS_SUSPEND,
		.dbi_length = 0x200,
		.gpr = "fsl,imx6q-iomuxc-gpr",
	},
	[IMX7D] = {
		.variant = IMX7D,
		.flags = IMX6_PCIE_FLAG_SUPPORTS_SUSPEND,
		.gpr = "fsl,imx7d-iomuxc-gpr",
	},
	[IMX8MQ] = {
		.variant = IMX8MQ,
		.gpr = "fsl,imx8mq-iomuxc-gpr",
	},
	[IMX8MM] = {
		.variant = IMX8MM,
		.flags = IMX6_PCIE_FLAG_SUPPORTS_SUSPEND,
		.gpr = "fsl,imx8mm-iomuxc-gpr",
	},
	[IMX8MP] = {
		.variant = IMX8MP,
		.flags = IMX6_PCIE_FLAG_SUPPORTS_SUSPEND,
		.gpr = "fsl,imx8mp-iomuxc-gpr",
	},
};

static const struct of_device_id imx6_pcie_of_match[] = {
	{ .compatible = "fsl,imx6q-pcie",  .data = &drvdata[IMX6Q],  },
	{ .compatible = "fsl,imx6sx-pcie", .data = &drvdata[IMX6SX], },
	{ .compatible = "fsl,imx6qp-pcie", .data = &drvdata[IMX6QP], },
	{ .compatible = "fsl,imx7d-pcie",  .data = &drvdata[IMX7D],  },
	{ .compatible = "fsl,imx8mq-pcie", .data = &drvdata[IMX8MQ], },
	{ .compatible = "fsl,imx8mm-pcie", .data = &drvdata[IMX8MM], },
	{ .compatible = "fsl,imx8mp-pcie", .data = &drvdata[IMX8MP], },
	{},
};

static struct platform_driver imx6_pcie_driver = {
	.driver = {
		.name	= "imx6q-pcie",
		.of_match_table = imx6_pcie_of_match,
		.suppress_bind_attrs = true,
		.pm = &imx6_pcie_pm_ops,
		.probe_type = PROBE_PREFER_ASYNCHRONOUS,
	},
	.probe    = imx6_pcie_probe,
	.shutdown = imx6_pcie_shutdown,
};

static void imx6_pcie_quirk(struct pci_dev *dev)
{
	struct pci_bus *bus = dev->bus;
	struct dw_pcie_rp *pp = bus->sysdata;

	/* Bus parent is the PCI bridge, its parent is this platform driver */
	if (!bus->dev.parent || !bus->dev.parent->parent)
		return;

	/* Make sure we only quirk devices associated with this driver */
	if (bus->dev.parent->parent->driver != &imx6_pcie_driver.driver)
		return;

	if (pci_is_root_bus(bus)) {
		struct dw_pcie *pci = to_dw_pcie_from_pp(pp);
		struct imx6_pcie *imx6_pcie = to_imx6_pcie(pci);

		/*
		 * Limit config length to avoid the kernel reading beyond
		 * the register set and causing an abort on i.MX 6Quad
		 */
		if (imx6_pcie->drvdata->dbi_length) {
			dev->cfg_size = imx6_pcie->drvdata->dbi_length;
			dev_info(&dev->dev, "Limiting cfg_size to %d\n",
					dev->cfg_size);
		}
	}
}
DECLARE_PCI_FIXUP_CLASS_HEADER(PCI_VENDOR_ID_SYNOPSYS, 0xabcd,
			PCI_CLASS_BRIDGE_PCI, 8, imx6_pcie_quirk);

static int __init imx6_pcie_init(void)
{
#ifdef CONFIG_ARM
	/*
	 * Since probe() can be deferred we need to make sure that
	 * hook_fault_code is not called after __init memory is freed
	 * by kernel and since imx6q_pcie_abort_handler() is a no-op,
	 * we can install the handler here without risking it
	 * accessing some uninitialized driver state.
	 */
	hook_fault_code(8, imx6q_pcie_abort_handler, SIGBUS, 0,
			"external abort on non-linefetch");
#endif

	return platform_driver_register(&imx6_pcie_driver);
}
device_initcall(imx6_pcie_init);<|MERGE_RESOLUTION|>--- conflicted
+++ resolved
@@ -525,61 +525,6 @@
 	return 0;
 }
 
-<<<<<<< HEAD
-static void imx6_pcie_assert_core_reset(struct imx6_pcie *imx6_pcie)
-{
-	struct device *dev = imx6_pcie->pci->dev;
-
-	switch (imx6_pcie->drvdata->variant) {
-	case IMX7D:
-	case IMX8MQ:
-		reset_control_assert(imx6_pcie->pciephy_reset);
-		reset_control_assert(imx6_pcie->apps_reset);
-		break;
-	case IMX6SX:
-		regmap_update_bits(imx6_pcie->iomuxc_gpr, IOMUXC_GPR12,
-				   IMX6SX_GPR12_PCIE_TEST_POWERDOWN,
-				   IMX6SX_GPR12_PCIE_TEST_POWERDOWN);
-		/* Force PCIe PHY reset */
-		regmap_update_bits(imx6_pcie->iomuxc_gpr, IOMUXC_GPR5,
-				   IMX6SX_GPR5_PCIE_BTNRST_RESET,
-				   IMX6SX_GPR5_PCIE_BTNRST_RESET);
-		break;
-	case IMX6QP:
-		regmap_update_bits(imx6_pcie->iomuxc_gpr, IOMUXC_GPR1,
-				   IMX6Q_GPR1_PCIE_SW_RST,
-				   IMX6Q_GPR1_PCIE_SW_RST);
-		break;
-	case IMX6Q:
-		regmap_update_bits(imx6_pcie->iomuxc_gpr, IOMUXC_GPR1,
-				   IMX6Q_GPR1_PCIE_TEST_PD, 1 << 18);
-		regmap_update_bits(imx6_pcie->iomuxc_gpr, IOMUXC_GPR1,
-				   IMX6Q_GPR1_PCIE_REF_CLK_EN, 0 << 16);
-		break;
-	}
-
-	if (imx6_pcie->vpcie && regulator_is_enabled(imx6_pcie->vpcie) > 0) {
-		int ret = regulator_disable(imx6_pcie->vpcie);
-
-		if (ret)
-			dev_err(dev, "failed to disable vpcie regulator: %d\n",
-				ret);
-	}
-
-	/* Some boards don't have PCIe reset GPIO. */
-	if (gpio_is_valid(imx6_pcie->reset_gpio))
-		gpio_set_value_cansleep(imx6_pcie->reset_gpio,
-					imx6_pcie->gpio_active_high);
-}
-
-static unsigned int imx6_pcie_grp_offset(const struct imx6_pcie *imx6_pcie)
-{
-	WARN_ON(imx6_pcie->drvdata->variant != IMX8MQ);
-	return imx6_pcie->controller_id == 1 ? IOMUXC_GPR16 : IOMUXC_GPR14;
-}
-
-=======
->>>>>>> d60c95ef
 static int imx6_pcie_enable_ref_clk(struct imx6_pcie *imx6_pcie)
 {
 	struct dw_pcie *pci = imx6_pcie->pci;
@@ -702,7 +647,69 @@
 
 	/* allow the clocks to stabilize */
 	usleep_range(200, 500);
-<<<<<<< HEAD
+	return 0;
+
+err_ref_clk:
+	clk_disable_unprepare(imx6_pcie->pcie);
+err_pcie:
+	clk_disable_unprepare(imx6_pcie->pcie_bus);
+err_pcie_bus:
+	clk_disable_unprepare(imx6_pcie->pcie_phy);
+
+	return ret;
+}
+
+static void imx6_pcie_clk_disable(struct imx6_pcie *imx6_pcie)
+{
+	imx6_pcie_disable_ref_clk(imx6_pcie);
+	clk_disable_unprepare(imx6_pcie->pcie);
+	clk_disable_unprepare(imx6_pcie->pcie_bus);
+	clk_disable_unprepare(imx6_pcie->pcie_phy);
+}
+
+static void imx6_pcie_assert_core_reset(struct imx6_pcie *imx6_pcie)
+{
+	switch (imx6_pcie->drvdata->variant) {
+	case IMX7D:
+	case IMX8MQ:
+		reset_control_assert(imx6_pcie->pciephy_reset);
+		fallthrough;
+	case IMX8MM:
+	case IMX8MP:
+		reset_control_assert(imx6_pcie->apps_reset);
+		break;
+	case IMX6SX:
+		regmap_update_bits(imx6_pcie->iomuxc_gpr, IOMUXC_GPR12,
+				   IMX6SX_GPR12_PCIE_TEST_POWERDOWN,
+				   IMX6SX_GPR12_PCIE_TEST_POWERDOWN);
+		/* Force PCIe PHY reset */
+		regmap_update_bits(imx6_pcie->iomuxc_gpr, IOMUXC_GPR5,
+				   IMX6SX_GPR5_PCIE_BTNRST_RESET,
+				   IMX6SX_GPR5_PCIE_BTNRST_RESET);
+		break;
+	case IMX6QP:
+		regmap_update_bits(imx6_pcie->iomuxc_gpr, IOMUXC_GPR1,
+				   IMX6Q_GPR1_PCIE_SW_RST,
+				   IMX6Q_GPR1_PCIE_SW_RST);
+		break;
+	case IMX6Q:
+		regmap_update_bits(imx6_pcie->iomuxc_gpr, IOMUXC_GPR1,
+				   IMX6Q_GPR1_PCIE_TEST_PD, 1 << 18);
+		regmap_update_bits(imx6_pcie->iomuxc_gpr, IOMUXC_GPR1,
+				   IMX6Q_GPR1_PCIE_REF_CLK_EN, 0 << 16);
+		break;
+	}
+
+	/* Some boards don't have PCIe reset GPIO. */
+	if (gpio_is_valid(imx6_pcie->reset_gpio))
+		gpio_set_value_cansleep(imx6_pcie->reset_gpio,
+					imx6_pcie->gpio_active_high);
+}
+
+static int imx6_pcie_deassert_core_reset(struct imx6_pcie *imx6_pcie)
+{
+	struct dw_pcie *pci = imx6_pcie->pci;
+	struct device *dev = pci->dev;
 
 	switch (imx6_pcie->drvdata->variant) {
 	case IMX8MQ:
@@ -743,124 +750,6 @@
 		usleep_range(200, 500);
 		break;
 	case IMX6Q:		/* Nothing to do */
-		break;
-	}
-
-	/* Some boards don't have PCIe reset GPIO. */
-	if (gpio_is_valid(imx6_pcie->reset_gpio)) {
-		msleep(100);
-		gpio_set_value_cansleep(imx6_pcie->reset_gpio,
-					!imx6_pcie->gpio_active_high);
-		/* Wait for 100ms after PERST# deassertion (PCIe r5.0, 6.6.1) */
-		msleep(100);
-	}
-
-	return;
-=======
-	return 0;
->>>>>>> d60c95ef
-
-err_ref_clk:
-	clk_disable_unprepare(imx6_pcie->pcie);
-err_pcie:
-	clk_disable_unprepare(imx6_pcie->pcie_bus);
-err_pcie_bus:
-	clk_disable_unprepare(imx6_pcie->pcie_phy);
-
-	return ret;
-}
-
-static void imx6_pcie_clk_disable(struct imx6_pcie *imx6_pcie)
-{
-	imx6_pcie_disable_ref_clk(imx6_pcie);
-	clk_disable_unprepare(imx6_pcie->pcie);
-	clk_disable_unprepare(imx6_pcie->pcie_bus);
-	clk_disable_unprepare(imx6_pcie->pcie_phy);
-}
-
-static void imx6_pcie_assert_core_reset(struct imx6_pcie *imx6_pcie)
-{
-	switch (imx6_pcie->drvdata->variant) {
-	case IMX7D:
-	case IMX8MQ:
-		reset_control_assert(imx6_pcie->pciephy_reset);
-		fallthrough;
-	case IMX8MM:
-	case IMX8MP:
-		reset_control_assert(imx6_pcie->apps_reset);
-		break;
-	case IMX6SX:
-		regmap_update_bits(imx6_pcie->iomuxc_gpr, IOMUXC_GPR12,
-				   IMX6SX_GPR12_PCIE_TEST_POWERDOWN,
-				   IMX6SX_GPR12_PCIE_TEST_POWERDOWN);
-		/* Force PCIe PHY reset */
-		regmap_update_bits(imx6_pcie->iomuxc_gpr, IOMUXC_GPR5,
-				   IMX6SX_GPR5_PCIE_BTNRST_RESET,
-				   IMX6SX_GPR5_PCIE_BTNRST_RESET);
-		break;
-	case IMX6QP:
-		regmap_update_bits(imx6_pcie->iomuxc_gpr, IOMUXC_GPR1,
-				   IMX6Q_GPR1_PCIE_SW_RST,
-				   IMX6Q_GPR1_PCIE_SW_RST);
-		break;
-	case IMX6Q:
-		regmap_update_bits(imx6_pcie->iomuxc_gpr, IOMUXC_GPR1,
-				   IMX6Q_GPR1_PCIE_TEST_PD, 1 << 18);
-		regmap_update_bits(imx6_pcie->iomuxc_gpr, IOMUXC_GPR1,
-				   IMX6Q_GPR1_PCIE_REF_CLK_EN, 0 << 16);
-		break;
-	}
-
-	/* Some boards don't have PCIe reset GPIO. */
-	if (gpio_is_valid(imx6_pcie->reset_gpio))
-		gpio_set_value_cansleep(imx6_pcie->reset_gpio,
-					imx6_pcie->gpio_active_high);
-}
-
-static int imx6_pcie_deassert_core_reset(struct imx6_pcie *imx6_pcie)
-{
-	struct dw_pcie *pci = imx6_pcie->pci;
-	struct device *dev = pci->dev;
-
-	switch (imx6_pcie->drvdata->variant) {
-	case IMX8MQ:
-		reset_control_deassert(imx6_pcie->pciephy_reset);
-		break;
-	case IMX7D:
-		reset_control_deassert(imx6_pcie->pciephy_reset);
-
-		/* Workaround for ERR010728, failure of PCI-e PLL VCO to
-		 * oscillate, especially when cold.  This turns off "Duty-cycle
-		 * Corrector" and other mysterious undocumented things.
-		 */
-		if (likely(imx6_pcie->phy_base)) {
-			/* De-assert DCC_FB_EN */
-			writel(PCIE_PHY_CMN_REG4_DCC_FB_EN,
-			       imx6_pcie->phy_base + PCIE_PHY_CMN_REG4);
-			/* Assert RX_EQS and RX_EQS_SEL */
-			writel(PCIE_PHY_CMN_REG24_RX_EQ_SEL
-				| PCIE_PHY_CMN_REG24_RX_EQ,
-			       imx6_pcie->phy_base + PCIE_PHY_CMN_REG24);
-			/* Assert ATT_MODE */
-			writel(PCIE_PHY_CMN_REG26_ATT_MODE,
-			       imx6_pcie->phy_base + PCIE_PHY_CMN_REG26);
-		} else {
-			dev_warn(dev, "Unable to apply ERR010728 workaround. DT missing fsl,imx7d-pcie-phy phandle ?\n");
-		}
-
-		imx7d_pcie_wait_for_phy_pll_lock(imx6_pcie);
-		break;
-	case IMX6SX:
-		regmap_update_bits(imx6_pcie->iomuxc_gpr, IOMUXC_GPR5,
-				   IMX6SX_GPR5_PCIE_BTNRST_RESET, 0);
-		break;
-	case IMX6QP:
-		regmap_update_bits(imx6_pcie->iomuxc_gpr, IOMUXC_GPR1,
-				   IMX6Q_GPR1_PCIE_SW_RST, 0);
-
-		usleep_range(200, 500);
-		break;
-	case IMX6Q:		/* Nothing to do */
 	case IMX8MM:
 	case IMX8MP:
 		break;
@@ -961,7 +850,9 @@
 	/* Start LTSSM. */
 	imx6_pcie_ltssm_enable(dev);
 
-	dw_pcie_wait_for_link(pci);
+	ret = dw_pcie_wait_for_link(pci);
+	if (ret)
+		goto err_reset_phy;
 
 	if (pci->link_gen > 1) {
 		/* Allow faster modes after the link is up */
@@ -999,13 +890,9 @@
 		}
 
 		/* Make sure link training is finished as well! */
-<<<<<<< HEAD
-		dw_pcie_wait_for_link(pci);
-=======
 		ret = dw_pcie_wait_for_link(pci);
 		if (ret)
 			goto err_reset_phy;
->>>>>>> d60c95ef
 	} else {
 		dev_info(dev, "Link: Only Gen1 is enabled\n");
 	}
