// SPDX-License-Identifier: GPL-2.0
/*
 * Volume Management Device driver
 * Copyright (c) 2015, Intel Corporation.
 */

#include <linux/device.h>
#include <linux/interrupt.h>
#include <linux/irq.h>
#include <linux/kernel.h>
#include <linux/module.h>
#include <linux/msi.h>
#include <linux/pci.h>
#include <linux/srcu.h>
#include <linux/rculist.h>
#include <linux/rcupdate.h>

#include <asm/irqdomain.h>
#include <asm/device.h>
#include <asm/msi.h>
#include <asm/msidef.h>

#define VMD_CFGBAR	0
#define VMD_MEMBAR1	2
#define VMD_MEMBAR2	4

#define PCI_REG_VMCAP		0x40
#define BUS_RESTRICT_CAP(vmcap)	(vmcap & 0x1)
#define PCI_REG_VMCONFIG	0x44
#define BUS_RESTRICT_CFG(vmcfg)	((vmcfg >> 8) & 0x3)
#define PCI_REG_VMLOCK		0x70
#define MB2_SHADOW_EN(vmlock)	(vmlock & 0x2)

#define MB2_SHADOW_OFFSET	0x2000
#define MB2_SHADOW_SIZE		16

enum vmd_features {
	/*
	 * Device may contain registers which hint the physical location of the
	 * membars, in order to allow proper address translation during
	 * resource assignment to enable guest virtualization
	 */
	VMD_FEAT_HAS_MEMBAR_SHADOW	= (1 << 0),

	/*
	 * Device may provide root port configuration information which limits
	 * bus numbering
	 */
	VMD_FEAT_HAS_BUS_RESTRICTIONS	= (1 << 1),
};

/*
 * Lock for manipulating VMD IRQ lists.
 */
static DEFINE_RAW_SPINLOCK(list_lock);

/**
 * struct vmd_irq - private data to map driver IRQ to the VMD shared vector
 * @node:	list item for parent traversal.
 * @irq:	back pointer to parent.
 * @enabled:	true if driver enabled IRQ
 * @virq:	the virtual IRQ value provided to the requesting driver.
 *
 * Every MSI/MSI-X IRQ requested for a device in a VMD domain will be mapped to
 * a VMD IRQ using this structure.
 */
struct vmd_irq {
	struct list_head	node;
	struct vmd_irq_list	*irq;
	bool			enabled;
	unsigned int		virq;
};

/**
 * struct vmd_irq_list - list of driver requested IRQs mapping to a VMD vector
 * @irq_list:	the list of irq's the VMD one demuxes to.
 * @srcu:	SRCU struct for local synchronization.
 * @count:	number of child IRQs assigned to this vector; used to track
 *		sharing.
 */
struct vmd_irq_list {
	struct list_head	irq_list;
	struct srcu_struct	srcu;
	unsigned int		count;
};

struct vmd_dev {
	struct pci_dev		*dev;

	spinlock_t		cfg_lock;
	char __iomem		*cfgbar;

	int msix_count;
	struct vmd_irq_list	*irqs;

	struct pci_sysdata	sysdata;
	struct resource		resources[3];
	struct irq_domain	*irq_domain;
	struct pci_bus		*bus;
	u8			busn_start;

	struct dma_map_ops	dma_ops;
	struct dma_domain	dma_domain;
};

static inline struct vmd_dev *vmd_from_bus(struct pci_bus *bus)
{
	return container_of(bus->sysdata, struct vmd_dev, sysdata);
}

static inline unsigned int index_from_irqs(struct vmd_dev *vmd,
					   struct vmd_irq_list *irqs)
{
	return irqs - vmd->irqs;
}

/*
 * Drivers managing a device in a VMD domain allocate their own IRQs as before,
 * but the MSI entry for the hardware it's driving will be programmed with a
 * destination ID for the VMD MSI-X table.  The VMD muxes interrupts in its
 * domain into one of its own, and the VMD driver de-muxes these for the
 * handlers sharing that VMD IRQ.  The vmd irq_domain provides the operations
 * and irq_chip to set this up.
 */
static void vmd_compose_msi_msg(struct irq_data *data, struct msi_msg *msg)
{
	struct vmd_irq *vmdirq = data->chip_data;
	struct vmd_irq_list *irq = vmdirq->irq;
	struct vmd_dev *vmd = irq_data_get_irq_handler_data(data);

	msg->address_hi = MSI_ADDR_BASE_HI;
	msg->address_lo = MSI_ADDR_BASE_LO |
			  MSI_ADDR_DEST_ID(index_from_irqs(vmd, irq));
	msg->data = 0;
}

/*
 * We rely on MSI_FLAG_USE_DEF_CHIP_OPS to set the IRQ mask/unmask ops.
 */
static void vmd_irq_enable(struct irq_data *data)
{
	struct vmd_irq *vmdirq = data->chip_data;
	unsigned long flags;

	raw_spin_lock_irqsave(&list_lock, flags);
	WARN_ON(vmdirq->enabled);
	list_add_tail_rcu(&vmdirq->node, &vmdirq->irq->irq_list);
	vmdirq->enabled = true;
	raw_spin_unlock_irqrestore(&list_lock, flags);

	data->chip->irq_unmask(data);
}

static void vmd_irq_disable(struct irq_data *data)
{
	struct vmd_irq *vmdirq = data->chip_data;
	unsigned long flags;

	data->chip->irq_mask(data);

	raw_spin_lock_irqsave(&list_lock, flags);
	if (vmdirq->enabled) {
		list_del_rcu(&vmdirq->node);
		vmdirq->enabled = false;
	}
	raw_spin_unlock_irqrestore(&list_lock, flags);
}

/*
 * XXX: Stubbed until we develop acceptable way to not create conflicts with
 * other devices sharing the same vector.
 */
static int vmd_irq_set_affinity(struct irq_data *data,
				const struct cpumask *dest, bool force)
{
	return -EINVAL;
}

static struct irq_chip vmd_msi_controller = {
	.name			= "VMD-MSI",
	.irq_enable		= vmd_irq_enable,
	.irq_disable		= vmd_irq_disable,
	.irq_compose_msi_msg	= vmd_compose_msi_msg,
	.irq_set_affinity	= vmd_irq_set_affinity,
};

static irq_hw_number_t vmd_get_hwirq(struct msi_domain_info *info,
				     msi_alloc_info_t *arg)
{
	return 0;
}

/*
 * XXX: We can be even smarter selecting the best IRQ once we solve the
 * affinity problem.
 */
static struct vmd_irq_list *vmd_next_irq(struct vmd_dev *vmd, struct msi_desc *desc)
{
	int i, best = 1;
	unsigned long flags;

	if (vmd->msix_count == 1)
		return &vmd->irqs[0];

	/*
	 * White list for fast-interrupt handlers. All others will share the
	 * "slow" interrupt vector.
	 */
	switch (msi_desc_to_pci_dev(desc)->class) {
	case PCI_CLASS_STORAGE_EXPRESS:
		break;
	default:
		return &vmd->irqs[0];
	}

	raw_spin_lock_irqsave(&list_lock, flags);
	for (i = 1; i < vmd->msix_count; i++)
		if (vmd->irqs[i].count < vmd->irqs[best].count)
			best = i;
	vmd->irqs[best].count++;
	raw_spin_unlock_irqrestore(&list_lock, flags);

	return &vmd->irqs[best];
}

static int vmd_msi_init(struct irq_domain *domain, struct msi_domain_info *info,
			unsigned int virq, irq_hw_number_t hwirq,
			msi_alloc_info_t *arg)
{
	struct msi_desc *desc = arg->desc;
	struct vmd_dev *vmd = vmd_from_bus(msi_desc_to_pci_dev(desc)->bus);
	struct vmd_irq *vmdirq = kzalloc(sizeof(*vmdirq), GFP_KERNEL);
	unsigned int index, vector;

	if (!vmdirq)
		return -ENOMEM;

	INIT_LIST_HEAD(&vmdirq->node);
	vmdirq->irq = vmd_next_irq(vmd, desc);
	vmdirq->virq = virq;
	index = index_from_irqs(vmd, vmdirq->irq);
	vector = pci_irq_vector(vmd->dev, index);

	irq_domain_set_info(domain, virq, vector, info->chip, vmdirq,
			    handle_untracked_irq, vmd, NULL);
	return 0;
}

static void vmd_msi_free(struct irq_domain *domain,
			struct msi_domain_info *info, unsigned int virq)
{
	struct vmd_irq *vmdirq = irq_get_chip_data(virq);
	unsigned long flags;

	synchronize_srcu(&vmdirq->irq->srcu);

	/* XXX: Potential optimization to rebalance */
	raw_spin_lock_irqsave(&list_lock, flags);
	vmdirq->irq->count--;
	raw_spin_unlock_irqrestore(&list_lock, flags);

	kfree(vmdirq);
}

static int vmd_msi_prepare(struct irq_domain *domain, struct device *dev,
			   int nvec, msi_alloc_info_t *arg)
{
	struct pci_dev *pdev = to_pci_dev(dev);
	struct vmd_dev *vmd = vmd_from_bus(pdev->bus);

	if (nvec > vmd->msix_count)
		return vmd->msix_count;

	memset(arg, 0, sizeof(*arg));
	return 0;
}

static void vmd_set_desc(msi_alloc_info_t *arg, struct msi_desc *desc)
{
	arg->desc = desc;
}

static struct msi_domain_ops vmd_msi_domain_ops = {
	.get_hwirq	= vmd_get_hwirq,
	.msi_init	= vmd_msi_init,
	.msi_free	= vmd_msi_free,
	.msi_prepare	= vmd_msi_prepare,
	.set_desc	= vmd_set_desc,
};

static struct msi_domain_info vmd_msi_domain_info = {
	.flags		= MSI_FLAG_USE_DEF_DOM_OPS | MSI_FLAG_USE_DEF_CHIP_OPS |
			  MSI_FLAG_PCI_MSIX,
	.ops		= &vmd_msi_domain_ops,
	.chip		= &vmd_msi_controller,
};

/*
 * VMD replaces the requester ID with its own.  DMA mappings for devices in a
 * VMD domain need to be mapped for the VMD, not the device requiring
 * the mapping.
 */
static struct device *to_vmd_dev(struct device *dev)
{
	struct pci_dev *pdev = to_pci_dev(dev);
	struct vmd_dev *vmd = vmd_from_bus(pdev->bus);

	return &vmd->dev->dev;
}

static void *vmd_alloc(struct device *dev, size_t size, dma_addr_t *addr,
		       gfp_t flag, unsigned long attrs)
{
	return dma_alloc_attrs(to_vmd_dev(dev), size, addr, flag, attrs);
}

static void vmd_free(struct device *dev, size_t size, void *vaddr,
		     dma_addr_t addr, unsigned long attrs)
{
	return dma_free_attrs(to_vmd_dev(dev), size, vaddr, addr, attrs);
}

static int vmd_mmap(struct device *dev, struct vm_area_struct *vma,
		    void *cpu_addr, dma_addr_t addr, size_t size,
		    unsigned long attrs)
{
	return dma_mmap_attrs(to_vmd_dev(dev), vma, cpu_addr, addr, size,
			attrs);
}

static int vmd_get_sgtable(struct device *dev, struct sg_table *sgt,
			   void *cpu_addr, dma_addr_t addr, size_t size,
			   unsigned long attrs)
{
	return dma_get_sgtable_attrs(to_vmd_dev(dev), sgt, cpu_addr, addr, size,
			attrs);
}

static dma_addr_t vmd_map_page(struct device *dev, struct page *page,
			       unsigned long offset, size_t size,
			       enum dma_data_direction dir,
			       unsigned long attrs)
{
	return dma_map_page_attrs(to_vmd_dev(dev), page, offset, size, dir,
			attrs);
}

static void vmd_unmap_page(struct device *dev, dma_addr_t addr, size_t size,
			   enum dma_data_direction dir, unsigned long attrs)
{
	dma_unmap_page_attrs(to_vmd_dev(dev), addr, size, dir, attrs);
}

static int vmd_map_sg(struct device *dev, struct scatterlist *sg, int nents,
		      enum dma_data_direction dir, unsigned long attrs)
{
	return dma_map_sg_attrs(to_vmd_dev(dev), sg, nents, dir, attrs);
}

static void vmd_unmap_sg(struct device *dev, struct scatterlist *sg, int nents,
			 enum dma_data_direction dir, unsigned long attrs)
{
	dma_unmap_sg_attrs(to_vmd_dev(dev), sg, nents, dir, attrs);
}

static void vmd_sync_single_for_cpu(struct device *dev, dma_addr_t addr,
				    size_t size, enum dma_data_direction dir)
{
	dma_sync_single_for_cpu(to_vmd_dev(dev), addr, size, dir);
}

static void vmd_sync_single_for_device(struct device *dev, dma_addr_t addr,
				       size_t size, enum dma_data_direction dir)
{
	dma_sync_single_for_device(to_vmd_dev(dev), addr, size, dir);
}

static void vmd_sync_sg_for_cpu(struct device *dev, struct scatterlist *sg,
				int nents, enum dma_data_direction dir)
{
	dma_sync_sg_for_cpu(to_vmd_dev(dev), sg, nents, dir);
}

static void vmd_sync_sg_for_device(struct device *dev, struct scatterlist *sg,
				   int nents, enum dma_data_direction dir)
{
	dma_sync_sg_for_device(to_vmd_dev(dev), sg, nents, dir);
}

static int vmd_dma_supported(struct device *dev, u64 mask)
{
	return dma_supported(to_vmd_dev(dev), mask);
}

static u64 vmd_get_required_mask(struct device *dev)
{
	return dma_get_required_mask(to_vmd_dev(dev));
}

static void vmd_teardown_dma_ops(struct vmd_dev *vmd)
{
	struct dma_domain *domain = &vmd->dma_domain;

	if (get_dma_ops(&vmd->dev->dev))
		del_dma_domain(domain);
}

#define ASSIGN_VMD_DMA_OPS(source, dest, fn)	\
	do {					\
		if (source->fn)			\
			dest->fn = vmd_##fn;	\
	} while (0)

static void vmd_setup_dma_ops(struct vmd_dev *vmd)
{
	const struct dma_map_ops *source = get_dma_ops(&vmd->dev->dev);
	struct dma_map_ops *dest = &vmd->dma_ops;
	struct dma_domain *domain = &vmd->dma_domain;

	domain->domain_nr = vmd->sysdata.domain;
	domain->dma_ops = dest;

	if (!source)
		return;
	ASSIGN_VMD_DMA_OPS(source, dest, alloc);
	ASSIGN_VMD_DMA_OPS(source, dest, free);
	ASSIGN_VMD_DMA_OPS(source, dest, mmap);
	ASSIGN_VMD_DMA_OPS(source, dest, get_sgtable);
	ASSIGN_VMD_DMA_OPS(source, dest, map_page);
	ASSIGN_VMD_DMA_OPS(source, dest, unmap_page);
	ASSIGN_VMD_DMA_OPS(source, dest, map_sg);
	ASSIGN_VMD_DMA_OPS(source, dest, unmap_sg);
	ASSIGN_VMD_DMA_OPS(source, dest, sync_single_for_cpu);
	ASSIGN_VMD_DMA_OPS(source, dest, sync_single_for_device);
	ASSIGN_VMD_DMA_OPS(source, dest, sync_sg_for_cpu);
	ASSIGN_VMD_DMA_OPS(source, dest, sync_sg_for_device);
	ASSIGN_VMD_DMA_OPS(source, dest, dma_supported);
	ASSIGN_VMD_DMA_OPS(source, dest, get_required_mask);
	add_dma_domain(domain);
}
#undef ASSIGN_VMD_DMA_OPS

static char __iomem *vmd_cfg_addr(struct vmd_dev *vmd, struct pci_bus *bus,
				  unsigned int devfn, int reg, int len)
{
	char __iomem *addr = vmd->cfgbar +
			     ((bus->number - vmd->busn_start) << 20) +
			     (devfn << 12) + reg;

	if ((addr - vmd->cfgbar) + len >=
	    resource_size(&vmd->dev->resource[VMD_CFGBAR]))
		return NULL;

	return addr;
}

/*
 * CPU may deadlock if config space is not serialized on some versions of this
 * hardware, so all config space access is done under a spinlock.
 */
static int vmd_pci_read(struct pci_bus *bus, unsigned int devfn, int reg,
			int len, u32 *value)
{
	struct vmd_dev *vmd = vmd_from_bus(bus);
	char __iomem *addr = vmd_cfg_addr(vmd, bus, devfn, reg, len);
	unsigned long flags;
	int ret = 0;

	if (!addr)
		return -EFAULT;

	spin_lock_irqsave(&vmd->cfg_lock, flags);
	switch (len) {
	case 1:
		*value = readb(addr);
		break;
	case 2:
		*value = readw(addr);
		break;
	case 4:
		*value = readl(addr);
		break;
	default:
		ret = -EINVAL;
		break;
	}
	spin_unlock_irqrestore(&vmd->cfg_lock, flags);
	return ret;
}

/*
 * VMD h/w converts non-posted config writes to posted memory writes. The
 * read-back in this function forces the completion so it returns only after
 * the config space was written, as expected.
 */
static int vmd_pci_write(struct pci_bus *bus, unsigned int devfn, int reg,
			 int len, u32 value)
{
	struct vmd_dev *vmd = vmd_from_bus(bus);
	char __iomem *addr = vmd_cfg_addr(vmd, bus, devfn, reg, len);
	unsigned long flags;
	int ret = 0;

	if (!addr)
		return -EFAULT;

	spin_lock_irqsave(&vmd->cfg_lock, flags);
	switch (len) {
	case 1:
		writeb(value, addr);
		readb(addr);
		break;
	case 2:
		writew(value, addr);
		readw(addr);
		break;
	case 4:
		writel(value, addr);
		readl(addr);
		break;
	default:
		ret = -EINVAL;
		break;
	}
	spin_unlock_irqrestore(&vmd->cfg_lock, flags);
	return ret;
}

static struct pci_ops vmd_ops = {
	.read		= vmd_pci_read,
	.write		= vmd_pci_write,
};

static void vmd_attach_resources(struct vmd_dev *vmd)
{
	vmd->dev->resource[VMD_MEMBAR1].child = &vmd->resources[1];
	vmd->dev->resource[VMD_MEMBAR2].child = &vmd->resources[2];
}

static void vmd_detach_resources(struct vmd_dev *vmd)
{
	vmd->dev->resource[VMD_MEMBAR1].child = NULL;
	vmd->dev->resource[VMD_MEMBAR2].child = NULL;
}

/*
 * VMD domains start at 0x10000 to not clash with ACPI _SEG domains.
 * Per ACPI r6.0, sec 6.5.6,  _SEG returns an integer, of which the lower
 * 16 bits are the PCI Segment Group (domain) number.  Other bits are
 * currently reserved.
 */
static int vmd_find_free_domain(void)
{
	int domain = 0xffff;
	struct pci_bus *bus = NULL;

	while ((bus = pci_find_next_bus(bus)) != NULL)
		domain = max_t(int, domain, pci_domain_nr(bus));
	return domain + 1;
}

static int vmd_enable_domain(struct vmd_dev *vmd, unsigned long features)
{
	struct pci_sysdata *sd = &vmd->sysdata;
	struct fwnode_handle *fn;
	struct resource *res;
	u32 upper_bits;
	unsigned long flags;
	LIST_HEAD(resources);
	resource_size_t offset[2] = {0};
	resource_size_t membar2_offset = 0x2000;
<<<<<<< HEAD
=======
	struct pci_bus *child;
>>>>>>> f7688b48

	/*
	 * Shadow registers may exist in certain VMD device ids which allow
	 * guests to correctly assign host physical addresses to the root ports
	 * and child devices. These registers will either return the host value
	 * or 0, depending on an enable bit in the VMD device.
	 */
	if (features & VMD_FEAT_HAS_MEMBAR_SHADOW) {
		u32 vmlock;
		int ret;

		membar2_offset = MB2_SHADOW_OFFSET + MB2_SHADOW_SIZE;
		ret = pci_read_config_dword(vmd->dev, PCI_REG_VMLOCK, &vmlock);
		if (ret || vmlock == ~0)
			return -ENODEV;

		if (MB2_SHADOW_EN(vmlock)) {
			void __iomem *membar2;

			membar2 = pci_iomap(vmd->dev, VMD_MEMBAR2, 0);
			if (!membar2)
				return -ENOMEM;
			offset[0] = vmd->dev->resource[VMD_MEMBAR1].start -
					readq(membar2 + MB2_SHADOW_OFFSET);
			offset[1] = vmd->dev->resource[VMD_MEMBAR2].start -
					readq(membar2 + MB2_SHADOW_OFFSET + 8);
			pci_iounmap(vmd->dev, membar2);
		}
	}

	/*
	 * Certain VMD devices may have a root port configuration option which
	 * limits the bus range to between 0-127 or 128-255
	 */
	if (features & VMD_FEAT_HAS_BUS_RESTRICTIONS) {
		u32 vmcap, vmconfig;

		pci_read_config_dword(vmd->dev, PCI_REG_VMCAP, &vmcap);
		pci_read_config_dword(vmd->dev, PCI_REG_VMCONFIG, &vmconfig);
		if (BUS_RESTRICT_CAP(vmcap) &&
		    (BUS_RESTRICT_CFG(vmconfig) == 0x1))
			vmd->busn_start = 128;
	}

	res = &vmd->dev->resource[VMD_CFGBAR];
	vmd->resources[0] = (struct resource) {
		.name  = "VMD CFGBAR",
		.start = vmd->busn_start,
		.end   = vmd->busn_start + (resource_size(res) >> 20) - 1,
		.flags = IORESOURCE_BUS | IORESOURCE_PCI_FIXED,
	};

	/*
	 * If the window is below 4GB, clear IORESOURCE_MEM_64 so we can
	 * put 32-bit resources in the window.
	 *
	 * There's no hardware reason why a 64-bit window *couldn't*
	 * contain a 32-bit resource, but pbus_size_mem() computes the
	 * bridge window size assuming a 64-bit window will contain no
	 * 32-bit resources.  __pci_assign_resource() enforces that
	 * artificial restriction to make sure everything will fit.
	 *
	 * The only way we could use a 64-bit non-prefetchable MEMBAR is
	 * if its address is <4GB so that we can convert it to a 32-bit
	 * resource.  To be visible to the host OS, all VMD endpoints must
	 * be initially configured by platform BIOS, which includes setting
	 * up these resources.  We can assume the device is configured
	 * according to the platform needs.
	 */
	res = &vmd->dev->resource[VMD_MEMBAR1];
	upper_bits = upper_32_bits(res->end);
	flags = res->flags & ~IORESOURCE_SIZEALIGN;
	if (!upper_bits)
		flags &= ~IORESOURCE_MEM_64;
	vmd->resources[1] = (struct resource) {
		.name  = "VMD MEMBAR1",
		.start = res->start,
		.end   = res->end,
		.flags = flags,
		.parent = res,
	};

	res = &vmd->dev->resource[VMD_MEMBAR2];
	upper_bits = upper_32_bits(res->end);
	flags = res->flags & ~IORESOURCE_SIZEALIGN;
	if (!upper_bits)
		flags &= ~IORESOURCE_MEM_64;
	vmd->resources[2] = (struct resource) {
		.name  = "VMD MEMBAR2",
		.start = res->start + membar2_offset,
		.end   = res->end,
		.flags = flags,
		.parent = res,
	};

	sd->vmd_domain = true;
	sd->domain = vmd_find_free_domain();
	if (sd->domain < 0)
		return sd->domain;

	sd->node = pcibus_to_node(vmd->dev->bus);

	fn = irq_domain_alloc_named_id_fwnode("VMD-MSI", vmd->sysdata.domain);
	if (!fn)
		return -ENODEV;

	vmd->irq_domain = pci_msi_create_irq_domain(fn, &vmd_msi_domain_info,
						    x86_vector_domain);
	irq_domain_free_fwnode(fn);
	if (!vmd->irq_domain)
		return -ENODEV;

	pci_add_resource(&resources, &vmd->resources[0]);
	pci_add_resource_offset(&resources, &vmd->resources[1], offset[0]);
	pci_add_resource_offset(&resources, &vmd->resources[2], offset[1]);

	vmd->bus = pci_create_root_bus(&vmd->dev->dev, vmd->busn_start,
<<<<<<< HEAD
					&vmd_ops, sd, &resources);
=======
				       &vmd_ops, sd, &resources);
>>>>>>> f7688b48
	if (!vmd->bus) {
		pci_free_resource_list(&resources);
		irq_domain_remove(vmd->irq_domain);
		return -ENODEV;
	}

	vmd_attach_resources(vmd);
	vmd_setup_dma_ops(vmd);
	dev_set_msi_domain(&vmd->bus->dev, vmd->irq_domain);

	pci_scan_child_bus(vmd->bus);
	pci_assign_unassigned_bus_resources(vmd->bus);

	/*
	 * VMD root buses are virtual and don't return true on pci_is_pcie()
	 * and will fail pcie_bus_configure_settings() early. It can instead be
	 * run on each of the real root ports.
	 */
	list_for_each_entry(child, &vmd->bus->children, node)
		pcie_bus_configure_settings(child);

	pci_bus_add_devices(vmd->bus);

	WARN(sysfs_create_link(&vmd->dev->dev.kobj, &vmd->bus->dev.kobj,
			       "domain"), "Can't create symlink to domain\n");
	return 0;
}

static irqreturn_t vmd_irq(int irq, void *data)
{
	struct vmd_irq_list *irqs = data;
	struct vmd_irq *vmdirq;
	int idx;

	idx = srcu_read_lock(&irqs->srcu);
	list_for_each_entry_rcu(vmdirq, &irqs->irq_list, node)
		generic_handle_irq(vmdirq->virq);
	srcu_read_unlock(&irqs->srcu, idx);

	return IRQ_HANDLED;
}

static int vmd_probe(struct pci_dev *dev, const struct pci_device_id *id)
{
	struct vmd_dev *vmd;
	int i, err;

	if (resource_size(&dev->resource[VMD_CFGBAR]) < (1 << 20))
		return -ENOMEM;

	vmd = devm_kzalloc(&dev->dev, sizeof(*vmd), GFP_KERNEL);
	if (!vmd)
		return -ENOMEM;

	vmd->dev = dev;
	err = pcim_enable_device(dev);
	if (err < 0)
		return err;

	vmd->cfgbar = pcim_iomap(dev, VMD_CFGBAR, 0);
	if (!vmd->cfgbar)
		return -ENOMEM;

	pci_set_master(dev);
	if (dma_set_mask_and_coherent(&dev->dev, DMA_BIT_MASK(64)) &&
	    dma_set_mask_and_coherent(&dev->dev, DMA_BIT_MASK(32)))
		return -ENODEV;

	vmd->msix_count = pci_msix_vec_count(dev);
	if (vmd->msix_count < 0)
		return -ENODEV;

	vmd->msix_count = pci_alloc_irq_vectors(dev, 1, vmd->msix_count,
					PCI_IRQ_MSIX);
	if (vmd->msix_count < 0)
		return vmd->msix_count;

	vmd->irqs = devm_kcalloc(&dev->dev, vmd->msix_count, sizeof(*vmd->irqs),
				 GFP_KERNEL);
	if (!vmd->irqs)
		return -ENOMEM;

	for (i = 0; i < vmd->msix_count; i++) {
		err = init_srcu_struct(&vmd->irqs[i].srcu);
		if (err)
			return err;

		INIT_LIST_HEAD(&vmd->irqs[i].irq_list);
		err = devm_request_irq(&dev->dev, pci_irq_vector(dev, i),
				       vmd_irq, IRQF_NO_THREAD,
				       "vmd", &vmd->irqs[i]);
		if (err)
			return err;
	}

	spin_lock_init(&vmd->cfg_lock);
	pci_set_drvdata(dev, vmd);
	err = vmd_enable_domain(vmd, (unsigned long) id->driver_data);
	if (err)
		return err;

	dev_info(&vmd->dev->dev, "Bound to PCI domain %04x\n",
		 vmd->sysdata.domain);
	return 0;
}

static void vmd_cleanup_srcu(struct vmd_dev *vmd)
{
	int i;

	for (i = 0; i < vmd->msix_count; i++)
		cleanup_srcu_struct(&vmd->irqs[i].srcu);
}

static void vmd_remove(struct pci_dev *dev)
{
	struct vmd_dev *vmd = pci_get_drvdata(dev);

	sysfs_remove_link(&vmd->dev->dev.kobj, "domain");
	pci_stop_root_bus(vmd->bus);
	pci_remove_root_bus(vmd->bus);
	vmd_cleanup_srcu(vmd);
	vmd_teardown_dma_ops(vmd);
	vmd_detach_resources(vmd);
	irq_domain_remove(vmd->irq_domain);
}

#ifdef CONFIG_PM_SLEEP
static int vmd_suspend(struct device *dev)
{
	struct pci_dev *pdev = to_pci_dev(dev);
	struct vmd_dev *vmd = pci_get_drvdata(pdev);
	int i;

	for (i = 0; i < vmd->msix_count; i++)
                devm_free_irq(dev, pci_irq_vector(pdev, i), &vmd->irqs[i]);

	pci_save_state(pdev);
	return 0;
}

static int vmd_resume(struct device *dev)
{
	struct pci_dev *pdev = to_pci_dev(dev);
	struct vmd_dev *vmd = pci_get_drvdata(pdev);
	int err, i;

	for (i = 0; i < vmd->msix_count; i++) {
		err = devm_request_irq(dev, pci_irq_vector(pdev, i),
				       vmd_irq, IRQF_NO_THREAD,
				       "vmd", &vmd->irqs[i]);
		if (err)
			return err;
	}

	pci_restore_state(pdev);
	return 0;
}
#endif
static SIMPLE_DEV_PM_OPS(vmd_dev_pm_ops, vmd_suspend, vmd_resume);

static const struct pci_device_id vmd_ids[] = {
	{PCI_DEVICE(PCI_VENDOR_ID_INTEL, PCI_DEVICE_ID_INTEL_VMD_201D),},
	{PCI_DEVICE(PCI_VENDOR_ID_INTEL, PCI_DEVICE_ID_INTEL_VMD_28C0),
		.driver_data = VMD_FEAT_HAS_MEMBAR_SHADOW |
				VMD_FEAT_HAS_BUS_RESTRICTIONS,},
	{0,}
};
MODULE_DEVICE_TABLE(pci, vmd_ids);

static struct pci_driver vmd_drv = {
	.name		= "vmd",
	.id_table	= vmd_ids,
	.probe		= vmd_probe,
	.remove		= vmd_remove,
	.driver		= {
		.pm	= &vmd_dev_pm_ops,
	},
};
module_pci_driver(vmd_drv);

MODULE_AUTHOR("Intel Corporation");
MODULE_LICENSE("GPL v2");
MODULE_VERSION("0.6");<|MERGE_RESOLUTION|>--- conflicted
+++ resolved
@@ -569,10 +569,7 @@
 	LIST_HEAD(resources);
 	resource_size_t offset[2] = {0};
 	resource_size_t membar2_offset = 0x2000;
-<<<<<<< HEAD
-=======
 	struct pci_bus *child;
->>>>>>> f7688b48
 
 	/*
 	 * Shadow registers may exist in certain VMD device ids which allow
@@ -690,11 +687,7 @@
 	pci_add_resource_offset(&resources, &vmd->resources[2], offset[1]);
 
 	vmd->bus = pci_create_root_bus(&vmd->dev->dev, vmd->busn_start,
-<<<<<<< HEAD
-					&vmd_ops, sd, &resources);
-=======
 				       &vmd_ops, sd, &resources);
->>>>>>> f7688b48
 	if (!vmd->bus) {
 		pci_free_resource_list(&resources);
 		irq_domain_remove(vmd->irq_domain);
