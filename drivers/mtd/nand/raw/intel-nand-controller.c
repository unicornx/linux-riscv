--- conflicted
+++ resolved
@@ -609,39 +609,22 @@
 	if (ret) {
 		dev_err(dev, "failed to get chip select: %d\n", ret);
 		goto err_of_node_put;
-<<<<<<< HEAD
 	}
 	if (cs >= MAX_CS) {
 		dev_err(dev, "got invalid chip select: %d\n", cs);
 		ret = -EINVAL;
 		goto err_of_node_put;
 	}
-=======
-	}
-	if (cs >= MAX_CS) {
-		dev_err(dev, "got invalid chip select: %d\n", cs);
-		ret = -EINVAL;
-		goto err_of_node_put;
-	}
->>>>>>> d60c95ef
 
 	ebu_host->cs_num = cs;
 
 	resname = devm_kasprintf(dev, GFP_KERNEL, "nand_cs%d", cs);
-<<<<<<< HEAD
-	res = platform_get_resource_byname(pdev, IORESOURCE_MEM, resname);
-	ebu_host->cs[cs].chipaddr = devm_ioremap_resource(dev, res);
-	if (IS_ERR(ebu_host->cs[cs].chipaddr))
-		goto err_of_node_put;
-	ebu_host->cs[cs].nand_pa = res->start;
-=======
 	ebu_host->cs[cs].chipaddr = devm_platform_ioremap_resource_byname(pdev,
 									  resname);
 	if (IS_ERR(ebu_host->cs[cs].chipaddr)) {
 		ret = PTR_ERR(ebu_host->cs[cs].chipaddr);
 		goto err_of_node_put;
 	}
->>>>>>> d60c95ef
 
 	ebu_host->clk = devm_clk_get(dev, NULL);
 	if (IS_ERR(ebu_host->clk)) {
