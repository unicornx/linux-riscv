// SPDX-License-Identifier: GPL-2.0-only
/*
 *  linux/drivers/block/floppy.c
 *
 *  Copyright (C) 1991, 1992  Linus Torvalds
 *  Copyright (C) 1993, 1994  Alain Knaff
 *  Copyright (C) 1998 Alan Cox
 */

/*
 * 02.12.91 - Changed to static variables to indicate need for reset
 * and recalibrate. This makes some things easier (output_byte reset
 * checking etc), and means less interrupt jumping in case of errors,
 * so the code is hopefully easier to understand.
 */

/*
 * This file is certainly a mess. I've tried my best to get it working,
 * but I don't like programming floppies, and I have only one anyway.
 * Urgel. I should check for more errors, and do more graceful error
 * recovery. Seems there are problems with several drives. I've tried to
 * correct them. No promises.
 */

/*
 * As with hd.c, all routines within this file can (and will) be called
 * by interrupts, so extreme caution is needed. A hardware interrupt
 * handler may not sleep, or a kernel panic will happen. Thus I cannot
 * call "floppy-on" directly, but have to set a special timer interrupt
 * etc.
 */

/*
 * 28.02.92 - made track-buffering routines, based on the routines written
 * by entropy@wintermute.wpi.edu (Lawrence Foard). Linus.
 */

/*
 * Automatic floppy-detection and formatting written by Werner Almesberger
 * (almesber@nessie.cs.id.ethz.ch), who also corrected some problems with
 * the floppy-change signal detection.
 */

/*
 * 1992/7/22 -- Hennus Bergman: Added better error reporting, fixed
 * FDC data overrun bug, added some preliminary stuff for vertical
 * recording support.
 *
 * 1992/9/17: Added DMA allocation & DMA functions. -- hhb.
 *
 * TODO: Errors are still not counted properly.
 */

/* 1992/9/20
 * Modifications for ``Sector Shifting'' by Rob Hooft (hooft@chem.ruu.nl)
 * modeled after the freeware MS-DOS program fdformat/88 V1.8 by
 * Christoph H. Hochst\"atter.
 * I have fixed the shift values to the ones I always use. Maybe a new
 * ioctl() should be created to be able to modify them.
 * There is a bug in the driver that makes it impossible to format a
 * floppy as the first thing after bootup.
 */

/*
 * 1993/4/29 -- Linus -- cleaned up the timer handling in the kernel, and
 * this helped the floppy driver as well. Much cleaner, and still seems to
 * work.
 */

/* 1994/6/24 --bbroad-- added the floppy table entries and made
 * minor modifications to allow 2.88 floppies to be run.
 */

/* 1994/7/13 -- Paul Vojta -- modified the probing code to allow three or more
 * disk types.
 */

/*
 * 1994/8/8 -- Alain Knaff -- Switched to fdpatch driver: Support for bigger
 * format bug fixes, but unfortunately some new bugs too...
 */

/* 1994/9/17 -- Koen Holtman -- added logging of physical floppy write
 * errors to allow safe writing by specialized programs.
 */

/* 1995/4/24 -- Dan Fandrich -- added support for Commodore 1581 3.5" disks
 * by defining bit 1 of the "stretch" parameter to mean put sectors on the
 * opposite side of the disk, leaving the sector IDs alone (i.e. Commodore's
 * drives are "upside-down").
 */

/*
 * 1995/8/26 -- Andreas Busse -- added Mips support.
 */

/*
 * 1995/10/18 -- Ralf Baechle -- Portability cleanup; move machine dependent
 * features to asm/floppy.h.
 */

/*
 * 1998/1/21 -- Richard Gooch <rgooch@atnf.csiro.au> -- devfs support
 */

/*
 * 1998/05/07 -- Russell King -- More portability cleanups; moved definition of
 * interrupt and dma channel to asm/floppy.h. Cleaned up some formatting &
 * use of '0' for NULL.
 */

/*
 * 1998/06/07 -- Alan Cox -- Merged the 2.0.34 fixes for resource allocation
 * failures.
 */

/*
 * 1998/09/20 -- David Weinehall -- Added slow-down code for buggy PS/2-drives.
 */

/*
 * 1999/08/13 -- Paul Slootman -- floppy stopped working on Alpha after 24
 * days, 6 hours, 32 minutes and 32 seconds (i.e. MAXINT jiffies; ints were
 * being used to store jiffies, which are unsigned longs).
 */

/*
 * 2000/08/28 -- Arnaldo Carvalho de Melo <acme@conectiva.com.br>
 * - get rid of check_region
 * - s/suser/capable/
 */

/*
 * 2001/08/26 -- Paul Gortmaker - fix insmod oops on machines with no
 * floppy controller (lingering task on list after module is gone... boom.)
 */

/*
 * 2002/02/07 -- Anton Altaparmakov - Fix io ports reservation to correct range
 * (0x3f2-0x3f5, 0x3f7). This fix is a bit of a hack but the proper fix
 * requires many non-obvious changes in arch dependent code.
 */

/* 2003/07/28 -- Daniele Bellucci <bellucda@tiscali.it>.
 * Better audit of register_blkdev.
 */

#undef  FLOPPY_SILENT_DCL_CLEAR

#define REALLY_SLOW_IO

#define DEBUGT 2

#define DPRINT(format, args...) \
	pr_info("floppy%d: " format, current_drive, ##args)

#define DCL_DEBUG		/* debug disk change line */
#ifdef DCL_DEBUG
#define debug_dcl(test, fmt, args...) \
	do { if ((test) & FD_DEBUG) DPRINT(fmt, ##args); } while (0)
#else
#define debug_dcl(test, fmt, args...) \
	do { if (0) DPRINT(fmt, ##args); } while (0)
#endif

/* do print messages for unexpected interrupts */
static int print_unex = 1;
#include <linux/module.h>
#include <linux/sched.h>
#include <linux/fs.h>
#include <linux/kernel.h>
#include <linux/timer.h>
#include <linux/workqueue.h>
#include <linux/fdreg.h>
#include <linux/fd.h>
#include <linux/hdreg.h>
#include <linux/errno.h>
#include <linux/slab.h>
#include <linux/mm.h>
#include <linux/bio.h>
#include <linux/string.h>
#include <linux/jiffies.h>
#include <linux/fcntl.h>
#include <linux/delay.h>
#include <linux/mc146818rtc.h>	/* CMOS defines */
#include <linux/ioport.h>
#include <linux/interrupt.h>
#include <linux/init.h>
#include <linux/platform_device.h>
#include <linux/mod_devicetable.h>
#include <linux/mutex.h>
#include <linux/io.h>
#include <linux/uaccess.h>
#include <linux/async.h>
#include <linux/compat.h>

/*
 * PS/2 floppies have much slower step rates than regular floppies.
 * It's been recommended that take about 1/4 of the default speed
 * in some more extreme cases.
 */
static DEFINE_MUTEX(floppy_mutex);
static int slow_floppy;

#include <asm/dma.h>
#include <asm/irq.h>

static int FLOPPY_IRQ = 6;
static int FLOPPY_DMA = 2;
static int can_use_virtual_dma = 2;
/* =======
 * can use virtual DMA:
 * 0 = use of virtual DMA disallowed by config
 * 1 = use of virtual DMA prescribed by config
 * 2 = no virtual DMA preference configured.  By default try hard DMA,
 * but fall back on virtual DMA when not enough memory available
 */

static int use_virtual_dma;
/* =======
 * use virtual DMA
 * 0 using hard DMA
 * 1 using virtual DMA
 * This variable is set to virtual when a DMA mem problem arises, and
 * reset back in floppy_grab_irq_and_dma.
 * It is not safe to reset it in other circumstances, because the floppy
 * driver may have several buffers in use at once, and we do currently not
 * record each buffers capabilities
 */

static DEFINE_SPINLOCK(floppy_lock);

static unsigned short virtual_dma_port = 0x3f0;
irqreturn_t floppy_interrupt(int irq, void *dev_id);
static int set_dor(int fdc, char mask, char data);

#define K_64	0x10000		/* 64KB */

/* the following is the mask of allowed drives. By default units 2 and
 * 3 of both floppy controllers are disabled, because switching on the
 * motor of these drives causes system hangs on some PCI computers. drive
 * 0 is the low bit (0x1), and drive 7 is the high bit (0x80). Bits are on if
 * a drive is allowed.
 *
 * NOTE: This must come before we include the arch floppy header because
 *       some ports reference this variable from there. -DaveM
 */

static int allowed_drive_mask = 0x33;

#include <asm/floppy.h>

static int irqdma_allocated;

#include <linux/blk-mq.h>
#include <linux/blkpg.h>
#include <linux/cdrom.h>	/* for the compatibility eject ioctl */
#include <linux/completion.h>

static LIST_HEAD(floppy_reqs);
static struct request *current_req;
static int set_next_request(void);

#ifndef fd_get_dma_residue
#define fd_get_dma_residue() get_dma_residue(FLOPPY_DMA)
#endif

/* Dma Memory related stuff */

#ifndef fd_dma_mem_free
#define fd_dma_mem_free(addr, size) free_pages(addr, get_order(size))
#endif

#ifndef fd_dma_mem_alloc
#define fd_dma_mem_alloc(size) __get_dma_pages(GFP_KERNEL, get_order(size))
#endif

#ifndef fd_cacheflush
#define fd_cacheflush(addr, size) /* nothing... */
#endif

static inline void fallback_on_nodma_alloc(char **addr, size_t l)
{
#ifdef FLOPPY_CAN_FALLBACK_ON_NODMA
	if (*addr)
		return;		/* we have the memory */
	if (can_use_virtual_dma != 2)
		return;		/* no fallback allowed */
	pr_info("DMA memory shortage. Temporarily falling back on virtual DMA\n");
	*addr = (char *)nodma_mem_alloc(l);
#else
	return;
#endif
}

/* End dma memory related stuff */

static unsigned long fake_change;
static bool initialized;

#define ITYPE(x)	(((x) >> 2) & 0x1f)
#define TOMINOR(x)	((x & 3) | ((x & 4) << 5))
#define UNIT(x)		((x) & 0x03)		/* drive on fdc */
#define FDC(x)		(((x) & 0x04) >> 2)	/* fdc of drive */
	/* reverse mapping from unit and fdc to drive */
#define REVDRIVE(fdc, unit) ((unit) + ((fdc) << 2))

#define PH_HEAD(floppy, head) (((((floppy)->stretch & 2) >> 1) ^ head) << 2)
#define STRETCH(floppy)	((floppy)->stretch & FD_STRETCH)

/* read/write commands */
#define COMMAND			0
#define DR_SELECT		1
#define TRACK			2
#define HEAD			3
#define SECTOR			4
#define SIZECODE		5
#define SECT_PER_TRACK		6
#define GAP			7
#define SIZECODE2		8
#define NR_RW 9

/* format commands */
#define F_SIZECODE		2
#define F_SECT_PER_TRACK	3
#define F_GAP			4
#define F_FILL			5
#define NR_F 6

/*
 * Maximum disk size (in kilobytes).
 * This default is used whenever the current disk size is unknown.
 * [Now it is rather a minimum]
 */
#define MAX_DISK_SIZE 4		/* 3984 */

/*
 * globals used by 'result()'
 */
#define MAX_REPLIES 16
static unsigned char reply_buffer[MAX_REPLIES];
static int inr;		/* size of reply buffer, when called from interrupt */
#define ST0		0
#define ST1		1
#define ST2		2
#define ST3		0	/* result of GETSTATUS */
#define R_TRACK		3
#define R_HEAD		4
#define R_SECTOR	5
#define R_SIZECODE	6

#define SEL_DLY		(2 * HZ / 100)

/*
 * this struct defines the different floppy drive types.
 */
static struct {
	struct floppy_drive_params params;
	const char *name;	/* name printed while booting */
} default_drive_params[] = {
/* NOTE: the time values in jiffies should be in msec!
 CMOS drive type
  |     Maximum data rate supported by drive type
  |     |   Head load time, msec
  |     |   |   Head unload time, msec (not used)
  |     |   |   |     Step rate interval, usec
  |     |   |   |     |       Time needed for spinup time (jiffies)
  |     |   |   |     |       |      Timeout for spinning down (jiffies)
  |     |   |   |     |       |      |   Spindown offset (where disk stops)
  |     |   |   |     |       |      |   |     Select delay
  |     |   |   |     |       |      |   |     |     RPS
  |     |   |   |     |       |      |   |     |     |    Max number of tracks
  |     |   |   |     |       |      |   |     |     |    |     Interrupt timeout
  |     |   |   |     |       |      |   |     |     |    |     |   Max nonintlv. sectors
  |     |   |   |     |       |      |   |     |     |    |     |   | -Max Errors- flags */
{{0,  500, 16, 16, 8000,    1*HZ, 3*HZ,  0, SEL_DLY, 5,  80, 3*HZ, 20, {3,1,2,0,2}, 0,
      0, { 7, 4, 8, 2, 1, 5, 3,10}, 3*HZ/2, 0 }, "unknown" },

{{1,  300, 16, 16, 8000,    1*HZ, 3*HZ,  0, SEL_DLY, 5,  40, 3*HZ, 17, {3,1,2,0,2}, 0,
      0, { 1, 0, 0, 0, 0, 0, 0, 0}, 3*HZ/2, 1 }, "360K PC" }, /*5 1/4 360 KB PC*/

{{2,  500, 16, 16, 6000, 4*HZ/10, 3*HZ, 14, SEL_DLY, 6,  83, 3*HZ, 17, {3,1,2,0,2}, 0,
      0, { 2, 5, 6,23,10,20,12, 0}, 3*HZ/2, 2 }, "1.2M" }, /*5 1/4 HD AT*/

{{3,  250, 16, 16, 3000,    1*HZ, 3*HZ,  0, SEL_DLY, 5,  83, 3*HZ, 20, {3,1,2,0,2}, 0,
      0, { 4,22,21,30, 3, 0, 0, 0}, 3*HZ/2, 4 }, "720k" }, /*3 1/2 DD*/

{{4,  500, 16, 16, 4000, 4*HZ/10, 3*HZ, 10, SEL_DLY, 5,  83, 3*HZ, 20, {3,1,2,0,2}, 0,
      0, { 7, 4,25,22,31,21,29,11}, 3*HZ/2, 7 }, "1.44M" }, /*3 1/2 HD*/

{{5, 1000, 15,  8, 3000, 4*HZ/10, 3*HZ, 10, SEL_DLY, 5,  83, 3*HZ, 40, {3,1,2,0,2}, 0,
      0, { 7, 8, 4,25,28,22,31,21}, 3*HZ/2, 8 }, "2.88M AMI BIOS" }, /*3 1/2 ED*/

{{6, 1000, 15,  8, 3000, 4*HZ/10, 3*HZ, 10, SEL_DLY, 5,  83, 3*HZ, 40, {3,1,2,0,2}, 0,
      0, { 7, 8, 4,25,28,22,31,21}, 3*HZ/2, 8 }, "2.88M" } /*3 1/2 ED*/
/*    |  --autodetected formats---    |      |      |
 *    read_track                      |      |    Name printed when booting
 *				      |     Native format
 *	            Frequency of disk change checks */
};

static struct floppy_drive_params drive_params[N_DRIVE];
static struct floppy_drive_struct drive_state[N_DRIVE];
static struct floppy_write_errors write_errors[N_DRIVE];
static struct timer_list motor_off_timer[N_DRIVE];
static struct gendisk *disks[N_DRIVE];
static struct blk_mq_tag_set tag_sets[N_DRIVE];
static struct block_device *opened_bdev[N_DRIVE];
static DEFINE_MUTEX(open_lock);
static struct floppy_raw_cmd *raw_cmd, default_raw_cmd;

/*
 * This struct defines the different floppy types.
 *
 * Bit 0 of 'stretch' tells if the tracks need to be doubled for some
 * types (e.g. 360kB diskette in 1.2MB drive, etc.).  Bit 1 of 'stretch'
 * tells if the disk is in Commodore 1581 format, which means side 0 sectors
 * are located on side 1 of the disk but with a side 0 ID, and vice-versa.
 * This is the same as the Sharp MZ-80 5.25" CP/M disk format, except that the
 * 1581's logical side 0 is on physical side 1, whereas the Sharp's logical
 * side 0 is on physical side 0 (but with the misnamed sector IDs).
 * 'stretch' should probably be renamed to something more general, like
 * 'options'.
 *
 * Bits 2 through 9 of 'stretch' tell the number of the first sector.
 * The LSB (bit 2) is flipped. For most disks, the first sector
 * is 1 (represented by 0x00<<2).  For some CP/M and music sampler
 * disks (such as Ensoniq EPS 16plus) it is 0 (represented as 0x01<<2).
 * For Amstrad CPC disks it is 0xC1 (represented as 0xC0<<2).
 *
 * Other parameters should be self-explanatory (see also setfdprm(8)).
 */
/*
	    Size
	     |  Sectors per track
	     |  | Head
	     |  | |  Tracks
	     |  | |  | Stretch
	     |  | |  | |  Gap 1 size
	     |  | |  | |    |  Data rate, | 0x40 for perp
	     |  | |  | |    |    |  Spec1 (stepping rate, head unload
	     |  | |  | |    |    |    |    /fmt gap (gap2) */
static struct floppy_struct floppy_type[32] = {
	{    0, 0,0, 0,0,0x00,0x00,0x00,0x00,NULL    },	/*  0 no testing    */
	{  720, 9,2,40,0,0x2A,0x02,0xDF,0x50,"d360"  }, /*  1 360KB PC      */
	{ 2400,15,2,80,0,0x1B,0x00,0xDF,0x54,"h1200" },	/*  2 1.2MB AT      */
	{  720, 9,1,80,0,0x2A,0x02,0xDF,0x50,"D360"  },	/*  3 360KB SS 3.5" */
	{ 1440, 9,2,80,0,0x2A,0x02,0xDF,0x50,"D720"  },	/*  4 720KB 3.5"    */
	{  720, 9,2,40,1,0x23,0x01,0xDF,0x50,"h360"  },	/*  5 360KB AT      */
	{ 1440, 9,2,80,0,0x23,0x01,0xDF,0x50,"h720"  },	/*  6 720KB AT      */
	{ 2880,18,2,80,0,0x1B,0x00,0xCF,0x6C,"H1440" },	/*  7 1.44MB 3.5"   */
	{ 5760,36,2,80,0,0x1B,0x43,0xAF,0x54,"E2880" },	/*  8 2.88MB 3.5"   */
	{ 6240,39,2,80,0,0x1B,0x43,0xAF,0x28,"E3120" },	/*  9 3.12MB 3.5"   */

	{ 2880,18,2,80,0,0x25,0x00,0xDF,0x02,"h1440" }, /* 10 1.44MB 5.25"  */
	{ 3360,21,2,80,0,0x1C,0x00,0xCF,0x0C,"H1680" }, /* 11 1.68MB 3.5"   */
	{  820,10,2,41,1,0x25,0x01,0xDF,0x2E,"h410"  },	/* 12 410KB 5.25"   */
	{ 1640,10,2,82,0,0x25,0x02,0xDF,0x2E,"H820"  },	/* 13 820KB 3.5"    */
	{ 2952,18,2,82,0,0x25,0x00,0xDF,0x02,"h1476" },	/* 14 1.48MB 5.25"  */
	{ 3444,21,2,82,0,0x25,0x00,0xDF,0x0C,"H1722" },	/* 15 1.72MB 3.5"   */
	{  840,10,2,42,1,0x25,0x01,0xDF,0x2E,"h420"  },	/* 16 420KB 5.25"   */
	{ 1660,10,2,83,0,0x25,0x02,0xDF,0x2E,"H830"  },	/* 17 830KB 3.5"    */
	{ 2988,18,2,83,0,0x25,0x00,0xDF,0x02,"h1494" },	/* 18 1.49MB 5.25"  */
	{ 3486,21,2,83,0,0x25,0x00,0xDF,0x0C,"H1743" }, /* 19 1.74 MB 3.5"  */

	{ 1760,11,2,80,0,0x1C,0x09,0xCF,0x00,"h880"  }, /* 20 880KB 5.25"   */
	{ 2080,13,2,80,0,0x1C,0x01,0xCF,0x00,"D1040" }, /* 21 1.04MB 3.5"   */
	{ 2240,14,2,80,0,0x1C,0x19,0xCF,0x00,"D1120" }, /* 22 1.12MB 3.5"   */
	{ 3200,20,2,80,0,0x1C,0x20,0xCF,0x2C,"h1600" }, /* 23 1.6MB 5.25"   */
	{ 3520,22,2,80,0,0x1C,0x08,0xCF,0x2e,"H1760" }, /* 24 1.76MB 3.5"   */
	{ 3840,24,2,80,0,0x1C,0x20,0xCF,0x00,"H1920" }, /* 25 1.92MB 3.5"   */
	{ 6400,40,2,80,0,0x25,0x5B,0xCF,0x00,"E3200" }, /* 26 3.20MB 3.5"   */
	{ 7040,44,2,80,0,0x25,0x5B,0xCF,0x00,"E3520" }, /* 27 3.52MB 3.5"   */
	{ 7680,48,2,80,0,0x25,0x63,0xCF,0x00,"E3840" }, /* 28 3.84MB 3.5"   */
	{ 3680,23,2,80,0,0x1C,0x10,0xCF,0x00,"H1840" }, /* 29 1.84MB 3.5"   */

	{ 1600,10,2,80,0,0x25,0x02,0xDF,0x2E,"D800"  },	/* 30 800KB 3.5"    */
	{ 3200,20,2,80,0,0x1C,0x00,0xCF,0x2C,"H1600" }, /* 31 1.6MB 3.5"    */
};

#define SECTSIZE (_FD_SECTSIZE(*floppy))

/* Auto-detection: Disk type used until the next media change occurs. */
static struct floppy_struct *current_type[N_DRIVE];

/*
 * User-provided type information. current_type points to
 * the respective entry of this array.
 */
static struct floppy_struct user_params[N_DRIVE];

static sector_t floppy_sizes[256];

static char floppy_device_name[] = "floppy";

/*
 * The driver is trying to determine the correct media format
 * while probing is set. rw_interrupt() clears it after a
 * successful access.
 */
static int probing;

/* Synchronization of FDC access. */
#define FD_COMMAND_NONE		-1
#define FD_COMMAND_ERROR	2
#define FD_COMMAND_OKAY		3

static volatile int command_status = FD_COMMAND_NONE;
static unsigned long fdc_busy;
static DECLARE_WAIT_QUEUE_HEAD(fdc_wait);
static DECLARE_WAIT_QUEUE_HEAD(command_done);

/* Errors during formatting are counted here. */
static int format_errors;

/* Format request descriptor. */
static struct format_descr format_req;

/*
 * Rate is 0 for 500kb/s, 1 for 300kbps, 2 for 250kbps
 * Spec1 is 0xSH, where S is stepping rate (F=1ms, E=2ms, D=3ms etc),
 * H is head unload time (1=16ms, 2=32ms, etc)
 */

/*
 * Track buffer
 * Because these are written to by the DMA controller, they must
 * not contain a 64k byte boundary crossing, or data will be
 * corrupted/lost.
 */
static char *floppy_track_buffer;
static int max_buffer_sectors;

static int *errors;
typedef void (*done_f)(int);
static const struct cont_t {
	void (*interrupt)(void);
				/* this is called after the interrupt of the
				 * main command */
	void (*redo)(void);	/* this is called to retry the operation */
	void (*error)(void);	/* this is called to tally an error */
	done_f done;		/* this is called to say if the operation has
				 * succeeded/failed */
} *cont;

static void floppy_ready(void);
static void floppy_start(void);
static void process_fd_request(void);
static void recalibrate_floppy(void);
static void floppy_shutdown(struct work_struct *);

static int floppy_request_regions(int);
static void floppy_release_regions(int);
static int floppy_grab_irq_and_dma(void);
static void floppy_release_irq_and_dma(void);

/*
 * The "reset" variable should be tested whenever an interrupt is scheduled,
 * after the commands have been sent. This is to ensure that the driver doesn't
 * get wedged when the interrupt doesn't come because of a failed command.
 * reset doesn't need to be tested before sending commands, because
 * output_byte is automatically disabled when reset is set.
 */
static void reset_fdc(void);

/*
 * These are global variables, as that's the easiest way to give
 * information to interrupts. They are the data used for the current
 * request.
 */
#define NO_TRACK	-1
#define NEED_1_RECAL	-2
#define NEED_2_RECAL	-3

static atomic_t usage_count = ATOMIC_INIT(0);

/* buffer related variables */
static int buffer_track = -1;
static int buffer_drive = -1;
static int buffer_min = -1;
static int buffer_max = -1;

/* fdc related variables, should end up in a struct */
static struct floppy_fdc_state fdc_state[N_FDC];
static int current_fdc;			/* current fdc */

static struct workqueue_struct *floppy_wq;

static struct floppy_struct *_floppy = floppy_type;
static unsigned char current_drive;
static long current_count_sectors;
static unsigned char fsector_t;	/* sector in track */
static unsigned char in_sector_offset;	/* offset within physical sector,
					 * expressed in units of 512 bytes */

static inline unsigned char fdc_inb(int fdc, int reg)
{
	return fd_inb(fdc_state[fdc].address + reg);
}

static inline void fdc_outb(unsigned char value, int fdc, int reg)
{
	fd_outb(value, fdc_state[fdc].address + reg);
}

static inline bool drive_no_geom(int drive)
{
	return !current_type[drive] && !ITYPE(drive_state[drive].fd_device);
}

#ifndef fd_eject
static inline int fd_eject(int drive)
{
	return -EINVAL;
}
#endif

/*
 * Debugging
 * =========
 */
#ifdef DEBUGT
static long unsigned debugtimer;

static inline void set_debugt(void)
{
	debugtimer = jiffies;
}

static inline void debugt(const char *func, const char *msg)
{
	if (drive_params[current_drive].flags & DEBUGT)
		pr_info("%s:%s dtime=%lu\n", func, msg, jiffies - debugtimer);
}
#else
static inline void set_debugt(void) { }
static inline void debugt(const char *func, const char *msg) { }
#endif /* DEBUGT */


static DECLARE_DELAYED_WORK(fd_timeout, floppy_shutdown);
static const char *timeout_message;

static void is_alive(const char *func, const char *message)
{
	/* this routine checks whether the floppy driver is "alive" */
	if (test_bit(0, &fdc_busy) && command_status < 2 &&
	    !delayed_work_pending(&fd_timeout)) {
		DPRINT("%s: timeout handler died.  %s\n", func, message);
	}
}

static void (*do_floppy)(void) = NULL;

#define OLOGSIZE 20

static void (*lasthandler)(void);
static unsigned long interruptjiffies;
static unsigned long resultjiffies;
static int resultsize;
static unsigned long lastredo;

static struct output_log {
	unsigned char data;
	unsigned char status;
	unsigned long jiffies;
} output_log[OLOGSIZE];

static int output_log_pos;

#define current_reqD -1
#define MAXTIMEOUT -2

static void __reschedule_timeout(int drive, const char *message)
{
	unsigned long delay;

	if (drive == current_reqD)
		drive = current_drive;

	if (drive < 0 || drive >= N_DRIVE) {
		delay = 20UL * HZ;
		drive = 0;
	} else
		delay = drive_params[drive].timeout;

	mod_delayed_work(floppy_wq, &fd_timeout, delay);
	if (drive_params[drive].flags & FD_DEBUG)
		DPRINT("reschedule timeout %s\n", message);
	timeout_message = message;
}

static void reschedule_timeout(int drive, const char *message)
{
	unsigned long flags;

	spin_lock_irqsave(&floppy_lock, flags);
	__reschedule_timeout(drive, message);
	spin_unlock_irqrestore(&floppy_lock, flags);
}

#define INFBOUND(a, b) (a) = max_t(int, a, b)
#define SUPBOUND(a, b) (a) = min_t(int, a, b)

/*
 * Bottom half floppy driver.
 * ==========================
 *
 * This part of the file contains the code talking directly to the hardware,
 * and also the main service loop (seek-configure-spinup-command)
 */

/*
 * disk change.
 * This routine is responsible for maintaining the FD_DISK_CHANGE flag,
 * and the last_checked date.
 *
 * last_checked is the date of the last check which showed 'no disk change'
 * FD_DISK_CHANGE is set under two conditions:
 * 1. The floppy has been changed after some i/o to that floppy already
 *    took place.
 * 2. No floppy disk is in the drive. This is done in order to ensure that
 *    requests are quickly flushed in case there is no disk in the drive. It
 *    follows that FD_DISK_CHANGE can only be cleared if there is a disk in
 *    the drive.
 *
 * For 1., maxblock is observed. Maxblock is 0 if no i/o has taken place yet.
 * For 2., FD_DISK_NEWCHANGE is watched. FD_DISK_NEWCHANGE is cleared on
 *  each seek. If a disk is present, the disk change line should also be
 *  cleared on each seek. Thus, if FD_DISK_NEWCHANGE is clear, but the disk
 *  change line is set, this means either that no disk is in the drive, or
 *  that it has been removed since the last seek.
 *
 * This means that we really have a third possibility too:
 *  The floppy has been changed after the last seek.
 */

static int disk_change(int drive)
{
	int fdc = FDC(drive);

	if (time_before(jiffies, drive_state[drive].select_date + drive_params[drive].select_delay))
		DPRINT("WARNING disk change called early\n");
	if (!(fdc_state[fdc].dor & (0x10 << UNIT(drive))) ||
	    (fdc_state[fdc].dor & 3) != UNIT(drive) || fdc != FDC(drive)) {
		DPRINT("probing disk change on unselected drive\n");
		DPRINT("drive=%d fdc=%d dor=%x\n", drive, FDC(drive),
		       (unsigned int)fdc_state[fdc].dor);
	}

	debug_dcl(drive_params[drive].flags,
		  "checking disk change line for drive %d\n", drive);
	debug_dcl(drive_params[drive].flags, "jiffies=%lu\n", jiffies);
	debug_dcl(drive_params[drive].flags, "disk change line=%x\n",
		  fdc_inb(fdc, FD_DIR) & 0x80);
	debug_dcl(drive_params[drive].flags, "flags=%lx\n",
		  drive_state[drive].flags);

	if (drive_params[drive].flags & FD_BROKEN_DCL)
		return test_bit(FD_DISK_CHANGED_BIT,
				&drive_state[drive].flags);
	if ((fdc_inb(fdc, FD_DIR) ^ drive_params[drive].flags) & 0x80) {
		set_bit(FD_VERIFY_BIT, &drive_state[drive].flags);
					/* verify write protection */

		if (drive_state[drive].maxblock)	/* mark it changed */
			set_bit(FD_DISK_CHANGED_BIT,
				&drive_state[drive].flags);

		/* invalidate its geometry */
		if (drive_state[drive].keep_data >= 0) {
			if ((drive_params[drive].flags & FTD_MSG) &&
			    current_type[drive] != NULL)
				DPRINT("Disk type is undefined after disk change\n");
			current_type[drive] = NULL;
			floppy_sizes[TOMINOR(drive)] = MAX_DISK_SIZE << 1;
		}

		return 1;
	} else {
		drive_state[drive].last_checked = jiffies;
		clear_bit(FD_DISK_NEWCHANGE_BIT, &drive_state[drive].flags);
	}
	return 0;
}

static inline int is_selected(int dor, int unit)
{
	return ((dor & (0x10 << unit)) && (dor & 3) == unit);
}

static bool is_ready_state(int status)
{
	int state = status & (STATUS_READY | STATUS_DIR | STATUS_DMA);
	return state == STATUS_READY;
}

static int set_dor(int fdc, char mask, char data)
{
	unsigned char unit;
	unsigned char drive;
	unsigned char newdor;
	unsigned char olddor;

	if (fdc_state[fdc].address == -1)
		return -1;

	olddor = fdc_state[fdc].dor;
	newdor = (olddor & mask) | data;
	if (newdor != olddor) {
		unit = olddor & 0x3;
		if (is_selected(olddor, unit) && !is_selected(newdor, unit)) {
			drive = REVDRIVE(fdc, unit);
			debug_dcl(drive_params[drive].flags,
				  "calling disk change from set_dor\n");
			disk_change(drive);
		}
		fdc_state[fdc].dor = newdor;
		fdc_outb(newdor, fdc, FD_DOR);

		unit = newdor & 0x3;
		if (!is_selected(olddor, unit) && is_selected(newdor, unit)) {
			drive = REVDRIVE(fdc, unit);
			drive_state[drive].select_date = jiffies;
		}
	}
	return olddor;
}

static void twaddle(void)
{
	if (drive_params[current_drive].select_delay)
		return;
	fdc_outb(fdc_state[current_fdc].dor & ~(0x10 << UNIT(current_drive)),
		 current_fdc, FD_DOR);
	fdc_outb(fdc_state[current_fdc].dor, current_fdc, FD_DOR);
	drive_state[current_drive].select_date = jiffies;
}

/*
 * Reset all driver information about the current fdc.
 * This is needed after a reset, and after a raw command.
 */
static void reset_fdc_info(int mode)
{
	int drive;

	fdc_state[current_fdc].spec1 = fdc_state[current_fdc].spec2 = -1;
	fdc_state[current_fdc].need_configure = 1;
	fdc_state[current_fdc].perp_mode = 1;
	fdc_state[current_fdc].rawcmd = 0;
	for (drive = 0; drive < N_DRIVE; drive++)
		if (FDC(drive) == current_fdc &&
		    (mode || drive_state[drive].track != NEED_1_RECAL))
			drive_state[drive].track = NEED_2_RECAL;
}

/* selects the fdc and drive, and enables the fdc's input/dma. */
static void set_fdc(int drive)
{
<<<<<<< HEAD
	unsigned int new_fdc = fdc;
=======
	unsigned int new_fdc = current_fdc;
>>>>>>> 04d5ce62

	if (drive >= 0 && drive < N_DRIVE) {
		new_fdc = FDC(drive);
		current_drive = drive;
	}
	if (new_fdc >= N_FDC) {
		pr_info("bad fdc value\n");
		return;
	}
<<<<<<< HEAD
	fdc = new_fdc;
	set_dor(fdc, ~0, 8);
=======
	current_fdc = new_fdc;
	set_dor(current_fdc, ~0, 8);
>>>>>>> 04d5ce62
#if N_FDC > 1
	set_dor(1 - current_fdc, ~8, 0);
#endif
	if (fdc_state[current_fdc].rawcmd == 2)
		reset_fdc_info(1);
	if (fdc_inb(current_fdc, FD_STATUS) != STATUS_READY)
		fdc_state[current_fdc].reset = 1;
}

/* locks the driver */
static int lock_fdc(int drive)
{
	if (WARN(atomic_read(&usage_count) == 0,
		 "Trying to lock fdc while usage count=0\n"))
		return -1;

	if (wait_event_interruptible(fdc_wait, !test_and_set_bit(0, &fdc_busy)))
		return -EINTR;

	command_status = FD_COMMAND_NONE;

	reschedule_timeout(drive, "lock fdc");
	set_fdc(drive);
	return 0;
}

/* unlocks the driver */
static void unlock_fdc(void)
{
	if (!test_bit(0, &fdc_busy))
		DPRINT("FDC access conflict!\n");

	raw_cmd = NULL;
	command_status = FD_COMMAND_NONE;
	cancel_delayed_work(&fd_timeout);
	do_floppy = NULL;
	cont = NULL;
	clear_bit(0, &fdc_busy);
	wake_up(&fdc_wait);
}

/* switches the motor off after a given timeout */
static void motor_off_callback(struct timer_list *t)
{
	unsigned long nr = t - motor_off_timer;
	unsigned char mask = ~(0x10 << UNIT(nr));

	if (WARN_ON_ONCE(nr >= N_DRIVE))
		return;

	set_dor(FDC(nr), mask, 0);
}

/* schedules motor off */
static void floppy_off(unsigned int drive)
{
	unsigned long volatile delta;
	int fdc = FDC(drive);

	if (!(fdc_state[fdc].dor & (0x10 << UNIT(drive))))
		return;

	del_timer(motor_off_timer + drive);

	/* make spindle stop in a position which minimizes spinup time
	 * next time */
	if (drive_params[drive].rps) {
		delta = jiffies - drive_state[drive].first_read_date + HZ -
		    drive_params[drive].spindown_offset;
		delta = ((delta * drive_params[drive].rps) % HZ) / drive_params[drive].rps;
		motor_off_timer[drive].expires =
		    jiffies + drive_params[drive].spindown - delta;
	}
	add_timer(motor_off_timer + drive);
}

/*
 * cycle through all N_DRIVE floppy drives, for disk change testing.
 * stopping at current drive. This is done before any long operation, to
 * be sure to have up to date disk change information.
 */
static void scandrives(void)
{
	int i;
	int drive;
	int saved_drive;

	if (drive_params[current_drive].select_delay)
		return;

	saved_drive = current_drive;
	for (i = 0; i < N_DRIVE; i++) {
		drive = (saved_drive + i + 1) % N_DRIVE;
		if (drive_state[drive].fd_ref == 0 || drive_params[drive].select_delay != 0)
			continue;	/* skip closed drives */
		set_fdc(drive);
		if (!(set_dor(current_fdc, ~3, UNIT(drive) | (0x10 << UNIT(drive))) &
		      (0x10 << UNIT(drive))))
			/* switch the motor off again, if it was off to
			 * begin with */
			set_dor(current_fdc, ~(0x10 << UNIT(drive)), 0);
	}
	set_fdc(saved_drive);
}

static void empty(void)
{
}

static void (*floppy_work_fn)(void);

static void floppy_work_workfn(struct work_struct *work)
{
	floppy_work_fn();
}

static DECLARE_WORK(floppy_work, floppy_work_workfn);

static void schedule_bh(void (*handler)(void))
{
	WARN_ON(work_pending(&floppy_work));

	floppy_work_fn = handler;
	queue_work(floppy_wq, &floppy_work);
}

static void (*fd_timer_fn)(void) = NULL;

static void fd_timer_workfn(struct work_struct *work)
{
	fd_timer_fn();
}

static DECLARE_DELAYED_WORK(fd_timer, fd_timer_workfn);

static void cancel_activity(void)
{
	do_floppy = NULL;
	cancel_delayed_work_sync(&fd_timer);
	cancel_work_sync(&floppy_work);
}

/* this function makes sure that the disk stays in the drive during the
 * transfer */
static void fd_watchdog(void)
{
	debug_dcl(drive_params[current_drive].flags,
		  "calling disk change from watchdog\n");

	if (disk_change(current_drive)) {
		DPRINT("disk removed during i/o\n");
		cancel_activity();
		cont->done(0);
		reset_fdc();
	} else {
		cancel_delayed_work(&fd_timer);
		fd_timer_fn = fd_watchdog;
		queue_delayed_work(floppy_wq, &fd_timer, HZ / 10);
	}
}

static void main_command_interrupt(void)
{
	cancel_delayed_work(&fd_timer);
	cont->interrupt();
}

/* waits for a delay (spinup or select) to pass */
static int fd_wait_for_completion(unsigned long expires,
				  void (*function)(void))
{
	if (fdc_state[current_fdc].reset) {
		reset_fdc();	/* do the reset during sleep to win time
				 * if we don't need to sleep, it's a good
				 * occasion anyways */
		return 1;
	}

	if (time_before(jiffies, expires)) {
		cancel_delayed_work(&fd_timer);
		fd_timer_fn = function;
		queue_delayed_work(floppy_wq, &fd_timer, expires - jiffies);
		return 1;
	}
	return 0;
}

static void setup_DMA(void)
{
	unsigned long f;

	if (raw_cmd->length == 0) {
		int i;

		pr_info("zero dma transfer size:");
		for (i = 0; i < raw_cmd->cmd_count; i++)
			pr_cont("%x,", raw_cmd->cmd[i]);
		pr_cont("\n");
		cont->done(0);
		fdc_state[current_fdc].reset = 1;
		return;
	}
	if (((unsigned long)raw_cmd->kernel_data) % 512) {
		pr_info("non aligned address: %p\n", raw_cmd->kernel_data);
		cont->done(0);
		fdc_state[current_fdc].reset = 1;
		return;
	}
	f = claim_dma_lock();
	fd_disable_dma();
#ifdef fd_dma_setup
	if (fd_dma_setup(raw_cmd->kernel_data, raw_cmd->length,
			 (raw_cmd->flags & FD_RAW_READ) ?
			 DMA_MODE_READ : DMA_MODE_WRITE,
			 fdc_state[current_fdc].address) < 0) {
		release_dma_lock(f);
		cont->done(0);
		fdc_state[current_fdc].reset = 1;
		return;
	}
	release_dma_lock(f);
#else
	fd_clear_dma_ff();
	fd_cacheflush(raw_cmd->kernel_data, raw_cmd->length);
	fd_set_dma_mode((raw_cmd->flags & FD_RAW_READ) ?
			DMA_MODE_READ : DMA_MODE_WRITE);
	fd_set_dma_addr(raw_cmd->kernel_data);
	fd_set_dma_count(raw_cmd->length);
	virtual_dma_port = fdc_state[current_fdc].address;
	fd_enable_dma();
	release_dma_lock(f);
#endif
}

static void show_floppy(void);

/* waits until the fdc becomes ready */
static int wait_til_ready(void)
{
	int status;
	int counter;

	if (fdc_state[current_fdc].reset)
		return -1;
	for (counter = 0; counter < 10000; counter++) {
		status = fdc_inb(current_fdc, FD_STATUS);
		if (status & STATUS_READY)
			return status;
	}
	if (initialized) {
		DPRINT("Getstatus times out (%x) on fdc %d\n", status, current_fdc);
		show_floppy();
	}
	fdc_state[current_fdc].reset = 1;
	return -1;
}

/* sends a command byte to the fdc */
static int output_byte(char byte)
{
	int status = wait_til_ready();

	if (status < 0)
		return -1;

	if (is_ready_state(status)) {
		fdc_outb(byte, current_fdc, FD_DATA);
		output_log[output_log_pos].data = byte;
		output_log[output_log_pos].status = status;
		output_log[output_log_pos].jiffies = jiffies;
		output_log_pos = (output_log_pos + 1) % OLOGSIZE;
		return 0;
	}
	fdc_state[current_fdc].reset = 1;
	if (initialized) {
		DPRINT("Unable to send byte %x to FDC. Fdc=%x Status=%x\n",
		       byte, current_fdc, status);
		show_floppy();
	}
	return -1;
}

/* gets the response from the fdc */
static int result(void)
{
	int i;
	int status = 0;

	for (i = 0; i < MAX_REPLIES; i++) {
		status = wait_til_ready();
		if (status < 0)
			break;
		status &= STATUS_DIR | STATUS_READY | STATUS_BUSY | STATUS_DMA;
		if ((status & ~STATUS_BUSY) == STATUS_READY) {
			resultjiffies = jiffies;
			resultsize = i;
			return i;
		}
		if (status == (STATUS_DIR | STATUS_READY | STATUS_BUSY))
			reply_buffer[i] = fdc_inb(current_fdc, FD_DATA);
		else
			break;
	}
	if (initialized) {
		DPRINT("get result error. Fdc=%d Last status=%x Read bytes=%d\n",
		       current_fdc, status, i);
		show_floppy();
	}
	fdc_state[current_fdc].reset = 1;
	return -1;
}

#define MORE_OUTPUT -2
/* does the fdc need more output? */
static int need_more_output(void)
{
	int status = wait_til_ready();

	if (status < 0)
		return -1;

	if (is_ready_state(status))
		return MORE_OUTPUT;

	return result();
}

/* Set perpendicular mode as required, based on data rate, if supported.
 * 82077 Now tested. 1Mbps data rate only possible with 82077-1.
 */
static void perpendicular_mode(void)
{
	unsigned char perp_mode;

	if (raw_cmd->rate & 0x40) {
		switch (raw_cmd->rate & 3) {
		case 0:
			perp_mode = 2;
			break;
		case 3:
			perp_mode = 3;
			break;
		default:
			DPRINT("Invalid data rate for perpendicular mode!\n");
			cont->done(0);
			fdc_state[current_fdc].reset = 1;
					/*
					 * convenient way to return to
					 * redo without too much hassle
					 * (deep stack et al.)
					 */
			return;
		}
	} else
		perp_mode = 0;

	if (fdc_state[current_fdc].perp_mode == perp_mode)
		return;
	if (fdc_state[current_fdc].version >= FDC_82077_ORIG) {
		output_byte(FD_PERPENDICULAR);
		output_byte(perp_mode);
		fdc_state[current_fdc].perp_mode = perp_mode;
	} else if (perp_mode) {
		DPRINT("perpendicular mode not supported by this FDC.\n");
	}
}				/* perpendicular_mode */

static int fifo_depth = 0xa;
static int no_fifo;

static int fdc_configure(void)
{
	/* Turn on FIFO */
	output_byte(FD_CONFIGURE);
	if (need_more_output() != MORE_OUTPUT)
		return 0;
	output_byte(0);
	output_byte(0x10 | (no_fifo & 0x20) | (fifo_depth & 0xf));
	output_byte(0);		/* pre-compensation from track
				   0 upwards */
	return 1;
}

#define NOMINAL_DTR 500

/* Issue a "SPECIFY" command to set the step rate time, head unload time,
 * head load time, and DMA disable flag to values needed by floppy.
 *
 * The value "dtr" is the data transfer rate in Kbps.  It is needed
 * to account for the data rate-based scaling done by the 82072 and 82077
 * FDC types.  This parameter is ignored for other types of FDCs (i.e.
 * 8272a).
 *
 * Note that changing the data transfer rate has a (probably deleterious)
 * effect on the parameters subject to scaling for 82072/82077 FDCs, so
 * fdc_specify is called again after each data transfer rate
 * change.
 *
 * srt: 1000 to 16000 in microseconds
 * hut: 16 to 240 milliseconds
 * hlt: 2 to 254 milliseconds
 *
 * These values are rounded up to the next highest available delay time.
 */
static void fdc_specify(void)
{
	unsigned char spec1;
	unsigned char spec2;
	unsigned long srt;
	unsigned long hlt;
	unsigned long hut;
	unsigned long dtr = NOMINAL_DTR;
	unsigned long scale_dtr = NOMINAL_DTR;
	int hlt_max_code = 0x7f;
	int hut_max_code = 0xf;

	if (fdc_state[current_fdc].need_configure &&
	    fdc_state[current_fdc].version >= FDC_82072A) {
		fdc_configure();
		fdc_state[current_fdc].need_configure = 0;
	}

	switch (raw_cmd->rate & 0x03) {
	case 3:
		dtr = 1000;
		break;
	case 1:
		dtr = 300;
		if (fdc_state[current_fdc].version >= FDC_82078) {
			/* chose the default rate table, not the one
			 * where 1 = 2 Mbps */
			output_byte(FD_DRIVESPEC);
			if (need_more_output() == MORE_OUTPUT) {
				output_byte(UNIT(current_drive));
				output_byte(0xc0);
			}
		}
		break;
	case 2:
		dtr = 250;
		break;
	}

	if (fdc_state[current_fdc].version >= FDC_82072) {
		scale_dtr = dtr;
		hlt_max_code = 0x00;	/* 0==256msec*dtr0/dtr (not linear!) */
		hut_max_code = 0x0;	/* 0==256msec*dtr0/dtr (not linear!) */
	}

	/* Convert step rate from microseconds to milliseconds and 4 bits */
	srt = 16 - DIV_ROUND_UP(drive_params[current_drive].srt * scale_dtr / 1000,
				NOMINAL_DTR);
	if (slow_floppy)
		srt = srt / 4;

	SUPBOUND(srt, 0xf);
	INFBOUND(srt, 0);

	hlt = DIV_ROUND_UP(drive_params[current_drive].hlt * scale_dtr / 2,
			   NOMINAL_DTR);
	if (hlt < 0x01)
		hlt = 0x01;
	else if (hlt > 0x7f)
		hlt = hlt_max_code;

	hut = DIV_ROUND_UP(drive_params[current_drive].hut * scale_dtr / 16,
			   NOMINAL_DTR);
	if (hut < 0x1)
		hut = 0x1;
	else if (hut > 0xf)
		hut = hut_max_code;

	spec1 = (srt << 4) | hut;
	spec2 = (hlt << 1) | (use_virtual_dma & 1);

	/* If these parameters did not change, just return with success */
	if (fdc_state[current_fdc].spec1 != spec1 ||
	    fdc_state[current_fdc].spec2 != spec2) {
		/* Go ahead and set spec1 and spec2 */
		output_byte(FD_SPECIFY);
		output_byte(fdc_state[current_fdc].spec1 = spec1);
		output_byte(fdc_state[current_fdc].spec2 = spec2);
	}
}				/* fdc_specify */

/* Set the FDC's data transfer rate on behalf of the specified drive.
 * NOTE: with 82072/82077 FDCs, changing the data rate requires a reissue
 * of the specify command (i.e. using the fdc_specify function).
 */
static int fdc_dtr(void)
{
	/* If data rate not already set to desired value, set it. */
	if ((raw_cmd->rate & 3) == fdc_state[current_fdc].dtr)
		return 0;

	/* Set dtr */
	fdc_outb(raw_cmd->rate & 3, current_fdc, FD_DCR);

	/* TODO: some FDC/drive combinations (C&T 82C711 with TEAC 1.2MB)
	 * need a stabilization period of several milliseconds to be
	 * enforced after data rate changes before R/W operations.
	 * Pause 5 msec to avoid trouble. (Needs to be 2 jiffies)
	 */
	fdc_state[current_fdc].dtr = raw_cmd->rate & 3;
	return fd_wait_for_completion(jiffies + 2UL * HZ / 100, floppy_ready);
}				/* fdc_dtr */

static void tell_sector(void)
{
	pr_cont(": track %d, head %d, sector %d, size %d",
		reply_buffer[R_TRACK], reply_buffer[R_HEAD],
		reply_buffer[R_SECTOR],
		reply_buffer[R_SIZECODE]);
}				/* tell_sector */

static void print_errors(void)
{
	DPRINT("");
	if (reply_buffer[ST0] & ST0_ECE) {
		pr_cont("Recalibrate failed!");
	} else if (reply_buffer[ST2] & ST2_CRC) {
		pr_cont("data CRC error");
		tell_sector();
	} else if (reply_buffer[ST1] & ST1_CRC) {
		pr_cont("CRC error");
		tell_sector();
	} else if ((reply_buffer[ST1] & (ST1_MAM | ST1_ND)) ||
		   (reply_buffer[ST2] & ST2_MAM)) {
		if (!probing) {
			pr_cont("sector not found");
			tell_sector();
		} else
			pr_cont("probe failed...");
	} else if (reply_buffer[ST2] & ST2_WC) {	/* seek error */
		pr_cont("wrong cylinder");
	} else if (reply_buffer[ST2] & ST2_BC) {	/* cylinder marked as bad */
		pr_cont("bad cylinder");
	} else {
		pr_cont("unknown error. ST[0..2] are: 0x%x 0x%x 0x%x",
			reply_buffer[ST0], reply_buffer[ST1],
			reply_buffer[ST2]);
		tell_sector();
	}
	pr_cont("\n");
}

/*
 * OK, this error interpreting routine is called after a
 * DMA read/write has succeeded
 * or failed, so we check the results, and copy any buffers.
 * hhb: Added better error reporting.
 * ak: Made this into a separate routine.
 */
static int interpret_errors(void)
{
	char bad;

	if (inr != 7) {
		DPRINT("-- FDC reply error\n");
		fdc_state[current_fdc].reset = 1;
		return 1;
	}

	/* check IC to find cause of interrupt */
	switch (reply_buffer[ST0] & ST0_INTR) {
	case 0x40:		/* error occurred during command execution */
		if (reply_buffer[ST1] & ST1_EOC)
			return 0;	/* occurs with pseudo-DMA */
		bad = 1;
		if (reply_buffer[ST1] & ST1_WP) {
			DPRINT("Drive is write protected\n");
			clear_bit(FD_DISK_WRITABLE_BIT,
				  &drive_state[current_drive].flags);
			cont->done(0);
			bad = 2;
		} else if (reply_buffer[ST1] & ST1_ND) {
			set_bit(FD_NEED_TWADDLE_BIT,
				&drive_state[current_drive].flags);
		} else if (reply_buffer[ST1] & ST1_OR) {
			if (drive_params[current_drive].flags & FTD_MSG)
				DPRINT("Over/Underrun - retrying\n");
			bad = 0;
		} else if (*errors >= drive_params[current_drive].max_errors.reporting) {
			print_errors();
		}
		if (reply_buffer[ST2] & ST2_WC || reply_buffer[ST2] & ST2_BC)
			/* wrong cylinder => recal */
			drive_state[current_drive].track = NEED_2_RECAL;
		return bad;
	case 0x80:		/* invalid command given */
		DPRINT("Invalid FDC command given!\n");
		cont->done(0);
		return 2;
	case 0xc0:
		DPRINT("Abnormal termination caused by polling\n");
		cont->error();
		return 2;
	default:		/* (0) Normal command termination */
		return 0;
	}
}

/*
 * This routine is called when everything should be correctly set up
 * for the transfer (i.e. floppy motor is on, the correct floppy is
 * selected, and the head is sitting on the right track).
 */
static void setup_rw_floppy(void)
{
	int i;
	int r;
	int flags;
	unsigned long ready_date;
	void (*function)(void);

	flags = raw_cmd->flags;
	if (flags & (FD_RAW_READ | FD_RAW_WRITE))
		flags |= FD_RAW_INTR;

	if ((flags & FD_RAW_SPIN) && !(flags & FD_RAW_NO_MOTOR)) {
		ready_date = drive_state[current_drive].spinup_date + drive_params[current_drive].spinup;
		/* If spinup will take a long time, rerun scandrives
		 * again just before spinup completion. Beware that
		 * after scandrives, we must again wait for selection.
		 */
		if (time_after(ready_date, jiffies + drive_params[current_drive].select_delay)) {
			ready_date -= drive_params[current_drive].select_delay;
			function = floppy_start;
		} else
			function = setup_rw_floppy;

		/* wait until the floppy is spinning fast enough */
		if (fd_wait_for_completion(ready_date, function))
			return;
	}
	if ((flags & FD_RAW_READ) || (flags & FD_RAW_WRITE))
		setup_DMA();

	if (flags & FD_RAW_INTR)
		do_floppy = main_command_interrupt;

	r = 0;
	for (i = 0; i < raw_cmd->cmd_count; i++)
		r |= output_byte(raw_cmd->cmd[i]);

	debugt(__func__, "rw_command");

	if (r) {
		cont->error();
		reset_fdc();
		return;
	}

	if (!(flags & FD_RAW_INTR)) {
		inr = result();
		cont->interrupt();
	} else if (flags & FD_RAW_NEED_DISK)
		fd_watchdog();
}

static int blind_seek;

/*
 * This is the routine called after every seek (or recalibrate) interrupt
 * from the floppy controller.
 */
static void seek_interrupt(void)
{
	debugt(__func__, "");
	if (inr != 2 || (reply_buffer[ST0] & 0xF8) != 0x20) {
		DPRINT("seek failed\n");
		drive_state[current_drive].track = NEED_2_RECAL;
		cont->error();
		cont->redo();
		return;
	}
	if (drive_state[current_drive].track >= 0 &&
	    drive_state[current_drive].track != reply_buffer[ST1] &&
	    !blind_seek) {
		debug_dcl(drive_params[current_drive].flags,
			  "clearing NEWCHANGE flag because of effective seek\n");
		debug_dcl(drive_params[current_drive].flags, "jiffies=%lu\n",
			  jiffies);
		clear_bit(FD_DISK_NEWCHANGE_BIT,
			  &drive_state[current_drive].flags);
					/* effective seek */
		drive_state[current_drive].select_date = jiffies;
	}
	drive_state[current_drive].track = reply_buffer[ST1];
	floppy_ready();
}

static void check_wp(void)
{
	if (test_bit(FD_VERIFY_BIT, &drive_state[current_drive].flags)) {
					/* check write protection */
		output_byte(FD_GETSTATUS);
		output_byte(UNIT(current_drive));
		if (result() != 1) {
			fdc_state[current_fdc].reset = 1;
			return;
		}
		clear_bit(FD_VERIFY_BIT, &drive_state[current_drive].flags);
		clear_bit(FD_NEED_TWADDLE_BIT,
			  &drive_state[current_drive].flags);
		debug_dcl(drive_params[current_drive].flags,
			  "checking whether disk is write protected\n");
		debug_dcl(drive_params[current_drive].flags, "wp=%x\n",
			  reply_buffer[ST3] & 0x40);
		if (!(reply_buffer[ST3] & 0x40))
			set_bit(FD_DISK_WRITABLE_BIT,
				&drive_state[current_drive].flags);
		else
			clear_bit(FD_DISK_WRITABLE_BIT,
				  &drive_state[current_drive].flags);
	}
}

static void seek_floppy(void)
{
	int track;

	blind_seek = 0;

	debug_dcl(drive_params[current_drive].flags,
		  "calling disk change from %s\n", __func__);

	if (!test_bit(FD_DISK_NEWCHANGE_BIT, &drive_state[current_drive].flags) &&
	    disk_change(current_drive) && (raw_cmd->flags & FD_RAW_NEED_DISK)) {
		/* the media changed flag should be cleared after the seek.
		 * If it isn't, this means that there is really no disk in
		 * the drive.
		 */
		set_bit(FD_DISK_CHANGED_BIT,
			&drive_state[current_drive].flags);
		cont->done(0);
		cont->redo();
		return;
	}
	if (drive_state[current_drive].track <= NEED_1_RECAL) {
		recalibrate_floppy();
		return;
	} else if (test_bit(FD_DISK_NEWCHANGE_BIT, &drive_state[current_drive].flags) &&
		   (raw_cmd->flags & FD_RAW_NEED_DISK) &&
		   (drive_state[current_drive].track <= NO_TRACK || drive_state[current_drive].track == raw_cmd->track)) {
		/* we seek to clear the media-changed condition. Does anybody
		 * know a more elegant way, which works on all drives? */
		if (raw_cmd->track)
			track = raw_cmd->track - 1;
		else {
			if (drive_params[current_drive].flags & FD_SILENT_DCL_CLEAR) {
				set_dor(current_fdc, ~(0x10 << UNIT(current_drive)), 0);
				blind_seek = 1;
				raw_cmd->flags |= FD_RAW_NEED_SEEK;
			}
			track = 1;
		}
	} else {
		check_wp();
		if (raw_cmd->track != drive_state[current_drive].track &&
		    (raw_cmd->flags & FD_RAW_NEED_SEEK))
			track = raw_cmd->track;
		else {
			setup_rw_floppy();
			return;
		}
	}

	do_floppy = seek_interrupt;
	output_byte(FD_SEEK);
	output_byte(UNIT(current_drive));
	if (output_byte(track) < 0) {
		reset_fdc();
		return;
	}
	debugt(__func__, "");
}

static void recal_interrupt(void)
{
	debugt(__func__, "");
	if (inr != 2)
		fdc_state[current_fdc].reset = 1;
	else if (reply_buffer[ST0] & ST0_ECE) {
		switch (drive_state[current_drive].track) {
		case NEED_1_RECAL:
			debugt(__func__, "need 1 recal");
			/* after a second recalibrate, we still haven't
			 * reached track 0. Probably no drive. Raise an
			 * error, as failing immediately might upset
			 * computers possessed by the Devil :-) */
			cont->error();
			cont->redo();
			return;
		case NEED_2_RECAL:
			debugt(__func__, "need 2 recal");
			/* If we already did a recalibrate,
			 * and we are not at track 0, this
			 * means we have moved. (The only way
			 * not to move at recalibration is to
			 * be already at track 0.) Clear the
			 * new change flag */
			debug_dcl(drive_params[current_drive].flags,
				  "clearing NEWCHANGE flag because of second recalibrate\n");

			clear_bit(FD_DISK_NEWCHANGE_BIT,
				  &drive_state[current_drive].flags);
			drive_state[current_drive].select_date = jiffies;
			/* fall through */
		default:
			debugt(__func__, "default");
			/* Recalibrate moves the head by at
			 * most 80 steps. If after one
			 * recalibrate we don't have reached
			 * track 0, this might mean that we
			 * started beyond track 80.  Try
			 * again.  */
			drive_state[current_drive].track = NEED_1_RECAL;
			break;
		}
	} else
		drive_state[current_drive].track = reply_buffer[ST1];
	floppy_ready();
}

static void print_result(char *message, int inr)
{
	int i;

	DPRINT("%s ", message);
	if (inr >= 0)
		for (i = 0; i < inr; i++)
			pr_cont("repl[%d]=%x ", i, reply_buffer[i]);
	pr_cont("\n");
}

/* interrupt handler. Note that this can be called externally on the Sparc */
irqreturn_t floppy_interrupt(int irq, void *dev_id)
{
	int do_print;
	unsigned long f;
	void (*handler)(void) = do_floppy;

	lasthandler = handler;
	interruptjiffies = jiffies;

	f = claim_dma_lock();
	fd_disable_dma();
	release_dma_lock(f);

	do_floppy = NULL;
	if (current_fdc >= N_FDC || fdc_state[current_fdc].address == -1) {
		/* we don't even know which FDC is the culprit */
		pr_info("DOR0=%x\n", fdc_state[0].dor);
		pr_info("floppy interrupt on bizarre fdc %d\n", current_fdc);
		pr_info("handler=%ps\n", handler);
		is_alive(__func__, "bizarre fdc");
		return IRQ_NONE;
	}

	fdc_state[current_fdc].reset = 0;
	/* We have to clear the reset flag here, because apparently on boxes
	 * with level triggered interrupts (PS/2, Sparc, ...), it is needed to
	 * emit SENSEI's to clear the interrupt line. And fdc_state[fdc].reset
	 * blocks the emission of the SENSEI's.
	 * It is OK to emit floppy commands because we are in an interrupt
	 * handler here, and thus we have to fear no interference of other
	 * activity.
	 */

	do_print = !handler && print_unex && initialized;

	inr = result();
	if (do_print)
		print_result("unexpected interrupt", inr);
	if (inr == 0) {
		int max_sensei = 4;
		do {
			output_byte(FD_SENSEI);
			inr = result();
			if (do_print)
				print_result("sensei", inr);
			max_sensei--;
		} while ((reply_buffer[ST0] & 0x83) != UNIT(current_drive) &&
			 inr == 2 && max_sensei);
	}
	if (!handler) {
		fdc_state[current_fdc].reset = 1;
		return IRQ_NONE;
	}
	schedule_bh(handler);
	is_alive(__func__, "normal interrupt end");

	/* FIXME! Was it really for us? */
	return IRQ_HANDLED;
}

static void recalibrate_floppy(void)
{
	debugt(__func__, "");
	do_floppy = recal_interrupt;
	output_byte(FD_RECALIBRATE);
	if (output_byte(UNIT(current_drive)) < 0)
		reset_fdc();
}

/*
 * Must do 4 FD_SENSEIs after reset because of ``drive polling''.
 */
static void reset_interrupt(void)
{
	debugt(__func__, "");
	result();		/* get the status ready for set_fdc */
	if (fdc_state[current_fdc].reset) {
		pr_info("reset set in interrupt, calling %ps\n", cont->error);
		cont->error();	/* a reset just after a reset. BAD! */
	}
	cont->redo();
}

/*
 * reset is done by pulling bit 2 of DOR low for a while (old FDCs),
 * or by setting the self clearing bit 7 of STATUS (newer FDCs)
 */
static void reset_fdc(void)
{
	unsigned long flags;

	do_floppy = reset_interrupt;
	fdc_state[current_fdc].reset = 0;
	reset_fdc_info(0);

	/* Pseudo-DMA may intercept 'reset finished' interrupt.  */
	/* Irrelevant for systems with true DMA (i386).          */

	flags = claim_dma_lock();
	fd_disable_dma();
	release_dma_lock(flags);

	if (fdc_state[current_fdc].version >= FDC_82072A)
		fdc_outb(0x80 | (fdc_state[current_fdc].dtr & 3),
			 current_fdc, FD_STATUS);
	else {
		fdc_outb(fdc_state[current_fdc].dor & ~0x04, current_fdc, FD_DOR);
		udelay(FD_RESET_DELAY);
		fdc_outb(fdc_state[current_fdc].dor, current_fdc, FD_DOR);
	}
}

static void show_floppy(void)
{
	int i;

	pr_info("\n");
	pr_info("floppy driver state\n");
	pr_info("-------------------\n");
	pr_info("now=%lu last interrupt=%lu diff=%lu last called handler=%ps\n",
		jiffies, interruptjiffies, jiffies - interruptjiffies,
		lasthandler);

	pr_info("timeout_message=%s\n", timeout_message);
	pr_info("last output bytes:\n");
	for (i = 0; i < OLOGSIZE; i++)
		pr_info("%2x %2x %lu\n",
			output_log[(i + output_log_pos) % OLOGSIZE].data,
			output_log[(i + output_log_pos) % OLOGSIZE].status,
			output_log[(i + output_log_pos) % OLOGSIZE].jiffies);
	pr_info("last result at %lu\n", resultjiffies);
	pr_info("last redo_fd_request at %lu\n", lastredo);
	print_hex_dump(KERN_INFO, "", DUMP_PREFIX_NONE, 16, 1,
		       reply_buffer, resultsize, true);

	pr_info("status=%x\n", fdc_inb(current_fdc, FD_STATUS));
	pr_info("fdc_busy=%lu\n", fdc_busy);
	if (do_floppy)
		pr_info("do_floppy=%ps\n", do_floppy);
	if (work_pending(&floppy_work))
		pr_info("floppy_work.func=%ps\n", floppy_work.func);
	if (delayed_work_pending(&fd_timer))
		pr_info("delayed work.function=%p expires=%ld\n",
		       fd_timer.work.func,
		       fd_timer.timer.expires - jiffies);
	if (delayed_work_pending(&fd_timeout))
		pr_info("timer_function=%p expires=%ld\n",
		       fd_timeout.work.func,
		       fd_timeout.timer.expires - jiffies);

	pr_info("cont=%p\n", cont);
	pr_info("current_req=%p\n", current_req);
	pr_info("command_status=%d\n", command_status);
	pr_info("\n");
}

static void floppy_shutdown(struct work_struct *arg)
{
	unsigned long flags;

	if (initialized)
		show_floppy();
	cancel_activity();

	flags = claim_dma_lock();
	fd_disable_dma();
	release_dma_lock(flags);

	/* avoid dma going to a random drive after shutdown */

	if (initialized)
		DPRINT("floppy timeout called\n");
	fdc_state[current_fdc].reset = 1;
	if (cont) {
		cont->done(0);
		cont->redo();	/* this will recall reset when needed */
	} else {
		pr_info("no cont in shutdown!\n");
		process_fd_request();
	}
	is_alive(__func__, "");
}

/* start motor, check media-changed condition and write protection */
static int start_motor(void (*function)(void))
{
	int mask;
	int data;

	mask = 0xfc;
	data = UNIT(current_drive);
	if (!(raw_cmd->flags & FD_RAW_NO_MOTOR)) {
		if (!(fdc_state[current_fdc].dor & (0x10 << UNIT(current_drive)))) {
			set_debugt();
			/* no read since this drive is running */
			drive_state[current_drive].first_read_date = 0;
			/* note motor start time if motor is not yet running */
			drive_state[current_drive].spinup_date = jiffies;
			data |= (0x10 << UNIT(current_drive));
		}
	} else if (fdc_state[current_fdc].dor & (0x10 << UNIT(current_drive)))
		mask &= ~(0x10 << UNIT(current_drive));

	/* starts motor and selects floppy */
	del_timer(motor_off_timer + current_drive);
	set_dor(current_fdc, mask, data);

	/* wait_for_completion also schedules reset if needed. */
	return fd_wait_for_completion(drive_state[current_drive].select_date + drive_params[current_drive].select_delay,
				      function);
}

static void floppy_ready(void)
{
	if (fdc_state[current_fdc].reset) {
		reset_fdc();
		return;
	}
	if (start_motor(floppy_ready))
		return;
	if (fdc_dtr())
		return;

	debug_dcl(drive_params[current_drive].flags,
		  "calling disk change from floppy_ready\n");
	if (!(raw_cmd->flags & FD_RAW_NO_MOTOR) &&
	    disk_change(current_drive) && !drive_params[current_drive].select_delay)
		twaddle();	/* this clears the dcl on certain
				 * drive/controller combinations */

#ifdef fd_chose_dma_mode
	if ((raw_cmd->flags & FD_RAW_READ) || (raw_cmd->flags & FD_RAW_WRITE)) {
		unsigned long flags = claim_dma_lock();
		fd_chose_dma_mode(raw_cmd->kernel_data, raw_cmd->length);
		release_dma_lock(flags);
	}
#endif

	if (raw_cmd->flags & (FD_RAW_NEED_SEEK | FD_RAW_NEED_DISK)) {
		perpendicular_mode();
		fdc_specify();	/* must be done here because of hut, hlt ... */
		seek_floppy();
	} else {
		if ((raw_cmd->flags & FD_RAW_READ) ||
		    (raw_cmd->flags & FD_RAW_WRITE))
			fdc_specify();
		setup_rw_floppy();
	}
}

static void floppy_start(void)
{
	reschedule_timeout(current_reqD, "floppy start");

	scandrives();
	debug_dcl(drive_params[current_drive].flags,
		  "setting NEWCHANGE in floppy_start\n");
	set_bit(FD_DISK_NEWCHANGE_BIT, &drive_state[current_drive].flags);
	floppy_ready();
}

/*
 * ========================================================================
 * here ends the bottom half. Exported routines are:
 * floppy_start, floppy_off, floppy_ready, lock_fdc, unlock_fdc, set_fdc,
 * start_motor, reset_fdc, reset_fdc_info, interpret_errors.
 * Initialization also uses output_byte, result, set_dor, floppy_interrupt
 * and set_dor.
 * ========================================================================
 */
/*
 * General purpose continuations.
 * ==============================
 */

static void do_wakeup(void)
{
	reschedule_timeout(MAXTIMEOUT, "do wakeup");
	cont = NULL;
	command_status += 2;
	wake_up(&command_done);
}

static const struct cont_t wakeup_cont = {
	.interrupt	= empty,
	.redo		= do_wakeup,
	.error		= empty,
	.done		= (done_f)empty
};

static const struct cont_t intr_cont = {
	.interrupt	= empty,
	.redo		= process_fd_request,
	.error		= empty,
	.done		= (done_f)empty
};

static int wait_til_done(void (*handler)(void), bool interruptible)
{
	int ret;

	schedule_bh(handler);

	if (interruptible)
		wait_event_interruptible(command_done, command_status >= 2);
	else
		wait_event(command_done, command_status >= 2);

	if (command_status < 2) {
		cancel_activity();
		cont = &intr_cont;
		reset_fdc();
		return -EINTR;
	}

	if (fdc_state[current_fdc].reset)
		command_status = FD_COMMAND_ERROR;
	if (command_status == FD_COMMAND_OKAY)
		ret = 0;
	else
		ret = -EIO;
	command_status = FD_COMMAND_NONE;
	return ret;
}

static void generic_done(int result)
{
	command_status = result;
	cont = &wakeup_cont;
}

static void generic_success(void)
{
	cont->done(1);
}

static void generic_failure(void)
{
	cont->done(0);
}

static void success_and_wakeup(void)
{
	generic_success();
	cont->redo();
}

/*
 * formatting and rw support.
 * ==========================
 */

static int next_valid_format(void)
{
	int probed_format;

	probed_format = drive_state[current_drive].probed_format;
	while (1) {
		if (probed_format >= 8 || !drive_params[current_drive].autodetect[probed_format]) {
			drive_state[current_drive].probed_format = 0;
			return 1;
		}
		if (floppy_type[drive_params[current_drive].autodetect[probed_format]].sect) {
			drive_state[current_drive].probed_format = probed_format;
			return 0;
		}
		probed_format++;
	}
}

static void bad_flp_intr(void)
{
	int err_count;

	if (probing) {
		drive_state[current_drive].probed_format++;
		if (!next_valid_format())
			return;
	}
	err_count = ++(*errors);
	INFBOUND(write_errors[current_drive].badness, err_count);
	if (err_count > drive_params[current_drive].max_errors.abort)
		cont->done(0);
	if (err_count > drive_params[current_drive].max_errors.reset)
		fdc_state[current_fdc].reset = 1;
	else if (err_count > drive_params[current_drive].max_errors.recal)
		drive_state[current_drive].track = NEED_2_RECAL;
}

static void set_floppy(int drive)
{
	int type = ITYPE(drive_state[drive].fd_device);

	if (type)
		_floppy = floppy_type + type;
	else
		_floppy = current_type[drive];
}

/*
 * formatting support.
 * ===================
 */
static void format_interrupt(void)
{
	switch (interpret_errors()) {
	case 1:
		cont->error();
	case 2:
		break;
	case 0:
		cont->done(1);
	}
	cont->redo();
}

#define FM_MODE(x, y) ((y) & ~(((x)->rate & 0x80) >> 1))
#define CT(x) ((x) | 0xc0)

static void setup_format_params(int track)
{
	int n;
	int il;
	int count;
	int head_shift;
	int track_shift;
	struct fparm {
		unsigned char track, head, sect, size;
	} *here = (struct fparm *)floppy_track_buffer;

	raw_cmd = &default_raw_cmd;
	raw_cmd->track = track;

	raw_cmd->flags = (FD_RAW_WRITE | FD_RAW_INTR | FD_RAW_SPIN |
			  FD_RAW_NEED_DISK | FD_RAW_NEED_SEEK);
	raw_cmd->rate = _floppy->rate & 0x43;
	raw_cmd->cmd_count = NR_F;
	raw_cmd->cmd[COMMAND] = FM_MODE(_floppy, FD_FORMAT);
	raw_cmd->cmd[DR_SELECT] = UNIT(current_drive) + PH_HEAD(_floppy, format_req.head);
	raw_cmd->cmd[F_SIZECODE] = FD_SIZECODE(_floppy);
	raw_cmd->cmd[F_SECT_PER_TRACK] = _floppy->sect << 2 >> raw_cmd->cmd[F_SIZECODE];
	raw_cmd->cmd[F_GAP] = _floppy->fmt_gap;
	raw_cmd->cmd[F_FILL] = FD_FILL_BYTE;

	raw_cmd->kernel_data = floppy_track_buffer;
	raw_cmd->length = 4 * raw_cmd->cmd[F_SECT_PER_TRACK];

	if (!raw_cmd->cmd[F_SECT_PER_TRACK])
		return;

	/* allow for about 30ms for data transport per track */
	head_shift = (raw_cmd->cmd[F_SECT_PER_TRACK] + 5) / 6;

	/* a ``cylinder'' is two tracks plus a little stepping time */
	track_shift = 2 * head_shift + 3;

	/* position of logical sector 1 on this track */
	n = (track_shift * format_req.track + head_shift * format_req.head)
	    % raw_cmd->cmd[F_SECT_PER_TRACK];

	/* determine interleave */
	il = 1;
	if (_floppy->fmt_gap < 0x22)
		il++;

	/* initialize field */
	for (count = 0; count < raw_cmd->cmd[F_SECT_PER_TRACK]; ++count) {
		here[count].track = format_req.track;
		here[count].head = format_req.head;
		here[count].sect = 0;
		here[count].size = raw_cmd->cmd[F_SIZECODE];
	}
	/* place logical sectors */
	for (count = 1; count <= raw_cmd->cmd[F_SECT_PER_TRACK]; ++count) {
		here[n].sect = count;
		n = (n + il) % raw_cmd->cmd[F_SECT_PER_TRACK];
		if (here[n].sect) {	/* sector busy, find next free sector */
			++n;
			if (n >= raw_cmd->cmd[F_SECT_PER_TRACK]) {
				n -= raw_cmd->cmd[F_SECT_PER_TRACK];
				while (here[n].sect)
					++n;
			}
		}
	}
	if (_floppy->stretch & FD_SECTBASEMASK) {
		for (count = 0; count < raw_cmd->cmd[F_SECT_PER_TRACK]; count++)
			here[count].sect += FD_SECTBASE(_floppy) - 1;
	}
}

static void redo_format(void)
{
	buffer_track = -1;
	setup_format_params(format_req.track << STRETCH(_floppy));
	floppy_start();
	debugt(__func__, "queue format request");
}

static const struct cont_t format_cont = {
	.interrupt	= format_interrupt,
	.redo		= redo_format,
	.error		= bad_flp_intr,
	.done		= generic_done
};

static int do_format(int drive, struct format_descr *tmp_format_req)
{
	int ret;

	if (lock_fdc(drive))
		return -EINTR;

	set_floppy(drive);
	if (!_floppy ||
	    _floppy->track > drive_params[current_drive].tracks ||
	    tmp_format_req->track >= _floppy->track ||
	    tmp_format_req->head >= _floppy->head ||
	    (_floppy->sect << 2) % (1 << FD_SIZECODE(_floppy)) ||
	    !_floppy->fmt_gap) {
		process_fd_request();
		return -EINVAL;
	}
	format_req = *tmp_format_req;
	format_errors = 0;
	cont = &format_cont;
	errors = &format_errors;
	ret = wait_til_done(redo_format, true);
	if (ret == -EINTR)
		return -EINTR;
	process_fd_request();
	return ret;
}

/*
 * Buffer read/write and support
 * =============================
 */

static void floppy_end_request(struct request *req, blk_status_t error)
{
	unsigned int nr_sectors = current_count_sectors;
	unsigned int drive = (unsigned long)req->rq_disk->private_data;

	/* current_count_sectors can be zero if transfer failed */
	if (error)
		nr_sectors = blk_rq_cur_sectors(req);
	if (blk_update_request(req, error, nr_sectors << 9))
		return;
	__blk_mq_end_request(req, error);

	/* We're done with the request */
	floppy_off(drive);
	current_req = NULL;
}

/* new request_done. Can handle physical sectors which are smaller than a
 * logical buffer */
static void request_done(int uptodate)
{
	struct request *req = current_req;
	int block;
	char msg[sizeof("request done ") + sizeof(int) * 3];

	probing = 0;
	snprintf(msg, sizeof(msg), "request done %d", uptodate);
	reschedule_timeout(MAXTIMEOUT, msg);

	if (!req) {
		pr_info("floppy.c: no request in request_done\n");
		return;
	}

	if (uptodate) {
		/* maintain values for invalidation on geometry
		 * change */
		block = current_count_sectors + blk_rq_pos(req);
		INFBOUND(drive_state[current_drive].maxblock, block);
		if (block > _floppy->sect)
			drive_state[current_drive].maxtrack = 1;

		floppy_end_request(req, 0);
	} else {
		if (rq_data_dir(req) == WRITE) {
			/* record write error information */
			write_errors[current_drive].write_errors++;
			if (write_errors[current_drive].write_errors == 1) {
				write_errors[current_drive].first_error_sector = blk_rq_pos(req);
				write_errors[current_drive].first_error_generation = drive_state[current_drive].generation;
			}
			write_errors[current_drive].last_error_sector = blk_rq_pos(req);
			write_errors[current_drive].last_error_generation = drive_state[current_drive].generation;
		}
		floppy_end_request(req, BLK_STS_IOERR);
	}
}

/* Interrupt handler evaluating the result of the r/w operation */
static void rw_interrupt(void)
{
	int eoc;
	int ssize;
	int heads;
	int nr_sectors;

	if (reply_buffer[R_HEAD] >= 2) {
		/* some Toshiba floppy controllers occasionnally seem to
		 * return bogus interrupts after read/write operations, which
		 * can be recognized by a bad head number (>= 2) */
		return;
	}

	if (!drive_state[current_drive].first_read_date)
		drive_state[current_drive].first_read_date = jiffies;

	nr_sectors = 0;
	ssize = DIV_ROUND_UP(1 << raw_cmd->cmd[SIZECODE], 4);

	if (reply_buffer[ST1] & ST1_EOC)
		eoc = 1;
	else
		eoc = 0;

	if (raw_cmd->cmd[COMMAND] & 0x80)
		heads = 2;
	else
		heads = 1;

	nr_sectors = (((reply_buffer[R_TRACK] - raw_cmd->cmd[TRACK]) * heads +
		       reply_buffer[R_HEAD] - raw_cmd->cmd[HEAD]) * raw_cmd->cmd[SECT_PER_TRACK] +
		      reply_buffer[R_SECTOR] - raw_cmd->cmd[SECTOR] + eoc) << raw_cmd->cmd[SIZECODE] >> 2;

	if (nr_sectors / ssize >
	    DIV_ROUND_UP(in_sector_offset + current_count_sectors, ssize)) {
		DPRINT("long rw: %x instead of %lx\n",
		       nr_sectors, current_count_sectors);
		pr_info("rs=%d s=%d\n", reply_buffer[R_SECTOR],
			raw_cmd->cmd[SECTOR]);
		pr_info("rh=%d h=%d\n", reply_buffer[R_HEAD],
			raw_cmd->cmd[HEAD]);
		pr_info("rt=%d t=%d\n", reply_buffer[R_TRACK],
			raw_cmd->cmd[TRACK]);
		pr_info("heads=%d eoc=%d\n", heads, eoc);
		pr_info("spt=%d st=%d ss=%d\n",
			raw_cmd->cmd[SECT_PER_TRACK], fsector_t, ssize);
		pr_info("in_sector_offset=%d\n", in_sector_offset);
	}

	nr_sectors -= in_sector_offset;
	INFBOUND(nr_sectors, 0);
	SUPBOUND(current_count_sectors, nr_sectors);

	switch (interpret_errors()) {
	case 2:
		cont->redo();
		return;
	case 1:
		if (!current_count_sectors) {
			cont->error();
			cont->redo();
			return;
		}
		break;
	case 0:
		if (!current_count_sectors) {
			cont->redo();
			return;
		}
		current_type[current_drive] = _floppy;
		floppy_sizes[TOMINOR(current_drive)] = _floppy->size;
		break;
	}

	if (probing) {
		if (drive_params[current_drive].flags & FTD_MSG)
			DPRINT("Auto-detected floppy type %s in fd%d\n",
			       _floppy->name, current_drive);
		current_type[current_drive] = _floppy;
		floppy_sizes[TOMINOR(current_drive)] = _floppy->size;
		probing = 0;
	}

	if (CT(raw_cmd->cmd[COMMAND]) != FD_READ ||
	    raw_cmd->kernel_data == bio_data(current_req->bio)) {
		/* transfer directly from buffer */
		cont->done(1);
	} else if (CT(raw_cmd->cmd[COMMAND]) == FD_READ) {
		buffer_track = raw_cmd->track;
		buffer_drive = current_drive;
		INFBOUND(buffer_max, nr_sectors + fsector_t);
	}
	cont->redo();
}

/* Compute maximal contiguous buffer size. */
static int buffer_chain_size(void)
{
	struct bio_vec bv;
	int size;
	struct req_iterator iter;
	char *base;

	base = bio_data(current_req->bio);
	size = 0;

	rq_for_each_segment(bv, current_req, iter) {
		if (page_address(bv.bv_page) + bv.bv_offset != base + size)
			break;

		size += bv.bv_len;
	}

	return size >> 9;
}

/* Compute the maximal transfer size */
static int transfer_size(int ssize, int max_sector, int max_size)
{
	SUPBOUND(max_sector, fsector_t + max_size);

	/* alignment */
	max_sector -= (max_sector % _floppy->sect) % ssize;

	/* transfer size, beginning not aligned */
	current_count_sectors = max_sector - fsector_t;

	return max_sector;
}

/*
 * Move data from/to the track buffer to/from the buffer cache.
 */
static void copy_buffer(int ssize, int max_sector, int max_sector_2)
{
	int remaining;		/* number of transferred 512-byte sectors */
	struct bio_vec bv;
	char *buffer;
	char *dma_buffer;
	int size;
	struct req_iterator iter;

	max_sector = transfer_size(ssize,
				   min(max_sector, max_sector_2),
				   blk_rq_sectors(current_req));

	if (current_count_sectors <= 0 && CT(raw_cmd->cmd[COMMAND]) == FD_WRITE &&
	    buffer_max > fsector_t + blk_rq_sectors(current_req))
		current_count_sectors = min_t(int, buffer_max - fsector_t,
					      blk_rq_sectors(current_req));

	remaining = current_count_sectors << 9;
	if (remaining > blk_rq_bytes(current_req) && CT(raw_cmd->cmd[COMMAND]) == FD_WRITE) {
		DPRINT("in copy buffer\n");
		pr_info("current_count_sectors=%ld\n", current_count_sectors);
		pr_info("remaining=%d\n", remaining >> 9);
		pr_info("current_req->nr_sectors=%u\n",
			blk_rq_sectors(current_req));
		pr_info("current_req->current_nr_sectors=%u\n",
			blk_rq_cur_sectors(current_req));
		pr_info("max_sector=%d\n", max_sector);
		pr_info("ssize=%d\n", ssize);
	}

	buffer_max = max(max_sector, buffer_max);

	dma_buffer = floppy_track_buffer + ((fsector_t - buffer_min) << 9);

	size = blk_rq_cur_bytes(current_req);

	rq_for_each_segment(bv, current_req, iter) {
		if (!remaining)
			break;

		size = bv.bv_len;
		SUPBOUND(size, remaining);

		buffer = page_address(bv.bv_page) + bv.bv_offset;
		if (dma_buffer + size >
		    floppy_track_buffer + (max_buffer_sectors << 10) ||
		    dma_buffer < floppy_track_buffer) {
			DPRINT("buffer overrun in copy buffer %d\n",
			       (int)((floppy_track_buffer - dma_buffer) >> 9));
			pr_info("fsector_t=%d buffer_min=%d\n",
				fsector_t, buffer_min);
			pr_info("current_count_sectors=%ld\n",
				current_count_sectors);
			if (CT(raw_cmd->cmd[COMMAND]) == FD_READ)
				pr_info("read\n");
			if (CT(raw_cmd->cmd[COMMAND]) == FD_WRITE)
				pr_info("write\n");
			break;
		}
		if (((unsigned long)buffer) % 512)
			DPRINT("%p buffer not aligned\n", buffer);

		if (CT(raw_cmd->cmd[COMMAND]) == FD_READ)
			memcpy(buffer, dma_buffer, size);
		else
			memcpy(dma_buffer, buffer, size);

		remaining -= size;
		dma_buffer += size;
	}
	if (remaining) {
		if (remaining > 0)
			max_sector -= remaining >> 9;
		DPRINT("weirdness: remaining %d\n", remaining >> 9);
	}
}

/* work around a bug in pseudo DMA
 * (on some FDCs) pseudo DMA does not stop when the CPU stops
 * sending data.  Hence we need a different way to signal the
 * transfer length:  We use raw_cmd->cmd[SECT_PER_TRACK].  Unfortunately, this
 * does not work with MT, hence we can only transfer one head at
 * a time
 */
static void virtualdmabug_workaround(void)
{
	int hard_sectors;
	int end_sector;

	if (CT(raw_cmd->cmd[COMMAND]) == FD_WRITE) {
		raw_cmd->cmd[COMMAND] &= ~0x80;	/* switch off multiple track mode */

		hard_sectors = raw_cmd->length >> (7 + raw_cmd->cmd[SIZECODE]);
		end_sector = raw_cmd->cmd[SECTOR] + hard_sectors - 1;
		if (end_sector > raw_cmd->cmd[SECT_PER_TRACK]) {
			pr_info("too many sectors %d > %d\n",
				end_sector, raw_cmd->cmd[SECT_PER_TRACK]);
			return;
		}
		raw_cmd->cmd[SECT_PER_TRACK] = end_sector;
					/* make sure raw_cmd->cmd[SECT_PER_TRACK]
					 * points to end of transfer */
	}
}

/*
 * Formulate a read/write request.
 * this routine decides where to load the data (directly to buffer, or to
 * tmp floppy area), how much data to load (the size of the buffer, the whole
 * track, or a single sector)
 * All floppy_track_buffer handling goes in here. If we ever add track buffer
 * allocation on the fly, it should be done here. No other part should need
 * modification.
 */

static int make_raw_rw_request(void)
{
	int aligned_sector_t;
	int max_sector;
	int max_size;
	int tracksize;
	int ssize;

	if (WARN(max_buffer_sectors == 0, "VFS: Block I/O scheduled on unopened device\n"))
		return 0;

	set_fdc((long)current_req->rq_disk->private_data);

	raw_cmd = &default_raw_cmd;
	raw_cmd->flags = FD_RAW_SPIN | FD_RAW_NEED_DISK | FD_RAW_NEED_SEEK;
	raw_cmd->cmd_count = NR_RW;
	if (rq_data_dir(current_req) == READ) {
		raw_cmd->flags |= FD_RAW_READ;
		raw_cmd->cmd[COMMAND] = FM_MODE(_floppy, FD_READ);
	} else if (rq_data_dir(current_req) == WRITE) {
		raw_cmd->flags |= FD_RAW_WRITE;
		raw_cmd->cmd[COMMAND] = FM_MODE(_floppy, FD_WRITE);
	} else {
		DPRINT("%s: unknown command\n", __func__);
		return 0;
	}

	max_sector = _floppy->sect * _floppy->head;

	raw_cmd->cmd[TRACK] = (int)blk_rq_pos(current_req) / max_sector;
	fsector_t = (int)blk_rq_pos(current_req) % max_sector;
	if (_floppy->track && raw_cmd->cmd[TRACK] >= _floppy->track) {
		if (blk_rq_cur_sectors(current_req) & 1) {
			current_count_sectors = 1;
			return 1;
		} else
			return 0;
	}
	raw_cmd->cmd[HEAD] = fsector_t / _floppy->sect;

	if (((_floppy->stretch & (FD_SWAPSIDES | FD_SECTBASEMASK)) ||
	     test_bit(FD_NEED_TWADDLE_BIT, &drive_state[current_drive].flags)) &&
	    fsector_t < _floppy->sect)
		max_sector = _floppy->sect;

	/* 2M disks have phantom sectors on the first track */
	if ((_floppy->rate & FD_2M) && (!raw_cmd->cmd[TRACK]) && (!raw_cmd->cmd[HEAD])) {
		max_sector = 2 * _floppy->sect / 3;
		if (fsector_t >= max_sector) {
			current_count_sectors =
			    min_t(int, _floppy->sect - fsector_t,
				  blk_rq_sectors(current_req));
			return 1;
		}
		raw_cmd->cmd[SIZECODE] = 2;
	} else
		raw_cmd->cmd[SIZECODE] = FD_SIZECODE(_floppy);
	raw_cmd->rate = _floppy->rate & 0x43;
	if ((_floppy->rate & FD_2M) &&
	    (raw_cmd->cmd[TRACK] || raw_cmd->cmd[HEAD]) && raw_cmd->rate == 2)
		raw_cmd->rate = 1;

	if (raw_cmd->cmd[SIZECODE])
		raw_cmd->cmd[SIZECODE2] = 0xff;
	else
		raw_cmd->cmd[SIZECODE2] = 0x80;
	raw_cmd->track = raw_cmd->cmd[TRACK] << STRETCH(_floppy);
	raw_cmd->cmd[DR_SELECT] = UNIT(current_drive) + PH_HEAD(_floppy, raw_cmd->cmd[HEAD]);
	raw_cmd->cmd[GAP] = _floppy->gap;
	ssize = DIV_ROUND_UP(1 << raw_cmd->cmd[SIZECODE], 4);
	raw_cmd->cmd[SECT_PER_TRACK] = _floppy->sect << 2 >> raw_cmd->cmd[SIZECODE];
	raw_cmd->cmd[SECTOR] = ((fsector_t % _floppy->sect) << 2 >> raw_cmd->cmd[SIZECODE]) +
	    FD_SECTBASE(_floppy);

	/* tracksize describes the size which can be filled up with sectors
	 * of size ssize.
	 */
	tracksize = _floppy->sect - _floppy->sect % ssize;
	if (tracksize < _floppy->sect) {
		raw_cmd->cmd[SECT_PER_TRACK]++;
		if (tracksize <= fsector_t % _floppy->sect)
			raw_cmd->cmd[SECTOR]--;

		/* if we are beyond tracksize, fill up using smaller sectors */
		while (tracksize <= fsector_t % _floppy->sect) {
			while (tracksize + ssize > _floppy->sect) {
				raw_cmd->cmd[SIZECODE]--;
				ssize >>= 1;
			}
			raw_cmd->cmd[SECTOR]++;
			raw_cmd->cmd[SECT_PER_TRACK]++;
			tracksize += ssize;
		}
		max_sector = raw_cmd->cmd[HEAD] * _floppy->sect + tracksize;
	} else if (!raw_cmd->cmd[TRACK] && !raw_cmd->cmd[HEAD] && !(_floppy->rate & FD_2M) && probing) {
		max_sector = _floppy->sect;
	} else if (!raw_cmd->cmd[HEAD] && CT(raw_cmd->cmd[COMMAND]) == FD_WRITE) {
		/* for virtual DMA bug workaround */
		max_sector = _floppy->sect;
	}

	in_sector_offset = (fsector_t % _floppy->sect) % ssize;
	aligned_sector_t = fsector_t - in_sector_offset;
	max_size = blk_rq_sectors(current_req);
	if ((raw_cmd->track == buffer_track) &&
	    (current_drive == buffer_drive) &&
	    (fsector_t >= buffer_min) && (fsector_t < buffer_max)) {
		/* data already in track buffer */
		if (CT(raw_cmd->cmd[COMMAND]) == FD_READ) {
			copy_buffer(1, max_sector, buffer_max);
			return 1;
		}
	} else if (in_sector_offset || blk_rq_sectors(current_req) < ssize) {
		if (CT(raw_cmd->cmd[COMMAND]) == FD_WRITE) {
			unsigned int sectors;

			sectors = fsector_t + blk_rq_sectors(current_req);
			if (sectors > ssize && sectors < ssize + ssize)
				max_size = ssize + ssize;
			else
				max_size = ssize;
		}
		raw_cmd->flags &= ~FD_RAW_WRITE;
		raw_cmd->flags |= FD_RAW_READ;
		raw_cmd->cmd[COMMAND] = FM_MODE(_floppy, FD_READ);
	} else if ((unsigned long)bio_data(current_req->bio) < MAX_DMA_ADDRESS) {
		unsigned long dma_limit;
		int direct, indirect;

		indirect =
		    transfer_size(ssize, max_sector,
				  max_buffer_sectors * 2) - fsector_t;

		/*
		 * Do NOT use minimum() here---MAX_DMA_ADDRESS is 64 bits wide
		 * on a 64 bit machine!
		 */
		max_size = buffer_chain_size();
		dma_limit = (MAX_DMA_ADDRESS -
			     ((unsigned long)bio_data(current_req->bio))) >> 9;
		if ((unsigned long)max_size > dma_limit)
			max_size = dma_limit;
		/* 64 kb boundaries */
		if (CROSS_64KB(bio_data(current_req->bio), max_size << 9))
			max_size = (K_64 -
				    ((unsigned long)bio_data(current_req->bio)) %
				    K_64) >> 9;
		direct = transfer_size(ssize, max_sector, max_size) - fsector_t;
		/*
		 * We try to read tracks, but if we get too many errors, we
		 * go back to reading just one sector at a time.
		 *
		 * This means we should be able to read a sector even if there
		 * are other bad sectors on this track.
		 */
		if (!direct ||
		    (indirect * 2 > direct * 3 &&
		     *errors < drive_params[current_drive].max_errors.read_track &&
		     ((!probing ||
		       (drive_params[current_drive].read_track & (1 << drive_state[current_drive].probed_format)))))) {
			max_size = blk_rq_sectors(current_req);
		} else {
			raw_cmd->kernel_data = bio_data(current_req->bio);
			raw_cmd->length = current_count_sectors << 9;
			if (raw_cmd->length == 0) {
				DPRINT("%s: zero dma transfer attempted\n", __func__);
				DPRINT("indirect=%d direct=%d fsector_t=%d\n",
				       indirect, direct, fsector_t);
				return 0;
			}
			virtualdmabug_workaround();
			return 2;
		}
	}

	if (CT(raw_cmd->cmd[COMMAND]) == FD_READ)
		max_size = max_sector;	/* unbounded */

	/* claim buffer track if needed */
	if (buffer_track != raw_cmd->track ||	/* bad track */
	    buffer_drive != current_drive ||	/* bad drive */
	    fsector_t > buffer_max ||
	    fsector_t < buffer_min ||
	    ((CT(raw_cmd->cmd[COMMAND]) == FD_READ ||
	      (!in_sector_offset && blk_rq_sectors(current_req) >= ssize)) &&
	     max_sector > 2 * max_buffer_sectors + buffer_min &&
	     max_size + fsector_t > 2 * max_buffer_sectors + buffer_min)) {
		/* not enough space */
		buffer_track = -1;
		buffer_drive = current_drive;
		buffer_max = buffer_min = aligned_sector_t;
	}
	raw_cmd->kernel_data = floppy_track_buffer +
		((aligned_sector_t - buffer_min) << 9);

	if (CT(raw_cmd->cmd[COMMAND]) == FD_WRITE) {
		/* copy write buffer to track buffer.
		 * if we get here, we know that the write
		 * is either aligned or the data already in the buffer
		 * (buffer will be overwritten) */
		if (in_sector_offset && buffer_track == -1)
			DPRINT("internal error offset !=0 on write\n");
		buffer_track = raw_cmd->track;
		buffer_drive = current_drive;
		copy_buffer(ssize, max_sector,
			    2 * max_buffer_sectors + buffer_min);
	} else
		transfer_size(ssize, max_sector,
			      2 * max_buffer_sectors + buffer_min -
			      aligned_sector_t);

	/* round up current_count_sectors to get dma xfer size */
	raw_cmd->length = in_sector_offset + current_count_sectors;
	raw_cmd->length = ((raw_cmd->length - 1) | (ssize - 1)) + 1;
	raw_cmd->length <<= 9;
	if ((raw_cmd->length < current_count_sectors << 9) ||
	    (raw_cmd->kernel_data != bio_data(current_req->bio) &&
	     CT(raw_cmd->cmd[COMMAND]) == FD_WRITE &&
	     (aligned_sector_t + (raw_cmd->length >> 9) > buffer_max ||
	      aligned_sector_t < buffer_min)) ||
	    raw_cmd->length % (128 << raw_cmd->cmd[SIZECODE]) ||
	    raw_cmd->length <= 0 || current_count_sectors <= 0) {
		DPRINT("fractionary current count b=%lx s=%lx\n",
		       raw_cmd->length, current_count_sectors);
		if (raw_cmd->kernel_data != bio_data(current_req->bio))
			pr_info("addr=%d, length=%ld\n",
				(int)((raw_cmd->kernel_data -
				       floppy_track_buffer) >> 9),
				current_count_sectors);
		pr_info("st=%d ast=%d mse=%d msi=%d\n",
			fsector_t, aligned_sector_t, max_sector, max_size);
		pr_info("ssize=%x SIZECODE=%d\n", ssize, raw_cmd->cmd[SIZECODE]);
		pr_info("command=%x SECTOR=%d HEAD=%d, TRACK=%d\n",
			raw_cmd->cmd[COMMAND], raw_cmd->cmd[SECTOR],
			raw_cmd->cmd[HEAD], raw_cmd->cmd[TRACK]);
		pr_info("buffer drive=%d\n", buffer_drive);
		pr_info("buffer track=%d\n", buffer_track);
		pr_info("buffer_min=%d\n", buffer_min);
		pr_info("buffer_max=%d\n", buffer_max);
		return 0;
	}

	if (raw_cmd->kernel_data != bio_data(current_req->bio)) {
		if (raw_cmd->kernel_data < floppy_track_buffer ||
		    current_count_sectors < 0 ||
		    raw_cmd->length < 0 ||
		    raw_cmd->kernel_data + raw_cmd->length >
		    floppy_track_buffer + (max_buffer_sectors << 10)) {
			DPRINT("buffer overrun in schedule dma\n");
			pr_info("fsector_t=%d buffer_min=%d current_count=%ld\n",
				fsector_t, buffer_min, raw_cmd->length >> 9);
			pr_info("current_count_sectors=%ld\n",
				current_count_sectors);
			if (CT(raw_cmd->cmd[COMMAND]) == FD_READ)
				pr_info("read\n");
			if (CT(raw_cmd->cmd[COMMAND]) == FD_WRITE)
				pr_info("write\n");
			return 0;
		}
	} else if (raw_cmd->length > blk_rq_bytes(current_req) ||
		   current_count_sectors > blk_rq_sectors(current_req)) {
		DPRINT("buffer overrun in direct transfer\n");
		return 0;
	} else if (raw_cmd->length < current_count_sectors << 9) {
		DPRINT("more sectors than bytes\n");
		pr_info("bytes=%ld\n", raw_cmd->length >> 9);
		pr_info("sectors=%ld\n", current_count_sectors);
	}
	if (raw_cmd->length == 0) {
		DPRINT("zero dma transfer attempted from make_raw_request\n");
		return 0;
	}

	virtualdmabug_workaround();
	return 2;
}

static int set_next_request(void)
{
	current_req = list_first_entry_or_null(&floppy_reqs, struct request,
					       queuelist);
	if (current_req) {
		current_req->error_count = 0;
		list_del_init(&current_req->queuelist);
	}
	return current_req != NULL;
}

static void redo_fd_request(void)
{
	int drive;
	int tmp;

	lastredo = jiffies;
	if (current_drive < N_DRIVE)
		floppy_off(current_drive);

do_request:
	if (!current_req) {
		int pending;

		spin_lock_irq(&floppy_lock);
		pending = set_next_request();
		spin_unlock_irq(&floppy_lock);
		if (!pending) {
			do_floppy = NULL;
			unlock_fdc();
			return;
		}
	}
	drive = (long)current_req->rq_disk->private_data;
	set_fdc(drive);
	reschedule_timeout(current_reqD, "redo fd request");

	set_floppy(drive);
	raw_cmd = &default_raw_cmd;
	raw_cmd->flags = 0;
	if (start_motor(redo_fd_request))
		return;

	disk_change(current_drive);
	if (test_bit(current_drive, &fake_change) ||
	    test_bit(FD_DISK_CHANGED_BIT, &drive_state[current_drive].flags)) {
		DPRINT("disk absent or changed during operation\n");
		request_done(0);
		goto do_request;
	}
	if (!_floppy) {	/* Autodetection */
		if (!probing) {
			drive_state[current_drive].probed_format = 0;
			if (next_valid_format()) {
				DPRINT("no autodetectable formats\n");
				_floppy = NULL;
				request_done(0);
				goto do_request;
			}
		}
		probing = 1;
		_floppy = floppy_type + drive_params[current_drive].autodetect[drive_state[current_drive].probed_format];
	} else
		probing = 0;
	errors = &(current_req->error_count);
	tmp = make_raw_rw_request();
	if (tmp < 2) {
		request_done(tmp);
		goto do_request;
	}

	if (test_bit(FD_NEED_TWADDLE_BIT, &drive_state[current_drive].flags))
		twaddle();
	schedule_bh(floppy_start);
	debugt(__func__, "queue fd request");
	return;
}

static const struct cont_t rw_cont = {
	.interrupt	= rw_interrupt,
	.redo		= redo_fd_request,
	.error		= bad_flp_intr,
	.done		= request_done
};

static void process_fd_request(void)
{
	cont = &rw_cont;
	schedule_bh(redo_fd_request);
}

static blk_status_t floppy_queue_rq(struct blk_mq_hw_ctx *hctx,
				    const struct blk_mq_queue_data *bd)
{
	blk_mq_start_request(bd->rq);

	if (WARN(max_buffer_sectors == 0,
		 "VFS: %s called on non-open device\n", __func__))
		return BLK_STS_IOERR;

	if (WARN(atomic_read(&usage_count) == 0,
		 "warning: usage count=0, current_req=%p sect=%ld flags=%llx\n",
		 current_req, (long)blk_rq_pos(current_req),
		 (unsigned long long) current_req->cmd_flags))
		return BLK_STS_IOERR;

	spin_lock_irq(&floppy_lock);
	list_add_tail(&bd->rq->queuelist, &floppy_reqs);
	spin_unlock_irq(&floppy_lock);

	if (test_and_set_bit(0, &fdc_busy)) {
		/* fdc busy, this new request will be treated when the
		   current one is done */
		is_alive(__func__, "old request running");
		return BLK_STS_OK;
	}

	command_status = FD_COMMAND_NONE;
	__reschedule_timeout(MAXTIMEOUT, "fd_request");
	set_fdc(0);
	process_fd_request();
	is_alive(__func__, "");
	return BLK_STS_OK;
}

static const struct cont_t poll_cont = {
	.interrupt	= success_and_wakeup,
	.redo		= floppy_ready,
	.error		= generic_failure,
	.done		= generic_done
};

static int poll_drive(bool interruptible, int flag)
{
	/* no auto-sense, just clear dcl */
	raw_cmd = &default_raw_cmd;
	raw_cmd->flags = flag;
	raw_cmd->track = 0;
	raw_cmd->cmd_count = 0;
	cont = &poll_cont;
	debug_dcl(drive_params[current_drive].flags,
		  "setting NEWCHANGE in poll_drive\n");
	set_bit(FD_DISK_NEWCHANGE_BIT, &drive_state[current_drive].flags);

	return wait_til_done(floppy_ready, interruptible);
}

/*
 * User triggered reset
 * ====================
 */

static void reset_intr(void)
{
	pr_info("weird, reset interrupt called\n");
}

static const struct cont_t reset_cont = {
	.interrupt	= reset_intr,
	.redo		= success_and_wakeup,
	.error		= generic_failure,
	.done		= generic_done
};

static int user_reset_fdc(int drive, int arg, bool interruptible)
{
	int ret;

	if (lock_fdc(drive))
		return -EINTR;

	if (arg == FD_RESET_ALWAYS)
		fdc_state[current_fdc].reset = 1;
	if (fdc_state[current_fdc].reset) {
		cont = &reset_cont;
		ret = wait_til_done(reset_fdc, interruptible);
		if (ret == -EINTR)
			return -EINTR;
	}
	process_fd_request();
	return 0;
}

/*
 * Misc Ioctl's and support
 * ========================
 */
static inline int fd_copyout(void __user *param, const void *address,
			     unsigned long size)
{
	return copy_to_user(param, address, size) ? -EFAULT : 0;
}

static inline int fd_copyin(void __user *param, void *address,
			    unsigned long size)
{
	return copy_from_user(address, param, size) ? -EFAULT : 0;
}

static const char *drive_name(int type, int drive)
{
	struct floppy_struct *floppy;

	if (type)
		floppy = floppy_type + type;
	else {
		if (drive_params[drive].native_format)
			floppy = floppy_type + drive_params[drive].native_format;
		else
			return "(null)";
	}
	if (floppy->name)
		return floppy->name;
	else
		return "(null)";
}

/* raw commands */
static void raw_cmd_done(int flag)
{
	int i;

	if (!flag) {
		raw_cmd->flags |= FD_RAW_FAILURE;
		raw_cmd->flags |= FD_RAW_HARDFAILURE;
	} else {
		raw_cmd->reply_count = inr;
		if (raw_cmd->reply_count > MAX_REPLIES)
			raw_cmd->reply_count = 0;
		for (i = 0; i < raw_cmd->reply_count; i++)
			raw_cmd->reply[i] = reply_buffer[i];

		if (raw_cmd->flags & (FD_RAW_READ | FD_RAW_WRITE)) {
			unsigned long flags;
			flags = claim_dma_lock();
			raw_cmd->length = fd_get_dma_residue();
			release_dma_lock(flags);
		}

		if ((raw_cmd->flags & FD_RAW_SOFTFAILURE) &&
		    (!raw_cmd->reply_count || (raw_cmd->reply[0] & 0xc0)))
			raw_cmd->flags |= FD_RAW_FAILURE;

		if (disk_change(current_drive))
			raw_cmd->flags |= FD_RAW_DISK_CHANGE;
		else
			raw_cmd->flags &= ~FD_RAW_DISK_CHANGE;
		if (raw_cmd->flags & FD_RAW_NO_MOTOR_AFTER)
			motor_off_callback(&motor_off_timer[current_drive]);

		if (raw_cmd->next &&
		    (!(raw_cmd->flags & FD_RAW_FAILURE) ||
		     !(raw_cmd->flags & FD_RAW_STOP_IF_FAILURE)) &&
		    ((raw_cmd->flags & FD_RAW_FAILURE) ||
		     !(raw_cmd->flags & FD_RAW_STOP_IF_SUCCESS))) {
			raw_cmd = raw_cmd->next;
			return;
		}
	}
	generic_done(flag);
}

static const struct cont_t raw_cmd_cont = {
	.interrupt	= success_and_wakeup,
	.redo		= floppy_start,
	.error		= generic_failure,
	.done		= raw_cmd_done
};

static int raw_cmd_copyout(int cmd, void __user *param,
				  struct floppy_raw_cmd *ptr)
{
	int ret;

	while (ptr) {
		struct floppy_raw_cmd cmd = *ptr;
		cmd.next = NULL;
		cmd.kernel_data = NULL;
		ret = copy_to_user(param, &cmd, sizeof(cmd));
		if (ret)
			return -EFAULT;
		param += sizeof(struct floppy_raw_cmd);
		if ((ptr->flags & FD_RAW_READ) && ptr->buffer_length) {
			if (ptr->length >= 0 &&
			    ptr->length <= ptr->buffer_length) {
				long length = ptr->buffer_length - ptr->length;
				ret = fd_copyout(ptr->data, ptr->kernel_data,
						 length);
				if (ret)
					return ret;
			}
		}
		ptr = ptr->next;
	}

	return 0;
}

static void raw_cmd_free(struct floppy_raw_cmd **ptr)
{
	struct floppy_raw_cmd *next;
	struct floppy_raw_cmd *this;

	this = *ptr;
	*ptr = NULL;
	while (this) {
		if (this->buffer_length) {
			fd_dma_mem_free((unsigned long)this->kernel_data,
					this->buffer_length);
			this->buffer_length = 0;
		}
		next = this->next;
		kfree(this);
		this = next;
	}
}

static int raw_cmd_copyin(int cmd, void __user *param,
				 struct floppy_raw_cmd **rcmd)
{
	struct floppy_raw_cmd *ptr;
	int ret;
	int i;

	*rcmd = NULL;

loop:
	ptr = kmalloc(sizeof(struct floppy_raw_cmd), GFP_KERNEL);
	if (!ptr)
		return -ENOMEM;
	*rcmd = ptr;
	ret = copy_from_user(ptr, param, sizeof(*ptr));
	ptr->next = NULL;
	ptr->buffer_length = 0;
	ptr->kernel_data = NULL;
	if (ret)
		return -EFAULT;
	param += sizeof(struct floppy_raw_cmd);
	if (ptr->cmd_count > 33)
			/* the command may now also take up the space
			 * initially intended for the reply & the
			 * reply count. Needed for long 82078 commands
			 * such as RESTORE, which takes ... 17 command
			 * bytes. Murphy's law #137: When you reserve
			 * 16 bytes for a structure, you'll one day
			 * discover that you really need 17...
			 */
		return -EINVAL;

	for (i = 0; i < 16; i++)
		ptr->reply[i] = 0;
	ptr->resultcode = 0;

	if (ptr->flags & (FD_RAW_READ | FD_RAW_WRITE)) {
		if (ptr->length <= 0)
			return -EINVAL;
		ptr->kernel_data = (char *)fd_dma_mem_alloc(ptr->length);
		fallback_on_nodma_alloc(&ptr->kernel_data, ptr->length);
		if (!ptr->kernel_data)
			return -ENOMEM;
		ptr->buffer_length = ptr->length;
	}
	if (ptr->flags & FD_RAW_WRITE) {
		ret = fd_copyin(ptr->data, ptr->kernel_data, ptr->length);
		if (ret)
			return ret;
	}

	if (ptr->flags & FD_RAW_MORE) {
		rcmd = &(ptr->next);
		ptr->rate &= 0x43;
		goto loop;
	}

	return 0;
}

static int raw_cmd_ioctl(int cmd, void __user *param)
{
	struct floppy_raw_cmd *my_raw_cmd;
	int drive;
	int ret2;
	int ret;

	if (fdc_state[current_fdc].rawcmd <= 1)
		fdc_state[current_fdc].rawcmd = 1;
	for (drive = 0; drive < N_DRIVE; drive++) {
		if (FDC(drive) != current_fdc)
			continue;
		if (drive == current_drive) {
			if (drive_state[drive].fd_ref > 1) {
				fdc_state[current_fdc].rawcmd = 2;
				break;
			}
		} else if (drive_state[drive].fd_ref) {
			fdc_state[current_fdc].rawcmd = 2;
			break;
		}
	}

	if (fdc_state[current_fdc].reset)
		return -EIO;

	ret = raw_cmd_copyin(cmd, param, &my_raw_cmd);
	if (ret) {
		raw_cmd_free(&my_raw_cmd);
		return ret;
	}

	raw_cmd = my_raw_cmd;
	cont = &raw_cmd_cont;
	ret = wait_til_done(floppy_start, true);
	debug_dcl(drive_params[current_drive].flags,
		  "calling disk change from raw_cmd ioctl\n");

	if (ret != -EINTR && fdc_state[current_fdc].reset)
		ret = -EIO;

	drive_state[current_drive].track = NO_TRACK;

	ret2 = raw_cmd_copyout(cmd, param, my_raw_cmd);
	if (!ret)
		ret = ret2;
	raw_cmd_free(&my_raw_cmd);
	return ret;
}

static int invalidate_drive(struct block_device *bdev)
{
	/* invalidate the buffer track to force a reread */
	set_bit((long)bdev->bd_disk->private_data, &fake_change);
	process_fd_request();
	check_disk_change(bdev);
	return 0;
}

static int set_geometry(unsigned int cmd, struct floppy_struct *g,
			       int drive, int type, struct block_device *bdev)
{
	int cnt;

	/* sanity checking for parameters. */
	if ((int)g->sect <= 0 ||
	    (int)g->head <= 0 ||
	    /* check for overflow in max_sector */
	    (int)(g->sect * g->head) <= 0 ||
	    /* check for zero in raw_cmd->cmd[F_SECT_PER_TRACK] */
	    (unsigned char)((g->sect << 2) >> FD_SIZECODE(g)) == 0 ||
	    g->track <= 0 || g->track > drive_params[drive].tracks >> STRETCH(g) ||
	    /* check if reserved bits are set */
	    (g->stretch & ~(FD_STRETCH | FD_SWAPSIDES | FD_SECTBASEMASK)) != 0)
		return -EINVAL;
	if (type) {
		if (!capable(CAP_SYS_ADMIN))
			return -EPERM;
		mutex_lock(&open_lock);
		if (lock_fdc(drive)) {
			mutex_unlock(&open_lock);
			return -EINTR;
		}
		floppy_type[type] = *g;
		floppy_type[type].name = "user format";
		for (cnt = type << 2; cnt < (type << 2) + 4; cnt++)
			floppy_sizes[cnt] = floppy_sizes[cnt + 0x80] =
			    floppy_type[type].size + 1;
		process_fd_request();
		for (cnt = 0; cnt < N_DRIVE; cnt++) {
			struct block_device *bdev = opened_bdev[cnt];
			if (!bdev || ITYPE(drive_state[cnt].fd_device) != type)
				continue;
			__invalidate_device(bdev, true);
		}
		mutex_unlock(&open_lock);
	} else {
		int oldStretch;

		if (lock_fdc(drive))
			return -EINTR;
		if (cmd != FDDEFPRM) {
			/* notice a disk change immediately, else
			 * we lose our settings immediately*/
			if (poll_drive(true, FD_RAW_NEED_DISK) == -EINTR)
				return -EINTR;
		}
		oldStretch = g->stretch;
		user_params[drive] = *g;
		if (buffer_drive == drive)
			SUPBOUND(buffer_max, user_params[drive].sect);
		current_type[drive] = &user_params[drive];
		floppy_sizes[drive] = user_params[drive].size;
		if (cmd == FDDEFPRM)
			drive_state[current_drive].keep_data = -1;
		else
			drive_state[current_drive].keep_data = 1;
		/* invalidation. Invalidate only when needed, i.e.
		 * when there are already sectors in the buffer cache
		 * whose number will change. This is useful, because
		 * mtools often changes the geometry of the disk after
		 * looking at the boot block */
		if (drive_state[current_drive].maxblock > user_params[drive].sect ||
		    drive_state[current_drive].maxtrack ||
		    ((user_params[drive].sect ^ oldStretch) &
		     (FD_SWAPSIDES | FD_SECTBASEMASK)))
			invalidate_drive(bdev);
		else
			process_fd_request();
	}
	return 0;
}

/* handle obsolete ioctl's */
static unsigned int ioctl_table[] = {
	FDCLRPRM,
	FDSETPRM,
	FDDEFPRM,
	FDGETPRM,
	FDMSGON,
	FDMSGOFF,
	FDFMTBEG,
	FDFMTTRK,
	FDFMTEND,
	FDSETEMSGTRESH,
	FDFLUSH,
	FDSETMAXERRS,
	FDGETMAXERRS,
	FDGETDRVTYP,
	FDSETDRVPRM,
	FDGETDRVPRM,
	FDGETDRVSTAT,
	FDPOLLDRVSTAT,
	FDRESET,
	FDGETFDCSTAT,
	FDWERRORCLR,
	FDWERRORGET,
	FDRAWCMD,
	FDEJECT,
	FDTWADDLE
};

static int normalize_ioctl(unsigned int *cmd, int *size)
{
	int i;

	for (i = 0; i < ARRAY_SIZE(ioctl_table); i++) {
		if ((*cmd & 0xffff) == (ioctl_table[i] & 0xffff)) {
			*size = _IOC_SIZE(*cmd);
			*cmd = ioctl_table[i];
			if (*size > _IOC_SIZE(*cmd)) {
				pr_info("ioctl not yet supported\n");
				return -EFAULT;
			}
			return 0;
		}
	}
	return -EINVAL;
}

static int get_floppy_geometry(int drive, int type, struct floppy_struct **g)
{
	if (type)
		*g = &floppy_type[type];
	else {
		if (lock_fdc(drive))
			return -EINTR;
		if (poll_drive(false, 0) == -EINTR)
			return -EINTR;
		process_fd_request();
		*g = current_type[drive];
	}
	if (!*g)
		return -ENODEV;
	return 0;
}

static int fd_getgeo(struct block_device *bdev, struct hd_geometry *geo)
{
	int drive = (long)bdev->bd_disk->private_data;
	int type = ITYPE(drive_state[drive].fd_device);
	struct floppy_struct *g;
	int ret;

	ret = get_floppy_geometry(drive, type, &g);
	if (ret)
		return ret;

	geo->heads = g->head;
	geo->sectors = g->sect;
	geo->cylinders = g->track;
	return 0;
}

static bool valid_floppy_drive_params(const short autodetect[8],
		int native_format)
{
	size_t floppy_type_size = ARRAY_SIZE(floppy_type);
	size_t i = 0;

	for (i = 0; i < 8; ++i) {
		if (autodetect[i] < 0 ||
		    autodetect[i] >= floppy_type_size)
			return false;
	}

	if (native_format < 0 || native_format >= floppy_type_size)
		return false;

	return true;
}

static int fd_locked_ioctl(struct block_device *bdev, fmode_t mode, unsigned int cmd,
		    unsigned long param)
{
	int drive = (long)bdev->bd_disk->private_data;
	int type = ITYPE(drive_state[drive].fd_device);
	int i;
	int ret;
	int size;
	union inparam {
		struct floppy_struct g;	/* geometry */
		struct format_descr f;
		struct floppy_max_errors max_errors;
		struct floppy_drive_params dp;
	} inparam;		/* parameters coming from user space */
	const void *outparam;	/* parameters passed back to user space */

	/* convert compatibility eject ioctls into floppy eject ioctl.
	 * We do this in order to provide a means to eject floppy disks before
	 * installing the new fdutils package */
	if (cmd == CDROMEJECT ||	/* CD-ROM eject */
	    cmd == 0x6470) {		/* SunOS floppy eject */
		DPRINT("obsolete eject ioctl\n");
		DPRINT("please use floppycontrol --eject\n");
		cmd = FDEJECT;
	}

	if (!((cmd & 0xff00) == 0x0200))
		return -EINVAL;

	/* convert the old style command into a new style command */
	ret = normalize_ioctl(&cmd, &size);
	if (ret)
		return ret;

	/* permission checks */
	if (((cmd & 0x40) && !(mode & (FMODE_WRITE | FMODE_WRITE_IOCTL))) ||
	    ((cmd & 0x80) && !capable(CAP_SYS_ADMIN)))
		return -EPERM;

	if (WARN_ON(size < 0 || size > sizeof(inparam)))
		return -EINVAL;

	/* copyin */
	memset(&inparam, 0, sizeof(inparam));
	if (_IOC_DIR(cmd) & _IOC_WRITE) {
		ret = fd_copyin((void __user *)param, &inparam, size);
		if (ret)
			return ret;
	}

	switch (cmd) {
	case FDEJECT:
		if (drive_state[drive].fd_ref != 1)
			/* somebody else has this drive open */
			return -EBUSY;
		if (lock_fdc(drive))
			return -EINTR;

		/* do the actual eject. Fails on
		 * non-Sparc architectures */
		ret = fd_eject(UNIT(drive));

		set_bit(FD_DISK_CHANGED_BIT, &drive_state[drive].flags);
		set_bit(FD_VERIFY_BIT, &drive_state[drive].flags);
		process_fd_request();
		return ret;
	case FDCLRPRM:
		if (lock_fdc(drive))
			return -EINTR;
		current_type[drive] = NULL;
		floppy_sizes[drive] = MAX_DISK_SIZE << 1;
		drive_state[drive].keep_data = 0;
		return invalidate_drive(bdev);
	case FDSETPRM:
	case FDDEFPRM:
		return set_geometry(cmd, &inparam.g, drive, type, bdev);
	case FDGETPRM:
		ret = get_floppy_geometry(drive, type,
					  (struct floppy_struct **)&outparam);
		if (ret)
			return ret;
		memcpy(&inparam.g, outparam,
				offsetof(struct floppy_struct, name));
		outparam = &inparam.g;
		break;
	case FDMSGON:
		drive_params[drive].flags |= FTD_MSG;
		return 0;
	case FDMSGOFF:
		drive_params[drive].flags &= ~FTD_MSG;
		return 0;
	case FDFMTBEG:
		if (lock_fdc(drive))
			return -EINTR;
		if (poll_drive(true, FD_RAW_NEED_DISK) == -EINTR)
			return -EINTR;
		ret = drive_state[drive].flags;
		process_fd_request();
		if (ret & FD_VERIFY)
			return -ENODEV;
		if (!(ret & FD_DISK_WRITABLE))
			return -EROFS;
		return 0;
	case FDFMTTRK:
		if (drive_state[drive].fd_ref != 1)
			return -EBUSY;
		return do_format(drive, &inparam.f);
	case FDFMTEND:
	case FDFLUSH:
		if (lock_fdc(drive))
			return -EINTR;
		return invalidate_drive(bdev);
	case FDSETEMSGTRESH:
		drive_params[drive].max_errors.reporting = (unsigned short)(param & 0x0f);
		return 0;
	case FDGETMAXERRS:
		outparam = &drive_params[drive].max_errors;
		break;
	case FDSETMAXERRS:
		drive_params[drive].max_errors = inparam.max_errors;
		break;
	case FDGETDRVTYP:
		outparam = drive_name(type, drive);
		SUPBOUND(size, strlen((const char *)outparam) + 1);
		break;
	case FDSETDRVPRM:
		if (!valid_floppy_drive_params(inparam.dp.autodetect,
				inparam.dp.native_format))
			return -EINVAL;
		drive_params[drive] = inparam.dp;
		break;
	case FDGETDRVPRM:
		outparam = &drive_params[drive];
		break;
	case FDPOLLDRVSTAT:
		if (lock_fdc(drive))
			return -EINTR;
		if (poll_drive(true, FD_RAW_NEED_DISK) == -EINTR)
			return -EINTR;
		process_fd_request();
		/* fall through */
	case FDGETDRVSTAT:
		outparam = &drive_state[drive];
		break;
	case FDRESET:
		return user_reset_fdc(drive, (int)param, true);
	case FDGETFDCSTAT:
		outparam = &fdc_state[FDC(drive)];
		break;
	case FDWERRORCLR:
		memset(&write_errors[drive], 0, sizeof(write_errors[drive]));
		return 0;
	case FDWERRORGET:
		outparam = &write_errors[drive];
		break;
	case FDRAWCMD:
		if (type)
			return -EINVAL;
		if (lock_fdc(drive))
			return -EINTR;
		set_floppy(drive);
		i = raw_cmd_ioctl(cmd, (void __user *)param);
		if (i == -EINTR)
			return -EINTR;
		process_fd_request();
		return i;
	case FDTWADDLE:
		if (lock_fdc(drive))
			return -EINTR;
		twaddle();
		process_fd_request();
		return 0;
	default:
		return -EINVAL;
	}

	if (_IOC_DIR(cmd) & _IOC_READ)
		return fd_copyout((void __user *)param, outparam, size);

	return 0;
}

static int fd_ioctl(struct block_device *bdev, fmode_t mode,
			     unsigned int cmd, unsigned long param)
{
	int ret;

	mutex_lock(&floppy_mutex);
	ret = fd_locked_ioctl(bdev, mode, cmd, param);
	mutex_unlock(&floppy_mutex);

	return ret;
}

#ifdef CONFIG_COMPAT

struct compat_floppy_drive_params {
	char		cmos;
	compat_ulong_t	max_dtr;
	compat_ulong_t	hlt;
	compat_ulong_t	hut;
	compat_ulong_t	srt;
	compat_ulong_t	spinup;
	compat_ulong_t	spindown;
	unsigned char	spindown_offset;
	unsigned char	select_delay;
	unsigned char	rps;
	unsigned char	tracks;
	compat_ulong_t	timeout;
	unsigned char	interleave_sect;
	struct floppy_max_errors max_errors;
	char		flags;
	char		read_track;
	short		autodetect[8];
	compat_int_t	checkfreq;
	compat_int_t	native_format;
};

struct compat_floppy_drive_struct {
	signed char	flags;
	compat_ulong_t	spinup_date;
	compat_ulong_t	select_date;
	compat_ulong_t	first_read_date;
	short		probed_format;
	short		track;
	short		maxblock;
	short		maxtrack;
	compat_int_t	generation;
	compat_int_t	keep_data;
	compat_int_t	fd_ref;
	compat_int_t	fd_device;
	compat_int_t	last_checked;
	compat_caddr_t dmabuf;
	compat_int_t	bufblocks;
};

struct compat_floppy_fdc_state {
	compat_int_t	spec1;
	compat_int_t	spec2;
	compat_int_t	dtr;
	unsigned char	version;
	unsigned char	dor;
	compat_ulong_t	address;
	unsigned int	rawcmd:2;
	unsigned int	reset:1;
	unsigned int	need_configure:1;
	unsigned int	perp_mode:2;
	unsigned int	has_fifo:1;
	unsigned int	driver_version;
	unsigned char	track[4];
};

struct compat_floppy_write_errors {
	unsigned int	write_errors;
	compat_ulong_t	first_error_sector;
	compat_int_t	first_error_generation;
	compat_ulong_t	last_error_sector;
	compat_int_t	last_error_generation;
	compat_uint_t	badness;
};

#define FDSETPRM32 _IOW(2, 0x42, struct compat_floppy_struct)
#define FDDEFPRM32 _IOW(2, 0x43, struct compat_floppy_struct)
#define FDSETDRVPRM32 _IOW(2, 0x90, struct compat_floppy_drive_params)
#define FDGETDRVPRM32 _IOR(2, 0x11, struct compat_floppy_drive_params)
#define FDGETDRVSTAT32 _IOR(2, 0x12, struct compat_floppy_drive_struct)
#define FDPOLLDRVSTAT32 _IOR(2, 0x13, struct compat_floppy_drive_struct)
#define FDGETFDCSTAT32 _IOR(2, 0x15, struct compat_floppy_fdc_state)
#define FDWERRORGET32  _IOR(2, 0x17, struct compat_floppy_write_errors)

static int compat_set_geometry(struct block_device *bdev, fmode_t mode, unsigned int cmd,
		    struct compat_floppy_struct __user *arg)
{
	struct floppy_struct v;
	int drive, type;
	int err;

	BUILD_BUG_ON(offsetof(struct floppy_struct, name) !=
		     offsetof(struct compat_floppy_struct, name));

	if (!(mode & (FMODE_WRITE | FMODE_WRITE_IOCTL)))
		return -EPERM;

	memset(&v, 0, sizeof(struct floppy_struct));
	if (copy_from_user(&v, arg, offsetof(struct floppy_struct, name)))
		return -EFAULT;

	mutex_lock(&floppy_mutex);
	drive = (long)bdev->bd_disk->private_data;
	type = ITYPE(drive_state[drive].fd_device);
	err = set_geometry(cmd == FDSETPRM32 ? FDSETPRM : FDDEFPRM,
			&v, drive, type, bdev);
	mutex_unlock(&floppy_mutex);
	return err;
}

static int compat_get_prm(int drive,
			  struct compat_floppy_struct __user *arg)
{
	struct compat_floppy_struct v;
	struct floppy_struct *p;
	int err;

	memset(&v, 0, sizeof(v));
	mutex_lock(&floppy_mutex);
	err = get_floppy_geometry(drive, ITYPE(drive_state[drive].fd_device),
				  &p);
	if (err) {
		mutex_unlock(&floppy_mutex);
		return err;
	}
	memcpy(&v, p, offsetof(struct floppy_struct, name));
	mutex_unlock(&floppy_mutex);
	if (copy_to_user(arg, &v, sizeof(struct compat_floppy_struct)))
		return -EFAULT;
	return 0;
}

static int compat_setdrvprm(int drive,
			    struct compat_floppy_drive_params __user *arg)
{
	struct compat_floppy_drive_params v;

	if (!capable(CAP_SYS_ADMIN))
		return -EPERM;
	if (copy_from_user(&v, arg, sizeof(struct compat_floppy_drive_params)))
		return -EFAULT;
	if (!valid_floppy_drive_params(v.autodetect, v.native_format))
		return -EINVAL;
	mutex_lock(&floppy_mutex);
	drive_params[drive].cmos = v.cmos;
	drive_params[drive].max_dtr = v.max_dtr;
	drive_params[drive].hlt = v.hlt;
	drive_params[drive].hut = v.hut;
	drive_params[drive].srt = v.srt;
	drive_params[drive].spinup = v.spinup;
	drive_params[drive].spindown = v.spindown;
	drive_params[drive].spindown_offset = v.spindown_offset;
	drive_params[drive].select_delay = v.select_delay;
	drive_params[drive].rps = v.rps;
	drive_params[drive].tracks = v.tracks;
	drive_params[drive].timeout = v.timeout;
	drive_params[drive].interleave_sect = v.interleave_sect;
	drive_params[drive].max_errors = v.max_errors;
	drive_params[drive].flags = v.flags;
	drive_params[drive].read_track = v.read_track;
	memcpy(drive_params[drive].autodetect, v.autodetect,
	       sizeof(v.autodetect));
	drive_params[drive].checkfreq = v.checkfreq;
	drive_params[drive].native_format = v.native_format;
	mutex_unlock(&floppy_mutex);
	return 0;
}

static int compat_getdrvprm(int drive,
			    struct compat_floppy_drive_params __user *arg)
{
	struct compat_floppy_drive_params v;

	memset(&v, 0, sizeof(struct compat_floppy_drive_params));
	mutex_lock(&floppy_mutex);
	v.cmos = drive_params[drive].cmos;
	v.max_dtr = drive_params[drive].max_dtr;
	v.hlt = drive_params[drive].hlt;
	v.hut = drive_params[drive].hut;
	v.srt = drive_params[drive].srt;
	v.spinup = drive_params[drive].spinup;
	v.spindown = drive_params[drive].spindown;
	v.spindown_offset = drive_params[drive].spindown_offset;
	v.select_delay = drive_params[drive].select_delay;
	v.rps = drive_params[drive].rps;
	v.tracks = drive_params[drive].tracks;
	v.timeout = drive_params[drive].timeout;
	v.interleave_sect = drive_params[drive].interleave_sect;
	v.max_errors = drive_params[drive].max_errors;
	v.flags = drive_params[drive].flags;
	v.read_track = drive_params[drive].read_track;
	memcpy(v.autodetect, drive_params[drive].autodetect,
	       sizeof(v.autodetect));
	v.checkfreq = drive_params[drive].checkfreq;
	v.native_format = drive_params[drive].native_format;
	mutex_unlock(&floppy_mutex);

	if (copy_to_user(arg, &v, sizeof(struct compat_floppy_drive_params)))
		return -EFAULT;
	return 0;
}

static int compat_getdrvstat(int drive, bool poll,
			    struct compat_floppy_drive_struct __user *arg)
{
	struct compat_floppy_drive_struct v;

	memset(&v, 0, sizeof(struct compat_floppy_drive_struct));
	mutex_lock(&floppy_mutex);

	if (poll) {
		if (lock_fdc(drive))
			goto Eintr;
		if (poll_drive(true, FD_RAW_NEED_DISK) == -EINTR)
			goto Eintr;
		process_fd_request();
	}
	v.spinup_date = drive_state[drive].spinup_date;
	v.select_date = drive_state[drive].select_date;
	v.first_read_date = drive_state[drive].first_read_date;
	v.probed_format = drive_state[drive].probed_format;
	v.track = drive_state[drive].track;
	v.maxblock = drive_state[drive].maxblock;
	v.maxtrack = drive_state[drive].maxtrack;
	v.generation = drive_state[drive].generation;
	v.keep_data = drive_state[drive].keep_data;
	v.fd_ref = drive_state[drive].fd_ref;
	v.fd_device = drive_state[drive].fd_device;
	v.last_checked = drive_state[drive].last_checked;
	v.dmabuf = (uintptr_t) drive_state[drive].dmabuf;
	v.bufblocks = drive_state[drive].bufblocks;
	mutex_unlock(&floppy_mutex);

	if (copy_to_user(arg, &v, sizeof(struct compat_floppy_drive_struct)))
		return -EFAULT;
	return 0;
Eintr:
	mutex_unlock(&floppy_mutex);
	return -EINTR;
}

static int compat_getfdcstat(int drive,
			    struct compat_floppy_fdc_state __user *arg)
{
	struct compat_floppy_fdc_state v32;
	struct floppy_fdc_state v;

	mutex_lock(&floppy_mutex);
	v = fdc_state[FDC(drive)];
	mutex_unlock(&floppy_mutex);

	memset(&v32, 0, sizeof(struct compat_floppy_fdc_state));
	v32.spec1 = v.spec1;
	v32.spec2 = v.spec2;
	v32.dtr = v.dtr;
	v32.version = v.version;
	v32.dor = v.dor;
	v32.address = v.address;
	v32.rawcmd = v.rawcmd;
	v32.reset = v.reset;
	v32.need_configure = v.need_configure;
	v32.perp_mode = v.perp_mode;
	v32.has_fifo = v.has_fifo;
	v32.driver_version = v.driver_version;
	memcpy(v32.track, v.track, 4);
	if (copy_to_user(arg, &v32, sizeof(struct compat_floppy_fdc_state)))
		return -EFAULT;
	return 0;
}

static int compat_werrorget(int drive,
			    struct compat_floppy_write_errors __user *arg)
{
	struct compat_floppy_write_errors v32;
	struct floppy_write_errors v;

	memset(&v32, 0, sizeof(struct compat_floppy_write_errors));
	mutex_lock(&floppy_mutex);
	v = write_errors[drive];
	mutex_unlock(&floppy_mutex);
	v32.write_errors = v.write_errors;
	v32.first_error_sector = v.first_error_sector;
	v32.first_error_generation = v.first_error_generation;
	v32.last_error_sector = v.last_error_sector;
	v32.last_error_generation = v.last_error_generation;
	v32.badness = v.badness;
	if (copy_to_user(arg, &v32, sizeof(struct compat_floppy_write_errors)))
		return -EFAULT;
	return 0;
}

static int fd_compat_ioctl(struct block_device *bdev, fmode_t mode, unsigned int cmd,
		    unsigned long param)
{
	int drive = (long)bdev->bd_disk->private_data;
	switch (cmd) {
	case CDROMEJECT: /* CD-ROM eject */
	case 0x6470:	 /* SunOS floppy eject */

	case FDMSGON:
	case FDMSGOFF:
	case FDSETEMSGTRESH:
	case FDFLUSH:
	case FDWERRORCLR:
	case FDEJECT:
	case FDCLRPRM:
	case FDFMTBEG:
	case FDRESET:
	case FDTWADDLE:
		return fd_ioctl(bdev, mode, cmd, param);
	case FDSETMAXERRS:
	case FDGETMAXERRS:
	case FDGETDRVTYP:
	case FDFMTEND:
	case FDFMTTRK:
	case FDRAWCMD:
		return fd_ioctl(bdev, mode, cmd,
				(unsigned long)compat_ptr(param));
	case FDSETPRM32:
	case FDDEFPRM32:
		return compat_set_geometry(bdev, mode, cmd, compat_ptr(param));
	case FDGETPRM32:
		return compat_get_prm(drive, compat_ptr(param));
	case FDSETDRVPRM32:
		return compat_setdrvprm(drive, compat_ptr(param));
	case FDGETDRVPRM32:
		return compat_getdrvprm(drive, compat_ptr(param));
	case FDPOLLDRVSTAT32:
		return compat_getdrvstat(drive, true, compat_ptr(param));
	case FDGETDRVSTAT32:
		return compat_getdrvstat(drive, false, compat_ptr(param));
	case FDGETFDCSTAT32:
		return compat_getfdcstat(drive, compat_ptr(param));
	case FDWERRORGET32:
		return compat_werrorget(drive, compat_ptr(param));
	}
	return -EINVAL;
}
#endif

static void __init config_types(void)
{
	bool has_drive = false;
	int drive;

	/* read drive info out of physical CMOS */
	drive = 0;
	if (!drive_params[drive].cmos)
		drive_params[drive].cmos = FLOPPY0_TYPE;
	drive = 1;
	if (!drive_params[drive].cmos)
		drive_params[drive].cmos = FLOPPY1_TYPE;

	/* FIXME: additional physical CMOS drive detection should go here */

	for (drive = 0; drive < N_DRIVE; drive++) {
		unsigned int type = drive_params[drive].cmos;
		struct floppy_drive_params *params;
		const char *name = NULL;
		char temparea[32];

		if (type < ARRAY_SIZE(default_drive_params)) {
			params = &default_drive_params[type].params;
			if (type) {
				name = default_drive_params[type].name;
				allowed_drive_mask |= 1 << drive;
			} else
				allowed_drive_mask &= ~(1 << drive);
		} else {
			params = &default_drive_params[0].params;
			snprintf(temparea, sizeof(temparea),
				 "unknown type %d (usb?)", type);
			name = temparea;
		}
		if (name) {
			const char *prepend;
			if (!has_drive) {
				prepend = "";
				has_drive = true;
				pr_info("Floppy drive(s):");
			} else {
				prepend = ",";
			}

			pr_cont("%s fd%d is %s", prepend, drive, name);
		}
		drive_params[drive] = *params;
	}

	if (has_drive)
		pr_cont("\n");
}

static void floppy_release(struct gendisk *disk, fmode_t mode)
{
	int drive = (long)disk->private_data;

	mutex_lock(&floppy_mutex);
	mutex_lock(&open_lock);
	if (!drive_state[drive].fd_ref--) {
		DPRINT("floppy_release with fd_ref == 0");
		drive_state[drive].fd_ref = 0;
	}
	if (!drive_state[drive].fd_ref)
		opened_bdev[drive] = NULL;
	mutex_unlock(&open_lock);
	mutex_unlock(&floppy_mutex);
}

/*
 * floppy_open check for aliasing (/dev/fd0 can be the same as
 * /dev/PS0 etc), and disallows simultaneous access to the same
 * drive with different device numbers.
 */
static int floppy_open(struct block_device *bdev, fmode_t mode)
{
	int drive = (long)bdev->bd_disk->private_data;
	int old_dev, new_dev;
	int try;
	int res = -EBUSY;
	char *tmp;

	mutex_lock(&floppy_mutex);
	mutex_lock(&open_lock);
	old_dev = drive_state[drive].fd_device;
	if (opened_bdev[drive] && opened_bdev[drive] != bdev)
		goto out2;

	if (!drive_state[drive].fd_ref && (drive_params[drive].flags & FD_BROKEN_DCL)) {
		set_bit(FD_DISK_CHANGED_BIT, &drive_state[drive].flags);
		set_bit(FD_VERIFY_BIT, &drive_state[drive].flags);
	}

	drive_state[drive].fd_ref++;

	opened_bdev[drive] = bdev;

	res = -ENXIO;

	if (!floppy_track_buffer) {
		/* if opening an ED drive, reserve a big buffer,
		 * else reserve a small one */
		if ((drive_params[drive].cmos == 6) || (drive_params[drive].cmos == 5))
			try = 64;	/* Only 48 actually useful */
		else
			try = 32;	/* Only 24 actually useful */

		tmp = (char *)fd_dma_mem_alloc(1024 * try);
		if (!tmp && !floppy_track_buffer) {
			try >>= 1;	/* buffer only one side */
			INFBOUND(try, 16);
			tmp = (char *)fd_dma_mem_alloc(1024 * try);
		}
		if (!tmp && !floppy_track_buffer)
			fallback_on_nodma_alloc(&tmp, 2048 * try);
		if (!tmp && !floppy_track_buffer) {
			DPRINT("Unable to allocate DMA memory\n");
			goto out;
		}
		if (floppy_track_buffer) {
			if (tmp)
				fd_dma_mem_free((unsigned long)tmp, try * 1024);
		} else {
			buffer_min = buffer_max = -1;
			floppy_track_buffer = tmp;
			max_buffer_sectors = try;
		}
	}

	new_dev = MINOR(bdev->bd_dev);
	drive_state[drive].fd_device = new_dev;
	set_capacity(disks[drive], floppy_sizes[new_dev]);
	if (old_dev != -1 && old_dev != new_dev) {
		if (buffer_drive == drive)
			buffer_track = -1;
	}

	if (fdc_state[FDC(drive)].rawcmd == 1)
		fdc_state[FDC(drive)].rawcmd = 2;

	if (!(mode & FMODE_NDELAY)) {
		if (mode & (FMODE_READ|FMODE_WRITE)) {
			drive_state[drive].last_checked = 0;
			clear_bit(FD_OPEN_SHOULD_FAIL_BIT,
				  &drive_state[drive].flags);
			check_disk_change(bdev);
			if (test_bit(FD_DISK_CHANGED_BIT, &drive_state[drive].flags))
				goto out;
			if (test_bit(FD_OPEN_SHOULD_FAIL_BIT, &drive_state[drive].flags))
				goto out;
		}
		res = -EROFS;
		if ((mode & FMODE_WRITE) &&
		    !test_bit(FD_DISK_WRITABLE_BIT, &drive_state[drive].flags))
			goto out;
	}
	mutex_unlock(&open_lock);
	mutex_unlock(&floppy_mutex);
	return 0;
out:
	drive_state[drive].fd_ref--;

	if (!drive_state[drive].fd_ref)
		opened_bdev[drive] = NULL;
out2:
	mutex_unlock(&open_lock);
	mutex_unlock(&floppy_mutex);
	return res;
}

/*
 * Check if the disk has been changed or if a change has been faked.
 */
static unsigned int floppy_check_events(struct gendisk *disk,
					unsigned int clearing)
{
	int drive = (long)disk->private_data;

	if (test_bit(FD_DISK_CHANGED_BIT, &drive_state[drive].flags) ||
	    test_bit(FD_VERIFY_BIT, &drive_state[drive].flags))
		return DISK_EVENT_MEDIA_CHANGE;

	if (time_after(jiffies, drive_state[drive].last_checked + drive_params[drive].checkfreq)) {
		if (lock_fdc(drive))
			return 0;
		poll_drive(false, 0);
		process_fd_request();
	}

	if (test_bit(FD_DISK_CHANGED_BIT, &drive_state[drive].flags) ||
	    test_bit(FD_VERIFY_BIT, &drive_state[drive].flags) ||
	    test_bit(drive, &fake_change) ||
	    drive_no_geom(drive))
		return DISK_EVENT_MEDIA_CHANGE;
	return 0;
}

/*
 * This implements "read block 0" for floppy_revalidate().
 * Needed for format autodetection, checking whether there is
 * a disk in the drive, and whether that disk is writable.
 */

struct rb0_cbdata {
	int drive;
	struct completion complete;
};

static void floppy_rb0_cb(struct bio *bio)
{
	struct rb0_cbdata *cbdata = (struct rb0_cbdata *)bio->bi_private;
	int drive = cbdata->drive;

	if (bio->bi_status) {
		pr_info("floppy: error %d while reading block 0\n",
			bio->bi_status);
		set_bit(FD_OPEN_SHOULD_FAIL_BIT, &drive_state[drive].flags);
	}
	complete(&cbdata->complete);
}

static int __floppy_read_block_0(struct block_device *bdev, int drive)
{
	struct bio bio;
	struct bio_vec bio_vec;
	struct page *page;
	struct rb0_cbdata cbdata;
	size_t size;

	page = alloc_page(GFP_NOIO);
	if (!page) {
		process_fd_request();
		return -ENOMEM;
	}

	size = bdev->bd_block_size;
	if (!size)
		size = 1024;

	cbdata.drive = drive;

	bio_init(&bio, &bio_vec, 1);
	bio_set_dev(&bio, bdev);
	bio_add_page(&bio, page, size, 0);

	bio.bi_iter.bi_sector = 0;
	bio.bi_flags |= (1 << BIO_QUIET);
	bio.bi_private = &cbdata;
	bio.bi_end_io = floppy_rb0_cb;
	bio_set_op_attrs(&bio, REQ_OP_READ, 0);

	init_completion(&cbdata.complete);

	submit_bio(&bio);
	process_fd_request();

	wait_for_completion(&cbdata.complete);

	__free_page(page);

	return 0;
}

/* revalidate the floppy disk, i.e. trigger format autodetection by reading
 * the bootblock (block 0). "Autodetection" is also needed to check whether
 * there is a disk in the drive at all... Thus we also do it for fixed
 * geometry formats */
static int floppy_revalidate(struct gendisk *disk)
{
	int drive = (long)disk->private_data;
	int cf;
	int res = 0;

	if (test_bit(FD_DISK_CHANGED_BIT, &drive_state[drive].flags) ||
	    test_bit(FD_VERIFY_BIT, &drive_state[drive].flags) ||
	    test_bit(drive, &fake_change) ||
	    drive_no_geom(drive)) {
		if (WARN(atomic_read(&usage_count) == 0,
			 "VFS: revalidate called on non-open device.\n"))
			return -EFAULT;

		res = lock_fdc(drive);
		if (res)
			return res;
		cf = (test_bit(FD_DISK_CHANGED_BIT, &drive_state[drive].flags) ||
		      test_bit(FD_VERIFY_BIT, &drive_state[drive].flags));
		if (!(cf || test_bit(drive, &fake_change) || drive_no_geom(drive))) {
			process_fd_request();	/*already done by another thread */
			return 0;
		}
		drive_state[drive].maxblock = 0;
		drive_state[drive].maxtrack = 0;
		if (buffer_drive == drive)
			buffer_track = -1;
		clear_bit(drive, &fake_change);
		clear_bit(FD_DISK_CHANGED_BIT, &drive_state[drive].flags);
		if (cf)
			drive_state[drive].generation++;
		if (drive_no_geom(drive)) {
			/* auto-sensing */
			res = __floppy_read_block_0(opened_bdev[drive], drive);
		} else {
			if (cf)
				poll_drive(false, FD_RAW_NEED_DISK);
			process_fd_request();
		}
	}
	set_capacity(disk, floppy_sizes[drive_state[drive].fd_device]);
	return res;
}

static const struct block_device_operations floppy_fops = {
	.owner			= THIS_MODULE,
	.open			= floppy_open,
	.release		= floppy_release,
	.ioctl			= fd_ioctl,
	.getgeo			= fd_getgeo,
	.check_events		= floppy_check_events,
	.revalidate_disk	= floppy_revalidate,
#ifdef CONFIG_COMPAT
	.compat_ioctl		= fd_compat_ioctl,
#endif
};

/*
 * Floppy Driver initialization
 * =============================
 */

/* Determine the floppy disk controller type */
/* This routine was written by David C. Niemi */
static char __init get_fdc_version(void)
{
	int r;

	output_byte(FD_DUMPREGS);	/* 82072 and better know DUMPREGS */
	if (fdc_state[current_fdc].reset)
		return FDC_NONE;
	r = result();
	if (r <= 0x00)
		return FDC_NONE;	/* No FDC present ??? */
	if ((r == 1) && (reply_buffer[0] == 0x80)) {
		pr_info("FDC %d is an 8272A\n", current_fdc);
		return FDC_8272A;	/* 8272a/765 don't know DUMPREGS */
	}
	if (r != 10) {
		pr_info("FDC %d init: DUMPREGS: unexpected return of %d bytes.\n",
			current_fdc, r);
		return FDC_UNKNOWN;
	}

	if (!fdc_configure()) {
		pr_info("FDC %d is an 82072\n", current_fdc);
		return FDC_82072;	/* 82072 doesn't know CONFIGURE */
	}

	output_byte(FD_PERPENDICULAR);
	if (need_more_output() == MORE_OUTPUT) {
		output_byte(0);
	} else {
		pr_info("FDC %d is an 82072A\n", current_fdc);
		return FDC_82072A;	/* 82072A as found on Sparcs. */
	}

	output_byte(FD_UNLOCK);
	r = result();
	if ((r == 1) && (reply_buffer[0] == 0x80)) {
		pr_info("FDC %d is a pre-1991 82077\n", current_fdc);
		return FDC_82077_ORIG;	/* Pre-1991 82077, doesn't know
					 * LOCK/UNLOCK */
	}
	if ((r != 1) || (reply_buffer[0] != 0x00)) {
		pr_info("FDC %d init: UNLOCK: unexpected return of %d bytes.\n",
			current_fdc, r);
		return FDC_UNKNOWN;
	}
	output_byte(FD_PARTID);
	r = result();
	if (r != 1) {
		pr_info("FDC %d init: PARTID: unexpected return of %d bytes.\n",
			current_fdc, r);
		return FDC_UNKNOWN;
	}
	if (reply_buffer[0] == 0x80) {
		pr_info("FDC %d is a post-1991 82077\n", current_fdc);
		return FDC_82077;	/* Revised 82077AA passes all the tests */
	}
	switch (reply_buffer[0] >> 5) {
	case 0x0:
		/* Either a 82078-1 or a 82078SL running at 5Volt */
		pr_info("FDC %d is an 82078.\n", current_fdc);
		return FDC_82078;
	case 0x1:
		pr_info("FDC %d is a 44pin 82078\n", current_fdc);
		return FDC_82078;
	case 0x2:
		pr_info("FDC %d is a S82078B\n", current_fdc);
		return FDC_S82078B;
	case 0x3:
		pr_info("FDC %d is a National Semiconductor PC87306\n", current_fdc);
		return FDC_87306;
	default:
		pr_info("FDC %d init: 82078 variant with unknown PARTID=%d.\n",
			current_fdc, reply_buffer[0] >> 5);
		return FDC_82078_UNKN;
	}
}				/* get_fdc_version */

/* lilo configuration */

static void __init floppy_set_flags(int *ints, int param, int param2)
{
	int i;

	for (i = 0; i < ARRAY_SIZE(default_drive_params); i++) {
		if (param)
			default_drive_params[i].params.flags |= param2;
		else
			default_drive_params[i].params.flags &= ~param2;
	}
	DPRINT("%s flag 0x%x\n", param2 ? "Setting" : "Clearing", param);
}

static void __init daring(int *ints, int param, int param2)
{
	int i;

	for (i = 0; i < ARRAY_SIZE(default_drive_params); i++) {
		if (param) {
			default_drive_params[i].params.select_delay = 0;
			default_drive_params[i].params.flags |=
			    FD_SILENT_DCL_CLEAR;
		} else {
			default_drive_params[i].params.select_delay =
			    2 * HZ / 100;
			default_drive_params[i].params.flags &=
			    ~FD_SILENT_DCL_CLEAR;
		}
	}
	DPRINT("Assuming %s floppy hardware\n", param ? "standard" : "broken");
}

static void __init set_cmos(int *ints, int dummy, int dummy2)
{
	int current_drive = 0;

	if (ints[0] != 2) {
		DPRINT("wrong number of parameters for CMOS\n");
		return;
	}
	current_drive = ints[1];
	if (current_drive < 0 || current_drive >= 8) {
		DPRINT("bad drive for set_cmos\n");
		return;
	}
#if N_FDC > 1
	if (current_drive >= 4 && !FDC2)
		FDC2 = 0x370;
#endif
	drive_params[current_drive].cmos = ints[2];
	DPRINT("setting CMOS code to %d\n", ints[2]);
}

static struct param_table {
	const char *name;
	void (*fn) (int *ints, int param, int param2);
	int *var;
	int def_param;
	int param2;
} config_params[] __initdata = {
	{"allowed_drive_mask", NULL, &allowed_drive_mask, 0xff, 0}, /* obsolete */
	{"all_drives", NULL, &allowed_drive_mask, 0xff, 0},	/* obsolete */
	{"asus_pci", NULL, &allowed_drive_mask, 0x33, 0},
	{"irq", NULL, &FLOPPY_IRQ, 6, 0},
	{"dma", NULL, &FLOPPY_DMA, 2, 0},
	{"daring", daring, NULL, 1, 0},
#if N_FDC > 1
	{"two_fdc", NULL, &FDC2, 0x370, 0},
	{"one_fdc", NULL, &FDC2, 0, 0},
#endif
	{"thinkpad", floppy_set_flags, NULL, 1, FD_INVERTED_DCL},
	{"broken_dcl", floppy_set_flags, NULL, 1, FD_BROKEN_DCL},
	{"messages", floppy_set_flags, NULL, 1, FTD_MSG},
	{"silent_dcl_clear", floppy_set_flags, NULL, 1, FD_SILENT_DCL_CLEAR},
	{"debug", floppy_set_flags, NULL, 1, FD_DEBUG},
	{"nodma", NULL, &can_use_virtual_dma, 1, 0},
	{"omnibook", NULL, &can_use_virtual_dma, 1, 0},
	{"yesdma", NULL, &can_use_virtual_dma, 0, 0},
	{"fifo_depth", NULL, &fifo_depth, 0xa, 0},
	{"nofifo", NULL, &no_fifo, 0x20, 0},
	{"usefifo", NULL, &no_fifo, 0, 0},
	{"cmos", set_cmos, NULL, 0, 0},
	{"slow", NULL, &slow_floppy, 1, 0},
	{"unexpected_interrupts", NULL, &print_unex, 1, 0},
	{"no_unexpected_interrupts", NULL, &print_unex, 0, 0},
	{"L40SX", NULL, &print_unex, 0, 0}

	EXTRA_FLOPPY_PARAMS
};

static int __init floppy_setup(char *str)
{
	int i;
	int param;
	int ints[11];

	str = get_options(str, ARRAY_SIZE(ints), ints);
	if (str) {
		for (i = 0; i < ARRAY_SIZE(config_params); i++) {
			if (strcmp(str, config_params[i].name) == 0) {
				if (ints[0])
					param = ints[1];
				else
					param = config_params[i].def_param;
				if (config_params[i].fn)
					config_params[i].fn(ints, param,
							    config_params[i].
							    param2);
				if (config_params[i].var) {
					DPRINT("%s=%d\n", str, param);
					*config_params[i].var = param;
				}
				return 1;
			}
		}
	}
	if (str) {
		DPRINT("unknown floppy option [%s]\n", str);

		DPRINT("allowed options are:");
		for (i = 0; i < ARRAY_SIZE(config_params); i++)
			pr_cont(" %s", config_params[i].name);
		pr_cont("\n");
	} else
		DPRINT("botched floppy option\n");
	DPRINT("Read Documentation/admin-guide/blockdev/floppy.rst\n");
	return 0;
}

static int have_no_fdc = -ENODEV;

static ssize_t floppy_cmos_show(struct device *dev,
				struct device_attribute *attr, char *buf)
{
	struct platform_device *p = to_platform_device(dev);
	int drive;

	drive = p->id;
	return sprintf(buf, "%X\n", drive_params[drive].cmos);
}

static DEVICE_ATTR(cmos, 0444, floppy_cmos_show, NULL);

static struct attribute *floppy_dev_attrs[] = {
	&dev_attr_cmos.attr,
	NULL
};

ATTRIBUTE_GROUPS(floppy_dev);

static void floppy_device_release(struct device *dev)
{
}

static int floppy_resume(struct device *dev)
{
	int fdc;

	for (fdc = 0; fdc < N_FDC; fdc++)
		if (fdc_state[fdc].address != -1)
			user_reset_fdc(-1, FD_RESET_ALWAYS, false);

	return 0;
}

static const struct dev_pm_ops floppy_pm_ops = {
	.resume = floppy_resume,
	.restore = floppy_resume,
};

static struct platform_driver floppy_driver = {
	.driver = {
		   .name = "floppy",
		   .pm = &floppy_pm_ops,
	},
};

static const struct blk_mq_ops floppy_mq_ops = {
	.queue_rq = floppy_queue_rq,
};

static struct platform_device floppy_device[N_DRIVE];

static bool floppy_available(int drive)
{
	if (!(allowed_drive_mask & (1 << drive)))
		return false;
	if (fdc_state[FDC(drive)].version == FDC_NONE)
		return false;
	return true;
}

static struct kobject *floppy_find(dev_t dev, int *part, void *data)
{
	int drive = (*part & 3) | ((*part & 0x80) >> 5);
	if (drive >= N_DRIVE || !floppy_available(drive))
		return NULL;
	if (((*part >> 2) & 0x1f) >= ARRAY_SIZE(floppy_type))
		return NULL;
	*part = 0;
	return get_disk_and_module(disks[drive]);
}

static int __init do_floppy_init(void)
{
	int i, unit, drive, err;

	set_debugt();
	interruptjiffies = resultjiffies = jiffies;

#if defined(CONFIG_PPC)
	if (check_legacy_ioport(FDC1))
		return -ENODEV;
#endif

	raw_cmd = NULL;

	floppy_wq = alloc_ordered_workqueue("floppy", 0);
	if (!floppy_wq)
		return -ENOMEM;

	for (drive = 0; drive < N_DRIVE; drive++) {
		disks[drive] = alloc_disk(1);
		if (!disks[drive]) {
			err = -ENOMEM;
			goto out_put_disk;
		}

		disks[drive]->queue = blk_mq_init_sq_queue(&tag_sets[drive],
							   &floppy_mq_ops, 2,
							   BLK_MQ_F_SHOULD_MERGE);
		if (IS_ERR(disks[drive]->queue)) {
			err = PTR_ERR(disks[drive]->queue);
			disks[drive]->queue = NULL;
			goto out_put_disk;
		}

		blk_queue_bounce_limit(disks[drive]->queue, BLK_BOUNCE_HIGH);
		blk_queue_max_hw_sectors(disks[drive]->queue, 64);
		disks[drive]->major = FLOPPY_MAJOR;
		disks[drive]->first_minor = TOMINOR(drive);
		disks[drive]->fops = &floppy_fops;
		disks[drive]->events = DISK_EVENT_MEDIA_CHANGE;
		sprintf(disks[drive]->disk_name, "fd%d", drive);

		timer_setup(&motor_off_timer[drive], motor_off_callback, 0);
	}

	err = register_blkdev(FLOPPY_MAJOR, "fd");
	if (err)
		goto out_put_disk;

	err = platform_driver_register(&floppy_driver);
	if (err)
		goto out_unreg_blkdev;

	blk_register_region(MKDEV(FLOPPY_MAJOR, 0), 256, THIS_MODULE,
			    floppy_find, NULL, NULL);

	for (i = 0; i < 256; i++)
		if (ITYPE(i))
			floppy_sizes[i] = floppy_type[ITYPE(i)].size;
		else
			floppy_sizes[i] = MAX_DISK_SIZE << 1;

	reschedule_timeout(MAXTIMEOUT, "floppy init");
	config_types();

	for (i = 0; i < N_FDC; i++) {
		current_fdc = i;
		memset(&fdc_state[current_fdc], 0, sizeof(*fdc_state));
		fdc_state[current_fdc].dtr = -1;
		fdc_state[current_fdc].dor = 0x4;
#if defined(__sparc__) || defined(__mc68000__)
	/*sparcs/sun3x don't have a DOR reset which we can fall back on to */
#ifdef __mc68000__
		if (MACH_IS_SUN3X)
#endif
			fdc_state[current_fdc].version = FDC_82072A;
#endif
	}

	use_virtual_dma = can_use_virtual_dma & 1;
	fdc_state[0].address = FDC1;
	if (fdc_state[0].address == -1) {
		cancel_delayed_work(&fd_timeout);
		err = -ENODEV;
		goto out_unreg_region;
	}
#if N_FDC > 1
	fdc_state[1].address = FDC2;
#endif

	current_fdc = 0;	/* reset fdc in case of unexpected interrupt */
	err = floppy_grab_irq_and_dma();
	if (err) {
		cancel_delayed_work(&fd_timeout);
		err = -EBUSY;
		goto out_unreg_region;
	}

	/* initialise drive state */
	for (drive = 0; drive < N_DRIVE; drive++) {
		memset(&drive_state[drive], 0, sizeof(drive_state[drive]));
		memset(&write_errors[drive], 0, sizeof(write_errors[drive]));
		set_bit(FD_DISK_NEWCHANGE_BIT, &drive_state[drive].flags);
		set_bit(FD_DISK_CHANGED_BIT, &drive_state[drive].flags);
		set_bit(FD_VERIFY_BIT, &drive_state[drive].flags);
		drive_state[drive].fd_device = -1;
		floppy_track_buffer = NULL;
		max_buffer_sectors = 0;
	}
	/*
	 * Small 10 msec delay to let through any interrupt that
	 * initialization might have triggered, to not
	 * confuse detection:
	 */
	msleep(10);

	for (i = 0; i < N_FDC; i++) {
		current_fdc = i;
		fdc_state[current_fdc].driver_version = FD_DRIVER_VERSION;
		for (unit = 0; unit < 4; unit++)
			fdc_state[current_fdc].track[unit] = 0;
		if (fdc_state[current_fdc].address == -1)
			continue;
		fdc_state[current_fdc].rawcmd = 2;
		if (user_reset_fdc(-1, FD_RESET_ALWAYS, false)) {
			/* free ioports reserved by floppy_grab_irq_and_dma() */
			floppy_release_regions(current_fdc);
			fdc_state[current_fdc].address = -1;
			fdc_state[current_fdc].version = FDC_NONE;
			continue;
		}
		/* Try to determine the floppy controller type */
		fdc_state[current_fdc].version = get_fdc_version();
		if (fdc_state[current_fdc].version == FDC_NONE) {
			/* free ioports reserved by floppy_grab_irq_and_dma() */
			floppy_release_regions(current_fdc);
			fdc_state[current_fdc].address = -1;
			continue;
		}
		if (can_use_virtual_dma == 2 &&
		    fdc_state[current_fdc].version < FDC_82072A)
			can_use_virtual_dma = 0;

		have_no_fdc = 0;
		/* Not all FDCs seem to be able to handle the version command
		 * properly, so force a reset for the standard FDC clones,
		 * to avoid interrupt garbage.
		 */
		user_reset_fdc(-1, FD_RESET_ALWAYS, false);
	}
	current_fdc = 0;
	cancel_delayed_work(&fd_timeout);
	current_drive = 0;
	initialized = true;
	if (have_no_fdc) {
		DPRINT("no floppy controllers found\n");
		err = have_no_fdc;
		goto out_release_dma;
	}

	for (drive = 0; drive < N_DRIVE; drive++) {
		if (!floppy_available(drive))
			continue;

		floppy_device[drive].name = floppy_device_name;
		floppy_device[drive].id = drive;
		floppy_device[drive].dev.release = floppy_device_release;
		floppy_device[drive].dev.groups = floppy_dev_groups;

		err = platform_device_register(&floppy_device[drive]);
		if (err)
			goto out_remove_drives;

		/* to be cleaned up... */
		disks[drive]->private_data = (void *)(long)drive;
		disks[drive]->flags |= GENHD_FL_REMOVABLE;
		device_add_disk(&floppy_device[drive].dev, disks[drive], NULL);
	}

	return 0;

out_remove_drives:
	while (drive--) {
		if (floppy_available(drive)) {
			del_gendisk(disks[drive]);
			platform_device_unregister(&floppy_device[drive]);
		}
	}
out_release_dma:
	if (atomic_read(&usage_count))
		floppy_release_irq_and_dma();
out_unreg_region:
	blk_unregister_region(MKDEV(FLOPPY_MAJOR, 0), 256);
	platform_driver_unregister(&floppy_driver);
out_unreg_blkdev:
	unregister_blkdev(FLOPPY_MAJOR, "fd");
out_put_disk:
	destroy_workqueue(floppy_wq);
	for (drive = 0; drive < N_DRIVE; drive++) {
		if (!disks[drive])
			break;
		if (disks[drive]->queue) {
			del_timer_sync(&motor_off_timer[drive]);
			blk_cleanup_queue(disks[drive]->queue);
			disks[drive]->queue = NULL;
			blk_mq_free_tag_set(&tag_sets[drive]);
		}
		put_disk(disks[drive]);
	}
	return err;
}

#ifndef MODULE
static __init void floppy_async_init(void *data, async_cookie_t cookie)
{
	do_floppy_init();
}
#endif

static int __init floppy_init(void)
{
#ifdef MODULE
	return do_floppy_init();
#else
	/* Don't hold up the bootup by the floppy initialization */
	async_schedule(floppy_async_init, NULL);
	return 0;
#endif
}

static const struct io_region {
	int offset;
	int size;
} io_regions[] = {
	{ 2, 1 },
	/* address + 3 is sometimes reserved by pnp bios for motherboard */
	{ 4, 2 },
	/* address + 6 is reserved, and may be taken by IDE.
	 * Unfortunately, Adaptec doesn't know this :-(, */
	{ 7, 1 },
};

static void floppy_release_allocated_regions(int fdc, const struct io_region *p)
{
	while (p != io_regions) {
		p--;
		release_region(fdc_state[fdc].address + p->offset, p->size);
	}
}

#define ARRAY_END(X) (&((X)[ARRAY_SIZE(X)]))

static int floppy_request_regions(int fdc)
{
	const struct io_region *p;

	for (p = io_regions; p < ARRAY_END(io_regions); p++) {
		if (!request_region(fdc_state[fdc].address + p->offset,
				    p->size, "floppy")) {
			DPRINT("Floppy io-port 0x%04lx in use\n",
			       fdc_state[fdc].address + p->offset);
			floppy_release_allocated_regions(fdc, p);
			return -EBUSY;
		}
	}
	return 0;
}

static void floppy_release_regions(int fdc)
{
	floppy_release_allocated_regions(fdc, ARRAY_END(io_regions));
}

static int floppy_grab_irq_and_dma(void)
{
	if (atomic_inc_return(&usage_count) > 1)
		return 0;

	/*
	 * We might have scheduled a free_irq(), wait it to
	 * drain first:
	 */
	flush_workqueue(floppy_wq);

	if (fd_request_irq()) {
		DPRINT("Unable to grab IRQ%d for the floppy driver\n",
		       FLOPPY_IRQ);
		atomic_dec(&usage_count);
		return -1;
	}
	if (fd_request_dma()) {
		DPRINT("Unable to grab DMA%d for the floppy driver\n",
		       FLOPPY_DMA);
		if (can_use_virtual_dma & 2)
			use_virtual_dma = can_use_virtual_dma = 1;
		if (!(can_use_virtual_dma & 1)) {
			fd_free_irq();
			atomic_dec(&usage_count);
			return -1;
		}
	}

	for (current_fdc = 0; current_fdc < N_FDC; current_fdc++) {
		if (fdc_state[current_fdc].address != -1) {
			if (floppy_request_regions(current_fdc))
				goto cleanup;
		}
	}
	for (current_fdc = 0; current_fdc < N_FDC; current_fdc++) {
		if (fdc_state[current_fdc].address != -1) {
			reset_fdc_info(1);
			fdc_outb(fdc_state[current_fdc].dor, current_fdc, FD_DOR);
		}
	}
	current_fdc = 0;
	set_dor(0, ~0, 8);	/* avoid immediate interrupt */

	for (current_fdc = 0; current_fdc < N_FDC; current_fdc++)
		if (fdc_state[current_fdc].address != -1)
			fdc_outb(fdc_state[current_fdc].dor, current_fdc, FD_DOR);
	/*
	 * The driver will try and free resources and relies on us
	 * to know if they were allocated or not.
	 */
	current_fdc = 0;
	irqdma_allocated = 1;
	return 0;
cleanup:
	fd_free_irq();
	fd_free_dma();
	while (--current_fdc >= 0)
		floppy_release_regions(current_fdc);
	atomic_dec(&usage_count);
	return -1;
}

static void floppy_release_irq_and_dma(void)
{
	int old_fdc;
#ifndef __sparc__
	int drive;
#endif
	long tmpsize;
	unsigned long tmpaddr;

	if (!atomic_dec_and_test(&usage_count))
		return;

	if (irqdma_allocated) {
		fd_disable_dma();
		fd_free_dma();
		fd_free_irq();
		irqdma_allocated = 0;
	}
	set_dor(0, ~0, 8);
#if N_FDC > 1
	set_dor(1, ~8, 0);
#endif

	if (floppy_track_buffer && max_buffer_sectors) {
		tmpsize = max_buffer_sectors * 1024;
		tmpaddr = (unsigned long)floppy_track_buffer;
		floppy_track_buffer = NULL;
		max_buffer_sectors = 0;
		buffer_min = buffer_max = -1;
		fd_dma_mem_free(tmpaddr, tmpsize);
	}
#ifndef __sparc__
	for (drive = 0; drive < N_FDC * 4; drive++)
		if (timer_pending(motor_off_timer + drive))
			pr_info("motor off timer %d still active\n", drive);
#endif

	if (delayed_work_pending(&fd_timeout))
		pr_info("floppy timer still active:%s\n", timeout_message);
	if (delayed_work_pending(&fd_timer))
		pr_info("auxiliary floppy timer still active\n");
	if (work_pending(&floppy_work))
		pr_info("work still pending\n");
	old_fdc = current_fdc;
	for (current_fdc = 0; current_fdc < N_FDC; current_fdc++)
		if (fdc_state[current_fdc].address != -1)
			floppy_release_regions(current_fdc);
	current_fdc = old_fdc;
}

#ifdef MODULE

static char *floppy;

static void __init parse_floppy_cfg_string(char *cfg)
{
	char *ptr;

	while (*cfg) {
		ptr = cfg;
		while (*cfg && *cfg != ' ' && *cfg != '\t')
			cfg++;
		if (*cfg) {
			*cfg = '\0';
			cfg++;
		}
		if (*ptr)
			floppy_setup(ptr);
	}
}

static int __init floppy_module_init(void)
{
	if (floppy)
		parse_floppy_cfg_string(floppy);
	return floppy_init();
}
module_init(floppy_module_init);

static void __exit floppy_module_exit(void)
{
	int drive;

	blk_unregister_region(MKDEV(FLOPPY_MAJOR, 0), 256);
	unregister_blkdev(FLOPPY_MAJOR, "fd");
	platform_driver_unregister(&floppy_driver);

	destroy_workqueue(floppy_wq);

	for (drive = 0; drive < N_DRIVE; drive++) {
		del_timer_sync(&motor_off_timer[drive]);

		if (floppy_available(drive)) {
			del_gendisk(disks[drive]);
			platform_device_unregister(&floppy_device[drive]);
		}
		blk_cleanup_queue(disks[drive]->queue);
		blk_mq_free_tag_set(&tag_sets[drive]);

		/*
		 * These disks have not called add_disk().  Don't put down
		 * queue reference in put_disk().
		 */
		if (!(allowed_drive_mask & (1 << drive)) ||
		    fdc_state[FDC(drive)].version == FDC_NONE)
			disks[drive]->queue = NULL;

		put_disk(disks[drive]);
	}

	cancel_delayed_work_sync(&fd_timeout);
	cancel_delayed_work_sync(&fd_timer);

	if (atomic_read(&usage_count))
		floppy_release_irq_and_dma();

	/* eject disk, if any */
	fd_eject(0);
}

module_exit(floppy_module_exit);

module_param(floppy, charp, 0);
module_param(FLOPPY_IRQ, int, 0);
module_param(FLOPPY_DMA, int, 0);
MODULE_AUTHOR("Alain L. Knaff");
MODULE_SUPPORTED_DEVICE("fd");
MODULE_LICENSE("GPL");

/* This doesn't actually get used other than for module information */
static const struct pnp_device_id floppy_pnpids[] = {
	{"PNP0700", 0},
	{}
};

MODULE_DEVICE_TABLE(pnp, floppy_pnpids);

#else

__setup("floppy=", floppy_setup);
module_init(floppy_init)
#endif

MODULE_ALIAS_BLOCKDEV_MAJOR(FLOPPY_MAJOR);<|MERGE_RESOLUTION|>--- conflicted
+++ resolved
@@ -858,11 +858,7 @@
 /* selects the fdc and drive, and enables the fdc's input/dma. */
 static void set_fdc(int drive)
 {
-<<<<<<< HEAD
-	unsigned int new_fdc = fdc;
-=======
 	unsigned int new_fdc = current_fdc;
->>>>>>> 04d5ce62
 
 	if (drive >= 0 && drive < N_DRIVE) {
 		new_fdc = FDC(drive);
@@ -872,13 +868,8 @@
 		pr_info("bad fdc value\n");
 		return;
 	}
-<<<<<<< HEAD
-	fdc = new_fdc;
-	set_dor(fdc, ~0, 8);
-=======
 	current_fdc = new_fdc;
 	set_dor(current_fdc, ~0, 8);
->>>>>>> 04d5ce62
 #if N_FDC > 1
 	set_dor(1 - current_fdc, ~8, 0);
 #endif
