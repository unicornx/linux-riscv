// SPDX-License-Identifier: GPL-2.0-only
/*
 * ps3vram - Use extra PS3 video ram as block device.
 *
 * Copyright 2009 Sony Corporation
 *
 * Based on the MTD ps3vram driver, which is
 * Copyright (c) 2007-2008 Jim Paris <jim@jtan.com>
 * Added support RSX DMA Vivien Chappelier <vivien.chappelier@free.fr>
 */

#include <linux/blkdev.h>
#include <linux/delay.h>
#include <linux/module.h>
#include <linux/proc_fs.h>
#include <linux/seq_file.h>
#include <linux/slab.h>

#include <asm/cell-regs.h>
#include <asm/firmware.h>
#include <asm/lv1call.h>
#include <asm/ps3.h>
#include <asm/ps3gpu.h>


#define DEVICE_NAME		"ps3vram"


#define XDR_BUF_SIZE (2 * 1024 * 1024) /* XDR buffer (must be 1MiB aligned) */
#define XDR_IOIF 0x0c000000

#define FIFO_BASE XDR_IOIF
#define FIFO_SIZE (64 * 1024)

#define DMA_PAGE_SIZE (4 * 1024)

#define CACHE_PAGE_SIZE (256 * 1024)
#define CACHE_PAGE_COUNT ((XDR_BUF_SIZE - FIFO_SIZE) / CACHE_PAGE_SIZE)

#define CACHE_OFFSET CACHE_PAGE_SIZE
#define FIFO_OFFSET 0

#define CTRL_PUT 0x10
#define CTRL_GET 0x11
#define CTRL_TOP 0x15

#define UPLOAD_SUBCH	1
#define DOWNLOAD_SUBCH	2

#define NV_MEMORY_TO_MEMORY_FORMAT_OFFSET_IN	0x0000030c
#define NV_MEMORY_TO_MEMORY_FORMAT_NOTIFY	0x00000104

#define CACHE_PAGE_PRESENT 1
#define CACHE_PAGE_DIRTY   2

struct ps3vram_tag {
	unsigned int address;
	unsigned int flags;
};

struct ps3vram_cache {
	unsigned int page_count;
	unsigned int page_size;
	struct ps3vram_tag *tags;
	unsigned int hit;
	unsigned int miss;
};

struct ps3vram_priv {
	struct gendisk *gendisk;

	u64 size;

	u64 memory_handle;
	u64 context_handle;
	u32 __iomem *ctrl;
	void __iomem *reports;
	u8 *xdr_buf;

	u32 *fifo_base;
	u32 *fifo_ptr;

	struct ps3vram_cache cache;

	spinlock_t lock;	/* protecting list of bios */
	struct bio_list list;
};


static int ps3vram_major;

#define DMA_NOTIFIER_HANDLE_BASE 0x66604200 /* first DMA notifier handle */
#define DMA_NOTIFIER_OFFSET_BASE 0x1000     /* first DMA notifier offset */
#define DMA_NOTIFIER_SIZE        0x40
#define NOTIFIER 7	/* notifier used for completion report */

static char *size = "256M";
module_param(size, charp, 0);
MODULE_PARM_DESC(size, "memory size");

static u32 __iomem *ps3vram_get_notifier(void __iomem *reports, int notifier)
{
	return reports + DMA_NOTIFIER_OFFSET_BASE +
	       DMA_NOTIFIER_SIZE * notifier;
}

static void ps3vram_notifier_reset(struct ps3_system_bus_device *dev)
{
	struct ps3vram_priv *priv = ps3_system_bus_get_drvdata(dev);
	u32 __iomem *notify = ps3vram_get_notifier(priv->reports, NOTIFIER);
	int i;

	for (i = 0; i < 4; i++)
		iowrite32be(0xffffffff, notify + i);
}

static int ps3vram_notifier_wait(struct ps3_system_bus_device *dev,
				 unsigned int timeout_ms)
{
	struct ps3vram_priv *priv = ps3_system_bus_get_drvdata(dev);
	u32 __iomem *notify = ps3vram_get_notifier(priv->reports, NOTIFIER);
	unsigned long timeout;

	for (timeout = 20; timeout; timeout--) {
		if (!ioread32be(notify + 3))
			return 0;
		udelay(10);
	}

	timeout = jiffies + msecs_to_jiffies(timeout_ms);

	do {
		if (!ioread32be(notify + 3))
			return 0;
		msleep(1);
	} while (time_before(jiffies, timeout));

	return -ETIMEDOUT;
}

static void ps3vram_init_ring(struct ps3_system_bus_device *dev)
{
	struct ps3vram_priv *priv = ps3_system_bus_get_drvdata(dev);

	iowrite32be(FIFO_BASE + FIFO_OFFSET, priv->ctrl + CTRL_PUT);
	iowrite32be(FIFO_BASE + FIFO_OFFSET, priv->ctrl + CTRL_GET);
}

static int ps3vram_wait_ring(struct ps3_system_bus_device *dev,
			     unsigned int timeout_ms)
{
	struct ps3vram_priv *priv = ps3_system_bus_get_drvdata(dev);
	unsigned long timeout = jiffies + msecs_to_jiffies(timeout_ms);

	do {
		if (ioread32be(priv->ctrl + CTRL_PUT) == ioread32be(priv->ctrl + CTRL_GET))
			return 0;
		msleep(1);
	} while (time_before(jiffies, timeout));

	dev_warn(&dev->core, "FIFO timeout (%08x/%08x/%08x)\n",
		 ioread32be(priv->ctrl + CTRL_PUT), ioread32be(priv->ctrl + CTRL_GET),
		 ioread32be(priv->ctrl + CTRL_TOP));

	return -ETIMEDOUT;
}

static void ps3vram_out_ring(struct ps3vram_priv *priv, u32 data)
{
	*(priv->fifo_ptr)++ = data;
}

static void ps3vram_begin_ring(struct ps3vram_priv *priv, u32 chan, u32 tag,
			       u32 size)
{
	ps3vram_out_ring(priv, (size << 18) | (chan << 13) | tag);
}

static void ps3vram_rewind_ring(struct ps3_system_bus_device *dev)
{
	struct ps3vram_priv *priv = ps3_system_bus_get_drvdata(dev);
	int status;

	ps3vram_out_ring(priv, 0x20000000 | (FIFO_BASE + FIFO_OFFSET));

	iowrite32be(FIFO_BASE + FIFO_OFFSET, priv->ctrl + CTRL_PUT);

	/* asking the HV for a blit will kick the FIFO */
	status = lv1_gpu_fb_blit(priv->context_handle, 0, 0, 0, 0);
	if (status)
		dev_err(&dev->core, "%s: lv1_gpu_fb_blit failed %d\n",
			__func__, status);

	priv->fifo_ptr = priv->fifo_base;
}

static void ps3vram_fire_ring(struct ps3_system_bus_device *dev)
{
	struct ps3vram_priv *priv = ps3_system_bus_get_drvdata(dev);
	int status;

	mutex_lock(&ps3_gpu_mutex);

	iowrite32be(FIFO_BASE + FIFO_OFFSET + (priv->fifo_ptr - priv->fifo_base)
		* sizeof(u32), priv->ctrl + CTRL_PUT);

	/* asking the HV for a blit will kick the FIFO */
	status = lv1_gpu_fb_blit(priv->context_handle, 0, 0, 0, 0);
	if (status)
		dev_err(&dev->core, "%s: lv1_gpu_fb_blit failed %d\n",
			__func__, status);

	if ((priv->fifo_ptr - priv->fifo_base) * sizeof(u32) >
	    FIFO_SIZE - 1024) {
		dev_dbg(&dev->core, "FIFO full, rewinding\n");
		ps3vram_wait_ring(dev, 200);
		ps3vram_rewind_ring(dev);
	}

	mutex_unlock(&ps3_gpu_mutex);
}

static void ps3vram_bind(struct ps3_system_bus_device *dev)
{
	struct ps3vram_priv *priv = ps3_system_bus_get_drvdata(dev);

	ps3vram_begin_ring(priv, UPLOAD_SUBCH, 0, 1);
	ps3vram_out_ring(priv, 0x31337303);
	ps3vram_begin_ring(priv, UPLOAD_SUBCH, 0x180, 3);
	ps3vram_out_ring(priv, DMA_NOTIFIER_HANDLE_BASE + NOTIFIER);
	ps3vram_out_ring(priv, 0xfeed0001);	/* DMA system RAM instance */
	ps3vram_out_ring(priv, 0xfeed0000);     /* DMA video RAM instance */

	ps3vram_begin_ring(priv, DOWNLOAD_SUBCH, 0, 1);
	ps3vram_out_ring(priv, 0x3137c0de);
	ps3vram_begin_ring(priv, DOWNLOAD_SUBCH, 0x180, 3);
	ps3vram_out_ring(priv, DMA_NOTIFIER_HANDLE_BASE + NOTIFIER);
	ps3vram_out_ring(priv, 0xfeed0000);	/* DMA video RAM instance */
	ps3vram_out_ring(priv, 0xfeed0001);	/* DMA system RAM instance */

	ps3vram_fire_ring(dev);
}

static int ps3vram_upload(struct ps3_system_bus_device *dev,
			  unsigned int src_offset, unsigned int dst_offset,
			  int len, int count)
{
	struct ps3vram_priv *priv = ps3_system_bus_get_drvdata(dev);

	ps3vram_begin_ring(priv, UPLOAD_SUBCH,
			   NV_MEMORY_TO_MEMORY_FORMAT_OFFSET_IN, 8);
	ps3vram_out_ring(priv, XDR_IOIF + src_offset);
	ps3vram_out_ring(priv, dst_offset);
	ps3vram_out_ring(priv, len);
	ps3vram_out_ring(priv, len);
	ps3vram_out_ring(priv, len);
	ps3vram_out_ring(priv, count);
	ps3vram_out_ring(priv, (1 << 8) | 1);
	ps3vram_out_ring(priv, 0);

	ps3vram_notifier_reset(dev);
	ps3vram_begin_ring(priv, UPLOAD_SUBCH,
			   NV_MEMORY_TO_MEMORY_FORMAT_NOTIFY, 1);
	ps3vram_out_ring(priv, 0);
	ps3vram_begin_ring(priv, UPLOAD_SUBCH, 0x100, 1);
	ps3vram_out_ring(priv, 0);
	ps3vram_fire_ring(dev);
	if (ps3vram_notifier_wait(dev, 200) < 0) {
		dev_warn(&dev->core, "%s: Notifier timeout\n", __func__);
		return -1;
	}

	return 0;
}

static int ps3vram_download(struct ps3_system_bus_device *dev,
			    unsigned int src_offset, unsigned int dst_offset,
			    int len, int count)
{
	struct ps3vram_priv *priv = ps3_system_bus_get_drvdata(dev);

	ps3vram_begin_ring(priv, DOWNLOAD_SUBCH,
			   NV_MEMORY_TO_MEMORY_FORMAT_OFFSET_IN, 8);
	ps3vram_out_ring(priv, src_offset);
	ps3vram_out_ring(priv, XDR_IOIF + dst_offset);
	ps3vram_out_ring(priv, len);
	ps3vram_out_ring(priv, len);
	ps3vram_out_ring(priv, len);
	ps3vram_out_ring(priv, count);
	ps3vram_out_ring(priv, (1 << 8) | 1);
	ps3vram_out_ring(priv, 0);

	ps3vram_notifier_reset(dev);
	ps3vram_begin_ring(priv, DOWNLOAD_SUBCH,
			   NV_MEMORY_TO_MEMORY_FORMAT_NOTIFY, 1);
	ps3vram_out_ring(priv, 0);
	ps3vram_begin_ring(priv, DOWNLOAD_SUBCH, 0x100, 1);
	ps3vram_out_ring(priv, 0);
	ps3vram_fire_ring(dev);
	if (ps3vram_notifier_wait(dev, 200) < 0) {
		dev_warn(&dev->core, "%s: Notifier timeout\n", __func__);
		return -1;
	}

	return 0;
}

static void ps3vram_cache_evict(struct ps3_system_bus_device *dev, int entry)
{
	struct ps3vram_priv *priv = ps3_system_bus_get_drvdata(dev);
	struct ps3vram_cache *cache = &priv->cache;

	if (!(cache->tags[entry].flags & CACHE_PAGE_DIRTY))
		return;

	dev_dbg(&dev->core, "Flushing %d: 0x%08x\n", entry,
		cache->tags[entry].address);
	if (ps3vram_upload(dev, CACHE_OFFSET + entry * cache->page_size,
			   cache->tags[entry].address, DMA_PAGE_SIZE,
			   cache->page_size / DMA_PAGE_SIZE) < 0) {
		dev_err(&dev->core,
			"Failed to upload from 0x%x to " "0x%x size 0x%x\n",
			entry * cache->page_size, cache->tags[entry].address,
			cache->page_size);
	}
	cache->tags[entry].flags &= ~CACHE_PAGE_DIRTY;
}

static void ps3vram_cache_load(struct ps3_system_bus_device *dev, int entry,
			       unsigned int address)
{
	struct ps3vram_priv *priv = ps3_system_bus_get_drvdata(dev);
	struct ps3vram_cache *cache = &priv->cache;

	dev_dbg(&dev->core, "Fetching %d: 0x%08x\n", entry, address);
	if (ps3vram_download(dev, address,
			     CACHE_OFFSET + entry * cache->page_size,
			     DMA_PAGE_SIZE,
			     cache->page_size / DMA_PAGE_SIZE) < 0) {
		dev_err(&dev->core,
			"Failed to download from 0x%x to 0x%x size 0x%x\n",
			address, entry * cache->page_size, cache->page_size);
	}

	cache->tags[entry].address = address;
	cache->tags[entry].flags |= CACHE_PAGE_PRESENT;
}


static void ps3vram_cache_flush(struct ps3_system_bus_device *dev)
{
	struct ps3vram_priv *priv = ps3_system_bus_get_drvdata(dev);
	struct ps3vram_cache *cache = &priv->cache;
	int i;

	dev_dbg(&dev->core, "FLUSH\n");
	for (i = 0; i < cache->page_count; i++) {
		ps3vram_cache_evict(dev, i);
		cache->tags[i].flags = 0;
	}
}

static unsigned int ps3vram_cache_match(struct ps3_system_bus_device *dev,
					loff_t address)
{
	struct ps3vram_priv *priv = ps3_system_bus_get_drvdata(dev);
	struct ps3vram_cache *cache = &priv->cache;
	unsigned int base;
	unsigned int offset;
	int i;
	static int counter;

	offset = (unsigned int) (address & (cache->page_size - 1));
	base = (unsigned int) (address - offset);

	/* fully associative check */
	for (i = 0; i < cache->page_count; i++) {
		if ((cache->tags[i].flags & CACHE_PAGE_PRESENT) &&
		    cache->tags[i].address == base) {
			cache->hit++;
			dev_dbg(&dev->core, "Found entry %d: 0x%08x\n", i,
				cache->tags[i].address);
			return i;
		}
	}

	/* choose a random entry */
	i = (jiffies + (counter++)) % cache->page_count;
	dev_dbg(&dev->core, "Using entry %d\n", i);

	ps3vram_cache_evict(dev, i);
	ps3vram_cache_load(dev, i, base);

	cache->miss++;
	return i;
}

static int ps3vram_cache_init(struct ps3_system_bus_device *dev)
{
	struct ps3vram_priv *priv = ps3_system_bus_get_drvdata(dev);

	priv->cache.page_count = CACHE_PAGE_COUNT;
	priv->cache.page_size = CACHE_PAGE_SIZE;
	priv->cache.tags = kcalloc(CACHE_PAGE_COUNT,
				   sizeof(struct ps3vram_tag),
				   GFP_KERNEL);
	if (!priv->cache.tags)
		return -ENOMEM;

	dev_info(&dev->core, "Created ram cache: %d entries, %d KiB each\n",
		CACHE_PAGE_COUNT, CACHE_PAGE_SIZE / 1024);

	return 0;
}

static void ps3vram_cache_cleanup(struct ps3_system_bus_device *dev)
{
	struct ps3vram_priv *priv = ps3_system_bus_get_drvdata(dev);

	ps3vram_cache_flush(dev);
	kfree(priv->cache.tags);
}

static blk_status_t ps3vram_read(struct ps3_system_bus_device *dev, loff_t from,
			size_t len, size_t *retlen, u_char *buf)
{
	struct ps3vram_priv *priv = ps3_system_bus_get_drvdata(dev);
	unsigned int cached, count;

	dev_dbg(&dev->core, "%s: from=0x%08x len=0x%zx\n", __func__,
		(unsigned int)from, len);

	if (from >= priv->size)
		return BLK_STS_IOERR;

	if (len > priv->size - from)
		len = priv->size - from;

	/* Copy from vram to buf */
	count = len;
	while (count) {
		unsigned int offset, avail;
		unsigned int entry;

		offset = (unsigned int) (from & (priv->cache.page_size - 1));
		avail  = priv->cache.page_size - offset;

		entry = ps3vram_cache_match(dev, from);
		cached = CACHE_OFFSET + entry * priv->cache.page_size + offset;

		dev_dbg(&dev->core, "%s: from=%08x cached=%08x offset=%08x "
			"avail=%08x count=%08x\n", __func__,
			(unsigned int)from, cached, offset, avail, count);

		if (avail > count)
			avail = count;
		memcpy(buf, priv->xdr_buf + cached, avail);

		buf += avail;
		count -= avail;
		from += avail;
	}

	*retlen = len;
	return 0;
}

static blk_status_t ps3vram_write(struct ps3_system_bus_device *dev, loff_t to,
			 size_t len, size_t *retlen, const u_char *buf)
{
	struct ps3vram_priv *priv = ps3_system_bus_get_drvdata(dev);
	unsigned int cached, count;

	if (to >= priv->size)
		return BLK_STS_IOERR;

	if (len > priv->size - to)
		len = priv->size - to;

	/* Copy from buf to vram */
	count = len;
	while (count) {
		unsigned int offset, avail;
		unsigned int entry;

		offset = (unsigned int) (to & (priv->cache.page_size - 1));
		avail  = priv->cache.page_size - offset;

		entry = ps3vram_cache_match(dev, to);
		cached = CACHE_OFFSET + entry * priv->cache.page_size + offset;

		dev_dbg(&dev->core, "%s: to=%08x cached=%08x offset=%08x "
			"avail=%08x count=%08x\n", __func__, (unsigned int)to,
			cached, offset, avail, count);

		if (avail > count)
			avail = count;
		memcpy(priv->xdr_buf + cached, buf, avail);

		priv->cache.tags[entry].flags |= CACHE_PAGE_DIRTY;

		buf += avail;
		count -= avail;
		to += avail;
	}

	*retlen = len;
	return 0;
}

static int ps3vram_proc_show(struct seq_file *m, void *v)
{
	struct ps3vram_priv *priv = m->private;

	seq_printf(m, "hit:%u\nmiss:%u\n", priv->cache.hit, priv->cache.miss);
	return 0;
}

static void ps3vram_proc_init(struct ps3_system_bus_device *dev)
{
	struct ps3vram_priv *priv = ps3_system_bus_get_drvdata(dev);
	struct proc_dir_entry *pde;

	pde = proc_create_single_data(DEVICE_NAME, 0444, NULL,
			ps3vram_proc_show, priv);
	if (!pde)
		dev_warn(&dev->core, "failed to create /proc entry\n");
}

static struct bio *ps3vram_do_bio(struct ps3_system_bus_device *dev,
				  struct bio *bio)
{
	struct ps3vram_priv *priv = ps3_system_bus_get_drvdata(dev);
	int write = bio_data_dir(bio) == WRITE;
	const char *op = write ? "write" : "read";
	loff_t offset = bio->bi_iter.bi_sector << 9;
	blk_status_t error = 0;
	struct bio_vec bvec;
	struct bvec_iter iter;
	struct bio *next;

	bio_for_each_segment(bvec, bio, iter) {
		/* PS3 is ppc64, so we don't handle highmem */
		char *ptr = bvec_virt(&bvec);
		size_t len = bvec.bv_len, retlen;

		dev_dbg(&dev->core, "    %s %zu bytes at offset %llu\n", op,
			len, offset);
		if (write)
			error = ps3vram_write(dev, offset, len, &retlen, ptr);
		else
			error = ps3vram_read(dev, offset, len, &retlen, ptr);

		if (error) {
			dev_err(&dev->core, "%s failed\n", op);
			goto out;
		}

		if (retlen != len) {
			dev_err(&dev->core, "Short %s\n", op);
			error = BLK_STS_IOERR;
			goto out;
		}

		offset += len;
	}

	dev_dbg(&dev->core, "%s completed\n", op);

out:
	spin_lock_irq(&priv->lock);
	bio_list_pop(&priv->list);
	next = bio_list_peek(&priv->list);
	spin_unlock_irq(&priv->lock);

	bio->bi_status = error;
	bio_endio(bio);
	return next;
}

static void ps3vram_submit_bio(struct bio *bio)
{
	struct ps3_system_bus_device *dev = bio->bi_bdev->bd_disk->private_data;
	struct ps3vram_priv *priv = ps3_system_bus_get_drvdata(dev);
	int busy;

	dev_dbg(&dev->core, "%s\n", __func__);

<<<<<<< HEAD
	blk_queue_split(&bio);
	if (!bio)
		return BLK_QC_T_NONE;
=======
	bio = bio_split_to_limits(bio);
	if (!bio)
		return;
>>>>>>> d60c95ef

	spin_lock_irq(&priv->lock);
	busy = !bio_list_empty(&priv->list);
	bio_list_add(&priv->list, bio);
	spin_unlock_irq(&priv->lock);

	if (busy)
		return;

	do {
		bio = ps3vram_do_bio(dev, bio);
	} while (bio);
}

static const struct block_device_operations ps3vram_fops = {
	.owner		= THIS_MODULE,
	.submit_bio	= ps3vram_submit_bio,
};

static int ps3vram_probe(struct ps3_system_bus_device *dev)
{
	struct ps3vram_priv *priv;
	int error, status;
	struct gendisk *gendisk;
	u64 ddr_size, ddr_lpar, ctrl_lpar, info_lpar, reports_lpar,
	    reports_size, xdr_lpar;
	char *rest;

	priv = kzalloc(sizeof(*priv), GFP_KERNEL);
	if (!priv) {
		error = -ENOMEM;
		goto fail;
	}

	spin_lock_init(&priv->lock);
	bio_list_init(&priv->list);
	ps3_system_bus_set_drvdata(dev, priv);

	/* Allocate XDR buffer (1MiB aligned) */
	priv->xdr_buf = (void *)__get_free_pages(GFP_KERNEL,
		get_order(XDR_BUF_SIZE));
	if (priv->xdr_buf == NULL) {
		dev_err(&dev->core, "Could not allocate XDR buffer\n");
		error = -ENOMEM;
		goto fail_free_priv;
	}

	/* Put FIFO at begginning of XDR buffer */
	priv->fifo_base = (u32 *) (priv->xdr_buf + FIFO_OFFSET);
	priv->fifo_ptr = priv->fifo_base;

	/* XXX: Need to open GPU, in case ps3fb or snd_ps3 aren't loaded */
	if (ps3_open_hv_device(dev)) {
		dev_err(&dev->core, "ps3_open_hv_device failed\n");
		error = -EAGAIN;
		goto out_free_xdr_buf;
	}

	/* Request memory */
	status = -1;
	ddr_size = ALIGN(memparse(size, &rest), 1024*1024);
	if (!ddr_size) {
		dev_err(&dev->core, "Specified size is too small\n");
		error = -EINVAL;
		goto out_close_gpu;
	}

	while (ddr_size > 0) {
		status = lv1_gpu_memory_allocate(ddr_size, 0, 0, 0, 0,
						 &priv->memory_handle,
						 &ddr_lpar);
		if (!status)
			break;
		ddr_size -= 1024*1024;
	}
	if (status) {
		dev_err(&dev->core, "lv1_gpu_memory_allocate failed %d\n",
			status);
		error = -ENOMEM;
		goto out_close_gpu;
	}

	/* Request context */
	status = lv1_gpu_context_allocate(priv->memory_handle, 0,
					  &priv->context_handle, &ctrl_lpar,
					  &info_lpar, &reports_lpar,
					  &reports_size);
	if (status) {
		dev_err(&dev->core, "lv1_gpu_context_allocate failed %d\n",
			status);
		error = -ENOMEM;
		goto out_free_memory;
	}

	/* Map XDR buffer to RSX */
	xdr_lpar = ps3_mm_phys_to_lpar(__pa(priv->xdr_buf));
	status = lv1_gpu_context_iomap(priv->context_handle, XDR_IOIF,
				       xdr_lpar, XDR_BUF_SIZE,
				       CBE_IOPTE_PP_W | CBE_IOPTE_PP_R |
				       CBE_IOPTE_M);
	if (status) {
		dev_err(&dev->core, "lv1_gpu_context_iomap failed %d\n",
			status);
		error = -ENOMEM;
		goto out_free_context;
	}

	priv->ctrl = ioremap(ctrl_lpar, 64 * 1024);
	if (!priv->ctrl) {
		dev_err(&dev->core, "ioremap CTRL failed\n");
		error = -ENOMEM;
		goto out_unmap_context;
	}

	priv->reports = ioremap(reports_lpar, reports_size);
	if (!priv->reports) {
		dev_err(&dev->core, "ioremap REPORTS failed\n");
		error = -ENOMEM;
		goto out_unmap_ctrl;
	}

	mutex_lock(&ps3_gpu_mutex);
	ps3vram_init_ring(dev);
	mutex_unlock(&ps3_gpu_mutex);

	priv->size = ddr_size;

	ps3vram_bind(dev);

	mutex_lock(&ps3_gpu_mutex);
	error = ps3vram_wait_ring(dev, 100);
	mutex_unlock(&ps3_gpu_mutex);
	if (error < 0) {
		dev_err(&dev->core, "Failed to initialize channels\n");
		error = -ETIMEDOUT;
		goto out_unmap_reports;
	}

	error = ps3vram_cache_init(dev);
	if (error < 0) {
		goto out_unmap_reports;
	}

	ps3vram_proc_init(dev);

	gendisk = blk_alloc_disk(NUMA_NO_NODE);
	if (!gendisk) {
		dev_err(&dev->core, "blk_alloc_disk failed\n");
		error = -ENOMEM;
		goto out_cache_cleanup;
	}

	priv->gendisk = gendisk;
	gendisk->major = ps3vram_major;
	gendisk->minors = 1;
	gendisk->flags |= GENHD_FL_NO_PART;
	gendisk->fops = &ps3vram_fops;
	gendisk->private_data = dev;
	strscpy(gendisk->disk_name, DEVICE_NAME, sizeof(gendisk->disk_name));
	set_capacity(gendisk, priv->size >> 9);
	blk_queue_max_segments(gendisk->queue, BLK_MAX_SEGMENTS);
	blk_queue_max_segment_size(gendisk->queue, BLK_MAX_SEGMENT_SIZE);
	blk_queue_max_hw_sectors(gendisk->queue, BLK_SAFE_MAX_SECTORS);

	dev_info(&dev->core, "%s: Using %llu MiB of GPU memory\n",
		 gendisk->disk_name, get_capacity(gendisk) >> 11);

	error = device_add_disk(&dev->core, gendisk, NULL);
	if (error)
		goto out_cleanup_disk;

	return 0;

out_cleanup_disk:
	put_disk(gendisk);
out_cache_cleanup:
	remove_proc_entry(DEVICE_NAME, NULL);
	ps3vram_cache_cleanup(dev);
out_unmap_reports:
	iounmap(priv->reports);
out_unmap_ctrl:
	iounmap(priv->ctrl);
out_unmap_context:
	lv1_gpu_context_iomap(priv->context_handle, XDR_IOIF, xdr_lpar,
			      XDR_BUF_SIZE, CBE_IOPTE_M);
out_free_context:
	lv1_gpu_context_free(priv->context_handle);
out_free_memory:
	lv1_gpu_memory_free(priv->memory_handle);
out_close_gpu:
	ps3_close_hv_device(dev);
out_free_xdr_buf:
	free_pages((unsigned long) priv->xdr_buf, get_order(XDR_BUF_SIZE));
fail_free_priv:
	kfree(priv);
	ps3_system_bus_set_drvdata(dev, NULL);
fail:
	return error;
}

static void ps3vram_remove(struct ps3_system_bus_device *dev)
{
	struct ps3vram_priv *priv = ps3_system_bus_get_drvdata(dev);

	del_gendisk(priv->gendisk);
	put_disk(priv->gendisk);
	remove_proc_entry(DEVICE_NAME, NULL);
	ps3vram_cache_cleanup(dev);
	iounmap(priv->reports);
	iounmap(priv->ctrl);
	lv1_gpu_context_iomap(priv->context_handle, XDR_IOIF,
			      ps3_mm_phys_to_lpar(__pa(priv->xdr_buf)),
			      XDR_BUF_SIZE, CBE_IOPTE_M);
	lv1_gpu_context_free(priv->context_handle);
	lv1_gpu_memory_free(priv->memory_handle);
	ps3_close_hv_device(dev);
	free_pages((unsigned long) priv->xdr_buf, get_order(XDR_BUF_SIZE));
	kfree(priv);
	ps3_system_bus_set_drvdata(dev, NULL);
}

static struct ps3_system_bus_driver ps3vram = {
	.match_id	= PS3_MATCH_ID_GPU,
	.match_sub_id	= PS3_MATCH_SUB_ID_GPU_RAMDISK,
	.core.name	= DEVICE_NAME,
	.core.owner	= THIS_MODULE,
	.probe		= ps3vram_probe,
	.remove		= ps3vram_remove,
	.shutdown	= ps3vram_remove,
};


static int __init ps3vram_init(void)
{
	int error;

	if (!firmware_has_feature(FW_FEATURE_PS3_LV1))
		return -ENODEV;

	error = register_blkdev(0, DEVICE_NAME);
	if (error <= 0) {
		pr_err("%s: register_blkdev failed %d\n", DEVICE_NAME, error);
		return error;
	}
	ps3vram_major = error;

	pr_info("%s: registered block device major %d\n", DEVICE_NAME,
		ps3vram_major);

	error = ps3_system_bus_driver_register(&ps3vram);
	if (error)
		unregister_blkdev(ps3vram_major, DEVICE_NAME);

	return error;
}

static void __exit ps3vram_exit(void)
{
	ps3_system_bus_driver_unregister(&ps3vram);
	unregister_blkdev(ps3vram_major, DEVICE_NAME);
}

module_init(ps3vram_init);
module_exit(ps3vram_exit);

MODULE_LICENSE("GPL");
MODULE_DESCRIPTION("PS3 Video RAM Storage Driver");
MODULE_AUTHOR("Sony Corporation");
MODULE_ALIAS(PS3_MODULE_ALIAS_GPU_RAMDISK);<|MERGE_RESOLUTION|>--- conflicted
+++ resolved
@@ -586,15 +586,9 @@
 
 	dev_dbg(&dev->core, "%s\n", __func__);
 
-<<<<<<< HEAD
-	blk_queue_split(&bio);
-	if (!bio)
-		return BLK_QC_T_NONE;
-=======
 	bio = bio_split_to_limits(bio);
 	if (!bio)
 		return;
->>>>>>> d60c95ef
 
 	spin_lock_irq(&priv->lock);
 	busy = !bio_list_empty(&priv->list);
