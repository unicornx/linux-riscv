// SPDX-License-Identifier: GPL-2.0-only
/*
 * Generic Exynos Bus frequency driver with DEVFREQ Framework
 *
 * Copyright (c) 2016 Samsung Electronics Co., Ltd.
 * Author : Chanwoo Choi <cw00.choi@samsung.com>
 *
 * This driver support Exynos Bus frequency feature by using
 * DEVFREQ framework and is based on drivers/devfreq/exynos/exynos4_bus.c.
 */

#include <linux/clk.h>
#include <linux/devfreq.h>
#include <linux/devfreq-event.h>
#include <linux/device.h>
#include <linux/export.h>
#include <linux/module.h>
#include <linux/of_device.h>
#include <linux/pm_opp.h>
#include <linux/platform_device.h>
#include <linux/regulator/consumer.h>
#include <linux/slab.h>

#define DEFAULT_SATURATION_RATIO	40

struct exynos_bus {
	struct device *dev;

	struct devfreq *devfreq;
	struct devfreq_event_dev **edev;
	unsigned int edev_count;
	struct mutex lock;

	unsigned long curr_freq;

	struct opp_table *opp_table;
	struct clk *clk;
	unsigned int ratio;
};

/*
 * Control the devfreq-event device to get the current state of bus
 */
#define exynos_bus_ops_edev(ops)				\
static int exynos_bus_##ops(struct exynos_bus *bus)		\
{								\
	int i, ret;						\
								\
	for (i = 0; i < bus->edev_count; i++) {			\
		if (!bus->edev[i])				\
			continue;				\
		ret = devfreq_event_##ops(bus->edev[i]);	\
		if (ret < 0)					\
			return ret;				\
	}							\
								\
	return 0;						\
}
exynos_bus_ops_edev(enable_edev);
exynos_bus_ops_edev(disable_edev);
exynos_bus_ops_edev(set_event);

static int exynos_bus_get_event(struct exynos_bus *bus,
				struct devfreq_event_data *edata)
{
	struct devfreq_event_data event_data;
	unsigned long load_count = 0, total_count = 0;
	int i, ret = 0;

	for (i = 0; i < bus->edev_count; i++) {
		if (!bus->edev[i])
			continue;

		ret = devfreq_event_get_event(bus->edev[i], &event_data);
		if (ret < 0)
			return ret;

		if (i == 0 || event_data.load_count > load_count) {
			load_count = event_data.load_count;
			total_count = event_data.total_count;
		}
	}

	edata->load_count = load_count;
	edata->total_count = total_count;

	return ret;
}

/*
 * devfreq function for both simple-ondemand and passive governor
 */
static int exynos_bus_target(struct device *dev, unsigned long *freq, u32 flags)
{
	struct exynos_bus *bus = dev_get_drvdata(dev);
	struct dev_pm_opp *new_opp;
	int ret = 0;

	/* Get correct frequency for bus. */
	new_opp = devfreq_recommended_opp(dev, freq, flags);
	if (IS_ERR(new_opp)) {
		dev_err(dev, "failed to get recommended opp instance\n");
		return PTR_ERR(new_opp);
	}

	dev_pm_opp_put(new_opp);

	/* Change voltage and frequency according to new OPP level */
	mutex_lock(&bus->lock);
	ret = dev_pm_opp_set_rate(dev, *freq);
	if (!ret)
		bus->curr_freq = *freq;

	mutex_unlock(&bus->lock);

	return ret;
}

static int exynos_bus_get_dev_status(struct device *dev,
				     struct devfreq_dev_status *stat)
{
	struct exynos_bus *bus = dev_get_drvdata(dev);
	struct devfreq_event_data edata;
	int ret;

	stat->current_frequency = bus->curr_freq;

	ret = exynos_bus_get_event(bus, &edata);
	if (ret < 0) {
		stat->total_time = stat->busy_time = 0;
		goto err;
	}

	stat->busy_time = (edata.load_count * 100) / bus->ratio;
	stat->total_time = edata.total_count;

	dev_dbg(dev, "Usage of devfreq-event : %lu/%lu\n", stat->busy_time,
							stat->total_time);

err:
	ret = exynos_bus_set_event(bus);
	if (ret < 0) {
		dev_err(dev, "failed to set event to devfreq-event devices\n");
		return ret;
	}

	return ret;
}

static void exynos_bus_exit(struct device *dev)
{
	struct exynos_bus *bus = dev_get_drvdata(dev);
	int ret;

	ret = exynos_bus_disable_edev(bus);
	if (ret < 0)
		dev_warn(dev, "failed to disable the devfreq-event devices\n");

	dev_pm_opp_of_remove_table(dev);
	clk_disable_unprepare(bus->clk);
<<<<<<< HEAD
	if (bus->regulator)
		regulator_disable(bus->regulator);
}

/*
 * Must necessary function for devfreq passive governor
 */
static int exynos_bus_passive_target(struct device *dev, unsigned long *freq,
					u32 flags)
{
	struct exynos_bus *bus = dev_get_drvdata(dev);
	struct dev_pm_opp *new_opp;
	unsigned long old_freq, new_freq;
	int ret = 0;

	/* Get new opp-bus instance according to new bus clock */
	new_opp = devfreq_recommended_opp(dev, freq, flags);
	if (IS_ERR(new_opp)) {
		dev_err(dev, "failed to get recommended opp instance\n");
		return PTR_ERR(new_opp);
	}

	new_freq = dev_pm_opp_get_freq(new_opp);
	dev_pm_opp_put(new_opp);

	old_freq = bus->curr_freq;

	if (old_freq == new_freq)
		return 0;

	/* Change the frequency according to new OPP level */
	mutex_lock(&bus->lock);

	ret = clk_set_rate(bus->clk, new_freq);
	if (ret < 0) {
		dev_err(dev, "failed to set the clock of bus\n");
		goto out;
=======
	if (bus->opp_table) {
		dev_pm_opp_put_regulators(bus->opp_table);
		bus->opp_table = NULL;
>>>>>>> f7688b48
	}
}

static void exynos_bus_passive_exit(struct device *dev)
{
	struct exynos_bus *bus = dev_get_drvdata(dev);

	dev_pm_opp_of_remove_table(dev);
	clk_disable_unprepare(bus->clk);
}

static int exynos_bus_parent_parse_of(struct device_node *np,
					struct exynos_bus *bus)
{
	struct device *dev = bus->dev;
	struct opp_table *opp_table;
	const char *vdd = "vdd";
	int i, ret, count, size;

	opp_table = dev_pm_opp_set_regulators(dev, &vdd, 1);
	if (IS_ERR(opp_table)) {
		ret = PTR_ERR(opp_table);
		dev_err(dev, "failed to set regulators %d\n", ret);
		return ret;
	}

	bus->opp_table = opp_table;

	/*
	 * Get the devfreq-event devices to get the current utilization of
	 * buses. This raw data will be used in devfreq ondemand governor.
	 */
	count = devfreq_event_get_edev_count(dev);
	if (count < 0) {
		dev_err(dev, "failed to get the count of devfreq-event dev\n");
		ret = count;
		goto err_regulator;
	}
	bus->edev_count = count;

	size = sizeof(*bus->edev) * count;
	bus->edev = devm_kzalloc(dev, size, GFP_KERNEL);
	if (!bus->edev) {
		ret = -ENOMEM;
		goto err_regulator;
	}

	for (i = 0; i < count; i++) {
		bus->edev[i] = devfreq_event_get_edev_by_phandle(dev, i);
		if (IS_ERR(bus->edev[i])) {
			ret = -EPROBE_DEFER;
			goto err_regulator;
		}
	}

	/*
	 * Optionally, Get the saturation ratio according to Exynos SoC
	 * When measuring the utilization of each AXI bus with devfreq-event
	 * devices, the measured real cycle might be much lower than the
	 * total cycle of bus during sampling rate. In result, the devfreq
	 * simple-ondemand governor might not decide to change the current
	 * frequency due to too utilization (= real cycle/total cycle).
	 * So, this property is used to adjust the utilization when calculating
	 * the busy_time in exynos_bus_get_dev_status().
	 */
	if (of_property_read_u32(np, "exynos,saturation-ratio", &bus->ratio))
		bus->ratio = DEFAULT_SATURATION_RATIO;

	return 0;

err_regulator:
	dev_pm_opp_put_regulators(bus->opp_table);
	bus->opp_table = NULL;

	return ret;
}

static int exynos_bus_parse_of(struct device_node *np,
			      struct exynos_bus *bus)
{
	struct device *dev = bus->dev;
	struct dev_pm_opp *opp;
	unsigned long rate;
	int ret;

	/* Get the clock to provide each bus with source clock */
	bus->clk = devm_clk_get(dev, "bus");
	if (IS_ERR(bus->clk)) {
		dev_err(dev, "failed to get bus clock\n");
		return PTR_ERR(bus->clk);
	}

	ret = clk_prepare_enable(bus->clk);
	if (ret < 0) {
		dev_err(dev, "failed to get enable clock\n");
		return ret;
	}

	/* Get the freq and voltage from OPP table to scale the bus freq */
	ret = dev_pm_opp_of_add_table(dev);
	if (ret < 0) {
		dev_err(dev, "failed to get OPP table\n");
		goto err_clk;
	}

	rate = clk_get_rate(bus->clk);

	opp = devfreq_recommended_opp(dev, &rate, 0);
	if (IS_ERR(opp)) {
		dev_err(dev, "failed to find dev_pm_opp\n");
		ret = PTR_ERR(opp);
		goto err_opp;
	}
	bus->curr_freq = dev_pm_opp_get_freq(opp);
	dev_pm_opp_put(opp);

	return 0;

err_opp:
	dev_pm_opp_of_remove_table(dev);
err_clk:
	clk_disable_unprepare(bus->clk);

	return ret;
}

static int exynos_bus_probe(struct platform_device *pdev)
{
	struct device *dev = &pdev->dev;
	struct device_node *np = dev->of_node, *node;
	struct devfreq_dev_profile *profile;
	struct devfreq_simple_ondemand_data *ondemand_data;
	struct devfreq_passive_data *passive_data;
	struct devfreq *parent_devfreq;
	struct exynos_bus *bus;
	int ret, max_state;
	unsigned long min_freq, max_freq;
	bool passive = false;

	if (!np) {
		dev_err(dev, "failed to find devicetree node\n");
		return -EINVAL;
	}

	bus = devm_kzalloc(&pdev->dev, sizeof(*bus), GFP_KERNEL);
	if (!bus)
		return -ENOMEM;
	mutex_init(&bus->lock);
	bus->dev = &pdev->dev;
	platform_set_drvdata(pdev, bus);

	profile = devm_kzalloc(dev, sizeof(*profile), GFP_KERNEL);
	if (!profile)
		return -ENOMEM;

	node = of_parse_phandle(dev->of_node, "devfreq", 0);
	if (node) {
		of_node_put(node);
		passive = true;
	} else {
		ret = exynos_bus_parent_parse_of(np, bus);
		if (ret < 0)
			return ret;
	}

	/* Parse the device-tree to get the resource information */
	ret = exynos_bus_parse_of(np, bus);
	if (ret < 0)
		goto err_reg;

	if (passive)
		goto passive;

	/* Initialize the struct profile and governor data for parent device */
	profile->polling_ms = 50;
	profile->target = exynos_bus_target;
	profile->get_dev_status = exynos_bus_get_dev_status;
	profile->exit = exynos_bus_exit;

	ondemand_data = devm_kzalloc(dev, sizeof(*ondemand_data), GFP_KERNEL);
	if (!ondemand_data) {
		ret = -ENOMEM;
		goto err;
	}
	ondemand_data->upthreshold = 40;
	ondemand_data->downdifferential = 5;

	/* Add devfreq device to monitor and handle the exynos bus */
	bus->devfreq = devm_devfreq_add_device(dev, profile,
						DEVFREQ_GOV_SIMPLE_ONDEMAND,
						ondemand_data);
	if (IS_ERR(bus->devfreq)) {
		dev_err(dev, "failed to add devfreq device\n");
		ret = PTR_ERR(bus->devfreq);
		goto err;
	}

	/* Register opp_notifier to catch the change of OPP  */
	ret = devm_devfreq_register_opp_notifier(dev, bus->devfreq);
	if (ret < 0) {
		dev_err(dev, "failed to register opp notifier\n");
		goto err;
	}

	/*
	 * Enable devfreq-event to get raw data which is used to determine
	 * current bus load.
	 */
	ret = exynos_bus_enable_edev(bus);
	if (ret < 0) {
		dev_err(dev, "failed to enable devfreq-event devices\n");
		goto err;
	}

	ret = exynos_bus_set_event(bus);
	if (ret < 0) {
		dev_err(dev, "failed to set event to devfreq-event devices\n");
		goto err;
	}

	goto out;
passive:
	/* Initialize the struct profile and governor data for passive device */
	profile->target = exynos_bus_target;
	profile->exit = exynos_bus_passive_exit;

	/* Get the instance of parent devfreq device */
	parent_devfreq = devfreq_get_devfreq_by_phandle(dev, 0);
	if (IS_ERR(parent_devfreq)) {
		ret = -EPROBE_DEFER;
		goto err;
	}

	passive_data = devm_kzalloc(dev, sizeof(*passive_data), GFP_KERNEL);
	if (!passive_data) {
		ret = -ENOMEM;
		goto err;
	}
	passive_data->parent = parent_devfreq;

	/* Add devfreq device for exynos bus with passive governor */
	bus->devfreq = devm_devfreq_add_device(dev, profile, DEVFREQ_GOV_PASSIVE,
						passive_data);
	if (IS_ERR(bus->devfreq)) {
		dev_err(dev,
			"failed to add devfreq dev with passive governor\n");
		ret = PTR_ERR(bus->devfreq);
		goto err;
	}

out:
	max_state = bus->devfreq->profile->max_state;
	min_freq = (bus->devfreq->profile->freq_table[0] / 1000);
	max_freq = (bus->devfreq->profile->freq_table[max_state - 1] / 1000);
	pr_info("exynos-bus: new bus device registered: %s (%6ld KHz ~ %6ld KHz)\n",
			dev_name(dev), min_freq, max_freq);

	return 0;

err:
	dev_pm_opp_of_remove_table(dev);
	clk_disable_unprepare(bus->clk);
err_reg:
<<<<<<< HEAD
	if (!passive)
		regulator_disable(bus->regulator);
=======
	if (!passive) {
		dev_pm_opp_put_regulators(bus->opp_table);
		bus->opp_table = NULL;
	}
>>>>>>> f7688b48

	return ret;
}

static void exynos_bus_shutdown(struct platform_device *pdev)
{
	struct exynos_bus *bus = dev_get_drvdata(&pdev->dev);

	devfreq_suspend_device(bus->devfreq);
}

#ifdef CONFIG_PM_SLEEP
static int exynos_bus_resume(struct device *dev)
{
	struct exynos_bus *bus = dev_get_drvdata(dev);
	int ret;

	ret = exynos_bus_enable_edev(bus);
	if (ret < 0) {
		dev_err(dev, "failed to enable the devfreq-event devices\n");
		return ret;
	}

	return 0;
}

static int exynos_bus_suspend(struct device *dev)
{
	struct exynos_bus *bus = dev_get_drvdata(dev);
	int ret;

	ret = exynos_bus_disable_edev(bus);
	if (ret < 0) {
		dev_err(dev, "failed to disable the devfreq-event devices\n");
		return ret;
	}

	return 0;
}
#endif

static const struct dev_pm_ops exynos_bus_pm = {
	SET_SYSTEM_SLEEP_PM_OPS(exynos_bus_suspend, exynos_bus_resume)
};

static const struct of_device_id exynos_bus_of_match[] = {
	{ .compatible = "samsung,exynos-bus", },
	{ /* sentinel */ },
};
MODULE_DEVICE_TABLE(of, exynos_bus_of_match);

static struct platform_driver exynos_bus_platdrv = {
	.probe		= exynos_bus_probe,
	.shutdown	= exynos_bus_shutdown,
	.driver = {
		.name	= "exynos-bus",
		.pm	= &exynos_bus_pm,
		.of_match_table = of_match_ptr(exynos_bus_of_match),
	},
};
module_platform_driver(exynos_bus_platdrv);

MODULE_DESCRIPTION("Generic Exynos Bus frequency driver");
MODULE_AUTHOR("Chanwoo Choi <cw00.choi@samsung.com>");
MODULE_LICENSE("GPL v2");<|MERGE_RESOLUTION|>--- conflicted
+++ resolved
@@ -158,49 +158,9 @@
 
 	dev_pm_opp_of_remove_table(dev);
 	clk_disable_unprepare(bus->clk);
-<<<<<<< HEAD
-	if (bus->regulator)
-		regulator_disable(bus->regulator);
-}
-
-/*
- * Must necessary function for devfreq passive governor
- */
-static int exynos_bus_passive_target(struct device *dev, unsigned long *freq,
-					u32 flags)
-{
-	struct exynos_bus *bus = dev_get_drvdata(dev);
-	struct dev_pm_opp *new_opp;
-	unsigned long old_freq, new_freq;
-	int ret = 0;
-
-	/* Get new opp-bus instance according to new bus clock */
-	new_opp = devfreq_recommended_opp(dev, freq, flags);
-	if (IS_ERR(new_opp)) {
-		dev_err(dev, "failed to get recommended opp instance\n");
-		return PTR_ERR(new_opp);
-	}
-
-	new_freq = dev_pm_opp_get_freq(new_opp);
-	dev_pm_opp_put(new_opp);
-
-	old_freq = bus->curr_freq;
-
-	if (old_freq == new_freq)
-		return 0;
-
-	/* Change the frequency according to new OPP level */
-	mutex_lock(&bus->lock);
-
-	ret = clk_set_rate(bus->clk, new_freq);
-	if (ret < 0) {
-		dev_err(dev, "failed to set the clock of bus\n");
-		goto out;
-=======
 	if (bus->opp_table) {
 		dev_pm_opp_put_regulators(bus->opp_table);
 		bus->opp_table = NULL;
->>>>>>> f7688b48
 	}
 }
 
@@ -464,15 +424,10 @@
 	dev_pm_opp_of_remove_table(dev);
 	clk_disable_unprepare(bus->clk);
 err_reg:
-<<<<<<< HEAD
-	if (!passive)
-		regulator_disable(bus->regulator);
-=======
 	if (!passive) {
 		dev_pm_opp_put_regulators(bus->opp_table);
 		bus->opp_table = NULL;
 	}
->>>>>>> f7688b48
 
 	return ret;
 }
