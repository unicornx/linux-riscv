// SPDX-License-Identifier: GPL-2.0
// CAN bus driver for Bosch M_CAN controller
// Copyright (C) 2014 Freescale Semiconductor, Inc.
//      Dong Aisheng <b29396@freescale.com>
// Copyright (C) 2018-19 Texas Instruments Incorporated - http://www.ti.com/

/* Bosch M_CAN user manual can be obtained from:
 * http://www.bosch-semiconductors.de/media/pdf_1/ipmodules_1/m_can/
 * mcan_users_manual_v302.pdf
 */

#include <linux/interrupt.h>
#include <linux/io.h>
#include <linux/kernel.h>
#include <linux/module.h>
#include <linux/netdevice.h>
#include <linux/of.h>
#include <linux/of_device.h>
#include <linux/platform_device.h>
#include <linux/pm_runtime.h>
#include <linux/iopoll.h>
#include <linux/can/dev.h>
#include <linux/pinctrl/consumer.h>

#include "m_can.h"

/* registers definition */
enum m_can_reg {
	M_CAN_CREL	= 0x0,
	M_CAN_ENDN	= 0x4,
	M_CAN_CUST	= 0x8,
	M_CAN_DBTP	= 0xc,
	M_CAN_TEST	= 0x10,
	M_CAN_RWD	= 0x14,
	M_CAN_CCCR	= 0x18,
	M_CAN_NBTP	= 0x1c,
	M_CAN_TSCC	= 0x20,
	M_CAN_TSCV	= 0x24,
	M_CAN_TOCC	= 0x28,
	M_CAN_TOCV	= 0x2c,
	M_CAN_ECR	= 0x40,
	M_CAN_PSR	= 0x44,
/* TDCR Register only available for version >=3.1.x */
	M_CAN_TDCR	= 0x48,
	M_CAN_IR	= 0x50,
	M_CAN_IE	= 0x54,
	M_CAN_ILS	= 0x58,
	M_CAN_ILE	= 0x5c,
	M_CAN_GFC	= 0x80,
	M_CAN_SIDFC	= 0x84,
	M_CAN_XIDFC	= 0x88,
	M_CAN_XIDAM	= 0x90,
	M_CAN_HPMS	= 0x94,
	M_CAN_NDAT1	= 0x98,
	M_CAN_NDAT2	= 0x9c,
	M_CAN_RXF0C	= 0xa0,
	M_CAN_RXF0S	= 0xa4,
	M_CAN_RXF0A	= 0xa8,
	M_CAN_RXBC	= 0xac,
	M_CAN_RXF1C	= 0xb0,
	M_CAN_RXF1S	= 0xb4,
	M_CAN_RXF1A	= 0xb8,
	M_CAN_RXESC	= 0xbc,
	M_CAN_TXBC	= 0xc0,
	M_CAN_TXFQS	= 0xc4,
	M_CAN_TXESC	= 0xc8,
	M_CAN_TXBRP	= 0xcc,
	M_CAN_TXBAR	= 0xd0,
	M_CAN_TXBCR	= 0xd4,
	M_CAN_TXBTO	= 0xd8,
	M_CAN_TXBCF	= 0xdc,
	M_CAN_TXBTIE	= 0xe0,
	M_CAN_TXBCIE	= 0xe4,
	M_CAN_TXEFC	= 0xf0,
	M_CAN_TXEFS	= 0xf4,
	M_CAN_TXEFA	= 0xf8,
};

/* napi related */
#define M_CAN_NAPI_WEIGHT	64

/* message ram configuration data length */
#define MRAM_CFG_LEN	8

/* Core Release Register (CREL) */
#define CREL_REL_SHIFT		28
#define CREL_REL_MASK		(0xF << CREL_REL_SHIFT)
#define CREL_STEP_SHIFT		24
#define CREL_STEP_MASK		(0xF << CREL_STEP_SHIFT)
#define CREL_SUBSTEP_SHIFT	20
#define CREL_SUBSTEP_MASK	(0xF << CREL_SUBSTEP_SHIFT)

/* Data Bit Timing & Prescaler Register (DBTP) */
#define DBTP_TDC		BIT(23)
#define DBTP_DBRP_SHIFT		16
#define DBTP_DBRP_MASK		(0x1f << DBTP_DBRP_SHIFT)
#define DBTP_DTSEG1_SHIFT	8
#define DBTP_DTSEG1_MASK	(0x1f << DBTP_DTSEG1_SHIFT)
#define DBTP_DTSEG2_SHIFT	4
#define DBTP_DTSEG2_MASK	(0xf << DBTP_DTSEG2_SHIFT)
#define DBTP_DSJW_SHIFT		0
#define DBTP_DSJW_MASK		(0xf << DBTP_DSJW_SHIFT)

/* Transmitter Delay Compensation Register (TDCR) */
#define TDCR_TDCO_SHIFT		8
#define TDCR_TDCO_MASK		(0x7F << TDCR_TDCO_SHIFT)
#define TDCR_TDCF_SHIFT		0
#define TDCR_TDCF_MASK		(0x7F << TDCR_TDCF_SHIFT)

/* Test Register (TEST) */
#define TEST_LBCK		BIT(4)

/* CC Control Register(CCCR) */
#define CCCR_CMR_MASK		0x3
#define CCCR_CMR_SHIFT		10
#define CCCR_CMR_CANFD		0x1
#define CCCR_CMR_CANFD_BRS	0x2
#define CCCR_CMR_CAN		0x3
#define CCCR_CME_MASK		0x3
#define CCCR_CME_SHIFT		8
#define CCCR_CME_CAN		0
#define CCCR_CME_CANFD		0x1
#define CCCR_CME_CANFD_BRS	0x2
#define CCCR_TXP		BIT(14)
#define CCCR_TEST		BIT(7)
#define CCCR_MON		BIT(5)
#define CCCR_CSR		BIT(4)
#define CCCR_CSA		BIT(3)
#define CCCR_ASM		BIT(2)
#define CCCR_CCE		BIT(1)
#define CCCR_INIT		BIT(0)
#define CCCR_CANFD		0x10
/* for version >=3.1.x */
#define CCCR_EFBI		BIT(13)
#define CCCR_PXHD		BIT(12)
#define CCCR_BRSE		BIT(9)
#define CCCR_FDOE		BIT(8)
/* only for version >=3.2.x */
#define CCCR_NISO		BIT(15)

/* Nominal Bit Timing & Prescaler Register (NBTP) */
#define NBTP_NSJW_SHIFT		25
#define NBTP_NSJW_MASK		(0x7f << NBTP_NSJW_SHIFT)
#define NBTP_NBRP_SHIFT		16
#define NBTP_NBRP_MASK		(0x1ff << NBTP_NBRP_SHIFT)
#define NBTP_NTSEG1_SHIFT	8
#define NBTP_NTSEG1_MASK	(0xff << NBTP_NTSEG1_SHIFT)
#define NBTP_NTSEG2_SHIFT	0
#define NBTP_NTSEG2_MASK	(0x7f << NBTP_NTSEG2_SHIFT)

/* Error Counter Register(ECR) */
#define ECR_RP			BIT(15)
#define ECR_REC_SHIFT		8
#define ECR_REC_MASK		(0x7f << ECR_REC_SHIFT)
#define ECR_TEC_SHIFT		0
#define ECR_TEC_MASK		0xff

/* Protocol Status Register(PSR) */
#define PSR_BO		BIT(7)
#define PSR_EW		BIT(6)
#define PSR_EP		BIT(5)
#define PSR_LEC_MASK	0x7

/* Interrupt Register(IR) */
#define IR_ALL_INT	0xffffffff

/* Renamed bits for versions > 3.1.x */
#define IR_ARA		BIT(29)
#define IR_PED		BIT(28)
#define IR_PEA		BIT(27)

/* Bits for version 3.0.x */
#define IR_STE		BIT(31)
#define IR_FOE		BIT(30)
#define IR_ACKE		BIT(29)
#define IR_BE		BIT(28)
#define IR_CRCE		BIT(27)
#define IR_WDI		BIT(26)
#define IR_BO		BIT(25)
#define IR_EW		BIT(24)
#define IR_EP		BIT(23)
#define IR_ELO		BIT(22)
#define IR_BEU		BIT(21)
#define IR_BEC		BIT(20)
#define IR_DRX		BIT(19)
#define IR_TOO		BIT(18)
#define IR_MRAF		BIT(17)
#define IR_TSW		BIT(16)
#define IR_TEFL		BIT(15)
#define IR_TEFF		BIT(14)
#define IR_TEFW		BIT(13)
#define IR_TEFN		BIT(12)
#define IR_TFE		BIT(11)
#define IR_TCF		BIT(10)
#define IR_TC		BIT(9)
#define IR_HPM		BIT(8)
#define IR_RF1L		BIT(7)
#define IR_RF1F		BIT(6)
#define IR_RF1W		BIT(5)
#define IR_RF1N		BIT(4)
#define IR_RF0L		BIT(3)
#define IR_RF0F		BIT(2)
#define IR_RF0W		BIT(1)
#define IR_RF0N		BIT(0)
#define IR_ERR_STATE	(IR_BO | IR_EW | IR_EP)

/* Interrupts for version 3.0.x */
#define IR_ERR_LEC_30X	(IR_STE	| IR_FOE | IR_ACKE | IR_BE | IR_CRCE)
#define IR_ERR_BUS_30X	(IR_ERR_LEC_30X | IR_WDI | IR_ELO | IR_BEU | \
			 IR_BEC | IR_TOO | IR_MRAF | IR_TSW | IR_TEFL | \
			 IR_RF1L | IR_RF0L)
#define IR_ERR_ALL_30X	(IR_ERR_STATE | IR_ERR_BUS_30X)
/* Interrupts for version >= 3.1.x */
#define IR_ERR_LEC_31X	(IR_PED | IR_PEA)
#define IR_ERR_BUS_31X      (IR_ERR_LEC_31X | IR_WDI | IR_ELO | IR_BEU | \
			 IR_BEC | IR_TOO | IR_MRAF | IR_TSW | IR_TEFL | \
			 IR_RF1L | IR_RF0L)
#define IR_ERR_ALL_31X	(IR_ERR_STATE | IR_ERR_BUS_31X)

/* Interrupt Line Select (ILS) */
#define ILS_ALL_INT0	0x0
#define ILS_ALL_INT1	0xFFFFFFFF

/* Interrupt Line Enable (ILE) */
#define ILE_EINT1	BIT(1)
#define ILE_EINT0	BIT(0)

/* Rx FIFO 0/1 Configuration (RXF0C/RXF1C) */
#define RXFC_FWM_SHIFT	24
#define RXFC_FWM_MASK	(0x7f << RXFC_FWM_SHIFT)
#define RXFC_FS_SHIFT	16
#define RXFC_FS_MASK	(0x7f << RXFC_FS_SHIFT)

/* Rx FIFO 0/1 Status (RXF0S/RXF1S) */
#define RXFS_RFL	BIT(25)
#define RXFS_FF		BIT(24)
#define RXFS_FPI_SHIFT	16
#define RXFS_FPI_MASK	0x3f0000
#define RXFS_FGI_SHIFT	8
#define RXFS_FGI_MASK	0x3f00
#define RXFS_FFL_MASK	0x7f

/* Rx Buffer / FIFO Element Size Configuration (RXESC) */
#define M_CAN_RXESC_8BYTES	0x0
#define M_CAN_RXESC_64BYTES	0x777

/* Tx Buffer Configuration(TXBC) */
#define TXBC_NDTB_SHIFT		16
#define TXBC_NDTB_MASK		(0x3f << TXBC_NDTB_SHIFT)
#define TXBC_TFQS_SHIFT		24
#define TXBC_TFQS_MASK		(0x3f << TXBC_TFQS_SHIFT)

/* Tx FIFO/Queue Status (TXFQS) */
#define TXFQS_TFQF		BIT(21)
#define TXFQS_TFQPI_SHIFT	16
#define TXFQS_TFQPI_MASK	(0x1f << TXFQS_TFQPI_SHIFT)
#define TXFQS_TFGI_SHIFT	8
#define TXFQS_TFGI_MASK		(0x1f << TXFQS_TFGI_SHIFT)
#define TXFQS_TFFL_SHIFT	0
#define TXFQS_TFFL_MASK		(0x3f << TXFQS_TFFL_SHIFT)

/* Tx Buffer Element Size Configuration(TXESC) */
#define TXESC_TBDS_8BYTES	0x0
#define TXESC_TBDS_64BYTES	0x7

/* Tx Event FIFO Configuration (TXEFC) */
#define TXEFC_EFS_SHIFT		16
#define TXEFC_EFS_MASK		(0x3f << TXEFC_EFS_SHIFT)

/* Tx Event FIFO Status (TXEFS) */
#define TXEFS_TEFL		BIT(25)
#define TXEFS_EFF		BIT(24)
#define TXEFS_EFGI_SHIFT	8
#define	TXEFS_EFGI_MASK		(0x1f << TXEFS_EFGI_SHIFT)
#define TXEFS_EFFL_SHIFT	0
#define TXEFS_EFFL_MASK		(0x3f << TXEFS_EFFL_SHIFT)

/* Tx Event FIFO Acknowledge (TXEFA) */
#define TXEFA_EFAI_SHIFT	0
#define TXEFA_EFAI_MASK		(0x1f << TXEFA_EFAI_SHIFT)

/* Message RAM Configuration (in bytes) */
#define SIDF_ELEMENT_SIZE	4
#define XIDF_ELEMENT_SIZE	8
#define RXF0_ELEMENT_SIZE	72
#define RXF1_ELEMENT_SIZE	72
#define RXB_ELEMENT_SIZE	72
#define TXE_ELEMENT_SIZE	8
#define TXB_ELEMENT_SIZE	72

/* Message RAM Elements */
#define M_CAN_FIFO_ID		0x0
#define M_CAN_FIFO_DLC		0x4
#define M_CAN_FIFO_DATA(n)	(0x8 + ((n) << 2))

/* Rx Buffer Element */
/* R0 */
#define RX_BUF_ESI		BIT(31)
#define RX_BUF_XTD		BIT(30)
#define RX_BUF_RTR		BIT(29)
/* R1 */
#define RX_BUF_ANMF		BIT(31)
#define RX_BUF_FDF		BIT(21)
#define RX_BUF_BRS		BIT(20)

/* Tx Buffer Element */
/* T0 */
#define TX_BUF_ESI		BIT(31)
#define TX_BUF_XTD		BIT(30)
#define TX_BUF_RTR		BIT(29)
/* T1 */
#define TX_BUF_EFC		BIT(23)
#define TX_BUF_FDF		BIT(21)
#define TX_BUF_BRS		BIT(20)
#define TX_BUF_MM_SHIFT		24
#define TX_BUF_MM_MASK		(0xff << TX_BUF_MM_SHIFT)

/* Tx event FIFO Element */
/* E1 */
#define TX_EVENT_MM_SHIFT	TX_BUF_MM_SHIFT
#define TX_EVENT_MM_MASK	(0xff << TX_EVENT_MM_SHIFT)

static inline u32 m_can_read(struct m_can_classdev *cdev, enum m_can_reg reg)
{
	return cdev->ops->read_reg(cdev, reg);
}

static inline void m_can_write(struct m_can_classdev *cdev, enum m_can_reg reg,
			       u32 val)
{
	cdev->ops->write_reg(cdev, reg, val);
}

static u32 m_can_fifo_read(struct m_can_classdev *cdev,
			   u32 fgi, unsigned int offset)
{
	u32 addr_offset = cdev->mcfg[MRAM_RXF0].off + fgi * RXF0_ELEMENT_SIZE +
			  offset;

	return cdev->ops->read_fifo(cdev, addr_offset);
}

static void m_can_fifo_write(struct m_can_classdev *cdev,
			     u32 fpi, unsigned int offset, u32 val)
{
	u32 addr_offset = cdev->mcfg[MRAM_TXB].off + fpi * TXB_ELEMENT_SIZE +
			  offset;

	cdev->ops->write_fifo(cdev, addr_offset, val);
}

static inline void m_can_fifo_write_no_off(struct m_can_classdev *cdev,
					   u32 fpi, u32 val)
{
	cdev->ops->write_fifo(cdev, fpi, val);
}

static u32 m_can_txe_fifo_read(struct m_can_classdev *cdev, u32 fgi, u32 offset)
{
	u32 addr_offset = cdev->mcfg[MRAM_TXE].off + fgi * TXE_ELEMENT_SIZE +
			  offset;

	return cdev->ops->read_fifo(cdev, addr_offset);
}

static inline bool m_can_tx_fifo_full(struct m_can_classdev *cdev)
{
		return !!(m_can_read(cdev, M_CAN_TXFQS) & TXFQS_TFQF);
}

void m_can_config_endisable(struct m_can_classdev *cdev, bool enable)
{
	u32 cccr = m_can_read(cdev, M_CAN_CCCR);
	u32 timeout = 10;
	u32 val = 0;

	/* Clear the Clock stop request if it was set */
	if (cccr & CCCR_CSR)
		cccr &= ~CCCR_CSR;

	if (enable) {
		/* Clear the Clock stop request if it was set */
		if (cccr & CCCR_CSR)
			cccr &= ~CCCR_CSR;

		/* enable m_can configuration */
		m_can_write(cdev, M_CAN_CCCR, cccr | CCCR_INIT);
		udelay(5);
		/* CCCR.CCE can only be set/reset while CCCR.INIT = '1' */
		m_can_write(cdev, M_CAN_CCCR, cccr | CCCR_INIT | CCCR_CCE);
	} else {
		m_can_write(cdev, M_CAN_CCCR, cccr & ~(CCCR_INIT | CCCR_CCE));
	}

	/* there's a delay for module initialization */
	if (enable)
		val = CCCR_INIT | CCCR_CCE;

	while ((m_can_read(cdev, M_CAN_CCCR) & (CCCR_INIT | CCCR_CCE)) != val) {
		if (timeout == 0) {
			netdev_warn(cdev->net, "Failed to init module\n");
			return;
		}
		timeout--;
		udelay(1);
	}
}

static inline void m_can_enable_all_interrupts(struct m_can_classdev *cdev)
{
	/* Only interrupt line 0 is used in this driver */
	m_can_write(cdev, M_CAN_ILE, ILE_EINT0);
}

static inline void m_can_disable_all_interrupts(struct m_can_classdev *cdev)
{
	m_can_write(cdev, M_CAN_ILE, 0x0);
}

static void m_can_clean(struct net_device *net)
{
	struct m_can_classdev *cdev = netdev_priv(net);

	if (cdev->tx_skb) {
		int putidx = 0;

		net->stats.tx_errors++;
		if (cdev->version > 30)
			putidx = ((m_can_read(cdev, M_CAN_TXFQS) &
				   TXFQS_TFQPI_MASK) >> TXFQS_TFQPI_SHIFT);

		can_free_echo_skb(cdev->net, putidx);
		cdev->tx_skb = NULL;
	}
}

static void m_can_read_fifo(struct net_device *dev, u32 rxfs)
{
	struct net_device_stats *stats = &dev->stats;
	struct m_can_classdev *cdev = netdev_priv(dev);
	struct canfd_frame *cf;
	struct sk_buff *skb;
	u32 id, fgi, dlc;
	int i;

	/* calculate the fifo get index for where to read data */
	fgi = (rxfs & RXFS_FGI_MASK) >> RXFS_FGI_SHIFT;
	dlc = m_can_fifo_read(cdev, fgi, M_CAN_FIFO_DLC);
	if (dlc & RX_BUF_FDF)
		skb = alloc_canfd_skb(dev, &cf);
	else
		skb = alloc_can_skb(dev, (struct can_frame **)&cf);
	if (!skb) {
		stats->rx_dropped++;
		return;
	}

	if (dlc & RX_BUF_FDF)
		cf->len = can_dlc2len((dlc >> 16) & 0x0F);
	else
		cf->len = get_can_dlc((dlc >> 16) & 0x0F);

	id = m_can_fifo_read(cdev, fgi, M_CAN_FIFO_ID);
	if (id & RX_BUF_XTD)
		cf->can_id = (id & CAN_EFF_MASK) | CAN_EFF_FLAG;
	else
		cf->can_id = (id >> 18) & CAN_SFF_MASK;

	if (id & RX_BUF_ESI) {
		cf->flags |= CANFD_ESI;
		netdev_dbg(dev, "ESI Error\n");
	}

	if (!(dlc & RX_BUF_FDF) && (id & RX_BUF_RTR)) {
		cf->can_id |= CAN_RTR_FLAG;
	} else {
		if (dlc & RX_BUF_BRS)
			cf->flags |= CANFD_BRS;

		for (i = 0; i < cf->len; i += 4)
			*(u32 *)(cf->data + i) =
				m_can_fifo_read(cdev, fgi,
						M_CAN_FIFO_DATA(i / 4));
	}

	/* acknowledge rx fifo 0 */
	m_can_write(cdev, M_CAN_RXF0A, fgi);

	stats->rx_packets++;
	stats->rx_bytes += cf->len;

	netif_receive_skb(skb);
}

static int m_can_do_rx_poll(struct net_device *dev, int quota)
{
	struct m_can_classdev *cdev = netdev_priv(dev);
	u32 pkts = 0;
	u32 rxfs;

	rxfs = m_can_read(cdev, M_CAN_RXF0S);
	if (!(rxfs & RXFS_FFL_MASK)) {
		netdev_dbg(dev, "no messages in fifo0\n");
		return 0;
	}

	while ((rxfs & RXFS_FFL_MASK) && (quota > 0)) {
		if (rxfs & RXFS_RFL)
			netdev_warn(dev, "Rx FIFO 0 Message Lost\n");

		m_can_read_fifo(dev, rxfs);

		quota--;
		pkts++;
		rxfs = m_can_read(cdev, M_CAN_RXF0S);
	}

	if (pkts)
		can_led_event(dev, CAN_LED_EVENT_RX);

	return pkts;
}

static int m_can_handle_lost_msg(struct net_device *dev)
{
	struct net_device_stats *stats = &dev->stats;
	struct sk_buff *skb;
	struct can_frame *frame;

	netdev_err(dev, "msg lost in rxf0\n");

	stats->rx_errors++;
	stats->rx_over_errors++;

	skb = alloc_can_err_skb(dev, &frame);
	if (unlikely(!skb))
		return 0;

	frame->can_id |= CAN_ERR_CRTL;
	frame->data[1] = CAN_ERR_CRTL_RX_OVERFLOW;

	netif_receive_skb(skb);

	return 1;
}

static int m_can_handle_lec_err(struct net_device *dev,
				enum m_can_lec_type lec_type)
{
	struct m_can_classdev *cdev = netdev_priv(dev);
	struct net_device_stats *stats = &dev->stats;
	struct can_frame *cf;
	struct sk_buff *skb;

	cdev->can.can_stats.bus_error++;
	stats->rx_errors++;

	/* propagate the error condition to the CAN stack */
	skb = alloc_can_err_skb(dev, &cf);
	if (unlikely(!skb))
		return 0;

	/* check for 'last error code' which tells us the
	 * type of the last error to occur on the CAN bus
	 */
	cf->can_id |= CAN_ERR_PROT | CAN_ERR_BUSERROR;

	switch (lec_type) {
	case LEC_STUFF_ERROR:
		netdev_dbg(dev, "stuff error\n");
		cf->data[2] |= CAN_ERR_PROT_STUFF;
		break;
	case LEC_FORM_ERROR:
		netdev_dbg(dev, "form error\n");
		cf->data[2] |= CAN_ERR_PROT_FORM;
		break;
	case LEC_ACK_ERROR:
		netdev_dbg(dev, "ack error\n");
		cf->data[3] = CAN_ERR_PROT_LOC_ACK;
		break;
	case LEC_BIT1_ERROR:
		netdev_dbg(dev, "bit1 error\n");
		cf->data[2] |= CAN_ERR_PROT_BIT1;
		break;
	case LEC_BIT0_ERROR:
		netdev_dbg(dev, "bit0 error\n");
		cf->data[2] |= CAN_ERR_PROT_BIT0;
		break;
	case LEC_CRC_ERROR:
		netdev_dbg(dev, "CRC error\n");
		cf->data[3] = CAN_ERR_PROT_LOC_CRC_SEQ;
		break;
	default:
		break;
	}

	stats->rx_packets++;
	stats->rx_bytes += cf->can_dlc;
	netif_receive_skb(skb);

	return 1;
}

static int __m_can_get_berr_counter(const struct net_device *dev,
				    struct can_berr_counter *bec)
{
	struct m_can_classdev *cdev = netdev_priv(dev);
	unsigned int ecr;

	ecr = m_can_read(cdev, M_CAN_ECR);
	bec->rxerr = (ecr & ECR_REC_MASK) >> ECR_REC_SHIFT;
	bec->txerr = (ecr & ECR_TEC_MASK) >> ECR_TEC_SHIFT;

	return 0;
}

static int m_can_clk_start(struct m_can_classdev *cdev)
{
	int err;

	if (cdev->pm_clock_support == 0)
		return 0;

	err = pm_runtime_get_sync(cdev->dev);
	if (err < 0) {
		pm_runtime_put_noidle(cdev->dev);
		return err;
	}

	return 0;
}

static void m_can_clk_stop(struct m_can_classdev *cdev)
{
	if (cdev->pm_clock_support)
		pm_runtime_put_sync(cdev->dev);
}

static int m_can_get_berr_counter(const struct net_device *dev,
				  struct can_berr_counter *bec)
{
	struct m_can_classdev *cdev = netdev_priv(dev);
	int err;

	err = m_can_clk_start(cdev);
	if (err)
		return err;

	__m_can_get_berr_counter(dev, bec);

	m_can_clk_stop(cdev);

	return 0;
}

static int m_can_handle_state_change(struct net_device *dev,
				     enum can_state new_state)
{
	struct m_can_classdev *cdev = netdev_priv(dev);
	struct net_device_stats *stats = &dev->stats;
	struct can_frame *cf;
	struct sk_buff *skb;
	struct can_berr_counter bec;
	unsigned int ecr;

	switch (new_state) {
	case CAN_STATE_ERROR_ACTIVE:
		/* error warning state */
		cdev->can.can_stats.error_warning++;
		cdev->can.state = CAN_STATE_ERROR_WARNING;
		break;
	case CAN_STATE_ERROR_PASSIVE:
		/* error passive state */
		cdev->can.can_stats.error_passive++;
		cdev->can.state = CAN_STATE_ERROR_PASSIVE;
		break;
	case CAN_STATE_BUS_OFF:
		/* bus-off state */
		cdev->can.state = CAN_STATE_BUS_OFF;
		m_can_disable_all_interrupts(cdev);
		cdev->can.can_stats.bus_off++;
		can_bus_off(dev);
		break;
	default:
		break;
	}

	/* propagate the error condition to the CAN stack */
	skb = alloc_can_err_skb(dev, &cf);
	if (unlikely(!skb))
		return 0;

	__m_can_get_berr_counter(dev, &bec);

	switch (new_state) {
	case CAN_STATE_ERROR_ACTIVE:
		/* error warning state */
		cf->can_id |= CAN_ERR_CRTL;
		cf->data[1] = (bec.txerr > bec.rxerr) ?
			CAN_ERR_CRTL_TX_WARNING :
			CAN_ERR_CRTL_RX_WARNING;
		cf->data[6] = bec.txerr;
		cf->data[7] = bec.rxerr;
		break;
	case CAN_STATE_ERROR_PASSIVE:
		/* error passive state */
		cf->can_id |= CAN_ERR_CRTL;
		ecr = m_can_read(cdev, M_CAN_ECR);
		if (ecr & ECR_RP)
			cf->data[1] |= CAN_ERR_CRTL_RX_PASSIVE;
		if (bec.txerr > 127)
			cf->data[1] |= CAN_ERR_CRTL_TX_PASSIVE;
		cf->data[6] = bec.txerr;
		cf->data[7] = bec.rxerr;
		break;
	case CAN_STATE_BUS_OFF:
		/* bus-off state */
		cf->can_id |= CAN_ERR_BUSOFF;
		break;
	default:
		break;
	}

	stats->rx_packets++;
	stats->rx_bytes += cf->can_dlc;
	netif_receive_skb(skb);

	return 1;
}

static int m_can_handle_state_errors(struct net_device *dev, u32 psr)
{
	struct m_can_classdev *cdev = netdev_priv(dev);
	int work_done = 0;

	if (psr & PSR_EW && cdev->can.state != CAN_STATE_ERROR_WARNING) {
		netdev_dbg(dev, "entered error warning state\n");
		work_done += m_can_handle_state_change(dev,
						       CAN_STATE_ERROR_WARNING);
	}

	if (psr & PSR_EP && cdev->can.state != CAN_STATE_ERROR_PASSIVE) {
		netdev_dbg(dev, "entered error passive state\n");
		work_done += m_can_handle_state_change(dev,
						       CAN_STATE_ERROR_PASSIVE);
	}

	if (psr & PSR_BO && cdev->can.state != CAN_STATE_BUS_OFF) {
		netdev_dbg(dev, "entered error bus off state\n");
		work_done += m_can_handle_state_change(dev,
						       CAN_STATE_BUS_OFF);
	}

	return work_done;
}

static void m_can_handle_other_err(struct net_device *dev, u32 irqstatus)
{
	if (irqstatus & IR_WDI)
		netdev_err(dev, "Message RAM Watchdog event due to missing READY\n");
	if (irqstatus & IR_ELO)
		netdev_err(dev, "Error Logging Overflow\n");
	if (irqstatus & IR_BEU)
		netdev_err(dev, "Bit Error Uncorrected\n");
	if (irqstatus & IR_BEC)
		netdev_err(dev, "Bit Error Corrected\n");
	if (irqstatus & IR_TOO)
		netdev_err(dev, "Timeout reached\n");
	if (irqstatus & IR_MRAF)
		netdev_err(dev, "Message RAM access failure occurred\n");
}

static inline bool is_lec_err(u32 psr)
{
	psr &= LEC_UNUSED;

	return psr && (psr != LEC_UNUSED);
}

static int m_can_handle_bus_errors(struct net_device *dev, u32 irqstatus,
				   u32 psr)
{
	struct m_can_classdev *cdev = netdev_priv(dev);
	int work_done = 0;

	if (irqstatus & IR_RF0L)
		work_done += m_can_handle_lost_msg(dev);

	/* handle lec errors on the bus */
	if ((cdev->can.ctrlmode & CAN_CTRLMODE_BERR_REPORTING) &&
	    is_lec_err(psr))
		work_done += m_can_handle_lec_err(dev, psr & LEC_UNUSED);

	/* other unproccessed error interrupts */
	m_can_handle_other_err(dev, irqstatus);

	return work_done;
}

static int m_can_rx_handler(struct net_device *dev, int quota)
{
	struct m_can_classdev *cdev = netdev_priv(dev);
	int work_done = 0;
	u32 irqstatus, psr;

	irqstatus = cdev->irqstatus | m_can_read(cdev, M_CAN_IR);
	if (!irqstatus)
		goto end;

	/* Errata workaround for issue "Needless activation of MRAF irq"
	 * During frame reception while the MCAN is in Error Passive state
	 * and the Receive Error Counter has the value MCAN_ECR.REC = 127,
	 * it may happen that MCAN_IR.MRAF is set although there was no
	 * Message RAM access failure.
	 * If MCAN_IR.MRAF is enabled, an interrupt to the Host CPU is generated
	 * The Message RAM Access Failure interrupt routine needs to check
	 * whether MCAN_ECR.RP = ’1’ and MCAN_ECR.REC = 127.
	 * In this case, reset MCAN_IR.MRAF. No further action is required.
	 */
<<<<<<< HEAD
	if ((priv->version <= 31) && (irqstatus & IR_MRAF) &&
	    (m_can_read(priv, M_CAN_ECR) & ECR_RP)) {
=======
	if (cdev->version <= 31 && irqstatus & IR_MRAF &&
	    m_can_read(cdev, M_CAN_ECR) & ECR_RP) {
>>>>>>> f7688b48
		struct can_berr_counter bec;

		__m_can_get_berr_counter(dev, &bec);
		if (bec.rxerr == 127) {
<<<<<<< HEAD
			m_can_write(priv, M_CAN_IR, IR_MRAF);
=======
			m_can_write(cdev, M_CAN_IR, IR_MRAF);
>>>>>>> f7688b48
			irqstatus &= ~IR_MRAF;
		}
	}

<<<<<<< HEAD
	psr = m_can_read(priv, M_CAN_PSR);
=======
	psr = m_can_read(cdev, M_CAN_PSR);

>>>>>>> f7688b48
	if (irqstatus & IR_ERR_STATE)
		work_done += m_can_handle_state_errors(dev, psr);

	if (irqstatus & IR_ERR_BUS_30X)
		work_done += m_can_handle_bus_errors(dev, irqstatus, psr);

	if (irqstatus & IR_RF0N)
		work_done += m_can_do_rx_poll(dev, (quota - work_done));
end:
	return work_done;
}

static int m_can_rx_peripheral(struct net_device *dev)
{
	struct m_can_classdev *cdev = netdev_priv(dev);

	m_can_rx_handler(dev, 1);

	m_can_enable_all_interrupts(cdev);

	return 0;
}

static int m_can_poll(struct napi_struct *napi, int quota)
{
	struct net_device *dev = napi->dev;
	struct m_can_classdev *cdev = netdev_priv(dev);
	int work_done;

	work_done = m_can_rx_handler(dev, quota);
	if (work_done < quota) {
		napi_complete_done(napi, work_done);
		m_can_enable_all_interrupts(cdev);
	}

	return work_done;
}

static void m_can_echo_tx_event(struct net_device *dev)
{
	u32 txe_count = 0;
	u32 m_can_txefs;
	u32 fgi = 0;
	int i = 0;
	unsigned int msg_mark;

	struct m_can_classdev *cdev = netdev_priv(dev);
	struct net_device_stats *stats = &dev->stats;

	/* read tx event fifo status */
	m_can_txefs = m_can_read(cdev, M_CAN_TXEFS);

	/* Get Tx Event fifo element count */
	txe_count = (m_can_txefs & TXEFS_EFFL_MASK)
			>> TXEFS_EFFL_SHIFT;

	/* Get and process all sent elements */
	for (i = 0; i < txe_count; i++) {
		/* retrieve get index */
		fgi = (m_can_read(cdev, M_CAN_TXEFS) & TXEFS_EFGI_MASK)
			>> TXEFS_EFGI_SHIFT;

		/* get message marker */
		msg_mark = (m_can_txe_fifo_read(cdev, fgi, 4) &
			    TX_EVENT_MM_MASK) >> TX_EVENT_MM_SHIFT;

		/* ack txe element */
		m_can_write(cdev, M_CAN_TXEFA, (TXEFA_EFAI_MASK &
						(fgi << TXEFA_EFAI_SHIFT)));

		/* update stats */
		stats->tx_bytes += can_get_echo_skb(dev, msg_mark);
		stats->tx_packets++;
	}
}

static irqreturn_t m_can_isr(int irq, void *dev_id)
{
	struct net_device *dev = (struct net_device *)dev_id;
	struct m_can_classdev *cdev = netdev_priv(dev);
	struct net_device_stats *stats = &dev->stats;
	u32 ir;

	ir = m_can_read(cdev, M_CAN_IR);
	if (!ir)
		return IRQ_NONE;

	/* ACK all irqs */
	if (ir & IR_ALL_INT)
		m_can_write(cdev, M_CAN_IR, ir);

	if (cdev->ops->clear_interrupts)
		cdev->ops->clear_interrupts(cdev);

	/* schedule NAPI in case of
	 * - rx IRQ
	 * - state change IRQ
	 * - bus error IRQ and bus error reporting
	 */
	if ((ir & IR_RF0N) || (ir & IR_ERR_ALL_30X)) {
		cdev->irqstatus = ir;
		m_can_disable_all_interrupts(cdev);
		if (!cdev->is_peripheral)
			napi_schedule(&cdev->napi);
		else
			m_can_rx_peripheral(dev);
	}

	if (cdev->version == 30) {
		if (ir & IR_TC) {
			/* Transmission Complete Interrupt*/
			stats->tx_bytes += can_get_echo_skb(dev, 0);
			stats->tx_packets++;
			can_led_event(dev, CAN_LED_EVENT_TX);
			netif_wake_queue(dev);
		}
	} else  {
		if (ir & IR_TEFN) {
			/* New TX FIFO Element arrived */
			m_can_echo_tx_event(dev);
			can_led_event(dev, CAN_LED_EVENT_TX);
			if (netif_queue_stopped(dev) &&
			    !m_can_tx_fifo_full(cdev))
				netif_wake_queue(dev);
		}
	}

	return IRQ_HANDLED;
}

static const struct can_bittiming_const m_can_bittiming_const_30X = {
	.name = KBUILD_MODNAME,
	.tseg1_min = 2,		/* Time segment 1 = prop_seg + phase_seg1 */
	.tseg1_max = 64,
	.tseg2_min = 1,		/* Time segment 2 = phase_seg2 */
	.tseg2_max = 16,
	.sjw_max = 16,
	.brp_min = 1,
	.brp_max = 1024,
	.brp_inc = 1,
};

static const struct can_bittiming_const m_can_data_bittiming_const_30X = {
	.name = KBUILD_MODNAME,
	.tseg1_min = 2,		/* Time segment 1 = prop_seg + phase_seg1 */
	.tseg1_max = 16,
	.tseg2_min = 1,		/* Time segment 2 = phase_seg2 */
	.tseg2_max = 8,
	.sjw_max = 4,
	.brp_min = 1,
	.brp_max = 32,
	.brp_inc = 1,
};

static const struct can_bittiming_const m_can_bittiming_const_31X = {
	.name = KBUILD_MODNAME,
	.tseg1_min = 2,		/* Time segment 1 = prop_seg + phase_seg1 */
	.tseg1_max = 256,
	.tseg2_min = 1,		/* Time segment 2 = phase_seg2 */
	.tseg2_max = 128,
	.sjw_max = 128,
	.brp_min = 1,
	.brp_max = 512,
	.brp_inc = 1,
};

static const struct can_bittiming_const m_can_data_bittiming_const_31X = {
	.name = KBUILD_MODNAME,
	.tseg1_min = 1,		/* Time segment 1 = prop_seg + phase_seg1 */
	.tseg1_max = 32,
	.tseg2_min = 1,		/* Time segment 2 = phase_seg2 */
	.tseg2_max = 16,
	.sjw_max = 16,
	.brp_min = 1,
	.brp_max = 32,
	.brp_inc = 1,
};

static int m_can_set_bittiming(struct net_device *dev)
{
	struct m_can_classdev *cdev = netdev_priv(dev);
	const struct can_bittiming *bt = &cdev->can.bittiming;
	const struct can_bittiming *dbt = &cdev->can.data_bittiming;
	u16 brp, sjw, tseg1, tseg2;
	u32 reg_btp;

	brp = bt->brp - 1;
	sjw = bt->sjw - 1;
	tseg1 = bt->prop_seg + bt->phase_seg1 - 1;
	tseg2 = bt->phase_seg2 - 1;
	reg_btp = (brp << NBTP_NBRP_SHIFT) | (sjw << NBTP_NSJW_SHIFT) |
		(tseg1 << NBTP_NTSEG1_SHIFT) | (tseg2 << NBTP_NTSEG2_SHIFT);
	m_can_write(cdev, M_CAN_NBTP, reg_btp);

	if (cdev->can.ctrlmode & CAN_CTRLMODE_FD) {
		reg_btp = 0;
		brp = dbt->brp - 1;
		sjw = dbt->sjw - 1;
		tseg1 = dbt->prop_seg + dbt->phase_seg1 - 1;
		tseg2 = dbt->phase_seg2 - 1;

		/* TDC is only needed for bitrates beyond 2.5 MBit/s.
		 * This is mentioned in the "Bit Time Requirements for CAN FD"
		 * paper presented at the International CAN Conference 2013
		 */
		if (dbt->bitrate > 2500000) {
			u32 tdco, ssp;

			/* Use the same value of secondary sampling point
			 * as the data sampling point
			 */
			ssp = dbt->sample_point;

			/* Equation based on Bosch's M_CAN User Manual's
			 * Transmitter Delay Compensation Section
			 */
			tdco = (cdev->can.clock.freq / 1000) *
			       ssp / dbt->bitrate;

			/* Max valid TDCO value is 127 */
			if (tdco > 127) {
				netdev_warn(dev, "TDCO value of %u is beyond maximum. Using maximum possible value\n",
					    tdco);
				tdco = 127;
			}

			reg_btp |= DBTP_TDC;
			m_can_write(cdev, M_CAN_TDCR,
				    tdco << TDCR_TDCO_SHIFT);
		}

		reg_btp |= (brp << DBTP_DBRP_SHIFT) |
			   (sjw << DBTP_DSJW_SHIFT) |
			   (tseg1 << DBTP_DTSEG1_SHIFT) |
			   (tseg2 << DBTP_DTSEG2_SHIFT);

		m_can_write(cdev, M_CAN_DBTP, reg_btp);
	}

	return 0;
}

/* Configure M_CAN chip:
 * - set rx buffer/fifo element size
 * - configure rx fifo
 * - accept non-matching frame into fifo 0
 * - configure tx buffer
 *		- >= v3.1.x: TX FIFO is used
 * - configure mode
 * - setup bittiming
 */
static void m_can_chip_config(struct net_device *dev)
{
	struct m_can_classdev *cdev = netdev_priv(dev);
	u32 cccr, test;

	m_can_config_endisable(cdev, true);

	/* RX Buffer/FIFO Element Size 64 bytes data field */
	m_can_write(cdev, M_CAN_RXESC, M_CAN_RXESC_64BYTES);

	/* Accept Non-matching Frames Into FIFO 0 */
	m_can_write(cdev, M_CAN_GFC, 0x0);

	if (cdev->version == 30) {
		/* only support one Tx Buffer currently */
		m_can_write(cdev, M_CAN_TXBC, (1 << TXBC_NDTB_SHIFT) |
				cdev->mcfg[MRAM_TXB].off);
	} else {
		/* TX FIFO is used for newer IP Core versions */
		m_can_write(cdev, M_CAN_TXBC,
			    (cdev->mcfg[MRAM_TXB].num << TXBC_TFQS_SHIFT) |
			    (cdev->mcfg[MRAM_TXB].off));
	}

	/* support 64 bytes payload */
	m_can_write(cdev, M_CAN_TXESC, TXESC_TBDS_64BYTES);

	/* TX Event FIFO */
	if (cdev->version == 30) {
		m_can_write(cdev, M_CAN_TXEFC, (1 << TXEFC_EFS_SHIFT) |
				cdev->mcfg[MRAM_TXE].off);
	} else {
		/* Full TX Event FIFO is used */
		m_can_write(cdev, M_CAN_TXEFC,
			    ((cdev->mcfg[MRAM_TXE].num << TXEFC_EFS_SHIFT)
			     & TXEFC_EFS_MASK) |
			    cdev->mcfg[MRAM_TXE].off);
	}

	/* rx fifo configuration, blocking mode, fifo size 1 */
	m_can_write(cdev, M_CAN_RXF0C,
		    (cdev->mcfg[MRAM_RXF0].num << RXFC_FS_SHIFT) |
		     cdev->mcfg[MRAM_RXF0].off);

	m_can_write(cdev, M_CAN_RXF1C,
		    (cdev->mcfg[MRAM_RXF1].num << RXFC_FS_SHIFT) |
		     cdev->mcfg[MRAM_RXF1].off);

	cccr = m_can_read(cdev, M_CAN_CCCR);
	test = m_can_read(cdev, M_CAN_TEST);
	test &= ~TEST_LBCK;
	if (cdev->version == 30) {
	/* Version 3.0.x */

		cccr &= ~(CCCR_TEST | CCCR_MON |
			(CCCR_CMR_MASK << CCCR_CMR_SHIFT) |
			(CCCR_CME_MASK << CCCR_CME_SHIFT));

		if (cdev->can.ctrlmode & CAN_CTRLMODE_FD)
			cccr |= CCCR_CME_CANFD_BRS << CCCR_CME_SHIFT;

	} else {
	/* Version 3.1.x or 3.2.x */
		cccr &= ~(CCCR_TEST | CCCR_MON | CCCR_BRSE | CCCR_FDOE |
			  CCCR_NISO);

		/* Only 3.2.x has NISO Bit implemented */
		if (cdev->can.ctrlmode & CAN_CTRLMODE_FD_NON_ISO)
			cccr |= CCCR_NISO;

		if (cdev->can.ctrlmode & CAN_CTRLMODE_FD)
			cccr |= (CCCR_BRSE | CCCR_FDOE);
	}

	/* Loopback Mode */
	if (cdev->can.ctrlmode & CAN_CTRLMODE_LOOPBACK) {
		cccr |= CCCR_TEST | CCCR_MON;
		test |= TEST_LBCK;
	}

	/* Enable Monitoring (all versions) */
	if (cdev->can.ctrlmode & CAN_CTRLMODE_LISTENONLY)
		cccr |= CCCR_MON;

	/* Write config */
	m_can_write(cdev, M_CAN_CCCR, cccr);
	m_can_write(cdev, M_CAN_TEST, test);

	/* Enable interrupts */
	m_can_write(cdev, M_CAN_IR, IR_ALL_INT);
	if (!(cdev->can.ctrlmode & CAN_CTRLMODE_BERR_REPORTING))
		if (cdev->version == 30)
			m_can_write(cdev, M_CAN_IE, IR_ALL_INT &
				    ~(IR_ERR_LEC_30X));
		else
			m_can_write(cdev, M_CAN_IE, IR_ALL_INT &
				    ~(IR_ERR_LEC_31X));
	else
		m_can_write(cdev, M_CAN_IE, IR_ALL_INT);

	/* route all interrupts to INT0 */
	m_can_write(cdev, M_CAN_ILS, ILS_ALL_INT0);

	/* set bittiming params */
	m_can_set_bittiming(dev);

	m_can_config_endisable(cdev, false);

	if (cdev->ops->init)
		cdev->ops->init(cdev);
}

static void m_can_start(struct net_device *dev)
{
	struct m_can_classdev *cdev = netdev_priv(dev);

	/* basic m_can configuration */
	m_can_chip_config(dev);

	cdev->can.state = CAN_STATE_ERROR_ACTIVE;

	m_can_enable_all_interrupts(cdev);
}

static int m_can_set_mode(struct net_device *dev, enum can_mode mode)
{
	switch (mode) {
	case CAN_MODE_START:
		m_can_clean(dev);
		m_can_start(dev);
		netif_wake_queue(dev);
		break;
	default:
		return -EOPNOTSUPP;
	}

	return 0;
}

/* Checks core release number of M_CAN
 * returns 0 if an unsupported device is detected
 * else it returns the release and step coded as:
 * return value = 10 * <release> + 1 * <step>
 */
static int m_can_check_core_release(struct m_can_classdev *cdev)
{
	u32 crel_reg;
	u8 rel;
	u8 step;
	int res;

	/* Read Core Release Version and split into version number
	 * Example: Version 3.2.1 => rel = 3; step = 2; substep = 1;
	 */
	crel_reg = m_can_read(cdev, M_CAN_CREL);
	rel = (u8)((crel_reg & CREL_REL_MASK) >> CREL_REL_SHIFT);
	step = (u8)((crel_reg & CREL_STEP_MASK) >> CREL_STEP_SHIFT);

	if (rel == 3) {
		/* M_CAN v3.x.y: create return value */
		res = 30 + step;
	} else {
		/* Unsupported M_CAN version */
		res = 0;
	}

	return res;
}

/* Selectable Non ISO support only in version 3.2.x
 * This function checks if the bit is writable.
 */
static bool m_can_niso_supported(struct m_can_classdev *cdev)
{
	u32 cccr_reg, cccr_poll = 0;
	int niso_timeout = -ETIMEDOUT;
	int i;

	m_can_config_endisable(cdev, true);
	cccr_reg = m_can_read(cdev, M_CAN_CCCR);
	cccr_reg |= CCCR_NISO;
	m_can_write(cdev, M_CAN_CCCR, cccr_reg);

	for (i = 0; i <= 10; i++) {
		cccr_poll = m_can_read(cdev, M_CAN_CCCR);
		if (cccr_poll == cccr_reg) {
			niso_timeout = 0;
			break;
		}

		usleep_range(1, 5);
	}

	/* Clear NISO */
	cccr_reg &= ~(CCCR_NISO);
	m_can_write(cdev, M_CAN_CCCR, cccr_reg);

	m_can_config_endisable(cdev, false);

	/* return false if time out (-ETIMEDOUT), else return true */
	return !niso_timeout;
}

static int m_can_dev_setup(struct m_can_classdev *m_can_dev)
{
	struct net_device *dev = m_can_dev->net;
	int m_can_version;

	m_can_version = m_can_check_core_release(m_can_dev);
	/* return if unsupported version */
	if (!m_can_version) {
		dev_err(m_can_dev->dev, "Unsupported version number: %2d",
			m_can_version);
		return -EINVAL;
	}

	if (!m_can_dev->is_peripheral)
		netif_napi_add(dev, &m_can_dev->napi,
			       m_can_poll, M_CAN_NAPI_WEIGHT);

	/* Shared properties of all M_CAN versions */
	m_can_dev->version = m_can_version;
	m_can_dev->can.do_set_mode = m_can_set_mode;
	m_can_dev->can.do_get_berr_counter = m_can_get_berr_counter;

	/* Set M_CAN supported operations */
	m_can_dev->can.ctrlmode_supported = CAN_CTRLMODE_LOOPBACK |
					CAN_CTRLMODE_LISTENONLY |
					CAN_CTRLMODE_BERR_REPORTING |
					CAN_CTRLMODE_FD;

	/* Set properties depending on M_CAN version */
	switch (m_can_dev->version) {
	case 30:
		/* CAN_CTRLMODE_FD_NON_ISO is fixed with M_CAN IP v3.0.x */
		can_set_static_ctrlmode(dev, CAN_CTRLMODE_FD_NON_ISO);
		m_can_dev->can.bittiming_const = m_can_dev->bit_timing ?
			m_can_dev->bit_timing : &m_can_bittiming_const_30X;

		m_can_dev->can.data_bittiming_const = m_can_dev->data_timing ?
						m_can_dev->data_timing :
						&m_can_data_bittiming_const_30X;
		break;
	case 31:
		/* CAN_CTRLMODE_FD_NON_ISO is fixed with M_CAN IP v3.1.x */
		can_set_static_ctrlmode(dev, CAN_CTRLMODE_FD_NON_ISO);
		m_can_dev->can.bittiming_const = m_can_dev->bit_timing ?
			m_can_dev->bit_timing : &m_can_bittiming_const_31X;

		m_can_dev->can.data_bittiming_const = m_can_dev->data_timing ?
						m_can_dev->data_timing :
						&m_can_data_bittiming_const_31X;
		break;
	case 32:
		m_can_dev->can.bittiming_const = m_can_dev->bit_timing ?
			m_can_dev->bit_timing : &m_can_bittiming_const_31X;

		m_can_dev->can.data_bittiming_const = m_can_dev->data_timing ?
						m_can_dev->data_timing :
						&m_can_data_bittiming_const_31X;

		m_can_dev->can.ctrlmode_supported |=
						(m_can_niso_supported(m_can_dev)
						? CAN_CTRLMODE_FD_NON_ISO
						: 0);
		break;
	default:
		dev_err(m_can_dev->dev, "Unsupported version number: %2d",
			m_can_dev->version);
		return -EINVAL;
	}

	if (m_can_dev->ops->init)
		m_can_dev->ops->init(m_can_dev);

	return 0;
}

static void m_can_stop(struct net_device *dev)
{
	struct m_can_classdev *cdev = netdev_priv(dev);

	/* disable all interrupts */
	m_can_disable_all_interrupts(cdev);

	/* set the state as STOPPED */
	cdev->can.state = CAN_STATE_STOPPED;
}

static int m_can_close(struct net_device *dev)
{
	struct m_can_classdev *cdev = netdev_priv(dev);

	netif_stop_queue(dev);

	if (!cdev->is_peripheral)
		napi_disable(&cdev->napi);

	m_can_stop(dev);
	m_can_clk_stop(cdev);
	free_irq(dev->irq, dev);

	if (cdev->is_peripheral) {
		cdev->tx_skb = NULL;
		destroy_workqueue(cdev->tx_wq);
		cdev->tx_wq = NULL;
	}

	close_candev(dev);
	can_led_event(dev, CAN_LED_EVENT_STOP);

	return 0;
}

static int m_can_next_echo_skb_occupied(struct net_device *dev, int putidx)
{
	struct m_can_classdev *cdev = netdev_priv(dev);
	/*get wrap around for loopback skb index */
	unsigned int wrap = cdev->can.echo_skb_max;
	int next_idx;

	/* calculate next index */
	next_idx = (++putidx >= wrap ? 0 : putidx);

	/* check if occupied */
	return !!cdev->can.echo_skb[next_idx];
}

static netdev_tx_t m_can_tx_handler(struct m_can_classdev *cdev)
{
	struct canfd_frame *cf = (struct canfd_frame *)cdev->tx_skb->data;
	struct net_device *dev = cdev->net;
	struct sk_buff *skb = cdev->tx_skb;
	u32 id, cccr, fdflags;
	int i;
	int putidx;

	/* Generate ID field for TX buffer Element */
	/* Common to all supported M_CAN versions */
	if (cf->can_id & CAN_EFF_FLAG) {
		id = cf->can_id & CAN_EFF_MASK;
		id |= TX_BUF_XTD;
	} else {
		id = ((cf->can_id & CAN_SFF_MASK) << 18);
	}

	if (cf->can_id & CAN_RTR_FLAG)
		id |= TX_BUF_RTR;

	if (cdev->version == 30) {
		netif_stop_queue(dev);

		/* message ram configuration */
		m_can_fifo_write(cdev, 0, M_CAN_FIFO_ID, id);
		m_can_fifo_write(cdev, 0, M_CAN_FIFO_DLC,
				 can_len2dlc(cf->len) << 16);

		for (i = 0; i < cf->len; i += 4)
			m_can_fifo_write(cdev, 0,
					 M_CAN_FIFO_DATA(i / 4),
					 *(u32 *)(cf->data + i));

		can_put_echo_skb(skb, dev, 0);

		if (cdev->can.ctrlmode & CAN_CTRLMODE_FD) {
			cccr = m_can_read(cdev, M_CAN_CCCR);
			cccr &= ~(CCCR_CMR_MASK << CCCR_CMR_SHIFT);
			if (can_is_canfd_skb(skb)) {
				if (cf->flags & CANFD_BRS)
					cccr |= CCCR_CMR_CANFD_BRS <<
						CCCR_CMR_SHIFT;
				else
					cccr |= CCCR_CMR_CANFD <<
						CCCR_CMR_SHIFT;
			} else {
				cccr |= CCCR_CMR_CAN << CCCR_CMR_SHIFT;
			}
			m_can_write(cdev, M_CAN_CCCR, cccr);
		}
		m_can_write(cdev, M_CAN_TXBTIE, 0x1);
		m_can_write(cdev, M_CAN_TXBAR, 0x1);
		/* End of xmit function for version 3.0.x */
	} else {
		/* Transmit routine for version >= v3.1.x */

		/* Check if FIFO full */
		if (m_can_tx_fifo_full(cdev)) {
			/* This shouldn't happen */
			netif_stop_queue(dev);
			netdev_warn(dev,
				    "TX queue active although FIFO is full.");

			if (cdev->is_peripheral) {
				kfree_skb(skb);
				dev->stats.tx_dropped++;
				return NETDEV_TX_OK;
			} else {
				return NETDEV_TX_BUSY;
			}
		}

		/* get put index for frame */
		putidx = ((m_can_read(cdev, M_CAN_TXFQS) & TXFQS_TFQPI_MASK)
				  >> TXFQS_TFQPI_SHIFT);
		/* Write ID Field to FIFO Element */
		m_can_fifo_write(cdev, putidx, M_CAN_FIFO_ID, id);

		/* get CAN FD configuration of frame */
		fdflags = 0;
		if (can_is_canfd_skb(skb)) {
			fdflags |= TX_BUF_FDF;
			if (cf->flags & CANFD_BRS)
				fdflags |= TX_BUF_BRS;
		}

		/* Construct DLC Field. Also contains CAN-FD configuration
		 * use put index of fifo as message marker
		 * it is used in TX interrupt for
		 * sending the correct echo frame
		 */
		m_can_fifo_write(cdev, putidx, M_CAN_FIFO_DLC,
				 ((putidx << TX_BUF_MM_SHIFT) &
				  TX_BUF_MM_MASK) |
				 (can_len2dlc(cf->len) << 16) |
				 fdflags | TX_BUF_EFC);

		for (i = 0; i < cf->len; i += 4)
			m_can_fifo_write(cdev, putidx, M_CAN_FIFO_DATA(i / 4),
					 *(u32 *)(cf->data + i));

		/* Push loopback echo.
		 * Will be looped back on TX interrupt based on message marker
		 */
		can_put_echo_skb(skb, dev, putidx);

		/* Enable TX FIFO element to start transfer  */
		m_can_write(cdev, M_CAN_TXBAR, (1 << putidx));

		/* stop network queue if fifo full */
		if (m_can_tx_fifo_full(cdev) ||
		    m_can_next_echo_skb_occupied(dev, putidx))
			netif_stop_queue(dev);
	}

	return NETDEV_TX_OK;
}

static void m_can_tx_work_queue(struct work_struct *ws)
{
	struct m_can_classdev *cdev = container_of(ws, struct m_can_classdev,
						tx_work);

	m_can_tx_handler(cdev);
	cdev->tx_skb = NULL;
}

static netdev_tx_t m_can_start_xmit(struct sk_buff *skb,
				    struct net_device *dev)
{
	struct m_can_classdev *cdev = netdev_priv(dev);

	if (can_dropped_invalid_skb(dev, skb))
		return NETDEV_TX_OK;

	if (cdev->is_peripheral) {
		if (cdev->tx_skb) {
			netdev_err(dev, "hard_xmit called while tx busy\n");
			return NETDEV_TX_BUSY;
		}

		if (cdev->can.state == CAN_STATE_BUS_OFF) {
			m_can_clean(dev);
		} else {
			/* Need to stop the queue to avoid numerous requests
			 * from being sent.  Suggested improvement is to create
			 * a queueing mechanism that will queue the skbs and
			 * process them in order.
			 */
			cdev->tx_skb = skb;
			netif_stop_queue(cdev->net);
			queue_work(cdev->tx_wq, &cdev->tx_work);
		}
	} else {
		cdev->tx_skb = skb;
		return m_can_tx_handler(cdev);
	}

	return NETDEV_TX_OK;
}

static int m_can_open(struct net_device *dev)
{
	struct m_can_classdev *cdev = netdev_priv(dev);
	int err;

	err = m_can_clk_start(cdev);
	if (err)
		return err;

	/* open the can device */
	err = open_candev(dev);
	if (err) {
		netdev_err(dev, "failed to open can device\n");
		goto exit_disable_clks;
	}

	/* register interrupt handler */
	if (cdev->is_peripheral) {
		cdev->tx_skb = NULL;
		cdev->tx_wq = alloc_workqueue("mcan_wq",
					      WQ_FREEZABLE | WQ_MEM_RECLAIM, 0);
		if (!cdev->tx_wq) {
			err = -ENOMEM;
			goto out_wq_fail;
		}

		INIT_WORK(&cdev->tx_work, m_can_tx_work_queue);

		err = request_threaded_irq(dev->irq, NULL, m_can_isr,
					   IRQF_ONESHOT | IRQF_TRIGGER_FALLING,
					   dev->name, dev);
	} else {
		err = request_irq(dev->irq, m_can_isr, IRQF_SHARED, dev->name,
				  dev);
	}

	if (err < 0) {
		netdev_err(dev, "failed to request interrupt\n");
		goto exit_irq_fail;
	}

	/* start the m_can controller */
	m_can_start(dev);

	can_led_event(dev, CAN_LED_EVENT_OPEN);

	if (!cdev->is_peripheral)
		napi_enable(&cdev->napi);

	netif_start_queue(dev);

	return 0;

exit_irq_fail:
	if (cdev->is_peripheral)
		destroy_workqueue(cdev->tx_wq);
out_wq_fail:
	close_candev(dev);
exit_disable_clks:
	m_can_clk_stop(cdev);
	return err;
}

static const struct net_device_ops m_can_netdev_ops = {
	.ndo_open = m_can_open,
	.ndo_stop = m_can_close,
	.ndo_start_xmit = m_can_start_xmit,
	.ndo_change_mtu = can_change_mtu,
};

static int register_m_can_dev(struct net_device *dev)
{
	dev->flags |= IFF_ECHO;	/* we support local echo */
	dev->netdev_ops = &m_can_netdev_ops;

	return register_candev(dev);
}

static void m_can_of_parse_mram(struct m_can_classdev *cdev,
				const u32 *mram_config_vals)
{
	cdev->mcfg[MRAM_SIDF].off = mram_config_vals[0];
	cdev->mcfg[MRAM_SIDF].num = mram_config_vals[1];
	cdev->mcfg[MRAM_XIDF].off = cdev->mcfg[MRAM_SIDF].off +
			cdev->mcfg[MRAM_SIDF].num * SIDF_ELEMENT_SIZE;
	cdev->mcfg[MRAM_XIDF].num = mram_config_vals[2];
	cdev->mcfg[MRAM_RXF0].off = cdev->mcfg[MRAM_XIDF].off +
			cdev->mcfg[MRAM_XIDF].num * XIDF_ELEMENT_SIZE;
	cdev->mcfg[MRAM_RXF0].num = mram_config_vals[3] &
			(RXFC_FS_MASK >> RXFC_FS_SHIFT);
	cdev->mcfg[MRAM_RXF1].off = cdev->mcfg[MRAM_RXF0].off +
			cdev->mcfg[MRAM_RXF0].num * RXF0_ELEMENT_SIZE;
	cdev->mcfg[MRAM_RXF1].num = mram_config_vals[4] &
			(RXFC_FS_MASK >> RXFC_FS_SHIFT);
	cdev->mcfg[MRAM_RXB].off = cdev->mcfg[MRAM_RXF1].off +
			cdev->mcfg[MRAM_RXF1].num * RXF1_ELEMENT_SIZE;
	cdev->mcfg[MRAM_RXB].num = mram_config_vals[5];
	cdev->mcfg[MRAM_TXE].off = cdev->mcfg[MRAM_RXB].off +
			cdev->mcfg[MRAM_RXB].num * RXB_ELEMENT_SIZE;
	cdev->mcfg[MRAM_TXE].num = mram_config_vals[6];
	cdev->mcfg[MRAM_TXB].off = cdev->mcfg[MRAM_TXE].off +
			cdev->mcfg[MRAM_TXE].num * TXE_ELEMENT_SIZE;
	cdev->mcfg[MRAM_TXB].num = mram_config_vals[7] &
			(TXBC_NDTB_MASK >> TXBC_NDTB_SHIFT);

	dev_dbg(cdev->dev,
		"sidf 0x%x %d xidf 0x%x %d rxf0 0x%x %d rxf1 0x%x %d rxb 0x%x %d txe 0x%x %d txb 0x%x %d\n",
		cdev->mcfg[MRAM_SIDF].off, cdev->mcfg[MRAM_SIDF].num,
		cdev->mcfg[MRAM_XIDF].off, cdev->mcfg[MRAM_XIDF].num,
		cdev->mcfg[MRAM_RXF0].off, cdev->mcfg[MRAM_RXF0].num,
		cdev->mcfg[MRAM_RXF1].off, cdev->mcfg[MRAM_RXF1].num,
		cdev->mcfg[MRAM_RXB].off, cdev->mcfg[MRAM_RXB].num,
		cdev->mcfg[MRAM_TXE].off, cdev->mcfg[MRAM_TXE].num,
		cdev->mcfg[MRAM_TXB].off, cdev->mcfg[MRAM_TXB].num);
}

void m_can_init_ram(struct m_can_classdev *cdev)
{
	int end, i, start;

	/* initialize the entire Message RAM in use to avoid possible
	 * ECC/parity checksum errors when reading an uninitialized buffer
	 */
	start = cdev->mcfg[MRAM_SIDF].off;
	end = cdev->mcfg[MRAM_TXB].off +
		cdev->mcfg[MRAM_TXB].num * TXB_ELEMENT_SIZE;

	for (i = start; i < end; i += 4)
		m_can_fifo_write_no_off(cdev, i, 0x0);
}
EXPORT_SYMBOL_GPL(m_can_init_ram);

int m_can_class_get_clocks(struct m_can_classdev *m_can_dev)
{
	int ret = 0;

	m_can_dev->hclk = devm_clk_get(m_can_dev->dev, "hclk");
	m_can_dev->cclk = devm_clk_get(m_can_dev->dev, "cclk");

	if (IS_ERR(m_can_dev->cclk)) {
		dev_err(m_can_dev->dev, "no clock found\n");
		ret = -ENODEV;
	}

	return ret;
}
EXPORT_SYMBOL_GPL(m_can_class_get_clocks);

struct m_can_classdev *m_can_class_allocate_dev(struct device *dev)
{
	struct m_can_classdev *class_dev = NULL;
	u32 mram_config_vals[MRAM_CFG_LEN];
	struct net_device *net_dev;
	u32 tx_fifo_size;
	int ret;

	ret = fwnode_property_read_u32_array(dev_fwnode(dev),
					     "bosch,mram-cfg",
					     mram_config_vals,
					     sizeof(mram_config_vals) / 4);
	if (ret) {
		dev_err(dev, "Could not get Message RAM configuration.");
		goto out;
	}

	/* Get TX FIFO size
	 * Defines the total amount of echo buffers for loopback
	 */
	tx_fifo_size = mram_config_vals[7];

	/* allocate the m_can device */
	net_dev = alloc_candev(sizeof(*class_dev), tx_fifo_size);
	if (!net_dev) {
		dev_err(dev, "Failed to allocate CAN device");
		goto out;
	}

	class_dev = netdev_priv(net_dev);
	if (!class_dev) {
		dev_err(dev, "Failed to init netdev cdevate");
		goto out;
	}

	class_dev->net = net_dev;
	class_dev->dev = dev;
	SET_NETDEV_DEV(net_dev, dev);

	m_can_of_parse_mram(class_dev, mram_config_vals);
out:
	return class_dev;
}
EXPORT_SYMBOL_GPL(m_can_class_allocate_dev);

int m_can_class_register(struct m_can_classdev *m_can_dev)
{
	int ret;

	if (m_can_dev->pm_clock_support) {
		pm_runtime_enable(m_can_dev->dev);
		ret = m_can_clk_start(m_can_dev);
		if (ret)
			goto pm_runtime_fail;
	}

	ret = m_can_dev_setup(m_can_dev);
	if (ret)
		goto clk_disable;

	ret = register_m_can_dev(m_can_dev->net);
	if (ret) {
		dev_err(m_can_dev->dev, "registering %s failed (err=%d)\n",
			m_can_dev->net->name, ret);
		goto clk_disable;
	}

	devm_can_led_init(m_can_dev->net);

	of_can_transceiver(m_can_dev->net);

	dev_info(m_can_dev->dev, "%s device registered (irq=%d, version=%d)\n",
		 KBUILD_MODNAME, m_can_dev->net->irq, m_can_dev->version);

	/* Probe finished
	 * Stop clocks. They will be reactivated once the M_CAN device is opened
	 */
clk_disable:
	m_can_clk_stop(m_can_dev);
pm_runtime_fail:
	if (ret) {
		if (m_can_dev->pm_clock_support)
			pm_runtime_disable(m_can_dev->dev);
		free_candev(m_can_dev->net);
	}

	return ret;
}
EXPORT_SYMBOL_GPL(m_can_class_register);

int m_can_class_suspend(struct device *dev)
{
	struct net_device *ndev = dev_get_drvdata(dev);
	struct m_can_classdev *cdev = netdev_priv(ndev);

	if (netif_running(ndev)) {
		netif_stop_queue(ndev);
		netif_device_detach(ndev);
		m_can_stop(ndev);
		m_can_clk_stop(cdev);
	}

	pinctrl_pm_select_sleep_state(dev);

	cdev->can.state = CAN_STATE_SLEEPING;

	return 0;
}
EXPORT_SYMBOL_GPL(m_can_class_suspend);

int m_can_class_resume(struct device *dev)
{
	struct net_device *ndev = dev_get_drvdata(dev);
	struct m_can_classdev *cdev = netdev_priv(ndev);

	pinctrl_pm_select_default_state(dev);

	cdev->can.state = CAN_STATE_ERROR_ACTIVE;

	if (netif_running(ndev)) {
		int ret;

		ret = m_can_clk_start(cdev);
		if (ret)
			return ret;

		m_can_init_ram(cdev);
		m_can_start(ndev);
		netif_device_attach(ndev);
		netif_start_queue(ndev);
	}

	return 0;
}
EXPORT_SYMBOL_GPL(m_can_class_resume);

void m_can_class_unregister(struct m_can_classdev *m_can_dev)
{
	unregister_candev(m_can_dev->net);

	m_can_clk_stop(m_can_dev);

	free_candev(m_can_dev->net);
}
EXPORT_SYMBOL_GPL(m_can_class_unregister);

MODULE_AUTHOR("Dong Aisheng <b29396@freescale.com>");
MODULE_AUTHOR("Dan Murphy <dmurphy@ti.com>");
MODULE_LICENSE("GPL v2");
MODULE_DESCRIPTION("CAN bus driver for Bosch M_CAN controller");<|MERGE_RESOLUTION|>--- conflicted
+++ resolved
@@ -817,32 +817,19 @@
 	 * whether MCAN_ECR.RP = ’1’ and MCAN_ECR.REC = 127.
 	 * In this case, reset MCAN_IR.MRAF. No further action is required.
 	 */
-<<<<<<< HEAD
-	if ((priv->version <= 31) && (irqstatus & IR_MRAF) &&
-	    (m_can_read(priv, M_CAN_ECR) & ECR_RP)) {
-=======
 	if (cdev->version <= 31 && irqstatus & IR_MRAF &&
 	    m_can_read(cdev, M_CAN_ECR) & ECR_RP) {
->>>>>>> f7688b48
 		struct can_berr_counter bec;
 
 		__m_can_get_berr_counter(dev, &bec);
 		if (bec.rxerr == 127) {
-<<<<<<< HEAD
-			m_can_write(priv, M_CAN_IR, IR_MRAF);
-=======
 			m_can_write(cdev, M_CAN_IR, IR_MRAF);
->>>>>>> f7688b48
 			irqstatus &= ~IR_MRAF;
 		}
 	}
 
-<<<<<<< HEAD
-	psr = m_can_read(priv, M_CAN_PSR);
-=======
 	psr = m_can_read(cdev, M_CAN_PSR);
 
->>>>>>> f7688b48
 	if (irqstatus & IR_ERR_STATE)
 		work_done += m_can_handle_state_errors(dev, psr);
 
