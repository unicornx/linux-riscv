// SPDX-License-Identifier: GPL-2.0
/* Parts of this driver are based on the following:
 *  - Kvaser linux leaf driver (version 4.78)
 *  - CAN driver for esd CAN-USB/2
 *  - Kvaser linux usbcanII driver (version 5.3)
 *  - Kvaser linux mhydra driver (version 5.24)
 *
 * Copyright (C) 2002-2018 KVASER AB, Sweden. All rights reserved.
 * Copyright (C) 2010 Matthias Fuchs <matthias.fuchs@esd.eu>, esd gmbh
 * Copyright (C) 2012 Olivier Sobrie <olivier@sobrie.be>
 * Copyright (C) 2015 Valeo S.A.
 */

#include <linux/completion.h>
#include <linux/device.h>
#include <linux/ethtool.h>
#include <linux/gfp.h>
#include <linux/if.h>
#include <linux/kernel.h>
#include <linux/module.h>
#include <linux/netdevice.h>
#include <linux/spinlock.h>
#include <linux/types.h>
#include <linux/usb.h>

#include <linux/can.h>
#include <linux/can/dev.h>
#include <linux/can/error.h>
#include <linux/can/netlink.h>

#include "kvaser_usb.h"

/* Kvaser USB vendor id. */
#define KVASER_VENDOR_ID			0x0bfd

/* Kvaser Leaf USB devices product ids */
#define USB_LEAF_DEVEL_PRODUCT_ID		10
#define USB_LEAF_LITE_PRODUCT_ID		11
#define USB_LEAF_PRO_PRODUCT_ID			12
#define USB_LEAF_SPRO_PRODUCT_ID		14
#define USB_LEAF_PRO_LS_PRODUCT_ID		15
#define USB_LEAF_PRO_SWC_PRODUCT_ID		16
#define USB_LEAF_PRO_LIN_PRODUCT_ID		17
#define USB_LEAF_SPRO_LS_PRODUCT_ID		18
#define USB_LEAF_SPRO_SWC_PRODUCT_ID		19
#define USB_MEMO2_DEVEL_PRODUCT_ID		22
#define USB_MEMO2_HSHS_PRODUCT_ID		23
#define USB_UPRO_HSHS_PRODUCT_ID		24
#define USB_LEAF_LITE_GI_PRODUCT_ID		25
#define USB_LEAF_PRO_OBDII_PRODUCT_ID		26
#define USB_MEMO2_HSLS_PRODUCT_ID		27
#define USB_LEAF_LITE_CH_PRODUCT_ID		28
#define USB_BLACKBIRD_SPRO_PRODUCT_ID		29
#define USB_OEM_MERCURY_PRODUCT_ID		34
#define USB_OEM_LEAF_PRODUCT_ID			35
#define USB_CAN_R_PRODUCT_ID			39
#define USB_LEAF_LITE_V2_PRODUCT_ID		288
#define USB_MINI_PCIE_HS_PRODUCT_ID		289
#define USB_LEAF_LIGHT_HS_V2_OEM_PRODUCT_ID	290
#define USB_USBCAN_LIGHT_2HS_PRODUCT_ID		291
#define USB_MINI_PCIE_2HS_PRODUCT_ID		292
#define USB_USBCAN_R_V2_PRODUCT_ID		294
#define USB_LEAF_LIGHT_R_V2_PRODUCT_ID		295
#define USB_LEAF_LIGHT_HS_V2_OEM2_PRODUCT_ID	296

/* Kvaser USBCan-II devices product ids */
#define USB_USBCAN_REVB_PRODUCT_ID		2
#define USB_VCI2_PRODUCT_ID			3
#define USB_USBCAN2_PRODUCT_ID			4
#define USB_MEMORATOR_PRODUCT_ID		5

/* Kvaser Minihydra USB devices product ids */
#define USB_BLACKBIRD_V2_PRODUCT_ID		258
#define USB_MEMO_PRO_5HS_PRODUCT_ID		260
#define USB_USBCAN_PRO_5HS_PRODUCT_ID		261
#define USB_USBCAN_LIGHT_4HS_PRODUCT_ID		262
#define USB_LEAF_PRO_HS_V2_PRODUCT_ID		263
#define USB_USBCAN_PRO_2HS_V2_PRODUCT_ID	264
#define USB_MEMO_2HS_PRODUCT_ID			265
#define USB_MEMO_PRO_2HS_V2_PRODUCT_ID		266
#define USB_HYBRID_2CANLIN_PRODUCT_ID		267
#define USB_ATI_USBCAN_PRO_2HS_V2_PRODUCT_ID	268
#define USB_ATI_MEMO_PRO_2HS_V2_PRODUCT_ID	269
#define USB_HYBRID_PRO_2CANLIN_PRODUCT_ID	270
#define USB_U100_PRODUCT_ID			273
#define USB_U100P_PRODUCT_ID			274
#define USB_U100S_PRODUCT_ID			275
#define USB_USBCAN_PRO_4HS_PRODUCT_ID		276
#define USB_HYBRID_CANLIN_PRODUCT_ID		277
#define USB_HYBRID_PRO_CANLIN_PRODUCT_ID	278

static const struct kvaser_usb_driver_info kvaser_usb_driver_info_hydra = {
<<<<<<< HEAD
	.quirks = 0,
=======
	.quirks = KVASER_USB_QUIRK_HAS_HARDWARE_TIMESTAMP,
>>>>>>> d60c95ef
	.ops = &kvaser_usb_hydra_dev_ops,
};

static const struct kvaser_usb_driver_info kvaser_usb_driver_info_usbcan = {
	.quirks = KVASER_USB_QUIRK_HAS_TXRX_ERRORS |
		  KVASER_USB_QUIRK_HAS_SILENT_MODE,
	.family = KVASER_USBCAN,
	.ops = &kvaser_usb_leaf_dev_ops,
};

static const struct kvaser_usb_driver_info kvaser_usb_driver_info_leaf = {
	.quirks = KVASER_USB_QUIRK_IGNORE_CLK_FREQ,
	.family = KVASER_LEAF,
	.ops = &kvaser_usb_leaf_dev_ops,
};

static const struct kvaser_usb_driver_info kvaser_usb_driver_info_leaf_err = {
	.quirks = KVASER_USB_QUIRK_HAS_TXRX_ERRORS |
		  KVASER_USB_QUIRK_IGNORE_CLK_FREQ,
	.family = KVASER_LEAF,
	.ops = &kvaser_usb_leaf_dev_ops,
};

static const struct kvaser_usb_driver_info kvaser_usb_driver_info_leaf_err_listen = {
	.quirks = KVASER_USB_QUIRK_HAS_TXRX_ERRORS |
		  KVASER_USB_QUIRK_HAS_SILENT_MODE |
		  KVASER_USB_QUIRK_IGNORE_CLK_FREQ,
	.family = KVASER_LEAF,
	.ops = &kvaser_usb_leaf_dev_ops,
};

static const struct kvaser_usb_driver_info kvaser_usb_driver_info_leafimx = {
	.quirks = 0,
	.ops = &kvaser_usb_leaf_dev_ops,
};

static const struct usb_device_id kvaser_usb_table[] = {
	/* Leaf M32C USB product IDs */
	{ USB_DEVICE(KVASER_VENDOR_ID, USB_LEAF_DEVEL_PRODUCT_ID),
		.driver_info = (kernel_ulong_t)&kvaser_usb_driver_info_leaf },
	{ USB_DEVICE(KVASER_VENDOR_ID, USB_LEAF_LITE_PRODUCT_ID),
		.driver_info = (kernel_ulong_t)&kvaser_usb_driver_info_leaf },
	{ USB_DEVICE(KVASER_VENDOR_ID, USB_LEAF_PRO_PRODUCT_ID),
		.driver_info = (kernel_ulong_t)&kvaser_usb_driver_info_leaf_err_listen },
	{ USB_DEVICE(KVASER_VENDOR_ID, USB_LEAF_SPRO_PRODUCT_ID),
		.driver_info = (kernel_ulong_t)&kvaser_usb_driver_info_leaf_err_listen },
	{ USB_DEVICE(KVASER_VENDOR_ID, USB_LEAF_PRO_LS_PRODUCT_ID),
		.driver_info = (kernel_ulong_t)&kvaser_usb_driver_info_leaf_err_listen },
	{ USB_DEVICE(KVASER_VENDOR_ID, USB_LEAF_PRO_SWC_PRODUCT_ID),
		.driver_info = (kernel_ulong_t)&kvaser_usb_driver_info_leaf_err_listen },
	{ USB_DEVICE(KVASER_VENDOR_ID, USB_LEAF_PRO_LIN_PRODUCT_ID),
		.driver_info = (kernel_ulong_t)&kvaser_usb_driver_info_leaf_err_listen },
	{ USB_DEVICE(KVASER_VENDOR_ID, USB_LEAF_SPRO_LS_PRODUCT_ID),
		.driver_info = (kernel_ulong_t)&kvaser_usb_driver_info_leaf_err_listen },
	{ USB_DEVICE(KVASER_VENDOR_ID, USB_LEAF_SPRO_SWC_PRODUCT_ID),
		.driver_info = (kernel_ulong_t)&kvaser_usb_driver_info_leaf_err_listen },
	{ USB_DEVICE(KVASER_VENDOR_ID, USB_MEMO2_DEVEL_PRODUCT_ID),
		.driver_info = (kernel_ulong_t)&kvaser_usb_driver_info_leaf_err_listen },
	{ USB_DEVICE(KVASER_VENDOR_ID, USB_MEMO2_HSHS_PRODUCT_ID),
		.driver_info = (kernel_ulong_t)&kvaser_usb_driver_info_leaf_err_listen },
	{ USB_DEVICE(KVASER_VENDOR_ID, USB_UPRO_HSHS_PRODUCT_ID),
		.driver_info = (kernel_ulong_t)&kvaser_usb_driver_info_leaf_err },
	{ USB_DEVICE(KVASER_VENDOR_ID, USB_LEAF_LITE_GI_PRODUCT_ID),
		.driver_info = (kernel_ulong_t)&kvaser_usb_driver_info_leaf },
	{ USB_DEVICE(KVASER_VENDOR_ID, USB_LEAF_PRO_OBDII_PRODUCT_ID),
		.driver_info = (kernel_ulong_t)&kvaser_usb_driver_info_leaf_err_listen },
	{ USB_DEVICE(KVASER_VENDOR_ID, USB_MEMO2_HSLS_PRODUCT_ID),
		.driver_info = (kernel_ulong_t)&kvaser_usb_driver_info_leaf_err },
	{ USB_DEVICE(KVASER_VENDOR_ID, USB_LEAF_LITE_CH_PRODUCT_ID),
		.driver_info = (kernel_ulong_t)&kvaser_usb_driver_info_leaf_err },
	{ USB_DEVICE(KVASER_VENDOR_ID, USB_BLACKBIRD_SPRO_PRODUCT_ID),
		.driver_info = (kernel_ulong_t)&kvaser_usb_driver_info_leaf_err },
	{ USB_DEVICE(KVASER_VENDOR_ID, USB_OEM_MERCURY_PRODUCT_ID),
		.driver_info = (kernel_ulong_t)&kvaser_usb_driver_info_leaf_err },
	{ USB_DEVICE(KVASER_VENDOR_ID, USB_OEM_LEAF_PRODUCT_ID),
		.driver_info = (kernel_ulong_t)&kvaser_usb_driver_info_leaf_err },
	{ USB_DEVICE(KVASER_VENDOR_ID, USB_CAN_R_PRODUCT_ID),
		.driver_info = (kernel_ulong_t)&kvaser_usb_driver_info_leaf_err },

	/* Leaf i.MX28 USB product IDs */
	{ USB_DEVICE(KVASER_VENDOR_ID, USB_LEAF_LITE_V2_PRODUCT_ID),
		.driver_info = (kernel_ulong_t)&kvaser_usb_driver_info_leafimx },
	{ USB_DEVICE(KVASER_VENDOR_ID, USB_MINI_PCIE_HS_PRODUCT_ID),
		.driver_info = (kernel_ulong_t)&kvaser_usb_driver_info_leafimx },
	{ USB_DEVICE(KVASER_VENDOR_ID, USB_LEAF_LIGHT_HS_V2_OEM_PRODUCT_ID),
		.driver_info = (kernel_ulong_t)&kvaser_usb_driver_info_leafimx },
	{ USB_DEVICE(KVASER_VENDOR_ID, USB_USBCAN_LIGHT_2HS_PRODUCT_ID),
		.driver_info = (kernel_ulong_t)&kvaser_usb_driver_info_leafimx },
	{ USB_DEVICE(KVASER_VENDOR_ID, USB_MINI_PCIE_2HS_PRODUCT_ID),
		.driver_info = (kernel_ulong_t)&kvaser_usb_driver_info_leafimx },
	{ USB_DEVICE(KVASER_VENDOR_ID, USB_USBCAN_R_V2_PRODUCT_ID),
		.driver_info = (kernel_ulong_t)&kvaser_usb_driver_info_leafimx },
	{ USB_DEVICE(KVASER_VENDOR_ID, USB_LEAF_LIGHT_R_V2_PRODUCT_ID),
		.driver_info = (kernel_ulong_t)&kvaser_usb_driver_info_leafimx },
	{ USB_DEVICE(KVASER_VENDOR_ID, USB_LEAF_LIGHT_HS_V2_OEM2_PRODUCT_ID),
		.driver_info = (kernel_ulong_t)&kvaser_usb_driver_info_leafimx },

	/* USBCANII USB product IDs */
	{ USB_DEVICE(KVASER_VENDOR_ID, USB_USBCAN2_PRODUCT_ID),
		.driver_info = (kernel_ulong_t)&kvaser_usb_driver_info_usbcan },
	{ USB_DEVICE(KVASER_VENDOR_ID, USB_USBCAN_REVB_PRODUCT_ID),
		.driver_info = (kernel_ulong_t)&kvaser_usb_driver_info_usbcan },
	{ USB_DEVICE(KVASER_VENDOR_ID, USB_MEMORATOR_PRODUCT_ID),
		.driver_info = (kernel_ulong_t)&kvaser_usb_driver_info_usbcan },
	{ USB_DEVICE(KVASER_VENDOR_ID, USB_VCI2_PRODUCT_ID),
		.driver_info = (kernel_ulong_t)&kvaser_usb_driver_info_usbcan },

	/* Minihydra USB product IDs */
	{ USB_DEVICE(KVASER_VENDOR_ID, USB_BLACKBIRD_V2_PRODUCT_ID),
		.driver_info = (kernel_ulong_t)&kvaser_usb_driver_info_hydra },
	{ USB_DEVICE(KVASER_VENDOR_ID, USB_MEMO_PRO_5HS_PRODUCT_ID),
		.driver_info = (kernel_ulong_t)&kvaser_usb_driver_info_hydra },
	{ USB_DEVICE(KVASER_VENDOR_ID, USB_USBCAN_PRO_5HS_PRODUCT_ID),
		.driver_info = (kernel_ulong_t)&kvaser_usb_driver_info_hydra },
	{ USB_DEVICE(KVASER_VENDOR_ID, USB_USBCAN_LIGHT_4HS_PRODUCT_ID),
		.driver_info = (kernel_ulong_t)&kvaser_usb_driver_info_hydra },
	{ USB_DEVICE(KVASER_VENDOR_ID, USB_LEAF_PRO_HS_V2_PRODUCT_ID),
		.driver_info = (kernel_ulong_t)&kvaser_usb_driver_info_hydra },
	{ USB_DEVICE(KVASER_VENDOR_ID, USB_USBCAN_PRO_2HS_V2_PRODUCT_ID),
		.driver_info = (kernel_ulong_t)&kvaser_usb_driver_info_hydra },
	{ USB_DEVICE(KVASER_VENDOR_ID, USB_MEMO_2HS_PRODUCT_ID),
		.driver_info = (kernel_ulong_t)&kvaser_usb_driver_info_hydra },
	{ USB_DEVICE(KVASER_VENDOR_ID, USB_MEMO_PRO_2HS_V2_PRODUCT_ID),
		.driver_info = (kernel_ulong_t)&kvaser_usb_driver_info_hydra },
	{ USB_DEVICE(KVASER_VENDOR_ID, USB_HYBRID_2CANLIN_PRODUCT_ID),
		.driver_info = (kernel_ulong_t)&kvaser_usb_driver_info_hydra },
	{ USB_DEVICE(KVASER_VENDOR_ID, USB_ATI_USBCAN_PRO_2HS_V2_PRODUCT_ID),
		.driver_info = (kernel_ulong_t)&kvaser_usb_driver_info_hydra },
	{ USB_DEVICE(KVASER_VENDOR_ID, USB_ATI_MEMO_PRO_2HS_V2_PRODUCT_ID),
		.driver_info = (kernel_ulong_t)&kvaser_usb_driver_info_hydra },
	{ USB_DEVICE(KVASER_VENDOR_ID, USB_HYBRID_PRO_2CANLIN_PRODUCT_ID),
		.driver_info = (kernel_ulong_t)&kvaser_usb_driver_info_hydra },
	{ USB_DEVICE(KVASER_VENDOR_ID, USB_U100_PRODUCT_ID),
		.driver_info = (kernel_ulong_t)&kvaser_usb_driver_info_hydra },
	{ USB_DEVICE(KVASER_VENDOR_ID, USB_U100P_PRODUCT_ID),
		.driver_info = (kernel_ulong_t)&kvaser_usb_driver_info_hydra },
	{ USB_DEVICE(KVASER_VENDOR_ID, USB_U100S_PRODUCT_ID),
		.driver_info = (kernel_ulong_t)&kvaser_usb_driver_info_hydra },
	{ USB_DEVICE(KVASER_VENDOR_ID, USB_USBCAN_PRO_4HS_PRODUCT_ID),
		.driver_info = (kernel_ulong_t)&kvaser_usb_driver_info_hydra },
	{ USB_DEVICE(KVASER_VENDOR_ID, USB_HYBRID_CANLIN_PRODUCT_ID),
		.driver_info = (kernel_ulong_t)&kvaser_usb_driver_info_hydra },
	{ USB_DEVICE(KVASER_VENDOR_ID, USB_HYBRID_PRO_CANLIN_PRODUCT_ID),
		.driver_info = (kernel_ulong_t)&kvaser_usb_driver_info_hydra },
	{ }
};
MODULE_DEVICE_TABLE(usb, kvaser_usb_table);

int kvaser_usb_send_cmd(const struct kvaser_usb *dev, void *cmd, int len)
{
	return usb_bulk_msg(dev->udev,
			    usb_sndbulkpipe(dev->udev,
					    dev->bulk_out->bEndpointAddress),
			    cmd, len, NULL, KVASER_USB_TIMEOUT);
}

int kvaser_usb_recv_cmd(const struct kvaser_usb *dev, void *cmd, int len,
			int *actual_len)
{
	return usb_bulk_msg(dev->udev,
			    usb_rcvbulkpipe(dev->udev,
					    dev->bulk_in->bEndpointAddress),
			    cmd, len, actual_len, KVASER_USB_TIMEOUT);
}

static void kvaser_usb_send_cmd_callback(struct urb *urb)
{
	struct net_device *netdev = urb->context;

	kfree(urb->transfer_buffer);

	if (urb->status)
		netdev_warn(netdev, "urb status received: %d\n", urb->status);
}

int kvaser_usb_send_cmd_async(struct kvaser_usb_net_priv *priv, void *cmd,
			      int len)
{
	struct kvaser_usb *dev = priv->dev;
	struct net_device *netdev = priv->netdev;
	struct urb *urb;
	int err;

	urb = usb_alloc_urb(0, GFP_ATOMIC);
	if (!urb)
		return -ENOMEM;

	usb_fill_bulk_urb(urb, dev->udev,
			  usb_sndbulkpipe(dev->udev,
					  dev->bulk_out->bEndpointAddress),
			  cmd, len, kvaser_usb_send_cmd_callback, netdev);
	usb_anchor_urb(urb, &priv->tx_submitted);

	err = usb_submit_urb(urb, GFP_ATOMIC);
	if (err) {
		netdev_err(netdev, "Error transmitting URB\n");
		usb_unanchor_urb(urb);
	}
	usb_free_urb(urb);

	return 0;
}

int kvaser_usb_can_rx_over_error(struct net_device *netdev)
{
	struct net_device_stats *stats = &netdev->stats;
	struct can_frame *cf;
	struct sk_buff *skb;

	stats->rx_over_errors++;
	stats->rx_errors++;

	skb = alloc_can_err_skb(netdev, &cf);
	if (!skb) {
		stats->rx_dropped++;
		netdev_warn(netdev, "No memory left for err_skb\n");
		return -ENOMEM;
	}

	cf->can_id |= CAN_ERR_CRTL;
	cf->data[1] = CAN_ERR_CRTL_RX_OVERFLOW;

	netif_rx(skb);

	return 0;
}

static void kvaser_usb_read_bulk_callback(struct urb *urb)
{
	struct kvaser_usb *dev = urb->context;
	const struct kvaser_usb_dev_ops *ops = dev->driver_info->ops;
	int err;
	unsigned int i;

	switch (urb->status) {
	case 0:
		break;
	case -ENOENT:
	case -EPIPE:
	case -EPROTO:
	case -ESHUTDOWN:
		return;
	default:
		dev_info(&dev->intf->dev, "Rx URB aborted (%d)\n", urb->status);
		goto resubmit_urb;
	}

	ops->dev_read_bulk_callback(dev, urb->transfer_buffer,
				    urb->actual_length);

resubmit_urb:
	usb_fill_bulk_urb(urb, dev->udev,
			  usb_rcvbulkpipe(dev->udev,
					  dev->bulk_in->bEndpointAddress),
			  urb->transfer_buffer, KVASER_USB_RX_BUFFER_SIZE,
			  kvaser_usb_read_bulk_callback, dev);

	err = usb_submit_urb(urb, GFP_ATOMIC);
	if (err == -ENODEV) {
		for (i = 0; i < dev->nchannels; i++) {
			if (!dev->nets[i])
				continue;

			netif_device_detach(dev->nets[i]->netdev);
		}
	} else if (err) {
		dev_err(&dev->intf->dev,
			"Failed resubmitting read bulk urb: %d\n", err);
	}
}

static int kvaser_usb_setup_rx_urbs(struct kvaser_usb *dev)
{
	int i, err = 0;

	if (dev->rxinitdone)
		return 0;

	for (i = 0; i < KVASER_USB_MAX_RX_URBS; i++) {
		struct urb *urb = NULL;
		u8 *buf = NULL;
		dma_addr_t buf_dma;

		urb = usb_alloc_urb(0, GFP_KERNEL);
		if (!urb) {
			err = -ENOMEM;
			break;
		}

		buf = usb_alloc_coherent(dev->udev, KVASER_USB_RX_BUFFER_SIZE,
					 GFP_KERNEL, &buf_dma);
		if (!buf) {
			dev_warn(&dev->intf->dev,
				 "No memory left for USB buffer\n");
			usb_free_urb(urb);
			err = -ENOMEM;
			break;
		}

		usb_fill_bulk_urb(urb, dev->udev,
				  usb_rcvbulkpipe
					(dev->udev,
					 dev->bulk_in->bEndpointAddress),
				  buf, KVASER_USB_RX_BUFFER_SIZE,
				  kvaser_usb_read_bulk_callback, dev);
		urb->transfer_dma = buf_dma;
		urb->transfer_flags |= URB_NO_TRANSFER_DMA_MAP;
		usb_anchor_urb(urb, &dev->rx_submitted);

		err = usb_submit_urb(urb, GFP_KERNEL);
		if (err) {
			usb_unanchor_urb(urb);
			usb_free_coherent(dev->udev,
					  KVASER_USB_RX_BUFFER_SIZE, buf,
					  buf_dma);
			usb_free_urb(urb);
			break;
		}

		dev->rxbuf[i] = buf;
		dev->rxbuf_dma[i] = buf_dma;

		usb_free_urb(urb);
	}

	if (i == 0) {
		dev_warn(&dev->intf->dev, "Cannot setup read URBs, error %d\n",
			 err);
		return err;
	} else if (i < KVASER_USB_MAX_RX_URBS) {
		dev_warn(&dev->intf->dev, "RX performances may be slow\n");
	}

	dev->rxinitdone = true;

	return 0;
}

static int kvaser_usb_open(struct net_device *netdev)
{
	struct kvaser_usb_net_priv *priv = netdev_priv(netdev);
	struct kvaser_usb *dev = priv->dev;
	const struct kvaser_usb_dev_ops *ops = dev->driver_info->ops;
	int err;

	err = open_candev(netdev);
	if (err)
		return err;

	err = ops->dev_set_opt_mode(priv);
	if (err)
		goto error;

	err = ops->dev_start_chip(priv);
	if (err) {
		netdev_warn(netdev, "Cannot start device, error %d\n", err);
		goto error;
	}

	priv->can.state = CAN_STATE_ERROR_ACTIVE;

	return 0;

error:
	close_candev(netdev);
	return err;
}

static void kvaser_usb_reset_tx_urb_contexts(struct kvaser_usb_net_priv *priv)
{
	int i, max_tx_urbs;

	max_tx_urbs = priv->dev->max_tx_urbs;

	priv->active_tx_contexts = 0;
	for (i = 0; i < max_tx_urbs; i++)
		priv->tx_contexts[i].echo_index = max_tx_urbs;
}

/* This method might sleep. Do not call it in the atomic context
 * of URB completions.
 */
void kvaser_usb_unlink_tx_urbs(struct kvaser_usb_net_priv *priv)
{
	usb_kill_anchored_urbs(&priv->tx_submitted);
	kvaser_usb_reset_tx_urb_contexts(priv);
}

static void kvaser_usb_unlink_all_urbs(struct kvaser_usb *dev)
{
	int i;

	usb_kill_anchored_urbs(&dev->rx_submitted);

	for (i = 0; i < KVASER_USB_MAX_RX_URBS; i++)
		usb_free_coherent(dev->udev, KVASER_USB_RX_BUFFER_SIZE,
				  dev->rxbuf[i], dev->rxbuf_dma[i]);

	for (i = 0; i < dev->nchannels; i++) {
		struct kvaser_usb_net_priv *priv = dev->nets[i];

		if (priv)
			kvaser_usb_unlink_tx_urbs(priv);
	}
}

static int kvaser_usb_close(struct net_device *netdev)
{
	struct kvaser_usb_net_priv *priv = netdev_priv(netdev);
	struct kvaser_usb *dev = priv->dev;
	const struct kvaser_usb_dev_ops *ops = dev->driver_info->ops;
	int err;

	netif_stop_queue(netdev);

	err = ops->dev_flush_queue(priv);
	if (err)
		netdev_warn(netdev, "Cannot flush queue, error %d\n", err);

	if (ops->dev_reset_chip) {
		err = ops->dev_reset_chip(dev, priv->channel);
		if (err)
			netdev_warn(netdev, "Cannot reset card, error %d\n",
				    err);
	}

	err = ops->dev_stop_chip(priv);
	if (err)
		netdev_warn(netdev, "Cannot stop device, error %d\n", err);

	/* reset tx contexts */
	kvaser_usb_unlink_tx_urbs(priv);

	priv->can.state = CAN_STATE_STOPPED;
	close_candev(priv->netdev);

	return 0;
}

static int kvaser_usb_set_bittiming(struct net_device *netdev)
{
	struct kvaser_usb_net_priv *priv = netdev_priv(netdev);
	struct kvaser_usb *dev = priv->dev;
	const struct kvaser_usb_dev_ops *ops = dev->driver_info->ops;
	struct can_bittiming *bt = &priv->can.bittiming;

	struct kvaser_usb_busparams busparams;
	int tseg1 = bt->prop_seg + bt->phase_seg1;
	int tseg2 = bt->phase_seg2;
	int sjw = bt->sjw;
	int err = -EOPNOTSUPP;

	busparams.bitrate = cpu_to_le32(bt->bitrate);
	busparams.sjw = (u8)sjw;
	busparams.tseg1 = (u8)tseg1;
	busparams.tseg2 = (u8)tseg2;
	if (priv->can.ctrlmode & CAN_CTRLMODE_3_SAMPLES)
		busparams.nsamples = 3;
	else
		busparams.nsamples = 1;

	err = ops->dev_set_bittiming(netdev, &busparams);
	if (err)
		return err;

	err = kvaser_usb_setup_rx_urbs(priv->dev);
	if (err)
		return err;

	err = ops->dev_get_busparams(priv);
	if (err) {
		/* Treat EOPNOTSUPP as success */
		if (err == -EOPNOTSUPP)
			err = 0;
		return err;
	}

	if (memcmp(&busparams, &priv->busparams_nominal,
		   sizeof(priv->busparams_nominal)) != 0)
		err = -EINVAL;

	return err;
}

static int kvaser_usb_set_data_bittiming(struct net_device *netdev)
{
	struct kvaser_usb_net_priv *priv = netdev_priv(netdev);
	struct kvaser_usb *dev = priv->dev;
	const struct kvaser_usb_dev_ops *ops = dev->driver_info->ops;
	struct can_bittiming *dbt = &priv->can.data_bittiming;

	struct kvaser_usb_busparams busparams;
	int tseg1 = dbt->prop_seg + dbt->phase_seg1;
	int tseg2 = dbt->phase_seg2;
	int sjw = dbt->sjw;
	int err;

	if (!ops->dev_set_data_bittiming ||
	    !ops->dev_get_data_busparams)
		return -EOPNOTSUPP;

	busparams.bitrate = cpu_to_le32(dbt->bitrate);
	busparams.sjw = (u8)sjw;
	busparams.tseg1 = (u8)tseg1;
	busparams.tseg2 = (u8)tseg2;
	busparams.nsamples = 1;

	err = ops->dev_set_data_bittiming(netdev, &busparams);
	if (err)
		return err;

	err = kvaser_usb_setup_rx_urbs(priv->dev);
	if (err)
		return err;

	err = ops->dev_get_data_busparams(priv);
	if (err)
		return err;

	if (memcmp(&busparams, &priv->busparams_data,
		   sizeof(priv->busparams_data)) != 0)
		err = -EINVAL;

	return err;
}

static void kvaser_usb_write_bulk_callback(struct urb *urb)
{
	struct kvaser_usb_tx_urb_context *context = urb->context;
	struct kvaser_usb_net_priv *priv;
	struct net_device *netdev;

	if (WARN_ON(!context))
		return;

	priv = context->priv;
	netdev = priv->netdev;

	kfree(urb->transfer_buffer);

	if (!netif_device_present(netdev))
		return;

	if (urb->status)
		netdev_info(netdev, "Tx URB aborted (%d)\n", urb->status);
}

static netdev_tx_t kvaser_usb_start_xmit(struct sk_buff *skb,
					 struct net_device *netdev)
{
	struct kvaser_usb_net_priv *priv = netdev_priv(netdev);
	struct kvaser_usb *dev = priv->dev;
	const struct kvaser_usb_dev_ops *ops = dev->driver_info->ops;
	struct net_device_stats *stats = &netdev->stats;
	struct kvaser_usb_tx_urb_context *context = NULL;
	struct urb *urb;
	void *buf;
	int cmd_len = 0;
	int err, ret = NETDEV_TX_OK;
	unsigned int i;
	unsigned long flags;

	if (can_dev_dropped_skb(netdev, skb))
		return NETDEV_TX_OK;

	urb = usb_alloc_urb(0, GFP_ATOMIC);
	if (!urb) {
		stats->tx_dropped++;
		dev_kfree_skb(skb);
		return NETDEV_TX_OK;
	}

	spin_lock_irqsave(&priv->tx_contexts_lock, flags);
	for (i = 0; i < dev->max_tx_urbs; i++) {
		if (priv->tx_contexts[i].echo_index == dev->max_tx_urbs) {
			context = &priv->tx_contexts[i];

			context->echo_index = i;
			++priv->active_tx_contexts;
			if (priv->active_tx_contexts >= (int)dev->max_tx_urbs)
				netif_stop_queue(netdev);

			break;
		}
	}
	spin_unlock_irqrestore(&priv->tx_contexts_lock, flags);

	/* This should never happen; it implies a flow control bug */
	if (!context) {
		netdev_warn(netdev, "cannot find free context\n");

		ret = NETDEV_TX_BUSY;
		goto freeurb;
	}

<<<<<<< HEAD
	buf = ops->dev_frame_to_cmd(priv, skb, &context->dlc, &cmd_len,
				    context->echo_index);
=======
	buf = ops->dev_frame_to_cmd(priv, skb, &cmd_len, context->echo_index);
>>>>>>> d60c95ef
	if (!buf) {
		stats->tx_dropped++;
		dev_kfree_skb(skb);
		spin_lock_irqsave(&priv->tx_contexts_lock, flags);

		context->echo_index = dev->max_tx_urbs;
		--priv->active_tx_contexts;
		netif_wake_queue(netdev);

		spin_unlock_irqrestore(&priv->tx_contexts_lock, flags);
		goto freeurb;
	}

	context->priv = priv;

	can_put_echo_skb(skb, netdev, context->echo_index, 0);

	usb_fill_bulk_urb(urb, dev->udev,
			  usb_sndbulkpipe(dev->udev,
					  dev->bulk_out->bEndpointAddress),
			  buf, cmd_len, kvaser_usb_write_bulk_callback,
			  context);
	usb_anchor_urb(urb, &priv->tx_submitted);

	err = usb_submit_urb(urb, GFP_ATOMIC);
	if (unlikely(err)) {
		spin_lock_irqsave(&priv->tx_contexts_lock, flags);

		can_free_echo_skb(netdev, context->echo_index, NULL);
		context->echo_index = dev->max_tx_urbs;
		--priv->active_tx_contexts;
		netif_wake_queue(netdev);

		spin_unlock_irqrestore(&priv->tx_contexts_lock, flags);

		usb_unanchor_urb(urb);
		kfree(buf);

		stats->tx_dropped++;

		if (err == -ENODEV)
			netif_device_detach(netdev);
		else
			netdev_warn(netdev, "Failed tx_urb %d\n", err);

		goto freeurb;
	}

	ret = NETDEV_TX_OK;

freeurb:
	usb_free_urb(urb);
	return ret;
}

static const struct net_device_ops kvaser_usb_netdev_ops = {
	.ndo_open = kvaser_usb_open,
	.ndo_stop = kvaser_usb_close,
	.ndo_start_xmit = kvaser_usb_start_xmit,
	.ndo_change_mtu = can_change_mtu,
};

static const struct net_device_ops kvaser_usb_netdev_ops_hwts = {
	.ndo_open = kvaser_usb_open,
	.ndo_stop = kvaser_usb_close,
	.ndo_eth_ioctl = can_eth_ioctl_hwts,
	.ndo_start_xmit = kvaser_usb_start_xmit,
	.ndo_change_mtu = can_change_mtu,
};

static const struct ethtool_ops kvaser_usb_ethtool_ops = {
	.get_ts_info = ethtool_op_get_ts_info,
};

static const struct ethtool_ops kvaser_usb_ethtool_ops_hwts = {
	.get_ts_info = can_ethtool_op_get_ts_info_hwts,
};

static void kvaser_usb_remove_interfaces(struct kvaser_usb *dev)
{
	const struct kvaser_usb_dev_ops *ops = dev->driver_info->ops;
	int i;

	for (i = 0; i < dev->nchannels; i++) {
		if (!dev->nets[i])
			continue;

		unregister_candev(dev->nets[i]->netdev);
	}

	kvaser_usb_unlink_all_urbs(dev);

	for (i = 0; i < dev->nchannels; i++) {
		if (!dev->nets[i])
			continue;

		if (ops->dev_remove_channel)
			ops->dev_remove_channel(dev->nets[i]);

		free_candev(dev->nets[i]->netdev);
	}
}

static int kvaser_usb_init_one(struct kvaser_usb *dev, int channel)
{
	struct net_device *netdev;
	struct kvaser_usb_net_priv *priv;
	const struct kvaser_usb_driver_info *driver_info = dev->driver_info;
	const struct kvaser_usb_dev_ops *ops = driver_info->ops;
	int err;

	if (ops->dev_reset_chip) {
		err = ops->dev_reset_chip(dev, channel);
		if (err)
			return err;
	}

	netdev = alloc_candev(struct_size(priv, tx_contexts, dev->max_tx_urbs),
			      dev->max_tx_urbs);
	if (!netdev) {
		dev_err(&dev->intf->dev, "Cannot alloc candev\n");
		return -ENOMEM;
	}

	priv = netdev_priv(netdev);

	init_usb_anchor(&priv->tx_submitted);
	init_completion(&priv->start_comp);
	init_completion(&priv->stop_comp);
	init_completion(&priv->flush_comp);
	init_completion(&priv->get_busparams_comp);
	priv->can.ctrlmode_supported = 0;

	priv->dev = dev;
	priv->netdev = netdev;
	priv->channel = channel;

	spin_lock_init(&priv->tx_contexts_lock);
	kvaser_usb_reset_tx_urb_contexts(priv);

	priv->can.state = CAN_STATE_STOPPED;
	priv->can.clock.freq = dev->cfg->clock.freq;
	priv->can.bittiming_const = dev->cfg->bittiming_const;
	priv->can.do_set_bittiming = kvaser_usb_set_bittiming;
	priv->can.do_set_mode = ops->dev_set_mode;
	if ((driver_info->quirks & KVASER_USB_QUIRK_HAS_TXRX_ERRORS) ||
	    (priv->dev->card_data.capabilities & KVASER_USB_CAP_BERR_CAP))
		priv->can.do_get_berr_counter = ops->dev_get_berr_counter;
	if (driver_info->quirks & KVASER_USB_QUIRK_HAS_SILENT_MODE)
		priv->can.ctrlmode_supported |= CAN_CTRLMODE_LISTENONLY;

	priv->can.ctrlmode_supported |= dev->card_data.ctrlmode_supported;

	if (priv->can.ctrlmode_supported & CAN_CTRLMODE_FD) {
		priv->can.data_bittiming_const = dev->cfg->data_bittiming_const;
		priv->can.do_set_data_bittiming = kvaser_usb_set_data_bittiming;
	}

	netdev->flags |= IFF_ECHO;

	netdev->netdev_ops = &kvaser_usb_netdev_ops;
	if (driver_info->quirks & KVASER_USB_QUIRK_HAS_HARDWARE_TIMESTAMP) {
		netdev->netdev_ops = &kvaser_usb_netdev_ops_hwts;
		netdev->ethtool_ops = &kvaser_usb_ethtool_ops_hwts;
	} else {
		netdev->netdev_ops = &kvaser_usb_netdev_ops;
		netdev->ethtool_ops = &kvaser_usb_ethtool_ops;
	}
	SET_NETDEV_DEV(netdev, &dev->intf->dev);
	netdev->dev_id = channel;

	dev->nets[channel] = priv;

	if (ops->dev_init_channel) {
		err = ops->dev_init_channel(priv);
		if (err)
			goto err;
	}

	err = register_candev(netdev);
	if (err) {
		dev_err(&dev->intf->dev, "Failed to register CAN device\n");
		goto err;
	}

	netdev_dbg(netdev, "device registered\n");

	return 0;

err:
	free_candev(netdev);
	dev->nets[channel] = NULL;
	return err;
}

static int kvaser_usb_probe(struct usb_interface *intf,
			    const struct usb_device_id *id)
{
	struct kvaser_usb *dev;
	int err;
	int i;
	const struct kvaser_usb_driver_info *driver_info;
	const struct kvaser_usb_dev_ops *ops;

	driver_info = (const struct kvaser_usb_driver_info *)id->driver_info;
	if (!driver_info)
		return -ENODEV;

	dev = devm_kzalloc(&intf->dev, sizeof(*dev), GFP_KERNEL);
	if (!dev)
		return -ENOMEM;

	dev->intf = intf;
	dev->driver_info = driver_info;
	ops = driver_info->ops;

	err = ops->dev_setup_endpoints(dev);
	if (err) {
		dev_err(&intf->dev, "Cannot get usb endpoint(s)");
		return err;
	}

	dev->udev = interface_to_usbdev(intf);

	init_usb_anchor(&dev->rx_submitted);

	usb_set_intfdata(intf, dev);

	dev->card_data.ctrlmode_supported = 0;
	dev->card_data.capabilities = 0;
	err = ops->dev_init_card(dev);
	if (err) {
		dev_err(&intf->dev,
			"Failed to initialize card, error %d\n", err);
		return err;
	}

	err = ops->dev_get_software_info(dev);
	if (err) {
		dev_err(&intf->dev,
			"Cannot get software info, error %d\n", err);
		return err;
	}

	if (ops->dev_get_software_details) {
		err = ops->dev_get_software_details(dev);
		if (err) {
			dev_err(&intf->dev,
				"Cannot get software details, error %d\n", err);
			return err;
		}
	}

	if (WARN_ON(!dev->cfg))
		return -ENODEV;

	dev_dbg(&intf->dev, "Firmware version: %d.%d.%d\n",
		((dev->fw_version >> 24) & 0xff),
		((dev->fw_version >> 16) & 0xff),
		(dev->fw_version & 0xffff));

	dev_dbg(&intf->dev, "Max outstanding tx = %d URBs\n", dev->max_tx_urbs);

	err = ops->dev_get_card_info(dev);
	if (err) {
		dev_err(&intf->dev, "Cannot get card info, error %d\n", err);
		return err;
	}

	if (ops->dev_get_capabilities) {
		err = ops->dev_get_capabilities(dev);
		if (err) {
			dev_err(&intf->dev,
				"Cannot get capabilities, error %d\n", err);
			kvaser_usb_remove_interfaces(dev);
			return err;
		}
	}

	for (i = 0; i < dev->nchannels; i++) {
		err = kvaser_usb_init_one(dev, i);
		if (err) {
			kvaser_usb_remove_interfaces(dev);
			return err;
		}
	}

	return 0;
}

static void kvaser_usb_disconnect(struct usb_interface *intf)
{
	struct kvaser_usb *dev = usb_get_intfdata(intf);

	usb_set_intfdata(intf, NULL);

	if (!dev)
		return;

	kvaser_usb_remove_interfaces(dev);
}

static struct usb_driver kvaser_usb_driver = {
	.name = KBUILD_MODNAME,
	.probe = kvaser_usb_probe,
	.disconnect = kvaser_usb_disconnect,
	.id_table = kvaser_usb_table,
};

module_usb_driver(kvaser_usb_driver);

MODULE_AUTHOR("Olivier Sobrie <olivier@sobrie.be>");
MODULE_AUTHOR("Kvaser AB <support@kvaser.com>");
MODULE_DESCRIPTION("CAN driver for Kvaser CAN/USB devices");
MODULE_LICENSE("GPL v2");<|MERGE_RESOLUTION|>--- conflicted
+++ resolved
@@ -90,11 +90,7 @@
 #define USB_HYBRID_PRO_CANLIN_PRODUCT_ID	278
 
 static const struct kvaser_usb_driver_info kvaser_usb_driver_info_hydra = {
-<<<<<<< HEAD
-	.quirks = 0,
-=======
 	.quirks = KVASER_USB_QUIRK_HAS_HARDWARE_TIMESTAMP,
->>>>>>> d60c95ef
 	.ops = &kvaser_usb_hydra_dev_ops,
 };
 
@@ -690,12 +686,7 @@
 		goto freeurb;
 	}
 
-<<<<<<< HEAD
-	buf = ops->dev_frame_to_cmd(priv, skb, &context->dlc, &cmd_len,
-				    context->echo_index);
-=======
 	buf = ops->dev_frame_to_cmd(priv, skb, &cmd_len, context->echo_index);
->>>>>>> d60c95ef
 	if (!buf) {
 		stats->tx_dropped++;
 		dev_kfree_skb(skb);
