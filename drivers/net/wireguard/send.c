// SPDX-License-Identifier: GPL-2.0
/*
 * Copyright (C) 2015-2019 Jason A. Donenfeld <Jason@zx2c4.com>. All Rights Reserved.
 */

#include "queueing.h"
#include "timers.h"
#include "device.h"
#include "peer.h"
#include "socket.h"
#include "messages.h"
#include "cookie.h"

#include <linux/uio.h>
#include <linux/inetdevice.h>
#include <linux/socket.h>
#include <net/ip_tunnels.h>
#include <net/udp.h>
#include <net/sock.h>

static void wg_packet_send_handshake_initiation(struct wg_peer *peer)
{
	struct message_handshake_initiation packet;

	if (!wg_birthdate_has_expired(atomic64_read(&peer->last_sent_handshake),
				      REKEY_TIMEOUT))
		return; /* This function is rate limited. */

	atomic64_set(&peer->last_sent_handshake, ktime_get_coarse_boottime_ns());
	net_dbg_ratelimited("%s: Sending handshake initiation to peer %llu (%pISpfsc)\n",
			    peer->device->dev->name, peer->internal_id,
			    &peer->endpoint.addr);

	if (wg_noise_handshake_create_initiation(&packet, &peer->handshake)) {
		wg_cookie_add_mac_to_packet(&packet, sizeof(packet), peer);
		wg_timers_any_authenticated_packet_traversal(peer);
		wg_timers_any_authenticated_packet_sent(peer);
		atomic64_set(&peer->last_sent_handshake,
			     ktime_get_coarse_boottime_ns());
		wg_socket_send_buffer_to_peer(peer, &packet, sizeof(packet),
					      HANDSHAKE_DSCP);
		wg_timers_handshake_initiated(peer);
	}
}

void wg_packet_handshake_send_worker(struct work_struct *work)
{
	struct wg_peer *peer = container_of(work, struct wg_peer,
					    transmit_handshake_work);

	wg_packet_send_handshake_initiation(peer);
	wg_peer_put(peer);
}

void wg_packet_send_queued_handshake_initiation(struct wg_peer *peer,
						bool is_retry)
{
	if (!is_retry)
		peer->timer_handshake_attempts = 0;

	rcu_read_lock_bh();
	/* We check last_sent_handshake here in addition to the actual function
	 * we're queueing up, so that we don't queue things if not strictly
	 * necessary:
	 */
	if (!wg_birthdate_has_expired(atomic64_read(&peer->last_sent_handshake),
				      REKEY_TIMEOUT) ||
			unlikely(READ_ONCE(peer->is_dead)))
		goto out;

	wg_peer_get(peer);
	/* Queues up calling packet_send_queued_handshakes(peer), where we do a
	 * peer_put(peer) after:
	 */
	if (!queue_work(peer->device->handshake_send_wq,
			&peer->transmit_handshake_work))
		/* If the work was already queued, we want to drop the
		 * extra reference:
		 */
		wg_peer_put(peer);
out:
	rcu_read_unlock_bh();
}

void wg_packet_send_handshake_response(struct wg_peer *peer)
{
	struct message_handshake_response packet;

	atomic64_set(&peer->last_sent_handshake, ktime_get_coarse_boottime_ns());
	net_dbg_ratelimited("%s: Sending handshake response to peer %llu (%pISpfsc)\n",
			    peer->device->dev->name, peer->internal_id,
			    &peer->endpoint.addr);

	if (wg_noise_handshake_create_response(&packet, &peer->handshake)) {
		wg_cookie_add_mac_to_packet(&packet, sizeof(packet), peer);
		if (wg_noise_handshake_begin_session(&peer->handshake,
						     &peer->keypairs)) {
			wg_timers_session_derived(peer);
			wg_timers_any_authenticated_packet_traversal(peer);
			wg_timers_any_authenticated_packet_sent(peer);
			atomic64_set(&peer->last_sent_handshake,
				     ktime_get_coarse_boottime_ns());
			wg_socket_send_buffer_to_peer(peer, &packet,
						      sizeof(packet),
						      HANDSHAKE_DSCP);
		}
	}
}

void wg_packet_send_handshake_cookie(struct wg_device *wg,
				     struct sk_buff *initiating_skb,
				     __le32 sender_index)
{
	struct message_handshake_cookie packet;

	net_dbg_skb_ratelimited("%s: Sending cookie response for denied handshake message for %pISpfsc\n",
				wg->dev->name, initiating_skb);
	wg_cookie_message_create(&packet, initiating_skb, sender_index,
				 &wg->cookie_checker);
	wg_socket_send_buffer_as_reply_to_skb(wg, initiating_skb, &packet,
					      sizeof(packet));
}

static void keep_key_fresh(struct wg_peer *peer)
{
	struct noise_keypair *keypair;
	bool send;

	rcu_read_lock_bh();
	keypair = rcu_dereference_bh(peer->keypairs.current_keypair);
<<<<<<< HEAD
	if (likely(keypair && READ_ONCE(keypair->sending.is_valid)) &&
	    (unlikely(atomic64_read(&keypair->sending_counter) >
		      REKEY_AFTER_MESSAGES) ||
	     (keypair->i_am_the_initiator &&
	      unlikely(wg_birthdate_has_expired(keypair->sending.birthdate,
						REKEY_AFTER_TIME)))))
		send = true;
=======
	send = keypair && READ_ONCE(keypair->sending.is_valid) &&
	       (atomic64_read(&keypair->sending_counter) > REKEY_AFTER_MESSAGES ||
		(keypair->i_am_the_initiator &&
		 wg_birthdate_has_expired(keypair->sending.birthdate, REKEY_AFTER_TIME)));
>>>>>>> c58091a3
	rcu_read_unlock_bh();

	if (unlikely(send))
		wg_packet_send_queued_handshake_initiation(peer, false);
}

static unsigned int calculate_skb_padding(struct sk_buff *skb)
{
	unsigned int padded_size, last_unit = skb->len;

	if (unlikely(!PACKET_CB(skb)->mtu))
		return ALIGN(last_unit, MESSAGE_PADDING_MULTIPLE) - last_unit;

	/* We do this modulo business with the MTU, just in case the networking
	 * layer gives us a packet that's bigger than the MTU. In that case, we
	 * wouldn't want the final subtraction to overflow in the case of the
	 * padded_size being clamped. Fortunately, that's very rarely the case,
	 * so we optimize for that not happening.
	 */
	if (unlikely(last_unit > PACKET_CB(skb)->mtu))
		last_unit %= PACKET_CB(skb)->mtu;

	padded_size = min(PACKET_CB(skb)->mtu,
			  ALIGN(last_unit, MESSAGE_PADDING_MULTIPLE));
	return padded_size - last_unit;
}

static bool encrypt_packet(struct sk_buff *skb, struct noise_keypair *keypair)
{
	unsigned int padding_len, plaintext_len, trailer_len;
	struct scatterlist sg[MAX_SKB_FRAGS + 8];
	struct message_data *header;
	struct sk_buff *trailer;
	int num_frags;

	/* Force hash calculation before encryption so that flow analysis is
	 * consistent over the inner packet.
	 */
	skb_get_hash(skb);

	/* Calculate lengths. */
	padding_len = calculate_skb_padding(skb);
	trailer_len = padding_len + noise_encrypted_len(0);
	plaintext_len = skb->len + padding_len;

	/* Expand data section to have room for padding and auth tag. */
	num_frags = skb_cow_data(skb, trailer_len, &trailer);
	if (unlikely(num_frags < 0 || num_frags > ARRAY_SIZE(sg)))
		return false;

	/* Set the padding to zeros, and make sure it and the auth tag are part
	 * of the skb.
	 */
	memset(skb_tail_pointer(trailer), 0, padding_len);

	/* Expand head section to have room for our header and the network
	 * stack's headers.
	 */
	if (unlikely(skb_cow_head(skb, DATA_PACKET_HEAD_ROOM) < 0))
		return false;

	/* Finalize checksum calculation for the inner packet, if required. */
	if (unlikely(skb->ip_summed == CHECKSUM_PARTIAL &&
		     skb_checksum_help(skb)))
		return false;

	/* Only after checksumming can we safely add on the padding at the end
	 * and the header.
	 */
	skb_set_inner_network_header(skb, 0);
	header = (struct message_data *)skb_push(skb, sizeof(*header));
	header->header.type = cpu_to_le32(MESSAGE_DATA);
	header->key_idx = keypair->remote_index;
	header->counter = cpu_to_le64(PACKET_CB(skb)->nonce);
	pskb_put(skb, trailer, trailer_len);

	/* Now we can encrypt the scattergather segments */
	sg_init_table(sg, num_frags);
	if (skb_to_sgvec(skb, sg, sizeof(struct message_data),
			 noise_encrypted_len(plaintext_len)) <= 0)
		return false;
	return chacha20poly1305_encrypt_sg_inplace(sg, plaintext_len, NULL, 0,
						   PACKET_CB(skb)->nonce,
						   keypair->sending.key);
}

void wg_packet_send_keepalive(struct wg_peer *peer)
{
	struct sk_buff *skb;

	if (skb_queue_empty(&peer->staged_packet_queue)) {
		skb = alloc_skb(DATA_PACKET_HEAD_ROOM + MESSAGE_MINIMUM_LENGTH,
				GFP_ATOMIC);
		if (unlikely(!skb))
			return;
		skb_reserve(skb, DATA_PACKET_HEAD_ROOM);
		skb->dev = peer->device->dev;
		PACKET_CB(skb)->mtu = skb->dev->mtu;
		skb_queue_tail(&peer->staged_packet_queue, skb);
		net_dbg_ratelimited("%s: Sending keepalive packet to peer %llu (%pISpfsc)\n",
				    peer->device->dev->name, peer->internal_id,
				    &peer->endpoint.addr);
	}

	wg_packet_send_staged_packets(peer);
}

static void wg_packet_create_data_done(struct sk_buff *first,
				       struct wg_peer *peer)
{
	struct sk_buff *skb, *next;
	bool is_keepalive, data_sent = false;

	wg_timers_any_authenticated_packet_traversal(peer);
	wg_timers_any_authenticated_packet_sent(peer);
	skb_list_walk_safe(first, skb, next) {
		is_keepalive = skb->len == message_data_len(0);
		if (likely(!wg_socket_send_skb_to_peer(peer, skb,
				PACKET_CB(skb)->ds) && !is_keepalive))
			data_sent = true;
	}

	if (likely(data_sent))
		wg_timers_data_sent(peer);

	keep_key_fresh(peer);
}

void wg_packet_tx_worker(struct work_struct *work)
{
	struct crypt_queue *queue = container_of(work, struct crypt_queue,
						 work);
	struct noise_keypair *keypair;
	enum packet_state state;
	struct sk_buff *first;
	struct wg_peer *peer;

	while ((first = __ptr_ring_peek(&queue->ring)) != NULL &&
	       (state = atomic_read_acquire(&PACKET_CB(first)->state)) !=
		       PACKET_STATE_UNCRYPTED) {
		__ptr_ring_discard_one(&queue->ring);
		peer = PACKET_PEER(first);
		keypair = PACKET_CB(first)->keypair;

		if (likely(state == PACKET_STATE_CRYPTED))
			wg_packet_create_data_done(first, peer);
		else
			kfree_skb_list(first);

		wg_noise_keypair_put(keypair, false);
		wg_peer_put(peer);
		if (need_resched())
			cond_resched();
	}
}

void wg_packet_encrypt_worker(struct work_struct *work)
{
	struct crypt_queue *queue = container_of(work, struct multicore_worker,
						 work)->ptr;
	struct sk_buff *first, *skb, *next;

	while ((first = ptr_ring_consume_bh(&queue->ring)) != NULL) {
		enum packet_state state = PACKET_STATE_CRYPTED;

		skb_list_walk_safe(first, skb, next) {
			if (likely(encrypt_packet(skb,
					PACKET_CB(first)->keypair))) {
				wg_reset_packet(skb, true);
			} else {
				state = PACKET_STATE_DEAD;
				break;
			}
		}
		wg_queue_enqueue_per_peer(&PACKET_PEER(first)->tx_queue, first,
					  state);
<<<<<<< HEAD

=======
>>>>>>> c58091a3
		if (need_resched())
			cond_resched();
	}
}

static void wg_packet_create_data(struct sk_buff *first)
{
	struct wg_peer *peer = PACKET_PEER(first);
	struct wg_device *wg = peer->device;
	int ret = -EINVAL;

	rcu_read_lock_bh();
	if (unlikely(READ_ONCE(peer->is_dead)))
		goto err;

	ret = wg_queue_enqueue_per_device_and_peer(&wg->encrypt_queue,
						   &peer->tx_queue, first,
						   wg->packet_crypt_wq,
						   &wg->encrypt_queue.last_cpu);
	if (unlikely(ret == -EPIPE))
		wg_queue_enqueue_per_peer(&peer->tx_queue, first,
					  PACKET_STATE_DEAD);
err:
	rcu_read_unlock_bh();
	if (likely(!ret || ret == -EPIPE))
		return;
	wg_noise_keypair_put(PACKET_CB(first)->keypair, false);
	wg_peer_put(peer);
	kfree_skb_list(first);
}

void wg_packet_purge_staged_packets(struct wg_peer *peer)
{
	spin_lock_bh(&peer->staged_packet_queue.lock);
	peer->device->dev->stats.tx_dropped += peer->staged_packet_queue.qlen;
	__skb_queue_purge(&peer->staged_packet_queue);
	spin_unlock_bh(&peer->staged_packet_queue.lock);
}

void wg_packet_send_staged_packets(struct wg_peer *peer)
{
	struct noise_keypair *keypair;
	struct sk_buff_head packets;
	struct sk_buff *skb;

	/* Steal the current queue into our local one. */
	__skb_queue_head_init(&packets);
	spin_lock_bh(&peer->staged_packet_queue.lock);
	skb_queue_splice_init(&peer->staged_packet_queue, &packets);
	spin_unlock_bh(&peer->staged_packet_queue.lock);
	if (unlikely(skb_queue_empty(&packets)))
		return;

	/* First we make sure we have a valid reference to a valid key. */
	rcu_read_lock_bh();
	keypair = wg_noise_keypair_get(
		rcu_dereference_bh(peer->keypairs.current_keypair));
	rcu_read_unlock_bh();
	if (unlikely(!keypair))
		goto out_nokey;
	if (unlikely(!READ_ONCE(keypair->sending.is_valid)))
		goto out_nokey;
	if (unlikely(wg_birthdate_has_expired(keypair->sending.birthdate,
					      REJECT_AFTER_TIME)))
		goto out_invalid;

	/* After we know we have a somewhat valid key, we now try to assign
	 * nonces to all of the packets in the queue. If we can't assign nonces
	 * for all of them, we just consider it a failure and wait for the next
	 * handshake.
	 */
	skb_queue_walk(&packets, skb) {
		/* 0 for no outer TOS: no leak. TODO: at some later point, we
		 * might consider using flowi->tos as outer instead.
		 */
		PACKET_CB(skb)->ds = ip_tunnel_ecn_encap(0, ip_hdr(skb), skb);
		PACKET_CB(skb)->nonce =
				atomic64_inc_return(&keypair->sending_counter) - 1;
		if (unlikely(PACKET_CB(skb)->nonce >= REJECT_AFTER_MESSAGES))
			goto out_invalid;
	}

	packets.prev->next = NULL;
	wg_peer_get(keypair->entry.peer);
	PACKET_CB(packets.next)->keypair = keypair;
	wg_packet_create_data(packets.next);
	return;

out_invalid:
	WRITE_ONCE(keypair->sending.is_valid, false);
out_nokey:
	wg_noise_keypair_put(keypair, false);

	/* We orphan the packets if we're waiting on a handshake, so that they
	 * don't block a socket's pool.
	 */
	skb_queue_walk(&packets, skb)
		skb_orphan(skb);
	/* Then we put them back on the top of the queue. We're not too
	 * concerned about accidentally getting things a little out of order if
	 * packets are being added really fast, because this queue is for before
	 * packets can even be sent and it's small anyway.
	 */
	spin_lock_bh(&peer->staged_packet_queue.lock);
	skb_queue_splice(&packets, &peer->staged_packet_queue);
	spin_unlock_bh(&peer->staged_packet_queue.lock);

	/* If we're exiting because there's something wrong with the key, it
	 * means we should initiate a new handshake.
	 */
	wg_packet_send_queued_handshake_initiation(peer, false);
}<|MERGE_RESOLUTION|>--- conflicted
+++ resolved
@@ -128,20 +128,10 @@
 
 	rcu_read_lock_bh();
 	keypair = rcu_dereference_bh(peer->keypairs.current_keypair);
-<<<<<<< HEAD
-	if (likely(keypair && READ_ONCE(keypair->sending.is_valid)) &&
-	    (unlikely(atomic64_read(&keypair->sending_counter) >
-		      REKEY_AFTER_MESSAGES) ||
-	     (keypair->i_am_the_initiator &&
-	      unlikely(wg_birthdate_has_expired(keypair->sending.birthdate,
-						REKEY_AFTER_TIME)))))
-		send = true;
-=======
 	send = keypair && READ_ONCE(keypair->sending.is_valid) &&
 	       (atomic64_read(&keypair->sending_counter) > REKEY_AFTER_MESSAGES ||
 		(keypair->i_am_the_initiator &&
 		 wg_birthdate_has_expired(keypair->sending.birthdate, REKEY_AFTER_TIME)));
->>>>>>> c58091a3
 	rcu_read_unlock_bh();
 
 	if (unlikely(send))
@@ -318,10 +308,6 @@
 		}
 		wg_queue_enqueue_per_peer(&PACKET_PEER(first)->tx_queue, first,
 					  state);
-<<<<<<< HEAD
-
-=======
->>>>>>> c58091a3
 		if (need_resched())
 			cond_resched();
 	}
