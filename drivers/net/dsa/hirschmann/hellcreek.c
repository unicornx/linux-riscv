// SPDX-License-Identifier: (GPL-2.0 or MIT)
/*
 * DSA driver for:
 * Hirschmann Hellcreek TSN switch.
 *
 * Copyright (C) 2019-2021 Linutronix GmbH
 * Author Kurt Kanzenbach <kurt@linutronix.de>
 */

#include <linux/kernel.h>
#include <linux/module.h>
#include <linux/device.h>
#include <linux/of.h>
#include <linux/of_device.h>
#include <linux/of_mdio.h>
#include <linux/platform_device.h>
#include <linux/bitops.h>
#include <linux/if_bridge.h>
#include <linux/if_vlan.h>
#include <linux/etherdevice.h>
#include <linux/random.h>
#include <linux/iopoll.h>
#include <linux/mutex.h>
#include <linux/delay.h>
#include <net/dsa.h>

#include "hellcreek.h"
#include "hellcreek_ptp.h"
#include "hellcreek_hwtstamp.h"

static const struct hellcreek_counter hellcreek_counter[] = {
	{ 0x00, "RxFiltered", },
	{ 0x01, "RxOctets1k", },
	{ 0x02, "RxVTAG", },
	{ 0x03, "RxL2BAD", },
	{ 0x04, "RxOverloadDrop", },
	{ 0x05, "RxUC", },
	{ 0x06, "RxMC", },
	{ 0x07, "RxBC", },
	{ 0x08, "RxRS<64", },
	{ 0x09, "RxRS64", },
	{ 0x0a, "RxRS65_127", },
	{ 0x0b, "RxRS128_255", },
	{ 0x0c, "RxRS256_511", },
	{ 0x0d, "RxRS512_1023", },
	{ 0x0e, "RxRS1024_1518", },
	{ 0x0f, "RxRS>1518", },
	{ 0x10, "TxTailDropQueue0", },
	{ 0x11, "TxTailDropQueue1", },
	{ 0x12, "TxTailDropQueue2", },
	{ 0x13, "TxTailDropQueue3", },
	{ 0x14, "TxTailDropQueue4", },
	{ 0x15, "TxTailDropQueue5", },
	{ 0x16, "TxTailDropQueue6", },
	{ 0x17, "TxTailDropQueue7", },
	{ 0x18, "RxTrafficClass0", },
	{ 0x19, "RxTrafficClass1", },
	{ 0x1a, "RxTrafficClass2", },
	{ 0x1b, "RxTrafficClass3", },
	{ 0x1c, "RxTrafficClass4", },
	{ 0x1d, "RxTrafficClass5", },
	{ 0x1e, "RxTrafficClass6", },
	{ 0x1f, "RxTrafficClass7", },
	{ 0x21, "TxOctets1k", },
	{ 0x22, "TxVTAG", },
	{ 0x23, "TxL2BAD", },
	{ 0x25, "TxUC", },
	{ 0x26, "TxMC", },
	{ 0x27, "TxBC", },
	{ 0x28, "TxTS<64", },
	{ 0x29, "TxTS64", },
	{ 0x2a, "TxTS65_127", },
	{ 0x2b, "TxTS128_255", },
	{ 0x2c, "TxTS256_511", },
	{ 0x2d, "TxTS512_1023", },
	{ 0x2e, "TxTS1024_1518", },
	{ 0x2f, "TxTS>1518", },
	{ 0x30, "TxTrafficClassOverrun0", },
	{ 0x31, "TxTrafficClassOverrun1", },
	{ 0x32, "TxTrafficClassOverrun2", },
	{ 0x33, "TxTrafficClassOverrun3", },
	{ 0x34, "TxTrafficClassOverrun4", },
	{ 0x35, "TxTrafficClassOverrun5", },
	{ 0x36, "TxTrafficClassOverrun6", },
	{ 0x37, "TxTrafficClassOverrun7", },
	{ 0x38, "TxTrafficClass0", },
	{ 0x39, "TxTrafficClass1", },
	{ 0x3a, "TxTrafficClass2", },
	{ 0x3b, "TxTrafficClass3", },
	{ 0x3c, "TxTrafficClass4", },
	{ 0x3d, "TxTrafficClass5", },
	{ 0x3e, "TxTrafficClass6", },
	{ 0x3f, "TxTrafficClass7", },
};

static u16 hellcreek_read(struct hellcreek *hellcreek, unsigned int offset)
{
	return readw(hellcreek->base + offset);
}

static u16 hellcreek_read_ctrl(struct hellcreek *hellcreek)
{
	return readw(hellcreek->base + HR_CTRL_C);
}

static u16 hellcreek_read_stat(struct hellcreek *hellcreek)
{
	return readw(hellcreek->base + HR_SWSTAT);
}

static void hellcreek_write(struct hellcreek *hellcreek, u16 data,
			    unsigned int offset)
{
	writew(data, hellcreek->base + offset);
}

static void hellcreek_select_port(struct hellcreek *hellcreek, int port)
{
	u16 val = port << HR_PSEL_PTWSEL_SHIFT;

	hellcreek_write(hellcreek, val, HR_PSEL);
}

static void hellcreek_select_prio(struct hellcreek *hellcreek, int prio)
{
	u16 val = prio << HR_PSEL_PRTCWSEL_SHIFT;

	hellcreek_write(hellcreek, val, HR_PSEL);
}

static void hellcreek_select_port_prio(struct hellcreek *hellcreek, int port,
				       int prio)
{
	u16 val = port << HR_PSEL_PTWSEL_SHIFT;

	val |= prio << HR_PSEL_PRTCWSEL_SHIFT;

	hellcreek_write(hellcreek, val, HR_PSEL);
}

static void hellcreek_select_counter(struct hellcreek *hellcreek, int counter)
{
	u16 val = counter << HR_CSEL_SHIFT;

	hellcreek_write(hellcreek, val, HR_CSEL);

	/* Data sheet states to wait at least 20 internal clock cycles */
	ndelay(200);
}

static void hellcreek_select_vlan(struct hellcreek *hellcreek, int vid,
				  bool pvid)
{
	u16 val = 0;

	/* Set pvid bit first */
	if (pvid)
		val |= HR_VIDCFG_PVID;
	hellcreek_write(hellcreek, val, HR_VIDCFG);

	/* Set vlan */
	val |= vid << HR_VIDCFG_VID_SHIFT;
	hellcreek_write(hellcreek, val, HR_VIDCFG);
}

static void hellcreek_select_tgd(struct hellcreek *hellcreek, int port)
{
	u16 val = port << TR_TGDSEL_TDGSEL_SHIFT;

	hellcreek_write(hellcreek, val, TR_TGDSEL);
}

static int hellcreek_wait_until_ready(struct hellcreek *hellcreek)
{
	u16 val;

	/* Wait up to 1ms, although 3 us should be enough */
	return readx_poll_timeout(hellcreek_read_ctrl, hellcreek,
				  val, val & HR_CTRL_C_READY,
				  3, 1000);
}

static int hellcreek_wait_until_transitioned(struct hellcreek *hellcreek)
{
	u16 val;

	return readx_poll_timeout_atomic(hellcreek_read_ctrl, hellcreek,
					 val, !(val & HR_CTRL_C_TRANSITION),
					 1, 1000);
}

static int hellcreek_wait_fdb_ready(struct hellcreek *hellcreek)
{
	u16 val;

	return readx_poll_timeout_atomic(hellcreek_read_stat, hellcreek,
					 val, !(val & HR_SWSTAT_BUSY),
					 1, 1000);
}

static int hellcreek_detect(struct hellcreek *hellcreek)
{
	u16 id, rel_low, rel_high, date_low, date_high, tgd_ver;
	u8 tgd_maj, tgd_min;
	u32 rel, date;

	id	  = hellcreek_read(hellcreek, HR_MODID_C);
	rel_low	  = hellcreek_read(hellcreek, HR_REL_L_C);
	rel_high  = hellcreek_read(hellcreek, HR_REL_H_C);
	date_low  = hellcreek_read(hellcreek, HR_BLD_L_C);
	date_high = hellcreek_read(hellcreek, HR_BLD_H_C);
	tgd_ver   = hellcreek_read(hellcreek, TR_TGDVER);

	if (id != hellcreek->pdata->module_id)
		return -ENODEV;

	rel	= rel_low | (rel_high << 16);
	date	= date_low | (date_high << 16);
	tgd_maj = (tgd_ver & TR_TGDVER_REV_MAJ_MASK) >> TR_TGDVER_REV_MAJ_SHIFT;
	tgd_min = (tgd_ver & TR_TGDVER_REV_MIN_MASK) >> TR_TGDVER_REV_MIN_SHIFT;

	dev_info(hellcreek->dev, "Module ID=%02x Release=%04x Date=%04x TGD Version=%02x.%02x\n",
		 id, rel, date, tgd_maj, tgd_min);

	return 0;
}

static void hellcreek_feature_detect(struct hellcreek *hellcreek)
{
	u16 features;

	features = hellcreek_read(hellcreek, HR_FEABITS0);

	/* Only detect the size of the FDB table. The size and current
	 * utilization can be queried via devlink.
	 */
	hellcreek->fdb_entries = ((features & HR_FEABITS0_FDBBINS_MASK) >>
			       HR_FEABITS0_FDBBINS_SHIFT) * 32;
}

static enum dsa_tag_protocol hellcreek_get_tag_protocol(struct dsa_switch *ds,
							int port,
							enum dsa_tag_protocol mp)
{
	return DSA_TAG_PROTO_HELLCREEK;
}

static int hellcreek_port_enable(struct dsa_switch *ds, int port,
				 struct phy_device *phy)
{
	struct hellcreek *hellcreek = ds->priv;
	struct hellcreek_port *hellcreek_port;
	u16 val;

	hellcreek_port = &hellcreek->ports[port];

	dev_dbg(hellcreek->dev, "Enable port %d\n", port);

	mutex_lock(&hellcreek->reg_lock);

	hellcreek_select_port(hellcreek, port);
	val = hellcreek_port->ptcfg;
	val |= HR_PTCFG_ADMIN_EN;
	hellcreek_write(hellcreek, val, HR_PTCFG);
	hellcreek_port->ptcfg = val;

	mutex_unlock(&hellcreek->reg_lock);

	return 0;
}

static void hellcreek_port_disable(struct dsa_switch *ds, int port)
{
	struct hellcreek *hellcreek = ds->priv;
	struct hellcreek_port *hellcreek_port;
	u16 val;

	hellcreek_port = &hellcreek->ports[port];

	dev_dbg(hellcreek->dev, "Disable port %d\n", port);

	mutex_lock(&hellcreek->reg_lock);

	hellcreek_select_port(hellcreek, port);
	val = hellcreek_port->ptcfg;
	val &= ~HR_PTCFG_ADMIN_EN;
	hellcreek_write(hellcreek, val, HR_PTCFG);
	hellcreek_port->ptcfg = val;

	mutex_unlock(&hellcreek->reg_lock);
}

static void hellcreek_get_strings(struct dsa_switch *ds, int port,
				  u32 stringset, uint8_t *data)
{
	int i;

	for (i = 0; i < ARRAY_SIZE(hellcreek_counter); ++i) {
		const struct hellcreek_counter *counter = &hellcreek_counter[i];

		strscpy(data + i * ETH_GSTRING_LEN,
			counter->name, ETH_GSTRING_LEN);
	}
}

static int hellcreek_get_sset_count(struct dsa_switch *ds, int port, int sset)
{
	if (sset != ETH_SS_STATS)
		return 0;

	return ARRAY_SIZE(hellcreek_counter);
}

static void hellcreek_get_ethtool_stats(struct dsa_switch *ds, int port,
					uint64_t *data)
{
	struct hellcreek *hellcreek = ds->priv;
	struct hellcreek_port *hellcreek_port;
	int i;

	hellcreek_port = &hellcreek->ports[port];

	for (i = 0; i < ARRAY_SIZE(hellcreek_counter); ++i) {
		const struct hellcreek_counter *counter = &hellcreek_counter[i];
		u8 offset = counter->offset + port * 64;
		u16 high, low;
		u64 value;

		mutex_lock(&hellcreek->reg_lock);

		hellcreek_select_counter(hellcreek, offset);

		/* The registers are locked internally by selecting the
		 * counter. So low and high can be read without reading high
		 * again.
		 */
		high  = hellcreek_read(hellcreek, HR_CRDH);
		low   = hellcreek_read(hellcreek, HR_CRDL);
		value = ((u64)high << 16) | low;

		hellcreek_port->counter_values[i] += value;
		data[i] = hellcreek_port->counter_values[i];

		mutex_unlock(&hellcreek->reg_lock);
	}
}

static u16 hellcreek_private_vid(int port)
{
	return VLAN_N_VID - port + 1;
}

static int hellcreek_vlan_prepare(struct dsa_switch *ds, int port,
				  const struct switchdev_obj_port_vlan *vlan,
				  struct netlink_ext_ack *extack)
{
	struct hellcreek *hellcreek = ds->priv;
	int i;

	dev_dbg(hellcreek->dev, "VLAN prepare for port %d\n", port);

	/* Restriction: Make sure that nobody uses the "private" VLANs. These
	 * VLANs are internally used by the driver to ensure port
	 * separation. Thus, they cannot be used by someone else.
	 */
	for (i = 0; i < hellcreek->pdata->num_ports; ++i) {
		const u16 restricted_vid = hellcreek_private_vid(i);

		if (!dsa_is_user_port(ds, i))
			continue;

		if (vlan->vid == restricted_vid) {
			NL_SET_ERR_MSG_MOD(extack, "VID restricted by driver");
			return -EBUSY;
		}
	}

	return 0;
}

static void hellcreek_select_vlan_params(struct hellcreek *hellcreek, int port,
					 int *shift, int *mask)
{
	switch (port) {
	case 0:
		*shift = HR_VIDMBRCFG_P0MBR_SHIFT;
		*mask  = HR_VIDMBRCFG_P0MBR_MASK;
		break;
	case 1:
		*shift = HR_VIDMBRCFG_P1MBR_SHIFT;
		*mask  = HR_VIDMBRCFG_P1MBR_MASK;
		break;
	case 2:
		*shift = HR_VIDMBRCFG_P2MBR_SHIFT;
		*mask  = HR_VIDMBRCFG_P2MBR_MASK;
		break;
	case 3:
		*shift = HR_VIDMBRCFG_P3MBR_SHIFT;
		*mask  = HR_VIDMBRCFG_P3MBR_MASK;
		break;
	default:
		*shift = *mask = 0;
		dev_err(hellcreek->dev, "Unknown port %d selected!\n", port);
	}
}

static void hellcreek_apply_vlan(struct hellcreek *hellcreek, int port, u16 vid,
				 bool pvid, bool untagged)
{
	int shift, mask;
	u16 val;

	dev_dbg(hellcreek->dev, "Apply VLAN: port=%d vid=%u pvid=%d untagged=%d",
		port, vid, pvid, untagged);

	mutex_lock(&hellcreek->reg_lock);

	hellcreek_select_port(hellcreek, port);
	hellcreek_select_vlan(hellcreek, vid, pvid);

	/* Setup port vlan membership */
	hellcreek_select_vlan_params(hellcreek, port, &shift, &mask);
	val = hellcreek->vidmbrcfg[vid];
	val &= ~mask;
	if (untagged)
		val |= HELLCREEK_VLAN_UNTAGGED_MEMBER << shift;
	else
		val |= HELLCREEK_VLAN_TAGGED_MEMBER << shift;

	hellcreek_write(hellcreek, val, HR_VIDMBRCFG);
	hellcreek->vidmbrcfg[vid] = val;

	mutex_unlock(&hellcreek->reg_lock);
}

static void hellcreek_unapply_vlan(struct hellcreek *hellcreek, int port,
				   u16 vid)
{
	int shift, mask;
	u16 val;

	dev_dbg(hellcreek->dev, "Unapply VLAN: port=%d vid=%u\n", port, vid);

	mutex_lock(&hellcreek->reg_lock);

	hellcreek_select_vlan(hellcreek, vid, false);

	/* Setup port vlan membership */
	hellcreek_select_vlan_params(hellcreek, port, &shift, &mask);
	val = hellcreek->vidmbrcfg[vid];
	val &= ~mask;
	val |= HELLCREEK_VLAN_NO_MEMBER << shift;

	hellcreek_write(hellcreek, val, HR_VIDMBRCFG);
	hellcreek->vidmbrcfg[vid] = val;

	mutex_unlock(&hellcreek->reg_lock);
}

static int hellcreek_vlan_add(struct dsa_switch *ds, int port,
			      const struct switchdev_obj_port_vlan *vlan,
			      struct netlink_ext_ack *extack)
{
	bool untagged = vlan->flags & BRIDGE_VLAN_INFO_UNTAGGED;
	bool pvid = vlan->flags & BRIDGE_VLAN_INFO_PVID;
	struct hellcreek *hellcreek = ds->priv;
	int err;

	err = hellcreek_vlan_prepare(ds, port, vlan, extack);
	if (err)
		return err;

	dev_dbg(hellcreek->dev, "Add VLAN %d on port %d, %s, %s\n",
		vlan->vid, port, untagged ? "untagged" : "tagged",
		pvid ? "PVID" : "no PVID");

	hellcreek_apply_vlan(hellcreek, port, vlan->vid, pvid, untagged);

	return 0;
}

static int hellcreek_vlan_del(struct dsa_switch *ds, int port,
			      const struct switchdev_obj_port_vlan *vlan)
{
	struct hellcreek *hellcreek = ds->priv;

	dev_dbg(hellcreek->dev, "Remove VLAN %d on port %d\n", vlan->vid, port);

	hellcreek_unapply_vlan(hellcreek, port, vlan->vid);

	return 0;
}

static void hellcreek_port_stp_state_set(struct dsa_switch *ds, int port,
					 u8 state)
{
	struct hellcreek *hellcreek = ds->priv;
	struct hellcreek_port *hellcreek_port;
	const char *new_state;
	u16 val;

	mutex_lock(&hellcreek->reg_lock);

	hellcreek_port = &hellcreek->ports[port];
	val = hellcreek_port->ptcfg;

	switch (state) {
	case BR_STATE_DISABLED:
		new_state = "DISABLED";
		val |= HR_PTCFG_BLOCKED;
		val &= ~HR_PTCFG_LEARNING_EN;
		break;
	case BR_STATE_BLOCKING:
		new_state = "BLOCKING";
		val |= HR_PTCFG_BLOCKED;
		val &= ~HR_PTCFG_LEARNING_EN;
		break;
	case BR_STATE_LISTENING:
		new_state = "LISTENING";
		val |= HR_PTCFG_BLOCKED;
		val &= ~HR_PTCFG_LEARNING_EN;
		break;
	case BR_STATE_LEARNING:
		new_state = "LEARNING";
		val |= HR_PTCFG_BLOCKED;
		val |= HR_PTCFG_LEARNING_EN;
		break;
	case BR_STATE_FORWARDING:
		new_state = "FORWARDING";
		val &= ~HR_PTCFG_BLOCKED;
		val |= HR_PTCFG_LEARNING_EN;
		break;
	default:
		new_state = "UNKNOWN";
	}

	hellcreek_select_port(hellcreek, port);
	hellcreek_write(hellcreek, val, HR_PTCFG);
	hellcreek_port->ptcfg = val;

	mutex_unlock(&hellcreek->reg_lock);

	dev_dbg(hellcreek->dev, "Configured STP state for port %d: %s\n",
		port, new_state);
}

static void hellcreek_setup_ingressflt(struct hellcreek *hellcreek, int port,
				       bool enable)
{
	struct hellcreek_port *hellcreek_port = &hellcreek->ports[port];
	u16 ptcfg;

	mutex_lock(&hellcreek->reg_lock);

	ptcfg = hellcreek_port->ptcfg;

	if (enable)
		ptcfg |= HR_PTCFG_INGRESSFLT;
	else
		ptcfg &= ~HR_PTCFG_INGRESSFLT;

	hellcreek_select_port(hellcreek, port);
	hellcreek_write(hellcreek, ptcfg, HR_PTCFG);
	hellcreek_port->ptcfg = ptcfg;

	mutex_unlock(&hellcreek->reg_lock);
}

static void hellcreek_setup_vlan_awareness(struct hellcreek *hellcreek,
					   bool enable)
{
	u16 swcfg;

	mutex_lock(&hellcreek->reg_lock);

	swcfg = hellcreek->swcfg;

	if (enable)
		swcfg |= HR_SWCFG_VLAN_UNAWARE;
	else
		swcfg &= ~HR_SWCFG_VLAN_UNAWARE;

	hellcreek_write(hellcreek, swcfg, HR_SWCFG);

	mutex_unlock(&hellcreek->reg_lock);
}

/* Default setup for DSA: VLAN <X>: CPU and Port <X> egress untagged. */
static void hellcreek_setup_vlan_membership(struct dsa_switch *ds, int port,
					    bool enabled)
{
	const u16 vid = hellcreek_private_vid(port);
	int upstream = dsa_upstream_port(ds, port);
	struct hellcreek *hellcreek = ds->priv;

	/* Apply vid to port as egress untagged and port vlan id */
	if (enabled)
		hellcreek_apply_vlan(hellcreek, port, vid, true, true);
	else
		hellcreek_unapply_vlan(hellcreek, port, vid);

	/* Apply vid to cpu port as well */
	if (enabled)
		hellcreek_apply_vlan(hellcreek, upstream, vid, false, true);
	else
		hellcreek_unapply_vlan(hellcreek, upstream, vid);
}

static void hellcreek_port_set_ucast_flood(struct hellcreek *hellcreek,
					   int port, bool enable)
{
	struct hellcreek_port *hellcreek_port;
	u16 val;

	hellcreek_port = &hellcreek->ports[port];

	dev_dbg(hellcreek->dev, "%s unicast flooding on port %d\n",
		enable ? "Enable" : "Disable", port);

	mutex_lock(&hellcreek->reg_lock);

	hellcreek_select_port(hellcreek, port);
	val = hellcreek_port->ptcfg;
	if (enable)
		val &= ~HR_PTCFG_UUC_FLT;
	else
		val |= HR_PTCFG_UUC_FLT;
	hellcreek_write(hellcreek, val, HR_PTCFG);
	hellcreek_port->ptcfg = val;

	mutex_unlock(&hellcreek->reg_lock);
}

static void hellcreek_port_set_mcast_flood(struct hellcreek *hellcreek,
					   int port, bool enable)
{
	struct hellcreek_port *hellcreek_port;
	u16 val;

	hellcreek_port = &hellcreek->ports[port];

	dev_dbg(hellcreek->dev, "%s multicast flooding on port %d\n",
		enable ? "Enable" : "Disable", port);

	mutex_lock(&hellcreek->reg_lock);

	hellcreek_select_port(hellcreek, port);
	val = hellcreek_port->ptcfg;
	if (enable)
		val &= ~HR_PTCFG_UMC_FLT;
	else
		val |= HR_PTCFG_UMC_FLT;
	hellcreek_write(hellcreek, val, HR_PTCFG);
	hellcreek_port->ptcfg = val;

	mutex_unlock(&hellcreek->reg_lock);
}

static int hellcreek_pre_bridge_flags(struct dsa_switch *ds, int port,
				      struct switchdev_brport_flags flags,
				      struct netlink_ext_ack *extack)
{
	if (flags.mask & ~(BR_FLOOD | BR_MCAST_FLOOD))
		return -EINVAL;

	return 0;
}

static int hellcreek_bridge_flags(struct dsa_switch *ds, int port,
				  struct switchdev_brport_flags flags,
				  struct netlink_ext_ack *extack)
{
	struct hellcreek *hellcreek = ds->priv;

	if (flags.mask & BR_FLOOD)
		hellcreek_port_set_ucast_flood(hellcreek, port,
					       !!(flags.val & BR_FLOOD));

	if (flags.mask & BR_MCAST_FLOOD)
		hellcreek_port_set_mcast_flood(hellcreek, port,
					       !!(flags.val & BR_MCAST_FLOOD));

	return 0;
}

static int hellcreek_port_bridge_join(struct dsa_switch *ds, int port,
				      struct dsa_bridge bridge,
				      bool *tx_fwd_offload,
				      struct netlink_ext_ack *extack)
{
	struct hellcreek *hellcreek = ds->priv;

	dev_dbg(hellcreek->dev, "Port %d joins a bridge\n", port);

	/* When joining a vlan_filtering bridge, keep the switch VLAN aware */
	if (!ds->vlan_filtering)
		hellcreek_setup_vlan_awareness(hellcreek, false);

	/* Drop private vlans */
	hellcreek_setup_vlan_membership(ds, port, false);

	return 0;
}

static void hellcreek_port_bridge_leave(struct dsa_switch *ds, int port,
					struct dsa_bridge bridge)
{
	struct hellcreek *hellcreek = ds->priv;

	dev_dbg(hellcreek->dev, "Port %d leaves a bridge\n", port);

	/* Enable VLAN awareness */
	hellcreek_setup_vlan_awareness(hellcreek, true);

	/* Enable private vlans */
	hellcreek_setup_vlan_membership(ds, port, true);
}

static int __hellcreek_fdb_add(struct hellcreek *hellcreek,
			       const struct hellcreek_fdb_entry *entry)
{
	u16 meta = 0;

	dev_dbg(hellcreek->dev, "Add static FDB entry: MAC=%pM, MASK=0x%02x, "
		"OBT=%d, PASS_BLOCKED=%d, REPRIO_EN=%d, PRIO=%d\n", entry->mac,
		entry->portmask, entry->is_obt, entry->pass_blocked,
		entry->reprio_en, entry->reprio_tc);

	/* Add mac address */
	hellcreek_write(hellcreek, entry->mac[1] | (entry->mac[0] << 8), HR_FDBWDH);
	hellcreek_write(hellcreek, entry->mac[3] | (entry->mac[2] << 8), HR_FDBWDM);
	hellcreek_write(hellcreek, entry->mac[5] | (entry->mac[4] << 8), HR_FDBWDL);

	/* Meta data */
	meta |= entry->portmask << HR_FDBWRM0_PORTMASK_SHIFT;
	if (entry->is_obt)
		meta |= HR_FDBWRM0_OBT;
	if (entry->pass_blocked)
		meta |= HR_FDBWRM0_PASS_BLOCKED;
	if (entry->reprio_en) {
		meta |= HR_FDBWRM0_REPRIO_EN;
		meta |= entry->reprio_tc << HR_FDBWRM0_REPRIO_TC_SHIFT;
	}
	hellcreek_write(hellcreek, meta, HR_FDBWRM0);

	/* Commit */
	hellcreek_write(hellcreek, 0x00, HR_FDBWRCMD);

	/* Wait until done */
	return hellcreek_wait_fdb_ready(hellcreek);
}

static int __hellcreek_fdb_del(struct hellcreek *hellcreek,
			       const struct hellcreek_fdb_entry *entry)
{
	dev_dbg(hellcreek->dev, "Delete FDB entry: MAC=%pM!\n", entry->mac);

	/* Delete by matching idx */
	hellcreek_write(hellcreek, entry->idx | HR_FDBWRCMD_FDBDEL, HR_FDBWRCMD);

	/* Wait until done */
	return hellcreek_wait_fdb_ready(hellcreek);
}

static void hellcreek_populate_fdb_entry(struct hellcreek *hellcreek,
					 struct hellcreek_fdb_entry *entry,
					 size_t idx)
{
	unsigned char addr[ETH_ALEN];
	u16 meta, mac;

	/* Read values */
	meta	= hellcreek_read(hellcreek, HR_FDBMDRD);
	mac	= hellcreek_read(hellcreek, HR_FDBRDL);
	addr[5] = mac & 0xff;
	addr[4] = (mac & 0xff00) >> 8;
	mac	= hellcreek_read(hellcreek, HR_FDBRDM);
	addr[3] = mac & 0xff;
	addr[2] = (mac & 0xff00) >> 8;
	mac	= hellcreek_read(hellcreek, HR_FDBRDH);
	addr[1] = mac & 0xff;
	addr[0] = (mac & 0xff00) >> 8;

	/* Populate @entry */
	memcpy(entry->mac, addr, sizeof(addr));
	entry->idx	    = idx;
	entry->portmask	    = (meta & HR_FDBMDRD_PORTMASK_MASK) >>
		HR_FDBMDRD_PORTMASK_SHIFT;
	entry->age	    = (meta & HR_FDBMDRD_AGE_MASK) >>
		HR_FDBMDRD_AGE_SHIFT;
	entry->is_obt	    = !!(meta & HR_FDBMDRD_OBT);
	entry->pass_blocked = !!(meta & HR_FDBMDRD_PASS_BLOCKED);
	entry->is_static    = !!(meta & HR_FDBMDRD_STATIC);
	entry->reprio_tc    = (meta & HR_FDBMDRD_REPRIO_TC_MASK) >>
		HR_FDBMDRD_REPRIO_TC_SHIFT;
	entry->reprio_en    = !!(meta & HR_FDBMDRD_REPRIO_EN);
}

/* Retrieve the index of a FDB entry by mac address. Currently we search through
 * the complete table in hardware. If that's too slow, we might have to cache
 * the complete FDB table in software.
 */
static int hellcreek_fdb_get(struct hellcreek *hellcreek,
			     const unsigned char *dest,
			     struct hellcreek_fdb_entry *entry)
{
	size_t i;

	/* Set read pointer to zero: The read of HR_FDBMAX (read-only register)
	 * should reset the internal pointer. But, that doesn't work. The vendor
	 * suggested a subsequent write as workaround. Same for HR_FDBRDH below.
	 */
	hellcreek_read(hellcreek, HR_FDBMAX);
	hellcreek_write(hellcreek, 0x00, HR_FDBMAX);

	/* We have to read the complete table, because the switch/driver might
	 * enter new entries anywhere.
	 */
	for (i = 0; i < hellcreek->fdb_entries; ++i) {
		struct hellcreek_fdb_entry tmp = { 0 };

		/* Read entry */
		hellcreek_populate_fdb_entry(hellcreek, &tmp, i);

		/* Force next entry */
		hellcreek_write(hellcreek, 0x00, HR_FDBRDH);

		if (memcmp(tmp.mac, dest, ETH_ALEN))
			continue;

		/* Match found */
		memcpy(entry, &tmp, sizeof(*entry));

		return 0;
	}

	return -ENOENT;
}

static int hellcreek_fdb_add(struct dsa_switch *ds, int port,
			     const unsigned char *addr, u16 vid,
			     struct dsa_db db)
{
	struct hellcreek_fdb_entry entry = { 0 };
	struct hellcreek *hellcreek = ds->priv;
	int ret;

	dev_dbg(hellcreek->dev, "Add FDB entry for MAC=%pM\n", addr);

	mutex_lock(&hellcreek->reg_lock);

	ret = hellcreek_fdb_get(hellcreek, addr, &entry);
	if (ret) {
		/* Not found */
		memcpy(entry.mac, addr, sizeof(entry.mac));
		entry.portmask = BIT(port);

		ret = __hellcreek_fdb_add(hellcreek, &entry);
		if (ret) {
			dev_err(hellcreek->dev, "Failed to add FDB entry!\n");
			goto out;
		}
	} else {
		/* Found */
		ret = __hellcreek_fdb_del(hellcreek, &entry);
		if (ret) {
			dev_err(hellcreek->dev, "Failed to delete FDB entry!\n");
			goto out;
		}

		entry.portmask |= BIT(port);

		ret = __hellcreek_fdb_add(hellcreek, &entry);
		if (ret) {
			dev_err(hellcreek->dev, "Failed to add FDB entry!\n");
			goto out;
		}
	}

out:
	mutex_unlock(&hellcreek->reg_lock);

	return ret;
}

static int hellcreek_fdb_del(struct dsa_switch *ds, int port,
			     const unsigned char *addr, u16 vid,
			     struct dsa_db db)
{
	struct hellcreek_fdb_entry entry = { 0 };
	struct hellcreek *hellcreek = ds->priv;
	int ret;

	dev_dbg(hellcreek->dev, "Delete FDB entry for MAC=%pM\n", addr);

	mutex_lock(&hellcreek->reg_lock);

	ret = hellcreek_fdb_get(hellcreek, addr, &entry);
	if (ret) {
		/* Not found */
		dev_err(hellcreek->dev, "FDB entry for deletion not found!\n");
	} else {
		/* Found */
		ret = __hellcreek_fdb_del(hellcreek, &entry);
		if (ret) {
			dev_err(hellcreek->dev, "Failed to delete FDB entry!\n");
			goto out;
		}

		entry.portmask &= ~BIT(port);

		if (entry.portmask != 0x00) {
			ret = __hellcreek_fdb_add(hellcreek, &entry);
			if (ret) {
				dev_err(hellcreek->dev, "Failed to add FDB entry!\n");
				goto out;
			}
		}
	}

out:
	mutex_unlock(&hellcreek->reg_lock);

	return ret;
}

static int hellcreek_fdb_dump(struct dsa_switch *ds, int port,
			      dsa_fdb_dump_cb_t *cb, void *data)
{
	struct hellcreek *hellcreek = ds->priv;
	u16 entries;
	int ret = 0;
	size_t i;

	mutex_lock(&hellcreek->reg_lock);

	/* Set read pointer to zero: The read of HR_FDBMAX (read-only register)
	 * should reset the internal pointer. But, that doesn't work. The vendor
	 * suggested a subsequent write as workaround. Same for HR_FDBRDH below.
	 */
	entries = hellcreek_read(hellcreek, HR_FDBMAX);
	hellcreek_write(hellcreek, 0x00, HR_FDBMAX);

	dev_dbg(hellcreek->dev, "FDB dump for port %d, entries=%d!\n", port, entries);

	/* Read table */
	for (i = 0; i < hellcreek->fdb_entries; ++i) {
		struct hellcreek_fdb_entry entry = { 0 };

		/* Read entry */
		hellcreek_populate_fdb_entry(hellcreek, &entry, i);

		/* Force next entry */
		hellcreek_write(hellcreek, 0x00, HR_FDBRDH);

		/* Check valid */
		if (is_zero_ether_addr(entry.mac))
			continue;

		/* Check port mask */
		if (!(entry.portmask & BIT(port)))
			continue;

		ret = cb(entry.mac, 0, entry.is_static, data);
		if (ret)
			break;
	}

	mutex_unlock(&hellcreek->reg_lock);

	return ret;
}

static int hellcreek_vlan_filtering(struct dsa_switch *ds, int port,
				    bool vlan_filtering,
				    struct netlink_ext_ack *extack)
{
	struct hellcreek *hellcreek = ds->priv;

	dev_dbg(hellcreek->dev, "%s VLAN filtering on port %d\n",
		vlan_filtering ? "Enable" : "Disable", port);

	/* Configure port to drop packages with not known vids */
	hellcreek_setup_ingressflt(hellcreek, port, vlan_filtering);

	/* Enable VLAN awareness on the switch. This save due to
	 * ds->vlan_filtering_is_global.
	 */
	hellcreek_setup_vlan_awareness(hellcreek, vlan_filtering);

	return 0;
}

static int hellcreek_enable_ip_core(struct hellcreek *hellcreek)
{
	int ret;
	u16 val;

	mutex_lock(&hellcreek->reg_lock);

	val = hellcreek_read(hellcreek, HR_CTRL_C);
	val |= HR_CTRL_C_ENABLE;
	hellcreek_write(hellcreek, val, HR_CTRL_C);
	ret = hellcreek_wait_until_transitioned(hellcreek);

	mutex_unlock(&hellcreek->reg_lock);

	return ret;
}

static void hellcreek_setup_cpu_and_tunnel_port(struct hellcreek *hellcreek)
{
	struct hellcreek_port *tunnel_port = &hellcreek->ports[TUNNEL_PORT];
	struct hellcreek_port *cpu_port = &hellcreek->ports[CPU_PORT];
	u16 ptcfg = 0;

	ptcfg |= HR_PTCFG_LEARNING_EN | HR_PTCFG_ADMIN_EN;

	mutex_lock(&hellcreek->reg_lock);

	hellcreek_select_port(hellcreek, CPU_PORT);
	hellcreek_write(hellcreek, ptcfg, HR_PTCFG);

	hellcreek_select_port(hellcreek, TUNNEL_PORT);
	hellcreek_write(hellcreek, ptcfg, HR_PTCFG);

	cpu_port->ptcfg	   = ptcfg;
	tunnel_port->ptcfg = ptcfg;

	mutex_unlock(&hellcreek->reg_lock);
}

static void hellcreek_setup_tc_identity_mapping(struct hellcreek *hellcreek)
{
	int i;

	/* The switch has multiple egress queues per port. The queue is selected
	 * via the PCP field in the VLAN header. The switch internally deals
	 * with traffic classes instead of PCP values and this mapping is
	 * configurable.
	 *
	 * The default mapping is (PCP - TC):
	 *  7 - 7
	 *  6 - 6
	 *  5 - 5
	 *  4 - 4
	 *  3 - 3
	 *  2 - 1
	 *  1 - 0
	 *  0 - 2
	 *
	 * The default should be an identity mapping.
	 */

	for (i = 0; i < 8; ++i) {
		mutex_lock(&hellcreek->reg_lock);

		hellcreek_select_prio(hellcreek, i);
		hellcreek_write(hellcreek,
				i << HR_PRTCCFG_PCP_TC_MAP_SHIFT,
				HR_PRTCCFG);

		mutex_unlock(&hellcreek->reg_lock);
	}
}

static int hellcreek_setup_fdb(struct hellcreek *hellcreek)
{
	static struct hellcreek_fdb_entry l2_ptp = {
		/* MAC: 01-1B-19-00-00-00 */
		.mac	      = { 0x01, 0x1b, 0x19, 0x00, 0x00, 0x00 },
		.portmask     = 0x03,	/* Management ports */
		.age	      = 0,
		.is_obt	      = 0,
		.pass_blocked = 0,
		.is_static    = 1,
		.reprio_tc    = 6,	/* TC: 6 as per IEEE 802.1AS */
		.reprio_en    = 1,
	};
	static struct hellcreek_fdb_entry udp4_ptp = {
		/* MAC: 01-00-5E-00-01-81 */
		.mac	      = { 0x01, 0x00, 0x5e, 0x00, 0x01, 0x81 },
		.portmask     = 0x03,	/* Management ports */
		.age	      = 0,
		.is_obt	      = 0,
		.pass_blocked = 0,
		.is_static    = 1,
		.reprio_tc    = 6,
		.reprio_en    = 1,
	};
	static struct hellcreek_fdb_entry udp6_ptp = {
		/* MAC: 33-33-00-00-01-81 */
		.mac	      = { 0x33, 0x33, 0x00, 0x00, 0x01, 0x81 },
		.portmask     = 0x03,	/* Management ports */
		.age	      = 0,
		.is_obt	      = 0,
		.pass_blocked = 0,
		.is_static    = 1,
		.reprio_tc    = 6,
		.reprio_en    = 1,
	};
	static struct hellcreek_fdb_entry l2_p2p = {
		/* MAC: 01-80-C2-00-00-0E */
		.mac	      = { 0x01, 0x80, 0xc2, 0x00, 0x00, 0x0e },
		.portmask     = 0x03,	/* Management ports */
		.age	      = 0,
		.is_obt	      = 0,
		.pass_blocked = 1,
		.is_static    = 1,
		.reprio_tc    = 6,	/* TC: 6 as per IEEE 802.1AS */
		.reprio_en    = 1,
	};
	static struct hellcreek_fdb_entry udp4_p2p = {
		/* MAC: 01-00-5E-00-00-6B */
		.mac	      = { 0x01, 0x00, 0x5e, 0x00, 0x00, 0x6b },
		.portmask     = 0x03,	/* Management ports */
		.age	      = 0,
		.is_obt	      = 0,
		.pass_blocked = 1,
		.is_static    = 1,
		.reprio_tc    = 6,
		.reprio_en    = 1,
	};
	static struct hellcreek_fdb_entry udp6_p2p = {
		/* MAC: 33-33-00-00-00-6B */
		.mac	      = { 0x33, 0x33, 0x00, 0x00, 0x00, 0x6b },
		.portmask     = 0x03,	/* Management ports */
		.age	      = 0,
		.is_obt	      = 0,
		.pass_blocked = 1,
		.is_static    = 1,
		.reprio_tc    = 6,
		.reprio_en    = 1,
	};
	static struct hellcreek_fdb_entry stp = {
		/* MAC: 01-80-C2-00-00-00 */
		.mac	      = { 0x01, 0x80, 0xc2, 0x00, 0x00, 0x00 },
		.portmask     = 0x03,	/* Management ports */
		.age	      = 0,
		.is_obt	      = 0,
		.pass_blocked = 1,
		.is_static    = 1,
		.reprio_tc    = 6,
		.reprio_en    = 1,
	};
	int ret;

	mutex_lock(&hellcreek->reg_lock);
	ret = __hellcreek_fdb_add(hellcreek, &l2_ptp);
	if (ret)
		goto out;
	ret = __hellcreek_fdb_add(hellcreek, &udp4_ptp);
	if (ret)
		goto out;
	ret = __hellcreek_fdb_add(hellcreek, &udp6_ptp);
	if (ret)
		goto out;
	ret = __hellcreek_fdb_add(hellcreek, &l2_p2p);
<<<<<<< HEAD
	if (ret)
		goto out;
	ret = __hellcreek_fdb_add(hellcreek, &udp4_p2p);
	if (ret)
		goto out;
	ret = __hellcreek_fdb_add(hellcreek, &udp6_p2p);
	if (ret)
		goto out;
=======
	if (ret)
		goto out;
	ret = __hellcreek_fdb_add(hellcreek, &udp4_p2p);
	if (ret)
		goto out;
	ret = __hellcreek_fdb_add(hellcreek, &udp6_p2p);
	if (ret)
		goto out;
>>>>>>> d60c95ef
	ret = __hellcreek_fdb_add(hellcreek, &stp);
out:
	mutex_unlock(&hellcreek->reg_lock);

	return ret;
}

static int hellcreek_devlink_info_get(struct dsa_switch *ds,
				      struct devlink_info_req *req,
				      struct netlink_ext_ack *extack)
{
	struct hellcreek *hellcreek = ds->priv;
	int ret;

	ret = devlink_info_driver_name_put(req, "hellcreek");
	if (ret)
		return ret;

	return devlink_info_version_fixed_put(req,
					      DEVLINK_INFO_VERSION_GENERIC_ASIC_ID,
					      hellcreek->pdata->name);
}

static u64 hellcreek_devlink_vlan_table_get(void *priv)
{
	struct hellcreek *hellcreek = priv;
	u64 count = 0;
	int i;

	mutex_lock(&hellcreek->reg_lock);
	for (i = 0; i < VLAN_N_VID; ++i)
		if (hellcreek->vidmbrcfg[i])
			count++;
	mutex_unlock(&hellcreek->reg_lock);

	return count;
}

static u64 hellcreek_devlink_fdb_table_get(void *priv)
{
	struct hellcreek *hellcreek = priv;
	u64 count = 0;

	/* Reading this register has side effects. Synchronize against the other
	 * FDB operations.
	 */
	mutex_lock(&hellcreek->reg_lock);
	count = hellcreek_read(hellcreek, HR_FDBMAX);
	mutex_unlock(&hellcreek->reg_lock);

	return count;
}

static int hellcreek_setup_devlink_resources(struct dsa_switch *ds)
{
	struct devlink_resource_size_params size_vlan_params;
	struct devlink_resource_size_params size_fdb_params;
	struct hellcreek *hellcreek = ds->priv;
	int err;

	devlink_resource_size_params_init(&size_vlan_params, VLAN_N_VID,
					  VLAN_N_VID,
					  1, DEVLINK_RESOURCE_UNIT_ENTRY);

	devlink_resource_size_params_init(&size_fdb_params,
					  hellcreek->fdb_entries,
					  hellcreek->fdb_entries,
					  1, DEVLINK_RESOURCE_UNIT_ENTRY);

	err = dsa_devlink_resource_register(ds, "VLAN", VLAN_N_VID,
					    HELLCREEK_DEVLINK_PARAM_ID_VLAN_TABLE,
					    DEVLINK_RESOURCE_ID_PARENT_TOP,
					    &size_vlan_params);
	if (err)
		goto out;

	err = dsa_devlink_resource_register(ds, "FDB", hellcreek->fdb_entries,
					    HELLCREEK_DEVLINK_PARAM_ID_FDB_TABLE,
					    DEVLINK_RESOURCE_ID_PARENT_TOP,
					    &size_fdb_params);
	if (err)
		goto out;

	dsa_devlink_resource_occ_get_register(ds,
					      HELLCREEK_DEVLINK_PARAM_ID_VLAN_TABLE,
					      hellcreek_devlink_vlan_table_get,
					      hellcreek);

	dsa_devlink_resource_occ_get_register(ds,
					      HELLCREEK_DEVLINK_PARAM_ID_FDB_TABLE,
					      hellcreek_devlink_fdb_table_get,
					      hellcreek);

	return 0;

out:
	dsa_devlink_resources_unregister(ds);

	return err;
}

static int hellcreek_devlink_region_vlan_snapshot(struct devlink *dl,
						  const struct devlink_region_ops *ops,
						  struct netlink_ext_ack *extack,
						  u8 **data)
{
	struct hellcreek_devlink_vlan_entry *table, *entry;
	struct dsa_switch *ds = dsa_devlink_to_ds(dl);
	struct hellcreek *hellcreek = ds->priv;
	int i;

	table = kcalloc(VLAN_N_VID, sizeof(*entry), GFP_KERNEL);
	if (!table)
		return -ENOMEM;

	entry = table;

	mutex_lock(&hellcreek->reg_lock);
	for (i = 0; i < VLAN_N_VID; ++i, ++entry) {
		entry->member = hellcreek->vidmbrcfg[i];
		entry->vid    = i;
	}
	mutex_unlock(&hellcreek->reg_lock);

	*data = (u8 *)table;

	return 0;
}

static int hellcreek_devlink_region_fdb_snapshot(struct devlink *dl,
						 const struct devlink_region_ops *ops,
						 struct netlink_ext_ack *extack,
						 u8 **data)
{
	struct dsa_switch *ds = dsa_devlink_to_ds(dl);
	struct hellcreek_fdb_entry *table, *entry;
	struct hellcreek *hellcreek = ds->priv;
	size_t i;

	table = kcalloc(hellcreek->fdb_entries, sizeof(*entry), GFP_KERNEL);
	if (!table)
		return -ENOMEM;

	entry = table;

	mutex_lock(&hellcreek->reg_lock);

	/* Start table read */
	hellcreek_read(hellcreek, HR_FDBMAX);
	hellcreek_write(hellcreek, 0x00, HR_FDBMAX);

	for (i = 0; i < hellcreek->fdb_entries; ++i, ++entry) {
		/* Read current entry */
		hellcreek_populate_fdb_entry(hellcreek, entry, i);

		/* Advance read pointer */
		hellcreek_write(hellcreek, 0x00, HR_FDBRDH);
	}

	mutex_unlock(&hellcreek->reg_lock);

	*data = (u8 *)table;

	return 0;
}

static struct devlink_region_ops hellcreek_region_vlan_ops = {
	.name	    = "vlan",
	.snapshot   = hellcreek_devlink_region_vlan_snapshot,
	.destructor = kfree,
};

static struct devlink_region_ops hellcreek_region_fdb_ops = {
	.name	    = "fdb",
	.snapshot   = hellcreek_devlink_region_fdb_snapshot,
	.destructor = kfree,
};

static int hellcreek_setup_devlink_regions(struct dsa_switch *ds)
{
	struct hellcreek *hellcreek = ds->priv;
	struct devlink_region_ops *ops;
	struct devlink_region *region;
	u64 size;
	int ret;

	/* VLAN table */
	size = VLAN_N_VID * sizeof(struct hellcreek_devlink_vlan_entry);
	ops  = &hellcreek_region_vlan_ops;

	region = dsa_devlink_region_create(ds, ops, 1, size);
	if (IS_ERR(region))
		return PTR_ERR(region);

	hellcreek->vlan_region = region;

	/* FDB table */
	size = hellcreek->fdb_entries * sizeof(struct hellcreek_fdb_entry);
	ops  = &hellcreek_region_fdb_ops;

	region = dsa_devlink_region_create(ds, ops, 1, size);
	if (IS_ERR(region)) {
		ret = PTR_ERR(region);
		goto err_fdb;
	}

	hellcreek->fdb_region = region;

	return 0;

err_fdb:
	dsa_devlink_region_destroy(hellcreek->vlan_region);

	return ret;
}

static void hellcreek_teardown_devlink_regions(struct dsa_switch *ds)
{
	struct hellcreek *hellcreek = ds->priv;

	dsa_devlink_region_destroy(hellcreek->fdb_region);
	dsa_devlink_region_destroy(hellcreek->vlan_region);
}

static int hellcreek_setup(struct dsa_switch *ds)
{
	struct hellcreek *hellcreek = ds->priv;
	u16 swcfg = 0;
	int ret, i;

	dev_dbg(hellcreek->dev, "Set up the switch\n");

	/* Let's go */
	ret = hellcreek_enable_ip_core(hellcreek);
	if (ret) {
		dev_err(hellcreek->dev, "Failed to enable IP core!\n");
		return ret;
	}

	/* Enable CPU/Tunnel ports */
	hellcreek_setup_cpu_and_tunnel_port(hellcreek);

	/* Switch config: Keep defaults, enable FDB aging and learning and tag
	 * each frame from/to cpu port for DSA tagging.  Also enable the length
	 * aware shaping mode. This eliminates the need for Qbv guard bands.
	 */
	swcfg |= HR_SWCFG_FDBAGE_EN |
		HR_SWCFG_FDBLRN_EN  |
		HR_SWCFG_ALWAYS_OBT |
		(HR_SWCFG_LAS_ON << HR_SWCFG_LAS_MODE_SHIFT);
	hellcreek->swcfg = swcfg;
	hellcreek_write(hellcreek, swcfg, HR_SWCFG);

	/* Initial vlan membership to reflect port separation */
	for (i = 0; i < ds->num_ports; ++i) {
		if (!dsa_is_user_port(ds, i))
			continue;

		hellcreek_setup_vlan_membership(ds, i, true);
	}

	/* Configure PCP <-> TC mapping */
	hellcreek_setup_tc_identity_mapping(hellcreek);

	/* The VLAN awareness is a global switch setting. Therefore, mixed vlan
	 * filtering setups are not supported.
	 */
	ds->vlan_filtering_is_global = true;
	ds->needs_standalone_vlan_filtering = true;

	/* Intercept _all_ PTP multicast traffic */
	ret = hellcreek_setup_fdb(hellcreek);
	if (ret) {
		dev_err(hellcreek->dev,
			"Failed to insert static PTP FDB entries\n");
		return ret;
	}

	/* Register devlink resources with DSA */
	ret = hellcreek_setup_devlink_resources(ds);
	if (ret) {
		dev_err(hellcreek->dev,
			"Failed to setup devlink resources!\n");
		return ret;
	}

	ret = hellcreek_setup_devlink_regions(ds);
	if (ret) {
		dev_err(hellcreek->dev,
			"Failed to setup devlink regions!\n");
		goto err_regions;
	}

	return 0;

err_regions:
	dsa_devlink_resources_unregister(ds);

	return ret;
}

static void hellcreek_teardown(struct dsa_switch *ds)
{
	hellcreek_teardown_devlink_regions(ds);
	dsa_devlink_resources_unregister(ds);
}

static void hellcreek_phylink_get_caps(struct dsa_switch *ds, int port,
				       struct phylink_config *config)
{
	struct hellcreek *hellcreek = ds->priv;

	__set_bit(PHY_INTERFACE_MODE_MII, config->supported_interfaces);
	__set_bit(PHY_INTERFACE_MODE_RGMII, config->supported_interfaces);

	/* Include GMII - the hardware does not support this interface
	 * mode, but it's the default interface mode for phylib, so we
	 * need it for compatibility with existing DT.
	 */
	__set_bit(PHY_INTERFACE_MODE_GMII, config->supported_interfaces);

	/* The MAC settings are a hardware configuration option and cannot be
	 * changed at run time or by strapping. Therefore the attached PHYs
	 * should be programmed to only advertise settings which are supported
	 * by the hardware.
	 */
	if (hellcreek->pdata->is_100_mbits)
		config->mac_capabilities = MAC_100FD;
	else
		config->mac_capabilities = MAC_1000FD;
}

static int
hellcreek_port_prechangeupper(struct dsa_switch *ds, int port,
			      struct netdev_notifier_changeupper_info *info)
{
	struct hellcreek *hellcreek = ds->priv;
	bool used = true;
	int ret = -EBUSY;
	u16 vid;
	int i;

	dev_dbg(hellcreek->dev, "Pre change upper for port %d\n", port);

	/*
	 * Deny VLAN devices on top of lan ports with the same VLAN ids, because
	 * it breaks the port separation due to the private VLANs. Example:
	 *
	 * lan0.100 *and* lan1.100 cannot be used in parallel. However, lan0.99
	 * and lan1.100 works.
	 */

	if (!is_vlan_dev(info->upper_dev))
		return 0;

	vid = vlan_dev_vlan_id(info->upper_dev);

	/* For all ports, check bitmaps */
	mutex_lock(&hellcreek->vlan_lock);
	for (i = 0; i < hellcreek->pdata->num_ports; ++i) {
		if (!dsa_is_user_port(ds, i))
			continue;

		if (port == i)
			continue;

		used = used && test_bit(vid, hellcreek->ports[i].vlan_dev_bitmap);
	}

	if (used)
		goto out;

	/* Update bitmap */
	set_bit(vid, hellcreek->ports[port].vlan_dev_bitmap);

	ret = 0;

out:
	mutex_unlock(&hellcreek->vlan_lock);

	return ret;
}

static void hellcreek_setup_maxsdu(struct hellcreek *hellcreek, int port,
				   const struct tc_taprio_qopt_offload *schedule)
{
	int tc;

	for (tc = 0; tc < 8; ++tc) {
		u32 max_sdu = schedule->max_sdu[tc] + VLAN_ETH_HLEN - ETH_FCS_LEN;
		u16 val;

		if (!schedule->max_sdu[tc])
			continue;

		dev_dbg(hellcreek->dev, "Configure max-sdu %u for tc %d on port %d\n",
			max_sdu, tc, port);

		hellcreek_select_port_prio(hellcreek, port, tc);

		val = (max_sdu & HR_PTPRTCCFG_MAXSDU_MASK) << HR_PTPRTCCFG_MAXSDU_SHIFT;

		hellcreek_write(hellcreek, val, HR_PTPRTCCFG);
	}
}

static void hellcreek_reset_maxsdu(struct hellcreek *hellcreek, int port)
{
	int tc;

	for (tc = 0; tc < 8; ++tc) {
		u16 val;

		hellcreek_select_port_prio(hellcreek, port, tc);

		val = (HELLCREEK_DEFAULT_MAX_SDU & HR_PTPRTCCFG_MAXSDU_MASK)
			<< HR_PTPRTCCFG_MAXSDU_SHIFT;

		hellcreek_write(hellcreek, val, HR_PTPRTCCFG);
	}
}

static void hellcreek_setup_gcl(struct hellcreek *hellcreek, int port,
				const struct tc_taprio_qopt_offload *schedule)
{
	const struct tc_taprio_sched_entry *cur, *initial, *next;
	size_t i;

	cur = initial = &schedule->entries[0];
	next = cur + 1;

	for (i = 1; i <= schedule->num_entries; ++i) {
		u16 data;
		u8 gates;

		if (i == schedule->num_entries)
			gates = initial->gate_mask ^
				cur->gate_mask;
		else
			gates = next->gate_mask ^
				cur->gate_mask;

		data = gates;

		if (i == schedule->num_entries)
			data |= TR_GCLDAT_GCLWRLAST;

		/* Gates states */
		hellcreek_write(hellcreek, data, TR_GCLDAT);

		/* Time interval */
		hellcreek_write(hellcreek,
				cur->interval & 0x0000ffff,
				TR_GCLTIL);
		hellcreek_write(hellcreek,
				(cur->interval & 0xffff0000) >> 16,
				TR_GCLTIH);

		/* Commit entry */
		data = ((i - 1) << TR_GCLCMD_GCLWRADR_SHIFT) |
			(initial->gate_mask <<
			 TR_GCLCMD_INIT_GATE_STATES_SHIFT);
		hellcreek_write(hellcreek, data, TR_GCLCMD);

		cur++;
		next++;
	}
}

static void hellcreek_set_cycle_time(struct hellcreek *hellcreek,
				     const struct tc_taprio_qopt_offload *schedule)
{
	u32 cycle_time = schedule->cycle_time;

	hellcreek_write(hellcreek, cycle_time & 0x0000ffff, TR_CTWRL);
	hellcreek_write(hellcreek, (cycle_time & 0xffff0000) >> 16, TR_CTWRH);
}

static void hellcreek_switch_schedule(struct hellcreek *hellcreek,
				      ktime_t start_time)
{
	struct timespec64 ts = ktime_to_timespec64(start_time);

	/* Start schedule at this point of time */
	hellcreek_write(hellcreek, ts.tv_nsec & 0x0000ffff, TR_ESTWRL);
	hellcreek_write(hellcreek, (ts.tv_nsec & 0xffff0000) >> 16, TR_ESTWRH);

	/* Arm timer, set seconds and switch schedule */
	hellcreek_write(hellcreek, TR_ESTCMD_ESTARM | TR_ESTCMD_ESTSWCFG |
			((ts.tv_sec & TR_ESTCMD_ESTSEC_MASK) <<
			 TR_ESTCMD_ESTSEC_SHIFT), TR_ESTCMD);
}

static bool hellcreek_schedule_startable(struct hellcreek *hellcreek, int port)
{
	struct hellcreek_port *hellcreek_port = &hellcreek->ports[port];
	s64 base_time_ns, current_ns;

	/* The switch allows a schedule to be started only eight seconds within
	 * the future. Therefore, check the current PTP time if the schedule is
	 * startable or not.
	 */

	/* Use the "cached" time. That should be alright, as it's updated quite
	 * frequently in the PTP code.
	 */
	mutex_lock(&hellcreek->ptp_lock);
	current_ns = hellcreek->seconds * NSEC_PER_SEC + hellcreek->last_ts;
	mutex_unlock(&hellcreek->ptp_lock);

	/* Calculate difference to admin base time */
	base_time_ns = ktime_to_ns(hellcreek_port->current_schedule->base_time);

	return base_time_ns - current_ns < (s64)4 * NSEC_PER_SEC;
}

static void hellcreek_start_schedule(struct hellcreek *hellcreek, int port)
{
	struct hellcreek_port *hellcreek_port = &hellcreek->ports[port];
	ktime_t base_time, current_time;
	s64 current_ns;
	u32 cycle_time;

	/* First select port */
	hellcreek_select_tgd(hellcreek, port);

	/* Forward base time into the future if needed */
	mutex_lock(&hellcreek->ptp_lock);
	current_ns = hellcreek->seconds * NSEC_PER_SEC + hellcreek->last_ts;
	mutex_unlock(&hellcreek->ptp_lock);

	current_time = ns_to_ktime(current_ns);
	base_time    = hellcreek_port->current_schedule->base_time;
	cycle_time   = hellcreek_port->current_schedule->cycle_time;

	if (ktime_compare(current_time, base_time) > 0) {
		s64 n;

		n = div64_s64(ktime_sub_ns(current_time, base_time),
			      cycle_time);
		base_time = ktime_add_ns(base_time, (n + 1) * cycle_time);
	}

	/* Set admin base time and switch schedule */
	hellcreek_switch_schedule(hellcreek, base_time);

	taprio_offload_free(hellcreek_port->current_schedule);
	hellcreek_port->current_schedule = NULL;

	dev_dbg(hellcreek->dev, "Armed EST timer for port %d\n",
		hellcreek_port->port);
}

static void hellcreek_check_schedule(struct work_struct *work)
{
	struct delayed_work *dw = to_delayed_work(work);
	struct hellcreek_port *hellcreek_port;
	struct hellcreek *hellcreek;
	bool startable;

	hellcreek_port = dw_to_hellcreek_port(dw);
	hellcreek = hellcreek_port->hellcreek;

	mutex_lock(&hellcreek->reg_lock);

	/* Check starting time */
	startable = hellcreek_schedule_startable(hellcreek,
						 hellcreek_port->port);
	if (startable) {
		hellcreek_start_schedule(hellcreek, hellcreek_port->port);
		mutex_unlock(&hellcreek->reg_lock);
		return;
	}

	mutex_unlock(&hellcreek->reg_lock);

	/* Reschedule */
	schedule_delayed_work(&hellcreek_port->schedule_work,
			      HELLCREEK_SCHEDULE_PERIOD);
}

static int hellcreek_port_set_schedule(struct dsa_switch *ds, int port,
				       struct tc_taprio_qopt_offload *taprio)
{
	struct hellcreek *hellcreek = ds->priv;
	struct hellcreek_port *hellcreek_port;
	bool startable;
	u16 ctrl;

	hellcreek_port = &hellcreek->ports[port];

	dev_dbg(hellcreek->dev, "Configure traffic schedule on port %d\n",
		port);

	/* First cancel delayed work */
	cancel_delayed_work_sync(&hellcreek_port->schedule_work);

	mutex_lock(&hellcreek->reg_lock);

	if (hellcreek_port->current_schedule) {
		taprio_offload_free(hellcreek_port->current_schedule);
		hellcreek_port->current_schedule = NULL;
	}
	hellcreek_port->current_schedule = taprio_offload_get(taprio);

	/* Configure max sdu */
	hellcreek_setup_maxsdu(hellcreek, port, hellcreek_port->current_schedule);

	/* Select tdg */
	hellcreek_select_tgd(hellcreek, port);

	/* Enable gating and keep defaults */
	ctrl = (0xff << TR_TGDCTRL_ADMINGATESTATES_SHIFT) | TR_TGDCTRL_GATE_EN;
	hellcreek_write(hellcreek, ctrl, TR_TGDCTRL);

	/* Cancel pending schedule */
	hellcreek_write(hellcreek, 0x00, TR_ESTCMD);

	/* Setup a new schedule */
	hellcreek_setup_gcl(hellcreek, port, hellcreek_port->current_schedule);

	/* Configure cycle time */
	hellcreek_set_cycle_time(hellcreek, hellcreek_port->current_schedule);

	/* Check starting time */
	startable = hellcreek_schedule_startable(hellcreek, port);
	if (startable) {
		hellcreek_start_schedule(hellcreek, port);
		mutex_unlock(&hellcreek->reg_lock);
		return 0;
	}

	mutex_unlock(&hellcreek->reg_lock);

	/* Schedule periodic schedule check */
	schedule_delayed_work(&hellcreek_port->schedule_work,
			      HELLCREEK_SCHEDULE_PERIOD);

	return 0;
}

static int hellcreek_port_del_schedule(struct dsa_switch *ds, int port)
{
	struct hellcreek *hellcreek = ds->priv;
	struct hellcreek_port *hellcreek_port;

	hellcreek_port = &hellcreek->ports[port];

	dev_dbg(hellcreek->dev, "Remove traffic schedule on port %d\n", port);

	/* First cancel delayed work */
	cancel_delayed_work_sync(&hellcreek_port->schedule_work);

	mutex_lock(&hellcreek->reg_lock);

	if (hellcreek_port->current_schedule) {
		taprio_offload_free(hellcreek_port->current_schedule);
		hellcreek_port->current_schedule = NULL;
	}

	/* Reset max sdu */
	hellcreek_reset_maxsdu(hellcreek, port);

	/* Select tgd */
	hellcreek_select_tgd(hellcreek, port);

	/* Disable gating and return to regular switching flow */
	hellcreek_write(hellcreek, 0xff << TR_TGDCTRL_ADMINGATESTATES_SHIFT,
			TR_TGDCTRL);

	mutex_unlock(&hellcreek->reg_lock);

	return 0;
}

static bool hellcreek_validate_schedule(struct hellcreek *hellcreek,
					struct tc_taprio_qopt_offload *schedule)
{
	size_t i;

	/* Does this hellcreek version support Qbv in hardware? */
	if (!hellcreek->pdata->qbv_support)
		return false;

	/* cycle time can only be 32bit */
	if (schedule->cycle_time > (u32)-1)
		return false;

	/* cycle time extension is not supported */
	if (schedule->cycle_time_extension)
		return false;

	/* Only set command is supported */
	for (i = 0; i < schedule->num_entries; ++i)
		if (schedule->entries[i].command != TC_TAPRIO_CMD_SET_GATES)
			return false;

	return true;
}

static int hellcreek_tc_query_caps(struct tc_query_caps_base *base)
{
	switch (base->type) {
	case TC_SETUP_QDISC_TAPRIO: {
		struct tc_taprio_caps *caps = base->caps;

		caps->supports_queue_max_sdu = true;

		return 0;
	}
	default:
		return -EOPNOTSUPP;
	}
}

static int hellcreek_port_setup_tc(struct dsa_switch *ds, int port,
				   enum tc_setup_type type, void *type_data)
{
	struct hellcreek *hellcreek = ds->priv;

	switch (type) {
	case TC_QUERY_CAPS:
		return hellcreek_tc_query_caps(type_data);
	case TC_SETUP_QDISC_TAPRIO: {
		struct tc_taprio_qopt_offload *taprio = type_data;

		if (!hellcreek_validate_schedule(hellcreek, taprio))
			return -EOPNOTSUPP;

		if (taprio->enable)
			return hellcreek_port_set_schedule(ds, port, taprio);

		return hellcreek_port_del_schedule(ds, port);
	}
	default:
		return -EOPNOTSUPP;
	}
}

static const struct dsa_switch_ops hellcreek_ds_ops = {
	.devlink_info_get      = hellcreek_devlink_info_get,
	.get_ethtool_stats     = hellcreek_get_ethtool_stats,
	.get_sset_count	       = hellcreek_get_sset_count,
	.get_strings	       = hellcreek_get_strings,
	.get_tag_protocol      = hellcreek_get_tag_protocol,
	.get_ts_info	       = hellcreek_get_ts_info,
	.phylink_get_caps      = hellcreek_phylink_get_caps,
	.port_bridge_flags     = hellcreek_bridge_flags,
	.port_bridge_join      = hellcreek_port_bridge_join,
	.port_bridge_leave     = hellcreek_port_bridge_leave,
	.port_disable	       = hellcreek_port_disable,
	.port_enable	       = hellcreek_port_enable,
	.port_fdb_add	       = hellcreek_fdb_add,
	.port_fdb_del	       = hellcreek_fdb_del,
	.port_fdb_dump	       = hellcreek_fdb_dump,
	.port_hwtstamp_set     = hellcreek_port_hwtstamp_set,
	.port_hwtstamp_get     = hellcreek_port_hwtstamp_get,
	.port_pre_bridge_flags = hellcreek_pre_bridge_flags,
	.port_prechangeupper   = hellcreek_port_prechangeupper,
	.port_rxtstamp	       = hellcreek_port_rxtstamp,
	.port_setup_tc	       = hellcreek_port_setup_tc,
	.port_stp_state_set    = hellcreek_port_stp_state_set,
	.port_txtstamp	       = hellcreek_port_txtstamp,
	.port_vlan_add	       = hellcreek_vlan_add,
	.port_vlan_del	       = hellcreek_vlan_del,
	.port_vlan_filtering   = hellcreek_vlan_filtering,
	.setup		       = hellcreek_setup,
	.teardown	       = hellcreek_teardown,
};

static int hellcreek_probe(struct platform_device *pdev)
{
	struct device *dev = &pdev->dev;
	struct hellcreek *hellcreek;
	struct resource *res;
	int ret, i;

	hellcreek = devm_kzalloc(dev, sizeof(*hellcreek), GFP_KERNEL);
	if (!hellcreek)
		return -ENOMEM;

	hellcreek->vidmbrcfg = devm_kcalloc(dev, VLAN_N_VID,
					    sizeof(*hellcreek->vidmbrcfg),
					    GFP_KERNEL);
	if (!hellcreek->vidmbrcfg)
		return -ENOMEM;

	hellcreek->pdata = of_device_get_match_data(dev);

	hellcreek->ports = devm_kcalloc(dev, hellcreek->pdata->num_ports,
					sizeof(*hellcreek->ports),
					GFP_KERNEL);
	if (!hellcreek->ports)
		return -ENOMEM;

	for (i = 0; i < hellcreek->pdata->num_ports; ++i) {
		struct hellcreek_port *port = &hellcreek->ports[i];

		port->counter_values =
			devm_kcalloc(dev,
				     ARRAY_SIZE(hellcreek_counter),
				     sizeof(*port->counter_values),
				     GFP_KERNEL);
		if (!port->counter_values)
			return -ENOMEM;

		port->vlan_dev_bitmap = devm_bitmap_zalloc(dev, VLAN_N_VID,
							   GFP_KERNEL);
		if (!port->vlan_dev_bitmap)
			return -ENOMEM;

		port->hellcreek	= hellcreek;
		port->port	= i;

		INIT_DELAYED_WORK(&port->schedule_work,
				  hellcreek_check_schedule);
	}

	mutex_init(&hellcreek->reg_lock);
	mutex_init(&hellcreek->vlan_lock);
	mutex_init(&hellcreek->ptp_lock);

	hellcreek->dev = dev;

	res = platform_get_resource_byname(pdev, IORESOURCE_MEM, "tsn");
	if (!res) {
		dev_err(dev, "No memory region provided!\n");
		return -ENODEV;
	}

	hellcreek->base = devm_ioremap_resource(dev, res);
	if (IS_ERR(hellcreek->base))
		return PTR_ERR(hellcreek->base);

	res = platform_get_resource_byname(pdev, IORESOURCE_MEM, "ptp");
	if (!res) {
		dev_err(dev, "No PTP memory region provided!\n");
		return -ENODEV;
	}

	hellcreek->ptp_base = devm_ioremap_resource(dev, res);
	if (IS_ERR(hellcreek->ptp_base))
		return PTR_ERR(hellcreek->ptp_base);

	ret = hellcreek_detect(hellcreek);
	if (ret) {
		dev_err(dev, "No (known) chip found!\n");
		return ret;
	}

	ret = hellcreek_wait_until_ready(hellcreek);
	if (ret) {
		dev_err(dev, "Switch didn't become ready!\n");
		return ret;
	}

	hellcreek_feature_detect(hellcreek);

	hellcreek->ds = devm_kzalloc(dev, sizeof(*hellcreek->ds), GFP_KERNEL);
	if (!hellcreek->ds)
		return -ENOMEM;

	hellcreek->ds->dev	     = dev;
	hellcreek->ds->priv	     = hellcreek;
	hellcreek->ds->ops	     = &hellcreek_ds_ops;
	hellcreek->ds->num_ports     = hellcreek->pdata->num_ports;
	hellcreek->ds->num_tx_queues = HELLCREEK_NUM_EGRESS_QUEUES;

	ret = dsa_register_switch(hellcreek->ds);
	if (ret) {
		dev_err_probe(dev, ret, "Unable to register switch\n");
		return ret;
	}

	ret = hellcreek_ptp_setup(hellcreek);
	if (ret) {
		dev_err(dev, "Failed to setup PTP!\n");
		goto err_ptp_setup;
	}

	ret = hellcreek_hwtstamp_setup(hellcreek);
	if (ret) {
		dev_err(dev, "Failed to setup hardware timestamping!\n");
		goto err_tstamp_setup;
	}

	platform_set_drvdata(pdev, hellcreek);

	return 0;

err_tstamp_setup:
	hellcreek_ptp_free(hellcreek);
err_ptp_setup:
	dsa_unregister_switch(hellcreek->ds);

	return ret;
}

static int hellcreek_remove(struct platform_device *pdev)
{
	struct hellcreek *hellcreek = platform_get_drvdata(pdev);

	if (!hellcreek)
		return 0;

	hellcreek_hwtstamp_free(hellcreek);
	hellcreek_ptp_free(hellcreek);
	dsa_unregister_switch(hellcreek->ds);

	return 0;
}

static void hellcreek_shutdown(struct platform_device *pdev)
{
	struct hellcreek *hellcreek = platform_get_drvdata(pdev);

	if (!hellcreek)
		return;

	dsa_switch_shutdown(hellcreek->ds);

	platform_set_drvdata(pdev, NULL);
}

static const struct hellcreek_platform_data de1soc_r1_pdata = {
	.name		 = "r4c30",
	.num_ports	 = 4,
	.is_100_mbits	 = 1,
	.qbv_support	 = 1,
	.qbv_on_cpu_port = 1,
	.qbu_support	 = 0,
	.module_id	 = 0x4c30,
};

static const struct of_device_id hellcreek_of_match[] = {
	{
		.compatible = "hirschmann,hellcreek-de1soc-r1",
		.data	    = &de1soc_r1_pdata,
	},
	{ /* sentinel */ },
};
MODULE_DEVICE_TABLE(of, hellcreek_of_match);

static struct platform_driver hellcreek_driver = {
	.probe	= hellcreek_probe,
	.remove = hellcreek_remove,
	.shutdown = hellcreek_shutdown,
	.driver = {
		.name = "hellcreek",
		.of_match_table = hellcreek_of_match,
	},
};
module_platform_driver(hellcreek_driver);

MODULE_AUTHOR("Kurt Kanzenbach <kurt@linutronix.de>");
MODULE_DESCRIPTION("Hirschmann Hellcreek driver");
MODULE_LICENSE("Dual MIT/GPL");<|MERGE_RESOLUTION|>--- conflicted
+++ resolved
@@ -1156,7 +1156,6 @@
 	if (ret)
 		goto out;
 	ret = __hellcreek_fdb_add(hellcreek, &l2_p2p);
-<<<<<<< HEAD
 	if (ret)
 		goto out;
 	ret = __hellcreek_fdb_add(hellcreek, &udp4_p2p);
@@ -1165,16 +1164,6 @@
 	ret = __hellcreek_fdb_add(hellcreek, &udp6_p2p);
 	if (ret)
 		goto out;
-=======
-	if (ret)
-		goto out;
-	ret = __hellcreek_fdb_add(hellcreek, &udp4_p2p);
-	if (ret)
-		goto out;
-	ret = __hellcreek_fdb_add(hellcreek, &udp6_p2p);
-	if (ret)
-		goto out;
->>>>>>> d60c95ef
 	ret = __hellcreek_fdb_add(hellcreek, &stp);
 out:
 	mutex_unlock(&hellcreek->reg_lock);
