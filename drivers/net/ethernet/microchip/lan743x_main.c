--- conflicted
+++ resolved
@@ -1936,22 +1936,8 @@
 	return ((++index) % rx->ring_size);
 }
 
-<<<<<<< HEAD
-static struct sk_buff *lan743x_rx_allocate_skb(struct lan743x_rx *rx, gfp_t gfp)
-{
-	int length = 0;
-
-	length = (LAN743X_MAX_FRAME_SIZE + ETH_HLEN + 4 + RX_HEAD_PADDING);
-	return __netdev_alloc_skb(rx->adapter->netdev,
-				  length, gfp);
-}
-
 static void lan743x_rx_update_tail(struct lan743x_rx *rx, int index)
 {
-=======
-static void lan743x_rx_update_tail(struct lan743x_rx *rx, int index)
-{
->>>>>>> 3b17187f
 	/* update the tail once per 8 descriptors */
 	if ((index & 7) == 7)
 		lan743x_csr_write(rx->adapter, RX_TAIL(rx->channel_number),
@@ -2002,23 +1988,14 @@
 				       DMA_ATTR_SKIP_CPU_SYNC);
 	}
 
-<<<<<<< HEAD
-	buffer_info->buffer_length = length;
-=======
 	buffer_info->skb = skb;
 	buffer_info->dma_ptr = dma_ptr;
 	buffer_info->buffer_length = buffer_length;
->>>>>>> 3b17187f
 	descriptor->data1 = cpu_to_le32(DMA_ADDR_LOW32(buffer_info->dma_ptr));
 	descriptor->data2 = cpu_to_le32(DMA_ADDR_HIGH32(buffer_info->dma_ptr));
 	descriptor->data3 = 0;
 	descriptor->data0 = cpu_to_le32((RX_DESC_DATA0_OWN_ |
-<<<<<<< HEAD
-			    (length & RX_DESC_DATA0_BUF_LENGTH_MASK_)));
-	skb_reserve(buffer_info->skb, RX_HEAD_PADDING);
-=======
 			    (buffer_length & RX_DESC_DATA0_BUF_LENGTH_MASK_)));
->>>>>>> 3b17187f
 	lan743x_rx_update_tail(rx, index);
 
 	return 0;
@@ -2088,10 +2065,6 @@
 	struct lan743x_rx_descriptor *descriptor, *desc_ext;
 	struct net_device *netdev = rx->adapter->netdev;
 	int result = RX_PROCESS_RESULT_NOTHING_TO_DO;
-<<<<<<< HEAD
-	int current_head_index = le32_to_cpu(*rx->head_cpu_ptr);
-=======
->>>>>>> 3b17187f
 	struct lan743x_rx_buffer_info *buffer_info;
 	int frame_length, buffer_length;
 	int extension_index = -1;
@@ -2104,107 +2077,6 @@
 	if (rx->last_head < 0 || rx->last_head >= rx->ring_size)
 		goto done;
 
-<<<<<<< HEAD
-	if (rx->last_head != current_head_index) {
-		descriptor = &rx->ring_cpu_ptr[rx->last_head];
-		if (le32_to_cpu(descriptor->data0) & RX_DESC_DATA0_OWN_)
-			goto done;
-
-		if (!(le32_to_cpu(descriptor->data0) & RX_DESC_DATA0_FS_))
-			goto done;
-
-		first_index = rx->last_head;
-		if (le32_to_cpu(descriptor->data0) & RX_DESC_DATA0_LS_) {
-			last_index = rx->last_head;
-		} else {
-			int index;
-
-			index = lan743x_rx_next_index(rx, first_index);
-			while (index != current_head_index) {
-				descriptor = &rx->ring_cpu_ptr[index];
-				if (le32_to_cpu(descriptor->data0) & RX_DESC_DATA0_OWN_)
-					goto done;
-
-				if (le32_to_cpu(descriptor->data0) & RX_DESC_DATA0_LS_) {
-					last_index = index;
-					break;
-				}
-				index = lan743x_rx_next_index(rx, index);
-			}
-		}
-		if (last_index >= 0) {
-			descriptor = &rx->ring_cpu_ptr[last_index];
-			if (le32_to_cpu(descriptor->data0) & RX_DESC_DATA0_EXT_) {
-				/* extension is expected to follow */
-				int index = lan743x_rx_next_index(rx,
-								  last_index);
-				if (index != current_head_index) {
-					descriptor = &rx->ring_cpu_ptr[index];
-					if (le32_to_cpu(descriptor->data0) &
-					    RX_DESC_DATA0_OWN_) {
-						goto done;
-					}
-					if (le32_to_cpu(descriptor->data0) &
-					    RX_DESC_DATA0_EXT_) {
-						extension_index = index;
-					} else {
-						goto done;
-					}
-				} else {
-					/* extension is not yet available */
-					/* prevent processing of this packet */
-					first_index = -1;
-					last_index = -1;
-				}
-			}
-		}
-	}
-	if (first_index >= 0 && last_index >= 0) {
-		int real_last_index = last_index;
-		struct sk_buff *skb = NULL;
-		u32 ts_sec = 0;
-		u32 ts_nsec = 0;
-
-		/* packet is available */
-		if (first_index == last_index) {
-			/* single buffer packet */
-			struct sk_buff *new_skb = NULL;
-			int packet_length;
-
-			new_skb = lan743x_rx_allocate_skb(rx,
-							  GFP_ATOMIC | GFP_DMA);
-			if (!new_skb) {
-				/* failed to allocate next skb.
-				 * Memory is very low.
-				 * Drop this packet and reuse buffer.
-				 */
-				lan743x_rx_reuse_ring_element(rx, first_index);
-				goto process_extension;
-			}
-
-			buffer_info = &rx->buffer_info[first_index];
-			skb = buffer_info->skb;
-			descriptor = &rx->ring_cpu_ptr[first_index];
-
-			/* unmap from dma */
-			if (buffer_info->dma_ptr) {
-				dma_unmap_single(&rx->adapter->pdev->dev,
-						 buffer_info->dma_ptr,
-						 buffer_info->buffer_length,
-						 DMA_FROM_DEVICE);
-				buffer_info->dma_ptr = 0;
-				buffer_info->buffer_length = 0;
-			}
-			buffer_info->skb = NULL;
-			packet_length =	RX_DESC_DATA0_FRAME_LENGTH_GET_
-					(le32_to_cpu(descriptor->data0));
-			skb_put(skb, packet_length - 4);
-			skb->protocol = eth_type_trans(skb,
-						       rx->adapter->netdev);
-			lan743x_rx_init_ring_element(rx, first_index, new_skb);
-		} else {
-			int index = first_index;
-=======
 	if (rx->last_head == current_head_index)
 		goto done;
 
@@ -2219,7 +2091,6 @@
 	if (is_last && le32_to_cpu(descriptor->data0) & RX_DESC_DATA0_EXT_) {
 		/* extension is expected to follow */
 		int index = lan743x_rx_next_index(rx, rx->last_head);
->>>>>>> 3b17187f
 
 		if (index == current_head_index)
 			/* extension not yet available */
@@ -2289,22 +2160,9 @@
 	}
 
 process_extension:
-<<<<<<< HEAD
-		if (extension_index >= 0) {
-			descriptor = &rx->ring_cpu_ptr[extension_index];
-			buffer_info = &rx->buffer_info[extension_index];
-
-			ts_sec = le32_to_cpu(descriptor->data1);
-			ts_nsec = (le32_to_cpu(descriptor->data2) &
-				  RX_DESC_DATA2_TS_NS_MASK_);
-			lan743x_rx_reuse_ring_element(rx, extension_index);
-			real_last_index = extension_index;
-		}
-=======
 	if (extension_index >= 0) {
 		u32 ts_sec;
 		u32 ts_nsec;
->>>>>>> 3b17187f
 
 		ts_sec = le32_to_cpu(desc_ext->data1);
 		ts_nsec = (le32_to_cpu(desc_ext->data2) &
@@ -2352,20 +2210,12 @@
 				  DMAC_INT_BIT_RXFRM_(rx->channel_number));
 	}
 	for (count = 0; count < weight; count++) {
-<<<<<<< HEAD
-		result = lan743x_rx_process_packet(rx);
-=======
 		result = lan743x_rx_process_buffer(rx);
->>>>>>> 3b17187f
 		if (result == RX_PROCESS_RESULT_NOTHING_TO_DO)
 			break;
 	}
 	rx->frame_count += count;
-<<<<<<< HEAD
-	if (count == weight || result == RX_PROCESS_RESULT_PACKET_RECEIVED)
-=======
 	if (count == weight || result == RX_PROCESS_RESULT_BUFFER_RECEIVED)
->>>>>>> 3b17187f
 		return weight;
 
 	if (!napi_complete_done(napi, count))
@@ -2487,14 +2337,7 @@
 
 	rx->last_head = 0;
 	for (index = 0; index < rx->ring_size; index++) {
-<<<<<<< HEAD
-		struct sk_buff *new_skb = lan743x_rx_allocate_skb(rx,
-								   GFP_KERNEL);
-
-		ret = lan743x_rx_init_ring_element(rx, index, new_skb);
-=======
 		ret = lan743x_rx_init_ring_element(rx, index, GFP_KERNEL);
->>>>>>> 3b17187f
 		if (ret)
 			goto cleanup;
 	}
