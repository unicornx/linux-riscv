--- conflicted
+++ resolved
@@ -45,7 +45,6 @@
 		      | pspeed);
 }
 
-#define ENETC_QOS_ALIGN	64
 static int enetc_setup_taprio(struct net_device *ndev,
 			      struct tc_taprio_qopt_offload *admin_conf)
 {
@@ -53,11 +52,7 @@
 	struct enetc_cbd cbd = {.cmd = 0};
 	struct tgs_gcl_conf *gcl_config;
 	struct tgs_gcl_data *gcl_data;
-<<<<<<< HEAD
-	dma_addr_t dma, dma_align;
-=======
 	dma_addr_t dma;
->>>>>>> 3a82f341
 	struct gce *gce;
 	u16 data_size;
 	u16 gcl_len;
@@ -88,22 +83,10 @@
 	gcl_config = &cbd.gcl_conf;
 
 	data_size = struct_size(gcl_data, entry, gcl_len);
-<<<<<<< HEAD
-	tmp = dma_alloc_coherent(&priv->si->pdev->dev,
-				 data_size + ENETC_QOS_ALIGN,
-				 &dma, GFP_KERNEL);
-	if (!tmp) {
-		dev_err(&priv->si->pdev->dev,
-			"DMA mapping of taprio gate list failed!\n");
-=======
 	tmp = enetc_cbd_alloc_data_mem(priv->si, &cbd, data_size,
 				       &dma, (void *)&gcl_data);
 	if (!tmp)
->>>>>>> 3a82f341
 		return -ENOMEM;
-	}
-	dma_align = ALIGN(dma, ENETC_QOS_ALIGN);
-	gcl_data = (struct tgs_gcl_data *)PTR_ALIGN(tmp, ENETC_QOS_ALIGN);
 
 	gce = (struct gce *)(gcl_data + 1);
 
@@ -128,11 +111,6 @@
 
 	cbd.status_flags = 0;
 
-<<<<<<< HEAD
-	cbd.addr[0] = cpu_to_le32(lower_32_bits(dma_align));
-	cbd.addr[1] = cpu_to_le32(upper_32_bits(dma_align));
-=======
->>>>>>> 3a82f341
 	cbd.cls = BDCR_CMD_PORT_GCL;
 	cbd.status_flags = 0;
 
@@ -145,12 +123,7 @@
 			 ENETC_QBV_PTGCR_OFFSET,
 			 tge & (~ENETC_QBV_TGE));
 
-<<<<<<< HEAD
-	dma_free_coherent(&priv->si->pdev->dev, data_size + ENETC_QOS_ALIGN,
-			  tmp, dma);
-=======
 	enetc_cbd_free_data_mem(priv->si, data_size, tmp, &dma);
->>>>>>> 3a82f341
 
 	return err;
 }
@@ -477,11 +450,7 @@
 	struct enetc_cbd cbd = {.cmd = 0};
 	struct streamid_data *si_data;
 	struct streamid_conf *si_conf;
-<<<<<<< HEAD
-	dma_addr_t dma, dma_align;
-=======
 	dma_addr_t dma;
->>>>>>> 3a82f341
 	u16 data_size;
 	void *tmp;
 	int port;
@@ -504,28 +473,11 @@
 	cbd.status_flags = 0;
 
 	data_size = sizeof(struct streamid_data);
-<<<<<<< HEAD
-	tmp = dma_alloc_coherent(&priv->si->pdev->dev,
-				 data_size + ENETC_QOS_ALIGN,
-				 &dma, GFP_KERNEL);
-	if (!tmp) {
-		dev_err(&priv->si->pdev->dev,
-			"DMA mapping of stream identify failed!\n");
-		return -ENOMEM;
-	}
-	dma_align = ALIGN(dma, ENETC_QOS_ALIGN);
-	si_data = (struct streamid_data *)PTR_ALIGN(tmp, ENETC_QOS_ALIGN);
-
-	cbd.length = cpu_to_le16(data_size);
-	cbd.addr[0] = cpu_to_le32(lower_32_bits(dma_align));
-	cbd.addr[1] = cpu_to_le32(upper_32_bits(dma_align));
-=======
 	tmp = enetc_cbd_alloc_data_mem(priv->si, &cbd, data_size,
 				       &dma, (void *)&si_data);
 	if (!tmp)
 		return -ENOMEM;
 
->>>>>>> 3a82f341
 	eth_broadcast_addr(si_data->dmac);
 	si_data->vid_vidm_tg = (ENETC_CBDR_SID_VID_MASK
 			       + ((0x3 << 14) | ENETC_CBDR_SID_VIDM));
@@ -558,14 +510,6 @@
 
 	memset(si_data, 0, data_size);
 
-<<<<<<< HEAD
-	cbd.length = cpu_to_le16(data_size);
-
-	cbd.addr[0] = cpu_to_le32(lower_32_bits(dma_align));
-	cbd.addr[1] = cpu_to_le32(upper_32_bits(dma_align));
-
-=======
->>>>>>> 3a82f341
 	/* VIDM default to be 1.
 	 * VID Match. If set (b1) then the VID must match, otherwise
 	 * any VID is considered a match. VIDM setting is only used
@@ -585,12 +529,7 @@
 
 	err = enetc_send_cmd(priv->si, &cbd);
 out:
-<<<<<<< HEAD
-	dma_free_coherent(&priv->si->pdev->dev, data_size + ENETC_QOS_ALIGN,
-			  tmp, dma);
-=======
 	enetc_cbd_free_data_mem(priv->si, data_size, tmp, &dma);
->>>>>>> 3a82f341
 
 	return err;
 }
@@ -659,7 +598,7 @@
 {
 	struct enetc_cbd cbd = { .cmd = 2 };
 	struct sfi_counter_data *data_buf;
-	dma_addr_t dma, dma_align;
+	dma_addr_t dma;
 	u16 data_size;
 	void *tmp;
 	int err;
@@ -670,29 +609,11 @@
 	cbd.status_flags = 0;
 
 	data_size = sizeof(struct sfi_counter_data);
-<<<<<<< HEAD
-	tmp = dma_alloc_coherent(&priv->si->pdev->dev,
-				 data_size + ENETC_QOS_ALIGN,
-				 &dma, GFP_KERNEL);
-	if (!tmp) {
-		dev_err(&priv->si->pdev->dev,
-			"DMA mapping of stream counter failed!\n");
-		return -ENOMEM;
-	}
-	dma_align = ALIGN(dma, ENETC_QOS_ALIGN);
-	data_buf = (struct sfi_counter_data *)PTR_ALIGN(tmp, ENETC_QOS_ALIGN);
-
-	cbd.addr[0] = cpu_to_le32(lower_32_bits(dma_align));
-	cbd.addr[1] = cpu_to_le32(upper_32_bits(dma_align));
-
-	cbd.length = cpu_to_le16(data_size);
-=======
 
 	tmp = enetc_cbd_alloc_data_mem(priv->si, &cbd, data_size,
 				       &dma, (void *)&data_buf);
 	if (!tmp)
 		return -ENOMEM;
->>>>>>> 3a82f341
 
 	err = enetc_send_cmd(priv->si, &cbd);
 	if (err)
@@ -719,12 +640,7 @@
 				data_buf->flow_meter_dropl;
 
 exit:
-<<<<<<< HEAD
-	dma_free_coherent(&priv->si->pdev->dev, data_size + ENETC_QOS_ALIGN,
-			  tmp, dma);
-=======
 	enetc_cbd_free_data_mem(priv->si, data_size, tmp, &dma);
->>>>>>> 3a82f341
 
 	return err;
 }
@@ -764,7 +680,7 @@
 	struct sgcl_conf *sgcl_config;
 	struct sgcl_data *sgcl_data;
 	struct sgce *sgce;
-	dma_addr_t dma, dma_align;
+	dma_addr_t dma;
 	u16 data_size;
 	int err, i;
 	void *tmp;
@@ -814,27 +730,10 @@
 	sgcl_config->acl_len = (sgi->num_entries - 1) & 0x3;
 
 	data_size = struct_size(sgcl_data, sgcl, sgi->num_entries);
-<<<<<<< HEAD
-	tmp = dma_alloc_coherent(&priv->si->pdev->dev,
-				 data_size + ENETC_QOS_ALIGN,
-				 &dma, GFP_KERNEL);
-	if (!tmp) {
-		dev_err(&priv->si->pdev->dev,
-			"DMA mapping of stream counter failed!\n");
-		return -ENOMEM;
-	}
-	dma_align = ALIGN(dma, ENETC_QOS_ALIGN);
-	sgcl_data = (struct sgcl_data *)PTR_ALIGN(tmp, ENETC_QOS_ALIGN);
-
-	cbd.length = cpu_to_le16(data_size);
-	cbd.addr[0] = cpu_to_le32(lower_32_bits(dma_align));
-	cbd.addr[1] = cpu_to_le32(upper_32_bits(dma_align));
-=======
 	tmp = enetc_cbd_alloc_data_mem(priv->si, &cbd, data_size,
 				       &dma, (void *)&sgcl_data);
 	if (!tmp)
 		return -ENOMEM;
->>>>>>> 3a82f341
 
 	sgce = &sgcl_data->sgcl[0];
 
@@ -889,13 +788,7 @@
 	err = enetc_send_cmd(priv->si, &cbd);
 
 exit:
-<<<<<<< HEAD
-	dma_free_coherent(&priv->si->pdev->dev, data_size + ENETC_QOS_ALIGN,
-			  tmp, dma);
-
-=======
 	enetc_cbd_free_data_mem(priv->si, data_size, tmp, &dma);
->>>>>>> 3a82f341
 	return err;
 }
 
