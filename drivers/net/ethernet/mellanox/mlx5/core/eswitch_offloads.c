--- conflicted
+++ resolved
@@ -465,12 +465,8 @@
 	    esw_src_port_rewrite_supported(esw))
 		attr->flags |= MLX5_ATTR_FLAG_SRC_REWRITE;
 
-<<<<<<< HEAD
-	if (attr->flags & MLX5_ESW_ATTR_FLAG_SAMPLE) {
-=======
 	if (attr->flags & MLX5_ATTR_FLAG_SAMPLE &&
 	    !(attr->flags & MLX5_ATTR_FLAG_SLOW_PATH)) {
->>>>>>> 3a82f341
 		esw_setup_sampler_dest(dest, flow_act, attr->sample_attr.sampler_id, *i);
 		(*i)++;
 	} else if (attr->dest_ft) {
