/* SPDX-License-Identifier: GPL-2.0 OR Linux-OpenIB */
/* Copyright (c) 2019, Mellanox Technologies */

#ifndef	_DR_TYPES_
#define	_DR_TYPES_

#include <linux/mlx5/vport.h>
#include <linux/refcount.h>
#include "fs_core.h"
#include "wq.h"
#include "lib/mlx5.h"
#include "mlx5_ifc_dr.h"
#include "mlx5dr.h"
#include "dr_dbg.h"

#define DR_RULE_MAX_STES 18
#define DR_ACTION_MAX_STES 5
#define DR_STE_SVLAN 0x1
#define DR_STE_CVLAN 0x2
#define DR_SZ_MATCH_PARAM (MLX5_ST_SZ_DW_MATCH_PARAM * 4)
#define DR_NUM_OF_FLEX_PARSERS 8
#define DR_STE_MAX_FLEX_0_ID 3
#define DR_STE_MAX_FLEX_1_ID 7

#define mlx5dr_err(dmn, arg...) mlx5_core_err((dmn)->mdev, ##arg)
#define mlx5dr_info(dmn, arg...) mlx5_core_info((dmn)->mdev, ##arg)
#define mlx5dr_dbg(dmn, arg...) mlx5_core_dbg((dmn)->mdev, ##arg)

static inline bool dr_is_flex_parser_0_id(u8 parser_id)
{
	return parser_id <= DR_STE_MAX_FLEX_0_ID;
}

static inline bool dr_is_flex_parser_1_id(u8 parser_id)
{
	return parser_id > DR_STE_MAX_FLEX_0_ID;
}

enum mlx5dr_icm_chunk_size {
	DR_CHUNK_SIZE_1,
	DR_CHUNK_SIZE_MIN = DR_CHUNK_SIZE_1, /* keep updated when changing */
	DR_CHUNK_SIZE_2,
	DR_CHUNK_SIZE_4,
	DR_CHUNK_SIZE_8,
	DR_CHUNK_SIZE_16,
	DR_CHUNK_SIZE_32,
	DR_CHUNK_SIZE_64,
	DR_CHUNK_SIZE_128,
	DR_CHUNK_SIZE_256,
	DR_CHUNK_SIZE_512,
	DR_CHUNK_SIZE_1K,
	DR_CHUNK_SIZE_2K,
	DR_CHUNK_SIZE_4K,
	DR_CHUNK_SIZE_8K,
	DR_CHUNK_SIZE_16K,
	DR_CHUNK_SIZE_32K,
	DR_CHUNK_SIZE_64K,
	DR_CHUNK_SIZE_128K,
	DR_CHUNK_SIZE_256K,
	DR_CHUNK_SIZE_512K,
	DR_CHUNK_SIZE_1024K,
	DR_CHUNK_SIZE_2048K,
	DR_CHUNK_SIZE_MAX,
};

enum mlx5dr_icm_type {
	DR_ICM_TYPE_STE,
	DR_ICM_TYPE_MODIFY_ACTION,
};

static inline enum mlx5dr_icm_chunk_size
mlx5dr_icm_next_higher_chunk(enum mlx5dr_icm_chunk_size chunk)
{
	chunk += 2;
	if (chunk < DR_CHUNK_SIZE_MAX)
		return chunk;

	return DR_CHUNK_SIZE_MAX;
}

enum {
	DR_STE_SIZE = 64,
	DR_STE_SIZE_CTRL = 32,
	DR_STE_SIZE_TAG = 16,
	DR_STE_SIZE_MASK = 16,
	DR_STE_SIZE_REDUCED = DR_STE_SIZE - DR_STE_SIZE_MASK,
};

enum mlx5dr_ste_ctx_action_cap {
	DR_STE_CTX_ACTION_CAP_NONE = 0,
	DR_STE_CTX_ACTION_CAP_TX_POP   = 1 << 0,
	DR_STE_CTX_ACTION_CAP_RX_PUSH  = 1 << 1,
	DR_STE_CTX_ACTION_CAP_RX_ENCAP = 1 << 2,
	DR_STE_CTX_ACTION_CAP_POP_MDFY = 1 << 3,
};

enum {
	DR_MODIFY_ACTION_SIZE = 8,
};

enum mlx5dr_matcher_criteria {
	DR_MATCHER_CRITERIA_EMPTY = 0,
	DR_MATCHER_CRITERIA_OUTER = 1 << 0,
	DR_MATCHER_CRITERIA_MISC = 1 << 1,
	DR_MATCHER_CRITERIA_INNER = 1 << 2,
	DR_MATCHER_CRITERIA_MISC2 = 1 << 3,
	DR_MATCHER_CRITERIA_MISC3 = 1 << 4,
	DR_MATCHER_CRITERIA_MISC4 = 1 << 5,
	DR_MATCHER_CRITERIA_MISC5 = 1 << 6,
	DR_MATCHER_CRITERIA_MAX = 1 << 7,
};

enum mlx5dr_action_type {
	DR_ACTION_TYP_TNL_L2_TO_L2,
	DR_ACTION_TYP_L2_TO_TNL_L2,
	DR_ACTION_TYP_TNL_L3_TO_L2,
	DR_ACTION_TYP_L2_TO_TNL_L3,
	DR_ACTION_TYP_DROP,
	DR_ACTION_TYP_QP,
	DR_ACTION_TYP_FT,
	DR_ACTION_TYP_CTR,
	DR_ACTION_TYP_TAG,
	DR_ACTION_TYP_MODIFY_HDR,
	DR_ACTION_TYP_VPORT,
	DR_ACTION_TYP_POP_VLAN,
	DR_ACTION_TYP_PUSH_VLAN,
	DR_ACTION_TYP_INSERT_HDR,
	DR_ACTION_TYP_REMOVE_HDR,
	DR_ACTION_TYP_SAMPLER,
	DR_ACTION_TYP_ASO_FLOW_METER,
	DR_ACTION_TYP_MAX,
};

enum mlx5dr_ipv {
	DR_RULE_IPV4,
	DR_RULE_IPV6,
	DR_RULE_IPV_MAX,
};

struct mlx5dr_icm_pool;
struct mlx5dr_icm_chunk;
struct mlx5dr_icm_buddy_mem;
struct mlx5dr_ste_htbl;
struct mlx5dr_match_param;
struct mlx5dr_cmd_caps;
struct mlx5dr_rule_rx_tx;
struct mlx5dr_matcher_rx_tx;
struct mlx5dr_ste_ctx;

struct mlx5dr_ste {
	/* refcount: indicates the num of rules that using this ste */
	u32 refcount;

	/* this ste is part of a rule, located in ste's chain */
	u8 ste_chain_location;

	/* attached to the miss_list head at each htbl entry */
	struct list_head miss_list_node;

	/* this ste is member of htbl */
	struct mlx5dr_ste_htbl *htbl;

	struct mlx5dr_ste_htbl *next_htbl;

	/* The rule this STE belongs to */
	struct mlx5dr_rule_rx_tx *rule_rx_tx;
};

struct mlx5dr_ste_htbl_ctrl {
	/* total number of valid entries belonging to this hash table. This
	 * includes the non collision and collision entries
	 */
	unsigned int num_of_valid_entries;

	/* total number of collisions entries attached to this table */
	unsigned int num_of_collisions;
};

struct mlx5dr_ste_htbl {
	u16 lu_type;
	u16 byte_mask;
	u32 refcount;
	struct mlx5dr_icm_chunk *chunk;
	struct mlx5dr_ste *pointing_ste;
	struct mlx5dr_ste_htbl_ctrl ctrl;
};

struct mlx5dr_ste_send_info {
	struct mlx5dr_ste *ste;
	struct list_head send_list;
	u16 size;
	u16 offset;
	u8 data_cont[DR_STE_SIZE];
	u8 *data;
};

void mlx5dr_send_fill_and_append_ste_send_info(struct mlx5dr_ste *ste, u16 size,
					       u16 offset, u8 *data,
					       struct mlx5dr_ste_send_info *ste_info,
					       struct list_head *send_list,
					       bool copy_data);

struct mlx5dr_ste_build {
	u8 inner:1;
	u8 rx:1;
	u8 vhca_id_valid:1;
	struct mlx5dr_domain *dmn;
	struct mlx5dr_cmd_caps *caps;
	u16 lu_type;
	u16 byte_mask;
	u8 bit_mask[DR_STE_SIZE_MASK];
	int (*ste_build_tag_func)(struct mlx5dr_match_param *spec,
				  struct mlx5dr_ste_build *sb,
				  u8 *tag);
};

struct mlx5dr_ste_htbl *
mlx5dr_ste_htbl_alloc(struct mlx5dr_icm_pool *pool,
		      enum mlx5dr_icm_chunk_size chunk_size,
		      u16 lu_type, u16 byte_mask);

int mlx5dr_ste_htbl_free(struct mlx5dr_ste_htbl *htbl);

static inline void mlx5dr_htbl_put(struct mlx5dr_ste_htbl *htbl)
{
	htbl->refcount--;
	if (!htbl->refcount)
		mlx5dr_ste_htbl_free(htbl);
}

static inline void mlx5dr_htbl_get(struct mlx5dr_ste_htbl *htbl)
{
	htbl->refcount++;
}

/* STE utils */
u32 mlx5dr_ste_calc_hash_index(u8 *hw_ste_p, struct mlx5dr_ste_htbl *htbl);
void mlx5dr_ste_set_miss_addr(struct mlx5dr_ste_ctx *ste_ctx,
			      u8 *hw_ste, u64 miss_addr);
void mlx5dr_ste_set_hit_addr(struct mlx5dr_ste_ctx *ste_ctx,
			     u8 *hw_ste, u64 icm_addr, u32 ht_size);
void mlx5dr_ste_set_hit_addr_by_next_htbl(struct mlx5dr_ste_ctx *ste_ctx,
					  u8 *hw_ste,
					  struct mlx5dr_ste_htbl *next_htbl);
void mlx5dr_ste_set_bit_mask(u8 *hw_ste_p, u8 *bit_mask);
bool mlx5dr_ste_is_last_in_rule(struct mlx5dr_matcher_rx_tx *nic_matcher,
				u8 ste_location);
u64 mlx5dr_ste_get_icm_addr(struct mlx5dr_ste *ste);
u64 mlx5dr_ste_get_mr_addr(struct mlx5dr_ste *ste);
struct list_head *mlx5dr_ste_get_miss_list(struct mlx5dr_ste *ste);

#define MLX5DR_MAX_VLANS 2

struct mlx5dr_ste_actions_attr {
	u32	modify_index;
	u16	modify_actions;
	u32	decap_index;
	u16	decap_actions;
	u8	decap_with_vlan:1;
	u64	final_icm_addr;
	u32	flow_tag;
	u32	ctr_id;
	u16	gvmi;
	u16	hit_gvmi;
	struct {
		u32	id;
		u32	size;
		u8	param_0;
		u8	param_1;
	} reformat;
	struct {
		int	count;
		u32	headers[MLX5DR_MAX_VLANS];
	} vlans;

	struct {
		u32 obj_id;
		u32 offset;
		u8 dest_reg_id;
		u8 init_color;
	} aso_flow_meter;
};

void mlx5dr_ste_set_actions_rx(struct mlx5dr_ste_ctx *ste_ctx,
			       struct mlx5dr_domain *dmn,
			       u8 *action_type_set,
			       u8 *last_ste,
			       struct mlx5dr_ste_actions_attr *attr,
			       u32 *added_stes);
void mlx5dr_ste_set_actions_tx(struct mlx5dr_ste_ctx *ste_ctx,
			       struct mlx5dr_domain *dmn,
			       u8 *action_type_set,
			       u8 *last_ste,
			       struct mlx5dr_ste_actions_attr *attr,
			       u32 *added_stes);

void mlx5dr_ste_set_action_set(struct mlx5dr_ste_ctx *ste_ctx,
			       __be64 *hw_action,
			       u8 hw_field,
			       u8 shifter,
			       u8 length,
			       u32 data);
void mlx5dr_ste_set_action_add(struct mlx5dr_ste_ctx *ste_ctx,
			       __be64 *hw_action,
			       u8 hw_field,
			       u8 shifter,
			       u8 length,
			       u32 data);
void mlx5dr_ste_set_action_copy(struct mlx5dr_ste_ctx *ste_ctx,
				__be64 *hw_action,
				u8 dst_hw_field,
				u8 dst_shifter,
				u8 dst_len,
				u8 src_hw_field,
				u8 src_shifter);
int mlx5dr_ste_set_action_decap_l3_list(struct mlx5dr_ste_ctx *ste_ctx,
					void *data,
					u32 data_sz,
					u8 *hw_action,
					u32 hw_action_sz,
					u16 *used_hw_action_num);

const struct mlx5dr_ste_action_modify_field *
mlx5dr_ste_conv_modify_hdr_sw_field(struct mlx5dr_ste_ctx *ste_ctx, u16 sw_field);

struct mlx5dr_ste_ctx *mlx5dr_ste_get_ctx(u8 version);
void mlx5dr_ste_free(struct mlx5dr_ste *ste,
		     struct mlx5dr_matcher *matcher,
		     struct mlx5dr_matcher_rx_tx *nic_matcher);
static inline void mlx5dr_ste_put(struct mlx5dr_ste *ste,
				  struct mlx5dr_matcher *matcher,
				  struct mlx5dr_matcher_rx_tx *nic_matcher)
{
	ste->refcount--;
	if (!ste->refcount)
		mlx5dr_ste_free(ste, matcher, nic_matcher);
}

/* initial as 0, increased only when ste appears in a new rule */
static inline void mlx5dr_ste_get(struct mlx5dr_ste *ste)
{
	ste->refcount++;
}

static inline bool mlx5dr_ste_is_not_used(struct mlx5dr_ste *ste)
{
	return !ste->refcount;
}

bool mlx5dr_ste_equal_tag(void *src, void *dst);
int mlx5dr_ste_create_next_htbl(struct mlx5dr_matcher *matcher,
				struct mlx5dr_matcher_rx_tx *nic_matcher,
				struct mlx5dr_ste *ste,
				u8 *cur_hw_ste,
				enum mlx5dr_icm_chunk_size log_table_size);

/* STE build functions */
int mlx5dr_ste_build_pre_check(struct mlx5dr_domain *dmn,
			       u8 match_criteria,
			       struct mlx5dr_match_param *mask,
			       struct mlx5dr_match_param *value);
int mlx5dr_ste_build_ste_arr(struct mlx5dr_matcher *matcher,
			     struct mlx5dr_matcher_rx_tx *nic_matcher,
			     struct mlx5dr_match_param *value,
			     u8 *ste_arr);
void mlx5dr_ste_build_eth_l2_src_dst(struct mlx5dr_ste_ctx *ste_ctx,
				     struct mlx5dr_ste_build *builder,
				     struct mlx5dr_match_param *mask,
				     bool inner, bool rx);
void mlx5dr_ste_build_eth_l3_ipv4_5_tuple(struct mlx5dr_ste_ctx *ste_ctx,
					  struct mlx5dr_ste_build *sb,
					  struct mlx5dr_match_param *mask,
					  bool inner, bool rx);
void mlx5dr_ste_build_eth_l3_ipv4_misc(struct mlx5dr_ste_ctx *ste_ctx,
				       struct mlx5dr_ste_build *sb,
				       struct mlx5dr_match_param *mask,
				       bool inner, bool rx);
void mlx5dr_ste_build_eth_l3_ipv6_dst(struct mlx5dr_ste_ctx *ste_ctx,
				      struct mlx5dr_ste_build *sb,
				      struct mlx5dr_match_param *mask,
				      bool inner, bool rx);
void mlx5dr_ste_build_eth_l3_ipv6_src(struct mlx5dr_ste_ctx *ste_ctx,
				      struct mlx5dr_ste_build *sb,
				      struct mlx5dr_match_param *mask,
				      bool inner, bool rx);
void mlx5dr_ste_build_eth_l2_src(struct mlx5dr_ste_ctx *ste_ctx,
				 struct mlx5dr_ste_build *sb,
				 struct mlx5dr_match_param *mask,
				 bool inner, bool rx);
void mlx5dr_ste_build_eth_l2_dst(struct mlx5dr_ste_ctx *ste_ctx,
				 struct mlx5dr_ste_build *sb,
				 struct mlx5dr_match_param *mask,
				 bool inner, bool rx);
void mlx5dr_ste_build_eth_l2_tnl(struct mlx5dr_ste_ctx *ste_ctx,
				 struct mlx5dr_ste_build *sb,
				 struct mlx5dr_match_param *mask,
				 bool inner, bool rx);
void mlx5dr_ste_build_eth_ipv6_l3_l4(struct mlx5dr_ste_ctx *ste_ctx,
				     struct mlx5dr_ste_build *sb,
				     struct mlx5dr_match_param *mask,
				     bool inner, bool rx);
void mlx5dr_ste_build_eth_l4_misc(struct mlx5dr_ste_ctx *ste_ctx,
				  struct mlx5dr_ste_build *sb,
				  struct mlx5dr_match_param *mask,
				  bool inner, bool rx);
void mlx5dr_ste_build_tnl_gre(struct mlx5dr_ste_ctx *ste_ctx,
			      struct mlx5dr_ste_build *sb,
			      struct mlx5dr_match_param *mask,
			      bool inner, bool rx);
void mlx5dr_ste_build_mpls(struct mlx5dr_ste_ctx *ste_ctx,
			   struct mlx5dr_ste_build *sb,
			   struct mlx5dr_match_param *mask,
			   bool inner, bool rx);
void mlx5dr_ste_build_tnl_mpls(struct mlx5dr_ste_ctx *ste_ctx,
			       struct mlx5dr_ste_build *sb,
			       struct mlx5dr_match_param *mask,
			       bool inner, bool rx);
void mlx5dr_ste_build_tnl_mpls_over_gre(struct mlx5dr_ste_ctx *ste_ctx,
					struct mlx5dr_ste_build *sb,
					struct mlx5dr_match_param *mask,
					struct mlx5dr_cmd_caps *caps,
					bool inner, bool rx);
void mlx5dr_ste_build_tnl_mpls_over_udp(struct mlx5dr_ste_ctx *ste_ctx,
					struct mlx5dr_ste_build *sb,
					struct mlx5dr_match_param *mask,
					struct mlx5dr_cmd_caps *caps,
					bool inner, bool rx);
void mlx5dr_ste_build_icmp(struct mlx5dr_ste_ctx *ste_ctx,
			   struct mlx5dr_ste_build *sb,
			   struct mlx5dr_match_param *mask,
			   struct mlx5dr_cmd_caps *caps,
			   bool inner, bool rx);
void mlx5dr_ste_build_tnl_vxlan_gpe(struct mlx5dr_ste_ctx *ste_ctx,
				    struct mlx5dr_ste_build *sb,
				    struct mlx5dr_match_param *mask,
				    bool inner, bool rx);
void mlx5dr_ste_build_tnl_geneve(struct mlx5dr_ste_ctx *ste_ctx,
				 struct mlx5dr_ste_build *sb,
				 struct mlx5dr_match_param *mask,
				 bool inner, bool rx);
void mlx5dr_ste_build_tnl_geneve_tlv_opt(struct mlx5dr_ste_ctx *ste_ctx,
					 struct mlx5dr_ste_build *sb,
					 struct mlx5dr_match_param *mask,
					 struct mlx5dr_cmd_caps *caps,
					 bool inner, bool rx);
void mlx5dr_ste_build_tnl_geneve_tlv_opt_exist(struct mlx5dr_ste_ctx *ste_ctx,
					       struct mlx5dr_ste_build *sb,
					       struct mlx5dr_match_param *mask,
					       struct mlx5dr_cmd_caps *caps,
					       bool inner, bool rx);
void mlx5dr_ste_build_tnl_gtpu(struct mlx5dr_ste_ctx *ste_ctx,
			       struct mlx5dr_ste_build *sb,
			       struct mlx5dr_match_param *mask,
			       bool inner, bool rx);
void mlx5dr_ste_build_tnl_gtpu_flex_parser_0(struct mlx5dr_ste_ctx *ste_ctx,
					     struct mlx5dr_ste_build *sb,
					     struct mlx5dr_match_param *mask,
					     struct mlx5dr_cmd_caps *caps,
					     bool inner, bool rx);
void mlx5dr_ste_build_tnl_gtpu_flex_parser_1(struct mlx5dr_ste_ctx *ste_ctx,
					     struct mlx5dr_ste_build *sb,
					     struct mlx5dr_match_param *mask,
					     struct mlx5dr_cmd_caps *caps,
					     bool inner, bool rx);
void mlx5dr_ste_build_tnl_header_0_1(struct mlx5dr_ste_ctx *ste_ctx,
				     struct mlx5dr_ste_build *sb,
				     struct mlx5dr_match_param *mask,
				     bool inner, bool rx);
void mlx5dr_ste_build_general_purpose(struct mlx5dr_ste_ctx *ste_ctx,
				      struct mlx5dr_ste_build *sb,
				      struct mlx5dr_match_param *mask,
				      bool inner, bool rx);
void mlx5dr_ste_build_register_0(struct mlx5dr_ste_ctx *ste_ctx,
				 struct mlx5dr_ste_build *sb,
				 struct mlx5dr_match_param *mask,
				 bool inner, bool rx);
void mlx5dr_ste_build_register_1(struct mlx5dr_ste_ctx *ste_ctx,
				 struct mlx5dr_ste_build *sb,
				 struct mlx5dr_match_param *mask,
				 bool inner, bool rx);
void mlx5dr_ste_build_src_gvmi_qpn(struct mlx5dr_ste_ctx *ste_ctx,
				   struct mlx5dr_ste_build *sb,
				   struct mlx5dr_match_param *mask,
				   struct mlx5dr_domain *dmn,
				   bool inner, bool rx);
void mlx5dr_ste_build_flex_parser_0(struct mlx5dr_ste_ctx *ste_ctx,
				    struct mlx5dr_ste_build *sb,
				    struct mlx5dr_match_param *mask,
				    bool inner, bool rx);
void mlx5dr_ste_build_flex_parser_1(struct mlx5dr_ste_ctx *ste_ctx,
				    struct mlx5dr_ste_build *sb,
				    struct mlx5dr_match_param *mask,
				    bool inner, bool rx);
void mlx5dr_ste_build_empty_always_hit(struct mlx5dr_ste_build *sb, bool rx);

/* Actions utils */
int mlx5dr_actions_build_ste_arr(struct mlx5dr_matcher *matcher,
				 struct mlx5dr_matcher_rx_tx *nic_matcher,
				 struct mlx5dr_action *actions[],
				 u32 num_actions,
				 u8 *ste_arr,
				 u32 *new_hw_ste_arr_sz);

struct mlx5dr_match_spec {
	u32 smac_47_16;		/* Source MAC address of incoming packet */
	/* Incoming packet Ethertype - this is the Ethertype
	 * following the last VLAN tag of the packet
	 */
	u32 smac_15_0:16;	/* Source MAC address of incoming packet */
	u32 ethertype:16;

	u32 dmac_47_16;		/* Destination MAC address of incoming packet */

	u32 dmac_15_0:16;	/* Destination MAC address of incoming packet */
	/* Priority of first VLAN tag in the incoming packet.
	 * Valid only when cvlan_tag==1 or svlan_tag==1
	 */
	u32 first_prio:3;
	/* CFI bit of first VLAN tag in the incoming packet.
	 * Valid only when cvlan_tag==1 or svlan_tag==1
	 */
	u32 first_cfi:1;
	/* VLAN ID of first VLAN tag in the incoming packet.
	 * Valid only when cvlan_tag==1 or svlan_tag==1
	 */
	u32 first_vid:12;

	u32 ip_protocol:8;	/* IP protocol */
	/* Differentiated Services Code Point derived from
	 * Traffic Class/TOS field of IPv6/v4
	 */
	u32 ip_dscp:6;
	/* Explicit Congestion Notification derived from
	 * Traffic Class/TOS field of IPv6/v4
	 */
	u32 ip_ecn:2;
	/* The first vlan in the packet is c-vlan (0x8100).
	 * cvlan_tag and svlan_tag cannot be set together
	 */
	u32 cvlan_tag:1;
	/* The first vlan in the packet is s-vlan (0x8a88).
	 * cvlan_tag and svlan_tag cannot be set together
	 */
	u32 svlan_tag:1;
	u32 frag:1;		/* Packet is an IP fragment */
	u32 ip_version:4;	/* IP version */
	/* TCP flags. ;Bit 0: FIN;Bit 1: SYN;Bit 2: RST;Bit 3: PSH;Bit 4: ACK;
	 *             Bit 5: URG;Bit 6: ECE;Bit 7: CWR;Bit 8: NS
	 */
	u32 tcp_flags:9;

	/* TCP source port.;tcp and udp sport/dport are mutually exclusive */
	u32 tcp_sport:16;
	/* TCP destination port.
	 * tcp and udp sport/dport are mutually exclusive
	 */
	u32 tcp_dport:16;

	u32 reserved_auto1:16;
	u32 ipv4_ihl:4;
	u32 reserved_auto2:4;
	u32 ttl_hoplimit:8;

	/* UDP source port.;tcp and udp sport/dport are mutually exclusive */
	u32 udp_sport:16;
	/* UDP destination port.;tcp and udp sport/dport are mutually exclusive */
	u32 udp_dport:16;

	/* IPv6 source address of incoming packets
	 * For IPv4 address use bits 31:0 (rest of the bits are reserved)
	 * This field should be qualified by an appropriate ethertype
	 */
	u32 src_ip_127_96;
	/* IPv6 source address of incoming packets
	 * For IPv4 address use bits 31:0 (rest of the bits are reserved)
	 * This field should be qualified by an appropriate ethertype
	 */
	u32 src_ip_95_64;
	/* IPv6 source address of incoming packets
	 * For IPv4 address use bits 31:0 (rest of the bits are reserved)
	 * This field should be qualified by an appropriate ethertype
	 */
	u32 src_ip_63_32;
	/* IPv6 source address of incoming packets
	 * For IPv4 address use bits 31:0 (rest of the bits are reserved)
	 * This field should be qualified by an appropriate ethertype
	 */
	u32 src_ip_31_0;
	/* IPv6 destination address of incoming packets
	 * For IPv4 address use bits 31:0 (rest of the bits are reserved)
	 * This field should be qualified by an appropriate ethertype
	 */
	u32 dst_ip_127_96;
	/* IPv6 destination address of incoming packets
	 * For IPv4 address use bits 31:0 (rest of the bits are reserved)
	 * This field should be qualified by an appropriate ethertype
	 */
	u32 dst_ip_95_64;
	/* IPv6 destination address of incoming packets
	 * For IPv4 address use bits 31:0 (rest of the bits are reserved)
	 * This field should be qualified by an appropriate ethertype
	 */
	u32 dst_ip_63_32;
	/* IPv6 destination address of incoming packets
	 * For IPv4 address use bits 31:0 (rest of the bits are reserved)
	 * This field should be qualified by an appropriate ethertype
	 */
	u32 dst_ip_31_0;
};

struct mlx5dr_match_misc {
	/* used with GRE, checksum exist when gre_c_present == 1 */
	u32 gre_c_present:1;
	u32 reserved_auto1:1;
	/* used with GRE, key exist when gre_k_present == 1 */
	u32 gre_k_present:1;
	/* used with GRE, sequence number exist when gre_s_present == 1 */
	u32 gre_s_present:1;
	u32 source_vhca_port:4;
	u32 source_sqn:24;		/* Source SQN */

	u32 source_eswitch_owner_vhca_id:16;
	/* Source port.;0xffff determines wire port */
	u32 source_port:16;

	/* Priority of second VLAN tag in the outer header of the incoming packet.
	 * Valid only when outer_second_cvlan_tag ==1 or outer_second_svlan_tag ==1
	 */
	u32 outer_second_prio:3;
	/* CFI bit of first VLAN tag in the outer header of the incoming packet.
	 * Valid only when outer_second_cvlan_tag ==1 or outer_second_svlan_tag ==1
	 */
	u32 outer_second_cfi:1;
	/* VLAN ID of first VLAN tag the outer header of the incoming packet.
	 * Valid only when outer_second_cvlan_tag ==1 or outer_second_svlan_tag ==1
	 */
	u32 outer_second_vid:12;
	/* Priority of second VLAN tag in the inner header of the incoming packet.
	 * Valid only when inner_second_cvlan_tag ==1 or inner_second_svlan_tag ==1
	 */
	u32 inner_second_prio:3;
	/* CFI bit of first VLAN tag in the inner header of the incoming packet.
	 * Valid only when inner_second_cvlan_tag ==1 or inner_second_svlan_tag ==1
	 */
	u32 inner_second_cfi:1;
	/* VLAN ID of first VLAN tag the inner header of the incoming packet.
	 * Valid only when inner_second_cvlan_tag ==1 or inner_second_svlan_tag ==1
	 */
	u32 inner_second_vid:12;

	u32 outer_second_cvlan_tag:1;
	u32 inner_second_cvlan_tag:1;
	/* The second vlan in the outer header of the packet is c-vlan (0x8100).
	 * outer_second_cvlan_tag and outer_second_svlan_tag cannot be set together
	 */
	u32 outer_second_svlan_tag:1;
	/* The second vlan in the inner header of the packet is c-vlan (0x8100).
	 * inner_second_cvlan_tag and inner_second_svlan_tag cannot be set together
	 */
	u32 inner_second_svlan_tag:1;
	/* The second vlan in the outer header of the packet is s-vlan (0x8a88).
	 * outer_second_cvlan_tag and outer_second_svlan_tag cannot be set together
	 */
	u32 reserved_auto2:12;
	/* The second vlan in the inner header of the packet is s-vlan (0x8a88).
	 * inner_second_cvlan_tag and inner_second_svlan_tag cannot be set together
	 */
	u32 gre_protocol:16;		/* GRE Protocol (outer) */

	u32 gre_key_h:24;		/* GRE Key[31:8] (outer) */
	u32 gre_key_l:8;		/* GRE Key [7:0] (outer) */

	u32 vxlan_vni:24;		/* VXLAN VNI (outer) */
	u32 reserved_auto3:8;

	u32 geneve_vni:24;		/* GENEVE VNI field (outer) */
	u32 reserved_auto4:6;
	u32 geneve_tlv_option_0_exist:1;
	u32 geneve_oam:1;		/* GENEVE OAM field (outer) */

	u32 reserved_auto5:12;
	u32 outer_ipv6_flow_label:20;	/* Flow label of incoming IPv6 packet (outer) */

	u32 reserved_auto6:12;
	u32 inner_ipv6_flow_label:20;	/* Flow label of incoming IPv6 packet (inner) */

	u32 reserved_auto7:10;
	u32 geneve_opt_len:6;		/* GENEVE OptLen (outer) */
	u32 geneve_protocol_type:16;	/* GENEVE protocol type (outer) */

	u32 reserved_auto8:8;
	u32 bth_dst_qp:24;		/* Destination QP in BTH header */

	u32 reserved_auto9;
	u32 outer_esp_spi;
	u32 reserved_auto10[3];
};

struct mlx5dr_match_misc2 {
	u32 outer_first_mpls_label:20;		/* First MPLS LABEL (outer) */
	u32 outer_first_mpls_exp:3;		/* First MPLS EXP (outer) */
	u32 outer_first_mpls_s_bos:1;		/* First MPLS S_BOS (outer) */
	u32 outer_first_mpls_ttl:8;		/* First MPLS TTL (outer) */

	u32 inner_first_mpls_label:20;		/* First MPLS LABEL (inner) */
	u32 inner_first_mpls_exp:3;		/* First MPLS EXP (inner) */
	u32 inner_first_mpls_s_bos:1;		/* First MPLS S_BOS (inner) */
	u32 inner_first_mpls_ttl:8;		/* First MPLS TTL (inner) */

	u32 outer_first_mpls_over_gre_label:20;	/* last MPLS LABEL (outer) */
	u32 outer_first_mpls_over_gre_exp:3;	/* last MPLS EXP (outer) */
	u32 outer_first_mpls_over_gre_s_bos:1;	/* last MPLS S_BOS (outer) */
	u32 outer_first_mpls_over_gre_ttl:8;	/* last MPLS TTL (outer) */

	u32 outer_first_mpls_over_udp_label:20;	/* last MPLS LABEL (outer) */
	u32 outer_first_mpls_over_udp_exp:3;	/* last MPLS EXP (outer) */
	u32 outer_first_mpls_over_udp_s_bos:1;	/* last MPLS S_BOS (outer) */
	u32 outer_first_mpls_over_udp_ttl:8;	/* last MPLS TTL (outer) */

	u32 metadata_reg_c_7;			/* metadata_reg_c_7 */
	u32 metadata_reg_c_6;			/* metadata_reg_c_6 */
	u32 metadata_reg_c_5;			/* metadata_reg_c_5 */
	u32 metadata_reg_c_4;			/* metadata_reg_c_4 */
	u32 metadata_reg_c_3;			/* metadata_reg_c_3 */
	u32 metadata_reg_c_2;			/* metadata_reg_c_2 */
	u32 metadata_reg_c_1;			/* metadata_reg_c_1 */
	u32 metadata_reg_c_0;			/* metadata_reg_c_0 */
	u32 metadata_reg_a;			/* metadata_reg_a */
	u32 reserved_auto1[3];
};

struct mlx5dr_match_misc3 {
	u32 inner_tcp_seq_num;
	u32 outer_tcp_seq_num;
	u32 inner_tcp_ack_num;
	u32 outer_tcp_ack_num;

	u32 reserved_auto1:8;
	u32 outer_vxlan_gpe_vni:24;

	u32 outer_vxlan_gpe_next_protocol:8;
	u32 outer_vxlan_gpe_flags:8;
	u32 reserved_auto2:16;

	u32 icmpv4_header_data;
	u32 icmpv6_header_data;

	u8 icmpv4_type;
	u8 icmpv4_code;
	u8 icmpv6_type;
	u8 icmpv6_code;

	u32 geneve_tlv_option_0_data;

	u32 gtpu_teid;

	u8 gtpu_msg_type;
	u8 gtpu_msg_flags;
	u32 reserved_auto3:16;

	u32 gtpu_dw_2;
	u32 gtpu_first_ext_dw_0;
	u32 gtpu_dw_0;
	u32 reserved_auto4;
};

struct mlx5dr_match_misc4 {
	u32 prog_sample_field_value_0;
	u32 prog_sample_field_id_0;
	u32 prog_sample_field_value_1;
	u32 prog_sample_field_id_1;
	u32 prog_sample_field_value_2;
	u32 prog_sample_field_id_2;
	u32 prog_sample_field_value_3;
	u32 prog_sample_field_id_3;
	u32 reserved_auto1[8];
};

struct mlx5dr_match_misc5 {
	u32 macsec_tag_0;
	u32 macsec_tag_1;
	u32 macsec_tag_2;
	u32 macsec_tag_3;
	u32 tunnel_header_0;
	u32 tunnel_header_1;
	u32 tunnel_header_2;
	u32 tunnel_header_3;
};

struct mlx5dr_match_param {
	struct mlx5dr_match_spec outer;
	struct mlx5dr_match_misc misc;
	struct mlx5dr_match_spec inner;
	struct mlx5dr_match_misc2 misc2;
	struct mlx5dr_match_misc3 misc3;
	struct mlx5dr_match_misc4 misc4;
	struct mlx5dr_match_misc5 misc5;
};

#define DR_MASK_IS_ICMPV4_SET(_misc3) ((_misc3)->icmpv4_type || \
				       (_misc3)->icmpv4_code || \
				       (_misc3)->icmpv4_header_data)

#define DR_MASK_IS_SRC_IP_SET(_spec) ((_spec)->src_ip_127_96 || \
				      (_spec)->src_ip_95_64  || \
				      (_spec)->src_ip_63_32  || \
				      (_spec)->src_ip_31_0)

#define DR_MASK_IS_DST_IP_SET(_spec) ((_spec)->dst_ip_127_96 || \
				      (_spec)->dst_ip_95_64  || \
				      (_spec)->dst_ip_63_32  || \
				      (_spec)->dst_ip_31_0)

struct mlx5dr_esw_caps {
	u64 drop_icm_address_rx;
	u64 drop_icm_address_tx;
	u64 uplink_icm_address_rx;
	u64 uplink_icm_address_tx;
	u8 sw_owner:1;
	u8 sw_owner_v2:1;
};

struct mlx5dr_cmd_vport_cap {
	u16 vport_gvmi;
	u16 vhca_gvmi;
	u16 num;
	u64 icm_address_rx;
	u64 icm_address_tx;
};

struct mlx5dr_roce_cap {
	u8 roce_en:1;
	u8 fl_rc_qp_when_roce_disabled:1;
	u8 fl_rc_qp_when_roce_enabled:1;
};

struct mlx5dr_vports {
	struct mlx5dr_cmd_vport_cap esw_manager_caps;
	struct mlx5dr_cmd_vport_cap uplink_caps;
	struct xarray vports_caps_xa;
};

struct mlx5dr_cmd_caps {
	u16 gvmi;
	u64 nic_rx_drop_address;
	u64 nic_tx_drop_address;
	u64 nic_tx_allow_address;
	u64 esw_rx_drop_address;
	u64 esw_tx_drop_address;
	u32 log_icm_size;
	u64 hdr_modify_icm_addr;
	u32 flex_protocols;
	u8 flex_parser_id_icmp_dw0;
	u8 flex_parser_id_icmp_dw1;
	u8 flex_parser_id_icmpv6_dw0;
	u8 flex_parser_id_icmpv6_dw1;
	u8 flex_parser_id_geneve_tlv_option_0;
	u8 flex_parser_id_mpls_over_gre;
	u8 flex_parser_id_mpls_over_udp;
	u8 flex_parser_id_gtpu_dw_0;
	u8 flex_parser_id_gtpu_teid;
	u8 flex_parser_id_gtpu_dw_2;
	u8 flex_parser_id_gtpu_first_ext_dw_0;
	u8 flex_parser_ok_bits_supp;
	u8 max_ft_level;
	u16 roce_min_src_udp;
	u8 sw_format_ver;
	bool eswitch_manager;
	bool rx_sw_owner;
	bool tx_sw_owner;
	bool fdb_sw_owner;
	u8 rx_sw_owner_v2:1;
	u8 tx_sw_owner_v2:1;
	u8 fdb_sw_owner_v2:1;
	struct mlx5dr_esw_caps esw_caps;
	struct mlx5dr_vports vports;
	bool prio_tag_required;
	struct mlx5dr_roce_cap roce_caps;
	u8 is_ecpf:1;
	u8 isolate_vl_tc:1;
};

enum mlx5dr_domain_nic_type {
	DR_DOMAIN_NIC_TYPE_RX,
	DR_DOMAIN_NIC_TYPE_TX,
};

struct mlx5dr_domain_rx_tx {
	u64 drop_icm_addr;
	u64 default_icm_addr;
	enum mlx5dr_domain_nic_type type;
	struct mutex mutex; /* protect rx/tx domain */
};

struct mlx5dr_domain_info {
	bool supp_sw_steering;
	u32 max_inline_size;
	u32 max_send_wr;
	u32 max_log_sw_icm_sz;
	u32 max_log_action_icm_sz;
	struct mlx5dr_domain_rx_tx rx;
	struct mlx5dr_domain_rx_tx tx;
	struct mlx5dr_cmd_caps caps;
};

struct mlx5dr_domain {
	struct mlx5dr_domain *peer_dmn;
	struct mlx5_core_dev *mdev;
	u32 pdn;
	struct mlx5_uars_page *uar;
	enum mlx5dr_domain_type type;
	refcount_t refcount;
	struct mlx5dr_icm_pool *ste_icm_pool;
	struct mlx5dr_icm_pool *action_icm_pool;
	struct mlx5dr_send_ring *send_ring;
	struct mlx5dr_domain_info info;
	struct xarray csum_fts_xa;
	struct mlx5dr_ste_ctx *ste_ctx;
	struct list_head dbg_tbl_list;
	struct mlx5dr_dbg_dump_info dump_info;
};

struct mlx5dr_table_rx_tx {
	struct mlx5dr_ste_htbl *s_anchor;
	struct mlx5dr_domain_rx_tx *nic_dmn;
	u64 default_icm_addr;
	struct list_head nic_matcher_list;
};

struct mlx5dr_table {
	struct mlx5dr_domain *dmn;
	struct mlx5dr_table_rx_tx rx;
	struct mlx5dr_table_rx_tx tx;
	u32 level;
	u32 table_type;
	u32 table_id;
	u32 flags;
	struct list_head matcher_list;
	struct mlx5dr_action *miss_action;
	refcount_t refcount;
	struct list_head dbg_node;
};

struct mlx5dr_matcher_rx_tx {
	struct mlx5dr_ste_htbl *s_htbl;
	struct mlx5dr_ste_htbl *e_anchor;
	struct mlx5dr_ste_build *ste_builder;
	struct mlx5dr_ste_build ste_builder_arr[DR_RULE_IPV_MAX]
					       [DR_RULE_IPV_MAX]
					       [DR_RULE_MAX_STES];
	u8 num_of_builders;
	u8 num_of_builders_arr[DR_RULE_IPV_MAX][DR_RULE_IPV_MAX];
	u64 default_icm_addr;
	struct mlx5dr_table_rx_tx *nic_tbl;
	u32 prio;
	struct list_head list_node;
	u32 rules;
};

struct mlx5dr_matcher {
	struct mlx5dr_table *tbl;
	struct mlx5dr_matcher_rx_tx rx;
	struct mlx5dr_matcher_rx_tx tx;
<<<<<<< HEAD
	struct list_head list_node;
=======
	struct list_head list_node; /* Used for both matchers and dbg managing */
>>>>>>> d60c95ef
	u32 prio;
	struct mlx5dr_match_param mask;
	u8 match_criteria;
	refcount_t refcount;
	struct list_head dbg_rule_list;
};

struct mlx5dr_ste_action_modify_field {
	u16 hw_field;
	u8 start;
	u8 end;
	u8 l3_type;
	u8 l4_type;
};

struct mlx5dr_action_rewrite {
	struct mlx5dr_domain *dmn;
	struct mlx5dr_icm_chunk *chunk;
	u8 *data;
	u16 num_of_actions;
	u32 index;
	u8 allow_rx:1;
	u8 allow_tx:1;
	u8 modify_ttl:1;
};

struct mlx5dr_action_reformat {
	struct mlx5dr_domain *dmn;
	u32 id;
	u32 size;
	u8 param_0;
	u8 param_1;
};

struct mlx5dr_action_sampler {
	struct mlx5dr_domain *dmn;
	u64 rx_icm_addr;
	u64 tx_icm_addr;
	u32 sampler_id;
};

struct mlx5dr_action_dest_tbl {
	u8 is_fw_tbl:1;
	union {
		struct mlx5dr_table *tbl;
		struct {
			struct mlx5dr_domain *dmn;
			u32 id;
			u32 group_id;
			enum fs_flow_table_type type;
			u64 rx_icm_addr;
			u64 tx_icm_addr;
			struct mlx5dr_action **ref_actions;
			u32 num_of_ref_actions;
		} fw_tbl;
	};
};

struct mlx5dr_action_ctr {
	u32 ctr_id;
	u32 offset;
};

struct mlx5dr_action_vport {
	struct mlx5dr_domain *dmn;
	struct mlx5dr_cmd_vport_cap *caps;
};

struct mlx5dr_action_push_vlan {
	u32 vlan_hdr; /* tpid_pcp_dei_vid */
};

struct mlx5dr_action_flow_tag {
	u32 flow_tag;
};

struct mlx5dr_rule_action_member {
	struct mlx5dr_action *action;
	struct list_head list;
};

struct mlx5dr_action_aso_flow_meter {
	struct mlx5dr_domain *dmn;
	u32 obj_id;
	u32 offset;
	u8 dest_reg_id;
	u8 init_color;
};

struct mlx5dr_action {
	enum mlx5dr_action_type action_type;
	refcount_t refcount;

	union {
		void *data;
		struct mlx5dr_action_rewrite *rewrite;
		struct mlx5dr_action_reformat *reformat;
		struct mlx5dr_action_sampler *sampler;
		struct mlx5dr_action_dest_tbl *dest_tbl;
		struct mlx5dr_action_ctr *ctr;
		struct mlx5dr_action_vport *vport;
		struct mlx5dr_action_push_vlan *push_vlan;
		struct mlx5dr_action_flow_tag *flow_tag;
		struct mlx5dr_action_aso_flow_meter *aso;
	};
};

enum mlx5dr_connect_type {
	CONNECT_HIT	= 1,
	CONNECT_MISS	= 2,
};

struct mlx5dr_htbl_connect_info {
	enum mlx5dr_connect_type type;
	union {
		struct mlx5dr_ste_htbl *hit_next_htbl;
		u64 miss_icm_addr;
	};
};

struct mlx5dr_rule_rx_tx {
	struct mlx5dr_matcher_rx_tx *nic_matcher;
	struct mlx5dr_ste *last_rule_ste;
};

struct mlx5dr_rule {
	struct mlx5dr_matcher *matcher;
	struct mlx5dr_rule_rx_tx rx;
	struct mlx5dr_rule_rx_tx tx;
	struct list_head rule_actions_list;
	struct list_head dbg_node;
	u32 flow_source;
};

void mlx5dr_rule_set_last_member(struct mlx5dr_rule_rx_tx *nic_rule,
				 struct mlx5dr_ste *ste,
				 bool force);
int mlx5dr_rule_get_reverse_rule_members(struct mlx5dr_ste **ste_arr,
					 struct mlx5dr_ste *curr_ste,
					 int *num_of_stes);

struct mlx5dr_icm_chunk {
	struct mlx5dr_icm_buddy_mem *buddy_mem;
	struct list_head chunk_list;

	/* indicates the index of this chunk in the whole memory,
	 * used for deleting the chunk from the buddy
	 */
	unsigned int seg;
	enum mlx5dr_icm_chunk_size size;

	/* Memory optimisation */
	struct mlx5dr_ste *ste_arr;
	u8 *hw_ste_arr;
	struct list_head *miss_list;
};

static inline void mlx5dr_domain_nic_lock(struct mlx5dr_domain_rx_tx *nic_dmn)
{
	mutex_lock(&nic_dmn->mutex);
}

static inline void mlx5dr_domain_nic_unlock(struct mlx5dr_domain_rx_tx *nic_dmn)
{
	mutex_unlock(&nic_dmn->mutex);
}

static inline void mlx5dr_domain_lock(struct mlx5dr_domain *dmn)
{
	mlx5dr_domain_nic_lock(&dmn->info.rx);
	mlx5dr_domain_nic_lock(&dmn->info.tx);
}

static inline void mlx5dr_domain_unlock(struct mlx5dr_domain *dmn)
{
	mlx5dr_domain_nic_unlock(&dmn->info.tx);
	mlx5dr_domain_nic_unlock(&dmn->info.rx);
}

int mlx5dr_matcher_add_to_tbl_nic(struct mlx5dr_domain *dmn,
				  struct mlx5dr_matcher_rx_tx *nic_matcher);
int mlx5dr_matcher_remove_from_tbl_nic(struct mlx5dr_domain *dmn,
				       struct mlx5dr_matcher_rx_tx *nic_matcher);

int mlx5dr_matcher_select_builders(struct mlx5dr_matcher *matcher,
				   struct mlx5dr_matcher_rx_tx *nic_matcher,
				   enum mlx5dr_ipv outer_ipv,
				   enum mlx5dr_ipv inner_ipv);

u64 mlx5dr_icm_pool_get_chunk_mr_addr(struct mlx5dr_icm_chunk *chunk);
u32 mlx5dr_icm_pool_get_chunk_rkey(struct mlx5dr_icm_chunk *chunk);
u64 mlx5dr_icm_pool_get_chunk_icm_addr(struct mlx5dr_icm_chunk *chunk);
u32 mlx5dr_icm_pool_get_chunk_num_of_entries(struct mlx5dr_icm_chunk *chunk);
u32 mlx5dr_icm_pool_get_chunk_byte_size(struct mlx5dr_icm_chunk *chunk);
u8 *mlx5dr_ste_get_hw_ste(struct mlx5dr_ste *ste);

static inline int
mlx5dr_icm_pool_dm_type_to_entry_size(enum mlx5dr_icm_type icm_type)
{
	if (icm_type == DR_ICM_TYPE_STE)
		return DR_STE_SIZE;

	return DR_MODIFY_ACTION_SIZE;
}

static inline u32
mlx5dr_icm_pool_chunk_size_to_entries(enum mlx5dr_icm_chunk_size chunk_size)
{
	return 1 << chunk_size;
}

static inline int
mlx5dr_icm_pool_chunk_size_to_byte(enum mlx5dr_icm_chunk_size chunk_size,
				   enum mlx5dr_icm_type icm_type)
{
	int num_of_entries;
	int entry_size;

	entry_size = mlx5dr_icm_pool_dm_type_to_entry_size(icm_type);
	num_of_entries = mlx5dr_icm_pool_chunk_size_to_entries(chunk_size);

	return entry_size * num_of_entries;
}

static inline int
mlx5dr_ste_htbl_increase_threshold(struct mlx5dr_ste_htbl *htbl)
{
	int num_of_entries =
		mlx5dr_icm_pool_chunk_size_to_entries(htbl->chunk->size);

	/* Threshold is 50%, one is added to table of size 1 */
	return (num_of_entries + 1) / 2;
}

static inline bool
mlx5dr_ste_htbl_may_grow(struct mlx5dr_ste_htbl *htbl)
{
	if (htbl->chunk->size == DR_CHUNK_SIZE_MAX - 1 || !htbl->byte_mask)
		return false;

	return true;
}

struct mlx5dr_cmd_vport_cap *
mlx5dr_domain_get_vport_cap(struct mlx5dr_domain *dmn, u16 vport);

struct mlx5dr_cmd_query_flow_table_details {
	u8 status;
	u8 level;
	u64 sw_owner_icm_root_1;
	u64 sw_owner_icm_root_0;
};

struct mlx5dr_cmd_create_flow_table_attr {
	u32 table_type;
	u16 uid;
	u64 icm_addr_rx;
	u64 icm_addr_tx;
	u8 level;
	bool sw_owner;
	bool term_tbl;
	bool decap_en;
	bool reformat_en;
};

/* internal API functions */
int mlx5dr_cmd_query_device(struct mlx5_core_dev *mdev,
			    struct mlx5dr_cmd_caps *caps);
int mlx5dr_cmd_query_esw_vport_context(struct mlx5_core_dev *mdev,
				       bool other_vport, u16 vport_number,
				       u64 *icm_address_rx,
				       u64 *icm_address_tx);
int mlx5dr_cmd_query_gvmi(struct mlx5_core_dev *mdev,
			  bool other_vport, u16 vport_number, u16 *gvmi);
int mlx5dr_cmd_query_esw_caps(struct mlx5_core_dev *mdev,
			      struct mlx5dr_esw_caps *caps);
int mlx5dr_cmd_query_flow_sampler(struct mlx5_core_dev *dev,
				  u32 sampler_id,
				  u64 *rx_icm_addr,
				  u64 *tx_icm_addr);
int mlx5dr_cmd_sync_steering(struct mlx5_core_dev *mdev);
int mlx5dr_cmd_set_fte_modify_and_vport(struct mlx5_core_dev *mdev,
					u32 table_type,
					u32 table_id,
					u32 group_id,
					u32 modify_header_id,
					u16 vport_id);
int mlx5dr_cmd_del_flow_table_entry(struct mlx5_core_dev *mdev,
				    u32 table_type,
				    u32 table_id);
int mlx5dr_cmd_alloc_modify_header(struct mlx5_core_dev *mdev,
				   u32 table_type,
				   u8 num_of_actions,
				   u64 *actions,
				   u32 *modify_header_id);
int mlx5dr_cmd_dealloc_modify_header(struct mlx5_core_dev *mdev,
				     u32 modify_header_id);
int mlx5dr_cmd_create_empty_flow_group(struct mlx5_core_dev *mdev,
				       u32 table_type,
				       u32 table_id,
				       u32 *group_id);
int mlx5dr_cmd_destroy_flow_group(struct mlx5_core_dev *mdev,
				  u32 table_type,
				  u32 table_id,
				  u32 group_id);
int mlx5dr_cmd_create_flow_table(struct mlx5_core_dev *mdev,
				 struct mlx5dr_cmd_create_flow_table_attr *attr,
				 u64 *fdb_rx_icm_addr,
				 u32 *table_id);
int mlx5dr_cmd_destroy_flow_table(struct mlx5_core_dev *mdev,
				  u32 table_id,
				  u32 table_type);
int mlx5dr_cmd_query_flow_table(struct mlx5_core_dev *dev,
				enum fs_flow_table_type type,
				u32 table_id,
				struct mlx5dr_cmd_query_flow_table_details *output);
int mlx5dr_cmd_create_reformat_ctx(struct mlx5_core_dev *mdev,
				   enum mlx5_reformat_ctx_type rt,
				   u8 reformat_param_0,
				   u8 reformat_param_1,
				   size_t reformat_size,
				   void *reformat_data,
				   u32 *reformat_id);
void mlx5dr_cmd_destroy_reformat_ctx(struct mlx5_core_dev *mdev,
				     u32 reformat_id);

struct mlx5dr_cmd_gid_attr {
	u8 gid[16];
	u8 mac[6];
	u32 roce_ver;
};

int mlx5dr_cmd_query_gid(struct mlx5_core_dev *mdev, u8 vhca_port_num,
			 u16 index, struct mlx5dr_cmd_gid_attr *attr);

struct mlx5dr_icm_pool *mlx5dr_icm_pool_create(struct mlx5dr_domain *dmn,
					       enum mlx5dr_icm_type icm_type);
void mlx5dr_icm_pool_destroy(struct mlx5dr_icm_pool *pool);

struct mlx5dr_icm_chunk *
mlx5dr_icm_alloc_chunk(struct mlx5dr_icm_pool *pool,
		       enum mlx5dr_icm_chunk_size chunk_size);
void mlx5dr_icm_free_chunk(struct mlx5dr_icm_chunk *chunk);

void mlx5dr_ste_prepare_for_postsend(struct mlx5dr_ste_ctx *ste_ctx,
				     u8 *hw_ste_p, u32 ste_size);
int mlx5dr_ste_htbl_init_and_postsend(struct mlx5dr_domain *dmn,
				      struct mlx5dr_domain_rx_tx *nic_dmn,
				      struct mlx5dr_ste_htbl *htbl,
				      struct mlx5dr_htbl_connect_info *connect_info,
				      bool update_hw_ste);
void mlx5dr_ste_set_formatted_ste(struct mlx5dr_ste_ctx *ste_ctx,
				  u16 gvmi,
				  enum mlx5dr_domain_nic_type nic_type,
				  struct mlx5dr_ste_htbl *htbl,
				  u8 *formatted_ste,
				  struct mlx5dr_htbl_connect_info *connect_info);
void mlx5dr_ste_copy_param(u8 match_criteria,
			   struct mlx5dr_match_param *set_param,
			   struct mlx5dr_match_parameters *mask,
			   bool clear);

struct mlx5dr_qp {
	struct mlx5_core_dev *mdev;
	struct mlx5_wq_qp wq;
	struct mlx5_uars_page *uar;
	struct mlx5_wq_ctrl wq_ctrl;
	u32 qpn;
	struct {
		unsigned int pc;
		unsigned int cc;
		unsigned int size;
		unsigned int *wqe_head;
		unsigned int wqe_cnt;
	} sq;
	struct {
		unsigned int pc;
		unsigned int cc;
		unsigned int size;
		unsigned int wqe_cnt;
	} rq;
	int max_inline_data;
};

struct mlx5dr_cq {
	struct mlx5_core_dev *mdev;
	struct mlx5_cqwq wq;
	struct mlx5_wq_ctrl wq_ctrl;
	struct mlx5_core_cq mcq;
	struct mlx5dr_qp *qp;
};

struct mlx5dr_mr {
	struct mlx5_core_dev *mdev;
	u32 mkey;
	dma_addr_t dma_addr;
	void *addr;
	size_t size;
};

#define MAX_SEND_CQE		64
#define MIN_READ_SYNC		64

struct mlx5dr_send_ring {
	struct mlx5dr_cq *cq;
	struct mlx5dr_qp *qp;
	struct mlx5dr_mr *mr;
	/* How much wqes are waiting for completion */
	u32 pending_wqe;
	/* Signal request per this trash hold value */
	u16 signal_th;
	/* Each post_send_size less than max_post_send_size */
	u32 max_post_send_size;
	/* manage the send queue */
	u32 tx_head;
	void *buf;
	u32 buf_size;
	u8 sync_buff[MIN_READ_SYNC];
	struct mlx5dr_mr *sync_mr;
	spinlock_t lock; /* Protect the data path of the send ring */
	bool err_state; /* send_ring is not usable in err state */
};

int mlx5dr_send_ring_alloc(struct mlx5dr_domain *dmn);
void mlx5dr_send_ring_free(struct mlx5dr_domain *dmn,
			   struct mlx5dr_send_ring *send_ring);
int mlx5dr_send_ring_force_drain(struct mlx5dr_domain *dmn);
int mlx5dr_send_postsend_ste(struct mlx5dr_domain *dmn,
			     struct mlx5dr_ste *ste,
			     u8 *data,
			     u16 size,
			     u16 offset);
int mlx5dr_send_postsend_htbl(struct mlx5dr_domain *dmn,
			      struct mlx5dr_ste_htbl *htbl,
			      u8 *formatted_ste, u8 *mask);
int mlx5dr_send_postsend_formatted_htbl(struct mlx5dr_domain *dmn,
					struct mlx5dr_ste_htbl *htbl,
					u8 *ste_init_data,
					bool update_hw_ste);
int mlx5dr_send_postsend_action(struct mlx5dr_domain *dmn,
				struct mlx5dr_action *action);

struct mlx5dr_cmd_ft_info {
	u32 id;
	u16 vport;
	enum fs_flow_table_type type;
};

struct mlx5dr_cmd_flow_destination_hw_info {
	enum mlx5_flow_destination_type type;
	union {
		u32 tir_num;
		u32 ft_num;
		u32 ft_id;
		u32 counter_id;
		u32 sampler_id;
		struct {
			u16 num;
			u16 vhca_id;
			u32 reformat_id;
			u8 flags;
		} vport;
	};
};

struct mlx5dr_cmd_fte_info {
	u32 dests_size;
	u32 index;
	struct mlx5_flow_context flow_context;
	u32 *val;
	struct mlx5_flow_act action;
	struct mlx5dr_cmd_flow_destination_hw_info *dest_arr;
	bool ignore_flow_level;
};

int mlx5dr_cmd_set_fte(struct mlx5_core_dev *dev,
		       int opmod, int modify_mask,
		       struct mlx5dr_cmd_ft_info *ft,
		       u32 group_id,
		       struct mlx5dr_cmd_fte_info *fte);

bool mlx5dr_ste_supp_ttl_cs_recalc(struct mlx5dr_cmd_caps *caps);

struct mlx5dr_fw_recalc_cs_ft {
	u64 rx_icm_addr;
	u32 table_id;
	u32 group_id;
	u32 modify_hdr_id;
};

struct mlx5dr_fw_recalc_cs_ft *
mlx5dr_fw_create_recalc_cs_ft(struct mlx5dr_domain *dmn, u16 vport_num);
void mlx5dr_fw_destroy_recalc_cs_ft(struct mlx5dr_domain *dmn,
				    struct mlx5dr_fw_recalc_cs_ft *recalc_cs_ft);
int mlx5dr_domain_get_recalc_cs_ft_addr(struct mlx5dr_domain *dmn,
					u16 vport_num,
					u64 *rx_icm_addr);
int mlx5dr_fw_create_md_tbl(struct mlx5dr_domain *dmn,
			    struct mlx5dr_cmd_flow_destination_hw_info *dest,
			    int num_dest,
			    bool reformat_req,
			    u32 *tbl_id,
			    u32 *group_id,
			    bool ignore_flow_level,
			    u32 flow_source);
void mlx5dr_fw_destroy_md_tbl(struct mlx5dr_domain *dmn, u32 tbl_id,
			      u32 group_id);
#endif  /* _DR_TYPES_H_ */<|MERGE_RESOLUTION|>--- conflicted
+++ resolved
@@ -961,11 +961,7 @@
 	struct mlx5dr_table *tbl;
 	struct mlx5dr_matcher_rx_tx rx;
 	struct mlx5dr_matcher_rx_tx tx;
-<<<<<<< HEAD
-	struct list_head list_node;
-=======
 	struct list_head list_node; /* Used for both matchers and dbg managing */
->>>>>>> d60c95ef
 	u32 prio;
 	struct mlx5dr_match_param mask;
 	u8 match_criteria;
