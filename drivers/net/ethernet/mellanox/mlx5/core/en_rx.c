--- conflicted
+++ resolved
@@ -499,25 +499,6 @@
 	mlx5_wq_ll_update_db_record(wq);
 }
 
-<<<<<<< HEAD
-static inline void mlx5e_fill_icosq_frag_edge(struct mlx5e_icosq *sq,
-					      struct mlx5_wq_cyc *wq,
-					      u16 pi, u16 nnops)
-{
-	struct mlx5e_sq_wqe_info *edge_wi, *wi = &sq->db.ico_wqe[pi];
-
-	edge_wi = wi + nnops;
-
-	/* fill sq frag edge with nops to avoid wqe wrapping two pages */
-	for (; wi < edge_wi; wi++) {
-		wi->opcode = MLX5_OPCODE_NOP;
-		wi->num_wqebbs = 1;
-		mlx5e_post_nop(wq, sq->sqn, &sq->pc);
-	}
-}
-
-=======
->>>>>>> d1988041
 static int mlx5e_alloc_rx_mpwqe(struct mlx5e_rq *rq, u16 ix)
 {
 	struct mlx5e_mpw_info *wi = &rq->mpwqe.info[ix];
@@ -558,18 +539,12 @@
 			    MLX5_OPCODE_UMR);
 	umr_wqe->uctrl.xlt_offset = cpu_to_be16(xlt_offset);
 
-<<<<<<< HEAD
-	sq->db.ico_wqe[pi].opcode = MLX5_OPCODE_UMR;
-	sq->db.ico_wqe[pi].num_wqebbs = MLX5E_UMR_WQEBBS;
-	sq->db.ico_wqe[pi].umr.rq = rq;
-=======
 	sq->db.wqe_info[pi] = (struct mlx5e_icosq_wqe_info) {
 		.wqe_type   = MLX5E_ICOSQ_WQE_UMR_RX,
 		.num_wqebbs = MLX5E_UMR_WQEBBS,
 		.umr.rq     = rq,
 	};
 
->>>>>>> d1988041
 	sq->pc += MLX5E_UMR_WQEBBS;
 
 	sq->doorbell_cseg = &umr_wqe->ctrl;
@@ -629,8 +604,6 @@
 	return !!err;
 }
 
-<<<<<<< HEAD
-=======
 void mlx5e_free_icosq_descs(struct mlx5e_icosq *sq)
 {
 	u16 sqcc;
@@ -658,7 +631,6 @@
 	sq->cc = sqcc;
 }
 
->>>>>>> d1988041
 int mlx5e_poll_ico_cq(struct mlx5e_cq *cq)
 {
 	struct mlx5e_icosq *sq = container_of(cq, struct mlx5e_icosq, cq);
@@ -694,17 +666,6 @@
 			last_wqe = (sqcc == wqe_counter);
 
 			ci = mlx5_wq_cyc_ctr2ix(&sq->wq, sqcc);
-<<<<<<< HEAD
-			wi = &sq->db.ico_wqe[ci];
-			sqcc += wi->num_wqebbs;
-
-			if (likely(wi->opcode == MLX5_OPCODE_UMR))
-				wi->umr.rq->mpwqe.umr_completed++;
-			else if (unlikely(wi->opcode != MLX5_OPCODE_NOP))
-				netdev_WARN_ONCE(cq->channel->netdev,
-						 "Bad OPCODE in ICOSQ WQE info: 0x%x\n",
-						 wi->opcode);
-=======
 			wi = &sq->db.wqe_info[ci];
 			sqcc += wi->num_wqebbs;
 
@@ -718,7 +679,6 @@
 					queue_work(cq->channel->priv->wq, &sq->recover_work);
 				break;
 			}
->>>>>>> d1988041
 
 			switch (wi->wqe_type) {
 			case MLX5E_ICOSQ_WQE_UMR_RX:
