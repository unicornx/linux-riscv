--- conflicted
+++ resolved
@@ -47,10 +47,6 @@
 		goto init_one_err;
 	}
 	devlink_register(devlink);
-<<<<<<< HEAD
-	devlink_reload_enable(devlink);
-=======
->>>>>>> 92b4b594
 	return 0;
 
 init_one_err:
@@ -67,11 +63,6 @@
 	struct mlx5_sf_dev *sf_dev = container_of(adev, struct mlx5_sf_dev, adev);
 	struct devlink *devlink = priv_to_devlink(sf_dev->mdev);
 
-<<<<<<< HEAD
-	devlink = priv_to_devlink(sf_dev->mdev);
-	devlink_reload_disable(devlink);
-=======
->>>>>>> 92b4b594
 	devlink_unregister(devlink);
 	mlx5_uninit_one(sf_dev->mdev);
 	iounmap(sf_dev->mdev->iseg);
