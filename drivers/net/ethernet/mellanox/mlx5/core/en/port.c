/*
 * Copyright (c) 2018, Mellanox Technologies. All rights reserved.
 *
 * This software is available to you under a choice of one of two
 * licenses.  You may choose to be licensed under the terms of the GNU
 * General Public License (GPL) Version 2, available from the file
 * COPYING in the main directory of this source tree, or the
 * OpenIB.org BSD license below:
 *
 *     Redistribution and use in source and binary forms, with or
 *     without modification, are permitted provided that the following
 *     conditions are met:
 *
 *      - Redistributions of source code must retain the above
 *        copyright notice, this list of conditions and the following
 *        disclaimer.
 *
 *      - Redistributions in binary form must reproduce the above
 *        copyright notice, this list of conditions and the following
 *        disclaimer in the documentation and/or other materials
 *        provided with the distribution.
 *
 * THE SOFTWARE IS PROVIDED "AS IS", WITHOUT WARRANTY OF ANY KIND,
 * EXPRESS OR IMPLIED, INCLUDING BUT NOT LIMITED TO THE WARRANTIES OF
 * MERCHANTABILITY, FITNESS FOR A PARTICULAR PURPOSE AND
 * NONINFRINGEMENT. IN NO EVENT SHALL THE AUTHORS OR COPYRIGHT HOLDERS
 * BE LIABLE FOR ANY CLAIM, DAMAGES OR OTHER LIABILITY, WHETHER IN AN
 * ACTION OF CONTRACT, TORT OR OTHERWISE, ARISING FROM, OUT OF OR IN
 * CONNECTION WITH THE SOFTWARE OR THE USE OR OTHER DEALINGS IN THE
 * SOFTWARE.
 */

#include "port.h"

/* speed in units of 1Mb */
static const u32 mlx5e_link_speed[MLX5E_LINK_MODES_NUMBER] = {
	[MLX5E_1000BASE_CX_SGMII] = 1000,
	[MLX5E_1000BASE_KX]       = 1000,
	[MLX5E_10GBASE_CX4]       = 10000,
	[MLX5E_10GBASE_KX4]       = 10000,
	[MLX5E_10GBASE_KR]        = 10000,
	[MLX5E_20GBASE_KR2]       = 20000,
	[MLX5E_40GBASE_CR4]       = 40000,
	[MLX5E_40GBASE_KR4]       = 40000,
	[MLX5E_56GBASE_R4]        = 56000,
	[MLX5E_10GBASE_CR]        = 10000,
	[MLX5E_10GBASE_SR]        = 10000,
	[MLX5E_10GBASE_ER]        = 10000,
	[MLX5E_40GBASE_SR4]       = 40000,
	[MLX5E_40GBASE_LR4]       = 40000,
	[MLX5E_50GBASE_SR2]       = 50000,
	[MLX5E_100GBASE_CR4]      = 100000,
	[MLX5E_100GBASE_SR4]      = 100000,
	[MLX5E_100GBASE_KR4]      = 100000,
	[MLX5E_100GBASE_LR4]      = 100000,
	[MLX5E_100BASE_TX]        = 100,
	[MLX5E_1000BASE_T]        = 1000,
	[MLX5E_10GBASE_T]         = 10000,
	[MLX5E_25GBASE_CR]        = 25000,
	[MLX5E_25GBASE_KR]        = 25000,
	[MLX5E_25GBASE_SR]        = 25000,
	[MLX5E_50GBASE_CR2]       = 50000,
	[MLX5E_50GBASE_KR2]       = 50000,
};

static const u32 mlx5e_ext_link_speed[MLX5E_EXT_LINK_MODES_NUMBER] = {
	[MLX5E_SGMII_100M]			= 100,
	[MLX5E_1000BASE_X_SGMII]		= 1000,
	[MLX5E_5GBASE_R]			= 5000,
	[MLX5E_10GBASE_XFI_XAUI_1]		= 10000,
	[MLX5E_40GBASE_XLAUI_4_XLPPI_4]		= 40000,
	[MLX5E_25GAUI_1_25GBASE_CR_KR]		= 25000,
	[MLX5E_50GAUI_2_LAUI_2_50GBASE_CR2_KR2]	= 50000,
	[MLX5E_50GAUI_1_LAUI_1_50GBASE_CR_KR]	= 50000,
	[MLX5E_CAUI_4_100GBASE_CR4_KR4]		= 100000,
	[MLX5E_200GAUI_4_200GBASE_CR4_KR4]	= 200000,
	[MLX5E_400GAUI_8]			= 400000,
};

static void mlx5e_port_get_speed_arr(struct mlx5_core_dev *mdev,
				     const u32 **arr, u32 *size,
				     bool force_legacy)
{
	bool ext = force_legacy ? false : MLX5_CAP_PCAM_FEATURE(mdev, ptys_extended_ethernet);

	*size = ext ? ARRAY_SIZE(mlx5e_ext_link_speed) :
		      ARRAY_SIZE(mlx5e_link_speed);
	*arr  = ext ? mlx5e_ext_link_speed : mlx5e_link_speed;
}

int mlx5_port_query_eth_proto(struct mlx5_core_dev *dev, u8 port, bool ext,
			      struct mlx5e_port_eth_proto *eproto)
{
	u32 out[MLX5_ST_SZ_DW(ptys_reg)];
	int err;

	if (!eproto)
		return -EINVAL;

	err = mlx5_query_port_ptys(dev, out, sizeof(out), MLX5_PTYS_EN, port);
	if (err)
		return err;

	eproto->cap   = MLX5_GET_ETH_PROTO(ptys_reg, out, ext,
					   eth_proto_capability);
	eproto->admin = MLX5_GET_ETH_PROTO(ptys_reg, out, ext, eth_proto_admin);
	eproto->oper  = MLX5_GET_ETH_PROTO(ptys_reg, out, ext, eth_proto_oper);
	return 0;
}

void mlx5_port_query_eth_autoneg(struct mlx5_core_dev *dev, u8 *an_status,
				 u8 *an_disable_cap, u8 *an_disable_admin)
{
	u32 out[MLX5_ST_SZ_DW(ptys_reg)];

	*an_status = 0;
	*an_disable_cap = 0;
	*an_disable_admin = 0;

	if (mlx5_query_port_ptys(dev, out, sizeof(out), MLX5_PTYS_EN, 1))
		return;

	*an_status = MLX5_GET(ptys_reg, out, an_status);
	*an_disable_cap = MLX5_GET(ptys_reg, out, an_disable_cap);
	*an_disable_admin = MLX5_GET(ptys_reg, out, an_disable_admin);
}

int mlx5_port_set_eth_ptys(struct mlx5_core_dev *dev, bool an_disable,
			   u32 proto_admin, bool ext)
{
	u32 out[MLX5_ST_SZ_DW(ptys_reg)];
	u32 in[MLX5_ST_SZ_DW(ptys_reg)];
	u8 an_disable_admin;
	u8 an_disable_cap;
	u8 an_status;

	mlx5_port_query_eth_autoneg(dev, &an_status, &an_disable_cap,
				    &an_disable_admin);
	if (!an_disable_cap && an_disable)
		return -EPERM;

	memset(in, 0, sizeof(in));

	MLX5_SET(ptys_reg, in, local_port, 1);
	MLX5_SET(ptys_reg, in, an_disable_admin, an_disable);
	MLX5_SET(ptys_reg, in, proto_mask, MLX5_PTYS_EN);
	if (ext)
		MLX5_SET(ptys_reg, in, ext_eth_proto_admin, proto_admin);
	else
		MLX5_SET(ptys_reg, in, eth_proto_admin, proto_admin);

	return mlx5_core_access_reg(dev, in, sizeof(in), out,
			    sizeof(out), MLX5_REG_PTYS, 0, 1);
}

u32 mlx5e_port_ptys2speed(struct mlx5_core_dev *mdev, u32 eth_proto_oper,
			  bool force_legacy)
{
	unsigned long temp = eth_proto_oper;
	const u32 *table;
	u32 speed = 0;
	u32 max_size;
	int i;

	mlx5e_port_get_speed_arr(mdev, &table, &max_size, force_legacy);
	i = find_first_bit(&temp, max_size);
	if (i < max_size)
		speed = table[i];
	return speed;
}

int mlx5e_port_linkspeed(struct mlx5_core_dev *mdev, u32 *speed)
{
	struct mlx5e_port_eth_proto eproto;
	bool force_legacy = false;
	bool ext;
	int err;

	ext = MLX5_CAP_PCAM_FEATURE(mdev, ptys_extended_ethernet);
	err = mlx5_port_query_eth_proto(mdev, 1, ext, &eproto);
	if (err)
<<<<<<< HEAD
		return err;

	eth_proto_oper = MLX5_GET(ptys_reg, out, eth_proto_oper);
	*speed = mlx5e_port_ptys2speed(eth_proto_oper);
=======
		goto out;
	if (ext && !eproto.admin) {
		force_legacy = true;
		err = mlx5_port_query_eth_proto(mdev, 1, false, &eproto);
		if (err)
			goto out;
	}
	*speed = mlx5e_port_ptys2speed(mdev, eproto.oper, force_legacy);
>>>>>>> f7688b48
	if (!(*speed))
		err = -EINVAL;

out:
	return err;
}

int mlx5e_port_max_linkspeed(struct mlx5_core_dev *mdev, u32 *speed)
{
	struct mlx5e_port_eth_proto eproto;
	u32 max_speed = 0;
	const u32 *table;
	u32 max_size;
	bool ext;
	int err;
	int i;

	ext = MLX5_CAP_PCAM_FEATURE(mdev, ptys_extended_ethernet);
	err = mlx5_port_query_eth_proto(mdev, 1, ext, &eproto);
	if (err)
		return err;

	mlx5e_port_get_speed_arr(mdev, &table, &max_size, false);
	for (i = 0; i < max_size; ++i)
		if (eproto.cap & MLX5E_PROT_MASK(i))
			max_speed = max(max_speed, table[i]);

	*speed = max_speed;
	return 0;
}

u32 mlx5e_port_speed2linkmodes(struct mlx5_core_dev *mdev, u32 speed,
			       bool force_legacy)
{
	u32 link_modes = 0;
	const u32 *table;
	u32 max_size;
	int i;

	mlx5e_port_get_speed_arr(mdev, &table, &max_size, force_legacy);
	for (i = 0; i < max_size; ++i) {
		if (table[i] == speed)
			link_modes |= MLX5E_PROT_MASK(i);
	}
	return link_modes;
}

int mlx5e_port_query_pbmc(struct mlx5_core_dev *mdev, void *out)
{
	int sz = MLX5_ST_SZ_BYTES(pbmc_reg);
	void *in;
	int err;

	in = kzalloc(sz, GFP_KERNEL);
	if (!in)
		return -ENOMEM;

	MLX5_SET(pbmc_reg, in, local_port, 1);
	err = mlx5_core_access_reg(mdev, in, sz, out, sz, MLX5_REG_PBMC, 0, 0);

	kfree(in);
	return err;
}

int mlx5e_port_set_pbmc(struct mlx5_core_dev *mdev, void *in)
{
	int sz = MLX5_ST_SZ_BYTES(pbmc_reg);
	void *out;
	int err;

	out = kzalloc(sz, GFP_KERNEL);
	if (!out)
		return -ENOMEM;

	MLX5_SET(pbmc_reg, in, local_port, 1);
	err = mlx5_core_access_reg(mdev, in, sz, out, sz, MLX5_REG_PBMC, 0, 1);

	kfree(out);
	return err;
}

/* buffer[i]: buffer that priority i mapped to */
int mlx5e_port_query_priority2buffer(struct mlx5_core_dev *mdev, u8 *buffer)
{
	int sz = MLX5_ST_SZ_BYTES(pptb_reg);
	u32 prio_x_buff;
	void *out;
	void *in;
	int prio;
	int err;

	in = kzalloc(sz, GFP_KERNEL);
	out = kzalloc(sz, GFP_KERNEL);
	if (!in || !out) {
		err = -ENOMEM;
		goto out;
	}

	MLX5_SET(pptb_reg, in, local_port, 1);
	err = mlx5_core_access_reg(mdev, in, sz, out, sz, MLX5_REG_PPTB, 0, 0);
	if (err)
		goto out;

	prio_x_buff = MLX5_GET(pptb_reg, out, prio_x_buff);
	for (prio = 0; prio < 8; prio++) {
		buffer[prio] = (u8)(prio_x_buff >> (4 * prio)) & 0xF;
		mlx5_core_dbg(mdev, "prio %d, buffer %d\n", prio, buffer[prio]);
	}
out:
	kfree(in);
	kfree(out);
	return err;
}

int mlx5e_port_set_priority2buffer(struct mlx5_core_dev *mdev, u8 *buffer)
{
	int sz = MLX5_ST_SZ_BYTES(pptb_reg);
	u32 prio_x_buff;
	void *out;
	void *in;
	int prio;
	int err;

	in = kzalloc(sz, GFP_KERNEL);
	out = kzalloc(sz, GFP_KERNEL);
	if (!in || !out) {
		err = -ENOMEM;
		goto out;
	}

	/* First query the pptb register */
	MLX5_SET(pptb_reg, in, local_port, 1);
	err = mlx5_core_access_reg(mdev, in, sz, out, sz, MLX5_REG_PPTB, 0, 0);
	if (err)
		goto out;

	memcpy(in, out, sz);
	MLX5_SET(pptb_reg, in, local_port, 1);

	/* Update the pm and prio_x_buff */
	MLX5_SET(pptb_reg, in, pm, 0xFF);

	prio_x_buff = 0;
	for (prio = 0; prio < 8; prio++)
		prio_x_buff |= (buffer[prio] << (4 * prio));
	MLX5_SET(pptb_reg, in, prio_x_buff, prio_x_buff);

	err = mlx5_core_access_reg(mdev, in, sz, out, sz, MLX5_REG_PPTB, 0, 1);

out:
	kfree(in);
	kfree(out);
	return err;
}

static u32 fec_supported_speeds[] = {
	10000,
	40000,
	25000,
	50000,
	56000,
	100000
};

#define MLX5E_FEC_SUPPORTED_SPEEDS ARRAY_SIZE(fec_supported_speeds)

/* get/set FEC admin field for a given speed */
static int mlx5e_fec_admin_field(u32 *pplm,
				 u8 *fec_policy,
				 bool write,
				 u32 speed)
{
	switch (speed) {
	case 10000:
	case 40000:
		if (!write)
			*fec_policy = MLX5_GET(pplm_reg, pplm,
					       fec_override_admin_10g_40g);
		else
			MLX5_SET(pplm_reg, pplm,
				 fec_override_admin_10g_40g, *fec_policy);
		break;
	case 25000:
		if (!write)
			*fec_policy = MLX5_GET(pplm_reg, pplm,
					       fec_override_admin_25g);
		else
			MLX5_SET(pplm_reg, pplm,
				 fec_override_admin_25g, *fec_policy);
		break;
	case 50000:
		if (!write)
			*fec_policy = MLX5_GET(pplm_reg, pplm,
					       fec_override_admin_50g);
		else
			MLX5_SET(pplm_reg, pplm,
				 fec_override_admin_50g, *fec_policy);
		break;
	case 56000:
		if (!write)
			*fec_policy = MLX5_GET(pplm_reg, pplm,
					       fec_override_admin_56g);
		else
			MLX5_SET(pplm_reg, pplm,
				 fec_override_admin_56g, *fec_policy);
		break;
	case 100000:
		if (!write)
			*fec_policy = MLX5_GET(pplm_reg, pplm,
					       fec_override_admin_100g);
		else
			MLX5_SET(pplm_reg, pplm,
				 fec_override_admin_100g, *fec_policy);
		break;
	default:
		return -EINVAL;
	}
	return 0;
}

/* returns FEC capabilities for a given speed */
static int mlx5e_get_fec_cap_field(u32 *pplm,
				   u8 *fec_cap,
				   u32 speed)
{
	switch (speed) {
	case 10000:
	case 40000:
		*fec_cap = MLX5_GET(pplm_reg, pplm,
				    fec_override_cap_10g_40g);
		break;
	case 25000:
		*fec_cap = MLX5_GET(pplm_reg, pplm,
				    fec_override_cap_25g);
		break;
	case 50000:
		*fec_cap = MLX5_GET(pplm_reg, pplm,
				    fec_override_cap_50g);
		break;
	case 56000:
		*fec_cap = MLX5_GET(pplm_reg, pplm,
				    fec_override_cap_56g);
		break;
	case 100000:
		*fec_cap = MLX5_GET(pplm_reg, pplm,
				    fec_override_cap_100g);
		break;
	default:
		return -EINVAL;
	}
	return 0;
}

int mlx5e_get_fec_caps(struct mlx5_core_dev *dev, u8 *fec_caps)
{
	u32 out[MLX5_ST_SZ_DW(pplm_reg)] = {};
	u32 in[MLX5_ST_SZ_DW(pplm_reg)] = {};
	int sz = MLX5_ST_SZ_BYTES(pplm_reg);
	u32 current_fec_speed;
	int err;

	if (!MLX5_CAP_GEN(dev, pcam_reg))
		return -EOPNOTSUPP;

	if (!MLX5_CAP_PCAM_REG(dev, pplm))
		return -EOPNOTSUPP;

	MLX5_SET(pplm_reg, in, local_port, 1);
	err =  mlx5_core_access_reg(dev, in, sz, out, sz, MLX5_REG_PPLM, 0, 0);
	if (err)
		return err;

	err = mlx5e_port_linkspeed(dev, &current_fec_speed);
	if (err)
		return err;

	return mlx5e_get_fec_cap_field(out, fec_caps, current_fec_speed);
}

int mlx5e_get_fec_mode(struct mlx5_core_dev *dev, u32 *fec_mode_active,
		       u8 *fec_configured_mode)
{
	u32 out[MLX5_ST_SZ_DW(pplm_reg)] = {};
	u32 in[MLX5_ST_SZ_DW(pplm_reg)] = {};
	int sz = MLX5_ST_SZ_BYTES(pplm_reg);
	u32 link_speed;
	int err;

	if (!MLX5_CAP_GEN(dev, pcam_reg))
		return -EOPNOTSUPP;

	if (!MLX5_CAP_PCAM_REG(dev, pplm))
		return -EOPNOTSUPP;

	MLX5_SET(pplm_reg, in, local_port, 1);
	err =  mlx5_core_access_reg(dev, in, sz, out, sz, MLX5_REG_PPLM, 0, 0);
	if (err)
		return err;

	*fec_mode_active = MLX5_GET(pplm_reg, out, fec_mode_active);

	if (!fec_configured_mode)
		return 0;

	err = mlx5e_port_linkspeed(dev, &link_speed);
	if (err)
		return err;

	return mlx5e_fec_admin_field(out, fec_configured_mode, 0, link_speed);
}

int mlx5e_set_fec_mode(struct mlx5_core_dev *dev, u8 fec_policy)
{
	u8 fec_policy_nofec = BIT(MLX5E_FEC_NOFEC);
	bool fec_mode_not_supp_in_speed = false;
	u32 out[MLX5_ST_SZ_DW(pplm_reg)] = {};
	u32 in[MLX5_ST_SZ_DW(pplm_reg)] = {};
	int sz = MLX5_ST_SZ_BYTES(pplm_reg);
	u8 fec_policy_auto = 0;
	u8 fec_caps = 0;
	int err;
	int i;

	if (!MLX5_CAP_GEN(dev, pcam_reg))
		return -EOPNOTSUPP;

	if (!MLX5_CAP_PCAM_REG(dev, pplm))
		return -EOPNOTSUPP;

	MLX5_SET(pplm_reg, in, local_port, 1);
	err = mlx5_core_access_reg(dev, in, sz, out, sz, MLX5_REG_PPLM, 0, 0);
	if (err)
		return err;

	MLX5_SET(pplm_reg, out, local_port, 1);

	for (i = 0; i < MLX5E_FEC_SUPPORTED_SPEEDS; i++) {
		mlx5e_get_fec_cap_field(out, &fec_caps, fec_supported_speeds[i]);
		/* policy supported for link speed, or policy is auto */
		if (fec_caps & fec_policy || fec_policy == fec_policy_auto) {
			mlx5e_fec_admin_field(out, &fec_policy, 1,
					      fec_supported_speeds[i]);
		} else {
			/* turn off FEC if supported. Else, leave it the same */
			if (fec_caps & fec_policy_nofec)
				mlx5e_fec_admin_field(out, &fec_policy_nofec, 1,
						      fec_supported_speeds[i]);
			fec_mode_not_supp_in_speed = true;
		}
	}

	if (fec_mode_not_supp_in_speed)
		mlx5_core_dbg(dev,
			      "FEC policy 0x%x is not supported for some speeds",
			      fec_policy);

	return mlx5_core_access_reg(dev, out, sz, out, sz, MLX5_REG_PPLM, 0, 1);
}<|MERGE_RESOLUTION|>--- conflicted
+++ resolved
@@ -179,12 +179,6 @@
 	ext = MLX5_CAP_PCAM_FEATURE(mdev, ptys_extended_ethernet);
 	err = mlx5_port_query_eth_proto(mdev, 1, ext, &eproto);
 	if (err)
-<<<<<<< HEAD
-		return err;
-
-	eth_proto_oper = MLX5_GET(ptys_reg, out, eth_proto_oper);
-	*speed = mlx5e_port_ptys2speed(eth_proto_oper);
-=======
 		goto out;
 	if (ext && !eproto.admin) {
 		force_legacy = true;
@@ -193,7 +187,6 @@
 			goto out;
 	}
 	*speed = mlx5e_port_ptys2speed(mdev, eproto.oper, force_legacy);
->>>>>>> f7688b48
 	if (!(*speed))
 		err = -EINVAL;
 
