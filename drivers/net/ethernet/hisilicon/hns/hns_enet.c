// SPDX-License-Identifier: GPL-2.0-or-later
/*
 * Copyright (c) 2014-2015 Hisilicon Limited.
 */

#include <linux/clk.h>
#include <linux/cpumask.h>
#include <linux/etherdevice.h>
#include <linux/if_vlan.h>
#include <linux/interrupt.h>
#include <linux/io.h>
#include <linux/ip.h>
#include <linux/ipv6.h>
#include <linux/module.h>
#include <linux/phy.h>
#include <linux/platform_device.h>
#include <linux/skbuff.h>

#include "hnae.h"
#include "hns_enet.h"
#include "hns_dsaf_mac.h"

#define NIC_MAX_Q_PER_VF 16
#define HNS_NIC_TX_TIMEOUT (5 * HZ)

#define SERVICE_TIMER_HZ (1 * HZ)

#define RCB_IRQ_NOT_INITED 0
#define RCB_IRQ_INITED 1
#define HNS_BUFFER_SIZE_2048 2048

#define BD_MAX_SEND_SIZE 8191
#define SKB_TMP_LEN(SKB) \
	(((SKB)->transport_header - (SKB)->mac_header) + tcp_hdrlen(SKB))

static void fill_v2_desc_hw(struct hnae_ring *ring, void *priv, int size,
			    int send_sz, dma_addr_t dma, int frag_end,
			    int buf_num, enum hns_desc_type type, int mtu)
{
	struct hnae_desc *desc = &ring->desc[ring->next_to_use];
	struct hnae_desc_cb *desc_cb = &ring->desc_cb[ring->next_to_use];
	struct iphdr *iphdr;
	struct ipv6hdr *ipv6hdr;
	struct sk_buff *skb;
	__be16 protocol;
	u8 bn_pid = 0;
	u8 rrcfv = 0;
	u8 ip_offset = 0;
	u8 tvsvsn = 0;
	u16 mss = 0;
	u8 l4_len = 0;
	u16 paylen = 0;

	desc_cb->priv = priv;
	desc_cb->length = size;
	desc_cb->dma = dma;
	desc_cb->type = type;

	desc->addr = cpu_to_le64(dma);
	desc->tx.send_size = cpu_to_le16((u16)send_sz);

	/* config bd buffer end */
	hnae_set_bit(rrcfv, HNSV2_TXD_VLD_B, 1);
	hnae_set_field(bn_pid, HNSV2_TXD_BUFNUM_M, 0, buf_num - 1);

	/* fill port_id in the tx bd for sending management pkts */
	hnae_set_field(bn_pid, HNSV2_TXD_PORTID_M,
		       HNSV2_TXD_PORTID_S, ring->q->handle->dport_id);

	if (type == DESC_TYPE_SKB) {
		skb = (struct sk_buff *)priv;

		if (skb->ip_summed == CHECKSUM_PARTIAL) {
			skb_reset_mac_len(skb);
			protocol = skb->protocol;
			ip_offset = ETH_HLEN;

			if (protocol == htons(ETH_P_8021Q)) {
				ip_offset += VLAN_HLEN;
				protocol = vlan_get_protocol(skb);
				skb->protocol = protocol;
			}

			if (skb->protocol == htons(ETH_P_IP)) {
				iphdr = ip_hdr(skb);
				hnae_set_bit(rrcfv, HNSV2_TXD_L3CS_B, 1);
				hnae_set_bit(rrcfv, HNSV2_TXD_L4CS_B, 1);

				/* check for tcp/udp header */
				if (iphdr->protocol == IPPROTO_TCP &&
				    skb_is_gso(skb)) {
					hnae_set_bit(tvsvsn,
						     HNSV2_TXD_TSE_B, 1);
					l4_len = tcp_hdrlen(skb);
					mss = skb_shinfo(skb)->gso_size;
					paylen = skb->len - SKB_TMP_LEN(skb);
				}
			} else if (skb->protocol == htons(ETH_P_IPV6)) {
				hnae_set_bit(tvsvsn, HNSV2_TXD_IPV6_B, 1);
				ipv6hdr = ipv6_hdr(skb);
				hnae_set_bit(rrcfv, HNSV2_TXD_L4CS_B, 1);

				/* check for tcp/udp header */
				if (ipv6hdr->nexthdr == IPPROTO_TCP &&
				    skb_is_gso(skb) && skb_is_gso_v6(skb)) {
					hnae_set_bit(tvsvsn,
						     HNSV2_TXD_TSE_B, 1);
					l4_len = tcp_hdrlen(skb);
					mss = skb_shinfo(skb)->gso_size;
					paylen = skb->len - SKB_TMP_LEN(skb);
				}
			}
			desc->tx.ip_offset = ip_offset;
			desc->tx.tse_vlan_snap_v6_sctp_nth = tvsvsn;
			desc->tx.mss = cpu_to_le16(mss);
			desc->tx.l4_len = l4_len;
			desc->tx.paylen = cpu_to_le16(paylen);
		}
	}

	hnae_set_bit(rrcfv, HNSV2_TXD_FE_B, frag_end);

	desc->tx.bn_pid = bn_pid;
	desc->tx.ra_ri_cs_fe_vld = rrcfv;

	ring_ptr_move_fw(ring, next_to_use);
}

static void fill_v2_desc(struct hnae_ring *ring, void *priv,
			 int size, dma_addr_t dma, int frag_end,
			 int buf_num, enum hns_desc_type type, int mtu)
{
	fill_v2_desc_hw(ring, priv, size, size, dma, frag_end,
			buf_num, type, mtu);
}

static const struct acpi_device_id hns_enet_acpi_match[] = {
	{ "HISI00C1", 0 },
	{ "HISI00C2", 0 },
	{ },
};
MODULE_DEVICE_TABLE(acpi, hns_enet_acpi_match);

static void fill_desc(struct hnae_ring *ring, void *priv,
		      int size, dma_addr_t dma, int frag_end,
		      int buf_num, enum hns_desc_type type, int mtu)
{
	struct hnae_desc *desc = &ring->desc[ring->next_to_use];
	struct hnae_desc_cb *desc_cb = &ring->desc_cb[ring->next_to_use];
	struct sk_buff *skb;
	__be16 protocol;
	u32 ip_offset;
	u32 asid_bufnum_pid = 0;
	u32 flag_ipoffset = 0;

	desc_cb->priv = priv;
	desc_cb->length = size;
	desc_cb->dma = dma;
	desc_cb->type = type;

	desc->addr = cpu_to_le64(dma);
	desc->tx.send_size = cpu_to_le16((u16)size);

	/*config bd buffer end */
	flag_ipoffset |= 1 << HNS_TXD_VLD_B;

	asid_bufnum_pid |= buf_num << HNS_TXD_BUFNUM_S;

	if (type == DESC_TYPE_SKB) {
		skb = (struct sk_buff *)priv;

		if (skb->ip_summed == CHECKSUM_PARTIAL) {
			protocol = skb->protocol;
			ip_offset = ETH_HLEN;

			/*if it is a SW VLAN check the next protocol*/
			if (protocol == htons(ETH_P_8021Q)) {
				ip_offset += VLAN_HLEN;
				protocol = vlan_get_protocol(skb);
				skb->protocol = protocol;
			}

			if (skb->protocol == htons(ETH_P_IP)) {
				flag_ipoffset |= 1 << HNS_TXD_L3CS_B;
				/* check for tcp/udp header */
				flag_ipoffset |= 1 << HNS_TXD_L4CS_B;

			} else if (skb->protocol == htons(ETH_P_IPV6)) {
				/* ipv6 has not l3 cs, check for L4 header */
				flag_ipoffset |= 1 << HNS_TXD_L4CS_B;
			}

			flag_ipoffset |= ip_offset << HNS_TXD_IPOFFSET_S;
		}
	}

	flag_ipoffset |= frag_end << HNS_TXD_FE_B;

	desc->tx.asid_bufnum_pid = cpu_to_le16(asid_bufnum_pid);
	desc->tx.flag_ipoffset = cpu_to_le32(flag_ipoffset);

	ring_ptr_move_fw(ring, next_to_use);
}

static void unfill_desc(struct hnae_ring *ring)
{
	ring_ptr_move_bw(ring, next_to_use);
}

static int hns_nic_maybe_stop_tx(
	struct sk_buff **out_skb, int *bnum, struct hnae_ring *ring)
{
	struct sk_buff *skb = *out_skb;
	struct sk_buff *new_skb = NULL;
	int buf_num;

	/* no. of segments (plus a header) */
	buf_num = skb_shinfo(skb)->nr_frags + 1;

	if (unlikely(buf_num > ring->max_desc_num_per_pkt)) {
		if (ring_space(ring) < 1)
			return -EBUSY;

		new_skb = skb_copy(skb, GFP_ATOMIC);
		if (!new_skb)
			return -ENOMEM;

		dev_kfree_skb_any(skb);
		*out_skb = new_skb;
		buf_num = 1;
	} else if (buf_num > ring_space(ring)) {
		return -EBUSY;
	}

	*bnum = buf_num;
	return 0;
}

static int hns_nic_maybe_stop_tso(
	struct sk_buff **out_skb, int *bnum, struct hnae_ring *ring)
{
	int i;
	int size;
	int buf_num;
	int frag_num;
	struct sk_buff *skb = *out_skb;
	struct sk_buff *new_skb = NULL;
	skb_frag_t *frag;

	size = skb_headlen(skb);
	buf_num = (size + BD_MAX_SEND_SIZE - 1) / BD_MAX_SEND_SIZE;

	frag_num = skb_shinfo(skb)->nr_frags;
	for (i = 0; i < frag_num; i++) {
		frag = &skb_shinfo(skb)->frags[i];
		size = skb_frag_size(frag);
		buf_num += (size + BD_MAX_SEND_SIZE - 1) / BD_MAX_SEND_SIZE;
	}

	if (unlikely(buf_num > ring->max_desc_num_per_pkt)) {
		buf_num = (skb->len + BD_MAX_SEND_SIZE - 1) / BD_MAX_SEND_SIZE;
		if (ring_space(ring) < buf_num)
			return -EBUSY;
		/* manual split the send packet */
		new_skb = skb_copy(skb, GFP_ATOMIC);
		if (!new_skb)
			return -ENOMEM;
		dev_kfree_skb_any(skb);
		*out_skb = new_skb;

	} else if (ring_space(ring) < buf_num) {
		return -EBUSY;
	}

	*bnum = buf_num;
	return 0;
}

static void fill_tso_desc(struct hnae_ring *ring, void *priv,
			  int size, dma_addr_t dma, int frag_end,
			  int buf_num, enum hns_desc_type type, int mtu)
{
	int frag_buf_num;
	int sizeoflast;
	int k;

	frag_buf_num = (size + BD_MAX_SEND_SIZE - 1) / BD_MAX_SEND_SIZE;
	sizeoflast = size % BD_MAX_SEND_SIZE;
	sizeoflast = sizeoflast ? sizeoflast : BD_MAX_SEND_SIZE;

	/* when the frag size is bigger than hardware, split this frag */
	for (k = 0; k < frag_buf_num; k++)
		fill_v2_desc_hw(ring, priv, k == 0 ? size : 0,
				(k == frag_buf_num - 1) ?
					sizeoflast : BD_MAX_SEND_SIZE,
				dma + BD_MAX_SEND_SIZE * k,
				frag_end && (k == frag_buf_num - 1) ? 1 : 0,
				buf_num,
				(type == DESC_TYPE_SKB && !k) ?
					DESC_TYPE_SKB : DESC_TYPE_PAGE,
				mtu);
}

netdev_tx_t hns_nic_net_xmit_hw(struct net_device *ndev,
				struct sk_buff *skb,
				struct hns_nic_ring_data *ring_data)
{
	struct hns_nic_priv *priv = netdev_priv(ndev);
	struct hnae_ring *ring = ring_data->ring;
	struct device *dev = ring_to_dev(ring);
	struct netdev_queue *dev_queue;
	skb_frag_t *frag;
	int buf_num;
	int seg_num;
	dma_addr_t dma;
	int size, next_to_use;
	int i;

	switch (priv->ops.maybe_stop_tx(&skb, &buf_num, ring)) {
	case -EBUSY:
		ring->stats.tx_busy++;
		goto out_net_tx_busy;
	case -ENOMEM:
		ring->stats.sw_err_cnt++;
		netdev_err(ndev, "no memory to xmit!\n");
		goto out_err_tx_ok;
	default:
		break;
	}

	/* no. of segments (plus a header) */
	seg_num = skb_shinfo(skb)->nr_frags + 1;
	next_to_use = ring->next_to_use;

	/* fill the first part */
	size = skb_headlen(skb);
	dma = dma_map_single(dev, skb->data, size, DMA_TO_DEVICE);
	if (dma_mapping_error(dev, dma)) {
		netdev_err(ndev, "TX head DMA map failed\n");
		ring->stats.sw_err_cnt++;
		goto out_err_tx_ok;
	}
	priv->ops.fill_desc(ring, skb, size, dma, seg_num == 1 ? 1 : 0,
			    buf_num, DESC_TYPE_SKB, ndev->mtu);

	/* fill the fragments */
	for (i = 1; i < seg_num; i++) {
		frag = &skb_shinfo(skb)->frags[i - 1];
		size = skb_frag_size(frag);
		dma = skb_frag_dma_map(dev, frag, 0, size, DMA_TO_DEVICE);
		if (dma_mapping_error(dev, dma)) {
			netdev_err(ndev, "TX frag(%d) DMA map failed\n", i);
			ring->stats.sw_err_cnt++;
			goto out_map_frag_fail;
		}
		priv->ops.fill_desc(ring, skb_frag_page(frag), size, dma,
				    seg_num - 1 == i ? 1 : 0, buf_num,
				    DESC_TYPE_PAGE, ndev->mtu);
	}

	/*complete translate all packets*/
	dev_queue = netdev_get_tx_queue(ndev, skb->queue_mapping);
	netdev_tx_sent_queue(dev_queue, skb->len);

	netif_trans_update(ndev);
	ndev->stats.tx_bytes += skb->len;
	ndev->stats.tx_packets++;

	wmb(); /* commit all data before submit */
	assert(skb->queue_mapping < priv->ae_handle->q_num);
	hnae_queue_xmit(priv->ae_handle->qs[skb->queue_mapping], buf_num);

	return NETDEV_TX_OK;

out_map_frag_fail:

	while (ring->next_to_use != next_to_use) {
		unfill_desc(ring);
		if (ring->next_to_use != next_to_use)
			dma_unmap_page(dev,
				       ring->desc_cb[ring->next_to_use].dma,
				       ring->desc_cb[ring->next_to_use].length,
				       DMA_TO_DEVICE);
		else
			dma_unmap_single(dev,
					 ring->desc_cb[next_to_use].dma,
					 ring->desc_cb[next_to_use].length,
					 DMA_TO_DEVICE);
	}

out_err_tx_ok:

	dev_kfree_skb_any(skb);
	return NETDEV_TX_OK;

out_net_tx_busy:

	netif_stop_subqueue(ndev, skb->queue_mapping);

	/* Herbert's original patch had:
	 *  smp_mb__after_netif_stop_queue();
	 * but since that doesn't exist yet, just open code it.
	 */
	smp_mb();
	return NETDEV_TX_BUSY;
}

static void hns_nic_reuse_page(struct sk_buff *skb, int i,
			       struct hnae_ring *ring, int pull_len,
			       struct hnae_desc_cb *desc_cb)
{
	struct hnae_desc *desc;
	u32 truesize;
	int size;
	int last_offset;
	bool twobufs;

	twobufs = ((PAGE_SIZE < 8192) &&
		hnae_buf_size(ring) == HNS_BUFFER_SIZE_2048);

	desc = &ring->desc[ring->next_to_clean];
	size = le16_to_cpu(desc->rx.size);

	if (twobufs) {
		truesize = hnae_buf_size(ring);
	} else {
		truesize = ALIGN(size, L1_CACHE_BYTES);
		last_offset = hnae_page_size(ring) - hnae_buf_size(ring);
	}

	skb_add_rx_frag(skb, i, desc_cb->priv, desc_cb->page_offset + pull_len,
			size - pull_len, truesize);

	 /* avoid re-using remote pages,flag default unreuse */
	if (unlikely(page_to_nid(desc_cb->priv) != numa_node_id()))
		return;

	if (twobufs) {
		/* if we are only owner of page we can reuse it */
		if (likely(page_count(desc_cb->priv) == 1)) {
			/* flip page offset to other buffer */
			desc_cb->page_offset ^= truesize;

			desc_cb->reuse_flag = 1;
			/* bump ref count on page before it is given*/
			get_page(desc_cb->priv);
		}
		return;
	}

	/* move offset up to the next cache line */
	desc_cb->page_offset += truesize;

	if (desc_cb->page_offset <= last_offset) {
		desc_cb->reuse_flag = 1;
		/* bump ref count on page before it is given*/
		get_page(desc_cb->priv);
	}
}

static void get_v2rx_desc_bnum(u32 bnum_flag, int *out_bnum)
{
	*out_bnum = hnae_get_field(bnum_flag,
				   HNS_RXD_BUFNUM_M, HNS_RXD_BUFNUM_S) + 1;
}

static void get_rx_desc_bnum(u32 bnum_flag, int *out_bnum)
{
	*out_bnum = hnae_get_field(bnum_flag,
				   HNS_RXD_BUFNUM_M, HNS_RXD_BUFNUM_S);
}

static void hns_nic_rx_checksum(struct hns_nic_ring_data *ring_data,
				struct sk_buff *skb, u32 flag)
{
	struct net_device *netdev = ring_data->napi.dev;
	u32 l3id;
	u32 l4id;

	/* check if RX checksum offload is enabled */
	if (unlikely(!(netdev->features & NETIF_F_RXCSUM)))
		return;

	/* In hardware, we only support checksum for the following protocols:
	 * 1) IPv4,
	 * 2) TCP(over IPv4 or IPv6),
	 * 3) UDP(over IPv4 or IPv6),
	 * 4) SCTP(over IPv4 or IPv6)
	 * but we support many L3(IPv4, IPv6, MPLS, PPPoE etc) and L4(TCP,
	 * UDP, GRE, SCTP, IGMP, ICMP etc.) protocols.
	 *
	 * Hardware limitation:
	 * Our present hardware RX Descriptor lacks L3/L4 checksum "Status &
	 * Error" bit (which usually can be used to indicate whether checksum
	 * was calculated by the hardware and if there was any error encountered
	 * during checksum calculation).
	 *
	 * Software workaround:
	 * We do get info within the RX descriptor about the kind of L3/L4
	 * protocol coming in the packet and the error status. These errors
	 * might not just be checksum errors but could be related to version,
	 * length of IPv4, UDP, TCP etc.
	 * Because there is no-way of knowing if it is a L3/L4 error due to bad
	 * checksum or any other L3/L4 error, we will not (cannot) convey
	 * checksum status for such cases to upper stack and will not maintain
	 * the RX L3/L4 checksum counters as well.
	 */

	l3id = hnae_get_field(flag, HNS_RXD_L3ID_M, HNS_RXD_L3ID_S);
	l4id = hnae_get_field(flag, HNS_RXD_L4ID_M, HNS_RXD_L4ID_S);

	/*  check L3 protocol for which checksum is supported */
	if ((l3id != HNS_RX_FLAG_L3ID_IPV4) && (l3id != HNS_RX_FLAG_L3ID_IPV6))
		return;

	/* check for any(not just checksum)flagged L3 protocol errors */
	if (unlikely(hnae_get_bit(flag, HNS_RXD_L3E_B)))
		return;

	/* we do not support checksum of fragmented packets */
	if (unlikely(hnae_get_bit(flag, HNS_RXD_FRAG_B)))
		return;

	/*  check L4 protocol for which checksum is supported */
	if ((l4id != HNS_RX_FLAG_L4ID_TCP) &&
	    (l4id != HNS_RX_FLAG_L4ID_UDP) &&
	    (l4id != HNS_RX_FLAG_L4ID_SCTP))
		return;

	/* check for any(not just checksum)flagged L4 protocol errors */
	if (unlikely(hnae_get_bit(flag, HNS_RXD_L4E_B)))
		return;

	/* now, this has to be a packet with valid RX checksum */
	skb->ip_summed = CHECKSUM_UNNECESSARY;
}

static int hns_nic_poll_rx_skb(struct hns_nic_ring_data *ring_data,
			       struct sk_buff **out_skb, int *out_bnum)
{
	struct hnae_ring *ring = ring_data->ring;
	struct net_device *ndev = ring_data->napi.dev;
	struct hns_nic_priv *priv = netdev_priv(ndev);
	struct sk_buff *skb;
	struct hnae_desc *desc;
	struct hnae_desc_cb *desc_cb;
	unsigned char *va;
	int bnum, length, i;
	int pull_len;
	u32 bnum_flag;

	desc = &ring->desc[ring->next_to_clean];
	desc_cb = &ring->desc_cb[ring->next_to_clean];

	prefetch(desc);

	va = (unsigned char *)desc_cb->buf + desc_cb->page_offset;

	/* prefetch first cache line of first page */
	prefetch(va);
#if L1_CACHE_BYTES < 128
	prefetch(va + L1_CACHE_BYTES);
#endif

	skb = *out_skb = napi_alloc_skb(&ring_data->napi,
					HNS_RX_HEAD_SIZE);
	if (unlikely(!skb)) {
		netdev_err(ndev, "alloc rx skb fail\n");
		ring->stats.sw_err_cnt++;
		return -ENOMEM;
	}

	prefetchw(skb->data);
	length = le16_to_cpu(desc->rx.pkt_len);
	bnum_flag = le32_to_cpu(desc->rx.ipoff_bnum_pid_flag);
	priv->ops.get_rxd_bnum(bnum_flag, &bnum);
	*out_bnum = bnum;

	if (length <= HNS_RX_HEAD_SIZE) {
		memcpy(__skb_put(skb, length), va, ALIGN(length, sizeof(long)));

		/* we can reuse buffer as-is, just make sure it is local */
		if (likely(page_to_nid(desc_cb->priv) == numa_node_id()))
			desc_cb->reuse_flag = 1;
		else /* this page cannot be reused so discard it */
			put_page(desc_cb->priv);

		ring_ptr_move_fw(ring, next_to_clean);

		if (unlikely(bnum != 1)) { /* check err*/
			*out_bnum = 1;
			goto out_bnum_err;
		}
	} else {
		ring->stats.seg_pkt_cnt++;

		pull_len = eth_get_headlen(ndev, va, HNS_RX_HEAD_SIZE);
		memcpy(__skb_put(skb, pull_len), va,
		       ALIGN(pull_len, sizeof(long)));

		hns_nic_reuse_page(skb, 0, ring, pull_len, desc_cb);
		ring_ptr_move_fw(ring, next_to_clean);

		if (unlikely(bnum >= (int)MAX_SKB_FRAGS)) { /* check err*/
			*out_bnum = 1;
			goto out_bnum_err;
		}
		for (i = 1; i < bnum; i++) {
			desc = &ring->desc[ring->next_to_clean];
			desc_cb = &ring->desc_cb[ring->next_to_clean];

			hns_nic_reuse_page(skb, i, ring, 0, desc_cb);
			ring_ptr_move_fw(ring, next_to_clean);
		}
	}

	/* check except process, free skb and jump the desc */
	if (unlikely((!bnum) || (bnum > ring->max_desc_num_per_pkt))) {
out_bnum_err:
		*out_bnum = *out_bnum ? *out_bnum : 1; /* ntc moved,cannot 0*/
		netdev_err(ndev, "invalid bnum(%d,%d,%d,%d),%016llx,%016llx\n",
			   bnum, ring->max_desc_num_per_pkt,
			   length, (int)MAX_SKB_FRAGS,
			   ((u64 *)desc)[0], ((u64 *)desc)[1]);
		ring->stats.err_bd_num++;
		dev_kfree_skb_any(skb);
		return -EDOM;
	}

	bnum_flag = le32_to_cpu(desc->rx.ipoff_bnum_pid_flag);

	if (unlikely(!hnae_get_bit(bnum_flag, HNS_RXD_VLD_B))) {
		netdev_err(ndev, "no valid bd,%016llx,%016llx\n",
			   ((u64 *)desc)[0], ((u64 *)desc)[1]);
		ring->stats.non_vld_descs++;
		dev_kfree_skb_any(skb);
		return -EINVAL;
	}

	if (unlikely((!desc->rx.pkt_len) ||
		     hnae_get_bit(bnum_flag, HNS_RXD_DROP_B))) {
		ring->stats.err_pkt_len++;
		dev_kfree_skb_any(skb);
		return -EFAULT;
	}

	if (unlikely(hnae_get_bit(bnum_flag, HNS_RXD_L2E_B))) {
		ring->stats.l2_err++;
		dev_kfree_skb_any(skb);
		return -EFAULT;
	}

	ring->stats.rx_pkts++;
	ring->stats.rx_bytes += skb->len;

	/* indicate to upper stack if our hardware has already calculated
	 * the RX checksum
	 */
	hns_nic_rx_checksum(ring_data, skb, bnum_flag);

	return 0;
}

static void
hns_nic_alloc_rx_buffers(struct hns_nic_ring_data *ring_data, int cleand_count)
{
	int i, ret;
	struct hnae_desc_cb res_cbs;
	struct hnae_desc_cb *desc_cb;
	struct hnae_ring *ring = ring_data->ring;
	struct net_device *ndev = ring_data->napi.dev;

	for (i = 0; i < cleand_count; i++) {
		desc_cb = &ring->desc_cb[ring->next_to_use];
		if (desc_cb->reuse_flag) {
			ring->stats.reuse_pg_cnt++;
			hnae_reuse_buffer(ring, ring->next_to_use);
		} else {
			ret = hnae_reserve_buffer_map(ring, &res_cbs);
			if (ret) {
				ring->stats.sw_err_cnt++;
				netdev_err(ndev, "hnae reserve buffer map failed.\n");
				break;
			}
			hnae_replace_buffer(ring, ring->next_to_use, &res_cbs);
		}

		ring_ptr_move_fw(ring, next_to_use);
	}

	wmb(); /* make all data has been write before submit */
	writel_relaxed(i, ring->io_base + RCB_REG_HEAD);
}

/* return error number for error or number of desc left to take
 */
static void hns_nic_rx_up_pro(struct hns_nic_ring_data *ring_data,
			      struct sk_buff *skb)
{
	struct net_device *ndev = ring_data->napi.dev;

	skb->protocol = eth_type_trans(skb, ndev);
	(void)napi_gro_receive(&ring_data->napi, skb);
}

static int hns_desc_unused(struct hnae_ring *ring)
{
	int ntc = ring->next_to_clean;
	int ntu = ring->next_to_use;

	return ((ntc >= ntu) ? 0 : ring->desc_num) + ntc - ntu;
}

#define HNS_LOWEST_LATENCY_RATE		27	/* 27 MB/s */
#define HNS_LOW_LATENCY_RATE			80	/* 80 MB/s */

#define HNS_COAL_BDNUM			3

static u32 hns_coal_rx_bdnum(struct hnae_ring *ring)
{
	bool coal_enable = ring->q->handle->coal_adapt_en;

	if (coal_enable &&
	    ring->coal_last_rx_bytes > HNS_LOWEST_LATENCY_RATE)
		return HNS_COAL_BDNUM;
	else
		return 0;
}

static void hns_update_rx_rate(struct hnae_ring *ring)
{
	bool coal_enable = ring->q->handle->coal_adapt_en;
	u32 time_passed_ms;
	u64 total_bytes;

	if (!coal_enable ||
	    time_before(jiffies, ring->coal_last_jiffies + (HZ >> 4)))
		return;

	/* ring->stats.rx_bytes overflowed */
	if (ring->coal_last_rx_bytes > ring->stats.rx_bytes) {
		ring->coal_last_rx_bytes = ring->stats.rx_bytes;
		ring->coal_last_jiffies = jiffies;
		return;
	}

	total_bytes = ring->stats.rx_bytes - ring->coal_last_rx_bytes;
	time_passed_ms = jiffies_to_msecs(jiffies - ring->coal_last_jiffies);
	do_div(total_bytes, time_passed_ms);
	ring->coal_rx_rate = total_bytes >> 10;

	ring->coal_last_rx_bytes = ring->stats.rx_bytes;
	ring->coal_last_jiffies = jiffies;
}

/**
 * smooth_alg - smoothing algrithm for adjusting coalesce parameter
 **/
static u32 smooth_alg(u32 new_param, u32 old_param)
{
	u32 gap = (new_param > old_param) ? new_param - old_param
					  : old_param - new_param;

	if (gap > 8)
		gap >>= 3;

	if (new_param > old_param)
		return old_param + gap;
	else
		return old_param - gap;
}

/**
 * hns_nic_adp_coalesce - self adapte coalesce according to rx rate
 * @ring_data: pointer to hns_nic_ring_data
 **/
static void hns_nic_adpt_coalesce(struct hns_nic_ring_data *ring_data)
{
	struct hnae_ring *ring = ring_data->ring;
	struct hnae_handle *handle = ring->q->handle;
	u32 new_coal_param, old_coal_param = ring->coal_param;

	if (ring->coal_rx_rate < HNS_LOWEST_LATENCY_RATE)
		new_coal_param = HNAE_LOWEST_LATENCY_COAL_PARAM;
	else if (ring->coal_rx_rate < HNS_LOW_LATENCY_RATE)
		new_coal_param = HNAE_LOW_LATENCY_COAL_PARAM;
	else
		new_coal_param = HNAE_BULK_LATENCY_COAL_PARAM;

	if (new_coal_param == old_coal_param &&
	    new_coal_param == handle->coal_param)
		return;

	new_coal_param = smooth_alg(new_coal_param, old_coal_param);
	ring->coal_param = new_coal_param;

	/**
	 * Because all ring in one port has one coalesce param, when one ring
	 * calculate its own coalesce param, it cannot write to hardware at
	 * once. There are three conditions as follows:
	 *       1. current ring's coalesce param is larger than the hardware.
	 *       2. or ring which adapt last time can change again.
	 *       3. timeout.
	 */
	if (new_coal_param == handle->coal_param) {
		handle->coal_last_jiffies = jiffies;
		handle->coal_ring_idx = ring_data->queue_index;
	} else if (new_coal_param > handle->coal_param ||
		   handle->coal_ring_idx == ring_data->queue_index ||
		   time_after(jiffies, handle->coal_last_jiffies + (HZ >> 4))) {
		handle->dev->ops->set_coalesce_usecs(handle,
					new_coal_param);
		handle->dev->ops->set_coalesce_frames(handle,
					1, new_coal_param);
		handle->coal_param = new_coal_param;
		handle->coal_ring_idx = ring_data->queue_index;
		handle->coal_last_jiffies = jiffies;
	}
}

static int hns_nic_rx_poll_one(struct hns_nic_ring_data *ring_data,
			       int budget, void *v)
{
	struct hnae_ring *ring = ring_data->ring;
	struct sk_buff *skb;
	int num, bnum;
#define RCB_NOF_ALLOC_RX_BUFF_ONCE 16
	int recv_pkts, recv_bds, clean_count, err;
	int unused_count = hns_desc_unused(ring);

	num = readl_relaxed(ring->io_base + RCB_REG_FBDNUM);
	rmb(); /* make sure num taken effect before the other data is touched */

	recv_pkts = 0, recv_bds = 0, clean_count = 0;
	num -= unused_count;

	while (recv_pkts < budget && recv_bds < num) {
		/* reuse or realloc buffers */
		if (clean_count + unused_count >= RCB_NOF_ALLOC_RX_BUFF_ONCE) {
			hns_nic_alloc_rx_buffers(ring_data,
						 clean_count + unused_count);
			clean_count = 0;
			unused_count = hns_desc_unused(ring);
		}

		/* poll one pkt */
		err = hns_nic_poll_rx_skb(ring_data, &skb, &bnum);
		if (unlikely(!skb)) /* this fault cannot be repaired */
			goto out;

		recv_bds += bnum;
		clean_count += bnum;
		if (unlikely(err)) {  /* do jump the err */
			recv_pkts++;
			continue;
		}

		/* do update ip stack process*/
		((void (*)(struct hns_nic_ring_data *, struct sk_buff *))v)(
							ring_data, skb);
		recv_pkts++;
	}

out:
	/* make all data has been write before submit */
	if (clean_count + unused_count > 0)
		hns_nic_alloc_rx_buffers(ring_data,
					 clean_count + unused_count);

	return recv_pkts;
}

static bool hns_nic_rx_fini_pro(struct hns_nic_ring_data *ring_data)
{
	struct hnae_ring *ring = ring_data->ring;
	int num = 0;
	bool rx_stopped;

	hns_update_rx_rate(ring);

	/* for hardware bug fixed */
	ring_data->ring->q->handle->dev->ops->toggle_ring_irq(ring, 0);
	num = readl_relaxed(ring->io_base + RCB_REG_FBDNUM);

	if (num <= hns_coal_rx_bdnum(ring)) {
		if (ring->q->handle->coal_adapt_en)
			hns_nic_adpt_coalesce(ring_data);

		rx_stopped = true;
	} else {
		ring_data->ring->q->handle->dev->ops->toggle_ring_irq(
			ring_data->ring, 1);

		rx_stopped = false;
	}

	return rx_stopped;
}

static bool hns_nic_rx_fini_pro_v2(struct hns_nic_ring_data *ring_data)
{
	struct hnae_ring *ring = ring_data->ring;
	int num;

	hns_update_rx_rate(ring);
	num = readl_relaxed(ring->io_base + RCB_REG_FBDNUM);

	if (num <= hns_coal_rx_bdnum(ring)) {
		if (ring->q->handle->coal_adapt_en)
			hns_nic_adpt_coalesce(ring_data);

		return true;
	}

	return false;
}

static inline void hns_nic_reclaim_one_desc(struct hnae_ring *ring,
					    int *bytes, int *pkts)
{
	struct hnae_desc_cb *desc_cb = &ring->desc_cb[ring->next_to_clean];

	(*pkts) += (desc_cb->type == DESC_TYPE_SKB);
	(*bytes) += desc_cb->length;
	/* desc_cb will be cleaned, after hnae_free_buffer_detach*/
	hnae_free_buffer_detach(ring, ring->next_to_clean);

	ring_ptr_move_fw(ring, next_to_clean);
}

static int is_valid_clean_head(struct hnae_ring *ring, int h)
{
	int u = ring->next_to_use;
	int c = ring->next_to_clean;

	if (unlikely(h > ring->desc_num))
		return 0;

	assert(u > 0 && u < ring->desc_num);
	assert(c > 0 && c < ring->desc_num);
	assert(u != c && h != c); /* must be checked before call this func */

	return u > c ? (h > c && h <= u) : (h > c || h <= u);
}

/* reclaim all desc in one budget
 * return error or number of desc left
 */
static int hns_nic_tx_poll_one(struct hns_nic_ring_data *ring_data,
			       int budget, void *v)
{
	struct hnae_ring *ring = ring_data->ring;
	struct net_device *ndev = ring_data->napi.dev;
	struct netdev_queue *dev_queue;
	struct hns_nic_priv *priv = netdev_priv(ndev);
	int head;
	int bytes, pkts;

	head = readl_relaxed(ring->io_base + RCB_REG_HEAD);
	rmb(); /* make sure head is ready before touch any data */

	if (is_ring_empty(ring) || head == ring->next_to_clean)
		return 0; /* no data to poll */

	if (!is_valid_clean_head(ring, head)) {
		netdev_err(ndev, "wrong head (%d, %d-%d)\n", head,
			   ring->next_to_use, ring->next_to_clean);
		ring->stats.io_err_cnt++;
		return -EIO;
	}

	bytes = 0;
	pkts = 0;
	while (head != ring->next_to_clean) {
		hns_nic_reclaim_one_desc(ring, &bytes, &pkts);
		/* issue prefetch for next Tx descriptor */
		prefetch(&ring->desc_cb[ring->next_to_clean]);
	}
	/* update tx ring statistics. */
	ring->stats.tx_pkts += pkts;
	ring->stats.tx_bytes += bytes;

	dev_queue = netdev_get_tx_queue(ndev, ring_data->queue_index);
	netdev_tx_completed_queue(dev_queue, pkts, bytes);

	if (unlikely(priv->link && !netif_carrier_ok(ndev)))
		netif_carrier_on(ndev);

	if (unlikely(pkts && netif_carrier_ok(ndev) &&
		     (ring_space(ring) >= ring->max_desc_num_per_pkt * 2))) {
		/* Make sure that anybody stopping the queue after this
		 * sees the new next_to_clean.
		 */
		smp_mb();
		if (netif_tx_queue_stopped(dev_queue) &&
		    !test_bit(NIC_STATE_DOWN, &priv->state)) {
			netif_tx_wake_queue(dev_queue);
			ring->stats.restart_queue++;
		}
	}
	return 0;
}

static bool hns_nic_tx_fini_pro(struct hns_nic_ring_data *ring_data)
{
	struct hnae_ring *ring = ring_data->ring;
	int head;

	ring_data->ring->q->handle->dev->ops->toggle_ring_irq(ring, 0);

	head = readl_relaxed(ring->io_base + RCB_REG_HEAD);

	if (head != ring->next_to_clean) {
		ring_data->ring->q->handle->dev->ops->toggle_ring_irq(
			ring_data->ring, 1);

		return false;
	} else {
		return true;
	}
}

static bool hns_nic_tx_fini_pro_v2(struct hns_nic_ring_data *ring_data)
{
	struct hnae_ring *ring = ring_data->ring;
	int head = readl_relaxed(ring->io_base + RCB_REG_HEAD);

	if (head == ring->next_to_clean)
		return true;
	else
		return false;
}

static void hns_nic_tx_clr_all_bufs(struct hns_nic_ring_data *ring_data)
{
	struct hnae_ring *ring = ring_data->ring;
	struct net_device *ndev = ring_data->napi.dev;
	struct netdev_queue *dev_queue;
	int head;
	int bytes, pkts;

	head = ring->next_to_use; /* ntu :soft setted ring position*/
	bytes = 0;
	pkts = 0;
	while (head != ring->next_to_clean)
		hns_nic_reclaim_one_desc(ring, &bytes, &pkts);

	dev_queue = netdev_get_tx_queue(ndev, ring_data->queue_index);
	netdev_tx_reset_queue(dev_queue);
}

static int hns_nic_common_poll(struct napi_struct *napi, int budget)
{
	int clean_complete = 0;
	struct hns_nic_ring_data *ring_data =
		container_of(napi, struct hns_nic_ring_data, napi);
	struct hnae_ring *ring = ring_data->ring;

try_again:
	clean_complete += ring_data->poll_one(
				ring_data, budget - clean_complete,
				ring_data->ex_process);

	if (clean_complete < budget) {
		if (ring_data->fini_process(ring_data)) {
			napi_complete(napi);
			ring->q->handle->dev->ops->toggle_ring_irq(ring, 0);
		} else {
			goto try_again;
		}
	}

	return clean_complete;
}

static irqreturn_t hns_irq_handle(int irq, void *dev)
{
	struct hns_nic_ring_data *ring_data = (struct hns_nic_ring_data *)dev;

	ring_data->ring->q->handle->dev->ops->toggle_ring_irq(
		ring_data->ring, 1);
	napi_schedule(&ring_data->napi);

	return IRQ_HANDLED;
}

/**
 *hns_nic_adjust_link - adjust net work mode by the phy stat or new param
 *@ndev: net device
 */
static void hns_nic_adjust_link(struct net_device *ndev)
{
	struct hns_nic_priv *priv = netdev_priv(ndev);
	struct hnae_handle *h = priv->ae_handle;
	int state = 1;

	/* If there is no phy, do not need adjust link */
	if (ndev->phydev) {
		/* When phy link down, do nothing */
		if (ndev->phydev->link == 0)
			return;

		if (h->dev->ops->need_adjust_link(h, ndev->phydev->speed,
						  ndev->phydev->duplex)) {
			/* because Hi161X chip don't support to change gmac
			 * speed and duplex with traffic. Delay 200ms to
			 * make sure there is no more data in chip FIFO.
			 */
			netif_carrier_off(ndev);
			msleep(200);
			h->dev->ops->adjust_link(h, ndev->phydev->speed,
						 ndev->phydev->duplex);
			netif_carrier_on(ndev);
		}
	}

	state = state && h->dev->ops->get_status(h);

	if (state != priv->link) {
		if (state) {
			netif_carrier_on(ndev);
			netif_tx_wake_all_queues(ndev);
			netdev_info(ndev, "link up\n");
		} else {
			netif_carrier_off(ndev);
			netdev_info(ndev, "link down\n");
		}
		priv->link = state;
	}
}

/**
 *hns_nic_init_phy - init phy
 *@ndev: net device
 *@h: ae handle
 * Return 0 on success, negative on failure
 */
int hns_nic_init_phy(struct net_device *ndev, struct hnae_handle *h)
{
	__ETHTOOL_DECLARE_LINK_MODE_MASK(supported) = { 0, };
	struct phy_device *phy_dev = h->phy_dev;
	int ret;

	if (!h->phy_dev)
		return 0;

<<<<<<< HEAD
	phy_dev->supported &= h->if_support;
	phy_dev->advertising = phy_dev->supported;
=======
	ethtool_convert_legacy_u32_to_link_mode(supported, h->if_support);
	linkmode_and(phy_dev->supported, phy_dev->supported, supported);
	linkmode_copy(phy_dev->advertising, phy_dev->supported);
>>>>>>> f7688b48

	if (h->phy_if == PHY_INTERFACE_MODE_XGMII)
		phy_dev->autoneg = false;

	if (h->phy_if != PHY_INTERFACE_MODE_XGMII) {
		phy_dev->dev_flags = 0;

		ret = phy_connect_direct(ndev, phy_dev, hns_nic_adjust_link,
					 h->phy_if);
	} else {
		ret = phy_attach_direct(ndev, phy_dev, 0, h->phy_if);
	}
	if (unlikely(ret))
		return -ENODEV;

<<<<<<< HEAD
=======
	phy_attached_info(phy_dev);

>>>>>>> f7688b48
	return 0;
}

static int hns_nic_ring_open(struct net_device *netdev, int idx)
{
	struct hns_nic_priv *priv = netdev_priv(netdev);
	struct hnae_handle *h = priv->ae_handle;

	napi_enable(&priv->ring_data[idx].napi);

	enable_irq(priv->ring_data[idx].ring->irq);
	h->dev->ops->toggle_ring_irq(priv->ring_data[idx].ring, 0);

	return 0;
}

static int hns_nic_net_set_mac_address(struct net_device *ndev, void *p)
{
	struct hns_nic_priv *priv = netdev_priv(ndev);
	struct hnae_handle *h = priv->ae_handle;
	struct sockaddr *mac_addr = p;
	int ret;

	if (!mac_addr || !is_valid_ether_addr((const u8 *)mac_addr->sa_data))
		return -EADDRNOTAVAIL;

	ret = h->dev->ops->set_mac_addr(h, mac_addr->sa_data);
	if (ret) {
		netdev_err(ndev, "set_mac_address fail, ret=%d!\n", ret);
		return ret;
	}

	memcpy(ndev->dev_addr, mac_addr->sa_data, ndev->addr_len);

	return 0;
}

static void hns_nic_update_stats(struct net_device *netdev)
{
	struct hns_nic_priv *priv = netdev_priv(netdev);
	struct hnae_handle *h = priv->ae_handle;

	h->dev->ops->update_stats(h, &netdev->stats);
}

/* set mac addr if it is configed. or leave it to the AE driver */
static void hns_init_mac_addr(struct net_device *ndev)
{
	struct hns_nic_priv *priv = netdev_priv(ndev);

	if (!device_get_mac_address(priv->dev, ndev->dev_addr, ETH_ALEN)) {
		eth_hw_addr_random(ndev);
		dev_warn(priv->dev, "No valid mac, use random mac %pM",
			 ndev->dev_addr);
	}
}

static void hns_nic_ring_close(struct net_device *netdev, int idx)
{
	struct hns_nic_priv *priv = netdev_priv(netdev);
	struct hnae_handle *h = priv->ae_handle;

	h->dev->ops->toggle_ring_irq(priv->ring_data[idx].ring, 1);
	disable_irq(priv->ring_data[idx].ring->irq);

	napi_disable(&priv->ring_data[idx].napi);
}

static int hns_nic_init_affinity_mask(int q_num, int ring_idx,
				      struct hnae_ring *ring, cpumask_t *mask)
{
	int cpu;

	/* Diffrent irq banlance between 16core and 32core.
	 * The cpu mask set by ring index according to the ring flag
	 * which indicate the ring is tx or rx.
	 */
	if (q_num == num_possible_cpus()) {
		if (is_tx_ring(ring))
			cpu = ring_idx;
		else
			cpu = ring_idx - q_num;
	} else {
		if (is_tx_ring(ring))
			cpu = ring_idx * 2;
		else
			cpu = (ring_idx - q_num) * 2 + 1;
	}

	cpumask_clear(mask);
	cpumask_set_cpu(cpu, mask);

	return cpu;
}

static void hns_nic_free_irq(int q_num, struct hns_nic_priv *priv)
{
	int i;

	for (i = 0; i < q_num * 2; i++) {
		if (priv->ring_data[i].ring->irq_init_flag == RCB_IRQ_INITED) {
			irq_set_affinity_hint(priv->ring_data[i].ring->irq,
					      NULL);
			free_irq(priv->ring_data[i].ring->irq,
				 &priv->ring_data[i]);
			priv->ring_data[i].ring->irq_init_flag =
				RCB_IRQ_NOT_INITED;
		}
	}
}

static int hns_nic_init_irq(struct hns_nic_priv *priv)
{
	struct hnae_handle *h = priv->ae_handle;
	struct hns_nic_ring_data *rd;
	int i;
	int ret;
	int cpu;

	for (i = 0; i < h->q_num * 2; i++) {
		rd = &priv->ring_data[i];

		if (rd->ring->irq_init_flag == RCB_IRQ_INITED)
			break;

		snprintf(rd->ring->ring_name, RCB_RING_NAME_LEN,
			 "%s-%s%d", priv->netdev->name,
			 (is_tx_ring(rd->ring) ? "tx" : "rx"), rd->queue_index);

		rd->ring->ring_name[RCB_RING_NAME_LEN - 1] = '\0';

		ret = request_irq(rd->ring->irq,
				  hns_irq_handle, 0, rd->ring->ring_name, rd);
		if (ret) {
			netdev_err(priv->netdev, "request irq(%d) fail\n",
				   rd->ring->irq);
			goto out_free_irq;
		}
		disable_irq(rd->ring->irq);

		cpu = hns_nic_init_affinity_mask(h->q_num, i,
						 rd->ring, &rd->mask);

		if (cpu_online(cpu))
			irq_set_affinity_hint(rd->ring->irq,
					      &rd->mask);

		rd->ring->irq_init_flag = RCB_IRQ_INITED;
	}

	return 0;

out_free_irq:
	hns_nic_free_irq(h->q_num, priv);
	return ret;
}

static int hns_nic_net_up(struct net_device *ndev)
{
	struct hns_nic_priv *priv = netdev_priv(ndev);
	struct hnae_handle *h = priv->ae_handle;
	int i, j;
	int ret;

	if (!test_bit(NIC_STATE_DOWN, &priv->state))
		return 0;

	ret = hns_nic_init_irq(priv);
	if (ret != 0) {
		netdev_err(ndev, "hns init irq failed! ret=%d\n", ret);
		return ret;
	}

	for (i = 0; i < h->q_num * 2; i++) {
		ret = hns_nic_ring_open(ndev, i);
		if (ret)
			goto out_has_some_queues;
	}

	ret = h->dev->ops->set_mac_addr(h, ndev->dev_addr);
	if (ret)
		goto out_set_mac_addr_err;

	ret = h->dev->ops->start ? h->dev->ops->start(h) : 0;
	if (ret)
		goto out_start_err;

	if (ndev->phydev)
		phy_start(ndev->phydev);

	clear_bit(NIC_STATE_DOWN, &priv->state);
	(void)mod_timer(&priv->service_timer, jiffies + SERVICE_TIMER_HZ);

	return 0;

out_start_err:
	netif_stop_queue(ndev);
out_set_mac_addr_err:
out_has_some_queues:
	for (j = i - 1; j >= 0; j--)
		hns_nic_ring_close(ndev, j);

	hns_nic_free_irq(h->q_num, priv);
	set_bit(NIC_STATE_DOWN, &priv->state);

	return ret;
}

static void hns_nic_net_down(struct net_device *ndev)
{
	int i;
	struct hnae_ae_ops *ops;
	struct hns_nic_priv *priv = netdev_priv(ndev);

	if (test_and_set_bit(NIC_STATE_DOWN, &priv->state))
		return;

	(void)del_timer_sync(&priv->service_timer);
	netif_tx_stop_all_queues(ndev);
	netif_carrier_off(ndev);
	netif_tx_disable(ndev);
	priv->link = 0;

	if (ndev->phydev)
		phy_stop(ndev->phydev);

	ops = priv->ae_handle->dev->ops;

	if (ops->stop)
		ops->stop(priv->ae_handle);

	netif_tx_stop_all_queues(ndev);

	for (i = priv->ae_handle->q_num - 1; i >= 0; i--) {
		hns_nic_ring_close(ndev, i);
		hns_nic_ring_close(ndev, i + priv->ae_handle->q_num);

		/* clean tx buffers*/
		hns_nic_tx_clr_all_bufs(priv->ring_data + i);
	}
}

void hns_nic_net_reset(struct net_device *ndev)
{
	struct hns_nic_priv *priv = netdev_priv(ndev);
	struct hnae_handle *handle = priv->ae_handle;

	while (test_and_set_bit(NIC_STATE_RESETTING, &priv->state))
		usleep_range(1000, 2000);

	(void)hnae_reinit_handle(handle);

	clear_bit(NIC_STATE_RESETTING, &priv->state);
}

void hns_nic_net_reinit(struct net_device *netdev)
{
	struct hns_nic_priv *priv = netdev_priv(netdev);
	enum hnae_port_type type = priv->ae_handle->port_type;

	netif_trans_update(priv->netdev);
	while (test_and_set_bit(NIC_STATE_REINITING, &priv->state))
		usleep_range(1000, 2000);

	hns_nic_net_down(netdev);

	/* Only do hns_nic_net_reset in debug mode
	 * because of hardware limitation.
	 */
	if (type == HNAE_PORT_DEBUG)
		hns_nic_net_reset(netdev);

	(void)hns_nic_net_up(netdev);
	clear_bit(NIC_STATE_REINITING, &priv->state);
}

static int hns_nic_net_open(struct net_device *ndev)
{
	struct hns_nic_priv *priv = netdev_priv(ndev);
	struct hnae_handle *h = priv->ae_handle;
	int ret;

	if (test_bit(NIC_STATE_TESTING, &priv->state))
		return -EBUSY;

	priv->link = 0;
	netif_carrier_off(ndev);

	ret = netif_set_real_num_tx_queues(ndev, h->q_num);
	if (ret < 0) {
		netdev_err(ndev, "netif_set_real_num_tx_queues fail, ret=%d!\n",
			   ret);
		return ret;
	}

	ret = netif_set_real_num_rx_queues(ndev, h->q_num);
	if (ret < 0) {
		netdev_err(ndev,
			   "netif_set_real_num_rx_queues fail, ret=%d!\n", ret);
		return ret;
	}

	ret = hns_nic_net_up(ndev);
	if (ret) {
		netdev_err(ndev,
			   "hns net up fail, ret=%d!\n", ret);
		return ret;
	}

	return 0;
}

static int hns_nic_net_stop(struct net_device *ndev)
{
	hns_nic_net_down(ndev);

	return 0;
}

static void hns_tx_timeout_reset(struct hns_nic_priv *priv);
#define HNS_TX_TIMEO_LIMIT (40 * HZ)
static void hns_nic_net_timeout(struct net_device *ndev)
{
	struct hns_nic_priv *priv = netdev_priv(ndev);

	if (ndev->watchdog_timeo < HNS_TX_TIMEO_LIMIT) {
		ndev->watchdog_timeo *= 2;
		netdev_info(ndev, "watchdog_timo changed to %d.\n",
			    ndev->watchdog_timeo);
	} else {
		ndev->watchdog_timeo = HNS_NIC_TX_TIMEOUT;
		hns_tx_timeout_reset(priv);
	}
}

static int hns_nic_do_ioctl(struct net_device *netdev, struct ifreq *ifr,
			    int cmd)
{
	struct phy_device *phy_dev = netdev->phydev;

	if (!netif_running(netdev))
		return -EINVAL;

	if (!phy_dev)
		return -ENOTSUPP;

	return phy_mii_ioctl(phy_dev, ifr, cmd);
}

static netdev_tx_t hns_nic_net_xmit(struct sk_buff *skb,
				    struct net_device *ndev)
{
	struct hns_nic_priv *priv = netdev_priv(ndev);

	assert(skb->queue_mapping < ndev->ae_handle->q_num);

	return hns_nic_net_xmit_hw(ndev, skb,
				   &tx_ring_data(priv, skb->queue_mapping));
}

static void hns_nic_drop_rx_fetch(struct hns_nic_ring_data *ring_data,
				  struct sk_buff *skb)
{
	dev_kfree_skb_any(skb);
}

#define HNS_LB_TX_RING	0
static struct sk_buff *hns_assemble_skb(struct net_device *ndev)
{
	struct sk_buff *skb;
	struct ethhdr *ethhdr;
	int frame_len;

	/* allocate test skb */
	skb = alloc_skb(64, GFP_KERNEL);
	if (!skb)
		return NULL;

	skb_put(skb, 64);
	skb->dev = ndev;
	memset(skb->data, 0xFF, skb->len);

	/* must be tcp/ip package */
	ethhdr = (struct ethhdr *)skb->data;
	ethhdr->h_proto = htons(ETH_P_IP);

	frame_len = skb->len & (~1ul);
	memset(&skb->data[frame_len / 2], 0xAA,
	       frame_len / 2 - 1);

	skb->queue_mapping = HNS_LB_TX_RING;

	return skb;
}

static int hns_enable_serdes_lb(struct net_device *ndev)
{
	struct hns_nic_priv *priv = netdev_priv(ndev);
	struct hnae_handle *h = priv->ae_handle;
	struct hnae_ae_ops *ops = h->dev->ops;
	int speed, duplex;
	int ret;

	ret = ops->set_loopback(h, MAC_INTERNALLOOP_SERDES, 1);
	if (ret)
		return ret;

	ret = ops->start ? ops->start(h) : 0;
	if (ret)
		return ret;

	/* link adjust duplex*/
	if (h->phy_if != PHY_INTERFACE_MODE_XGMII)
		speed = 1000;
	else
		speed = 10000;
	duplex = 1;

	ops->adjust_link(h, speed, duplex);

	/* wait h/w ready */
	mdelay(300);

	return 0;
}

static void hns_disable_serdes_lb(struct net_device *ndev)
{
	struct hns_nic_priv *priv = netdev_priv(ndev);
	struct hnae_handle *h = priv->ae_handle;
	struct hnae_ae_ops *ops = h->dev->ops;

	ops->stop(h);
	ops->set_loopback(h, MAC_INTERNALLOOP_SERDES, 0);
}

/**
 *hns_nic_clear_all_rx_fetch - clear the chip fetched descriptions. The
 *function as follows:
 *    1. if one rx ring has found the page_offset is not equal 0 between head
 *       and tail, it means that the chip fetched the wrong descs for the ring
 *       which buffer size is 4096.
 *    2. we set the chip serdes loopback and set rss indirection to the ring.
 *    3. construct 64-bytes ip broadcast packages, wait the associated rx ring
 *       recieving all packages and it will fetch new descriptions.
 *    4. recover to the original state.
 *
 *@ndev: net device
 */
static int hns_nic_clear_all_rx_fetch(struct net_device *ndev)
{
	struct hns_nic_priv *priv = netdev_priv(ndev);
	struct hnae_handle *h = priv->ae_handle;
	struct hnae_ae_ops *ops = h->dev->ops;
	struct hns_nic_ring_data *rd;
	struct hnae_ring *ring;
	struct sk_buff *skb;
	u32 *org_indir;
	u32 *cur_indir;
	int indir_size;
	int head, tail;
	int fetch_num;
	int i, j;
	bool found;
	int retry_times;
	int ret = 0;

	/* alloc indir memory */
	indir_size = ops->get_rss_indir_size(h) * sizeof(*org_indir);
	org_indir = kzalloc(indir_size, GFP_KERNEL);
	if (!org_indir)
		return -ENOMEM;

	/* store the orginal indirection */
	ops->get_rss(h, org_indir, NULL, NULL);

	cur_indir = kzalloc(indir_size, GFP_KERNEL);
	if (!cur_indir) {
		ret = -ENOMEM;
		goto cur_indir_alloc_err;
	}

	/* set loopback */
	if (hns_enable_serdes_lb(ndev)) {
		ret = -EINVAL;
		goto enable_serdes_lb_err;
	}

	/* foreach every rx ring to clear fetch desc */
	for (i = 0; i < h->q_num; i++) {
		ring = &h->qs[i]->rx_ring;
		head = readl_relaxed(ring->io_base + RCB_REG_HEAD);
		tail = readl_relaxed(ring->io_base + RCB_REG_TAIL);
		found = false;
		fetch_num = ring_dist(ring, head, tail);

		while (head != tail) {
			if (ring->desc_cb[head].page_offset != 0) {
				found = true;
				break;
			}

			head++;
			if (head == ring->desc_num)
				head = 0;
		}

		if (found) {
			for (j = 0; j < indir_size / sizeof(*org_indir); j++)
				cur_indir[j] = i;
			ops->set_rss(h, cur_indir, NULL, 0);

			for (j = 0; j < fetch_num; j++) {
				/* alloc one skb and init */
				skb = hns_assemble_skb(ndev);
				if (!skb)
					goto out;
				rd = &tx_ring_data(priv, skb->queue_mapping);
				hns_nic_net_xmit_hw(ndev, skb, rd);

				retry_times = 0;
				while (retry_times++ < 10) {
					mdelay(10);
					/* clean rx */
					rd = &rx_ring_data(priv, i);
					if (rd->poll_one(rd, fetch_num,
							 hns_nic_drop_rx_fetch))
						break;
				}

				retry_times = 0;
				while (retry_times++ < 10) {
					mdelay(10);
					/* clean tx ring 0 send package */
					rd = &tx_ring_data(priv,
							   HNS_LB_TX_RING);
					if (rd->poll_one(rd, fetch_num, NULL))
						break;
				}
			}
		}
	}

out:
	/* restore everything */
	ops->set_rss(h, org_indir, NULL, 0);
	hns_disable_serdes_lb(ndev);
enable_serdes_lb_err:
	kfree(cur_indir);
cur_indir_alloc_err:
	kfree(org_indir);

	return ret;
}

static int hns_nic_change_mtu(struct net_device *ndev, int new_mtu)
{
	struct hns_nic_priv *priv = netdev_priv(ndev);
	struct hnae_handle *h = priv->ae_handle;
	bool if_running = netif_running(ndev);
	int ret;

	/* MTU < 68 is an error and causes problems on some kernels */
	if (new_mtu < 68)
		return -EINVAL;

	/* MTU no change */
	if (new_mtu == ndev->mtu)
		return 0;

	if (!h->dev->ops->set_mtu)
		return -ENOTSUPP;

	if (if_running) {
		(void)hns_nic_net_stop(ndev);
		msleep(100);
	}

	if (priv->enet_ver != AE_VERSION_1 &&
	    ndev->mtu <= BD_SIZE_2048_MAX_MTU &&
	    new_mtu > BD_SIZE_2048_MAX_MTU) {
		/* update desc */
		hnae_reinit_all_ring_desc(h);

		/* clear the package which the chip has fetched */
		ret = hns_nic_clear_all_rx_fetch(ndev);

		/* the page offset must be consist with desc */
		hnae_reinit_all_ring_page_off(h);

		if (ret) {
			netdev_err(ndev, "clear the fetched desc fail\n");
			goto out;
		}
	}

	ret = h->dev->ops->set_mtu(h, new_mtu);
	if (ret) {
		netdev_err(ndev, "set mtu fail, return value %d\n",
			   ret);
		goto out;
	}

	/* finally, set new mtu to netdevice */
	ndev->mtu = new_mtu;

out:
	if (if_running) {
		if (hns_nic_net_open(ndev)) {
			netdev_err(ndev, "hns net open fail\n");
			ret = -EINVAL;
		}
	}

	return ret;
}

static int hns_nic_set_features(struct net_device *netdev,
				netdev_features_t features)
{
	struct hns_nic_priv *priv = netdev_priv(netdev);

	switch (priv->enet_ver) {
	case AE_VERSION_1:
		if (features & (NETIF_F_TSO | NETIF_F_TSO6))
			netdev_info(netdev, "enet v1 do not support tso!\n");
		break;
	default:
		if (features & (NETIF_F_TSO | NETIF_F_TSO6)) {
			priv->ops.fill_desc = fill_tso_desc;
			priv->ops.maybe_stop_tx = hns_nic_maybe_stop_tso;
			/* The chip only support 7*4096 */
			netif_set_gso_max_size(netdev, 7 * 4096);
		} else {
			priv->ops.fill_desc = fill_v2_desc;
			priv->ops.maybe_stop_tx = hns_nic_maybe_stop_tx;
		}
		break;
	}
	netdev->features = features;
	return 0;
}

static netdev_features_t hns_nic_fix_features(
		struct net_device *netdev, netdev_features_t features)
{
	struct hns_nic_priv *priv = netdev_priv(netdev);

	switch (priv->enet_ver) {
	case AE_VERSION_1:
		features &= ~(NETIF_F_TSO | NETIF_F_TSO6 |
				NETIF_F_HW_VLAN_CTAG_FILTER);
		break;
	default:
		break;
	}
	return features;
}

static int hns_nic_uc_sync(struct net_device *netdev, const unsigned char *addr)
{
	struct hns_nic_priv *priv = netdev_priv(netdev);
	struct hnae_handle *h = priv->ae_handle;

	if (h->dev->ops->add_uc_addr)
		return h->dev->ops->add_uc_addr(h, addr);

	return 0;
}

static int hns_nic_uc_unsync(struct net_device *netdev,
			     const unsigned char *addr)
{
	struct hns_nic_priv *priv = netdev_priv(netdev);
	struct hnae_handle *h = priv->ae_handle;

	if (h->dev->ops->rm_uc_addr)
		return h->dev->ops->rm_uc_addr(h, addr);

	return 0;
}

/**
 * nic_set_multicast_list - set mutl mac address
 * @netdev: net device
 * @p: mac address
 *
 * return void
 */
static void hns_set_multicast_list(struct net_device *ndev)
{
	struct hns_nic_priv *priv = netdev_priv(ndev);
	struct hnae_handle *h = priv->ae_handle;
	struct netdev_hw_addr *ha = NULL;

	if (!h)	{
		netdev_err(ndev, "hnae handle is null\n");
		return;
	}

	if (h->dev->ops->clr_mc_addr)
		if (h->dev->ops->clr_mc_addr(h))
			netdev_err(ndev, "clear multicast address fail\n");

	if (h->dev->ops->set_mc_addr) {
		netdev_for_each_mc_addr(ha, ndev)
			if (h->dev->ops->set_mc_addr(h, ha->addr))
				netdev_err(ndev, "set multicast fail\n");
	}
}

static void hns_nic_set_rx_mode(struct net_device *ndev)
{
	struct hns_nic_priv *priv = netdev_priv(ndev);
	struct hnae_handle *h = priv->ae_handle;

	if (h->dev->ops->set_promisc_mode) {
		if (ndev->flags & IFF_PROMISC)
			h->dev->ops->set_promisc_mode(h, 1);
		else
			h->dev->ops->set_promisc_mode(h, 0);
	}

	hns_set_multicast_list(ndev);

	if (__dev_uc_sync(ndev, hns_nic_uc_sync, hns_nic_uc_unsync))
		netdev_err(ndev, "sync uc address fail\n");
}

static void hns_nic_get_stats64(struct net_device *ndev,
				struct rtnl_link_stats64 *stats)
{
	int idx = 0;
	u64 tx_bytes = 0;
	u64 rx_bytes = 0;
	u64 tx_pkts = 0;
	u64 rx_pkts = 0;
	struct hns_nic_priv *priv = netdev_priv(ndev);
	struct hnae_handle *h = priv->ae_handle;

	for (idx = 0; idx < h->q_num; idx++) {
		tx_bytes += h->qs[idx]->tx_ring.stats.tx_bytes;
		tx_pkts += h->qs[idx]->tx_ring.stats.tx_pkts;
		rx_bytes += h->qs[idx]->rx_ring.stats.rx_bytes;
		rx_pkts += h->qs[idx]->rx_ring.stats.rx_pkts;
	}

	stats->tx_bytes = tx_bytes;
	stats->tx_packets = tx_pkts;
	stats->rx_bytes = rx_bytes;
	stats->rx_packets = rx_pkts;

	stats->rx_errors = ndev->stats.rx_errors;
	stats->multicast = ndev->stats.multicast;
	stats->rx_length_errors = ndev->stats.rx_length_errors;
	stats->rx_crc_errors = ndev->stats.rx_crc_errors;
	stats->rx_missed_errors = ndev->stats.rx_missed_errors;

	stats->tx_errors = ndev->stats.tx_errors;
	stats->rx_dropped = ndev->stats.rx_dropped;
	stats->tx_dropped = ndev->stats.tx_dropped;
	stats->collisions = ndev->stats.collisions;
	stats->rx_over_errors = ndev->stats.rx_over_errors;
	stats->rx_frame_errors = ndev->stats.rx_frame_errors;
	stats->rx_fifo_errors = ndev->stats.rx_fifo_errors;
	stats->tx_aborted_errors = ndev->stats.tx_aborted_errors;
	stats->tx_carrier_errors = ndev->stats.tx_carrier_errors;
	stats->tx_fifo_errors = ndev->stats.tx_fifo_errors;
	stats->tx_heartbeat_errors = ndev->stats.tx_heartbeat_errors;
	stats->tx_window_errors = ndev->stats.tx_window_errors;
	stats->rx_compressed = ndev->stats.rx_compressed;
	stats->tx_compressed = ndev->stats.tx_compressed;
}

static u16
hns_nic_select_queue(struct net_device *ndev, struct sk_buff *skb,
		     struct net_device *sb_dev)
{
	struct ethhdr *eth_hdr = (struct ethhdr *)skb->data;
	struct hns_nic_priv *priv = netdev_priv(ndev);

	/* fix hardware broadcast/multicast packets queue loopback */
	if (!AE_IS_VER1(priv->enet_ver) &&
	    is_multicast_ether_addr(eth_hdr->h_dest))
		return 0;
	else
		return netdev_pick_tx(ndev, skb, NULL);
}

static const struct net_device_ops hns_nic_netdev_ops = {
	.ndo_open = hns_nic_net_open,
	.ndo_stop = hns_nic_net_stop,
	.ndo_start_xmit = hns_nic_net_xmit,
	.ndo_tx_timeout = hns_nic_net_timeout,
	.ndo_set_mac_address = hns_nic_net_set_mac_address,
	.ndo_change_mtu = hns_nic_change_mtu,
	.ndo_do_ioctl = hns_nic_do_ioctl,
	.ndo_set_features = hns_nic_set_features,
	.ndo_fix_features = hns_nic_fix_features,
	.ndo_get_stats64 = hns_nic_get_stats64,
	.ndo_set_rx_mode = hns_nic_set_rx_mode,
	.ndo_select_queue = hns_nic_select_queue,
};

static void hns_nic_update_link_status(struct net_device *netdev)
{
	struct hns_nic_priv *priv = netdev_priv(netdev);

	struct hnae_handle *h = priv->ae_handle;

	if (h->phy_dev) {
		if (h->phy_if != PHY_INTERFACE_MODE_XGMII)
			return;

		(void)genphy_read_status(h->phy_dev);
	}
	hns_nic_adjust_link(netdev);
}

/* for dumping key regs*/
static void hns_nic_dump(struct hns_nic_priv *priv)
{
	struct hnae_handle *h = priv->ae_handle;
	struct hnae_ae_ops *ops = h->dev->ops;
	u32 *data, reg_num, i;

	if (ops->get_regs_len && ops->get_regs) {
		reg_num = ops->get_regs_len(priv->ae_handle);
		reg_num = (reg_num + 3ul) & ~3ul;
		data = kcalloc(reg_num, sizeof(u32), GFP_KERNEL);
		if (data) {
			ops->get_regs(priv->ae_handle, data);
			for (i = 0; i < reg_num; i += 4)
				pr_info("0x%08x: 0x%08x 0x%08x 0x%08x 0x%08x\n",
					i, data[i], data[i + 1],
					data[i + 2], data[i + 3]);
			kfree(data);
		}
	}

	for (i = 0; i < h->q_num; i++) {
		pr_info("tx_queue%d_next_to_clean:%d\n",
			i, h->qs[i]->tx_ring.next_to_clean);
		pr_info("tx_queue%d_next_to_use:%d\n",
			i, h->qs[i]->tx_ring.next_to_use);
		pr_info("rx_queue%d_next_to_clean:%d\n",
			i, h->qs[i]->rx_ring.next_to_clean);
		pr_info("rx_queue%d_next_to_use:%d\n",
			i, h->qs[i]->rx_ring.next_to_use);
	}
}

/* for resetting subtask */
static void hns_nic_reset_subtask(struct hns_nic_priv *priv)
{
	enum hnae_port_type type = priv->ae_handle->port_type;

	if (!test_bit(NIC_STATE2_RESET_REQUESTED, &priv->state))
		return;
	clear_bit(NIC_STATE2_RESET_REQUESTED, &priv->state);

	/* If we're already down, removing or resetting, just bail */
	if (test_bit(NIC_STATE_DOWN, &priv->state) ||
	    test_bit(NIC_STATE_REMOVING, &priv->state) ||
	    test_bit(NIC_STATE_RESETTING, &priv->state))
		return;

	hns_nic_dump(priv);
	netdev_info(priv->netdev, "try to reset %s port!\n",
		    (type == HNAE_PORT_DEBUG ? "debug" : "service"));

	rtnl_lock();
	/* put off any impending NetWatchDogTimeout */
	netif_trans_update(priv->netdev);
	hns_nic_net_reinit(priv->netdev);

	rtnl_unlock();
}

/* for doing service complete*/
static void hns_nic_service_event_complete(struct hns_nic_priv *priv)
{
	WARN_ON(!test_bit(NIC_STATE_SERVICE_SCHED, &priv->state));
	/* make sure to commit the things */
	smp_mb__before_atomic();
	clear_bit(NIC_STATE_SERVICE_SCHED, &priv->state);
}

static void hns_nic_service_task(struct work_struct *work)
{
	struct hns_nic_priv *priv
		= container_of(work, struct hns_nic_priv, service_task);
	struct hnae_handle *h = priv->ae_handle;

	hns_nic_reset_subtask(priv);
	hns_nic_update_link_status(priv->netdev);
	h->dev->ops->update_led_status(h);
	hns_nic_update_stats(priv->netdev);

	hns_nic_service_event_complete(priv);
}

static void hns_nic_task_schedule(struct hns_nic_priv *priv)
{
	if (!test_bit(NIC_STATE_DOWN, &priv->state) &&
	    !test_bit(NIC_STATE_REMOVING, &priv->state) &&
	    !test_and_set_bit(NIC_STATE_SERVICE_SCHED, &priv->state))
		(void)schedule_work(&priv->service_task);
}

static void hns_nic_service_timer(struct timer_list *t)
{
	struct hns_nic_priv *priv = from_timer(priv, t, service_timer);

	(void)mod_timer(&priv->service_timer, jiffies + SERVICE_TIMER_HZ);

	hns_nic_task_schedule(priv);
}

/**
 * hns_tx_timeout_reset - initiate reset due to Tx timeout
 * @priv: driver private struct
 **/
static void hns_tx_timeout_reset(struct hns_nic_priv *priv)
{
	/* Do the reset outside of interrupt context */
	if (!test_bit(NIC_STATE_DOWN, &priv->state)) {
		set_bit(NIC_STATE2_RESET_REQUESTED, &priv->state);
		netdev_warn(priv->netdev,
			    "initiating reset due to tx timeout(%llu,0x%lx)\n",
			    priv->tx_timeout_count, priv->state);
		priv->tx_timeout_count++;
		hns_nic_task_schedule(priv);
	}
}

static int hns_nic_init_ring_data(struct hns_nic_priv *priv)
{
	struct hnae_handle *h = priv->ae_handle;
	struct hns_nic_ring_data *rd;
	bool is_ver1 = AE_IS_VER1(priv->enet_ver);
	int i;

	if (h->q_num > NIC_MAX_Q_PER_VF) {
		netdev_err(priv->netdev, "too much queue (%d)\n", h->q_num);
		return -EINVAL;
	}

	priv->ring_data = kzalloc(array3_size(h->q_num,
					      sizeof(*priv->ring_data), 2),
				  GFP_KERNEL);
	if (!priv->ring_data)
		return -ENOMEM;

	for (i = 0; i < h->q_num; i++) {
		rd = &priv->ring_data[i];
		rd->queue_index = i;
		rd->ring = &h->qs[i]->tx_ring;
		rd->poll_one = hns_nic_tx_poll_one;
		rd->fini_process = is_ver1 ? hns_nic_tx_fini_pro :
			hns_nic_tx_fini_pro_v2;

		netif_napi_add(priv->netdev, &rd->napi,
			       hns_nic_common_poll, NAPI_POLL_WEIGHT);
		rd->ring->irq_init_flag = RCB_IRQ_NOT_INITED;
	}
	for (i = h->q_num; i < h->q_num * 2; i++) {
		rd = &priv->ring_data[i];
		rd->queue_index = i - h->q_num;
		rd->ring = &h->qs[i - h->q_num]->rx_ring;
		rd->poll_one = hns_nic_rx_poll_one;
		rd->ex_process = hns_nic_rx_up_pro;
		rd->fini_process = is_ver1 ? hns_nic_rx_fini_pro :
			hns_nic_rx_fini_pro_v2;

		netif_napi_add(priv->netdev, &rd->napi,
			       hns_nic_common_poll, NAPI_POLL_WEIGHT);
		rd->ring->irq_init_flag = RCB_IRQ_NOT_INITED;
	}

	return 0;
}

static void hns_nic_uninit_ring_data(struct hns_nic_priv *priv)
{
	struct hnae_handle *h = priv->ae_handle;
	int i;

	for (i = 0; i < h->q_num * 2; i++) {
		netif_napi_del(&priv->ring_data[i].napi);
		if (priv->ring_data[i].ring->irq_init_flag == RCB_IRQ_INITED) {
			(void)irq_set_affinity_hint(
				priv->ring_data[i].ring->irq,
				NULL);
			free_irq(priv->ring_data[i].ring->irq,
				 &priv->ring_data[i]);
		}

		priv->ring_data[i].ring->irq_init_flag = RCB_IRQ_NOT_INITED;
	}
	kfree(priv->ring_data);
}

static void hns_nic_set_priv_ops(struct net_device *netdev)
{
	struct hns_nic_priv *priv = netdev_priv(netdev);
	struct hnae_handle *h = priv->ae_handle;

	if (AE_IS_VER1(priv->enet_ver)) {
		priv->ops.fill_desc = fill_desc;
		priv->ops.get_rxd_bnum = get_rx_desc_bnum;
		priv->ops.maybe_stop_tx = hns_nic_maybe_stop_tx;
	} else {
		priv->ops.get_rxd_bnum = get_v2rx_desc_bnum;
		if ((netdev->features & NETIF_F_TSO) ||
		    (netdev->features & NETIF_F_TSO6)) {
			priv->ops.fill_desc = fill_tso_desc;
			priv->ops.maybe_stop_tx = hns_nic_maybe_stop_tso;
			/* This chip only support 7*4096 */
			netif_set_gso_max_size(netdev, 7 * 4096);
		} else {
			priv->ops.fill_desc = fill_v2_desc;
			priv->ops.maybe_stop_tx = hns_nic_maybe_stop_tx;
		}
		/* enable tso when init
		 * control tso on/off through TSE bit in bd
		 */
		h->dev->ops->set_tso_stats(h, 1);
	}
}

static int hns_nic_try_get_ae(struct net_device *ndev)
{
	struct hns_nic_priv *priv = netdev_priv(ndev);
	struct hnae_handle *h;
	int ret;

	h = hnae_get_handle(&priv->netdev->dev,
			    priv->fwnode, priv->port_id, NULL);
	if (IS_ERR_OR_NULL(h)) {
		ret = -ENODEV;
		dev_dbg(priv->dev, "has not handle, register notifier!\n");
		goto out;
	}
	priv->ae_handle = h;

	ret = hns_nic_init_phy(ndev, h);
	if (ret) {
		dev_err(priv->dev, "probe phy device fail!\n");
		goto out_init_phy;
	}

	ret = hns_nic_init_ring_data(priv);
	if (ret) {
		ret = -ENOMEM;
		goto out_init_ring_data;
	}

	hns_nic_set_priv_ops(ndev);

	ret = register_netdev(ndev);
	if (ret) {
		dev_err(priv->dev, "probe register netdev fail!\n");
		goto out_reg_ndev_fail;
	}
	return 0;

out_reg_ndev_fail:
	hns_nic_uninit_ring_data(priv);
	priv->ring_data = NULL;
out_init_phy:
out_init_ring_data:
	hnae_put_handle(priv->ae_handle);
	priv->ae_handle = NULL;
out:
	return ret;
}

static int hns_nic_notifier_action(struct notifier_block *nb,
				   unsigned long action, void *data)
{
	struct hns_nic_priv *priv =
		container_of(nb, struct hns_nic_priv, notifier_block);

	assert(action == HNAE_AE_REGISTER);

	if (!hns_nic_try_get_ae(priv->netdev)) {
		hnae_unregister_notifier(&priv->notifier_block);
		priv->notifier_block.notifier_call = NULL;
	}
	return 0;
}

static int hns_nic_dev_probe(struct platform_device *pdev)
{
	struct device *dev = &pdev->dev;
	struct net_device *ndev;
	struct hns_nic_priv *priv;
	u32 port_id;
	int ret;

	ndev = alloc_etherdev_mq(sizeof(struct hns_nic_priv), NIC_MAX_Q_PER_VF);
	if (!ndev)
		return -ENOMEM;

	platform_set_drvdata(pdev, ndev);

	priv = netdev_priv(ndev);
	priv->dev = dev;
	priv->netdev = ndev;

	if (dev_of_node(dev)) {
		struct device_node *ae_node;

		if (of_device_is_compatible(dev->of_node,
					    "hisilicon,hns-nic-v1"))
			priv->enet_ver = AE_VERSION_1;
		else
			priv->enet_ver = AE_VERSION_2;

		ae_node = of_parse_phandle(dev->of_node, "ae-handle", 0);
		if (!ae_node) {
			ret = -ENODEV;
			dev_err(dev, "not find ae-handle\n");
			goto out_read_prop_fail;
		}
		priv->fwnode = &ae_node->fwnode;
	} else if (is_acpi_node(dev->fwnode)) {
		struct fwnode_reference_args args;

		if (acpi_dev_found(hns_enet_acpi_match[0].id))
			priv->enet_ver = AE_VERSION_1;
		else if (acpi_dev_found(hns_enet_acpi_match[1].id))
			priv->enet_ver = AE_VERSION_2;
		else
			return -ENXIO;

		/* try to find port-idx-in-ae first */
		ret = acpi_node_get_property_reference(dev->fwnode,
						       "ae-handle", 0, &args);
		if (ret) {
			dev_err(dev, "not find ae-handle\n");
			goto out_read_prop_fail;
		}
		if (!is_acpi_device_node(args.fwnode)) {
			ret = -EINVAL;
			goto out_read_prop_fail;
		}
		priv->fwnode = args.fwnode;
	} else {
		dev_err(dev, "cannot read cfg data from OF or acpi\n");
		return -ENXIO;
	}

	ret = device_property_read_u32(dev, "port-idx-in-ae", &port_id);
	if (ret) {
		/* only for old code compatible */
		ret = device_property_read_u32(dev, "port-id", &port_id);
		if (ret)
			goto out_read_prop_fail;
		/* for old dts, we need to caculate the port offset */
		port_id = port_id < HNS_SRV_OFFSET ? port_id + HNS_DEBUG_OFFSET
			: port_id - HNS_SRV_OFFSET;
	}
	priv->port_id = port_id;

	hns_init_mac_addr(ndev);

	ndev->watchdog_timeo = HNS_NIC_TX_TIMEOUT;
	ndev->priv_flags |= IFF_UNICAST_FLT;
	ndev->netdev_ops = &hns_nic_netdev_ops;
	hns_ethtool_set_ops(ndev);

	ndev->features |= NETIF_F_IP_CSUM | NETIF_F_IPV6_CSUM |
		NETIF_F_RXCSUM | NETIF_F_SG | NETIF_F_GSO |
		NETIF_F_GRO;
	ndev->vlan_features |=
		NETIF_F_IP_CSUM | NETIF_F_IPV6_CSUM | NETIF_F_RXCSUM;
	ndev->vlan_features |= NETIF_F_SG | NETIF_F_GSO | NETIF_F_GRO;

	/* MTU range: 68 - 9578 (v1) or 9706 (v2) */
	ndev->min_mtu = MAC_MIN_MTU;
	switch (priv->enet_ver) {
	case AE_VERSION_2:
		ndev->features |= NETIF_F_TSO | NETIF_F_TSO6 | NETIF_F_NTUPLE;
		ndev->hw_features |= NETIF_F_IP_CSUM | NETIF_F_IPV6_CSUM |
			NETIF_F_RXCSUM | NETIF_F_SG | NETIF_F_GSO |
			NETIF_F_GRO | NETIF_F_TSO | NETIF_F_TSO6;
		ndev->vlan_features |= NETIF_F_TSO | NETIF_F_TSO6;
		ndev->max_mtu = MAC_MAX_MTU_V2 -
				(ETH_HLEN + ETH_FCS_LEN + VLAN_HLEN);
		break;
	default:
		ndev->max_mtu = MAC_MAX_MTU -
				(ETH_HLEN + ETH_FCS_LEN + VLAN_HLEN);
		break;
	}

	SET_NETDEV_DEV(ndev, dev);

	if (!dma_set_mask_and_coherent(dev, DMA_BIT_MASK(64)))
		dev_dbg(dev, "set mask to 64bit\n");
	else
		dev_err(dev, "set mask to 64bit fail!\n");

	/* carrier off reporting is important to ethtool even BEFORE open */
	netif_carrier_off(ndev);

	timer_setup(&priv->service_timer, hns_nic_service_timer, 0);
	INIT_WORK(&priv->service_task, hns_nic_service_task);

	set_bit(NIC_STATE_SERVICE_INITED, &priv->state);
	clear_bit(NIC_STATE_SERVICE_SCHED, &priv->state);
	set_bit(NIC_STATE_DOWN, &priv->state);

	if (hns_nic_try_get_ae(priv->netdev)) {
		priv->notifier_block.notifier_call = hns_nic_notifier_action;
		ret = hnae_register_notifier(&priv->notifier_block);
		if (ret) {
			dev_err(dev, "register notifier fail!\n");
			goto out_notify_fail;
		}
		dev_dbg(dev, "has not handle, register notifier!\n");
	}

	return 0;

out_notify_fail:
	(void)cancel_work_sync(&priv->service_task);
out_read_prop_fail:
	/* safe for ACPI FW */
	of_node_put(to_of_node(priv->fwnode));
	free_netdev(ndev);
	return ret;
}

static int hns_nic_dev_remove(struct platform_device *pdev)
{
	struct net_device *ndev = platform_get_drvdata(pdev);
	struct hns_nic_priv *priv = netdev_priv(ndev);

	if (ndev->reg_state != NETREG_UNINITIALIZED)
		unregister_netdev(ndev);

	if (priv->ring_data)
		hns_nic_uninit_ring_data(priv);
	priv->ring_data = NULL;

	if (ndev->phydev)
		phy_disconnect(ndev->phydev);

	if (!IS_ERR_OR_NULL(priv->ae_handle))
		hnae_put_handle(priv->ae_handle);
	priv->ae_handle = NULL;
	if (priv->notifier_block.notifier_call)
		hnae_unregister_notifier(&priv->notifier_block);
	priv->notifier_block.notifier_call = NULL;

	set_bit(NIC_STATE_REMOVING, &priv->state);
	(void)cancel_work_sync(&priv->service_task);

	/* safe for ACPI FW */
	of_node_put(to_of_node(priv->fwnode));

	free_netdev(ndev);
	return 0;
}

static const struct of_device_id hns_enet_of_match[] = {
	{.compatible = "hisilicon,hns-nic-v1",},
	{.compatible = "hisilicon,hns-nic-v2",},
	{},
};

MODULE_DEVICE_TABLE(of, hns_enet_of_match);

static struct platform_driver hns_nic_dev_driver = {
	.driver = {
		.name = "hns-nic",
		.of_match_table = hns_enet_of_match,
		.acpi_match_table = ACPI_PTR(hns_enet_acpi_match),
	},
	.probe = hns_nic_dev_probe,
	.remove = hns_nic_dev_remove,
};

module_platform_driver(hns_nic_dev_driver);

MODULE_DESCRIPTION("HISILICON HNS Ethernet driver");
MODULE_AUTHOR("Hisilicon, Inc.");
MODULE_LICENSE("GPL");
MODULE_ALIAS("platform:hns-nic");<|MERGE_RESOLUTION|>--- conflicted
+++ resolved
@@ -1144,14 +1144,9 @@
 	if (!h->phy_dev)
 		return 0;
 
-<<<<<<< HEAD
-	phy_dev->supported &= h->if_support;
-	phy_dev->advertising = phy_dev->supported;
-=======
 	ethtool_convert_legacy_u32_to_link_mode(supported, h->if_support);
 	linkmode_and(phy_dev->supported, phy_dev->supported, supported);
 	linkmode_copy(phy_dev->advertising, phy_dev->supported);
->>>>>>> f7688b48
 
 	if (h->phy_if == PHY_INTERFACE_MODE_XGMII)
 		phy_dev->autoneg = false;
@@ -1167,11 +1162,8 @@
 	if (unlikely(ret))
 		return -ENODEV;
 
-<<<<<<< HEAD
-=======
 	phy_attached_info(phy_dev);
 
->>>>>>> f7688b48
 	return 0;
 }
 
