--- conflicted
+++ resolved
@@ -13,11 +13,8 @@
 #include <linux/if_vlan.h>
 #include <linux/iommu.h>
 #include <net/ip.h>
-<<<<<<< HEAD
-=======
 #include <linux/bpf.h>
 #include <linux/bpf_trace.h>
->>>>>>> d60c95ef
 #include <linux/bitfield.h>
 
 #include "otx2_reg.h"
@@ -1260,11 +1257,7 @@
 	}
 
 	/* SQ */
-<<<<<<< HEAD
-	for (qidx = 0; qidx < pf->hw.tx_queues; qidx++) {
-=======
 	for (qidx = 0; qidx < pf->hw.tot_tx_queues; qidx++) {
->>>>>>> d60c95ef
 		u64 sq_op_err_dbg, mnq_err_dbg, snd_err_dbg;
 		u8 sq_op_err_code, mnq_err_code, snd_err_code;
 
@@ -1282,7 +1275,6 @@
 			netdev_err(pf->netdev, "SQ%lld: error reading NIX_LF_SQ_OP_INT, NIX_LF_ERR_INT 0x%llx\n",
 				   qidx, otx2_read64(pf, NIX_LF_ERR_INT));
 			goto done;
-<<<<<<< HEAD
 		}
 
 		sq_op_err_dbg = otx2_read64(pf, NIX_LF_SQ_OP_ERR_DBG);
@@ -1321,46 +1313,6 @@
 			otx2_write64(pf, NIX_LF_SEND_ERR_DBG, BIT_ULL(44));
 		}
 
-=======
-		}
-
-		sq_op_err_dbg = otx2_read64(pf, NIX_LF_SQ_OP_ERR_DBG);
-		if (!(sq_op_err_dbg & BIT(44)))
-			goto chk_mnq_err_dbg;
-
-		sq_op_err_code = FIELD_GET(GENMASK(7, 0), sq_op_err_dbg);
-		netdev_err(pf->netdev, "SQ%lld: NIX_LF_SQ_OP_ERR_DBG(%llx)  err=%s\n",
-			   qidx, sq_op_err_dbg, nix_sqoperr_e_str[sq_op_err_code]);
-
-		otx2_write64(pf, NIX_LF_SQ_OP_ERR_DBG, BIT_ULL(44));
-
-		if (sq_op_err_code == NIX_SQOPERR_SQB_NULL)
-			goto chk_mnq_err_dbg;
-
-		/* Err is not NIX_SQOPERR_SQB_NULL, call aq function to read SQ structure.
-		 * TODO: But we are in irq context. How to call mbox functions which does sleep
-		 */
-
-chk_mnq_err_dbg:
-		mnq_err_dbg = otx2_read64(pf, NIX_LF_MNQ_ERR_DBG);
-		if (!(mnq_err_dbg & BIT(44)))
-			goto chk_snd_err_dbg;
-
-		mnq_err_code = FIELD_GET(GENMASK(7, 0), mnq_err_dbg);
-		netdev_err(pf->netdev, "SQ%lld: NIX_LF_MNQ_ERR_DBG(%llx)  err=%s\n",
-			   qidx, mnq_err_dbg,  nix_mnqerr_e_str[mnq_err_code]);
-		otx2_write64(pf, NIX_LF_MNQ_ERR_DBG, BIT_ULL(44));
-
-chk_snd_err_dbg:
-		snd_err_dbg = otx2_read64(pf, NIX_LF_SEND_ERR_DBG);
-		if (snd_err_dbg & BIT(44)) {
-			snd_err_code = FIELD_GET(GENMASK(7, 0), snd_err_dbg);
-			netdev_err(pf->netdev, "SQ%lld: NIX_LF_SND_ERR_DBG:0x%llx err=%s\n",
-				   qidx, snd_err_dbg, nix_snd_status_e_str[snd_err_code]);
-			otx2_write64(pf, NIX_LF_SEND_ERR_DBG, BIT_ULL(44));
-		}
-
->>>>>>> d60c95ef
 done:
 		/* Print values and reset */
 		if (val & BIT_ULL(NIX_SQINT_SQB_ALLOC_FAIL))
@@ -1708,8 +1660,6 @@
 	mutex_unlock(&pf->mbox.lock);
 }
 
-<<<<<<< HEAD
-=======
 static void otx2_dim_work(struct work_struct *w)
 {
 	struct dim_cq_moder cur_moder;
@@ -1728,7 +1678,6 @@
 	dim->state = DIM_START_MEASURE;
 }
 
->>>>>>> d60c95ef
 int otx2_open(struct net_device *netdev)
 {
 	struct otx2_nic *pf = netdev_priv(netdev);
