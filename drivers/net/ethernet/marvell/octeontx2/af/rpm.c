// SPDX-License-Identifier: GPL-2.0
/* Marvell CN10K RPM driver
 *
 * Copyright (C) 2020 Marvell.
 *
 */

#include "cgx.h"
#include "lmac_common.h"

static struct mac_ops	rpm_mac_ops   = {
	.name		=       "rpm",
	.csr_offset     =       0x4e00,
	.lmac_offset    =       20,
	.int_register	=       RPMX_CMRX_SW_INT,
	.int_set_reg    =       RPMX_CMRX_SW_INT_ENA_W1S,
	.irq_offset     =       1,
	.int_ena_bit    =       BIT_ULL(0),
	.lmac_fwi	=	RPM_LMAC_FWI,
	.non_contiguous_serdes_lane = true,
	.rx_stats_cnt   =       43,
	.tx_stats_cnt   =       34,
	.get_nr_lmacs	=	rpm_get_nr_lmacs,
	.get_lmac_type  =       rpm_get_lmac_type,
	.lmac_fifo_len	=	rpm_get_lmac_fifo_len,
	.mac_lmac_intl_lbk =    rpm_lmac_internal_loopback,
	.mac_get_rx_stats  =	rpm_get_rx_stats,
	.mac_get_tx_stats  =	rpm_get_tx_stats,
	.mac_enadis_rx_pause_fwding =	rpm_lmac_enadis_rx_pause_fwding,
	.mac_get_pause_frm_status =	rpm_lmac_get_pause_frm_status,
	.mac_enadis_pause_frm =		rpm_lmac_enadis_pause_frm,
	.mac_pause_frm_config =		rpm_lmac_pause_frm_config,
	.mac_enadis_ptp_config =	rpm_lmac_ptp_config,
	.mac_rx_tx_enable =		rpm_lmac_rx_tx_enable,
	.mac_tx_enable =		rpm_lmac_tx_enable,
<<<<<<< HEAD
=======
	.pfc_config =                   rpm_lmac_pfc_config,
	.mac_get_pfc_frm_cfg   =        rpm_lmac_get_pfc_frm_cfg,
>>>>>>> d60c95ef
};

struct mac_ops *rpm_get_mac_ops(void)
{
	return &rpm_mac_ops;
}

static void rpm_write(rpm_t *rpm, u64 lmac, u64 offset, u64 val)
{
	cgx_write(rpm, lmac, offset, val);
}

static u64 rpm_read(rpm_t *rpm, u64 lmac, u64 offset)
{
	return	cgx_read(rpm, lmac, offset);
}

int rpm_get_nr_lmacs(void *rpmd)
{
	rpm_t *rpm = rpmd;

	return hweight8(rpm_read(rpm, 0, CGXX_CMRX_RX_LMACS) & 0xFULL);
}

int rpm_lmac_tx_enable(void *rpmd, int lmac_id, bool enable)
{
	rpm_t *rpm = rpmd;
	u64 cfg, last;

	if (!is_lmac_valid(rpm, lmac_id))
		return -ENODEV;

	cfg = rpm_read(rpm, lmac_id, RPMX_MTI_MAC100X_COMMAND_CONFIG);
	last = cfg;
	if (enable)
		cfg |= RPM_TX_EN;
	else
		cfg &= ~(RPM_TX_EN);

	if (cfg != last)
		rpm_write(rpm, lmac_id, RPMX_MTI_MAC100X_COMMAND_CONFIG, cfg);
	return !!(last & RPM_TX_EN);
}

int rpm_lmac_rx_tx_enable(void *rpmd, int lmac_id, bool enable)
{
	rpm_t *rpm = rpmd;
	u64 cfg;

	if (!is_lmac_valid(rpm, lmac_id))
		return -ENODEV;

	cfg = rpm_read(rpm, lmac_id, RPMX_MTI_MAC100X_COMMAND_CONFIG);
	if (enable)
		cfg |= RPM_RX_EN | RPM_TX_EN;
	else
		cfg &= ~(RPM_RX_EN | RPM_TX_EN);
	rpm_write(rpm, lmac_id, RPMX_MTI_MAC100X_COMMAND_CONFIG, cfg);
	return 0;
}

void rpm_lmac_enadis_rx_pause_fwding(void *rpmd, int lmac_id, bool enable)
{
	rpm_t *rpm = rpmd;
	struct lmac *lmac;
	u64 cfg;

	if (!rpm)
		return;

	lmac = lmac_pdata(lmac_id, rpm);
	if (!lmac)
		return;

	/* Pause frames are not enabled just return */
	if (!bitmap_weight(lmac->rx_fc_pfvf_bmap.bmap, lmac->rx_fc_pfvf_bmap.max))
		return;

	if (enable) {
		cfg = rpm_read(rpm, lmac_id, RPMX_MTI_MAC100X_COMMAND_CONFIG);
		cfg &= ~RPMX_MTI_MAC100X_COMMAND_CONFIG_PAUSE_IGNORE;
		rpm_write(rpm, lmac_id, RPMX_MTI_MAC100X_COMMAND_CONFIG, cfg);
	} else {
		cfg = rpm_read(rpm, lmac_id, RPMX_MTI_MAC100X_COMMAND_CONFIG);
		cfg |= RPMX_MTI_MAC100X_COMMAND_CONFIG_PAUSE_IGNORE;
		rpm_write(rpm, lmac_id, RPMX_MTI_MAC100X_COMMAND_CONFIG, cfg);
	}
}

int rpm_lmac_get_pause_frm_status(void *rpmd, int lmac_id,
				  u8 *tx_pause, u8 *rx_pause)
{
	rpm_t *rpm = rpmd;
	u64 cfg;

	if (!is_lmac_valid(rpm, lmac_id))
		return -ENODEV;

	cfg = rpm_read(rpm, lmac_id, RPMX_MTI_MAC100X_COMMAND_CONFIG);
	if (!(cfg & RPMX_MTI_MAC100X_COMMAND_CONFIG_PFC_MODE)) {
		*rx_pause = !(cfg & RPMX_MTI_MAC100X_COMMAND_CONFIG_RX_P_DISABLE);
		*tx_pause = !(cfg & RPMX_MTI_MAC100X_COMMAND_CONFIG_TX_P_DISABLE);
	}

	return 0;
}

static void rpm_cfg_pfc_quanta_thresh(rpm_t *rpm, int lmac_id,
				      unsigned long pfc_en,
				      bool enable)
{
	u64 quanta_offset = 0, quanta_thresh = 0, cfg;
	int i, shift;

	/* Set pause time and interval */
	for_each_set_bit(i, &pfc_en, 16) {
		switch (i) {
		case 0:
		case 1:
			quanta_offset = RPMX_MTI_MAC100X_CL01_PAUSE_QUANTA;
			quanta_thresh = RPMX_MTI_MAC100X_CL01_QUANTA_THRESH;
			break;
		case 2:
		case 3:
			quanta_offset = RPMX_MTI_MAC100X_CL23_PAUSE_QUANTA;
			quanta_thresh = RPMX_MTI_MAC100X_CL23_QUANTA_THRESH;
			break;
		case 4:
		case 5:
			quanta_offset = RPMX_MTI_MAC100X_CL45_PAUSE_QUANTA;
			quanta_thresh = RPMX_MTI_MAC100X_CL45_QUANTA_THRESH;
			break;
		case 6:
		case 7:
			quanta_offset = RPMX_MTI_MAC100X_CL67_PAUSE_QUANTA;
			quanta_thresh = RPMX_MTI_MAC100X_CL67_QUANTA_THRESH;
			break;
		case 8:
		case 9:
			quanta_offset = RPMX_MTI_MAC100X_CL89_PAUSE_QUANTA;
			quanta_thresh = RPMX_MTI_MAC100X_CL89_QUANTA_THRESH;
			break;
		case 10:
		case 11:
			quanta_offset = RPMX_MTI_MAC100X_CL1011_PAUSE_QUANTA;
			quanta_thresh = RPMX_MTI_MAC100X_CL1011_QUANTA_THRESH;
			break;
		case 12:
		case 13:
			quanta_offset = RPMX_MTI_MAC100X_CL1213_PAUSE_QUANTA;
			quanta_thresh = RPMX_MTI_MAC100X_CL1213_QUANTA_THRESH;
			break;
		case 14:
		case 15:
			quanta_offset = RPMX_MTI_MAC100X_CL1415_PAUSE_QUANTA;
			quanta_thresh = RPMX_MTI_MAC100X_CL1415_QUANTA_THRESH;
			break;
		}

		if (!quanta_offset || !quanta_thresh)
			continue;

		shift = (i % 2) ? 1 : 0;
		cfg = rpm_read(rpm, lmac_id, quanta_offset);
		if (enable) {
			cfg |= ((u64)RPM_DEFAULT_PAUSE_TIME <<  shift * 16);
		} else {
			if (!shift)
				cfg &= ~GENMASK_ULL(15, 0);
			else
				cfg &= ~GENMASK_ULL(31, 16);
		}
		rpm_write(rpm, lmac_id, quanta_offset, cfg);

		cfg = rpm_read(rpm, lmac_id, quanta_thresh);
		if (enable) {
			cfg |= ((u64)(RPM_DEFAULT_PAUSE_TIME / 2) <<  shift * 16);
		} else {
			if (!shift)
				cfg &= ~GENMASK_ULL(15, 0);
			else
				cfg &= ~GENMASK_ULL(31, 16);
		}
		rpm_write(rpm, lmac_id, quanta_thresh, cfg);
	}
}

int rpm_lmac_enadis_pause_frm(void *rpmd, int lmac_id, u8 tx_pause,
			      u8 rx_pause)
{
	rpm_t *rpm = rpmd;
	u64 cfg;

	if (!is_lmac_valid(rpm, lmac_id))
		return -ENODEV;

	cfg = rpm_read(rpm, lmac_id, RPMX_MTI_MAC100X_COMMAND_CONFIG);
	cfg &= ~RPMX_MTI_MAC100X_COMMAND_CONFIG_RX_P_DISABLE;
	cfg |= rx_pause ? 0x0 : RPMX_MTI_MAC100X_COMMAND_CONFIG_RX_P_DISABLE;
	cfg &= ~RPMX_MTI_MAC100X_COMMAND_CONFIG_PAUSE_IGNORE;
	cfg |= rx_pause ? 0x0 : RPMX_MTI_MAC100X_COMMAND_CONFIG_PAUSE_IGNORE;
	rpm_write(rpm, lmac_id, RPMX_MTI_MAC100X_COMMAND_CONFIG, cfg);

	cfg = rpm_read(rpm, lmac_id, RPMX_MTI_MAC100X_COMMAND_CONFIG);
	cfg &= ~RPMX_MTI_MAC100X_COMMAND_CONFIG_TX_P_DISABLE;
	cfg |= tx_pause ? 0x0 : RPMX_MTI_MAC100X_COMMAND_CONFIG_TX_P_DISABLE;
	rpm_write(rpm, lmac_id, RPMX_MTI_MAC100X_COMMAND_CONFIG, cfg);

	cfg = rpm_read(rpm, 0, RPMX_CMR_RX_OVR_BP);
	if (tx_pause) {
		/* Configure CL0 Pause Quanta & threshold for 802.3X frames */
		rpm_cfg_pfc_quanta_thresh(rpm, lmac_id, 1, true);
		cfg &= ~RPMX_CMR_RX_OVR_BP_EN(lmac_id);
	} else {
		/* Disable all Pause Quanta & threshold values */
		rpm_cfg_pfc_quanta_thresh(rpm, lmac_id, 0xffff, false);
		cfg |= RPMX_CMR_RX_OVR_BP_EN(lmac_id);
		cfg &= ~RPMX_CMR_RX_OVR_BP_BP(lmac_id);
	}
	rpm_write(rpm, 0, RPMX_CMR_RX_OVR_BP, cfg);
	return 0;
}

void rpm_lmac_pause_frm_config(void *rpmd, int lmac_id, bool enable)
{
	rpm_t *rpm = rpmd;
	u64 cfg;

	/* ALL pause frames received are completely ignored */
	cfg = rpm_read(rpm, lmac_id, RPMX_MTI_MAC100X_COMMAND_CONFIG);
	cfg |= RPMX_MTI_MAC100X_COMMAND_CONFIG_RX_P_DISABLE;
	rpm_write(rpm, lmac_id, RPMX_MTI_MAC100X_COMMAND_CONFIG, cfg);

	/* Disable forward pause to TX block */
	cfg = rpm_read(rpm, lmac_id, RPMX_MTI_MAC100X_COMMAND_CONFIG);
	cfg |= RPMX_MTI_MAC100X_COMMAND_CONFIG_PAUSE_IGNORE;
	rpm_write(rpm, lmac_id, RPMX_MTI_MAC100X_COMMAND_CONFIG, cfg);

	/* Disable pause frames transmission */
	cfg = rpm_read(rpm, lmac_id, RPMX_MTI_MAC100X_COMMAND_CONFIG);
	cfg |= RPMX_MTI_MAC100X_COMMAND_CONFIG_TX_P_DISABLE;
	rpm_write(rpm, lmac_id, RPMX_MTI_MAC100X_COMMAND_CONFIG, cfg);

	/* Disable all PFC classes */
	cfg = rpm_read(rpm, lmac_id, RPMX_CMRX_PRT_CBFC_CTL);
	cfg = FIELD_SET(RPM_PFC_CLASS_MASK, 0, cfg);
	rpm_write(rpm, lmac_id, RPMX_CMRX_PRT_CBFC_CTL, cfg);

	/* Enable channel mask for all LMACS */
	rpm_write(rpm, 0, RPMX_CMR_CHAN_MSK_OR, ~0ULL);
}

int rpm_get_rx_stats(void *rpmd, int lmac_id, int idx, u64 *rx_stat)
{
	rpm_t *rpm = rpmd;
	u64 val_lo, val_hi;

	if (!rpm || lmac_id >= rpm->lmac_count)
		return -ENODEV;

	mutex_lock(&rpm->lock);

	/* Update idx to point per lmac Rx statistics page */
	idx += lmac_id * rpm->mac_ops->rx_stats_cnt;

	/* Read lower 32 bits of counter */
	val_lo = rpm_read(rpm, 0, RPMX_MTI_STAT_RX_STAT_PAGES_COUNTERX +
			  (idx * 8));

	/* upon read of lower 32 bits, higher 32 bits are written
	 * to RPMX_MTI_STAT_DATA_HI_CDC
	 */
	val_hi = rpm_read(rpm, 0, RPMX_MTI_STAT_DATA_HI_CDC);

	*rx_stat = (val_hi << 32 | val_lo);

	mutex_unlock(&rpm->lock);
	return 0;
}

int rpm_get_tx_stats(void *rpmd, int lmac_id, int idx, u64 *tx_stat)
{
	rpm_t *rpm = rpmd;
	u64 val_lo, val_hi;

	if (!rpm || lmac_id >= rpm->lmac_count)
		return -ENODEV;

	mutex_lock(&rpm->lock);

	/* Update idx to point per lmac Tx statistics page */
	idx += lmac_id * rpm->mac_ops->tx_stats_cnt;

	val_lo = rpm_read(rpm, 0, RPMX_MTI_STAT_TX_STAT_PAGES_COUNTERX +
			    (idx * 8));
	val_hi = rpm_read(rpm, 0, RPMX_MTI_STAT_DATA_HI_CDC);

	*tx_stat = (val_hi << 32 | val_lo);

	mutex_unlock(&rpm->lock);
	return 0;
}

u8 rpm_get_lmac_type(void *rpmd, int lmac_id)
{
	rpm_t *rpm = rpmd;
	u64 req = 0, resp;
	int err;

	req = FIELD_SET(CMDREG_ID, CGX_CMD_GET_LINK_STS, req);
	err = cgx_fwi_cmd_generic(req, &resp, rpm, 0);
	if (!err)
		return FIELD_GET(RESP_LINKSTAT_LMAC_TYPE, resp);
	return err;
}

u32 rpm_get_lmac_fifo_len(void *rpmd, int lmac_id)
{
	rpm_t *rpm = rpmd;
	u64 hi_perf_lmac;
	u8 num_lmacs;
	u32 fifo_len;

	fifo_len = rpm->mac_ops->fifo_len;
	num_lmacs = rpm->mac_ops->get_nr_lmacs(rpm);

	switch (num_lmacs) {
	case 1:
		return fifo_len;
	case 2:
		return fifo_len / 2;
	case 3:
		/* LMAC marked as hi_perf gets half of the FIFO and rest 1/4th */
		hi_perf_lmac = rpm_read(rpm, 0, CGXX_CMRX_RX_LMACS);
		hi_perf_lmac = (hi_perf_lmac >> 4) & 0x3ULL;
		if (lmac_id == hi_perf_lmac)
			return fifo_len / 2;
		return fifo_len / 4;
	case 4:
	default:
		return fifo_len / 4;
	}
	return 0;
}

int rpm_lmac_internal_loopback(void *rpmd, int lmac_id, bool enable)
{
	rpm_t *rpm = rpmd;
	u8 lmac_type;
	u64 cfg;

	if (!rpm || lmac_id >= rpm->lmac_count)
		return -ENODEV;
	lmac_type = rpm->mac_ops->get_lmac_type(rpm, lmac_id);

	if (lmac_type == LMAC_MODE_QSGMII || lmac_type == LMAC_MODE_SGMII) {
		dev_err(&rpm->pdev->dev, "loopback not supported for LPC mode\n");
		return 0;
<<<<<<< HEAD
=======
	}

	cfg = rpm_read(rpm, lmac_id, RPMX_MTI_PCS100X_CONTROL1);

	if (enable)
		cfg |= RPMX_MTI_PCS_LBK;
	else
		cfg &= ~RPMX_MTI_PCS_LBK;
	rpm_write(rpm, lmac_id, RPMX_MTI_PCS100X_CONTROL1, cfg);

	return 0;
}

void rpm_lmac_ptp_config(void *rpmd, int lmac_id, bool enable)
{
	rpm_t *rpm = rpmd;
	u64 cfg;

	if (!is_lmac_valid(rpm, lmac_id))
		return;

	cfg = rpm_read(rpm, lmac_id, RPMX_CMRX_CFG);
	if (enable) {
		cfg |= RPMX_RX_TS_PREPEND;
		cfg |= RPMX_TX_PTP_1S_SUPPORT;
	} else {
		cfg &= ~RPMX_RX_TS_PREPEND;
		cfg &= ~RPMX_TX_PTP_1S_SUPPORT;
	}

	rpm_write(rpm, lmac_id, RPMX_CMRX_CFG, cfg);

	cfg = rpm_read(rpm, lmac_id, RPMX_MTI_MAC100X_XIF_MODE);

	if (enable) {
		cfg |= RPMX_ONESTEP_ENABLE;
		cfg &= ~RPMX_TS_BINARY_MODE;
	} else {
		cfg &= ~RPMX_ONESTEP_ENABLE;
	}

	rpm_write(rpm, lmac_id, RPMX_MTI_MAC100X_XIF_MODE, cfg);
}

int rpm_lmac_pfc_config(void *rpmd, int lmac_id, u8 tx_pause, u8 rx_pause, u16 pfc_en)
{
	rpm_t *rpm = rpmd;
	u64 cfg, class_en;

	if (!is_lmac_valid(rpm, lmac_id))
		return -ENODEV;

	cfg = rpm_read(rpm, lmac_id, RPMX_MTI_MAC100X_COMMAND_CONFIG);
	class_en = rpm_read(rpm, lmac_id, RPMX_CMRX_PRT_CBFC_CTL);
	pfc_en |= FIELD_GET(RPM_PFC_CLASS_MASK, class_en);

	if (rx_pause) {
		cfg &= ~(RPMX_MTI_MAC100X_COMMAND_CONFIG_RX_P_DISABLE |
				RPMX_MTI_MAC100X_COMMAND_CONFIG_PAUSE_IGNORE |
				RPMX_MTI_MAC100X_COMMAND_CONFIG_PAUSE_FWD);
	} else {
		cfg |= (RPMX_MTI_MAC100X_COMMAND_CONFIG_RX_P_DISABLE |
				RPMX_MTI_MAC100X_COMMAND_CONFIG_PAUSE_IGNORE |
				RPMX_MTI_MAC100X_COMMAND_CONFIG_PAUSE_FWD);
	}

	if (tx_pause) {
		rpm_cfg_pfc_quanta_thresh(rpm, lmac_id, pfc_en, true);
		cfg &= ~RPMX_MTI_MAC100X_COMMAND_CONFIG_TX_P_DISABLE;
		class_en = FIELD_SET(RPM_PFC_CLASS_MASK, pfc_en, class_en);
	} else {
		rpm_cfg_pfc_quanta_thresh(rpm, lmac_id, 0xfff, false);
		cfg |= RPMX_MTI_MAC100X_COMMAND_CONFIG_TX_P_DISABLE;
		class_en = FIELD_SET(RPM_PFC_CLASS_MASK, 0, class_en);
	}

	if (!rx_pause && !tx_pause)
		cfg &= ~RPMX_MTI_MAC100X_COMMAND_CONFIG_PFC_MODE;
	else
		cfg |= RPMX_MTI_MAC100X_COMMAND_CONFIG_PFC_MODE;

	rpm_write(rpm, lmac_id, RPMX_MTI_MAC100X_COMMAND_CONFIG, cfg);

	rpm_write(rpm, lmac_id, RPMX_CMRX_PRT_CBFC_CTL, class_en);

	return 0;
}

int  rpm_lmac_get_pfc_frm_cfg(void *rpmd, int lmac_id, u8 *tx_pause, u8 *rx_pause)
{
	rpm_t *rpm = rpmd;
	u64 cfg;

	if (!is_lmac_valid(rpm, lmac_id))
		return -ENODEV;

	cfg = rpm_read(rpm, lmac_id, RPMX_MTI_MAC100X_COMMAND_CONFIG);
	if (cfg & RPMX_MTI_MAC100X_COMMAND_CONFIG_PFC_MODE) {
		*rx_pause = !(cfg & RPMX_MTI_MAC100X_COMMAND_CONFIG_RX_P_DISABLE);
		*tx_pause = !(cfg & RPMX_MTI_MAC100X_COMMAND_CONFIG_TX_P_DISABLE);
>>>>>>> d60c95ef
	}

	cfg = rpm_read(rpm, lmac_id, RPMX_MTI_PCS100X_CONTROL1);

	if (enable)
		cfg |= RPMX_MTI_PCS_LBK;
	else
		cfg &= ~RPMX_MTI_PCS_LBK;
	rpm_write(rpm, lmac_id, RPMX_MTI_PCS100X_CONTROL1, cfg);

	return 0;
}

void rpm_lmac_ptp_config(void *rpmd, int lmac_id, bool enable)
{
	rpm_t *rpm = rpmd;
	u64 cfg;

	if (!is_lmac_valid(rpm, lmac_id))
		return;

	cfg = rpm_read(rpm, lmac_id, RPMX_CMRX_CFG);
	if (enable)
		cfg |= RPMX_RX_TS_PREPEND;
	else
		cfg &= ~RPMX_RX_TS_PREPEND;
	rpm_write(rpm, lmac_id, RPMX_CMRX_CFG, cfg);
}<|MERGE_RESOLUTION|>--- conflicted
+++ resolved
@@ -33,11 +33,8 @@
 	.mac_enadis_ptp_config =	rpm_lmac_ptp_config,
 	.mac_rx_tx_enable =		rpm_lmac_rx_tx_enable,
 	.mac_tx_enable =		rpm_lmac_tx_enable,
-<<<<<<< HEAD
-=======
 	.pfc_config =                   rpm_lmac_pfc_config,
 	.mac_get_pfc_frm_cfg   =        rpm_lmac_get_pfc_frm_cfg,
->>>>>>> d60c95ef
 };
 
 struct mac_ops *rpm_get_mac_ops(void)
@@ -396,8 +393,6 @@
 	if (lmac_type == LMAC_MODE_QSGMII || lmac_type == LMAC_MODE_SGMII) {
 		dev_err(&rpm->pdev->dev, "loopback not supported for LPC mode\n");
 		return 0;
-<<<<<<< HEAD
-=======
 	}
 
 	cfg = rpm_read(rpm, lmac_id, RPMX_MTI_PCS100X_CONTROL1);
@@ -498,32 +493,7 @@
 	if (cfg & RPMX_MTI_MAC100X_COMMAND_CONFIG_PFC_MODE) {
 		*rx_pause = !(cfg & RPMX_MTI_MAC100X_COMMAND_CONFIG_RX_P_DISABLE);
 		*tx_pause = !(cfg & RPMX_MTI_MAC100X_COMMAND_CONFIG_TX_P_DISABLE);
->>>>>>> d60c95ef
-	}
-
-	cfg = rpm_read(rpm, lmac_id, RPMX_MTI_PCS100X_CONTROL1);
-
-	if (enable)
-		cfg |= RPMX_MTI_PCS_LBK;
-	else
-		cfg &= ~RPMX_MTI_PCS_LBK;
-	rpm_write(rpm, lmac_id, RPMX_MTI_PCS100X_CONTROL1, cfg);
-
-	return 0;
-}
-
-void rpm_lmac_ptp_config(void *rpmd, int lmac_id, bool enable)
-{
-	rpm_t *rpm = rpmd;
-	u64 cfg;
-
-	if (!is_lmac_valid(rpm, lmac_id))
-		return;
-
-	cfg = rpm_read(rpm, lmac_id, RPMX_CMRX_CFG);
-	if (enable)
-		cfg |= RPMX_RX_TS_PREPEND;
-	else
-		cfg &= ~RPMX_RX_TS_PREPEND;
-	rpm_write(rpm, lmac_id, RPMX_CMRX_CFG, cfg);
+	}
+
+	return 0;
 }