// SPDX-License-Identifier: BSD-3-Clause OR GPL-2.0
/* Copyright (c) 2019-2020 Marvell International Ltd. All rights reserved */

#include <linux/etherdevice.h>
#include <linux/jiffies.h>
#include <linux/list.h>
#include <linux/module.h>
#include <linux/netdev_features.h>
#include <linux/of.h>
#include <linux/of_net.h>
#include <linux/if_vlan.h>
#include <linux/phylink.h>

#include "prestera.h"
#include "prestera_hw.h"
#include "prestera_acl.h"
#include "prestera_flow.h"
#include "prestera_span.h"
#include "prestera_rxtx.h"
#include "prestera_devlink.h"
#include "prestera_ethtool.h"
#include "prestera_counter.h"
#include "prestera_switchdev.h"

#define PRESTERA_MTU_DEFAULT	1536

#define PRESTERA_STATS_DELAY_MS	1000

#define PRESTERA_MAC_ADDR_NUM_MAX	255

static struct workqueue_struct *prestera_wq;
static struct workqueue_struct *prestera_owq;

void prestera_queue_work(struct work_struct *work)
{
	queue_work(prestera_owq, work);
}

void prestera_queue_delayed_work(struct delayed_work *work, unsigned long delay)
{
	queue_delayed_work(prestera_wq, work, delay);
}

void prestera_queue_drain(void)
{
	drain_workqueue(prestera_wq);
	drain_workqueue(prestera_owq);
}

int prestera_port_learning_set(struct prestera_port *port, bool learn)
{
	return prestera_hw_port_learning_set(port, learn);
}

int prestera_port_uc_flood_set(struct prestera_port *port, bool flood)
{
	return prestera_hw_port_uc_flood_set(port, flood);
}

int prestera_port_mc_flood_set(struct prestera_port *port, bool flood)
{
	return prestera_hw_port_mc_flood_set(port, flood);
}

int prestera_port_br_locked_set(struct prestera_port *port, bool br_locked)
{
	return prestera_hw_port_br_locked_set(port, br_locked);
}

int prestera_port_pvid_set(struct prestera_port *port, u16 vid)
{
	enum prestera_accept_frm_type frm_type;
	int err;

	frm_type = PRESTERA_ACCEPT_FRAME_TYPE_TAGGED;

	if (vid) {
		err = prestera_hw_vlan_port_vid_set(port, vid);
		if (err)
			return err;

		frm_type = PRESTERA_ACCEPT_FRAME_TYPE_ALL;
	}

	err = prestera_hw_port_accept_frm_type(port, frm_type);
	if (err && frm_type == PRESTERA_ACCEPT_FRAME_TYPE_ALL)
		prestera_hw_vlan_port_vid_set(port, port->pvid);

	port->pvid = vid;
	return 0;
}

struct prestera_port *prestera_port_find_by_hwid(struct prestera_switch *sw,
						 u32 dev_id, u32 hw_id)
{
	struct prestera_port *port = NULL, *tmp;

	read_lock(&sw->port_list_lock);
	list_for_each_entry(tmp, &sw->port_list, list) {
		if (tmp->dev_id == dev_id && tmp->hw_id == hw_id) {
			port = tmp;
			break;
		}
	}
	read_unlock(&sw->port_list_lock);

	return port;
}

struct prestera_port *prestera_find_port(struct prestera_switch *sw, u32 id)
{
	struct prestera_port *port = NULL, *tmp;

	read_lock(&sw->port_list_lock);
	list_for_each_entry(tmp, &sw->port_list, list) {
		if (tmp->id == id) {
			port = tmp;
			break;
		}
	}
	read_unlock(&sw->port_list_lock);

	return port;
}

struct prestera_switch *prestera_switch_get(struct net_device *dev)
{
	struct prestera_port *port;

	port = prestera_port_dev_lower_find(dev);
	return port ? port->sw : NULL;
}

int prestera_port_cfg_mac_read(struct prestera_port *port,
			       struct prestera_port_mac_config *cfg)
{
	*cfg = port->cfg_mac;
	return 0;
}

int prestera_port_cfg_mac_write(struct prestera_port *port,
				struct prestera_port_mac_config *cfg)
{
	int err;

	err = prestera_hw_port_mac_mode_set(port, cfg->admin,
					    cfg->mode, cfg->inband, cfg->speed,
					    cfg->duplex, cfg->fec);
	if (err)
		return err;

	port->cfg_mac = *cfg;
	return 0;
}

static int prestera_port_open(struct net_device *dev)
{
	struct prestera_port *port = netdev_priv(dev);
	struct prestera_port_mac_config cfg_mac;
	int err = 0;

	if (port->phy_link) {
		phylink_start(port->phy_link);
	} else {
		if (port->caps.transceiver == PRESTERA_PORT_TCVR_SFP) {
			err = prestera_port_cfg_mac_read(port, &cfg_mac);
			if (!err) {
				cfg_mac.admin = true;
				err = prestera_port_cfg_mac_write(port,
								  &cfg_mac);
			}
		} else {
			port->cfg_phy.admin = true;
			err = prestera_hw_port_phy_mode_set(port, true,
							    port->autoneg,
							    port->cfg_phy.mode,
							    port->adver_link_modes,
							    port->cfg_phy.mdix);
		}
	}

	netif_start_queue(dev);

	return err;
}

static int prestera_port_close(struct net_device *dev)
{
	struct prestera_port *port = netdev_priv(dev);
	struct prestera_port_mac_config cfg_mac;
	int err = 0;

	netif_stop_queue(dev);

	if (port->phy_link) {
		phylink_stop(port->phy_link);
		phylink_disconnect_phy(port->phy_link);
		err = prestera_port_cfg_mac_read(port, &cfg_mac);
		if (!err) {
			cfg_mac.admin = false;
			prestera_port_cfg_mac_write(port, &cfg_mac);
		}
	} else {
		if (port->caps.transceiver == PRESTERA_PORT_TCVR_SFP) {
			err = prestera_port_cfg_mac_read(port, &cfg_mac);
			if (!err) {
				cfg_mac.admin = false;
				prestera_port_cfg_mac_write(port, &cfg_mac);
			}
		} else {
			port->cfg_phy.admin = false;
			err = prestera_hw_port_phy_mode_set(port, false, port->autoneg,
							    port->cfg_phy.mode,
							    port->adver_link_modes,
							    port->cfg_phy.mdix);
		}
	}

	return err;
}

static void
prestera_port_mac_state_cache_read(struct prestera_port *port,
				   struct prestera_port_mac_state *state)
{
	spin_lock(&port->state_mac_lock);
	*state = port->state_mac;
	spin_unlock(&port->state_mac_lock);
}

static void
prestera_port_mac_state_cache_write(struct prestera_port *port,
				    struct prestera_port_mac_state *state)
{
	spin_lock(&port->state_mac_lock);
	port->state_mac = *state;
	spin_unlock(&port->state_mac_lock);
}

static struct prestera_port *prestera_pcs_to_port(struct phylink_pcs *pcs)
{
	return container_of(pcs, struct prestera_port, phylink_pcs);
}

static void prestera_mac_config(struct phylink_config *config,
				unsigned int an_mode,
				const struct phylink_link_state *state)
{
}

static void prestera_mac_link_down(struct phylink_config *config,
				   unsigned int mode, phy_interface_t interface)
{
	struct net_device *ndev = to_net_dev(config->dev);
	struct prestera_port *port = netdev_priv(ndev);
	struct prestera_port_mac_state state_mac;

	/* Invalidate. Parameters will update on next link event. */
	memset(&state_mac, 0, sizeof(state_mac));
	state_mac.valid = false;
	prestera_port_mac_state_cache_write(port, &state_mac);
}

static void prestera_mac_link_up(struct phylink_config *config,
				 struct phy_device *phy,
				 unsigned int mode, phy_interface_t interface,
				 int speed, int duplex,
				 bool tx_pause, bool rx_pause)
{
}

static struct phylink_pcs *
prestera_mac_select_pcs(struct phylink_config *config,
			phy_interface_t interface)
{
	struct net_device *dev = to_net_dev(config->dev);
	struct prestera_port *port = netdev_priv(dev);

	return &port->phylink_pcs;
}

static void prestera_pcs_get_state(struct phylink_pcs *pcs,
				   struct phylink_link_state *state)
{
	struct prestera_port *port = container_of(pcs, struct prestera_port,
						  phylink_pcs);
	struct prestera_port_mac_state smac;

	prestera_port_mac_state_cache_read(port, &smac);

	if (smac.valid) {
		state->link = smac.oper ? 1 : 0;
		/* AN is completed, when port is up */
		state->an_complete = (smac.oper && port->autoneg) ? 1 : 0;
		state->speed = smac.speed;
		state->duplex = smac.duplex;
	} else {
		state->link = 0;
		state->an_complete = 0;
	}
}

static int prestera_pcs_config(struct phylink_pcs *pcs,
			       unsigned int mode,
			       phy_interface_t interface,
			       const unsigned long *advertising,
			       bool permit_pause_to_mac)
{
	struct prestera_port *port = prestera_pcs_to_port(pcs);
	struct prestera_port_mac_config cfg_mac;
	int err;

	err = prestera_port_cfg_mac_read(port, &cfg_mac);
	if (err)
		return err;

	cfg_mac.admin = true;
	cfg_mac.fec = PRESTERA_PORT_FEC_OFF;

	switch (interface) {
	case PHY_INTERFACE_MODE_10GBASER:
		cfg_mac.speed = SPEED_10000;
		cfg_mac.inband = 0;
		cfg_mac.mode = PRESTERA_MAC_MODE_SR_LR;
		break;
	case PHY_INTERFACE_MODE_2500BASEX:
		cfg_mac.speed = SPEED_2500;
		cfg_mac.duplex = DUPLEX_FULL;
		cfg_mac.inband = test_bit(ETHTOOL_LINK_MODE_Autoneg_BIT,
					  advertising);
		cfg_mac.mode = PRESTERA_MAC_MODE_SGMII;
		break;
	case PHY_INTERFACE_MODE_SGMII:
		cfg_mac.inband = 1;
		cfg_mac.mode = PRESTERA_MAC_MODE_SGMII;
		break;
	case PHY_INTERFACE_MODE_1000BASEX:
	default:
		cfg_mac.speed = SPEED_1000;
		cfg_mac.duplex = DUPLEX_FULL;
		cfg_mac.inband = test_bit(ETHTOOL_LINK_MODE_Autoneg_BIT,
					  advertising);
		cfg_mac.mode = PRESTERA_MAC_MODE_1000BASE_X;
		break;
	}

	err = prestera_port_cfg_mac_write(port, &cfg_mac);
	if (err)
		return err;

	return 0;
}

static void prestera_pcs_an_restart(struct phylink_pcs *pcs)
{
	/* TODO: add 1000basex AN restart support
	 * (Currently FW has no support for 1000baseX AN restart, but it will in the future,
	 * so as for now the function would stay empty.)
	 */
}

static const struct phylink_mac_ops prestera_mac_ops = {
	.validate = phylink_generic_validate,
	.mac_select_pcs = prestera_mac_select_pcs,
	.mac_config = prestera_mac_config,
	.mac_link_down = prestera_mac_link_down,
	.mac_link_up = prestera_mac_link_up,
};

static const struct phylink_pcs_ops prestera_pcs_ops = {
	.pcs_get_state = prestera_pcs_get_state,
	.pcs_config = prestera_pcs_config,
	.pcs_an_restart = prestera_pcs_an_restart,
};

static int prestera_port_sfp_bind(struct prestera_port *port)
{
	struct prestera_switch *sw = port->sw;
	struct device_node *ports, *node;
	struct fwnode_handle *fwnode;
	struct phylink *phy_link;
	int err;

	if (!sw->np)
		return 0;

	of_node_get(sw->np);
	ports = of_find_node_by_name(sw->np, "ports");

	for_each_child_of_node(ports, node) {
		int num;

		err = of_property_read_u32(node, "prestera,port-num", &num);
		if (err) {
			dev_err(sw->dev->dev,
				"device node %pOF has no valid reg property: %d\n",
				node, err);
			goto out;
		}

		if (port->fp_id != num)
			continue;

		port->phylink_pcs.ops = &prestera_pcs_ops;

		port->phy_config.dev = &port->dev->dev;
		port->phy_config.type = PHYLINK_NETDEV;

		fwnode = of_fwnode_handle(node);

		__set_bit(PHY_INTERFACE_MODE_10GBASER,
			  port->phy_config.supported_interfaces);
		__set_bit(PHY_INTERFACE_MODE_2500BASEX,
			  port->phy_config.supported_interfaces);
		__set_bit(PHY_INTERFACE_MODE_SGMII,
			  port->phy_config.supported_interfaces);
		__set_bit(PHY_INTERFACE_MODE_1000BASEX,
			  port->phy_config.supported_interfaces);

		port->phy_config.mac_capabilities =
			MAC_1000 | MAC_2500FD | MAC_10000FD;

		phy_link = phylink_create(&port->phy_config, fwnode,
					  PHY_INTERFACE_MODE_INTERNAL,
					  &prestera_mac_ops);
		if (IS_ERR(phy_link)) {
			netdev_err(port->dev, "failed to create phylink\n");
			err = PTR_ERR(phy_link);
			goto out;
		}

		port->phy_link = phy_link;
		break;
	}

out:
	of_node_put(node);
	of_node_put(ports);
	return err;
}

static int prestera_port_sfp_unbind(struct prestera_port *port)
{
	if (port->phy_link)
		phylink_destroy(port->phy_link);

	return 0;
}

static netdev_tx_t prestera_port_xmit(struct sk_buff *skb,
				      struct net_device *dev)
{
	return prestera_rxtx_xmit(netdev_priv(dev), skb);
}

int prestera_is_valid_mac_addr(struct prestera_port *port, const u8 *addr)
{
	if (!is_valid_ether_addr(addr))
		return -EADDRNOTAVAIL;

	/* firmware requires that port's MAC address contains first 5 bytes
	 * of the base MAC address
	 */
	if (memcmp(port->sw->base_mac, addr, ETH_ALEN - 1))
		return -EINVAL;

	return 0;
}

static int prestera_port_set_mac_address(struct net_device *dev, void *p)
{
	struct prestera_port *port = netdev_priv(dev);
	struct sockaddr *addr = p;
	int err;

	err = prestera_is_valid_mac_addr(port, addr->sa_data);
	if (err)
		return err;

	err = prestera_hw_port_mac_set(port, addr->sa_data);
	if (err)
		return err;

	eth_hw_addr_set(dev, addr->sa_data);

	return 0;
}

static int prestera_port_change_mtu(struct net_device *dev, int mtu)
{
	struct prestera_port *port = netdev_priv(dev);
	int err;

	err = prestera_hw_port_mtu_set(port, mtu);
	if (err)
		return err;

	dev->mtu = mtu;

	return 0;
}

static void prestera_port_get_stats64(struct net_device *dev,
				      struct rtnl_link_stats64 *stats)
{
	struct prestera_port *port = netdev_priv(dev);
	struct prestera_port_stats *port_stats = &port->cached_hw_stats.stats;

	stats->rx_packets = port_stats->broadcast_frames_received +
				port_stats->multicast_frames_received +
				port_stats->unicast_frames_received;

	stats->tx_packets = port_stats->broadcast_frames_sent +
				port_stats->multicast_frames_sent +
				port_stats->unicast_frames_sent;

	stats->rx_bytes = port_stats->good_octets_received;

	stats->tx_bytes = port_stats->good_octets_sent;

	stats->rx_errors = port_stats->rx_error_frame_received;
	stats->tx_errors = port_stats->mac_trans_error;

	stats->rx_dropped = port_stats->buffer_overrun;
	stats->tx_dropped = 0;

	stats->multicast = port_stats->multicast_frames_received;
	stats->collisions = port_stats->excessive_collision;

	stats->rx_crc_errors = port_stats->bad_crc;
}

static void prestera_port_get_hw_stats(struct prestera_port *port)
{
	prestera_hw_port_stats_get(port, &port->cached_hw_stats.stats);
}

static void prestera_port_stats_update(struct work_struct *work)
{
	struct prestera_port *port =
		container_of(work, struct prestera_port,
			     cached_hw_stats.caching_dw.work);

	prestera_port_get_hw_stats(port);

	queue_delayed_work(prestera_wq, &port->cached_hw_stats.caching_dw,
			   msecs_to_jiffies(PRESTERA_STATS_DELAY_MS));
}

static int prestera_port_setup_tc(struct net_device *dev,
				  enum tc_setup_type type,
				  void *type_data)
{
	struct prestera_port *port = netdev_priv(dev);

	switch (type) {
	case TC_SETUP_BLOCK:
		return prestera_flow_block_setup(port, type_data);
	default:
		return -EOPNOTSUPP;
	}
}

static const struct net_device_ops prestera_netdev_ops = {
	.ndo_open = prestera_port_open,
	.ndo_stop = prestera_port_close,
	.ndo_start_xmit = prestera_port_xmit,
	.ndo_setup_tc = prestera_port_setup_tc,
	.ndo_change_mtu = prestera_port_change_mtu,
	.ndo_get_stats64 = prestera_port_get_stats64,
	.ndo_set_mac_address = prestera_port_set_mac_address,
	.ndo_get_devlink_port = prestera_devlink_get_port,
};

int prestera_port_autoneg_set(struct prestera_port *port, u64 link_modes)
{
	int err;

	if (port->autoneg && port->adver_link_modes == link_modes)
		return 0;

	err = prestera_hw_port_phy_mode_set(port, port->cfg_phy.admin,
					    true, 0, link_modes,
					    port->cfg_phy.mdix);
	if (err)
		return err;

	port->adver_fec = BIT(PRESTERA_PORT_FEC_OFF);
	port->adver_link_modes = link_modes;
	port->cfg_phy.mode = 0;
	port->autoneg = true;

	return 0;
}

static void prestera_port_list_add(struct prestera_port *port)
{
	write_lock(&port->sw->port_list_lock);
	list_add(&port->list, &port->sw->port_list);
	write_unlock(&port->sw->port_list_lock);
}

static void prestera_port_list_del(struct prestera_port *port)
{
	write_lock(&port->sw->port_list_lock);
	list_del(&port->list);
	write_unlock(&port->sw->port_list_lock);
}

static int prestera_port_create(struct prestera_switch *sw, u32 id)
{
	struct prestera_port_mac_config cfg_mac;
	struct prestera_port *port;
	struct net_device *dev;
	int err;

	dev = alloc_etherdev(sizeof(*port));
	if (!dev)
		return -ENOMEM;

	port = netdev_priv(dev);

	INIT_LIST_HEAD(&port->vlans_list);
	port->pvid = PRESTERA_DEFAULT_VID;
	port->lag = NULL;
	port->dev = dev;
	port->id = id;
	port->sw = sw;

	spin_lock_init(&port->state_mac_lock);

	err = prestera_hw_port_info_get(port, &port->dev_id, &port->hw_id,
					&port->fp_id);
	if (err) {
		dev_err(prestera_dev(sw), "Failed to get port(%u) info\n", id);
		goto err_port_info_get;
	}

	err = prestera_devlink_port_register(port);
	if (err)
		goto err_dl_port_register;

	dev->features |= NETIF_F_NETNS_LOCAL | NETIF_F_HW_TC;
	dev->netdev_ops = &prestera_netdev_ops;
	dev->ethtool_ops = &prestera_ethtool_ops;
	SET_NETDEV_DEV(dev, sw->dev->dev);

	if (port->caps.transceiver != PRESTERA_PORT_TCVR_SFP)
		netif_carrier_off(dev);

	dev->mtu = min_t(unsigned int, sw->mtu_max, PRESTERA_MTU_DEFAULT);
	dev->min_mtu = sw->mtu_min;
	dev->max_mtu = sw->mtu_max;

	err = prestera_hw_port_mtu_set(port, dev->mtu);
	if (err) {
		dev_err(prestera_dev(sw), "Failed to set port(%u) mtu(%d)\n",
			id, dev->mtu);
		goto err_port_init;
	}

	if (port->fp_id >= PRESTERA_MAC_ADDR_NUM_MAX) {
		err = -EINVAL;
		goto err_port_init;
	}

	eth_hw_addr_gen(dev, sw->base_mac, port->fp_id);
	/* firmware requires that port's MAC address consist of the first
	 * 5 bytes of the base MAC address
	 */
	if (memcmp(dev->dev_addr, sw->base_mac, ETH_ALEN - 1)) {
		dev_warn(prestera_dev(sw), "Port MAC address wraps for port(%u)\n", id);
		dev_addr_mod(dev, 0, sw->base_mac, ETH_ALEN - 1);
	}

	err = prestera_hw_port_mac_set(port, dev->dev_addr);
	if (err) {
		dev_err(prestera_dev(sw), "Failed to set port(%u) mac addr\n", id);
		goto err_port_init;
	}

	err = prestera_hw_port_cap_get(port, &port->caps);
	if (err) {
		dev_err(prestera_dev(sw), "Failed to get port(%u) caps\n", id);
		goto err_port_init;
	}

	port->adver_link_modes = port->caps.supp_link_modes;
	port->adver_fec = 0;
	port->autoneg = true;

	/* initialize config mac */
	if (port->caps.transceiver != PRESTERA_PORT_TCVR_SFP) {
		cfg_mac.admin = true;
		cfg_mac.mode = PRESTERA_MAC_MODE_INTERNAL;
	} else {
		cfg_mac.admin = false;
		cfg_mac.mode = PRESTERA_MAC_MODE_MAX;
	}
	cfg_mac.inband = 0;
	cfg_mac.speed = 0;
	cfg_mac.duplex = DUPLEX_UNKNOWN;
	cfg_mac.fec = PRESTERA_PORT_FEC_OFF;

	err = prestera_port_cfg_mac_write(port, &cfg_mac);
	if (err) {
		dev_err(prestera_dev(sw),
			"Failed to set port(%u) mac mode\n", id);
		goto err_port_init;
	}

	/* initialize config phy (if this is inegral) */
	if (port->caps.transceiver != PRESTERA_PORT_TCVR_SFP) {
		port->cfg_phy.mdix = ETH_TP_MDI_AUTO;
		port->cfg_phy.admin = false;
		err = prestera_hw_port_phy_mode_set(port,
						    port->cfg_phy.admin,
						    false, 0, 0,
						    port->cfg_phy.mdix);
		if (err) {
			dev_err(prestera_dev(sw),
				"Failed to set port(%u) phy mode\n", id);
			goto err_port_init;
		}
	}

	err = prestera_rxtx_port_init(port);
	if (err)
		goto err_port_init;

	INIT_DELAYED_WORK(&port->cached_hw_stats.caching_dw,
			  &prestera_port_stats_update);

	prestera_port_list_add(port);

	err = register_netdev(dev);
	if (err)
		goto err_register_netdev;

	prestera_devlink_port_set(port);

	err = prestera_port_sfp_bind(port);
	if (err)
		goto err_sfp_bind;

	return 0;

err_sfp_bind:
	unregister_netdev(dev);
err_register_netdev:
	prestera_port_list_del(port);
err_port_init:
	prestera_devlink_port_unregister(port);
err_dl_port_register:
err_port_info_get:
	free_netdev(dev);
	return err;
}

static void prestera_port_destroy(struct prestera_port *port)
{
	struct net_device *dev = port->dev;

	cancel_delayed_work_sync(&port->cached_hw_stats.caching_dw);
	prestera_devlink_port_clear(port);
	unregister_netdev(dev);
	prestera_port_list_del(port);
	prestera_devlink_port_unregister(port);
	free_netdev(dev);
}

static void prestera_destroy_ports(struct prestera_switch *sw)
{
	struct prestera_port *port, *tmp;

	list_for_each_entry_safe(port, tmp, &sw->port_list, list)
		prestera_port_destroy(port);
}

static int prestera_create_ports(struct prestera_switch *sw)
{
	struct prestera_port *port, *tmp;
	u32 port_idx;
	int err;

	for (port_idx = 0; port_idx < sw->port_count; port_idx++) {
		err = prestera_port_create(sw, port_idx);
		if (err)
			goto err_port_create;
	}

	return 0;

err_port_create:
	list_for_each_entry_safe(port, tmp, &sw->port_list, list) {
		prestera_port_sfp_unbind(port);
		prestera_port_destroy(port);
	}

	return err;
}

static void prestera_port_handle_event(struct prestera_switch *sw,
				       struct prestera_event *evt, void *arg)
{
	struct prestera_port_mac_state smac;
	struct prestera_port_event *pevt;
	struct delayed_work *caching_dw;
	struct prestera_port *port;

	if (evt->id == PRESTERA_PORT_EVENT_MAC_STATE_CHANGED) {
		pevt = &evt->port_evt;
		port = prestera_find_port(sw, pevt->port_id);
		if (!port || !port->dev)
			return;

		caching_dw = &port->cached_hw_stats.caching_dw;

		memset(&smac, 0, sizeof(smac));
		smac.valid = true;
		smac.oper = pevt->data.mac.oper;
		if (smac.oper) {
			smac.mode = pevt->data.mac.mode;
			smac.speed = pevt->data.mac.speed;
			smac.duplex = pevt->data.mac.duplex;
			smac.fc = pevt->data.mac.fc;
			smac.fec = pevt->data.mac.fec;
		}
		prestera_port_mac_state_cache_write(port, &smac);

		if (port->state_mac.oper) {
			if (port->phy_link)
				phylink_mac_change(port->phy_link, true);
			else
				netif_carrier_on(port->dev);

			if (!delayed_work_pending(caching_dw))
				queue_delayed_work(prestera_wq, caching_dw, 0);
		} else {
			if (port->phy_link)
				phylink_mac_change(port->phy_link, false);
			else if (netif_running(port->dev) && netif_carrier_ok(port->dev))
				netif_carrier_off(port->dev);

			if (delayed_work_pending(caching_dw))
				cancel_delayed_work(caching_dw);
		}
	}
}

static int prestera_event_handlers_register(struct prestera_switch *sw)
{
	return prestera_hw_event_handler_register(sw, PRESTERA_EVENT_TYPE_PORT,
						  prestera_port_handle_event,
						  NULL);
}

static void prestera_event_handlers_unregister(struct prestera_switch *sw)
{
	prestera_hw_event_handler_unregister(sw, PRESTERA_EVENT_TYPE_PORT,
					     prestera_port_handle_event);
}

static int prestera_switch_set_base_mac_addr(struct prestera_switch *sw)
{
	struct device_node *base_mac_np;
	int ret = 0;

	if (sw->np) {
		base_mac_np = of_parse_phandle(sw->np, "base-mac-provider", 0);
		if (base_mac_np) {
			ret = of_get_mac_address(base_mac_np, sw->base_mac);
			of_node_put(base_mac_np);
		}
	}

	if (!is_valid_ether_addr(sw->base_mac) || ret) {
		eth_random_addr(sw->base_mac);
		dev_info(prestera_dev(sw), "using random base mac address\n");
	}
<<<<<<< HEAD
	of_node_put(base_mac_np);
	of_node_put(np);
=======
>>>>>>> d60c95ef

	return prestera_hw_switch_mac_set(sw, sw->base_mac);
}

struct prestera_lag *prestera_lag_by_id(struct prestera_switch *sw, u16 id)
{
	return id < sw->lag_max ? &sw->lags[id] : NULL;
}

static struct prestera_lag *prestera_lag_by_dev(struct prestera_switch *sw,
						struct net_device *dev)
{
	struct prestera_lag *lag;
	u16 id;

	for (id = 0; id < sw->lag_max; id++) {
		lag = &sw->lags[id];
		if (lag->dev == dev)
			return lag;
	}

	return NULL;
}

int prestera_lag_id(struct prestera_switch *sw,
		    struct net_device *lag_dev, u16 *lag_id)
{
	struct prestera_lag *lag;
	int free_id = -1;
	int id;

	for (id = 0; id < sw->lag_max; id++) {
		lag = prestera_lag_by_id(sw, id);
		if (lag->member_count) {
			if (lag->dev == lag_dev) {
				*lag_id = id;
				return 0;
			}
		} else if (free_id < 0) {
			free_id = id;
		}
	}
	if (free_id < 0)
		return -ENOSPC;
	*lag_id = free_id;
	return 0;
}

static struct prestera_lag *prestera_lag_create(struct prestera_switch *sw,
						struct net_device *lag_dev)
{
	struct prestera_lag *lag = NULL;
	u16 id;

	for (id = 0; id < sw->lag_max; id++) {
		lag = &sw->lags[id];
		if (!lag->dev)
			break;
	}
	if (lag) {
		INIT_LIST_HEAD(&lag->members);
		lag->dev = lag_dev;
	}

	return lag;
}

static void prestera_lag_destroy(struct prestera_switch *sw,
				 struct prestera_lag *lag)
{
	WARN_ON(!list_empty(&lag->members));
	lag->member_count = 0;
	lag->dev = NULL;
}

static int prestera_lag_port_add(struct prestera_port *port,
				 struct net_device *lag_dev)
{
	struct prestera_switch *sw = port->sw;
	struct prestera_lag *lag;
	int err;

	lag = prestera_lag_by_dev(sw, lag_dev);
	if (!lag) {
		lag = prestera_lag_create(sw, lag_dev);
		if (!lag)
			return -ENOSPC;
	}

	if (lag->member_count >= sw->lag_member_max)
		return -ENOSPC;

	err = prestera_hw_lag_member_add(port, lag->lag_id);
	if (err) {
		if (!lag->member_count)
			prestera_lag_destroy(sw, lag);
		return err;
	}

	list_add(&port->lag_member, &lag->members);
	lag->member_count++;
	port->lag = lag;

	return 0;
}

static int prestera_lag_port_del(struct prestera_port *port)
{
	struct prestera_switch *sw = port->sw;
	struct prestera_lag *lag = port->lag;
	int err;

	if (!lag || !lag->member_count)
		return -EINVAL;

	err = prestera_hw_lag_member_del(port, lag->lag_id);
	if (err)
		return err;

	list_del(&port->lag_member);
	lag->member_count--;
	port->lag = NULL;

	if (netif_is_bridge_port(lag->dev)) {
		struct net_device *br_dev;

		br_dev = netdev_master_upper_dev_get(lag->dev);

		prestera_bridge_port_leave(br_dev, port);
	}

	if (!lag->member_count)
		prestera_lag_destroy(sw, lag);

	return 0;
}

bool prestera_port_is_lag_member(const struct prestera_port *port)
{
	return !!port->lag;
}

u16 prestera_port_lag_id(const struct prestera_port *port)
{
	return port->lag->lag_id;
}

static int prestera_lag_init(struct prestera_switch *sw)
{
	u16 id;

	sw->lags = kcalloc(sw->lag_max, sizeof(*sw->lags), GFP_KERNEL);
	if (!sw->lags)
		return -ENOMEM;

	for (id = 0; id < sw->lag_max; id++)
		sw->lags[id].lag_id = id;

	return 0;
}

static void prestera_lag_fini(struct prestera_switch *sw)
{
	u8 idx;

	for (idx = 0; idx < sw->lag_max; idx++)
		WARN_ON(sw->lags[idx].member_count);

	kfree(sw->lags);
}

bool prestera_netdev_check(const struct net_device *dev)
{
	return dev->netdev_ops == &prestera_netdev_ops;
}

static int prestera_lower_dev_walk(struct net_device *dev,
				   struct netdev_nested_priv *priv)
{
	struct prestera_port **pport = (struct prestera_port **)priv->data;

	if (prestera_netdev_check(dev)) {
		*pport = netdev_priv(dev);
		return 1;
	}

	return 0;
}

struct prestera_port *prestera_port_dev_lower_find(struct net_device *dev)
{
	struct prestera_port *port = NULL;
	struct netdev_nested_priv priv = {
		.data = (void *)&port,
	};

	if (prestera_netdev_check(dev))
		return netdev_priv(dev);

	netdev_walk_all_lower_dev(dev, prestera_lower_dev_walk, &priv);

	return port;
}

static int prestera_netdev_port_lower_event(struct net_device *dev,
					    unsigned long event, void *ptr)
{
	struct netdev_notifier_changelowerstate_info *info = ptr;
	struct netdev_lag_lower_state_info *lower_state_info;
	struct prestera_port *port = netdev_priv(dev);
	bool enabled;

	if (!netif_is_lag_port(dev))
		return 0;
	if (!prestera_port_is_lag_member(port))
		return 0;

	lower_state_info = info->lower_state_info;
	enabled = lower_state_info->link_up && lower_state_info->tx_enabled;

	return prestera_hw_lag_member_enable(port, port->lag->lag_id, enabled);
}

static bool prestera_lag_master_check(struct net_device *lag_dev,
				      struct netdev_lag_upper_info *info,
				      struct netlink_ext_ack *ext_ack)
{
	if (info->tx_type != NETDEV_LAG_TX_TYPE_HASH) {
		NL_SET_ERR_MSG_MOD(ext_ack, "Unsupported LAG Tx type");
		return false;
	}

	return true;
}

static int prestera_netdev_port_event(struct net_device *lower,
				      struct net_device *dev,
				      unsigned long event, void *ptr)
{
	struct netdev_notifier_info *info = ptr;
	struct netdev_notifier_changeupper_info *cu_info;
	struct prestera_port *port = netdev_priv(dev);
	struct netlink_ext_ack *extack;
	struct net_device *upper;

	extack = netdev_notifier_info_to_extack(info);
	cu_info = container_of(info,
			       struct netdev_notifier_changeupper_info,
			       info);

	switch (event) {
	case NETDEV_PRECHANGEUPPER:
		upper = cu_info->upper_dev;
		if (!netif_is_bridge_master(upper) &&
		    !netif_is_lag_master(upper)) {
			NL_SET_ERR_MSG_MOD(extack, "Unknown upper device type");
			return -EINVAL;
		}

		if (!cu_info->linking)
			break;

		if (netdev_has_any_upper_dev(upper)) {
			NL_SET_ERR_MSG_MOD(extack, "Upper device is already enslaved");
			return -EINVAL;
		}

		if (netif_is_lag_master(upper) &&
		    !prestera_lag_master_check(upper, cu_info->upper_info, extack))
			return -EOPNOTSUPP;
		if (netif_is_lag_master(upper) && vlan_uses_dev(dev)) {
			NL_SET_ERR_MSG_MOD(extack,
					   "Master device is a LAG master and port has a VLAN");
			return -EINVAL;
		}
		if (netif_is_lag_port(dev) && is_vlan_dev(upper) &&
		    !netif_is_lag_master(vlan_dev_real_dev(upper))) {
			NL_SET_ERR_MSG_MOD(extack,
					   "Can not put a VLAN on a LAG port");
			return -EINVAL;
		}
		break;

	case NETDEV_CHANGEUPPER:
		upper = cu_info->upper_dev;
		if (netif_is_bridge_master(upper)) {
			if (cu_info->linking)
				return prestera_bridge_port_join(upper, port,
								 extack);
			else
				prestera_bridge_port_leave(upper, port);
		} else if (netif_is_lag_master(upper)) {
			if (cu_info->linking)
				return prestera_lag_port_add(port, upper);
			else
				prestera_lag_port_del(port);
		}
		break;

	case NETDEV_CHANGELOWERSTATE:
		return prestera_netdev_port_lower_event(dev, event, ptr);
	}

	return 0;
}

static int prestera_netdevice_lag_event(struct net_device *lag_dev,
					unsigned long event, void *ptr)
{
	struct net_device *dev;
	struct list_head *iter;
	int err;

	netdev_for_each_lower_dev(lag_dev, dev, iter) {
		if (prestera_netdev_check(dev)) {
			err = prestera_netdev_port_event(lag_dev, dev, event,
							 ptr);
			if (err)
				return err;
		}
	}

	return 0;
}

static int prestera_netdev_event_handler(struct notifier_block *nb,
					 unsigned long event, void *ptr)
{
	struct net_device *dev = netdev_notifier_info_to_dev(ptr);
	int err = 0;

	if (prestera_netdev_check(dev))
		err = prestera_netdev_port_event(dev, dev, event, ptr);
	else if (netif_is_lag_master(dev))
		err = prestera_netdevice_lag_event(dev, event, ptr);

	return notifier_from_errno(err);
}

struct prestera_mdb_entry *
prestera_mdb_entry_create(struct prestera_switch *sw,
			  const unsigned char *addr, u16 vid)
{
	struct prestera_flood_domain *flood_domain;
	struct prestera_mdb_entry *mdb_entry;

	mdb_entry = kzalloc(sizeof(*mdb_entry), GFP_KERNEL);
	if (!mdb_entry)
		goto err_mdb_alloc;

	flood_domain = prestera_flood_domain_create(sw);
	if (!flood_domain)
		goto err_flood_domain_create;

	mdb_entry->sw = sw;
	mdb_entry->vid = vid;
	mdb_entry->flood_domain = flood_domain;
	ether_addr_copy(mdb_entry->addr, addr);

	if (prestera_hw_mdb_create(mdb_entry))
		goto err_mdb_hw_create;

	return mdb_entry;

err_mdb_hw_create:
	prestera_flood_domain_destroy(flood_domain);
err_flood_domain_create:
	kfree(mdb_entry);
err_mdb_alloc:
	return NULL;
}

void prestera_mdb_entry_destroy(struct prestera_mdb_entry *mdb_entry)
{
	prestera_hw_mdb_destroy(mdb_entry);
	prestera_flood_domain_destroy(mdb_entry->flood_domain);
	kfree(mdb_entry);
}

struct prestera_flood_domain *
prestera_flood_domain_create(struct prestera_switch *sw)
{
	struct prestera_flood_domain *domain;

	domain = kzalloc(sizeof(*domain), GFP_KERNEL);
	if (!domain)
		return NULL;

	domain->sw = sw;

	if (prestera_hw_flood_domain_create(domain)) {
		kfree(domain);
		return NULL;
	}

	INIT_LIST_HEAD(&domain->flood_domain_port_list);

	return domain;
}

void prestera_flood_domain_destroy(struct prestera_flood_domain *flood_domain)
{
	WARN_ON(!list_empty(&flood_domain->flood_domain_port_list));
	WARN_ON_ONCE(prestera_hw_flood_domain_destroy(flood_domain));
	kfree(flood_domain);
}

int
prestera_flood_domain_port_create(struct prestera_flood_domain *flood_domain,
				  struct net_device *dev,
				  u16 vid)
{
	struct prestera_flood_domain_port *flood_domain_port;
	bool is_first_port_in_list = false;
	int err;

	flood_domain_port = kzalloc(sizeof(*flood_domain_port), GFP_KERNEL);
	if (!flood_domain_port) {
		err = -ENOMEM;
		goto err_port_alloc;
	}

	flood_domain_port->vid = vid;

	if (list_empty(&flood_domain->flood_domain_port_list))
		is_first_port_in_list = true;

	list_add(&flood_domain_port->flood_domain_port_node,
		 &flood_domain->flood_domain_port_list);

	flood_domain_port->flood_domain = flood_domain;
	flood_domain_port->dev = dev;

	if (!is_first_port_in_list) {
		err = prestera_hw_flood_domain_ports_reset(flood_domain);
		if (err)
			goto err_prestera_mdb_port_create_hw;
	}

	err = prestera_hw_flood_domain_ports_set(flood_domain);
	if (err)
		goto err_prestera_mdb_port_create_hw;

	return 0;

err_prestera_mdb_port_create_hw:
	list_del(&flood_domain_port->flood_domain_port_node);
	kfree(flood_domain_port);
err_port_alloc:
	return err;
}

void
prestera_flood_domain_port_destroy(struct prestera_flood_domain_port *port)
{
	struct prestera_flood_domain *flood_domain = port->flood_domain;

	list_del(&port->flood_domain_port_node);

	WARN_ON_ONCE(prestera_hw_flood_domain_ports_reset(flood_domain));

	if (!list_empty(&flood_domain->flood_domain_port_list))
		WARN_ON_ONCE(prestera_hw_flood_domain_ports_set(flood_domain));

	kfree(port);
}

struct prestera_flood_domain_port *
prestera_flood_domain_port_find(struct prestera_flood_domain *flood_domain,
				struct net_device *dev, u16 vid)
{
	struct prestera_flood_domain_port *flood_domain_port;

	list_for_each_entry(flood_domain_port,
			    &flood_domain->flood_domain_port_list,
			    flood_domain_port_node)
		if (flood_domain_port->dev == dev &&
		    vid == flood_domain_port->vid)
			return flood_domain_port;

	return NULL;
}

static int prestera_netdev_event_handler_register(struct prestera_switch *sw)
{
	sw->netdev_nb.notifier_call = prestera_netdev_event_handler;

	return register_netdevice_notifier(&sw->netdev_nb);
}

static void prestera_netdev_event_handler_unregister(struct prestera_switch *sw)
{
	unregister_netdevice_notifier(&sw->netdev_nb);
}

static int prestera_switch_init(struct prestera_switch *sw)
{
	int err;

	sw->np = of_find_compatible_node(NULL, NULL, "marvell,prestera");

	err = prestera_hw_switch_init(sw);
	if (err) {
		dev_err(prestera_dev(sw), "Failed to init Switch device\n");
		return err;
	}

	rwlock_init(&sw->port_list_lock);
	INIT_LIST_HEAD(&sw->port_list);

	err = prestera_switch_set_base_mac_addr(sw);
	if (err)
		return err;

	err = prestera_netdev_event_handler_register(sw);
	if (err)
		return err;

	err = prestera_router_init(sw);
	if (err)
		goto err_router_init;

	err = prestera_switchdev_init(sw);
	if (err)
		goto err_swdev_register;

	err = prestera_rxtx_switch_init(sw);
	if (err)
		goto err_rxtx_register;

	err = prestera_event_handlers_register(sw);
	if (err)
		goto err_handlers_register;

	err = prestera_counter_init(sw);
	if (err)
		goto err_counter_init;

	err = prestera_acl_init(sw);
	if (err)
		goto err_acl_init;

	err = prestera_span_init(sw);
	if (err)
		goto err_span_init;

	err = prestera_devlink_traps_register(sw);
	if (err)
		goto err_dl_register;

	err = prestera_lag_init(sw);
	if (err)
		goto err_lag_init;

	err = prestera_create_ports(sw);
	if (err)
		goto err_ports_create;

	prestera_devlink_register(sw);
	return 0;

err_ports_create:
	prestera_lag_fini(sw);
err_lag_init:
	prestera_devlink_traps_unregister(sw);
err_dl_register:
	prestera_span_fini(sw);
err_span_init:
	prestera_acl_fini(sw);
err_acl_init:
	prestera_counter_fini(sw);
err_counter_init:
	prestera_event_handlers_unregister(sw);
err_handlers_register:
	prestera_rxtx_switch_fini(sw);
err_rxtx_register:
	prestera_switchdev_fini(sw);
err_swdev_register:
	prestera_router_fini(sw);
err_router_init:
	prestera_netdev_event_handler_unregister(sw);
	prestera_hw_switch_fini(sw);

	return err;
}

static void prestera_switch_fini(struct prestera_switch *sw)
{
	prestera_devlink_unregister(sw);
	prestera_destroy_ports(sw);
	prestera_lag_fini(sw);
	prestera_devlink_traps_unregister(sw);
	prestera_span_fini(sw);
	prestera_acl_fini(sw);
	prestera_counter_fini(sw);
	prestera_event_handlers_unregister(sw);
	prestera_rxtx_switch_fini(sw);
	prestera_switchdev_fini(sw);
	prestera_router_fini(sw);
	prestera_netdev_event_handler_unregister(sw);
	prestera_hw_switch_fini(sw);
	of_node_put(sw->np);
}

int prestera_device_register(struct prestera_device *dev)
{
	struct prestera_switch *sw;
	int err;

	sw = prestera_devlink_alloc(dev);
	if (!sw)
		return -ENOMEM;

	dev->priv = sw;
	sw->dev = dev;

	err = prestera_switch_init(sw);
	if (err) {
		prestera_devlink_free(sw);
		return err;
	}

	return 0;
}
EXPORT_SYMBOL(prestera_device_register);

void prestera_device_unregister(struct prestera_device *dev)
{
	struct prestera_switch *sw = dev->priv;

	prestera_switch_fini(sw);
	prestera_devlink_free(sw);
}
EXPORT_SYMBOL(prestera_device_unregister);

static int __init prestera_module_init(void)
{
	prestera_wq = alloc_workqueue("prestera", 0, 0);
	if (!prestera_wq)
		return -ENOMEM;

	prestera_owq = alloc_ordered_workqueue("prestera_ordered", 0);
	if (!prestera_owq) {
		destroy_workqueue(prestera_wq);
		return -ENOMEM;
	}

	return 0;
}

static void __exit prestera_module_exit(void)
{
	destroy_workqueue(prestera_wq);
	destroy_workqueue(prestera_owq);
}

module_init(prestera_module_init);
module_exit(prestera_module_exit);

MODULE_LICENSE("Dual BSD/GPL");
MODULE_DESCRIPTION("Marvell Prestera switch driver");<|MERGE_RESOLUTION|>--- conflicted
+++ resolved
@@ -878,11 +878,6 @@
 		eth_random_addr(sw->base_mac);
 		dev_info(prestera_dev(sw), "using random base mac address\n");
 	}
-<<<<<<< HEAD
-	of_node_put(base_mac_np);
-	of_node_put(np);
-=======
->>>>>>> d60c95ef
 
 	return prestera_hw_switch_mac_set(sw, sw->base_mac);
 }
