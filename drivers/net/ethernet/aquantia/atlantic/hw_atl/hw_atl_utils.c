--- conflicted
+++ resolved
@@ -266,17 +266,11 @@
 		int err = 0;
 
 		hw_atl_utils_mpi_set_state(self, MPI_DEINIT);
-<<<<<<< HEAD
-		AQ_HW_WAIT_FOR((aq_hw_read_reg(self, HW_ATL_MPI_STATE_ADR) &
-			       HW_ATL_MPI_STATE_MSK) == MPI_DEINIT,
-			       10, 1000U);
-=======
 		err = readx_poll_timeout_atomic(hw_atl_utils_mpi_get_state,
 						self, val,
 						(val & HW_ATL_MPI_STATE_MSK) ==
 						 MPI_DEINIT,
 						10, 10000U);
->>>>>>> f7688b48
 		if (err)
 			return err;
 	}
@@ -344,26 +338,6 @@
 					10U, 100000U);
 	if (err < 0)
 		goto err_exit;
-<<<<<<< HEAD
-	}
-	if (IS_CHIP_FEATURE(REVISION_B1)) {
-		u32 offset = 0;
-
-		for (; offset < cnt; ++offset) {
-			aq_hw_write_reg(self, 0x328, p[offset]);
-			aq_hw_write_reg(self, 0x32C,
-					(0x80000000 | (0xFFFF & (offset * 4))));
-			hw_atl_mcp_up_force_intr_set(self, 1);
-			/* 1000 times by 10us = 10ms */
-			AQ_HW_WAIT_FOR((aq_hw_read_reg(self,
-						       0x32C) & 0xF0000000) !=
-				       0x80000000,
-				       10, 1000);
-		}
-	} else {
-		u32 offset = 0;
-
-=======
 
 	if (IS_CHIP_FEATURE(REVISION_B1)) {
 		u32 offset = 0;
@@ -383,22 +357,16 @@
 	} else {
 		u32 offset = 0;
 
->>>>>>> f7688b48
 		aq_hw_write_reg(self, 0x208, a);
 
 		for (; offset < cnt; ++offset) {
 			aq_hw_write_reg(self, 0x20C, p[offset]);
 			aq_hw_write_reg(self, 0x200, 0xC000);
 
-<<<<<<< HEAD
-			AQ_HW_WAIT_FOR((aq_hw_read_reg(self, 0x200U) &
-					0x100) == 0, 10, 1000);
-=======
 			err = readx_poll_timeout_atomic(hw_atl_utils_mif_cmd_get,
 							self, val,
 							(val & 0x100) == 0,
 							1000U, 10000U);
->>>>>>> f7688b48
 		}
 	}
 
@@ -486,11 +454,7 @@
 }
 
 int hw_atl_utils_fw_rpc_wait(struct aq_hw_s *self,
-<<<<<<< HEAD
-			     struct hw_aq_atl_utils_fw_rpc **rpc)
-=======
 			     struct hw_atl_utils_fw_rpc **rpc)
->>>>>>> f7688b48
 {
 	int err = 0;
 	struct aq_hw_atl_utils_fw_rpc_tid_s sw;
