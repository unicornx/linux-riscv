--- conflicted
+++ resolved
@@ -1383,11 +1383,7 @@
 	if (ether_addr_equal(addr, netdev->dev_addr))
 		return 0;
 
-<<<<<<< HEAD
-	return ionic_lif_addr(netdev_priv(netdev), addr, DEL_ADDR);
-=======
 	return ionic_lif_list_addr(netdev_priv(netdev), addr, DEL_ADDR);
->>>>>>> 3b17187f
 }
 
 void ionic_lif_rx_mode(struct ionic_lif *lif)
