--- conflicted
+++ resolved
@@ -4431,8 +4431,6 @@
 
 		if (rt2x00_rt(rt2x00dev, RT5592))
 			rt2800_iq_calibrate(rt2x00dev, rf->channel);
-<<<<<<< HEAD
-=======
 	}
 
 	if (rt2x00_rt(rt2x00dev, RT6352)) {
@@ -4470,7 +4468,6 @@
 			rt2800_register_write(rt2x00dev, TX1_RF_GAIN_ATTEN,
 					      0x6C6C6B6C);
 		}
->>>>>>> d60c95ef
 	}
 
 	bbp = rt2800_bbp_read(rt2x00dev, 4);
