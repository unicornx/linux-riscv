/*
 * Copyright (C) 2014 Felix Fietkau <nbd@openwrt.org>
 * Copyright (C) 2015 Jakub Kicinski <kubakici@wp.pl>
 * Copyright (C) 2018 Stanislaw Gruszka <stf_xl@wp.pl>
 *
 * This program is free software; you can redistribute it and/or modify
 * it under the terms of the GNU General Public License version 2
 * as published by the Free Software Foundation
 *
 * This program is distributed in the hope that it will be useful,
 * but WITHOUT ANY WARRANTY; without even the implied warranty of
 * MERCHANTABILITY or FITNESS FOR A PARTICULAR PURPOSE. See the
 * GNU General Public License for more details.
 */

#include "mt76x0.h"
#include "mac.h"
#include "../mt76x02_util.h"
#include <linux/etherdevice.h>

static int mt76x0_start(struct ieee80211_hw *hw)
{
	struct mt76x0_dev *dev = hw->priv;
	int ret;

	mutex_lock(&dev->mt76.mutex);

	ret = mt76x0_mac_start(dev);
	if (ret)
		goto out;

	ieee80211_queue_delayed_work(dev->mt76.hw, &dev->mac_work,
				     MT_CALIBRATE_INTERVAL);
	ieee80211_queue_delayed_work(dev->mt76.hw, &dev->cal_work,
				     MT_CALIBRATE_INTERVAL);
out:
	mutex_unlock(&dev->mt76.mutex);
	return ret;
}

static void mt76x0_stop(struct ieee80211_hw *hw)
{
	struct mt76x0_dev *dev = hw->priv;

	mutex_lock(&dev->mt76.mutex);

	cancel_delayed_work_sync(&dev->cal_work);
	cancel_delayed_work_sync(&dev->mac_work);
	mt76x0_mac_stop(dev);

	mutex_unlock(&dev->mt76.mutex);
}


static int mt76x0_add_interface(struct ieee80211_hw *hw,
				 struct ieee80211_vif *vif)
{
	struct mt76x0_dev *dev = hw->priv;
	struct mt76x02_vif *mvif = (struct mt76x02_vif *) vif->drv_priv;
	unsigned int idx;

	idx = ffs(~dev->vif_mask);
	if (!idx || idx > 8)
		return -ENOSPC;

	idx--;
	dev->vif_mask |= BIT(idx);

	mvif->idx = idx;
	mvif->group_wcid.idx = GROUP_WCID(idx);
	mvif->group_wcid.hw_key_idx = -1;
	mt76x02_txq_init(&dev->mt76, vif->txq);

	return 0;
}

static void mt76x0_remove_interface(struct ieee80211_hw *hw,
				     struct ieee80211_vif *vif)
{
	struct mt76x0_dev *dev = hw->priv;
<<<<<<< HEAD
	struct mt76x02_vif *mvif = (struct mt76x02_vif *) vif->drv_priv;
	unsigned int wcid = mvif->group_wcid.idx;

	dev->wcid_mask[wcid / BITS_PER_LONG] &= ~BIT(wcid % BITS_PER_LONG);
	mt76_txq_remove(&dev->mt76, vif->txq);
=======
	struct mt76_vif *mvif = (struct mt76_vif *) vif->drv_priv;

	dev->vif_mask &= ~BIT(mvif->idx);
>>>>>>> 3341ba9f
}

static int mt76x0_config(struct ieee80211_hw *hw, u32 changed)
{
	struct mt76x0_dev *dev = hw->priv;
	int ret = 0;

	mutex_lock(&dev->mt76.mutex);

	if (changed & IEEE80211_CONF_CHANGE_CHANNEL) {
		ieee80211_stop_queues(hw);
		ret = mt76x0_phy_set_channel(dev, &hw->conf.chandef);
		ieee80211_wake_queues(hw);
	}

	mutex_unlock(&dev->mt76.mutex);

	return ret;
}

static void
mt76x0_bss_info_changed(struct ieee80211_hw *hw, struct ieee80211_vif *vif,
			 struct ieee80211_bss_conf *info, u32 changed)
{
	struct mt76x0_dev *dev = hw->priv;

	mutex_lock(&dev->mt76.mutex);

	if (changed & BSS_CHANGED_ASSOC)
		mt76x0_phy_con_cal_onoff(dev, info);

	if (changed & BSS_CHANGED_BSSID) {
		mt76x0_addr_wr(dev, MT_MAC_BSSID_DW0, info->bssid);

		/* Note: this is a hack because beacon_int is not changed
		 *	 on leave nor is any more appropriate event generated.
		 *	 rt2x00 doesn't seem to be bothered though.
		 */
		if (is_zero_ether_addr(info->bssid))
			mt76x0_mac_config_tsf(dev, false, 0);
	}

	if (changed & BSS_CHANGED_BASIC_RATES) {
		mt76_wr(dev, MT_LEGACY_BASIC_RATE, info->basic_rates);
		mt76_wr(dev, MT_VHT_HT_FBK_CFG0, 0x65432100);
		mt76_wr(dev, MT_VHT_HT_FBK_CFG1, 0xedcba980);
		mt76_wr(dev, MT_LG_FBK_CFG0, 0xedcba988);
		mt76_wr(dev, MT_LG_FBK_CFG1, 0x00002100);
	}

	if (changed & BSS_CHANGED_BEACON_INT)
		mt76x0_mac_config_tsf(dev, true, info->beacon_int);

	if (changed & BSS_CHANGED_HT || changed & BSS_CHANGED_ERP_CTS_PROT)
		mt76x0_mac_set_protection(dev, info->use_cts_prot,
					   info->ht_operation_mode);

	if (changed & BSS_CHANGED_ERP_PREAMBLE)
		mt76x0_mac_set_short_preamble(dev, info->use_short_preamble);

	if (changed & BSS_CHANGED_ERP_SLOT) {
		int slottime = info->use_short_slot ? 9 : 20;

		mt76_rmw_field(dev, MT_BKOFF_SLOT_CFG,
			       MT_BKOFF_SLOT_CFG_SLOTTIME, slottime);
	}

	if (changed & BSS_CHANGED_ASSOC)
		mt76x0_phy_recalibrate_after_assoc(dev);

	mutex_unlock(&dev->mt76.mutex);
}

static int
mt76x0_sta_add(struct ieee80211_hw *hw, struct ieee80211_vif *vif,
	       struct ieee80211_sta *sta)
{
	struct mt76x0_dev *dev = hw->priv;
	struct mt76x02_sta *msta = (struct mt76x02_sta *) sta->drv_priv;
	struct mt76x02_vif *mvif = (struct mt76x02_vif *) vif->drv_priv;
	int ret = 0;
	int idx = 0;
	int i;

	mutex_lock(&dev->mt76.mutex);

	idx = mt76_wcid_alloc(dev->wcid_mask, ARRAY_SIZE(dev->wcid));
	if (idx < 0) {
		ret = -ENOSPC;
		goto out;
	}

	msta->wcid.idx = idx;
	msta->wcid.hw_key_idx = -1;
	mt76x02_mac_wcid_setup(&dev->mt76, idx, mvif->idx, sta->addr);
	mt76x02_mac_wcid_set_drop(&dev->mt76, idx, false);
	mt76_clear(dev, MT_WCID_DROP(idx), MT_WCID_DROP_MASK(idx));
	rcu_assign_pointer(dev->wcid[idx], &msta->wcid);
	for (i = 0; i < ARRAY_SIZE(sta->txq); i++)
		mt76x02_txq_init(&dev->mt76, sta->txq[i]);
	mt76x0_mac_set_ampdu_factor(dev);

out:
	mutex_unlock(&dev->mt76.mutex);

	return ret;
}

static int
mt76x0_sta_remove(struct ieee80211_hw *hw, struct ieee80211_vif *vif,
		   struct ieee80211_sta *sta)
{
	struct mt76x0_dev *dev = hw->priv;
	struct mt76x02_sta *msta = (struct mt76x02_sta *) sta->drv_priv;
	int idx = msta->wcid.idx;
	int i;

	mutex_lock(&dev->mt76.mutex);
	rcu_assign_pointer(dev->wcid[idx], NULL);
	mt76x02_mac_wcid_set_drop(&dev->mt76, idx, true);
	mt76_wcid_free(dev->wcid_mask, idx);
	for (i = 0; i < ARRAY_SIZE(sta->txq); i++)
		mt76_txq_remove(&dev->mt76, sta->txq[i]);
	mt76x02_mac_wcid_setup(&dev->mt76, idx, 0, NULL);
	mt76x0_mac_set_ampdu_factor(dev);
	mutex_unlock(&dev->mt76.mutex);

	return 0;
}

static void
mt76x0_sta_notify(struct ieee80211_hw *hw, struct ieee80211_vif *vif,
		   enum sta_notify_cmd cmd, struct ieee80211_sta *sta)
{
}

static void
mt76x0_sw_scan(struct ieee80211_hw *hw,
		struct ieee80211_vif *vif,
		const u8 *mac_addr)
{
	struct mt76x0_dev *dev = hw->priv;

	cancel_delayed_work_sync(&dev->cal_work);
	mt76x0_agc_save(dev);
	set_bit(MT76_SCANNING, &dev->mt76.state);
}

static void
mt76x0_sw_scan_complete(struct ieee80211_hw *hw,
			 struct ieee80211_vif *vif)
{
	struct mt76x0_dev *dev = hw->priv;

	mt76x0_agc_restore(dev);
	clear_bit(MT76_SCANNING, &dev->mt76.state);

	ieee80211_queue_delayed_work(dev->mt76.hw, &dev->cal_work,
				     MT_CALIBRATE_INTERVAL);
}

static int
mt76x0_set_key(struct ieee80211_hw *hw, enum set_key_cmd cmd,
		struct ieee80211_vif *vif, struct ieee80211_sta *sta,
		struct ieee80211_key_conf *key)
{
	struct mt76x0_dev *dev = hw->priv;
	struct mt76x02_vif *mvif = (struct mt76x02_vif *) vif->drv_priv;
	struct mt76x02_sta *msta = sta ? (struct mt76x02_sta *) sta->drv_priv : NULL;
	struct mt76_wcid *wcid = msta ? &msta->wcid : &mvif->group_wcid;
	int idx = key->keyidx;
	int ret;

	if (cmd == SET_KEY) {
		key->hw_key_idx = wcid->idx;
		wcid->hw_key_idx = idx;
	} else {
		if (idx == wcid->hw_key_idx)
			wcid->hw_key_idx = -1;

		key = NULL;
	}

	if (!msta) {
		if (key || wcid->hw_key_idx == idx) {
			ret = mt76x02_mac_wcid_set_key(&dev->mt76, wcid->idx, key);
			if (ret)
				return ret;
		}

		return mt76x02_mac_shared_key_setup(&dev->mt76, mvif->idx, idx, key);
	}

	return mt76x02_mac_wcid_set_key(&dev->mt76, msta->wcid.idx, key);
}

static int mt76x0_set_rts_threshold(struct ieee80211_hw *hw, u32 value)
{
	struct mt76x0_dev *dev = hw->priv;

	mt76_rmw_field(dev, MT_TX_RTS_CFG, MT_TX_RTS_CFG_THRESH, value);

	return 0;
}

static int
mt76_ampdu_action(struct ieee80211_hw *hw, struct ieee80211_vif *vif,
		  struct ieee80211_ampdu_params *params)
{
	struct mt76x0_dev *dev = hw->priv;
	struct ieee80211_sta *sta = params->sta;
	struct mt76x02_sta *msta = (struct mt76x02_sta *) sta->drv_priv;
	enum ieee80211_ampdu_mlme_action action = params->action;
	struct ieee80211_txq *txq = sta->txq[params->tid];
	u16 tid = params->tid;
	u16 *ssn = &params->ssn;
	struct mt76_txq *mtxq;

	if (!txq)
		return -EINVAL;

	mtxq = (struct mt76_txq *)txq->drv_priv;

	switch (action) {
	case IEEE80211_AMPDU_RX_START:
		mt76_set(dev, MT_WCID_ADDR(msta->wcid.idx) + 4, BIT(16 + tid));
		break;
	case IEEE80211_AMPDU_RX_STOP:
		mt76_clear(dev, MT_WCID_ADDR(msta->wcid.idx) + 4, BIT(16 + tid));
		break;
	case IEEE80211_AMPDU_TX_OPERATIONAL:
		ieee80211_send_bar(vif, sta->addr, tid, mtxq->agg_ssn);
		break;
	case IEEE80211_AMPDU_TX_STOP_FLUSH:
	case IEEE80211_AMPDU_TX_STOP_FLUSH_CONT:
		break;
	case IEEE80211_AMPDU_TX_START:
		mtxq->agg_ssn = *ssn << 4;
		ieee80211_start_tx_ba_cb_irqsafe(vif, sta->addr, tid);
		break;
	case IEEE80211_AMPDU_TX_STOP_CONT:
		ieee80211_stop_tx_ba_cb_irqsafe(vif, sta->addr, tid);
		break;
	}

	return 0;
}

static void
mt76_sta_rate_tbl_update(struct ieee80211_hw *hw, struct ieee80211_vif *vif,
			 struct ieee80211_sta *sta)
{
	struct mt76x0_dev *dev = hw->priv;
	struct mt76x02_sta *msta = (struct mt76x02_sta *) sta->drv_priv;
	struct ieee80211_sta_rates *rates;
	struct ieee80211_tx_rate rate = {};

	rcu_read_lock();
	rates = rcu_dereference(sta->rates);

	if (!rates)
		goto out;

	rate.idx = rates->rate[0].idx;
	rate.flags = rates->rate[0].flags;
	mt76x0_mac_wcid_set_rate(dev, &msta->wcid, &rate);

out:
	rcu_read_unlock();
}

const struct ieee80211_ops mt76x0_ops = {
	.tx = mt76x0_tx,
	.start = mt76x0_start,
	.stop = mt76x0_stop,
	.add_interface = mt76x0_add_interface,
	.remove_interface = mt76x0_remove_interface,
	.config = mt76x0_config,
	.configure_filter = mt76x02_configure_filter,
	.bss_info_changed = mt76x0_bss_info_changed,
	.sta_add = mt76x0_sta_add,
	.sta_remove = mt76x0_sta_remove,
	.sta_notify = mt76x0_sta_notify,
	.set_key = mt76x0_set_key,
	.conf_tx = mt76x0_conf_tx,
	.sw_scan_start = mt76x0_sw_scan,
	.sw_scan_complete = mt76x0_sw_scan_complete,
	.ampdu_action = mt76_ampdu_action,
	.sta_rate_tbl_update = mt76_sta_rate_tbl_update,
	.set_rts_threshold = mt76x0_set_rts_threshold,
};<|MERGE_RESOLUTION|>--- conflicted
+++ resolved
@@ -78,17 +78,10 @@
 				     struct ieee80211_vif *vif)
 {
 	struct mt76x0_dev *dev = hw->priv;
-<<<<<<< HEAD
 	struct mt76x02_vif *mvif = (struct mt76x02_vif *) vif->drv_priv;
-	unsigned int wcid = mvif->group_wcid.idx;
-
-	dev->wcid_mask[wcid / BITS_PER_LONG] &= ~BIT(wcid % BITS_PER_LONG);
+
+	dev->vif_mask &= ~BIT(mvif->idx);
 	mt76_txq_remove(&dev->mt76, vif->txq);
-=======
-	struct mt76_vif *mvif = (struct mt76_vif *) vif->drv_priv;
-
-	dev->vif_mask &= ~BIT(mvif->idx);
->>>>>>> 3341ba9f
 }
 
 static int mt76x0_config(struct ieee80211_hw *hw, u32 changed)
