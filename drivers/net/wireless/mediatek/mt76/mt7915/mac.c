// SPDX-License-Identifier: ISC
/* Copyright (C) 2020 MediaTek Inc. */

#include <linux/etherdevice.h>
#include <linux/timekeeping.h>
#include "mt7915.h"
#include "../dma.h"
#include "mac.h"
#include "mcu.h"

#define to_rssi(field, rxv)	((FIELD_GET(field, rxv) - 220) / 2)

static const struct mt7915_dfs_radar_spec etsi_radar_specs = {
	.pulse_th = { 110, -10, -80, 40, 5200, 128, 5200 },
	.radar_pattern = {
		[5] =  { 1, 0,  6, 32, 28, 0,  990, 5010, 17, 1, 1 },
		[6] =  { 1, 0,  9, 32, 28, 0,  615, 5010, 27, 1, 1 },
		[7] =  { 1, 0, 15, 32, 28, 0,  240,  445, 27, 1, 1 },
		[8] =  { 1, 0, 12, 32, 28, 0,  240,  510, 42, 1, 1 },
		[9] =  { 1, 1,  0,  0,  0, 0, 2490, 3343, 14, 0, 0, 12, 32, 28, { }, 126 },
		[10] = { 1, 1,  0,  0,  0, 0, 2490, 3343, 14, 0, 0, 15, 32, 24, { }, 126 },
		[11] = { 1, 1,  0,  0,  0, 0,  823, 2510, 14, 0, 0, 18, 32, 28, { },  54 },
		[12] = { 1, 1,  0,  0,  0, 0,  823, 2510, 14, 0, 0, 27, 32, 24, { },  54 },
	},
};

static const struct mt7915_dfs_radar_spec fcc_radar_specs = {
	.pulse_th = { 110, -10, -80, 40, 5200, 128, 5200 },
	.radar_pattern = {
		[0] = { 1, 0,  8,  32, 28, 0, 508, 3076, 13, 1,  1 },
		[1] = { 1, 0, 12,  32, 28, 0, 140,  240, 17, 1,  1 },
		[2] = { 1, 0,  8,  32, 28, 0, 190,  510, 22, 1,  1 },
		[3] = { 1, 0,  6,  32, 28, 0, 190,  510, 32, 1,  1 },
		[4] = { 1, 0,  9, 255, 28, 0, 323,  343, 13, 1, 32 },
	},
};

static const struct mt7915_dfs_radar_spec jp_radar_specs = {
	.pulse_th = { 110, -10, -80, 40, 5200, 128, 5200 },
	.radar_pattern = {
		[0] =  { 1, 0,  8,  32, 28, 0,  508, 3076,  13, 1,  1 },
		[1] =  { 1, 0, 12,  32, 28, 0,  140,  240,  17, 1,  1 },
		[2] =  { 1, 0,  8,  32, 28, 0,  190,  510,  22, 1,  1 },
		[3] =  { 1, 0,  6,  32, 28, 0,  190,  510,  32, 1,  1 },
		[4] =  { 1, 0,  9, 255, 28, 0,  323,  343,  13, 1, 32 },
		[13] = { 1, 0,  7,  32, 28, 0, 3836, 3856,  14, 1,  1 },
		[14] = { 1, 0,  6,  32, 28, 0,  615, 5010, 110, 1,  1 },
		[15] = { 1, 1,  0,   0,  0, 0,   15, 5010, 110, 0,  0, 12, 32, 28 },
	},
};

static struct mt76_wcid *mt7915_rx_get_wcid(struct mt7915_dev *dev,
					    u16 idx, bool unicast)
{
	struct mt7915_sta *sta;
	struct mt76_wcid *wcid;

	if (idx >= ARRAY_SIZE(dev->mt76.wcid))
		return NULL;

	wcid = rcu_dereference(dev->mt76.wcid[idx]);
	if (unicast || !wcid)
		return wcid;

	if (!wcid->sta)
		return NULL;

	sta = container_of(wcid, struct mt7915_sta, wcid);
	if (!sta->vif)
		return NULL;

	return &sta->vif->sta.wcid;
}

void mt7915_sta_ps(struct mt76_dev *mdev, struct ieee80211_sta *sta, bool ps)
{
}

bool mt7915_mac_wtbl_update(struct mt7915_dev *dev, int idx, u32 mask)
{
	mt76_rmw(dev, MT_WTBL_UPDATE, MT_WTBL_UPDATE_WLAN_IDX,
		 FIELD_PREP(MT_WTBL_UPDATE_WLAN_IDX, idx) | mask);

	return mt76_poll(dev, MT_WTBL_UPDATE, MT_WTBL_UPDATE_BUSY,
			 0, 5000);
}

u32 mt7915_mac_wtbl_lmac_addr(struct mt7915_dev *dev, u16 wcid, u8 dw)
{
	mt76_wr(dev, MT_WTBLON_TOP_WDUCR,
		FIELD_PREP(MT_WTBLON_TOP_WDUCR_GROUP, (wcid >> 7)));

	return MT_WTBL_LMAC_OFFS(wcid, dw);
}

static void mt7915_mac_sta_poll(struct mt7915_dev *dev)
{
	static const u8 ac_to_tid[] = {
		[IEEE80211_AC_BE] = 0,
		[IEEE80211_AC_BK] = 1,
		[IEEE80211_AC_VI] = 4,
		[IEEE80211_AC_VO] = 6
	};
	struct ieee80211_sta *sta;
	struct mt7915_sta *msta;
	struct rate_info *rate;
	u32 tx_time[IEEE80211_NUM_ACS], rx_time[IEEE80211_NUM_ACS];
	LIST_HEAD(sta_poll_list);
	int i;

	spin_lock_bh(&dev->sta_poll_lock);
	list_splice_init(&dev->sta_poll_list, &sta_poll_list);
	spin_unlock_bh(&dev->sta_poll_lock);

	rcu_read_lock();

	while (true) {
		bool clear = false;
		u32 addr, val;
		u16 idx;
		u8 bw;

		spin_lock_bh(&dev->sta_poll_lock);
		if (list_empty(&sta_poll_list)) {
			spin_unlock_bh(&dev->sta_poll_lock);
			break;
		}
		msta = list_first_entry(&sta_poll_list,
					struct mt7915_sta, poll_list);
		list_del_init(&msta->poll_list);
		spin_unlock_bh(&dev->sta_poll_lock);

		idx = msta->wcid.idx;
		addr = mt7915_mac_wtbl_lmac_addr(dev, idx, 20);

		for (i = 0; i < IEEE80211_NUM_ACS; i++) {
			u32 tx_last = msta->airtime_ac[i];
			u32 rx_last = msta->airtime_ac[i + 4];

			msta->airtime_ac[i] = mt76_rr(dev, addr);
			msta->airtime_ac[i + 4] = mt76_rr(dev, addr + 4);

			tx_time[i] = msta->airtime_ac[i] - tx_last;
			rx_time[i] = msta->airtime_ac[i + 4] - rx_last;

			if ((tx_last | rx_last) & BIT(30))
				clear = true;

			addr += 8;
		}

		if (clear) {
			mt7915_mac_wtbl_update(dev, idx,
					       MT_WTBL_UPDATE_ADM_COUNT_CLEAR);
			memset(msta->airtime_ac, 0, sizeof(msta->airtime_ac));
		}

		if (!msta->wcid.sta)
			continue;

		sta = container_of((void *)msta, struct ieee80211_sta,
				   drv_priv);
		for (i = 0; i < IEEE80211_NUM_ACS; i++) {
			u8 q = mt76_connac_lmac_mapping(i);
			u32 tx_cur = tx_time[q];
			u32 rx_cur = rx_time[q];
			u8 tid = ac_to_tid[i];

			if (!tx_cur && !rx_cur)
				continue;

			ieee80211_sta_register_airtime(sta, tid, tx_cur,
						       rx_cur);
		}

		/*
		 * We don't support reading GI info from txs packets.
		 * For accurate tx status reporting and AQL improvement,
		 * we need to make sure that flags match so polling GI
		 * from per-sta counters directly.
		 */
		rate = &msta->wcid.rate;
		addr = mt7915_mac_wtbl_lmac_addr(dev, idx, 7);
		val = mt76_rr(dev, addr);

		switch (rate->bw) {
		case RATE_INFO_BW_160:
			bw = IEEE80211_STA_RX_BW_160;
			break;
		case RATE_INFO_BW_80:
			bw = IEEE80211_STA_RX_BW_80;
			break;
		case RATE_INFO_BW_40:
			bw = IEEE80211_STA_RX_BW_40;
			break;
		default:
			bw = IEEE80211_STA_RX_BW_20;
			break;
		}

		if (rate->flags & RATE_INFO_FLAGS_HE_MCS) {
			u8 offs = 24 + 2 * bw;

			rate->he_gi = (val & (0x3 << offs)) >> offs;
		} else if (rate->flags &
			   (RATE_INFO_FLAGS_VHT_MCS | RATE_INFO_FLAGS_MCS)) {
			if (val & BIT(12 + bw))
				rate->flags |= RATE_INFO_FLAGS_SHORT_GI;
			else
				rate->flags &= ~RATE_INFO_FLAGS_SHORT_GI;
		}
	}

	rcu_read_unlock();
}

static int
mt7915_mac_fill_rx(struct mt7915_dev *dev, struct sk_buff *skb)
{
	struct mt76_rx_status *status = (struct mt76_rx_status *)skb->cb;
	struct mt76_phy *mphy = &dev->mt76.phy;
	struct mt7915_phy *phy = &dev->phy;
	struct ieee80211_supported_band *sband;
	__le32 *rxd = (__le32 *)skb->data;
	__le32 *rxv = NULL;
	u32 rxd0 = le32_to_cpu(rxd[0]);
	u32 rxd1 = le32_to_cpu(rxd[1]);
	u32 rxd2 = le32_to_cpu(rxd[2]);
	u32 rxd3 = le32_to_cpu(rxd[3]);
	u32 rxd4 = le32_to_cpu(rxd[4]);
	u32 csum_mask = MT_RXD0_NORMAL_IP_SUM | MT_RXD0_NORMAL_UDP_TCP_SUM;
	bool unicast, insert_ccmp_hdr = false;
	u8 remove_pad, amsdu_info;
	u8 mode = 0, qos_ctl = 0;
	struct mt7915_sta *msta = NULL;
	u32 csum_status = *(u32 *)skb->cb;
	bool hdr_trans;
	u16 hdr_gap;
	u16 seq_ctrl = 0;
	__le16 fc = 0;
	int idx;

	memset(status, 0, sizeof(*status));

	if ((rxd1 & MT_RXD1_NORMAL_BAND_IDX) && !phy->band_idx) {
		mphy = dev->mt76.phys[MT_BAND1];
		if (!mphy)
			return -EINVAL;

		phy = mphy->priv;
		status->phy_idx = 1;
	}

	if (!test_bit(MT76_STATE_RUNNING, &mphy->state))
		return -EINVAL;

	if (rxd2 & MT_RXD2_NORMAL_AMSDU_ERR)
		return -EINVAL;

	hdr_trans = rxd2 & MT_RXD2_NORMAL_HDR_TRANS;
	if (hdr_trans && (rxd1 & MT_RXD1_NORMAL_CM))
		return -EINVAL;

	/* ICV error or CCMP/BIP/WPI MIC error */
	if (rxd1 & MT_RXD1_NORMAL_ICV_ERR)
		status->flag |= RX_FLAG_ONLY_MONITOR;

	unicast = FIELD_GET(MT_RXD3_NORMAL_ADDR_TYPE, rxd3) == MT_RXD3_NORMAL_U2M;
	idx = FIELD_GET(MT_RXD1_NORMAL_WLAN_IDX, rxd1);
	status->wcid = mt7915_rx_get_wcid(dev, idx, unicast);

	if (status->wcid) {
		msta = container_of(status->wcid, struct mt7915_sta, wcid);
		spin_lock_bh(&dev->sta_poll_lock);
		if (list_empty(&msta->poll_list))
			list_add_tail(&msta->poll_list, &dev->sta_poll_list);
		spin_unlock_bh(&dev->sta_poll_lock);
	}

	status->freq = mphy->chandef.chan->center_freq;
	status->band = mphy->chandef.chan->band;
	if (status->band == NL80211_BAND_5GHZ)
		sband = &mphy->sband_5g.sband;
	else if (status->band == NL80211_BAND_6GHZ)
		sband = &mphy->sband_6g.sband;
	else
		sband = &mphy->sband_2g.sband;

	if (!sband->channels)
		return -EINVAL;

	if ((rxd0 & csum_mask) == csum_mask &&
	    !(csum_status & (BIT(0) | BIT(2) | BIT(3))))
		skb->ip_summed = CHECKSUM_UNNECESSARY;

	if (rxd1 & MT_RXD1_NORMAL_FCS_ERR)
		status->flag |= RX_FLAG_FAILED_FCS_CRC;

	if (rxd1 & MT_RXD1_NORMAL_TKIP_MIC_ERR)
		status->flag |= RX_FLAG_MMIC_ERROR;

	if (FIELD_GET(MT_RXD1_NORMAL_SEC_MODE, rxd1) != 0 &&
	    !(rxd1 & (MT_RXD1_NORMAL_CLM | MT_RXD1_NORMAL_CM))) {
		status->flag |= RX_FLAG_DECRYPTED;
		status->flag |= RX_FLAG_IV_STRIPPED;
		status->flag |= RX_FLAG_MMIC_STRIPPED | RX_FLAG_MIC_STRIPPED;
	}

	remove_pad = FIELD_GET(MT_RXD2_NORMAL_HDR_OFFSET, rxd2);

	if (rxd2 & MT_RXD2_NORMAL_MAX_LEN_ERROR)
		return -EINVAL;

	rxd += 6;
	if (rxd1 & MT_RXD1_NORMAL_GROUP_4) {
		u32 v0 = le32_to_cpu(rxd[0]);
		u32 v2 = le32_to_cpu(rxd[2]);

		fc = cpu_to_le16(FIELD_GET(MT_RXD6_FRAME_CONTROL, v0));
		qos_ctl = FIELD_GET(MT_RXD8_QOS_CTL, v2);
		seq_ctrl = FIELD_GET(MT_RXD8_SEQ_CTRL, v2);

		rxd += 4;
		if ((u8 *)rxd - skb->data >= skb->len)
			return -EINVAL;
	}

	if (rxd1 & MT_RXD1_NORMAL_GROUP_1) {
		u8 *data = (u8 *)rxd;

		if (status->flag & RX_FLAG_DECRYPTED) {
			switch (FIELD_GET(MT_RXD1_NORMAL_SEC_MODE, rxd1)) {
			case MT_CIPHER_AES_CCMP:
			case MT_CIPHER_CCMP_CCX:
			case MT_CIPHER_CCMP_256:
				insert_ccmp_hdr =
					FIELD_GET(MT_RXD2_NORMAL_FRAG, rxd2);
				fallthrough;
			case MT_CIPHER_TKIP:
			case MT_CIPHER_TKIP_NO_MIC:
			case MT_CIPHER_GCMP:
			case MT_CIPHER_GCMP_256:
				status->iv[0] = data[5];
				status->iv[1] = data[4];
				status->iv[2] = data[3];
				status->iv[3] = data[2];
				status->iv[4] = data[1];
				status->iv[5] = data[0];
				break;
			default:
				break;
			}
		}
		rxd += 4;
		if ((u8 *)rxd - skb->data >= skb->len)
			return -EINVAL;
	}

	if (rxd1 & MT_RXD1_NORMAL_GROUP_2) {
		status->timestamp = le32_to_cpu(rxd[0]);
		status->flag |= RX_FLAG_MACTIME_START;

		if (!(rxd2 & MT_RXD2_NORMAL_NON_AMPDU)) {
			status->flag |= RX_FLAG_AMPDU_DETAILS;

			/* all subframes of an A-MPDU have the same timestamp */
			if (phy->rx_ampdu_ts != status->timestamp) {
				if (!++phy->ampdu_ref)
					phy->ampdu_ref++;
			}
			phy->rx_ampdu_ts = status->timestamp;

			status->ampdu_ref = phy->ampdu_ref;
		}

		rxd += 2;
		if ((u8 *)rxd - skb->data >= skb->len)
			return -EINVAL;
	}

	/* RXD Group 3 - P-RXV */
	if (rxd1 & MT_RXD1_NORMAL_GROUP_3) {
		u32 v0, v1;
		int ret;

		rxv = rxd;
		rxd += 2;
		if ((u8 *)rxd - skb->data >= skb->len)
			return -EINVAL;

		v0 = le32_to_cpu(rxv[0]);
		v1 = le32_to_cpu(rxv[1]);

		if (v0 & MT_PRXV_HT_AD_CODE)
			status->enc_flags |= RX_ENC_FLAG_LDPC;

		status->chains = mphy->antenna_mask;
		status->chain_signal[0] = to_rssi(MT_PRXV_RCPI0, v1);
		status->chain_signal[1] = to_rssi(MT_PRXV_RCPI1, v1);
		status->chain_signal[2] = to_rssi(MT_PRXV_RCPI2, v1);
		status->chain_signal[3] = to_rssi(MT_PRXV_RCPI3, v1);

		/* RXD Group 5 - C-RXV */
		if (rxd1 & MT_RXD1_NORMAL_GROUP_5) {
			rxd += 18;
			if ((u8 *)rxd - skb->data >= skb->len)
				return -EINVAL;
		}

		if (!is_mt7915(&dev->mt76) || (rxd1 & MT_RXD1_NORMAL_GROUP_5)) {
			ret = mt76_connac2_mac_fill_rx_rate(&dev->mt76, status,
							    sband, rxv, &mode);
			if (ret < 0)
				return ret;
		}
	}

	amsdu_info = FIELD_GET(MT_RXD4_NORMAL_PAYLOAD_FORMAT, rxd4);
	status->amsdu = !!amsdu_info;
	if (status->amsdu) {
		status->first_amsdu = amsdu_info == MT_RXD4_FIRST_AMSDU_FRAME;
		status->last_amsdu = amsdu_info == MT_RXD4_LAST_AMSDU_FRAME;
	}

	hdr_gap = (u8 *)rxd - skb->data + 2 * remove_pad;
	if (hdr_trans && ieee80211_has_morefrags(fc)) {
		struct ieee80211_vif *vif;
		int err;

		if (!msta || !msta->vif)
			return -EINVAL;

		vif = container_of((void *)msta->vif, struct ieee80211_vif,
				   drv_priv);
		err = mt76_connac2_reverse_frag0_hdr_trans(vif, skb, hdr_gap);
		if (err)
			return err;

		hdr_trans = false;
	} else {
		int pad_start = 0;

		skb_pull(skb, hdr_gap);
		if (!hdr_trans && status->amsdu) {
			pad_start = ieee80211_get_hdrlen_from_skb(skb);
		} else if (hdr_trans && (rxd2 & MT_RXD2_NORMAL_HDR_TRANS_ERROR)) {
			/*
			 * When header translation failure is indicated,
			 * the hardware will insert an extra 2-byte field
			 * containing the data length after the protocol
			 * type field. This happens either when the LLC-SNAP
			 * pattern did not match, or if a VLAN header was
			 * detected.
			 */
			pad_start = 12;
			if (get_unaligned_be16(skb->data + pad_start) == ETH_P_8021Q)
				pad_start += 4;
			else
				pad_start = 0;
		}

		if (pad_start) {
			memmove(skb->data + 2, skb->data, pad_start);
			skb_pull(skb, 2);
		}
	}

	if (!hdr_trans) {
		struct ieee80211_hdr *hdr;

		if (insert_ccmp_hdr) {
			u8 key_id = FIELD_GET(MT_RXD1_NORMAL_KEY_ID, rxd1);

			mt76_insert_ccmp_hdr(skb, key_id);
		}

		hdr = mt76_skb_get_hdr(skb);
		fc = hdr->frame_control;
		if (ieee80211_is_data_qos(fc)) {
			seq_ctrl = le16_to_cpu(hdr->seq_ctrl);
			qos_ctl = *ieee80211_get_qos_ctl(hdr);
		}
	} else {
		status->flag |= RX_FLAG_8023;
	}

	if (rxv && mode >= MT_PHY_TYPE_HE_SU && !(status->flag & RX_FLAG_8023))
		mt76_connac2_mac_decode_he_radiotap(&dev->mt76, skb, rxv, mode);

	if (!status->wcid || !ieee80211_is_data_qos(fc))
		return 0;

	status->aggr = unicast &&
		       !ieee80211_is_qos_nullfunc(fc);
	status->qos_ctl = qos_ctl;
	status->seqno = IEEE80211_SEQ_TO_SN(seq_ctrl);

	return 0;
}

static void
mt7915_mac_fill_rx_vector(struct mt7915_dev *dev, struct sk_buff *skb)
{
#ifdef CONFIG_NL80211_TESTMODE
	struct mt7915_phy *phy = &dev->phy;
	__le32 *rxd = (__le32 *)skb->data;
	__le32 *rxv_hdr = rxd + 2;
	__le32 *rxv = rxd + 4;
	u32 rcpi, ib_rssi, wb_rssi, v20, v21;
	u8 band_idx;
	s32 foe;
	u8 snr;
	int i;

	band_idx = le32_get_bits(rxv_hdr[1], MT_RXV_HDR_BAND_IDX);
	if (band_idx && !phy->band_idx) {
		phy = mt7915_ext_phy(dev);
		if (!phy)
			goto out;
	}

	rcpi = le32_to_cpu(rxv[6]);
	ib_rssi = le32_to_cpu(rxv[7]);
	wb_rssi = le32_to_cpu(rxv[8]) >> 5;

	for (i = 0; i < 4; i++, rcpi >>= 8, ib_rssi >>= 8, wb_rssi >>= 9) {
		if (i == 3)
			wb_rssi = le32_to_cpu(rxv[9]);

		phy->test.last_rcpi[i] = rcpi & 0xff;
		phy->test.last_ib_rssi[i] = ib_rssi & 0xff;
		phy->test.last_wb_rssi[i] = wb_rssi & 0xff;
	}

	v20 = le32_to_cpu(rxv[20]);
	v21 = le32_to_cpu(rxv[21]);

	foe = FIELD_GET(MT_CRXV_FOE_LO, v20) |
	      (FIELD_GET(MT_CRXV_FOE_HI, v21) << MT_CRXV_FOE_SHIFT);

	snr = FIELD_GET(MT_CRXV_SNR, v20) - 16;

	phy->test.last_freq_offset = foe;
	phy->test.last_snr = snr;
out:
#endif
	dev_kfree_skb(skb);
}

static void
mt7915_mac_write_txwi_tm(struct mt7915_phy *phy, __le32 *txwi,
			 struct sk_buff *skb)
{
#ifdef CONFIG_NL80211_TESTMODE
	struct mt76_testmode_data *td = &phy->mt76->test;
	const struct ieee80211_rate *r;
	u8 bw, mode, nss = td->tx_rate_nss;
	u8 rate_idx = td->tx_rate_idx;
	u16 rateval = 0;
	u32 val;
	bool cck = false;
	int band;

	if (skb != phy->mt76->test.tx_skb)
		return;

	switch (td->tx_rate_mode) {
	case MT76_TM_TX_MODE_HT:
		nss = 1 + (rate_idx >> 3);
		mode = MT_PHY_TYPE_HT;
		break;
	case MT76_TM_TX_MODE_VHT:
		mode = MT_PHY_TYPE_VHT;
		break;
	case MT76_TM_TX_MODE_HE_SU:
		mode = MT_PHY_TYPE_HE_SU;
		break;
	case MT76_TM_TX_MODE_HE_EXT_SU:
		mode = MT_PHY_TYPE_HE_EXT_SU;
		break;
	case MT76_TM_TX_MODE_HE_TB:
		mode = MT_PHY_TYPE_HE_TB;
		break;
	case MT76_TM_TX_MODE_HE_MU:
		mode = MT_PHY_TYPE_HE_MU;
		break;
	case MT76_TM_TX_MODE_CCK:
		cck = true;
		fallthrough;
	case MT76_TM_TX_MODE_OFDM:
		band = phy->mt76->chandef.chan->band;
		if (band == NL80211_BAND_2GHZ && !cck)
			rate_idx += 4;

		r = &phy->mt76->hw->wiphy->bands[band]->bitrates[rate_idx];
		val = cck ? r->hw_value_short : r->hw_value;

		mode = val >> 8;
		rate_idx = val & 0xff;
		break;
	default:
		mode = MT_PHY_TYPE_OFDM;
		break;
	}

	switch (phy->mt76->chandef.width) {
	case NL80211_CHAN_WIDTH_40:
		bw = 1;
		break;
	case NL80211_CHAN_WIDTH_80:
		bw = 2;
		break;
	case NL80211_CHAN_WIDTH_80P80:
	case NL80211_CHAN_WIDTH_160:
		bw = 3;
		break;
	default:
		bw = 0;
		break;
	}

	if (td->tx_rate_stbc && nss == 1) {
		nss++;
		rateval |= MT_TX_RATE_STBC;
	}

	rateval |= FIELD_PREP(MT_TX_RATE_IDX, rate_idx) |
		   FIELD_PREP(MT_TX_RATE_MODE, mode) |
		   FIELD_PREP(MT_TX_RATE_NSS, nss - 1);

	txwi[2] |= cpu_to_le32(MT_TXD2_FIX_RATE);

	le32p_replace_bits(&txwi[3], 1, MT_TXD3_REM_TX_COUNT);
	if (td->tx_rate_mode < MT76_TM_TX_MODE_HT)
		txwi[3] |= cpu_to_le32(MT_TXD3_BA_DISABLE);

	val = MT_TXD6_FIXED_BW |
	      FIELD_PREP(MT_TXD6_BW, bw) |
	      FIELD_PREP(MT_TXD6_TX_RATE, rateval) |
	      FIELD_PREP(MT_TXD6_SGI, td->tx_rate_sgi);

	/* for HE_SU/HE_EXT_SU PPDU
	 * - 1x, 2x, 4x LTF + 0.8us GI
	 * - 2x LTF + 1.6us GI, 4x LTF + 3.2us GI
	 * for HE_MU PPDU
	 * - 2x, 4x LTF + 0.8us GI
	 * - 2x LTF + 1.6us GI, 4x LTF + 3.2us GI
	 * for HE_TB PPDU
	 * - 1x, 2x LTF + 1.6us GI
	 * - 4x LTF + 3.2us GI
	 */
	if (mode >= MT_PHY_TYPE_HE_SU)
		val |= FIELD_PREP(MT_TXD6_HELTF, td->tx_ltf);

	if (td->tx_rate_ldpc || (bw > 0 && mode >= MT_PHY_TYPE_HE_SU))
		val |= MT_TXD6_LDPC;

	txwi[3] &= ~cpu_to_le32(MT_TXD3_SN_VALID);
	txwi[6] |= cpu_to_le32(val);
	txwi[7] |= cpu_to_le32(FIELD_PREP(MT_TXD7_SPE_IDX,
					  phy->test.spe_idx));
#endif
}

<<<<<<< HEAD
static void
mt7915_mac_write_txwi_8023(struct mt7915_dev *dev, __le32 *txwi,
			   struct sk_buff *skb, struct mt76_wcid *wcid)
{

	u8 tid = skb->priority & IEEE80211_QOS_CTL_TID_MASK;
	u8 fc_type, fc_stype;
	u16 ethertype;
	bool wmm = false;
	u32 val;

	if (wcid->sta) {
		struct ieee80211_sta *sta;

		sta = container_of((void *)wcid, struct ieee80211_sta, drv_priv);
		wmm = sta->wme;
	}

	val = FIELD_PREP(MT_TXD1_HDR_FORMAT, MT_HDR_FORMAT_802_3) |
	      FIELD_PREP(MT_TXD1_TID, tid);

	ethertype = get_unaligned_be16(&skb->data[12]);
	if (ethertype >= ETH_P_802_3_MIN)
		val |= MT_TXD1_ETH_802_3;

	txwi[1] |= cpu_to_le32(val);

	fc_type = IEEE80211_FTYPE_DATA >> 2;
	fc_stype = wmm ? IEEE80211_STYPE_QOS_DATA >> 4 : 0;

	val = FIELD_PREP(MT_TXD2_FRAME_TYPE, fc_type) |
	      FIELD_PREP(MT_TXD2_SUB_TYPE, fc_stype);

	txwi[2] |= cpu_to_le32(val);

	val = FIELD_PREP(MT_TXD7_TYPE, fc_type) |
	      FIELD_PREP(MT_TXD7_SUB_TYPE, fc_stype);
	txwi[7] |= cpu_to_le32(val);
}

static void
mt7915_mac_write_txwi_80211(struct mt7915_dev *dev, __le32 *txwi,
			    struct sk_buff *skb, struct ieee80211_key_conf *key)
{
	struct ieee80211_hdr *hdr = (struct ieee80211_hdr *)skb->data;
	struct ieee80211_mgmt *mgmt = (struct ieee80211_mgmt *)skb->data;
	struct ieee80211_tx_info *info = IEEE80211_SKB_CB(skb);
	bool multicast = is_multicast_ether_addr(hdr->addr1);
	u8 tid = skb->priority & IEEE80211_QOS_CTL_TID_MASK;
	__le16 fc = hdr->frame_control;
	u8 fc_type, fc_stype;
	u32 val;

	if (ieee80211_is_action(fc) &&
	    mgmt->u.action.category == WLAN_CATEGORY_BACK &&
	    mgmt->u.action.u.addba_req.action_code == WLAN_ACTION_ADDBA_REQ) {
		u16 capab = le16_to_cpu(mgmt->u.action.u.addba_req.capab);

		txwi[5] |= cpu_to_le32(MT_TXD5_ADD_BA);
		tid = (capab >> 2) & IEEE80211_QOS_CTL_TID_MASK;
	} else if (ieee80211_is_back_req(hdr->frame_control)) {
		struct ieee80211_bar *bar = (struct ieee80211_bar *)hdr;
		u16 control = le16_to_cpu(bar->control);

		tid = FIELD_GET(IEEE80211_BAR_CTRL_TID_INFO_MASK, control);
	}

	val = FIELD_PREP(MT_TXD1_HDR_FORMAT, MT_HDR_FORMAT_802_11) |
	      FIELD_PREP(MT_TXD1_HDR_INFO,
			 ieee80211_get_hdrlen_from_skb(skb) / 2) |
	      FIELD_PREP(MT_TXD1_TID, tid);
	txwi[1] |= cpu_to_le32(val);

	fc_type = (le16_to_cpu(fc) & IEEE80211_FCTL_FTYPE) >> 2;
	fc_stype = (le16_to_cpu(fc) & IEEE80211_FCTL_STYPE) >> 4;

	val = FIELD_PREP(MT_TXD2_FRAME_TYPE, fc_type) |
	      FIELD_PREP(MT_TXD2_SUB_TYPE, fc_stype) |
	      FIELD_PREP(MT_TXD2_MULTICAST, multicast);

	if (key && multicast && ieee80211_is_robust_mgmt_frame(skb) &&
	    key->cipher == WLAN_CIPHER_SUITE_AES_CMAC) {
		val |= MT_TXD2_BIP;
		txwi[3] &= ~cpu_to_le32(MT_TXD3_PROTECT_FRAME);
	}

	if (!ieee80211_is_data(fc) || multicast)
		val |= MT_TXD2_FIX_RATE;

	txwi[2] |= cpu_to_le32(val);

	if (ieee80211_is_beacon(fc)) {
		txwi[3] &= ~cpu_to_le32(MT_TXD3_SW_POWER_MGMT);
		txwi[3] |= cpu_to_le32(MT_TXD3_REM_TX_COUNT);
	}

	if (info->flags & IEEE80211_TX_CTL_INJECTED) {
		u16 seqno = le16_to_cpu(hdr->seq_ctrl);

		if (ieee80211_is_back_req(hdr->frame_control)) {
			struct ieee80211_bar *bar;

			bar = (struct ieee80211_bar *)skb->data;
			seqno = le16_to_cpu(bar->start_seq_num);
		}

		val = MT_TXD3_SN_VALID |
		      FIELD_PREP(MT_TXD3_SEQ, IEEE80211_SEQ_TO_SN(seqno));
		txwi[3] |= cpu_to_le32(val);
		txwi[7] &= ~cpu_to_le32(MT_TXD7_HW_AMSDU);
	}

	val = FIELD_PREP(MT_TXD7_TYPE, fc_type) |
	      FIELD_PREP(MT_TXD7_SUB_TYPE, fc_stype);
	txwi[7] |= cpu_to_le32(val);
}

void mt7915_mac_write_txwi(struct mt7915_dev *dev, __le32 *txwi,
=======
void mt7915_mac_write_txwi(struct mt76_dev *dev, __le32 *txwi,
>>>>>>> d60c95ef
			   struct sk_buff *skb, struct mt76_wcid *wcid, int pid,
			   struct ieee80211_key_conf *key,
			   enum mt76_txq_id qid, u32 changed)
{
	struct ieee80211_tx_info *info = IEEE80211_SKB_CB(skb);
	u8 phy_idx = (info->hw_queue & MT_TX_HW_QUEUE_PHY) >> 2;
	struct mt76_phy *mphy = &dev->phy;

	if (phy_idx && dev->phys[MT_BAND1])
		mphy = dev->phys[MT_BAND1];

	mt76_connac2_mac_write_txwi(dev, txwi, skb, wcid, key, pid, qid, changed);

	if (mt76_testmode_enabled(mphy))
		mt7915_mac_write_txwi_tm(mphy->priv, txwi, skb);
}

int mt7915_tx_prepare_skb(struct mt76_dev *mdev, void *txwi_ptr,
			  enum mt76_txq_id qid, struct mt76_wcid *wcid,
			  struct ieee80211_sta *sta,
			  struct mt76_tx_info *tx_info)
{
	struct ieee80211_hdr *hdr = (struct ieee80211_hdr *)tx_info->skb->data;
	struct mt7915_dev *dev = container_of(mdev, struct mt7915_dev, mt76);
	struct ieee80211_tx_info *info = IEEE80211_SKB_CB(tx_info->skb);
	struct ieee80211_key_conf *key = info->control.hw_key;
	struct ieee80211_vif *vif = info->control.vif;
	struct mt76_connac_fw_txp *txp;
	struct mt76_txwi_cache *t;
	int id, i, nbuf = tx_info->nbuf - 1;
	u8 *txwi = (u8 *)txwi_ptr;
	int pid;

	if (unlikely(tx_info->skb->len <= ETH_HLEN))
		return -EINVAL;

	if (!wcid)
		wcid = &dev->mt76.global_wcid;

	if (sta) {
		struct mt7915_sta *msta;

		msta = (struct mt7915_sta *)sta->drv_priv;

		if (time_after(jiffies, msta->jiffies + HZ / 4)) {
			info->flags |= IEEE80211_TX_CTL_REQ_TX_STATUS;
			msta->jiffies = jiffies;
		}
	}

	t = (struct mt76_txwi_cache *)(txwi + mdev->drv->txwi_size);
	t->skb = tx_info->skb;

	id = mt76_token_consume(mdev, &t);
	if (id < 0)
		return id;

	pid = mt76_tx_status_skb_add(mdev, wcid, tx_info->skb);
	mt7915_mac_write_txwi(mdev, txwi_ptr, tx_info->skb, wcid, pid, key,
			      qid, 0);

	txp = (struct mt76_connac_fw_txp *)(txwi + MT_TXD_SIZE);
	for (i = 0; i < nbuf; i++) {
		txp->buf[i] = cpu_to_le32(tx_info->buf[i + 1].addr);
		txp->len[i] = cpu_to_le16(tx_info->buf[i + 1].len);
	}
	txp->nbuf = nbuf;

	txp->flags = cpu_to_le16(MT_CT_INFO_APPLY_TXD | MT_CT_INFO_FROM_HOST);

	if (!key)
		txp->flags |= cpu_to_le16(MT_CT_INFO_NONE_CIPHER_FRAME);

	if (!(info->flags & IEEE80211_TX_CTL_HW_80211_ENCAP) &&
	    ieee80211_is_mgmt(hdr->frame_control))
		txp->flags |= cpu_to_le16(MT_CT_INFO_MGMT_FRAME);

	if (vif) {
		struct mt7915_vif *mvif = (struct mt7915_vif *)vif->drv_priv;

		txp->bss_idx = mvif->mt76.idx;
	}

	txp->token = cpu_to_le16(id);
	if (test_bit(MT_WCID_FLAG_4ADDR, &wcid->flags))
		txp->rept_wds_wcid = cpu_to_le16(wcid->idx);
	else
		txp->rept_wds_wcid = cpu_to_le16(0x3ff);
	tx_info->skb = DMA_DUMMY_DATA;

	/* pass partial skb header to fw */
	tx_info->buf[1].len = MT_CT_PARSE_LEN;
	tx_info->buf[1].skip_unmap = true;
	tx_info->nbuf = MT_CT_DMA_BUF_NUM;

	return 0;
}

u32 mt7915_wed_init_buf(void *ptr, dma_addr_t phys, int token_id)
{
	struct mt76_connac_fw_txp *txp = ptr + MT_TXD_SIZE;
	__le32 *txwi = ptr;
	u32 val;

	memset(ptr, 0, MT_TXD_SIZE + sizeof(*txp));

	val = FIELD_PREP(MT_TXD0_TX_BYTES, MT_TXD_SIZE) |
	      FIELD_PREP(MT_TXD0_PKT_FMT, MT_TX_TYPE_CT);
	txwi[0] = cpu_to_le32(val);

	val = MT_TXD1_LONG_FORMAT |
	      FIELD_PREP(MT_TXD1_HDR_FORMAT, MT_HDR_FORMAT_802_3);
	txwi[1] = cpu_to_le32(val);

	txp->token = cpu_to_le16(token_id);
	txp->nbuf = 1;
	txp->buf[0] = cpu_to_le32(phys + MT_TXD_SIZE + sizeof(*txp));

	return MT_TXD_SIZE + sizeof(*txp);
}

static void
mt7915_tx_check_aggr(struct ieee80211_sta *sta, __le32 *txwi)
{
	struct mt7915_sta *msta;
	u16 fc, tid;
	u32 val;

	if (!sta || !(sta->deflink.ht_cap.ht_supported || sta->deflink.he_cap.has_he))
		return;

	tid = le32_get_bits(txwi[1], MT_TXD1_TID);
	if (tid >= 6) /* skip VO queue */
		return;

	val = le32_to_cpu(txwi[2]);
	fc = FIELD_GET(MT_TXD2_FRAME_TYPE, val) << 2 |
	     FIELD_GET(MT_TXD2_SUB_TYPE, val) << 4;
	if (unlikely(fc != (IEEE80211_FTYPE_DATA | IEEE80211_STYPE_QOS_DATA)))
		return;

	msta = (struct mt7915_sta *)sta->drv_priv;
	if (!test_and_set_bit(tid, &msta->ampdu_state))
		ieee80211_start_tx_ba_session(sta, tid, 0);
}

static void
mt7915_txwi_free(struct mt7915_dev *dev, struct mt76_txwi_cache *t,
		 struct ieee80211_sta *sta, struct list_head *free_list)
{
	struct mt76_dev *mdev = &dev->mt76;
	struct mt7915_sta *msta;
	struct mt76_wcid *wcid;
	__le32 *txwi;
	u16 wcid_idx;

	mt76_connac_txp_skb_unmap(mdev, t);
	if (!t->skb)
		goto out;

	txwi = (__le32 *)mt76_get_txwi_ptr(mdev, t);
	if (sta) {
		wcid = (struct mt76_wcid *)sta->drv_priv;
		wcid_idx = wcid->idx;
	} else {
		wcid_idx = le32_get_bits(txwi[1], MT_TXD1_WLAN_IDX);
		wcid = rcu_dereference(dev->mt76.wcid[wcid_idx]);

		if (wcid && wcid->sta) {
			msta = container_of(wcid, struct mt7915_sta, wcid);
			sta = container_of((void *)msta, struct ieee80211_sta,
					  drv_priv);
			spin_lock_bh(&dev->sta_poll_lock);
			if (list_empty(&msta->poll_list))
				list_add_tail(&msta->poll_list, &dev->sta_poll_list);
			spin_unlock_bh(&dev->sta_poll_lock);
		}
	}

	if (sta && likely(t->skb->protocol != cpu_to_be16(ETH_P_PAE)))
		mt7915_tx_check_aggr(sta, txwi);

	__mt76_tx_complete_skb(mdev, wcid_idx, t->skb, free_list);

out:
	t->skb = NULL;
	mt76_put_txwi(mdev, t);
}

static void
mt7915_mac_tx_free_prepare(struct mt7915_dev *dev)
{
	struct mt76_dev *mdev = &dev->mt76;
	struct mt76_phy *mphy_ext = mdev->phys[MT_BAND1];

	/* clean DMA queues and unmap buffers first */
	mt76_queue_tx_cleanup(dev, dev->mphy.q_tx[MT_TXQ_PSD], false);
	mt76_queue_tx_cleanup(dev, dev->mphy.q_tx[MT_TXQ_BE], false);
	if (mphy_ext) {
		mt76_queue_tx_cleanup(dev, mphy_ext->q_tx[MT_TXQ_PSD], false);
		mt76_queue_tx_cleanup(dev, mphy_ext->q_tx[MT_TXQ_BE], false);
	}
}

static void
mt7915_mac_tx_free_done(struct mt7915_dev *dev,
			struct list_head *free_list, bool wake)
{
	struct sk_buff *skb, *tmp;

	mt7915_mac_sta_poll(dev);

	if (wake)
		mt76_set_tx_blocked(&dev->mt76, false);

	mt76_worker_schedule(&dev->mt76.tx_worker);

	list_for_each_entry_safe(skb, tmp, free_list, list) {
		skb_list_del_init(skb);
		napi_consume_skb(skb, 1);
	}
}

static void
mt7915_mac_tx_free(struct mt7915_dev *dev, void *data, int len)
{
	struct mt76_connac_tx_free *free = data;
	__le32 *tx_info = (__le32 *)(data + sizeof(*free));
	struct mt76_dev *mdev = &dev->mt76;
	struct mt76_txwi_cache *txwi;
	struct ieee80211_sta *sta = NULL;
	LIST_HEAD(free_list);
	void *end = data + len;
	bool v3, wake = false;
	u16 total, count = 0;
	u32 txd = le32_to_cpu(free->txd);
	__le32 *cur_info;

	mt7915_mac_tx_free_prepare(dev);

	total = le16_get_bits(free->ctrl, MT_TX_FREE_MSDU_CNT);
	v3 = (FIELD_GET(MT_TX_FREE_VER, txd) == 0x4);
	if (WARN_ON_ONCE((void *)&tx_info[total >> v3] > end))
		return;

	for (cur_info = tx_info; count < total; cur_info++) {
		u32 msdu, info = le32_to_cpu(*cur_info);
		u8 i;

		/*
		 * 1'b1: new wcid pair.
		 * 1'b0: msdu_id with the same 'wcid pair' as above.
		 */
		if (info & MT_TX_FREE_PAIR) {
			struct mt7915_sta *msta;
			struct mt76_wcid *wcid;
			u16 idx;

			idx = FIELD_GET(MT_TX_FREE_WLAN_ID, info);
			wcid = rcu_dereference(dev->mt76.wcid[idx]);
			sta = wcid_to_sta(wcid);
			if (!sta)
				continue;

			msta = container_of(wcid, struct mt7915_sta, wcid);
			spin_lock_bh(&dev->sta_poll_lock);
			if (list_empty(&msta->poll_list))
				list_add_tail(&msta->poll_list, &dev->sta_poll_list);
			spin_unlock_bh(&dev->sta_poll_lock);
			continue;
		}

		if (v3 && (info & MT_TX_FREE_MPDU_HEADER))
			continue;

		for (i = 0; i < 1 + v3; i++) {
			if (v3) {
				msdu = (info >> (15 * i)) & MT_TX_FREE_MSDU_ID_V3;
				if (msdu == MT_TX_FREE_MSDU_ID_V3)
					continue;
			} else {
				msdu = FIELD_GET(MT_TX_FREE_MSDU_ID, info);
			}
			count++;
			txwi = mt76_token_release(mdev, msdu, &wake);
			if (!txwi)
				continue;

			mt7915_txwi_free(dev, txwi, sta, &free_list);
		}
	}

	mt7915_mac_tx_free_done(dev, &free_list, wake);
}

static void
mt7915_mac_tx_free_v0(struct mt7915_dev *dev, void *data, int len)
{
	struct mt76_connac_tx_free *free = data;
	__le16 *info = (__le16 *)(data + sizeof(*free));
	struct mt76_dev *mdev = &dev->mt76;
	void *end = data + len;
	LIST_HEAD(free_list);
	bool wake = false;
	u8 i, count;

	mt7915_mac_tx_free_prepare(dev);

<<<<<<< HEAD
	info = IEEE80211_SKB_CB(skb);
	if (!(txs_data[0] & cpu_to_le32(MT_TXS0_ACK_ERROR_MASK)))
		info->flags |= IEEE80211_TX_STAT_ACK;
=======
	count = FIELD_GET(MT_TX_FREE_MSDU_CNT_V0, le16_to_cpu(free->ctrl));
	if (WARN_ON_ONCE((void *)&info[count] > end))
		return;
>>>>>>> d60c95ef

	for (i = 0; i < count; i++) {
		struct mt76_txwi_cache *txwi;
		u16 msdu = le16_to_cpu(info[i]);

		txwi = mt76_token_release(mdev, msdu, &wake);
		if (!txwi)
			continue;

		mt7915_txwi_free(dev, txwi, NULL, &free_list);
	}

	mt7915_mac_tx_free_done(dev, &free_list, wake);
}

static void mt7915_mac_add_txs(struct mt7915_dev *dev, void *data)
{
	struct mt7915_sta *msta = NULL;
	struct mt76_wcid *wcid;
	__le32 *txs_data = data;
	u16 wcidx;
	u8 pid;

	if (le32_get_bits(txs_data[0], MT_TXS0_TXS_FORMAT) > 1)
		return;

	wcidx = le32_get_bits(txs_data[2], MT_TXS2_WCID);
	pid = le32_get_bits(txs_data[3], MT_TXS3_PID);

	if (pid < MT_PACKET_ID_WED)
		return;

	if (wcidx >= mt7915_wtbl_size(dev))
		return;

	rcu_read_lock();

	wcid = rcu_dereference(dev->mt76.wcid[wcidx]);
	if (!wcid)
		goto out;

	msta = container_of(wcid, struct mt7915_sta, wcid);

	if (pid == MT_PACKET_ID_WED)
		mt76_connac2_mac_fill_txs(&dev->mt76, wcid, txs_data);
	else
		mt76_connac2_mac_add_txs_skb(&dev->mt76, wcid, pid, txs_data);

	if (!wcid->sta)
		goto out;

	spin_lock_bh(&dev->sta_poll_lock);
	if (list_empty(&msta->poll_list))
		list_add_tail(&msta->poll_list, &dev->sta_poll_list);
	spin_unlock_bh(&dev->sta_poll_lock);

out:
	rcu_read_unlock();
}

bool mt7915_rx_check(struct mt76_dev *mdev, void *data, int len)
{
	struct mt7915_dev *dev = container_of(mdev, struct mt7915_dev, mt76);
	__le32 *rxd = (__le32 *)data;
	__le32 *end = (__le32 *)&rxd[len / 4];
	enum rx_pkt_type type;

	type = le32_get_bits(rxd[0], MT_RXD0_PKT_TYPE);

	switch (type) {
	case PKT_TYPE_TXRX_NOTIFY:
		mt7915_mac_tx_free(dev, data, len);
		return false;
	case PKT_TYPE_TXRX_NOTIFY_V0:
		mt7915_mac_tx_free_v0(dev, data, len);
		return false;
	case PKT_TYPE_TXS:
		for (rxd += 2; rxd + 8 <= end; rxd += 8)
			mt7915_mac_add_txs(dev, rxd);
		return false;
	case PKT_TYPE_RX_FW_MONITOR:
		mt7915_debugfs_rx_fw_monitor(dev, data, len);
		return false;
	default:
		return true;
	}
}

void mt7915_queue_rx_skb(struct mt76_dev *mdev, enum mt76_rxq_id q,
			 struct sk_buff *skb)
{
	struct mt7915_dev *dev = container_of(mdev, struct mt7915_dev, mt76);
	__le32 *rxd = (__le32 *)skb->data;
	__le32 *end = (__le32 *)&skb->data[skb->len];
	enum rx_pkt_type type;

	type = le32_get_bits(rxd[0], MT_RXD0_PKT_TYPE);

	switch (type) {
	case PKT_TYPE_TXRX_NOTIFY:
		mt7915_mac_tx_free(dev, skb->data, skb->len);
		napi_consume_skb(skb, 1);
		break;
	case PKT_TYPE_TXRX_NOTIFY_V0:
		mt7915_mac_tx_free_v0(dev, skb->data, skb->len);
		napi_consume_skb(skb, 1);
		break;
	case PKT_TYPE_RX_EVENT:
		mt7915_mcu_rx_event(dev, skb);
		break;
	case PKT_TYPE_TXRXV:
		mt7915_mac_fill_rx_vector(dev, skb);
		break;
	case PKT_TYPE_TXS:
		for (rxd += 2; rxd + 8 <= end; rxd += 8)
			mt7915_mac_add_txs(dev, rxd);
		dev_kfree_skb(skb);
		break;
	case PKT_TYPE_RX_FW_MONITOR:
		mt7915_debugfs_rx_fw_monitor(dev, skb->data, skb->len);
		dev_kfree_skb(skb);
		break;
	case PKT_TYPE_NORMAL:
		if (!mt7915_mac_fill_rx(dev, skb)) {
			mt76_rx(&dev->mt76, q, skb);
			return;
		}
		fallthrough;
	default:
		dev_kfree_skb(skb);
		break;
	}
}

void mt7915_mac_cca_stats_reset(struct mt7915_phy *phy)
{
	struct mt7915_dev *dev = phy->dev;
	u32 reg = MT_WF_PHY_RX_CTRL1(phy->band_idx);

	mt76_clear(dev, reg, MT_WF_PHY_RX_CTRL1_STSCNT_EN);
	mt76_set(dev, reg, BIT(11) | BIT(9));
}

void mt7915_mac_reset_counters(struct mt7915_phy *phy)
{
	struct mt7915_dev *dev = phy->dev;
	int i;

	for (i = 0; i < 4; i++) {
		mt76_rr(dev, MT_TX_AGG_CNT(phy->band_idx, i));
		mt76_rr(dev, MT_TX_AGG_CNT2(phy->band_idx, i));
	}

	i = 0;
	phy->mt76->survey_time = ktime_get_boottime();
	if (phy->band_idx)
		i = ARRAY_SIZE(dev->mt76.aggr_stats) / 2;

	memset(&dev->mt76.aggr_stats[i], 0, sizeof(dev->mt76.aggr_stats) / 2);

	/* reset airtime counters */
	mt76_set(dev, MT_WF_RMAC_MIB_AIRTIME0(phy->band_idx),
		 MT_WF_RMAC_MIB_RXTIME_CLR);

	mt7915_mcu_get_chan_mib_info(phy, true);
}

void mt7915_mac_set_timing(struct mt7915_phy *phy)
{
	s16 coverage_class = phy->coverage_class;
	struct mt7915_dev *dev = phy->dev;
	struct mt7915_phy *ext_phy = mt7915_ext_phy(dev);
	u32 val, reg_offset;
	u32 cck = FIELD_PREP(MT_TIMEOUT_VAL_PLCP, 231) |
		  FIELD_PREP(MT_TIMEOUT_VAL_CCA, 48);
	u32 ofdm = FIELD_PREP(MT_TIMEOUT_VAL_PLCP, 60) |
		   FIELD_PREP(MT_TIMEOUT_VAL_CCA, 28);
	int eifs_ofdm = 360, sifs = 10, offset;
	bool a_band = !(phy->mt76->chandef.chan->band == NL80211_BAND_2GHZ);

	if (!test_bit(MT76_STATE_RUNNING, &phy->mt76->state))
		return;

	if (ext_phy)
		coverage_class = max_t(s16, dev->phy.coverage_class,
				       ext_phy->coverage_class);

	mt76_set(dev, MT_ARB_SCR(phy->band_idx),
		 MT_ARB_SCR_TX_DISABLE | MT_ARB_SCR_RX_DISABLE);
	udelay(1);

	offset = 3 * coverage_class;
	reg_offset = FIELD_PREP(MT_TIMEOUT_VAL_PLCP, offset) |
		     FIELD_PREP(MT_TIMEOUT_VAL_CCA, offset);

	if (!is_mt7915(&dev->mt76)) {
		if (!a_band) {
			mt76_wr(dev, MT_TMAC_ICR1(phy->band_idx),
				FIELD_PREP(MT_IFS_EIFS_CCK, 314));
			eifs_ofdm = 78;
		} else {
			eifs_ofdm = 84;
		}
	} else if (a_band) {
		sifs = 16;
	}

	mt76_wr(dev, MT_TMAC_CDTR(phy->band_idx), cck + reg_offset);
	mt76_wr(dev, MT_TMAC_ODTR(phy->band_idx), ofdm + reg_offset);
	mt76_wr(dev, MT_TMAC_ICR0(phy->band_idx),
		FIELD_PREP(MT_IFS_EIFS_OFDM, eifs_ofdm) |
		FIELD_PREP(MT_IFS_RIFS, 2) |
		FIELD_PREP(MT_IFS_SIFS, sifs) |
		FIELD_PREP(MT_IFS_SLOT, phy->slottime));

	if (phy->slottime < 20 || a_band)
		val = MT7915_CFEND_RATE_DEFAULT;
	else
		val = MT7915_CFEND_RATE_11B;

	mt76_rmw_field(dev, MT_AGG_ACR0(phy->band_idx), MT_AGG_ACR_CFEND_RATE, val);
	mt76_clear(dev, MT_ARB_SCR(phy->band_idx),
		   MT_ARB_SCR_TX_DISABLE | MT_ARB_SCR_RX_DISABLE);
}

void mt7915_mac_enable_nf(struct mt7915_dev *dev, bool ext_phy)
{
	u32 reg;

	reg = is_mt7915(&dev->mt76) ? MT_WF_PHY_RXTD12(ext_phy) :
		MT_WF_PHY_RXTD12_MT7916(ext_phy);
	mt76_set(dev, reg,
		 MT_WF_PHY_RXTD12_IRPI_SW_CLR_ONLY |
		 MT_WF_PHY_RXTD12_IRPI_SW_CLR);

	reg = is_mt7915(&dev->mt76) ? MT_WF_PHY_RX_CTRL1(ext_phy) :
		MT_WF_PHY_RX_CTRL1_MT7916(ext_phy);
	mt76_set(dev, reg, FIELD_PREP(MT_WF_PHY_RX_CTRL1_IPI_EN, 0x5));
}

static u8
mt7915_phy_get_nf(struct mt7915_phy *phy, int idx)
{
	static const u8 nf_power[] = { 92, 89, 86, 83, 80, 75, 70, 65, 60, 55, 52 };
	struct mt7915_dev *dev = phy->dev;
	u32 val, sum = 0, n = 0;
	int nss, i;

	for (nss = 0; nss < hweight8(phy->mt76->chainmask); nss++) {
		u32 reg = is_mt7915(&dev->mt76) ?
			MT_WF_IRPI_NSS(0, nss + (idx << dev->dbdc_support)) :
			MT_WF_IRPI_NSS_MT7916(idx, nss);

		for (i = 0; i < ARRAY_SIZE(nf_power); i++, reg += 4) {
			val = mt76_rr(dev, reg);
			sum += val * nf_power[i];
			n += val;
		}
	}

	if (!n)
		return 0;

	return sum / n;
}

void mt7915_update_channel(struct mt76_phy *mphy)
{
	struct mt7915_phy *phy = (struct mt7915_phy *)mphy->priv;
	struct mt76_channel_state *state = mphy->chan_state;
	int nf;

	mt7915_mcu_get_chan_mib_info(phy, false);

	nf = mt7915_phy_get_nf(phy, phy->band_idx);
	if (!phy->noise)
		phy->noise = nf << 4;
	else if (nf)
		phy->noise += nf - (phy->noise >> 4);

	state->noise = -(phy->noise >> 4);
}

static bool
mt7915_wait_reset_state(struct mt7915_dev *dev, u32 state)
{
	bool ret;

	ret = wait_event_timeout(dev->reset_wait,
				 (READ_ONCE(dev->reset_state) & state),
				 MT7915_RESET_TIMEOUT);

	WARN(!ret, "Timeout waiting for MCU reset state %x\n", state);
	return ret;
}

static void
mt7915_update_vif_beacon(void *priv, u8 *mac, struct ieee80211_vif *vif)
{
	struct ieee80211_hw *hw = priv;

	switch (vif->type) {
	case NL80211_IFTYPE_MESH_POINT:
	case NL80211_IFTYPE_ADHOC:
	case NL80211_IFTYPE_AP:
		mt7915_mcu_add_beacon(hw, vif, vif->bss_conf.enable_beacon,
				      BSS_CHANGED_BEACON_ENABLED);
		break;
	default:
		break;
	}
}

static void
mt7915_update_beacons(struct mt7915_dev *dev)
{
	struct mt76_phy *mphy_ext = dev->mt76.phys[MT_BAND1];

	ieee80211_iterate_active_interfaces(dev->mt76.hw,
		IEEE80211_IFACE_ITER_RESUME_ALL,
		mt7915_update_vif_beacon, dev->mt76.hw);

	if (!mphy_ext)
		return;

	ieee80211_iterate_active_interfaces(mphy_ext->hw,
		IEEE80211_IFACE_ITER_RESUME_ALL,
		mt7915_update_vif_beacon, mphy_ext->hw);
}

static void
mt7915_dma_reset(struct mt7915_dev *dev)
{
	struct mt76_phy *mphy_ext = dev->mt76.phys[MT_BAND1];
	u32 hif1_ofs = MT_WFDMA0_PCIE1(0) - MT_WFDMA0(0);
	int i;

	mt76_clear(dev, MT_WFDMA0_GLO_CFG,
		   MT_WFDMA0_GLO_CFG_TX_DMA_EN |
		   MT_WFDMA0_GLO_CFG_RX_DMA_EN);

	if (is_mt7915(&dev->mt76))
		mt76_clear(dev, MT_WFDMA1_GLO_CFG,
			   MT_WFDMA1_GLO_CFG_TX_DMA_EN |
			   MT_WFDMA1_GLO_CFG_RX_DMA_EN);
	if (dev->hif2) {
		mt76_clear(dev, MT_WFDMA0_GLO_CFG + hif1_ofs,
			   MT_WFDMA0_GLO_CFG_TX_DMA_EN |
			   MT_WFDMA0_GLO_CFG_RX_DMA_EN);

		if (is_mt7915(&dev->mt76))
			mt76_clear(dev, MT_WFDMA1_GLO_CFG + hif1_ofs,
				   MT_WFDMA1_GLO_CFG_TX_DMA_EN |
				   MT_WFDMA1_GLO_CFG_RX_DMA_EN);
	}

	usleep_range(1000, 2000);

	for (i = 0; i < __MT_TXQ_MAX; i++) {
		mt76_queue_tx_cleanup(dev, dev->mphy.q_tx[i], true);
		if (mphy_ext)
			mt76_queue_tx_cleanup(dev, mphy_ext->q_tx[i], true);
	}

	for (i = 0; i < __MT_MCUQ_MAX; i++)
		mt76_queue_tx_cleanup(dev, dev->mt76.q_mcu[i], true);

	mt76_for_each_q_rx(&dev->mt76, i)
		mt76_queue_rx_reset(dev, i);

	mt76_tx_status_check(&dev->mt76, true);

	/* re-init prefetch settings after reset */
	mt7915_dma_prefetch(dev);

	mt76_set(dev, MT_WFDMA0_GLO_CFG,
		 MT_WFDMA0_GLO_CFG_TX_DMA_EN | MT_WFDMA0_GLO_CFG_RX_DMA_EN);
	if (is_mt7915(&dev->mt76))
		mt76_set(dev, MT_WFDMA1_GLO_CFG,
			 MT_WFDMA1_GLO_CFG_TX_DMA_EN |
			 MT_WFDMA1_GLO_CFG_RX_DMA_EN |
			 MT_WFDMA1_GLO_CFG_OMIT_TX_INFO |
			 MT_WFDMA1_GLO_CFG_OMIT_RX_INFO);
	if (dev->hif2) {
		mt76_set(dev, MT_WFDMA0_GLO_CFG + hif1_ofs,
			 MT_WFDMA0_GLO_CFG_TX_DMA_EN |
			 MT_WFDMA0_GLO_CFG_RX_DMA_EN);

		if (is_mt7915(&dev->mt76))
			mt76_set(dev, MT_WFDMA1_GLO_CFG + hif1_ofs,
				 MT_WFDMA1_GLO_CFG_TX_DMA_EN |
				 MT_WFDMA1_GLO_CFG_RX_DMA_EN |
				 MT_WFDMA1_GLO_CFG_OMIT_TX_INFO |
				 MT_WFDMA1_GLO_CFG_OMIT_RX_INFO);
	}
}

void mt7915_tx_token_put(struct mt7915_dev *dev)
{
	struct mt76_txwi_cache *txwi;
	int id;

	spin_lock_bh(&dev->mt76.token_lock);
	idr_for_each_entry(&dev->mt76.token, txwi, id) {
		mt7915_txwi_free(dev, txwi, NULL, NULL);
		dev->mt76.token_count--;
	}
	spin_unlock_bh(&dev->mt76.token_lock);
	idr_destroy(&dev->mt76.token);
}

/* system error recovery */
void mt7915_mac_reset_work(struct work_struct *work)
{
	struct mt7915_phy *phy2;
	struct mt76_phy *ext_phy;
	struct mt7915_dev *dev;
	int i;

	dev = container_of(work, struct mt7915_dev, reset_work);
	ext_phy = dev->mt76.phys[MT_BAND1];
	phy2 = ext_phy ? ext_phy->priv : NULL;

	if (!(READ_ONCE(dev->reset_state) & MT_MCU_CMD_STOP_DMA))
		return;

	ieee80211_stop_queues(mt76_hw(dev));
	if (ext_phy)
		ieee80211_stop_queues(ext_phy->hw);

	set_bit(MT76_RESET, &dev->mphy.state);
	set_bit(MT76_MCU_RESET, &dev->mphy.state);
	wake_up(&dev->mt76.mcu.wait);
	cancel_delayed_work_sync(&dev->mphy.mac_work);
	if (phy2) {
		set_bit(MT76_RESET, &phy2->mt76->state);
		cancel_delayed_work_sync(&phy2->mt76->mac_work);
	}
	mt76_worker_disable(&dev->mt76.tx_worker);
	mt76_for_each_q_rx(&dev->mt76, i)
		napi_disable(&dev->mt76.napi[i]);
	napi_disable(&dev->mt76.tx_napi);

	mutex_lock(&dev->mt76.mutex);

	mt76_wr(dev, MT_MCU_INT_EVENT, MT_MCU_INT_EVENT_DMA_STOPPED);

	if (mt7915_wait_reset_state(dev, MT_MCU_CMD_RESET_DONE)) {
		mt7915_dma_reset(dev);

		mt7915_tx_token_put(dev);
		idr_init(&dev->mt76.token);

		mt76_wr(dev, MT_MCU_INT_EVENT, MT_MCU_INT_EVENT_DMA_INIT);
		mt7915_wait_reset_state(dev, MT_MCU_CMD_RECOVERY_DONE);
	}

	clear_bit(MT76_MCU_RESET, &dev->mphy.state);
	clear_bit(MT76_RESET, &dev->mphy.state);
	if (phy2)
		clear_bit(MT76_RESET, &phy2->mt76->state);

	local_bh_disable();
	mt76_for_each_q_rx(&dev->mt76, i) {
		napi_enable(&dev->mt76.napi[i]);
		napi_schedule(&dev->mt76.napi[i]);
	}
	local_bh_enable();

	tasklet_schedule(&dev->irq_tasklet);

	mt76_wr(dev, MT_MCU_INT_EVENT, MT_MCU_INT_EVENT_RESET_DONE);
	mt7915_wait_reset_state(dev, MT_MCU_CMD_NORMAL_STATE);

	mt76_worker_enable(&dev->mt76.tx_worker);

	local_bh_disable();
	napi_enable(&dev->mt76.tx_napi);
	napi_schedule(&dev->mt76.tx_napi);
	local_bh_enable();

	ieee80211_wake_queues(mt76_hw(dev));
	if (ext_phy)
		ieee80211_wake_queues(ext_phy->hw);

	mutex_unlock(&dev->mt76.mutex);

	mt7915_update_beacons(dev);

	ieee80211_queue_delayed_work(mt76_hw(dev), &dev->mphy.mac_work,
				     MT7915_WATCHDOG_TIME);
	if (phy2)
		ieee80211_queue_delayed_work(ext_phy->hw,
					     &phy2->mt76->mac_work,
					     MT7915_WATCHDOG_TIME);
}

void mt7915_mac_update_stats(struct mt7915_phy *phy)
{
	struct mt7915_dev *dev = phy->dev;
	struct mib_stats *mib = &phy->mib;
	int i, aggr0, aggr1, cnt;
	u32 val;

	cnt = mt76_rr(dev, MT_MIB_SDR3(phy->band_idx));
	mib->fcs_err_cnt += is_mt7915(&dev->mt76) ?
		FIELD_GET(MT_MIB_SDR3_FCS_ERR_MASK, cnt) :
		FIELD_GET(MT_MIB_SDR3_FCS_ERR_MASK_MT7916, cnt);

	cnt = mt76_rr(dev, MT_MIB_SDR4(phy->band_idx));
	mib->rx_fifo_full_cnt += FIELD_GET(MT_MIB_SDR4_RX_FIFO_FULL_MASK, cnt);

	cnt = mt76_rr(dev, MT_MIB_SDR5(phy->band_idx));
	mib->rx_mpdu_cnt += cnt;

	cnt = mt76_rr(dev, MT_MIB_SDR6(phy->band_idx));
	mib->channel_idle_cnt += FIELD_GET(MT_MIB_SDR6_CHANNEL_IDL_CNT_MASK, cnt);

	cnt = mt76_rr(dev, MT_MIB_SDR7(phy->band_idx));
	mib->rx_vector_mismatch_cnt +=
		FIELD_GET(MT_MIB_SDR7_RX_VECTOR_MISMATCH_CNT_MASK, cnt);

	cnt = mt76_rr(dev, MT_MIB_SDR8(phy->band_idx));
	mib->rx_delimiter_fail_cnt +=
		FIELD_GET(MT_MIB_SDR8_RX_DELIMITER_FAIL_CNT_MASK, cnt);

	cnt = mt76_rr(dev, MT_MIB_SDR10(phy->band_idx));
	mib->rx_mrdy_cnt += is_mt7915(&dev->mt76) ?
		FIELD_GET(MT_MIB_SDR10_MRDY_COUNT_MASK, cnt) :
		FIELD_GET(MT_MIB_SDR10_MRDY_COUNT_MASK_MT7916, cnt);

	cnt = mt76_rr(dev, MT_MIB_SDR11(phy->band_idx));
	mib->rx_len_mismatch_cnt +=
		FIELD_GET(MT_MIB_SDR11_RX_LEN_MISMATCH_CNT_MASK, cnt);

	cnt = mt76_rr(dev, MT_MIB_SDR12(phy->band_idx));
	mib->tx_ampdu_cnt += cnt;

	cnt = mt76_rr(dev, MT_MIB_SDR13(phy->band_idx));
	mib->tx_stop_q_empty_cnt +=
		FIELD_GET(MT_MIB_SDR13_TX_STOP_Q_EMPTY_CNT_MASK, cnt);

	cnt = mt76_rr(dev, MT_MIB_SDR14(phy->band_idx));
	mib->tx_mpdu_attempts_cnt += is_mt7915(&dev->mt76) ?
		FIELD_GET(MT_MIB_SDR14_TX_MPDU_ATTEMPTS_CNT_MASK, cnt) :
		FIELD_GET(MT_MIB_SDR14_TX_MPDU_ATTEMPTS_CNT_MASK_MT7916, cnt);

	cnt = mt76_rr(dev, MT_MIB_SDR15(phy->band_idx));
	mib->tx_mpdu_success_cnt += is_mt7915(&dev->mt76) ?
		FIELD_GET(MT_MIB_SDR15_TX_MPDU_SUCCESS_CNT_MASK, cnt) :
		FIELD_GET(MT_MIB_SDR15_TX_MPDU_SUCCESS_CNT_MASK_MT7916, cnt);

	cnt = mt76_rr(dev, MT_MIB_SDR16(phy->band_idx));
	mib->primary_cca_busy_time +=
		FIELD_GET(MT_MIB_SDR16_PRIMARY_CCA_BUSY_TIME_MASK, cnt);

	cnt = mt76_rr(dev, MT_MIB_SDR17(phy->band_idx));
	mib->secondary_cca_busy_time +=
		FIELD_GET(MT_MIB_SDR17_SECONDARY_CCA_BUSY_TIME_MASK, cnt);

	cnt = mt76_rr(dev, MT_MIB_SDR18(phy->band_idx));
	mib->primary_energy_detect_time +=
		FIELD_GET(MT_MIB_SDR18_PRIMARY_ENERGY_DETECT_TIME_MASK, cnt);

	cnt = mt76_rr(dev, MT_MIB_SDR19(phy->band_idx));
	mib->cck_mdrdy_time += FIELD_GET(MT_MIB_SDR19_CCK_MDRDY_TIME_MASK, cnt);

	cnt = mt76_rr(dev, MT_MIB_SDR20(phy->band_idx));
	mib->ofdm_mdrdy_time +=
		FIELD_GET(MT_MIB_SDR20_OFDM_VHT_MDRDY_TIME_MASK, cnt);

	cnt = mt76_rr(dev, MT_MIB_SDR21(phy->band_idx));
	mib->green_mdrdy_time +=
		FIELD_GET(MT_MIB_SDR21_GREEN_MDRDY_TIME_MASK, cnt);

	cnt = mt76_rr(dev, MT_MIB_SDR22(phy->band_idx));
	mib->rx_ampdu_cnt += cnt;

	cnt = mt76_rr(dev, MT_MIB_SDR23(phy->band_idx));
	mib->rx_ampdu_bytes_cnt += cnt;

	cnt = mt76_rr(dev, MT_MIB_SDR24(phy->band_idx));
	mib->rx_ampdu_valid_subframe_cnt += is_mt7915(&dev->mt76) ?
		FIELD_GET(MT_MIB_SDR24_RX_AMPDU_SF_CNT_MASK, cnt) :
		FIELD_GET(MT_MIB_SDR24_RX_AMPDU_SF_CNT_MASK_MT7916, cnt);

	cnt = mt76_rr(dev, MT_MIB_SDR25(phy->band_idx));
	mib->rx_ampdu_valid_subframe_bytes_cnt += cnt;

	cnt = mt76_rr(dev, MT_MIB_SDR27(phy->band_idx));
	mib->tx_rwp_fail_cnt +=
		FIELD_GET(MT_MIB_SDR27_TX_RWP_FAIL_CNT_MASK, cnt);

	cnt = mt76_rr(dev, MT_MIB_SDR28(phy->band_idx));
	mib->tx_rwp_need_cnt +=
		FIELD_GET(MT_MIB_SDR28_TX_RWP_NEED_CNT_MASK, cnt);

	cnt = mt76_rr(dev, MT_MIB_SDR29(phy->band_idx));
	mib->rx_pfdrop_cnt += is_mt7915(&dev->mt76) ?
		FIELD_GET(MT_MIB_SDR29_RX_PFDROP_CNT_MASK, cnt) :
		FIELD_GET(MT_MIB_SDR29_RX_PFDROP_CNT_MASK_MT7916, cnt);

	cnt = mt76_rr(dev, MT_MIB_SDRVEC(phy->band_idx));
	mib->rx_vec_queue_overflow_drop_cnt += is_mt7915(&dev->mt76) ?
		FIELD_GET(MT_MIB_SDR30_RX_VEC_QUEUE_OVERFLOW_DROP_CNT_MASK, cnt) :
		FIELD_GET(MT_MIB_SDR30_RX_VEC_QUEUE_OVERFLOW_DROP_CNT_MASK_MT7916, cnt);

	cnt = mt76_rr(dev, MT_MIB_SDR31(phy->band_idx));
	mib->rx_ba_cnt += cnt;

	cnt = mt76_rr(dev, MT_MIB_SDRMUBF(phy->band_idx));
	mib->tx_bf_cnt += FIELD_GET(MT_MIB_MU_BF_TX_CNT, cnt);

	cnt = mt76_rr(dev, MT_MIB_DR8(phy->band_idx));
	mib->tx_mu_mpdu_cnt += cnt;

	cnt = mt76_rr(dev, MT_MIB_DR9(phy->band_idx));
	mib->tx_mu_acked_mpdu_cnt += cnt;

	cnt = mt76_rr(dev, MT_MIB_DR11(phy->band_idx));
	mib->tx_su_acked_mpdu_cnt += cnt;

	cnt = mt76_rr(dev, MT_ETBF_PAR_RPT0(phy->band_idx));
	mib->tx_bf_rx_fb_bw = FIELD_GET(MT_ETBF_PAR_RPT0_FB_BW, cnt);
	mib->tx_bf_rx_fb_nc_cnt += FIELD_GET(MT_ETBF_PAR_RPT0_FB_NC, cnt);
	mib->tx_bf_rx_fb_nr_cnt += FIELD_GET(MT_ETBF_PAR_RPT0_FB_NR, cnt);

	for (i = 0; i < ARRAY_SIZE(mib->tx_amsdu); i++) {
		cnt = mt76_rr(dev, MT_PLE_AMSDU_PACK_MSDU_CNT(i));
		mib->tx_amsdu[i] += cnt;
		mib->tx_amsdu_cnt += cnt;
	}

	aggr0 = phy->band_idx ? ARRAY_SIZE(dev->mt76.aggr_stats) / 2 : 0;
	if (is_mt7915(&dev->mt76)) {
		for (i = 0, aggr1 = aggr0 + 8; i < 4; i++) {
			val = mt76_rr(dev, MT_MIB_MB_SDR1(phy->band_idx, (i << 4)));
			mib->ba_miss_cnt +=
				FIELD_GET(MT_MIB_BA_MISS_COUNT_MASK, val);
			mib->ack_fail_cnt +=
				FIELD_GET(MT_MIB_ACK_FAIL_COUNT_MASK, val);

			val = mt76_rr(dev, MT_MIB_MB_SDR0(phy->band_idx, (i << 4)));
			mib->rts_cnt += FIELD_GET(MT_MIB_RTS_COUNT_MASK, val);
			mib->rts_retries_cnt +=
				FIELD_GET(MT_MIB_RTS_RETRIES_COUNT_MASK, val);

			val = mt76_rr(dev, MT_TX_AGG_CNT(phy->band_idx, i));
			dev->mt76.aggr_stats[aggr0++] += val & 0xffff;
			dev->mt76.aggr_stats[aggr0++] += val >> 16;

			val = mt76_rr(dev, MT_TX_AGG_CNT2(phy->band_idx, i));
			dev->mt76.aggr_stats[aggr1++] += val & 0xffff;
			dev->mt76.aggr_stats[aggr1++] += val >> 16;
		}

		cnt = mt76_rr(dev, MT_MIB_SDR32(phy->band_idx));
		mib->tx_pkt_ebf_cnt += FIELD_GET(MT_MIB_SDR32_TX_PKT_EBF_CNT, cnt);

		cnt = mt76_rr(dev, MT_MIB_SDR33(phy->band_idx));
		mib->tx_pkt_ibf_cnt += FIELD_GET(MT_MIB_SDR33_TX_PKT_IBF_CNT, cnt);

		cnt = mt76_rr(dev, MT_ETBF_TX_APP_CNT(phy->band_idx));
		mib->tx_bf_ibf_ppdu_cnt += FIELD_GET(MT_ETBF_TX_IBF_CNT, cnt);
		mib->tx_bf_ebf_ppdu_cnt += FIELD_GET(MT_ETBF_TX_EBF_CNT, cnt);

		cnt = mt76_rr(dev, MT_ETBF_TX_NDP_BFRP(phy->band_idx));
		mib->tx_bf_fb_cpl_cnt += FIELD_GET(MT_ETBF_TX_FB_CPL, cnt);
		mib->tx_bf_fb_trig_cnt += FIELD_GET(MT_ETBF_TX_FB_TRI, cnt);

		cnt = mt76_rr(dev, MT_ETBF_RX_FB_CNT(phy->band_idx));
		mib->tx_bf_rx_fb_all_cnt += FIELD_GET(MT_ETBF_RX_FB_ALL, cnt);
		mib->tx_bf_rx_fb_he_cnt += FIELD_GET(MT_ETBF_RX_FB_HE, cnt);
		mib->tx_bf_rx_fb_vht_cnt += FIELD_GET(MT_ETBF_RX_FB_VHT, cnt);
		mib->tx_bf_rx_fb_ht_cnt += FIELD_GET(MT_ETBF_RX_FB_HT, cnt);
	} else {
		for (i = 0; i < 2; i++) {
			/* rts count */
			val = mt76_rr(dev, MT_MIB_MB_SDR0(phy->band_idx, (i << 2)));
			mib->rts_cnt += FIELD_GET(GENMASK(15, 0), val);
			mib->rts_cnt += FIELD_GET(GENMASK(31, 16), val);

			/* rts retry count */
			val = mt76_rr(dev, MT_MIB_MB_SDR1(phy->band_idx, (i << 2)));
			mib->rts_retries_cnt += FIELD_GET(GENMASK(15, 0), val);
			mib->rts_retries_cnt += FIELD_GET(GENMASK(31, 16), val);

			/* ba miss count */
			val = mt76_rr(dev, MT_MIB_MB_SDR2(phy->band_idx, (i << 2)));
			mib->ba_miss_cnt += FIELD_GET(GENMASK(15, 0), val);
			mib->ba_miss_cnt += FIELD_GET(GENMASK(31, 16), val);

			/* ack fail count */
			val = mt76_rr(dev, MT_MIB_MB_BFTF(phy->band_idx, (i << 2)));
			mib->ack_fail_cnt += FIELD_GET(GENMASK(15, 0), val);
			mib->ack_fail_cnt += FIELD_GET(GENMASK(31, 16), val);
		}

		for (i = 0; i < 8; i++) {
			val = mt76_rr(dev, MT_TX_AGG_CNT(phy->band_idx, i));
			dev->mt76.aggr_stats[aggr0++] += FIELD_GET(GENMASK(15, 0), val);
			dev->mt76.aggr_stats[aggr0++] += FIELD_GET(GENMASK(31, 16), val);
		}

		cnt = mt76_rr(dev, MT_MIB_SDR32(phy->band_idx));
		mib->tx_pkt_ibf_cnt += FIELD_GET(MT_MIB_SDR32_TX_PKT_IBF_CNT, cnt);
		mib->tx_bf_ibf_ppdu_cnt += FIELD_GET(MT_MIB_SDR32_TX_PKT_IBF_CNT, cnt);
		mib->tx_pkt_ebf_cnt += FIELD_GET(MT_MIB_SDR32_TX_PKT_EBF_CNT, cnt);
		mib->tx_bf_ebf_ppdu_cnt += FIELD_GET(MT_MIB_SDR32_TX_PKT_EBF_CNT, cnt);

		cnt = mt76_rr(dev, MT_MIB_BFCR7(phy->band_idx));
		mib->tx_bf_fb_cpl_cnt += FIELD_GET(MT_MIB_BFCR7_BFEE_TX_FB_CPL, cnt);

		cnt = mt76_rr(dev, MT_MIB_BFCR2(phy->band_idx));
		mib->tx_bf_fb_trig_cnt += FIELD_GET(MT_MIB_BFCR2_BFEE_TX_FB_TRIG, cnt);

		cnt = mt76_rr(dev, MT_MIB_BFCR0(phy->band_idx));
		mib->tx_bf_rx_fb_vht_cnt += FIELD_GET(MT_MIB_BFCR0_RX_FB_VHT, cnt);
		mib->tx_bf_rx_fb_all_cnt += FIELD_GET(MT_MIB_BFCR0_RX_FB_VHT, cnt);
		mib->tx_bf_rx_fb_ht_cnt += FIELD_GET(MT_MIB_BFCR0_RX_FB_HT, cnt);
		mib->tx_bf_rx_fb_all_cnt += FIELD_GET(MT_MIB_BFCR0_RX_FB_HT, cnt);

		cnt = mt76_rr(dev, MT_MIB_BFCR1(phy->band_idx));
		mib->tx_bf_rx_fb_he_cnt += FIELD_GET(MT_MIB_BFCR1_RX_FB_HE, cnt);
		mib->tx_bf_rx_fb_all_cnt += FIELD_GET(MT_MIB_BFCR1_RX_FB_HE, cnt);
	}
}

static void mt7915_mac_severe_check(struct mt7915_phy *phy)
{
	struct mt7915_dev *dev = phy->dev;
	bool ext_phy = phy != &dev->phy;
	u32 trb;

	if (!phy->omac_mask)
		return;

	/* In rare cases, TRB pointers might be out of sync leads to RMAC
	 * stopping Rx, so check status periodically to see if TRB hardware
	 * requires minimal recovery.
	 */
	trb = mt76_rr(dev, MT_TRB_RXPSR0(phy->band_idx));

	if ((FIELD_GET(MT_TRB_RXPSR0_RX_RMAC_PTR, trb) !=
	     FIELD_GET(MT_TRB_RXPSR0_RX_WTBL_PTR, trb)) &&
	    (FIELD_GET(MT_TRB_RXPSR0_RX_RMAC_PTR, phy->trb_ts) !=
	     FIELD_GET(MT_TRB_RXPSR0_RX_WTBL_PTR, phy->trb_ts)) &&
	    trb == phy->trb_ts)
		mt7915_mcu_set_ser(dev, SER_RECOVER, SER_SET_RECOVER_L3_RX_ABORT,
				   ext_phy);

	phy->trb_ts = trb;
}

void mt7915_mac_sta_rc_work(struct work_struct *work)
{
	struct mt7915_dev *dev = container_of(work, struct mt7915_dev, rc_work);
	struct ieee80211_sta *sta;
	struct ieee80211_vif *vif;
	struct mt7915_sta *msta;
	u32 changed;
	LIST_HEAD(list);

	spin_lock_bh(&dev->sta_poll_lock);
	list_splice_init(&dev->sta_rc_list, &list);

	while (!list_empty(&list)) {
		msta = list_first_entry(&list, struct mt7915_sta, rc_list);
		list_del_init(&msta->rc_list);
		changed = msta->changed;
		msta->changed = 0;
		spin_unlock_bh(&dev->sta_poll_lock);

		sta = container_of((void *)msta, struct ieee80211_sta, drv_priv);
		vif = container_of((void *)msta->vif, struct ieee80211_vif, drv_priv);

		if (changed & (IEEE80211_RC_SUPP_RATES_CHANGED |
			       IEEE80211_RC_NSS_CHANGED |
			       IEEE80211_RC_BW_CHANGED))
			mt7915_mcu_add_rate_ctrl(dev, vif, sta, true);

		if (changed & IEEE80211_RC_SMPS_CHANGED)
			mt7915_mcu_add_smps(dev, vif, sta);

		spin_lock_bh(&dev->sta_poll_lock);
	}

	spin_unlock_bh(&dev->sta_poll_lock);
}

void mt7915_mac_work(struct work_struct *work)
{
	struct mt7915_phy *phy;
	struct mt76_phy *mphy;

	mphy = (struct mt76_phy *)container_of(work, struct mt76_phy,
					       mac_work.work);
	phy = mphy->priv;

	mutex_lock(&mphy->dev->mutex);

	mt76_update_survey(mphy);
	if (++mphy->mac_work_count == 5) {
		mphy->mac_work_count = 0;

		mt7915_mac_update_stats(phy);
		mt7915_mac_severe_check(phy);
	}

	mutex_unlock(&mphy->dev->mutex);

	mt76_tx_status_check(mphy->dev, false);

	ieee80211_queue_delayed_work(mphy->hw, &mphy->mac_work,
				     MT7915_WATCHDOG_TIME);
}

static void mt7915_dfs_stop_radar_detector(struct mt7915_phy *phy)
{
	struct mt7915_dev *dev = phy->dev;

	if (phy->rdd_state & BIT(0))
		mt76_connac_mcu_rdd_cmd(&dev->mt76, RDD_STOP, 0,
					MT_RX_SEL0, 0);
	if (phy->rdd_state & BIT(1))
		mt76_connac_mcu_rdd_cmd(&dev->mt76, RDD_STOP, 1,
					MT_RX_SEL0, 0);
}

static int mt7915_dfs_start_rdd(struct mt7915_dev *dev, int chain)
{
	int err, region;

	switch (dev->mt76.region) {
	case NL80211_DFS_ETSI:
		region = 0;
		break;
	case NL80211_DFS_JP:
		region = 2;
		break;
	case NL80211_DFS_FCC:
	default:
		region = 1;
		break;
	}

	err = mt76_connac_mcu_rdd_cmd(&dev->mt76, RDD_START, chain,
				      MT_RX_SEL0, region);
	if (err < 0)
		return err;

	return mt76_connac_mcu_rdd_cmd(&dev->mt76, RDD_DET_MODE, chain,
				       MT_RX_SEL0, 1);
}

static int mt7915_dfs_start_radar_detector(struct mt7915_phy *phy)
{
	struct cfg80211_chan_def *chandef = &phy->mt76->chandef;
	struct mt7915_dev *dev = phy->dev;
	int err;

	/* start CAC */
	err = mt76_connac_mcu_rdd_cmd(&dev->mt76, RDD_CAC_START, phy->band_idx,
				      MT_RX_SEL0, 0);
	if (err < 0)
		return err;

	err = mt7915_dfs_start_rdd(dev, phy->band_idx);
	if (err < 0)
		return err;

	phy->rdd_state |= BIT(phy->band_idx);

	if (!is_mt7915(&dev->mt76))
		return 0;

	if (chandef->width == NL80211_CHAN_WIDTH_160 ||
	    chandef->width == NL80211_CHAN_WIDTH_80P80) {
		err = mt7915_dfs_start_rdd(dev, 1);
		if (err < 0)
			return err;

		phy->rdd_state |= BIT(1);
	}

	return 0;
}

static int
mt7915_dfs_init_radar_specs(struct mt7915_phy *phy)
{
	const struct mt7915_dfs_radar_spec *radar_specs;
	struct mt7915_dev *dev = phy->dev;
	int err, i;

	switch (dev->mt76.region) {
	case NL80211_DFS_FCC:
		radar_specs = &fcc_radar_specs;
		err = mt7915_mcu_set_fcc5_lpn(dev, 8);
		if (err < 0)
			return err;
		break;
	case NL80211_DFS_ETSI:
		radar_specs = &etsi_radar_specs;
		break;
	case NL80211_DFS_JP:
		radar_specs = &jp_radar_specs;
		break;
	default:
		return -EINVAL;
	}

	for (i = 0; i < ARRAY_SIZE(radar_specs->radar_pattern); i++) {
		err = mt7915_mcu_set_radar_th(dev, i,
					      &radar_specs->radar_pattern[i]);
		if (err < 0)
			return err;
	}

	return mt7915_mcu_set_pulse_th(dev, &radar_specs->pulse_th);
}

int mt7915_dfs_init_radar_detector(struct mt7915_phy *phy)
{
	struct mt7915_dev *dev = phy->dev;
	enum mt76_dfs_state dfs_state, prev_state;
	int err;

	prev_state = phy->mt76->dfs_state;
	dfs_state = mt76_phy_dfs_state(phy->mt76);

	if (prev_state == dfs_state)
		return 0;

	if (prev_state == MT_DFS_STATE_UNKNOWN)
		mt7915_dfs_stop_radar_detector(phy);

	if (dfs_state == MT_DFS_STATE_DISABLED)
		goto stop;

	if (prev_state <= MT_DFS_STATE_DISABLED) {
		err = mt7915_dfs_init_radar_specs(phy);
		if (err < 0)
			return err;

		err = mt7915_dfs_start_radar_detector(phy);
		if (err < 0)
			return err;

		phy->mt76->dfs_state = MT_DFS_STATE_CAC;
	}

	if (dfs_state == MT_DFS_STATE_CAC)
		return 0;

	err = mt76_connac_mcu_rdd_cmd(&dev->mt76, RDD_CAC_END,
				      phy->band_idx, MT_RX_SEL0, 0);
	if (err < 0) {
		phy->mt76->dfs_state = MT_DFS_STATE_UNKNOWN;
		return err;
	}

	phy->mt76->dfs_state = MT_DFS_STATE_ACTIVE;
	return 0;

stop:
	err = mt76_connac_mcu_rdd_cmd(&dev->mt76, RDD_NORMAL_START,
				      phy->band_idx, MT_RX_SEL0, 0);
	if (err < 0)
		return err;

	mt7915_dfs_stop_radar_detector(phy);
	phy->mt76->dfs_state = MT_DFS_STATE_DISABLED;

	return 0;
}

static int
mt7915_mac_twt_duration_align(int duration)
{
	return duration << 8;
}

static u64
mt7915_mac_twt_sched_list_add(struct mt7915_dev *dev,
			      struct mt7915_twt_flow *flow)
{
	struct mt7915_twt_flow *iter, *iter_next;
	u32 duration = flow->duration << 8;
	u64 start_tsf;

	iter = list_first_entry_or_null(&dev->twt_list,
					struct mt7915_twt_flow, list);
	if (!iter || !iter->sched || iter->start_tsf > duration) {
		/* add flow as first entry in the list */
		list_add(&flow->list, &dev->twt_list);
		return 0;
	}

	list_for_each_entry_safe(iter, iter_next, &dev->twt_list, list) {
		start_tsf = iter->start_tsf +
			    mt7915_mac_twt_duration_align(iter->duration);
		if (list_is_last(&iter->list, &dev->twt_list))
			break;

		if (!iter_next->sched ||
		    iter_next->start_tsf > start_tsf + duration) {
			list_add(&flow->list, &iter->list);
			goto out;
		}
	}

	/* add flow as last entry in the list */
	list_add_tail(&flow->list, &dev->twt_list);
out:
	return start_tsf;
}

static int mt7915_mac_check_twt_req(struct ieee80211_twt_setup *twt)
{
	struct ieee80211_twt_params *twt_agrt;
	u64 interval, duration;
	u16 mantissa;
	u8 exp;

	/* only individual agreement supported */
	if (twt->control & IEEE80211_TWT_CONTROL_NEG_TYPE_BROADCAST)
		return -EOPNOTSUPP;

	/* only 256us unit supported */
	if (twt->control & IEEE80211_TWT_CONTROL_WAKE_DUR_UNIT)
		return -EOPNOTSUPP;

	twt_agrt = (struct ieee80211_twt_params *)twt->params;

	/* explicit agreement not supported */
	if (!(twt_agrt->req_type & cpu_to_le16(IEEE80211_TWT_REQTYPE_IMPLICIT)))
		return -EOPNOTSUPP;

	exp = FIELD_GET(IEEE80211_TWT_REQTYPE_WAKE_INT_EXP,
			le16_to_cpu(twt_agrt->req_type));
	mantissa = le16_to_cpu(twt_agrt->mantissa);
	duration = twt_agrt->min_twt_dur << 8;

	interval = (u64)mantissa << exp;
	if (interval < duration)
		return -EOPNOTSUPP;

	return 0;
}

static bool
mt7915_mac_twt_param_equal(struct mt7915_sta *msta,
			   struct ieee80211_twt_params *twt_agrt)
{
	u16 type = le16_to_cpu(twt_agrt->req_type);
	u8 exp;
	int i;

	exp = FIELD_GET(IEEE80211_TWT_REQTYPE_WAKE_INT_EXP, type);
	for (i = 0; i < MT7915_MAX_STA_TWT_AGRT; i++) {
		struct mt7915_twt_flow *f;

		if (!(msta->twt.flowid_mask & BIT(i)))
			continue;

		f = &msta->twt.flow[i];
		if (f->duration == twt_agrt->min_twt_dur &&
		    f->mantissa == twt_agrt->mantissa &&
		    f->exp == exp &&
		    f->protection == !!(type & IEEE80211_TWT_REQTYPE_PROTECTION) &&
		    f->flowtype == !!(type & IEEE80211_TWT_REQTYPE_FLOWTYPE) &&
		    f->trigger == !!(type & IEEE80211_TWT_REQTYPE_TRIGGER))
			return true;
	}

	return false;
}

void mt7915_mac_add_twt_setup(struct ieee80211_hw *hw,
			      struct ieee80211_sta *sta,
			      struct ieee80211_twt_setup *twt)
{
	enum ieee80211_twt_setup_cmd setup_cmd = TWT_SETUP_CMD_REJECT;
	struct mt7915_sta *msta = (struct mt7915_sta *)sta->drv_priv;
	struct ieee80211_twt_params *twt_agrt = (void *)twt->params;
	u16 req_type = le16_to_cpu(twt_agrt->req_type);
	enum ieee80211_twt_setup_cmd sta_setup_cmd;
	struct mt7915_dev *dev = mt7915_hw_dev(hw);
	struct mt7915_twt_flow *flow;
	int flowid, table_id;
	u8 exp;

	if (mt7915_mac_check_twt_req(twt))
		goto out;

	mutex_lock(&dev->mt76.mutex);

	if (dev->twt.n_agrt == MT7915_MAX_TWT_AGRT)
		goto unlock;

	if (hweight8(msta->twt.flowid_mask) == ARRAY_SIZE(msta->twt.flow))
		goto unlock;

	if (twt_agrt->min_twt_dur < MT7915_MIN_TWT_DUR) {
		setup_cmd = TWT_SETUP_CMD_DICTATE;
		twt_agrt->min_twt_dur = MT7915_MIN_TWT_DUR;
		goto unlock;
	}

	flowid = ffs(~msta->twt.flowid_mask) - 1;
	twt_agrt->req_type &= ~cpu_to_le16(IEEE80211_TWT_REQTYPE_FLOWID);
	twt_agrt->req_type |= le16_encode_bits(flowid,
					       IEEE80211_TWT_REQTYPE_FLOWID);

	table_id = ffs(~dev->twt.table_mask) - 1;
	exp = FIELD_GET(IEEE80211_TWT_REQTYPE_WAKE_INT_EXP, req_type);
	sta_setup_cmd = FIELD_GET(IEEE80211_TWT_REQTYPE_SETUP_CMD, req_type);

	if (mt7915_mac_twt_param_equal(msta, twt_agrt))
		goto unlock;

	flow = &msta->twt.flow[flowid];
	memset(flow, 0, sizeof(*flow));
	INIT_LIST_HEAD(&flow->list);
	flow->wcid = msta->wcid.idx;
	flow->table_id = table_id;
	flow->id = flowid;
	flow->duration = twt_agrt->min_twt_dur;
	flow->mantissa = twt_agrt->mantissa;
	flow->exp = exp;
	flow->protection = !!(req_type & IEEE80211_TWT_REQTYPE_PROTECTION);
	flow->flowtype = !!(req_type & IEEE80211_TWT_REQTYPE_FLOWTYPE);
	flow->trigger = !!(req_type & IEEE80211_TWT_REQTYPE_TRIGGER);

	if (sta_setup_cmd == TWT_SETUP_CMD_REQUEST ||
	    sta_setup_cmd == TWT_SETUP_CMD_SUGGEST) {
		u64 interval = (u64)le16_to_cpu(twt_agrt->mantissa) << exp;
		u64 flow_tsf, curr_tsf;
		u32 rem;

		flow->sched = true;
		flow->start_tsf = mt7915_mac_twt_sched_list_add(dev, flow);
		curr_tsf = __mt7915_get_tsf(hw, msta->vif);
		div_u64_rem(curr_tsf - flow->start_tsf, interval, &rem);
		flow_tsf = curr_tsf + interval - rem;
		twt_agrt->twt = cpu_to_le64(flow_tsf);
	} else {
		list_add_tail(&flow->list, &dev->twt_list);
	}
	flow->tsf = le64_to_cpu(twt_agrt->twt);

	if (mt7915_mcu_twt_agrt_update(dev, msta->vif, flow, MCU_TWT_AGRT_ADD))
		goto unlock;

	setup_cmd = TWT_SETUP_CMD_ACCEPT;
	dev->twt.table_mask |= BIT(table_id);
	msta->twt.flowid_mask |= BIT(flowid);
	dev->twt.n_agrt++;

unlock:
	mutex_unlock(&dev->mt76.mutex);
out:
	twt_agrt->req_type &= ~cpu_to_le16(IEEE80211_TWT_REQTYPE_SETUP_CMD);
	twt_agrt->req_type |=
		le16_encode_bits(setup_cmd, IEEE80211_TWT_REQTYPE_SETUP_CMD);
	twt->control = (twt->control & IEEE80211_TWT_CONTROL_WAKE_DUR_UNIT) |
		       (twt->control & IEEE80211_TWT_CONTROL_RX_DISABLED);
}

void mt7915_mac_twt_teardown_flow(struct mt7915_dev *dev,
				  struct mt7915_sta *msta,
				  u8 flowid)
{
	struct mt7915_twt_flow *flow;

	lockdep_assert_held(&dev->mt76.mutex);

	if (flowid >= ARRAY_SIZE(msta->twt.flow))
		return;

	if (!(msta->twt.flowid_mask & BIT(flowid)))
		return;

	flow = &msta->twt.flow[flowid];
	if (mt7915_mcu_twt_agrt_update(dev, msta->vif, flow,
				       MCU_TWT_AGRT_DELETE))
		return;

	list_del_init(&flow->list);
	msta->twt.flowid_mask &= ~BIT(flowid);
	dev->twt.table_mask &= ~BIT(flow->table_id);
	dev->twt.n_agrt--;
}<|MERGE_RESOLUTION|>--- conflicted
+++ resolved
@@ -662,128 +662,7 @@
 #endif
 }
 
-<<<<<<< HEAD
-static void
-mt7915_mac_write_txwi_8023(struct mt7915_dev *dev, __le32 *txwi,
-			   struct sk_buff *skb, struct mt76_wcid *wcid)
-{
-
-	u8 tid = skb->priority & IEEE80211_QOS_CTL_TID_MASK;
-	u8 fc_type, fc_stype;
-	u16 ethertype;
-	bool wmm = false;
-	u32 val;
-
-	if (wcid->sta) {
-		struct ieee80211_sta *sta;
-
-		sta = container_of((void *)wcid, struct ieee80211_sta, drv_priv);
-		wmm = sta->wme;
-	}
-
-	val = FIELD_PREP(MT_TXD1_HDR_FORMAT, MT_HDR_FORMAT_802_3) |
-	      FIELD_PREP(MT_TXD1_TID, tid);
-
-	ethertype = get_unaligned_be16(&skb->data[12]);
-	if (ethertype >= ETH_P_802_3_MIN)
-		val |= MT_TXD1_ETH_802_3;
-
-	txwi[1] |= cpu_to_le32(val);
-
-	fc_type = IEEE80211_FTYPE_DATA >> 2;
-	fc_stype = wmm ? IEEE80211_STYPE_QOS_DATA >> 4 : 0;
-
-	val = FIELD_PREP(MT_TXD2_FRAME_TYPE, fc_type) |
-	      FIELD_PREP(MT_TXD2_SUB_TYPE, fc_stype);
-
-	txwi[2] |= cpu_to_le32(val);
-
-	val = FIELD_PREP(MT_TXD7_TYPE, fc_type) |
-	      FIELD_PREP(MT_TXD7_SUB_TYPE, fc_stype);
-	txwi[7] |= cpu_to_le32(val);
-}
-
-static void
-mt7915_mac_write_txwi_80211(struct mt7915_dev *dev, __le32 *txwi,
-			    struct sk_buff *skb, struct ieee80211_key_conf *key)
-{
-	struct ieee80211_hdr *hdr = (struct ieee80211_hdr *)skb->data;
-	struct ieee80211_mgmt *mgmt = (struct ieee80211_mgmt *)skb->data;
-	struct ieee80211_tx_info *info = IEEE80211_SKB_CB(skb);
-	bool multicast = is_multicast_ether_addr(hdr->addr1);
-	u8 tid = skb->priority & IEEE80211_QOS_CTL_TID_MASK;
-	__le16 fc = hdr->frame_control;
-	u8 fc_type, fc_stype;
-	u32 val;
-
-	if (ieee80211_is_action(fc) &&
-	    mgmt->u.action.category == WLAN_CATEGORY_BACK &&
-	    mgmt->u.action.u.addba_req.action_code == WLAN_ACTION_ADDBA_REQ) {
-		u16 capab = le16_to_cpu(mgmt->u.action.u.addba_req.capab);
-
-		txwi[5] |= cpu_to_le32(MT_TXD5_ADD_BA);
-		tid = (capab >> 2) & IEEE80211_QOS_CTL_TID_MASK;
-	} else if (ieee80211_is_back_req(hdr->frame_control)) {
-		struct ieee80211_bar *bar = (struct ieee80211_bar *)hdr;
-		u16 control = le16_to_cpu(bar->control);
-
-		tid = FIELD_GET(IEEE80211_BAR_CTRL_TID_INFO_MASK, control);
-	}
-
-	val = FIELD_PREP(MT_TXD1_HDR_FORMAT, MT_HDR_FORMAT_802_11) |
-	      FIELD_PREP(MT_TXD1_HDR_INFO,
-			 ieee80211_get_hdrlen_from_skb(skb) / 2) |
-	      FIELD_PREP(MT_TXD1_TID, tid);
-	txwi[1] |= cpu_to_le32(val);
-
-	fc_type = (le16_to_cpu(fc) & IEEE80211_FCTL_FTYPE) >> 2;
-	fc_stype = (le16_to_cpu(fc) & IEEE80211_FCTL_STYPE) >> 4;
-
-	val = FIELD_PREP(MT_TXD2_FRAME_TYPE, fc_type) |
-	      FIELD_PREP(MT_TXD2_SUB_TYPE, fc_stype) |
-	      FIELD_PREP(MT_TXD2_MULTICAST, multicast);
-
-	if (key && multicast && ieee80211_is_robust_mgmt_frame(skb) &&
-	    key->cipher == WLAN_CIPHER_SUITE_AES_CMAC) {
-		val |= MT_TXD2_BIP;
-		txwi[3] &= ~cpu_to_le32(MT_TXD3_PROTECT_FRAME);
-	}
-
-	if (!ieee80211_is_data(fc) || multicast)
-		val |= MT_TXD2_FIX_RATE;
-
-	txwi[2] |= cpu_to_le32(val);
-
-	if (ieee80211_is_beacon(fc)) {
-		txwi[3] &= ~cpu_to_le32(MT_TXD3_SW_POWER_MGMT);
-		txwi[3] |= cpu_to_le32(MT_TXD3_REM_TX_COUNT);
-	}
-
-	if (info->flags & IEEE80211_TX_CTL_INJECTED) {
-		u16 seqno = le16_to_cpu(hdr->seq_ctrl);
-
-		if (ieee80211_is_back_req(hdr->frame_control)) {
-			struct ieee80211_bar *bar;
-
-			bar = (struct ieee80211_bar *)skb->data;
-			seqno = le16_to_cpu(bar->start_seq_num);
-		}
-
-		val = MT_TXD3_SN_VALID |
-		      FIELD_PREP(MT_TXD3_SEQ, IEEE80211_SEQ_TO_SN(seqno));
-		txwi[3] |= cpu_to_le32(val);
-		txwi[7] &= ~cpu_to_le32(MT_TXD7_HW_AMSDU);
-	}
-
-	val = FIELD_PREP(MT_TXD7_TYPE, fc_type) |
-	      FIELD_PREP(MT_TXD7_SUB_TYPE, fc_stype);
-	txwi[7] |= cpu_to_le32(val);
-}
-
-void mt7915_mac_write_txwi(struct mt7915_dev *dev, __le32 *txwi,
-=======
 void mt7915_mac_write_txwi(struct mt76_dev *dev, __le32 *txwi,
->>>>>>> d60c95ef
 			   struct sk_buff *skb, struct mt76_wcid *wcid, int pid,
 			   struct ieee80211_key_conf *key,
 			   enum mt76_txq_id qid, u32 changed)
@@ -1092,15 +971,9 @@
 
 	mt7915_mac_tx_free_prepare(dev);
 
-<<<<<<< HEAD
-	info = IEEE80211_SKB_CB(skb);
-	if (!(txs_data[0] & cpu_to_le32(MT_TXS0_ACK_ERROR_MASK)))
-		info->flags |= IEEE80211_TX_STAT_ACK;
-=======
 	count = FIELD_GET(MT_TX_FREE_MSDU_CNT_V0, le16_to_cpu(free->ctrl));
 	if (WARN_ON_ONCE((void *)&info[count] > end))
 		return;
->>>>>>> d60c95ef
 
 	for (i = 0; i < count; i++) {
 		struct mt76_txwi_cache *txwi;
