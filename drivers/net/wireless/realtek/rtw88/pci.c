--- conflicted
+++ resolved
@@ -1784,11 +1784,7 @@
 	}
 
 	/* Disable PCIe ASPM L1 while doing NAPI poll for 8821CE */
-<<<<<<< HEAD
-	if (pdev->device == 0xc821 && bridge->vendor == PCI_VENDOR_ID_INTEL)
-=======
 	if (rtwdev->chip->id == RTW_CHIP_TYPE_8821C && bridge->vendor == PCI_VENDOR_ID_INTEL)
->>>>>>> d60c95ef
 		rtwpci->rx_no_aspm = true;
 
 	rtw_pci_phy_cfg(rtwdev);
