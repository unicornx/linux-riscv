// SPDX-License-Identifier: GPL-2.0 OR BSD-3-Clause
/*
 * Copyright(c) 2020-2021 Intel Corporation
 */

#include "iwl-drv.h"
#include "pnvm.h"
#include "iwl-prph.h"
#include "iwl-io.h"
#include "fw/api/commands.h"
#include "fw/api/nvm-reg.h"
#include "fw/api/alive.h"
#include <linux/efi.h>

struct iwl_pnvm_section {
	__le32 offset;
	const u8 data[];
} __packed;

static bool iwl_pnvm_complete_fn(struct iwl_notif_wait_data *notif_wait,
				 struct iwl_rx_packet *pkt, void *data)
{
	struct iwl_trans *trans = (struct iwl_trans *)data;
	struct iwl_pnvm_init_complete_ntfy *pnvm_ntf = (void *)pkt->data;

	IWL_DEBUG_FW(trans,
		     "PNVM complete notification received with status %d\n",
		     le32_to_cpu(pnvm_ntf->status));

	return true;
}

static int iwl_pnvm_handle_section(struct iwl_trans *trans, const u8 *data,
				   size_t len)
{
	struct iwl_ucode_tlv *tlv;
	u32 sha1 = 0;
	u16 mac_type = 0, rf_id = 0;
	u8 *pnvm_data = NULL, *tmp;
	u32 size = 0;
	int ret;

	IWL_DEBUG_FW(trans, "Handling PNVM section\n");

	while (len >= sizeof(*tlv)) {
		u32 tlv_len, tlv_type;

		len -= sizeof(*tlv);
		tlv = (void *)data;

		tlv_len = le32_to_cpu(tlv->length);
		tlv_type = le32_to_cpu(tlv->type);

		if (len < tlv_len) {
			IWL_ERR(trans, "invalid TLV len: %zd/%u\n",
				len, tlv_len);
			ret = -EINVAL;
			goto out;
		}

		data += sizeof(*tlv);

		switch (tlv_type) {
		case IWL_UCODE_TLV_PNVM_VERSION:
			if (tlv_len < sizeof(__le32)) {
				IWL_DEBUG_FW(trans,
					     "Invalid size for IWL_UCODE_TLV_PNVM_VERSION (expected %zd, got %d)\n",
					     sizeof(__le32), tlv_len);
				break;
			}

			sha1 = le32_to_cpup((__le32 *)data);

			IWL_DEBUG_FW(trans,
				     "Got IWL_UCODE_TLV_PNVM_VERSION %0x\n",
				     sha1);
			break;
		case IWL_UCODE_TLV_HW_TYPE:
			if (tlv_len < 2 * sizeof(__le16)) {
				IWL_DEBUG_FW(trans,
					     "Invalid size for IWL_UCODE_TLV_HW_TYPE (expected %zd, got %d)\n",
					     2 * sizeof(__le16), tlv_len);
				break;
			}

			mac_type = le16_to_cpup((__le16 *)data);
			rf_id = le16_to_cpup((__le16 *)(data + sizeof(__le16)));

			IWL_DEBUG_FW(trans,
				     "Got IWL_UCODE_TLV_HW_TYPE mac_type 0x%0x rf_id 0x%0x\n",
				     mac_type, rf_id);

			if (mac_type != CSR_HW_REV_TYPE(trans->hw_rev) ||
			    rf_id != CSR_HW_RFID_TYPE(trans->hw_rf_id)) {
				IWL_DEBUG_FW(trans,
					     "HW mismatch, skipping PNVM section, mac_type 0x%0x, rf_id 0x%0x.\n",
					     CSR_HW_REV_TYPE(trans->hw_rev), trans->hw_rf_id);
				ret = -ENOENT;
				goto out;
			}

			break;
		case IWL_UCODE_TLV_SEC_RT: {
			struct iwl_pnvm_section *section = (void *)data;
			u32 data_len = tlv_len - sizeof(*section);

			IWL_DEBUG_FW(trans,
				     "Got IWL_UCODE_TLV_SEC_RT len %d\n",
				     tlv_len);

			/* TODO: remove, this is a deprecated separator */
			if (le32_to_cpup((__le32 *)data) == 0xddddeeee) {
				IWL_DEBUG_FW(trans, "Ignoring separator.\n");
				break;
			}

			IWL_DEBUG_FW(trans, "Adding data (size %d)\n",
				     data_len);

			tmp = krealloc(pnvm_data, size + data_len, GFP_KERNEL);
			if (!tmp) {
				IWL_DEBUG_FW(trans,
					     "Couldn't allocate (more) pnvm_data\n");

				ret = -ENOMEM;
				goto out;
			}

			pnvm_data = tmp;

			memcpy(pnvm_data + size, section->data, data_len);

			size += data_len;

			break;
		}
		case IWL_UCODE_TLV_PNVM_SKU:
			IWL_DEBUG_FW(trans,
				     "New PNVM section started, stop parsing.\n");
			goto done;
		default:
			IWL_DEBUG_FW(trans, "Found TLV 0x%0x, len %d\n",
				     tlv_type, tlv_len);
			break;
		}

		len -= ALIGN(tlv_len, 4);
		data += ALIGN(tlv_len, 4);
	}

done:
	if (!size) {
		IWL_DEBUG_FW(trans, "Empty PNVM, skipping.\n");
		ret = -ENOENT;
		goto out;
	}

	IWL_INFO(trans, "loaded PNVM version 0x%0x\n", sha1);

	ret = iwl_trans_set_pnvm(trans, pnvm_data, size);
out:
	kfree(pnvm_data);
	return ret;
}

static int iwl_pnvm_parse(struct iwl_trans *trans, const u8 *data,
			  size_t len)
{
	struct iwl_ucode_tlv *tlv;

	IWL_DEBUG_FW(trans, "Parsing PNVM file\n");

	while (len >= sizeof(*tlv)) {
		u32 tlv_len, tlv_type;

		len -= sizeof(*tlv);
		tlv = (void *)data;

		tlv_len = le32_to_cpu(tlv->length);
		tlv_type = le32_to_cpu(tlv->type);

		if (len < tlv_len) {
			IWL_ERR(trans, "invalid TLV len: %zd/%u\n",
				len, tlv_len);
			return -EINVAL;
		}

		if (tlv_type == IWL_UCODE_TLV_PNVM_SKU) {
			struct iwl_sku_id *sku_id =
				(void *)(data + sizeof(*tlv));

			IWL_DEBUG_FW(trans,
				     "Got IWL_UCODE_TLV_PNVM_SKU len %d\n",
				     tlv_len);
			IWL_DEBUG_FW(trans, "sku_id 0x%0x 0x%0x 0x%0x\n",
				     le32_to_cpu(sku_id->data[0]),
				     le32_to_cpu(sku_id->data[1]),
				     le32_to_cpu(sku_id->data[2]));

			data += sizeof(*tlv) + ALIGN(tlv_len, 4);
			len -= ALIGN(tlv_len, 4);

			if (trans->sku_id[0] == le32_to_cpu(sku_id->data[0]) &&
			    trans->sku_id[1] == le32_to_cpu(sku_id->data[1]) &&
			    trans->sku_id[2] == le32_to_cpu(sku_id->data[2])) {
				int ret;

				ret = iwl_pnvm_handle_section(trans, data, len);
				if (!ret)
					return 0;
			} else {
				IWL_DEBUG_FW(trans, "SKU ID didn't match!\n");
			}
		} else {
			data += sizeof(*tlv) + ALIGN(tlv_len, 4);
			len -= ALIGN(tlv_len, 4);
		}
	}

	return -ENOENT;
}

#if defined(CONFIG_EFI)

#define IWL_EFI_VAR_GUID EFI_GUID(0x92daaf2f, 0xc02b, 0x455b,	\
				  0xb2, 0xec, 0xf5, 0xa3,	\
				  0x59, 0x4f, 0x4a, 0xea)

#define IWL_UEFI_OEM_PNVM_NAME	L"UefiCnvWlanOemSignedPnvm"

#define IWL_HARDCODED_PNVM_SIZE 4096

struct pnvm_sku_package {
	u8 rev;
	u8 reserved1[3];
	u32 total_size;
	u8 n_skus;
	u8 reserved2[11];
	u8 data[];
};

static int iwl_pnvm_get_from_efi(struct iwl_trans *trans,
				 u8 **data, size_t *len)
{
	struct efivar_entry *pnvm_efivar;
	struct pnvm_sku_package *package;
	unsigned long package_size;
	int err;

	pnvm_efivar = kzalloc(sizeof(*pnvm_efivar), GFP_KERNEL);
	if (!pnvm_efivar)
		return -ENOMEM;

	memcpy(&pnvm_efivar->var.VariableName, IWL_UEFI_OEM_PNVM_NAME,
	       sizeof(IWL_UEFI_OEM_PNVM_NAME));
	pnvm_efivar->var.VendorGuid = IWL_EFI_VAR_GUID;

	/*
	 * TODO: we hardcode a maximum length here, because reading
	 * from the UEFI is not working.  To implement this properly,
	 * we have to call efivar_entry_size().
	 */
	package_size = IWL_HARDCODED_PNVM_SIZE;

	package = kmalloc(package_size, GFP_KERNEL);
	if (!package) {
		err = -ENOMEM;
		goto out;
	}

	err = efivar_entry_get(pnvm_efivar, NULL, &package_size, package);
	if (err) {
		IWL_DEBUG_FW(trans,
			     "PNVM UEFI variable not found %d (len %lu)\n",
			     err, package_size);
		goto out;
	}

	IWL_DEBUG_FW(trans, "Read PNVM fro UEFI with size %lu\n", package_size);

	*data = kmemdup(package->data, *len, GFP_KERNEL);
	if (!*data)
		err = -ENOMEM;
	*len = package_size - sizeof(*package);

out:
	kfree(package);
	kfree(pnvm_efivar);

	return err;
}
#else /* CONFIG_EFI */
static inline int iwl_pnvm_get_from_efi(struct iwl_trans *trans,
					u8 **data, size_t *len)
{
	return -EOPNOTSUPP;
}
#endif /* CONFIG_EFI */

static int iwl_pnvm_get_from_fs(struct iwl_trans *trans, u8 **data, size_t *len)
{
	const struct firmware *pnvm;
	char pnvm_name[64];
	int ret;

	/*
	 * The prefix unfortunately includes a hyphen at the end, so
	 * don't add the dot here...
	 */
	snprintf(pnvm_name, sizeof(pnvm_name), "%spnvm",
		 trans->cfg->fw_name_pre);

	/* ...but replace the hyphen with the dot here. */
	if (strlen(trans->cfg->fw_name_pre) < sizeof(pnvm_name))
		pnvm_name[strlen(trans->cfg->fw_name_pre) - 1] = '.';

	ret = firmware_request_nowarn(&pnvm, pnvm_name, trans->dev);
	if (ret) {
		IWL_DEBUG_FW(trans, "PNVM file %s not found %d\n",
			     pnvm_name, ret);
		return ret;
	}

	*data = kmemdup(pnvm->data, pnvm->size, GFP_KERNEL);
	if (!*data)
		return -ENOMEM;

	*len = pnvm->size;

	return 0;
}

int iwl_pnvm_load(struct iwl_trans *trans,
		  struct iwl_notif_wait_data *notif_wait)
{
	u8 *data;
	size_t len;
	struct iwl_notification_wait pnvm_wait;
	static const u16 ntf_cmds[] = { WIDE_ID(REGULATORY_AND_NVM_GROUP,
						PNVM_INIT_COMPLETE_NTFY) };
	int ret;

	/* if the SKU_ID is empty, there's nothing to do */
	if (!trans->sku_id[0] && !trans->sku_id[1] && !trans->sku_id[2])
		return 0;

<<<<<<< HEAD
	/* load from disk only if we haven't done it (or tried) before */
	if (!trans->pnvm_loaded) {
		const struct firmware *pnvm;
		char pnvm_name[64];
=======
	/*
	 * If we already loaded (or tried to load) it before, we just
	 * need to set it again.
	 */
	if (trans->pnvm_loaded) {
		ret = iwl_trans_set_pnvm(trans, NULL, 0);
		if (ret)
			return ret;
		goto skip_parse;
	}

	/* First attempt to get the PNVM from BIOS */
	ret = iwl_pnvm_get_from_efi(trans, &data, &len);
	if (!ret)
		goto parse;
>>>>>>> 4bcf3b75

	/* If it's not available, try from the filesystem */
	ret = iwl_pnvm_get_from_fs(trans, &data, &len);
	if (ret) {
		/*
		 * Pretend we've loaded it - at least we've tried and
		 * couldn't load it at all, so there's no point in
		 * trying again over and over.
		 */
		trans->pnvm_loaded = true;

<<<<<<< HEAD
			release_firmware(pnvm);
		}
	} else {
		/* if we already loaded, we need to set it again */
		ret = iwl_trans_set_pnvm(trans, NULL, 0);
		if (ret)
			return ret;
=======
		goto skip_parse;
>>>>>>> 4bcf3b75
	}

parse:
	iwl_pnvm_parse(trans, data, len);

	kfree(data);

skip_parse:
	iwl_init_notification_wait(notif_wait, &pnvm_wait,
				   ntf_cmds, ARRAY_SIZE(ntf_cmds),
				   iwl_pnvm_complete_fn, trans);

	/* kick the doorbell */
	iwl_write_umac_prph(trans, UREG_DOORBELL_TO_ISR6,
			    UREG_DOORBELL_TO_ISR6_PNVM);

	return iwl_wait_notification(notif_wait, &pnvm_wait,
				     MVM_UCODE_PNVM_TIMEOUT);
}
IWL_EXPORT_SYMBOL(iwl_pnvm_load);<|MERGE_RESOLUTION|>--- conflicted
+++ resolved
@@ -344,12 +344,6 @@
 	if (!trans->sku_id[0] && !trans->sku_id[1] && !trans->sku_id[2])
 		return 0;
 
-<<<<<<< HEAD
-	/* load from disk only if we haven't done it (or tried) before */
-	if (!trans->pnvm_loaded) {
-		const struct firmware *pnvm;
-		char pnvm_name[64];
-=======
 	/*
 	 * If we already loaded (or tried to load) it before, we just
 	 * need to set it again.
@@ -365,7 +359,6 @@
 	ret = iwl_pnvm_get_from_efi(trans, &data, &len);
 	if (!ret)
 		goto parse;
->>>>>>> 4bcf3b75
 
 	/* If it's not available, try from the filesystem */
 	ret = iwl_pnvm_get_from_fs(trans, &data, &len);
@@ -377,17 +370,7 @@
 		 */
 		trans->pnvm_loaded = true;
 
-<<<<<<< HEAD
-			release_firmware(pnvm);
-		}
-	} else {
-		/* if we already loaded, we need to set it again */
-		ret = iwl_trans_set_pnvm(trans, NULL, 0);
-		if (ret)
-			return ret;
-=======
 		goto skip_parse;
->>>>>>> 4bcf3b75
 	}
 
 parse:
