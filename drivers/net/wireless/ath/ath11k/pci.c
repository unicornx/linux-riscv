--- conflicted
+++ resolved
@@ -105,22 +105,9 @@
 static u32 ath11k_pci_window_read32(struct ath11k_base *ab, u32 offset)
 {
 	struct ath11k_pci *ab_pci = ath11k_pci_priv(ab);
-<<<<<<< HEAD
-	u32 window_start;
-	int ret = 0;
-
-	/* for offset beyond BAR + 4K - 32, may
-	 * need to wakeup MHI to access.
-	 */
-	if (ab->hw_params.wakeup_mhi &&
-	    test_bit(ATH11K_PCI_FLAG_INIT_DONE, &ab_pci->flags) &&
-	    offset >= ACCESS_ALWAYS_OFF)
-		ret = mhi_device_get_sync(ab_pci->mhi_ctrl->mhi_dev);
-=======
 	u32 window_start, val;
 
 	window_start = ath11k_pci_get_window_start(ab, offset);
->>>>>>> bf44eed7
 
 	if (window_start == ATH11K_PCI_WINDOW_START) {
 		spin_lock_bh(&ab_pci->window_lock);
@@ -133,37 +120,15 @@
 			       (offset & ATH11K_PCI_WINDOW_RANGE_MASK));
 	}
 
-<<<<<<< HEAD
-	if (ab->hw_params.wakeup_mhi &&
-	    test_bit(ATH11K_PCI_FLAG_INIT_DONE, &ab_pci->flags) &&
-	    offset >= ACCESS_ALWAYS_OFF &&
-	    !ret)
-		mhi_device_put(ab_pci->mhi_ctrl->mhi_dev);
-=======
 	return val;
->>>>>>> bf44eed7
 }
 
 int ath11k_pci_get_msi_irq(struct ath11k_base *ab, unsigned int vector)
 {
-<<<<<<< HEAD
-	struct ath11k_pci *ab_pci = ath11k_pci_priv(ab);
-	u32 val, window_start;
-	int ret = 0;
-
-	/* for offset beyond BAR + 4K - 32, may
-	 * need to wakeup MHI to access.
-	 */
-	if (ab->hw_params.wakeup_mhi &&
-	    test_bit(ATH11K_PCI_FLAG_INIT_DONE, &ab_pci->flags) &&
-	    offset >= ACCESS_ALWAYS_OFF)
-		ret = mhi_device_get_sync(ab_pci->mhi_ctrl->mhi_dev);
-=======
 	struct pci_dev *pci_dev = to_pci_dev(ab->dev);
 
 	return pci_irq_vector(pci_dev, vector);
 }
->>>>>>> bf44eed7
 
 static const struct ath11k_pci_ops ath11k_pci_ops_qca6390 = {
 	.wakeup = ath11k_pci_bus_wake_up,
@@ -173,13 +138,6 @@
 	.window_read32 = ath11k_pci_window_read32,
 };
 
-<<<<<<< HEAD
-	if (ab->hw_params.wakeup_mhi &&
-	    test_bit(ATH11K_PCI_FLAG_INIT_DONE, &ab_pci->flags) &&
-	    offset >= ACCESS_ALWAYS_OFF &&
-	    !ret)
-		mhi_device_put(ab_pci->mhi_ctrl->mhi_dev);
-=======
 static const struct ath11k_pci_ops ath11k_pci_ops_qcn9074 = {
 	.wakeup = NULL,
 	.release = NULL,
@@ -187,7 +145,6 @@
 	.window_write32 = ath11k_pci_window_write32,
 	.window_read32 = ath11k_pci_window_read32,
 };
->>>>>>> bf44eed7
 
 static const struct ath11k_msi_config msi_config_one_msi = {
 	.total_vectors = 1,
