--- conflicted
+++ resolved
@@ -642,19 +642,6 @@
 	wait_for_completion(&ipa->completion);
 }
 
-<<<<<<< HEAD
-static struct ipa_cmd_info *
-ipa_cmd_info_alloc(struct ipa_endpoint *endpoint, u32 tre_count)
-{
-	struct gsi_channel *channel;
-
-	channel = &endpoint->ipa->gsi.channel[endpoint->channel_id];
-
-	return gsi_trans_pool_alloc(&channel->trans_info.info_pool, tre_count);
-}
-
-=======
->>>>>>> d60c95ef
 /* Allocate a transaction for the command TX endpoint */
 struct gsi_trans *ipa_cmd_trans_alloc(struct ipa *ipa, u32 tre_count)
 {
