// SPDX-License-Identifier: GPL-2.0
/* Copyright(c) 2016-2019 Intel Corporation. All rights reserved. */
#include <linux/memremap.h>
#include <linux/pagemap.h>
#include <linux/memory.h>
#include <linux/module.h>
#include <linux/device.h>
#include <linux/pfn_t.h>
#include <linux/slab.h>
#include <linux/dax.h>
#include <linux/fs.h>
#include <linux/mm.h>
#include <linux/mman.h>
#include "dax-private.h"
#include "bus.h"

/* Memory resource name used for add_memory_driver_managed(). */
static const char *kmem_name;
/* Set if any memory will remain added when the driver will be unloaded. */
static bool any_hotremove_failed;

static int dax_kmem_range(struct dev_dax *dev_dax, int i, struct range *r)
{
<<<<<<< HEAD
	struct dev_dax *dev_dax = to_dev_dax(dev);
	struct resource *res = &dev_dax->region->res;
	resource_size_t kmem_start;
	resource_size_t kmem_size;
	resource_size_t kmem_end;
	struct resource *new_res;
	const char *new_res_name;
=======
	struct dev_dax_range *dax_range = &dev_dax->ranges[i];
	struct range *range = &dax_range->range;

	/* memory-block align the hotplug range */
	r->start = ALIGN(range->start, memory_block_size_bytes());
	r->end = ALIGN_DOWN(range->end + 1, memory_block_size_bytes()) - 1;
	if (r->start >= r->end) {
		r->start = range->start;
		r->end = range->end;
		return -ENOSPC;
	}
	return 0;
}

struct dax_kmem_data {
	const char *res_name;
	struct resource *res[];
};

static int dev_dax_kmem_probe(struct dev_dax *dev_dax)
{
	struct device *dev = &dev_dax->dev;
	struct dax_kmem_data *data;
	int rc = -ENOMEM;
	int i, mapped = 0;
>>>>>>> d1988041
	int numa_node;

	/*
	 * Ensure good NUMA information for the persistent memory.
	 * Without this check, there is a risk that slow memory
	 * could be mixed in a node with faster memory, causing
	 * unavoidable performance issues.
	 */
	numa_node = dev_dax->target_node;
	if (numa_node < 0) {
		dev_warn(dev, "rejecting DAX region with invalid node: %d\n",
				numa_node);
		return -EINVAL;
	}

<<<<<<< HEAD
	/* Hotplug starting at the beginning of the next block: */
	kmem_start = ALIGN(res->start, memory_block_size_bytes());

	kmem_size = resource_size(res);
	/* Adjust the size down to compensate for moving up kmem_start: */
	kmem_size -= kmem_start - res->start;
	/* Align the size down to cover only complete blocks: */
	kmem_size &= ~(memory_block_size_bytes() - 1);
	kmem_end = kmem_start + kmem_size;

	new_res_name = kstrdup(dev_name(dev), GFP_KERNEL);
	if (!new_res_name)
		return -ENOMEM;

	/* Region is permanently reserved if hotremove fails. */
	new_res = request_mem_region(kmem_start, kmem_size, new_res_name);
	if (!new_res) {
		dev_warn(dev, "could not reserve region [%pa-%pa]\n",
			 &kmem_start, &kmem_end);
		kfree(new_res_name);
		return -EBUSY;
	}

	/*
	 * Set flags appropriate for System RAM.  Leave ..._BUSY clear
	 * so that add_memory() can add a child resource.  Do not
	 * inherit flags from the parent since it may set new flags
	 * unknown to us that will break add_memory() below.
	 */
	new_res->flags = IORESOURCE_SYSTEM_RAM;

	rc = add_memory(numa_node, new_res->start, resource_size(new_res));
	if (rc) {
		release_resource(new_res);
		kfree(new_res);
		kfree(new_res_name);
		return rc;
	}
	dev_dax->dax_kmem_res = new_res;
=======
	data = kzalloc(sizeof(*data) + sizeof(struct resource *) * dev_dax->nr_range, GFP_KERNEL);
	if (!data)
		return -ENOMEM;

	data->res_name = kstrdup(dev_name(dev), GFP_KERNEL);
	if (!data->res_name)
		goto err_res_name;

	for (i = 0; i < dev_dax->nr_range; i++) {
		struct resource *res;
		struct range range;

		rc = dax_kmem_range(dev_dax, i, &range);
		if (rc) {
			dev_info(dev, "mapping%d: %#llx-%#llx too small after alignment\n",
					i, range.start, range.end);
			continue;
		}

		/* Region is permanently reserved if hotremove fails. */
		res = request_mem_region(range.start, range_len(&range), data->res_name);
		if (!res) {
			dev_warn(dev, "mapping%d: %#llx-%#llx could not reserve region\n",
					i, range.start, range.end);
			/*
			 * Once some memory has been onlined we can't
			 * assume that it can be un-onlined safely.
			 */
			if (mapped)
				continue;
			rc = -EBUSY;
			goto err_request_mem;
		}
		data->res[i] = res;

		/*
		 * Set flags appropriate for System RAM.  Leave ..._BUSY clear
		 * so that add_memory() can add a child resource.  Do not
		 * inherit flags from the parent since it may set new flags
		 * unknown to us that will break add_memory() below.
		 */
		res->flags = IORESOURCE_SYSTEM_RAM;

		/*
		 * Ensure that future kexec'd kernels will not treat
		 * this as RAM automatically.
		 */
		rc = add_memory_driver_managed(numa_node, range.start,
				range_len(&range), kmem_name, MHP_NONE);

		if (rc) {
			dev_warn(dev, "mapping%d: %#llx-%#llx memory add failed\n",
					i, range.start, range.end);
			release_resource(res);
			kfree(res);
			data->res[i] = NULL;
			if (mapped)
				continue;
			goto err_request_mem;
		}
		mapped++;
	}

	dev_set_drvdata(dev, data);
>>>>>>> d1988041

	return 0;

err_request_mem:
	kfree(data->res_name);
err_res_name:
	kfree(data);
	return rc;
}

#ifdef CONFIG_MEMORY_HOTREMOVE
static int dev_dax_kmem_remove(struct dev_dax *dev_dax)
{
<<<<<<< HEAD
	struct dev_dax *dev_dax = to_dev_dax(dev);
	struct resource *res = dev_dax->dax_kmem_res;
	resource_size_t kmem_start = res->start;
	resource_size_t kmem_size = resource_size(res);
	const char *res_name = res->name;
	int rc;
=======
	int i, success = 0;
	struct device *dev = &dev_dax->dev;
	struct dax_kmem_data *data = dev_get_drvdata(dev);
>>>>>>> d1988041

	/*
	 * We have one shot for removing memory, if some memory blocks were not
	 * offline prior to calling this function remove_memory() will fail, and
	 * there is no way to hotremove this memory until reboot because device
	 * unbind will succeed even if we return failure.
	 */
	for (i = 0; i < dev_dax->nr_range; i++) {
		struct range range;
		int rc;

		rc = dax_kmem_range(dev_dax, i, &range);
		if (rc)
			continue;

		rc = remove_memory(dev_dax->target_node, range.start,
				range_len(&range));
		if (rc == 0) {
			release_resource(data->res[i]);
			kfree(data->res[i]);
			data->res[i] = NULL;
			success++;
			continue;
		}
		any_hotremove_failed = true;
		dev_err(dev,
			"mapping%d: %#llx-%#llx cannot be hotremoved until the next reboot\n",
				i, range.start, range.end);
	}

<<<<<<< HEAD
	/* Release and free dax resources */
	release_resource(res);
	kfree(res);
	kfree(res_name);
	dev_dax->dax_kmem_res = NULL;
=======
	if (success >= dev_dax->nr_range) {
		kfree(data->res_name);
		kfree(data);
		dev_set_drvdata(dev, NULL);
	}
>>>>>>> d1988041

	return 0;
}
#else
static int dev_dax_kmem_remove(struct dev_dax *dev_dax)
{
	/*
	 * Without hotremove purposely leak the request_mem_region() for the
	 * device-dax range and return '0' to ->remove() attempts. The removal
	 * of the device from the driver always succeeds, but the region is
	 * permanently pinned as reserved by the unreleased
	 * request_mem_region().
	 */
	any_hotremove_failed = true;
	return 0;
}
#endif /* CONFIG_MEMORY_HOTREMOVE */

static struct dax_device_driver device_dax_kmem_driver = {
	.probe = dev_dax_kmem_probe,
	.remove = dev_dax_kmem_remove,
};

static int __init dax_kmem_init(void)
{
	int rc;

	/* Resource name is permanently allocated if any hotremove fails. */
	kmem_name = kstrdup_const("System RAM (kmem)", GFP_KERNEL);
	if (!kmem_name)
		return -ENOMEM;

	rc = dax_driver_register(&device_dax_kmem_driver);
	if (rc)
		kfree_const(kmem_name);
	return rc;
}

static void __exit dax_kmem_exit(void)
{
	dax_driver_unregister(&device_dax_kmem_driver);
	if (!any_hotremove_failed)
		kfree_const(kmem_name);
}

MODULE_AUTHOR("Intel Corporation");
MODULE_LICENSE("GPL v2");
module_init(dax_kmem_init);
module_exit(dax_kmem_exit);
MODULE_ALIAS_DAX_DEVICE(0);<|MERGE_RESOLUTION|>--- conflicted
+++ resolved
@@ -21,15 +21,6 @@
 
 static int dax_kmem_range(struct dev_dax *dev_dax, int i, struct range *r)
 {
-<<<<<<< HEAD
-	struct dev_dax *dev_dax = to_dev_dax(dev);
-	struct resource *res = &dev_dax->region->res;
-	resource_size_t kmem_start;
-	resource_size_t kmem_size;
-	resource_size_t kmem_end;
-	struct resource *new_res;
-	const char *new_res_name;
-=======
 	struct dev_dax_range *dax_range = &dev_dax->ranges[i];
 	struct range *range = &dax_range->range;
 
@@ -55,7 +46,6 @@
 	struct dax_kmem_data *data;
 	int rc = -ENOMEM;
 	int i, mapped = 0;
->>>>>>> d1988041
 	int numa_node;
 
 	/*
@@ -71,47 +61,6 @@
 		return -EINVAL;
 	}
 
-<<<<<<< HEAD
-	/* Hotplug starting at the beginning of the next block: */
-	kmem_start = ALIGN(res->start, memory_block_size_bytes());
-
-	kmem_size = resource_size(res);
-	/* Adjust the size down to compensate for moving up kmem_start: */
-	kmem_size -= kmem_start - res->start;
-	/* Align the size down to cover only complete blocks: */
-	kmem_size &= ~(memory_block_size_bytes() - 1);
-	kmem_end = kmem_start + kmem_size;
-
-	new_res_name = kstrdup(dev_name(dev), GFP_KERNEL);
-	if (!new_res_name)
-		return -ENOMEM;
-
-	/* Region is permanently reserved if hotremove fails. */
-	new_res = request_mem_region(kmem_start, kmem_size, new_res_name);
-	if (!new_res) {
-		dev_warn(dev, "could not reserve region [%pa-%pa]\n",
-			 &kmem_start, &kmem_end);
-		kfree(new_res_name);
-		return -EBUSY;
-	}
-
-	/*
-	 * Set flags appropriate for System RAM.  Leave ..._BUSY clear
-	 * so that add_memory() can add a child resource.  Do not
-	 * inherit flags from the parent since it may set new flags
-	 * unknown to us that will break add_memory() below.
-	 */
-	new_res->flags = IORESOURCE_SYSTEM_RAM;
-
-	rc = add_memory(numa_node, new_res->start, resource_size(new_res));
-	if (rc) {
-		release_resource(new_res);
-		kfree(new_res);
-		kfree(new_res_name);
-		return rc;
-	}
-	dev_dax->dax_kmem_res = new_res;
-=======
 	data = kzalloc(sizeof(*data) + sizeof(struct resource *) * dev_dax->nr_range, GFP_KERNEL);
 	if (!data)
 		return -ENOMEM;
@@ -176,7 +125,6 @@
 	}
 
 	dev_set_drvdata(dev, data);
->>>>>>> d1988041
 
 	return 0;
 
@@ -190,18 +138,9 @@
 #ifdef CONFIG_MEMORY_HOTREMOVE
 static int dev_dax_kmem_remove(struct dev_dax *dev_dax)
 {
-<<<<<<< HEAD
-	struct dev_dax *dev_dax = to_dev_dax(dev);
-	struct resource *res = dev_dax->dax_kmem_res;
-	resource_size_t kmem_start = res->start;
-	resource_size_t kmem_size = resource_size(res);
-	const char *res_name = res->name;
-	int rc;
-=======
 	int i, success = 0;
 	struct device *dev = &dev_dax->dev;
 	struct dax_kmem_data *data = dev_get_drvdata(dev);
->>>>>>> d1988041
 
 	/*
 	 * We have one shot for removing memory, if some memory blocks were not
@@ -232,19 +171,11 @@
 				i, range.start, range.end);
 	}
 
-<<<<<<< HEAD
-	/* Release and free dax resources */
-	release_resource(res);
-	kfree(res);
-	kfree(res_name);
-	dev_dax->dax_kmem_res = NULL;
-=======
 	if (success >= dev_dax->nr_range) {
 		kfree(data->res_name);
 		kfree(data);
 		dev_set_drvdata(dev, NULL);
 	}
->>>>>>> d1988041
 
 	return 0;
 }
