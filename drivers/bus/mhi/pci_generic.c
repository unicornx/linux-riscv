// SPDX-License-Identifier: GPL-2.0-or-later
/*
 * MHI PCI driver - MHI over PCI controller driver
 *
 * This module is a generic driver for registering MHI-over-PCI devices,
 * such as PCIe QCOM modems.
 *
 * Copyright (C) 2020 Linaro Ltd <loic.poulain@linaro.org>
 */

#include <linux/aer.h>
#include <linux/delay.h>
#include <linux/device.h>
#include <linux/mhi.h>
#include <linux/module.h>
#include <linux/pci.h>
#include <linux/pm_runtime.h>
#include <linux/timer.h>
#include <linux/workqueue.h>

#define MHI_PCI_DEFAULT_BAR_NUM 0

#define MHI_POST_RESET_DELAY_MS 2000

#define HEALTH_CHECK_PERIOD (HZ * 2)

/**
 * struct mhi_pci_dev_info - MHI PCI device specific information
 * @config: MHI controller configuration
 * @name: name of the PCI module
 * @fw: firmware path (if any)
 * @edl: emergency download mode firmware path (if any)
 * @bar_num: PCI base address register to use for MHI MMIO register space
 * @dma_data_width: DMA transfer word size (32 or 64 bits)
 * @mru_default: default MRU size for MBIM network packets
 * @sideband_wake: Devices using dedicated sideband GPIO for wakeup instead
 *		   of inband wake support (such as sdx24)
 */
struct mhi_pci_dev_info {
	const struct mhi_controller_config *config;
	const char *name;
	const char *fw;
	const char *edl;
	unsigned int bar_num;
	unsigned int dma_data_width;
	unsigned int mru_default;
	bool sideband_wake;
};

#define MHI_CHANNEL_CONFIG_UL(ch_num, ch_name, el_count, ev_ring) \
	{						\
		.num = ch_num,				\
		.name = ch_name,			\
		.num_elements = el_count,		\
		.event_ring = ev_ring,			\
		.dir = DMA_TO_DEVICE,			\
		.ee_mask = BIT(MHI_EE_AMSS),		\
		.pollcfg = 0,				\
		.doorbell = MHI_DB_BRST_DISABLE,	\
		.lpm_notify = false,			\
		.offload_channel = false,		\
		.doorbell_mode_switch = false,		\
	}						\

#define MHI_CHANNEL_CONFIG_DL(ch_num, ch_name, el_count, ev_ring) \
	{						\
		.num = ch_num,				\
		.name = ch_name,			\
		.num_elements = el_count,		\
		.event_ring = ev_ring,			\
		.dir = DMA_FROM_DEVICE,			\
		.ee_mask = BIT(MHI_EE_AMSS),		\
		.pollcfg = 0,				\
		.doorbell = MHI_DB_BRST_DISABLE,	\
		.lpm_notify = false,			\
		.offload_channel = false,		\
		.doorbell_mode_switch = false,		\
	}

#define MHI_CHANNEL_CONFIG_DL_AUTOQUEUE(ch_num, ch_name, el_count, ev_ring) \
	{						\
		.num = ch_num,				\
		.name = ch_name,			\
		.num_elements = el_count,		\
		.event_ring = ev_ring,			\
		.dir = DMA_FROM_DEVICE,			\
		.ee_mask = BIT(MHI_EE_AMSS),		\
		.pollcfg = 0,				\
		.doorbell = MHI_DB_BRST_DISABLE,	\
		.lpm_notify = false,			\
		.offload_channel = false,		\
		.doorbell_mode_switch = false,		\
		.auto_queue = true,			\
	}

#define MHI_EVENT_CONFIG_CTRL(ev_ring, el_count) \
	{					\
		.num_elements = el_count,	\
		.irq_moderation_ms = 0,		\
		.irq = (ev_ring) + 1,		\
		.priority = 1,			\
		.mode = MHI_DB_BRST_DISABLE,	\
		.data_type = MHI_ER_CTRL,	\
		.hardware_event = false,	\
		.client_managed = false,	\
		.offload_channel = false,	\
	}

#define MHI_CHANNEL_CONFIG_HW_UL(ch_num, ch_name, el_count, ev_ring) \
	{						\
		.num = ch_num,				\
		.name = ch_name,			\
		.num_elements = el_count,		\
		.event_ring = ev_ring,			\
		.dir = DMA_TO_DEVICE,			\
		.ee_mask = BIT(MHI_EE_AMSS),		\
		.pollcfg = 0,				\
		.doorbell = MHI_DB_BRST_ENABLE,	\
		.lpm_notify = false,			\
		.offload_channel = false,		\
		.doorbell_mode_switch = true,		\
	}						\

#define MHI_CHANNEL_CONFIG_HW_DL(ch_num, ch_name, el_count, ev_ring) \
	{						\
		.num = ch_num,				\
		.name = ch_name,			\
		.num_elements = el_count,		\
		.event_ring = ev_ring,			\
		.dir = DMA_FROM_DEVICE,			\
		.ee_mask = BIT(MHI_EE_AMSS),		\
		.pollcfg = 0,				\
		.doorbell = MHI_DB_BRST_ENABLE,	\
		.lpm_notify = false,			\
		.offload_channel = false,		\
		.doorbell_mode_switch = true,		\
	}

#define MHI_CHANNEL_CONFIG_UL_SBL(ch_num, ch_name, el_count, ev_ring) \
	{						\
		.num = ch_num,				\
		.name = ch_name,			\
		.num_elements = el_count,		\
		.event_ring = ev_ring,			\
		.dir = DMA_TO_DEVICE,			\
		.ee_mask = BIT(MHI_EE_SBL),		\
		.pollcfg = 0,				\
		.doorbell = MHI_DB_BRST_DISABLE,	\
		.lpm_notify = false,			\
		.offload_channel = false,		\
		.doorbell_mode_switch = false,		\
	}						\

#define MHI_CHANNEL_CONFIG_DL_SBL(ch_num, ch_name, el_count, ev_ring) \
	{						\
		.num = ch_num,				\
		.name = ch_name,			\
		.num_elements = el_count,		\
		.event_ring = ev_ring,			\
		.dir = DMA_FROM_DEVICE,			\
		.ee_mask = BIT(MHI_EE_SBL),		\
		.pollcfg = 0,				\
		.doorbell = MHI_DB_BRST_DISABLE,	\
		.lpm_notify = false,			\
		.offload_channel = false,		\
		.doorbell_mode_switch = false,		\
	}

#define MHI_CHANNEL_CONFIG_UL_FP(ch_num, ch_name, el_count, ev_ring) \
	{						\
		.num = ch_num,				\
		.name = ch_name,			\
		.num_elements = el_count,		\
		.event_ring = ev_ring,			\
		.dir = DMA_TO_DEVICE,			\
		.ee_mask = BIT(MHI_EE_FP),		\
		.pollcfg = 0,				\
		.doorbell = MHI_DB_BRST_DISABLE,	\
		.lpm_notify = false,			\
		.offload_channel = false,		\
		.doorbell_mode_switch = false,		\
	}						\

#define MHI_CHANNEL_CONFIG_DL_FP(ch_num, ch_name, el_count, ev_ring) \
	{						\
		.num = ch_num,				\
		.name = ch_name,			\
		.num_elements = el_count,		\
		.event_ring = ev_ring,			\
		.dir = DMA_FROM_DEVICE,			\
		.ee_mask = BIT(MHI_EE_FP),		\
		.pollcfg = 0,				\
		.doorbell = MHI_DB_BRST_DISABLE,	\
		.lpm_notify = false,			\
		.offload_channel = false,		\
		.doorbell_mode_switch = false,		\
	}

#define MHI_EVENT_CONFIG_DATA(ev_ring, el_count) \
	{					\
		.num_elements = el_count,	\
		.irq_moderation_ms = 5,		\
		.irq = (ev_ring) + 1,		\
		.priority = 1,			\
		.mode = MHI_DB_BRST_DISABLE,	\
		.data_type = MHI_ER_DATA,	\
		.hardware_event = false,	\
		.client_managed = false,	\
		.offload_channel = false,	\
	}

#define MHI_EVENT_CONFIG_HW_DATA(ev_ring, el_count, ch_num) \
	{					\
		.num_elements = el_count,	\
		.irq_moderation_ms = 1,		\
		.irq = (ev_ring) + 1,		\
		.priority = 1,			\
		.mode = MHI_DB_BRST_DISABLE,	\
		.data_type = MHI_ER_DATA,	\
		.hardware_event = true,		\
		.client_managed = false,	\
		.offload_channel = false,	\
		.channel = ch_num,		\
	}

static const struct mhi_channel_config modem_qcom_v1_mhi_channels[] = {
	MHI_CHANNEL_CONFIG_UL(4, "DIAG", 16, 1),
	MHI_CHANNEL_CONFIG_DL(5, "DIAG", 16, 1),
	MHI_CHANNEL_CONFIG_UL(12, "MBIM", 4, 0),
	MHI_CHANNEL_CONFIG_DL(13, "MBIM", 4, 0),
	MHI_CHANNEL_CONFIG_UL(14, "QMI", 4, 0),
	MHI_CHANNEL_CONFIG_DL(15, "QMI", 4, 0),
	MHI_CHANNEL_CONFIG_UL(20, "IPCR", 8, 0),
	MHI_CHANNEL_CONFIG_DL_AUTOQUEUE(21, "IPCR", 8, 0),
	MHI_CHANNEL_CONFIG_UL_FP(34, "FIREHOSE", 32, 0),
	MHI_CHANNEL_CONFIG_DL_FP(35, "FIREHOSE", 32, 0),
	MHI_CHANNEL_CONFIG_HW_UL(100, "IP_HW0", 128, 2),
	MHI_CHANNEL_CONFIG_HW_DL(101, "IP_HW0", 128, 3),
};

static struct mhi_event_config modem_qcom_v1_mhi_events[] = {
	/* first ring is control+data ring */
	MHI_EVENT_CONFIG_CTRL(0, 64),
	/* DIAG dedicated event ring */
	MHI_EVENT_CONFIG_DATA(1, 128),
	/* Hardware channels request dedicated hardware event rings */
	MHI_EVENT_CONFIG_HW_DATA(2, 1024, 100),
	MHI_EVENT_CONFIG_HW_DATA(3, 2048, 101)
};

static const struct mhi_controller_config modem_qcom_v1_mhiv_config = {
	.max_channels = 128,
	.timeout_ms = 8000,
	.num_channels = ARRAY_SIZE(modem_qcom_v1_mhi_channels),
	.ch_cfg = modem_qcom_v1_mhi_channels,
	.num_events = ARRAY_SIZE(modem_qcom_v1_mhi_events),
	.event_cfg = modem_qcom_v1_mhi_events,
};

static const struct mhi_pci_dev_info mhi_qcom_sdx65_info = {
	.name = "qcom-sdx65m",
	.fw = "qcom/sdx65m/xbl.elf",
	.edl = "qcom/sdx65m/edl.mbn",
	.config = &modem_qcom_v1_mhiv_config,
	.bar_num = MHI_PCI_DEFAULT_BAR_NUM,
	.dma_data_width = 32,
	.sideband_wake = false,
};

static const struct mhi_pci_dev_info mhi_qcom_sdx55_info = {
	.name = "qcom-sdx55m",
	.fw = "qcom/sdx55m/sbl1.mbn",
	.edl = "qcom/sdx55m/edl.mbn",
	.config = &modem_qcom_v1_mhiv_config,
	.bar_num = MHI_PCI_DEFAULT_BAR_NUM,
	.dma_data_width = 32,
	.mru_default = 32768,
	.sideband_wake = false,
};

static const struct mhi_pci_dev_info mhi_qcom_sdx24_info = {
	.name = "qcom-sdx24",
	.edl = "qcom/prog_firehose_sdx24.mbn",
	.config = &modem_qcom_v1_mhiv_config,
	.bar_num = MHI_PCI_DEFAULT_BAR_NUM,
	.dma_data_width = 32,
	.sideband_wake = true,
};

static const struct mhi_channel_config mhi_quectel_em1xx_channels[] = {
	MHI_CHANNEL_CONFIG_UL(0, "NMEA", 32, 0),
	MHI_CHANNEL_CONFIG_DL(1, "NMEA", 32, 0),
	MHI_CHANNEL_CONFIG_UL_SBL(2, "SAHARA", 32, 0),
	MHI_CHANNEL_CONFIG_DL_SBL(3, "SAHARA", 32, 0),
	MHI_CHANNEL_CONFIG_UL(4, "DIAG", 32, 1),
	MHI_CHANNEL_CONFIG_DL(5, "DIAG", 32, 1),
	MHI_CHANNEL_CONFIG_UL(12, "MBIM", 32, 0),
	MHI_CHANNEL_CONFIG_DL(13, "MBIM", 32, 0),
	MHI_CHANNEL_CONFIG_UL(32, "DUN", 32, 0),
	MHI_CHANNEL_CONFIG_DL(33, "DUN", 32, 0),
	/* The EDL firmware is a flash-programmer exposing firehose protocol */
	MHI_CHANNEL_CONFIG_UL_FP(34, "FIREHOSE", 32, 0),
	MHI_CHANNEL_CONFIG_DL_FP(35, "FIREHOSE", 32, 0),
	MHI_CHANNEL_CONFIG_HW_UL(100, "IP_HW0_MBIM", 128, 2),
	MHI_CHANNEL_CONFIG_HW_DL(101, "IP_HW0_MBIM", 128, 3),
};

static struct mhi_event_config mhi_quectel_em1xx_events[] = {
	MHI_EVENT_CONFIG_CTRL(0, 128),
	MHI_EVENT_CONFIG_DATA(1, 128),
	MHI_EVENT_CONFIG_HW_DATA(2, 1024, 100),
	MHI_EVENT_CONFIG_HW_DATA(3, 1024, 101)
};

static const struct mhi_controller_config modem_quectel_em1xx_config = {
	.max_channels = 128,
	.timeout_ms = 20000,
	.num_channels = ARRAY_SIZE(mhi_quectel_em1xx_channels),
	.ch_cfg = mhi_quectel_em1xx_channels,
	.num_events = ARRAY_SIZE(mhi_quectel_em1xx_events),
	.event_cfg = mhi_quectel_em1xx_events,
};

static const struct mhi_pci_dev_info mhi_quectel_em1xx_info = {
	.name = "quectel-em1xx",
	.edl = "qcom/prog_firehose_sdx24.mbn",
	.config = &modem_quectel_em1xx_config,
	.bar_num = MHI_PCI_DEFAULT_BAR_NUM,
	.dma_data_width = 32,
	.mru_default = 32768,
	.sideband_wake = true,
};

static const struct mhi_channel_config mhi_foxconn_sdx55_channels[] = {
	MHI_CHANNEL_CONFIG_UL(0, "LOOPBACK", 32, 0),
	MHI_CHANNEL_CONFIG_DL(1, "LOOPBACK", 32, 0),
	MHI_CHANNEL_CONFIG_UL(4, "DIAG", 32, 1),
	MHI_CHANNEL_CONFIG_DL(5, "DIAG", 32, 1),
	MHI_CHANNEL_CONFIG_UL(12, "MBIM", 32, 0),
	MHI_CHANNEL_CONFIG_DL(13, "MBIM", 32, 0),
	MHI_CHANNEL_CONFIG_UL(32, "DUN", 32, 0),
	MHI_CHANNEL_CONFIG_DL(33, "DUN", 32, 0),
	MHI_CHANNEL_CONFIG_HW_UL(100, "IP_HW0_MBIM", 128, 2),
	MHI_CHANNEL_CONFIG_HW_DL(101, "IP_HW0_MBIM", 128, 3),
};

static struct mhi_event_config mhi_foxconn_sdx55_events[] = {
	MHI_EVENT_CONFIG_CTRL(0, 128),
	MHI_EVENT_CONFIG_DATA(1, 128),
	MHI_EVENT_CONFIG_HW_DATA(2, 1024, 100),
	MHI_EVENT_CONFIG_HW_DATA(3, 1024, 101)
};

static const struct mhi_controller_config modem_foxconn_sdx55_config = {
	.max_channels = 128,
	.timeout_ms = 20000,
	.num_channels = ARRAY_SIZE(mhi_foxconn_sdx55_channels),
	.ch_cfg = mhi_foxconn_sdx55_channels,
	.num_events = ARRAY_SIZE(mhi_foxconn_sdx55_events),
	.event_cfg = mhi_foxconn_sdx55_events,
};

static const struct mhi_pci_dev_info mhi_foxconn_sdx55_info = {
	.name = "foxconn-sdx55",
	.fw = "qcom/sdx55m/sbl1.mbn",
	.edl = "qcom/sdx55m/edl.mbn",
	.config = &modem_foxconn_sdx55_config,
	.bar_num = MHI_PCI_DEFAULT_BAR_NUM,
	.dma_data_width = 32,
	.mru_default = 32768,
	.sideband_wake = false,
};

static const struct mhi_channel_config mhi_mv31_channels[] = {
	MHI_CHANNEL_CONFIG_UL(0, "LOOPBACK", 64, 0),
	MHI_CHANNEL_CONFIG_DL(1, "LOOPBACK", 64, 0),
	/* MBIM Control Channel */
	MHI_CHANNEL_CONFIG_UL(12, "MBIM", 64, 0),
	MHI_CHANNEL_CONFIG_DL(13, "MBIM", 64, 0),
	/* MBIM Data Channel */
	MHI_CHANNEL_CONFIG_HW_UL(100, "IP_HW0_MBIM", 512, 2),
	MHI_CHANNEL_CONFIG_HW_DL(101, "IP_HW0_MBIM", 512, 3),
};

static struct mhi_event_config mhi_mv31_events[] = {
	MHI_EVENT_CONFIG_CTRL(0, 256),
	MHI_EVENT_CONFIG_DATA(1, 256),
	MHI_EVENT_CONFIG_HW_DATA(2, 1024, 100),
	MHI_EVENT_CONFIG_HW_DATA(3, 1024, 101),
};

static const struct mhi_controller_config modem_mv31_config = {
	.max_channels = 128,
	.timeout_ms = 20000,
	.num_channels = ARRAY_SIZE(mhi_mv31_channels),
	.ch_cfg = mhi_mv31_channels,
	.num_events = ARRAY_SIZE(mhi_mv31_events),
	.event_cfg = mhi_mv31_events,
};

static const struct mhi_pci_dev_info mhi_mv31_info = {
	.name = "cinterion-mv31",
	.config = &modem_mv31_config,
	.bar_num = MHI_PCI_DEFAULT_BAR_NUM,
	.dma_data_width = 32,
	.mru_default = 32768,
<<<<<<< HEAD
=======
};

static const struct mhi_channel_config mhi_sierra_em919x_channels[] = {
	MHI_CHANNEL_CONFIG_UL_SBL(2, "SAHARA", 32, 0),
	MHI_CHANNEL_CONFIG_DL_SBL(3, "SAHARA", 256, 0),
	MHI_CHANNEL_CONFIG_UL(4, "DIAG", 32, 0),
	MHI_CHANNEL_CONFIG_DL(5, "DIAG", 32, 0),
	MHI_CHANNEL_CONFIG_UL(12, "MBIM", 128, 0),
	MHI_CHANNEL_CONFIG_DL(13, "MBIM", 128, 0),
	MHI_CHANNEL_CONFIG_UL(14, "QMI", 32, 0),
	MHI_CHANNEL_CONFIG_DL(15, "QMI", 32, 0),
	MHI_CHANNEL_CONFIG_UL(32, "DUN", 32, 0),
	MHI_CHANNEL_CONFIG_DL(33, "DUN", 32, 0),
	MHI_CHANNEL_CONFIG_HW_UL(100, "IP_HW0", 512, 1),
	MHI_CHANNEL_CONFIG_HW_DL(101, "IP_HW0", 512, 2),
};

static struct mhi_event_config modem_sierra_em919x_mhi_events[] = {
	/* first ring is control+data and DIAG ring */
	MHI_EVENT_CONFIG_CTRL(0, 2048),
	/* Hardware channels request dedicated hardware event rings */
	MHI_EVENT_CONFIG_HW_DATA(1, 2048, 100),
	MHI_EVENT_CONFIG_HW_DATA(2, 2048, 101)
};

static const struct mhi_controller_config modem_sierra_em919x_config = {
	.max_channels = 128,
	.timeout_ms = 24000,
	.num_channels = ARRAY_SIZE(mhi_sierra_em919x_channels),
	.ch_cfg = mhi_sierra_em919x_channels,
	.num_events = ARRAY_SIZE(modem_sierra_em919x_mhi_events),
	.event_cfg = modem_sierra_em919x_mhi_events,
};

static const struct mhi_pci_dev_info mhi_sierra_em919x_info = {
	.name = "sierra-em919x",
	.config = &modem_sierra_em919x_config,
	.bar_num = MHI_PCI_DEFAULT_BAR_NUM,
	.dma_data_width = 32,
	.sideband_wake = false,
>>>>>>> 77b5472d
};

static const struct pci_device_id mhi_pci_id_table[] = {
	/* EM919x (sdx55), use the same vid:pid as qcom-sdx55m */
	{ PCI_DEVICE_SUB(PCI_VENDOR_ID_QCOM, 0x0306, 0x18d7, 0x0200),
		.driver_data = (kernel_ulong_t) &mhi_sierra_em919x_info },
	{ PCI_DEVICE(PCI_VENDOR_ID_QCOM, 0x0306),
		.driver_data = (kernel_ulong_t) &mhi_qcom_sdx55_info },
	{ PCI_DEVICE(PCI_VENDOR_ID_QCOM, 0x0304),
		.driver_data = (kernel_ulong_t) &mhi_qcom_sdx24_info },
	{ PCI_DEVICE(0x1eac, 0x1001), /* EM120R-GL (sdx24) */
		.driver_data = (kernel_ulong_t) &mhi_quectel_em1xx_info },
	{ PCI_DEVICE(0x1eac, 0x1002), /* EM160R-GL (sdx24) */
		.driver_data = (kernel_ulong_t) &mhi_quectel_em1xx_info },
	{ PCI_DEVICE(PCI_VENDOR_ID_QCOM, 0x0308),
		.driver_data = (kernel_ulong_t) &mhi_qcom_sdx65_info },
	/* T99W175 (sdx55), Both for eSIM and Non-eSIM */
	{ PCI_DEVICE(PCI_VENDOR_ID_FOXCONN, 0xe0ab),
		.driver_data = (kernel_ulong_t) &mhi_foxconn_sdx55_info },
	/* DW5930e (sdx55), With eSIM, It's also T99W175 */
	{ PCI_DEVICE(PCI_VENDOR_ID_FOXCONN, 0xe0b0),
		.driver_data = (kernel_ulong_t) &mhi_foxconn_sdx55_info },
	/* DW5930e (sdx55), Non-eSIM, It's also T99W175 */
	{ PCI_DEVICE(PCI_VENDOR_ID_FOXCONN, 0xe0b1),
		.driver_data = (kernel_ulong_t) &mhi_foxconn_sdx55_info },
	/* T99W175 (sdx55), Based on Qualcomm new baseline */
	{ PCI_DEVICE(PCI_VENDOR_ID_FOXCONN, 0xe0bf),
		.driver_data = (kernel_ulong_t) &mhi_foxconn_sdx55_info },
	/* MV31-W (Cinterion) */
	{ PCI_DEVICE(0x1269, 0x00b3),
		.driver_data = (kernel_ulong_t) &mhi_mv31_info },
	{  }
};
MODULE_DEVICE_TABLE(pci, mhi_pci_id_table);

enum mhi_pci_device_status {
	MHI_PCI_DEV_STARTED,
	MHI_PCI_DEV_SUSPENDED,
};

struct mhi_pci_device {
	struct mhi_controller mhi_cntrl;
	struct pci_saved_state *pci_state;
	struct work_struct recovery_work;
	struct timer_list health_check_timer;
	unsigned long status;
};

static int mhi_pci_read_reg(struct mhi_controller *mhi_cntrl,
			    void __iomem *addr, u32 *out)
{
	*out = readl(addr);
	return 0;
}

static void mhi_pci_write_reg(struct mhi_controller *mhi_cntrl,
			      void __iomem *addr, u32 val)
{
	writel(val, addr);
}

static void mhi_pci_status_cb(struct mhi_controller *mhi_cntrl,
			      enum mhi_callback cb)
{
	struct pci_dev *pdev = to_pci_dev(mhi_cntrl->cntrl_dev);

	/* Nothing to do for now */
	switch (cb) {
	case MHI_CB_FATAL_ERROR:
	case MHI_CB_SYS_ERROR:
		dev_warn(&pdev->dev, "firmware crashed (%u)\n", cb);
		pm_runtime_forbid(&pdev->dev);
		break;
	case MHI_CB_EE_MISSION_MODE:
		pm_runtime_allow(&pdev->dev);
		break;
	default:
		break;
	}
}

static void mhi_pci_wake_get_nop(struct mhi_controller *mhi_cntrl, bool force)
{
	/* no-op */
}

static void mhi_pci_wake_put_nop(struct mhi_controller *mhi_cntrl, bool override)
{
	/* no-op */
}

static void mhi_pci_wake_toggle_nop(struct mhi_controller *mhi_cntrl)
{
	/* no-op */
}

static bool mhi_pci_is_alive(struct mhi_controller *mhi_cntrl)
{
	struct pci_dev *pdev = to_pci_dev(mhi_cntrl->cntrl_dev);
	u16 vendor = 0;

	if (pci_read_config_word(pdev, PCI_VENDOR_ID, &vendor))
		return false;

	if (vendor == (u16) ~0 || vendor == 0)
		return false;

	return true;
}

static int mhi_pci_claim(struct mhi_controller *mhi_cntrl,
			 unsigned int bar_num, u64 dma_mask)
{
	struct pci_dev *pdev = to_pci_dev(mhi_cntrl->cntrl_dev);
	int err;

	err = pci_assign_resource(pdev, bar_num);
	if (err)
		return err;

	err = pcim_enable_device(pdev);
	if (err) {
		dev_err(&pdev->dev, "failed to enable pci device: %d\n", err);
		return err;
	}

	err = pcim_iomap_regions(pdev, 1 << bar_num, pci_name(pdev));
	if (err) {
		dev_err(&pdev->dev, "failed to map pci region: %d\n", err);
		return err;
	}
	mhi_cntrl->regs = pcim_iomap_table(pdev)[bar_num];
	mhi_cntrl->reg_len = pci_resource_len(pdev, bar_num);

	err = dma_set_mask_and_coherent(&pdev->dev, dma_mask);
	if (err) {
		dev_err(&pdev->dev, "Cannot set proper DMA mask\n");
		return err;
	}

	pci_set_master(pdev);

	return 0;
}

static int mhi_pci_get_irqs(struct mhi_controller *mhi_cntrl,
			    const struct mhi_controller_config *mhi_cntrl_config)
{
	struct pci_dev *pdev = to_pci_dev(mhi_cntrl->cntrl_dev);
	int nr_vectors, i;
	int *irq;

	/*
	 * Alloc one MSI vector for BHI + one vector per event ring, ideally...
	 * No explicit pci_free_irq_vectors required, done by pcim_release.
	 */
	mhi_cntrl->nr_irqs = 1 + mhi_cntrl_config->num_events;

	nr_vectors = pci_alloc_irq_vectors(pdev, 1, mhi_cntrl->nr_irqs, PCI_IRQ_MSI);
	if (nr_vectors < 0) {
		dev_err(&pdev->dev, "Error allocating MSI vectors %d\n",
			nr_vectors);
		return nr_vectors;
	}

	if (nr_vectors < mhi_cntrl->nr_irqs) {
		dev_warn(&pdev->dev, "using shared MSI\n");

		/* Patch msi vectors, use only one (shared) */
		for (i = 0; i < mhi_cntrl_config->num_events; i++)
			mhi_cntrl_config->event_cfg[i].irq = 0;
		mhi_cntrl->nr_irqs = 1;
	}

	irq = devm_kcalloc(&pdev->dev, mhi_cntrl->nr_irqs, sizeof(int), GFP_KERNEL);
	if (!irq)
		return -ENOMEM;

	for (i = 0; i < mhi_cntrl->nr_irqs; i++) {
		int vector = i >= nr_vectors ? (nr_vectors - 1) : i;

		irq[i] = pci_irq_vector(pdev, vector);
	}

	mhi_cntrl->irq = irq;

	return 0;
}

static int mhi_pci_runtime_get(struct mhi_controller *mhi_cntrl)
{
	/* The runtime_get() MHI callback means:
	 *    Do whatever is requested to leave M3.
	 */
	return pm_runtime_get(mhi_cntrl->cntrl_dev);
}

static void mhi_pci_runtime_put(struct mhi_controller *mhi_cntrl)
{
	/* The runtime_put() MHI callback means:
	 *    Device can be moved in M3 state.
	 */
	pm_runtime_mark_last_busy(mhi_cntrl->cntrl_dev);
	pm_runtime_put(mhi_cntrl->cntrl_dev);
}

static void mhi_pci_recovery_work(struct work_struct *work)
{
	struct mhi_pci_device *mhi_pdev = container_of(work, struct mhi_pci_device,
						       recovery_work);
	struct mhi_controller *mhi_cntrl = &mhi_pdev->mhi_cntrl;
	struct pci_dev *pdev = to_pci_dev(mhi_cntrl->cntrl_dev);
	int err;

	dev_warn(&pdev->dev, "device recovery started\n");

	del_timer(&mhi_pdev->health_check_timer);
	pm_runtime_forbid(&pdev->dev);

	/* Clean up MHI state */
	if (test_and_clear_bit(MHI_PCI_DEV_STARTED, &mhi_pdev->status)) {
		mhi_power_down(mhi_cntrl, false);
		mhi_unprepare_after_power_down(mhi_cntrl);
	}

	pci_set_power_state(pdev, PCI_D0);
	pci_load_saved_state(pdev, mhi_pdev->pci_state);
	pci_restore_state(pdev);

	if (!mhi_pci_is_alive(mhi_cntrl))
		goto err_try_reset;

	err = mhi_prepare_for_power_up(mhi_cntrl);
	if (err)
		goto err_try_reset;

	err = mhi_sync_power_up(mhi_cntrl);
	if (err)
		goto err_unprepare;

	dev_dbg(&pdev->dev, "Recovery completed\n");

	set_bit(MHI_PCI_DEV_STARTED, &mhi_pdev->status);
	mod_timer(&mhi_pdev->health_check_timer, jiffies + HEALTH_CHECK_PERIOD);
	return;

err_unprepare:
	mhi_unprepare_after_power_down(mhi_cntrl);
err_try_reset:
	if (pci_reset_function(pdev))
		dev_err(&pdev->dev, "Recovery failed\n");
}

static void health_check(struct timer_list *t)
{
	struct mhi_pci_device *mhi_pdev = from_timer(mhi_pdev, t, health_check_timer);
	struct mhi_controller *mhi_cntrl = &mhi_pdev->mhi_cntrl;

	if (!test_bit(MHI_PCI_DEV_STARTED, &mhi_pdev->status) ||
			test_bit(MHI_PCI_DEV_SUSPENDED, &mhi_pdev->status))
		return;

	if (!mhi_pci_is_alive(mhi_cntrl)) {
		dev_err(mhi_cntrl->cntrl_dev, "Device died\n");
		queue_work(system_long_wq, &mhi_pdev->recovery_work);
		return;
	}

	/* reschedule in two seconds */
	mod_timer(&mhi_pdev->health_check_timer, jiffies + HEALTH_CHECK_PERIOD);
}

static int mhi_pci_probe(struct pci_dev *pdev, const struct pci_device_id *id)
{
	const struct mhi_pci_dev_info *info = (struct mhi_pci_dev_info *) id->driver_data;
	const struct mhi_controller_config *mhi_cntrl_config;
	struct mhi_pci_device *mhi_pdev;
	struct mhi_controller *mhi_cntrl;
	int err;

	dev_dbg(&pdev->dev, "MHI PCI device found: %s\n", info->name);

	/* mhi_pdev.mhi_cntrl must be zero-initialized */
	mhi_pdev = devm_kzalloc(&pdev->dev, sizeof(*mhi_pdev), GFP_KERNEL);
	if (!mhi_pdev)
		return -ENOMEM;

	INIT_WORK(&mhi_pdev->recovery_work, mhi_pci_recovery_work);
	timer_setup(&mhi_pdev->health_check_timer, health_check, 0);

	mhi_cntrl_config = info->config;
	mhi_cntrl = &mhi_pdev->mhi_cntrl;

	mhi_cntrl->cntrl_dev = &pdev->dev;
	mhi_cntrl->iova_start = 0;
	mhi_cntrl->iova_stop = (dma_addr_t)DMA_BIT_MASK(info->dma_data_width);
	mhi_cntrl->fw_image = info->fw;
	mhi_cntrl->edl_image = info->edl;

	mhi_cntrl->read_reg = mhi_pci_read_reg;
	mhi_cntrl->write_reg = mhi_pci_write_reg;
	mhi_cntrl->status_cb = mhi_pci_status_cb;
	mhi_cntrl->runtime_get = mhi_pci_runtime_get;
	mhi_cntrl->runtime_put = mhi_pci_runtime_put;
	mhi_cntrl->mru = info->mru_default;

	if (info->sideband_wake) {
		mhi_cntrl->wake_get = mhi_pci_wake_get_nop;
		mhi_cntrl->wake_put = mhi_pci_wake_put_nop;
		mhi_cntrl->wake_toggle = mhi_pci_wake_toggle_nop;
	}

	err = mhi_pci_claim(mhi_cntrl, info->bar_num, DMA_BIT_MASK(info->dma_data_width));
	if (err)
		return err;

	err = mhi_pci_get_irqs(mhi_cntrl, mhi_cntrl_config);
	if (err)
		return err;

	pci_set_drvdata(pdev, mhi_pdev);

	/* Have stored pci confspace at hand for restore in sudden PCI error.
	 * cache the state locally and discard the PCI core one.
	 */
	pci_save_state(pdev);
	mhi_pdev->pci_state = pci_store_saved_state(pdev);
	pci_load_saved_state(pdev, NULL);

	pci_enable_pcie_error_reporting(pdev);

	err = mhi_register_controller(mhi_cntrl, mhi_cntrl_config);
	if (err)
		goto err_disable_reporting;

	/* MHI bus does not power up the controller by default */
	err = mhi_prepare_for_power_up(mhi_cntrl);
	if (err) {
		dev_err(&pdev->dev, "failed to prepare MHI controller\n");
		goto err_unregister;
	}

	err = mhi_sync_power_up(mhi_cntrl);
	if (err) {
		dev_err(&pdev->dev, "failed to power up MHI controller\n");
		goto err_unprepare;
	}

	set_bit(MHI_PCI_DEV_STARTED, &mhi_pdev->status);

	/* start health check */
	mod_timer(&mhi_pdev->health_check_timer, jiffies + HEALTH_CHECK_PERIOD);

	/* Only allow runtime-suspend if PME capable (for wakeup) */
	if (pci_pme_capable(pdev, PCI_D3hot)) {
		pm_runtime_set_autosuspend_delay(&pdev->dev, 2000);
		pm_runtime_use_autosuspend(&pdev->dev);
		pm_runtime_mark_last_busy(&pdev->dev);
		pm_runtime_put_noidle(&pdev->dev);
	}

	return 0;

err_unprepare:
	mhi_unprepare_after_power_down(mhi_cntrl);
err_unregister:
	mhi_unregister_controller(mhi_cntrl);
err_disable_reporting:
	pci_disable_pcie_error_reporting(pdev);

	return err;
}

static void mhi_pci_remove(struct pci_dev *pdev)
{
	struct mhi_pci_device *mhi_pdev = pci_get_drvdata(pdev);
	struct mhi_controller *mhi_cntrl = &mhi_pdev->mhi_cntrl;

	del_timer_sync(&mhi_pdev->health_check_timer);
	cancel_work_sync(&mhi_pdev->recovery_work);

	if (test_and_clear_bit(MHI_PCI_DEV_STARTED, &mhi_pdev->status)) {
		mhi_power_down(mhi_cntrl, true);
		mhi_unprepare_after_power_down(mhi_cntrl);
	}

	/* balancing probe put_noidle */
	if (pci_pme_capable(pdev, PCI_D3hot))
		pm_runtime_get_noresume(&pdev->dev);

	mhi_unregister_controller(mhi_cntrl);
	pci_disable_pcie_error_reporting(pdev);
}

static void mhi_pci_shutdown(struct pci_dev *pdev)
{
	mhi_pci_remove(pdev);
	pci_set_power_state(pdev, PCI_D3hot);
}

static void mhi_pci_reset_prepare(struct pci_dev *pdev)
{
	struct mhi_pci_device *mhi_pdev = pci_get_drvdata(pdev);
	struct mhi_controller *mhi_cntrl = &mhi_pdev->mhi_cntrl;

	dev_info(&pdev->dev, "reset\n");

	del_timer(&mhi_pdev->health_check_timer);

	/* Clean up MHI state */
	if (test_and_clear_bit(MHI_PCI_DEV_STARTED, &mhi_pdev->status)) {
		mhi_power_down(mhi_cntrl, false);
		mhi_unprepare_after_power_down(mhi_cntrl);
	}

	/* cause internal device reset */
	mhi_soc_reset(mhi_cntrl);

	/* Be sure device reset has been executed */
	msleep(MHI_POST_RESET_DELAY_MS);
}

static void mhi_pci_reset_done(struct pci_dev *pdev)
{
	struct mhi_pci_device *mhi_pdev = pci_get_drvdata(pdev);
	struct mhi_controller *mhi_cntrl = &mhi_pdev->mhi_cntrl;
	int err;

	/* Restore initial known working PCI state */
	pci_load_saved_state(pdev, mhi_pdev->pci_state);
	pci_restore_state(pdev);

	/* Is device status available ? */
	if (!mhi_pci_is_alive(mhi_cntrl)) {
		dev_err(&pdev->dev, "reset failed\n");
		return;
	}

	err = mhi_prepare_for_power_up(mhi_cntrl);
	if (err) {
		dev_err(&pdev->dev, "failed to prepare MHI controller\n");
		return;
	}

	err = mhi_sync_power_up(mhi_cntrl);
	if (err) {
		dev_err(&pdev->dev, "failed to power up MHI controller\n");
		mhi_unprepare_after_power_down(mhi_cntrl);
		return;
	}

	set_bit(MHI_PCI_DEV_STARTED, &mhi_pdev->status);
	mod_timer(&mhi_pdev->health_check_timer, jiffies + HEALTH_CHECK_PERIOD);
}

static pci_ers_result_t mhi_pci_error_detected(struct pci_dev *pdev,
					       pci_channel_state_t state)
{
	struct mhi_pci_device *mhi_pdev = pci_get_drvdata(pdev);
	struct mhi_controller *mhi_cntrl = &mhi_pdev->mhi_cntrl;

	dev_err(&pdev->dev, "PCI error detected, state = %u\n", state);

	if (state == pci_channel_io_perm_failure)
		return PCI_ERS_RESULT_DISCONNECT;

	/* Clean up MHI state */
	if (test_and_clear_bit(MHI_PCI_DEV_STARTED, &mhi_pdev->status)) {
		mhi_power_down(mhi_cntrl, false);
		mhi_unprepare_after_power_down(mhi_cntrl);
	} else {
		/* Nothing to do */
		return PCI_ERS_RESULT_RECOVERED;
	}

	pci_disable_device(pdev);

	return PCI_ERS_RESULT_NEED_RESET;
}

static pci_ers_result_t mhi_pci_slot_reset(struct pci_dev *pdev)
{
	if (pci_enable_device(pdev)) {
		dev_err(&pdev->dev, "Cannot re-enable PCI device after reset.\n");
		return PCI_ERS_RESULT_DISCONNECT;
	}

	return PCI_ERS_RESULT_RECOVERED;
}

static void mhi_pci_io_resume(struct pci_dev *pdev)
{
	struct mhi_pci_device *mhi_pdev = pci_get_drvdata(pdev);

	dev_err(&pdev->dev, "PCI slot reset done\n");

	queue_work(system_long_wq, &mhi_pdev->recovery_work);
}

static const struct pci_error_handlers mhi_pci_err_handler = {
	.error_detected = mhi_pci_error_detected,
	.slot_reset = mhi_pci_slot_reset,
	.resume = mhi_pci_io_resume,
	.reset_prepare = mhi_pci_reset_prepare,
	.reset_done = mhi_pci_reset_done,
};

static int  __maybe_unused mhi_pci_runtime_suspend(struct device *dev)
{
	struct pci_dev *pdev = to_pci_dev(dev);
	struct mhi_pci_device *mhi_pdev = dev_get_drvdata(dev);
	struct mhi_controller *mhi_cntrl = &mhi_pdev->mhi_cntrl;
	int err;

	if (test_and_set_bit(MHI_PCI_DEV_SUSPENDED, &mhi_pdev->status))
		return 0;

	del_timer(&mhi_pdev->health_check_timer);
	cancel_work_sync(&mhi_pdev->recovery_work);

	if (!test_bit(MHI_PCI_DEV_STARTED, &mhi_pdev->status) ||
			mhi_cntrl->ee != MHI_EE_AMSS)
		goto pci_suspend; /* Nothing to do at MHI level */

	/* Transition to M3 state */
	err = mhi_pm_suspend(mhi_cntrl);
	if (err) {
		dev_err(&pdev->dev, "failed to suspend device: %d\n", err);
		clear_bit(MHI_PCI_DEV_SUSPENDED, &mhi_pdev->status);
		return -EBUSY;
	}

pci_suspend:
	pci_disable_device(pdev);
	pci_wake_from_d3(pdev, true);

	return 0;
}

static int __maybe_unused mhi_pci_runtime_resume(struct device *dev)
{
	struct pci_dev *pdev = to_pci_dev(dev);
	struct mhi_pci_device *mhi_pdev = dev_get_drvdata(dev);
	struct mhi_controller *mhi_cntrl = &mhi_pdev->mhi_cntrl;
	int err;

	if (!test_and_clear_bit(MHI_PCI_DEV_SUSPENDED, &mhi_pdev->status))
		return 0;

	err = pci_enable_device(pdev);
	if (err)
		goto err_recovery;

	pci_set_master(pdev);
	pci_wake_from_d3(pdev, false);

	if (!test_bit(MHI_PCI_DEV_STARTED, &mhi_pdev->status) ||
			mhi_cntrl->ee != MHI_EE_AMSS)
		return 0; /* Nothing to do at MHI level */

	/* Exit M3, transition to M0 state */
	err = mhi_pm_resume(mhi_cntrl);
	if (err) {
		dev_err(&pdev->dev, "failed to resume device: %d\n", err);
		goto err_recovery;
	}

	/* Resume health check */
	mod_timer(&mhi_pdev->health_check_timer, jiffies + HEALTH_CHECK_PERIOD);

	/* It can be a remote wakeup (no mhi runtime_get), update access time */
	pm_runtime_mark_last_busy(dev);

	return 0;

err_recovery:
	/* Do not fail to not mess up our PCI device state, the device likely
	 * lost power (d3cold) and we simply need to reset it from the recovery
	 * procedure, trigger the recovery asynchronously to prevent system
	 * suspend exit delaying.
	 */
	queue_work(system_long_wq, &mhi_pdev->recovery_work);
	pm_runtime_mark_last_busy(dev);

	return 0;
}

static int  __maybe_unused mhi_pci_suspend(struct device *dev)
{
	pm_runtime_disable(dev);
	return mhi_pci_runtime_suspend(dev);
}

static int __maybe_unused mhi_pci_resume(struct device *dev)
{
	int ret;

	/* Depending the platform, device may have lost power (d3cold), we need
	 * to resume it now to check its state and recover when necessary.
	 */
	ret = mhi_pci_runtime_resume(dev);
	pm_runtime_enable(dev);

	return ret;
}

static int __maybe_unused mhi_pci_freeze(struct device *dev)
{
	struct mhi_pci_device *mhi_pdev = dev_get_drvdata(dev);
	struct mhi_controller *mhi_cntrl = &mhi_pdev->mhi_cntrl;

	/* We want to stop all operations, hibernation does not guarantee that
	 * device will be in the same state as before freezing, especially if
	 * the intermediate restore kernel reinitializes MHI device with new
	 * context.
	 */
	if (test_and_clear_bit(MHI_PCI_DEV_STARTED, &mhi_pdev->status)) {
		mhi_power_down(mhi_cntrl, true);
		mhi_unprepare_after_power_down(mhi_cntrl);
	}

	return 0;
}

static int __maybe_unused mhi_pci_restore(struct device *dev)
{
	struct mhi_pci_device *mhi_pdev = dev_get_drvdata(dev);

	/* Reinitialize the device */
	queue_work(system_long_wq, &mhi_pdev->recovery_work);

	return 0;
}

static const struct dev_pm_ops mhi_pci_pm_ops = {
	SET_RUNTIME_PM_OPS(mhi_pci_runtime_suspend, mhi_pci_runtime_resume, NULL)
#ifdef CONFIG_PM_SLEEP
	.suspend = mhi_pci_suspend,
	.resume = mhi_pci_resume,
	.freeze = mhi_pci_freeze,
	.thaw = mhi_pci_restore,
	.restore = mhi_pci_restore,
#endif
};

static struct pci_driver mhi_pci_driver = {
	.name		= "mhi-pci-generic",
	.id_table	= mhi_pci_id_table,
	.probe		= mhi_pci_probe,
	.remove		= mhi_pci_remove,
	.shutdown	= mhi_pci_shutdown,
	.err_handler	= &mhi_pci_err_handler,
	.driver.pm	= &mhi_pci_pm_ops
};
module_pci_driver(mhi_pci_driver);

MODULE_AUTHOR("Loic Poulain <loic.poulain@linaro.org>");
MODULE_DESCRIPTION("Modem Host Interface (MHI) PCI controller driver");
MODULE_LICENSE("GPL");<|MERGE_RESOLUTION|>--- conflicted
+++ resolved
@@ -404,8 +404,6 @@
 	.bar_num = MHI_PCI_DEFAULT_BAR_NUM,
 	.dma_data_width = 32,
 	.mru_default = 32768,
-<<<<<<< HEAD
-=======
 };
 
 static const struct mhi_channel_config mhi_sierra_em919x_channels[] = {
@@ -446,7 +444,6 @@
 	.bar_num = MHI_PCI_DEFAULT_BAR_NUM,
 	.dma_data_width = 32,
 	.sideband_wake = false,
->>>>>>> 77b5472d
 };
 
 static const struct pci_device_id mhi_pci_id_table[] = {
