--- conflicted
+++ resolved
@@ -223,18 +223,10 @@
 {
 	struct amba_device *pcdev = to_amba_device(dev);
 	struct amba_driver *drv = to_amba_driver(dev->driver);
-<<<<<<< HEAD
-	int ret = 0;
-
-	pm_runtime_get_sync(dev);
-	if (drv->remove)
-		ret = drv->remove(pcdev);
-=======
 
 	pm_runtime_get_sync(dev);
 	if (drv->remove)
 		drv->remove(pcdev);
->>>>>>> 4bcf3b75
 	pm_runtime_put_noidle(dev);
 
 	/* Undo the runtime PM settings in amba_probe() */
@@ -250,12 +242,6 @@
 
 static void amba_shutdown(struct device *dev)
 {
-<<<<<<< HEAD
-	struct amba_driver *drv = to_amba_driver(dev->driver);
-
-	if (drv->shutdown)
-		drv->shutdown(to_amba_device(dev));
-=======
 	struct amba_driver *drv;
 
 	if (!dev->driver)
@@ -342,7 +328,6 @@
 static int __init amba_init(void)
 {
 	return bus_register(&amba_bustype);
->>>>>>> 4bcf3b75
 }
 
 postcore_initcall(amba_init);
@@ -361,12 +346,6 @@
 		return -EINVAL;
 
 	drv->drv.bus = &amba_bustype;
-<<<<<<< HEAD
-	drv->drv.probe = amba_probe;
-	drv->drv.remove = amba_remove;
-	drv->drv.shutdown = amba_shutdown;
-=======
->>>>>>> 4bcf3b75
 
 	return driver_register(&drv->drv);
 }
