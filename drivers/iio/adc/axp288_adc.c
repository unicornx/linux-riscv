// SPDX-License-Identifier: GPL-2.0-only
/*
 * axp288_adc.c - X-Powers AXP288 PMIC ADC Driver
 *
 * Copyright (C) 2014 Intel Corporation
 *
 * ~~~~~~~~~~~~~~~~~~~~~~~~~~~~~~~~~~~~~~~~~~~~~~~~~~~~~~~~~~~~~~~~~~~~~~~~~~
 */

#include <linux/dmi.h>
#include <linux/module.h>
#include <linux/kernel.h>
#include <linux/device.h>
#include <linux/regmap.h>
#include <linux/mfd/axp20x.h>
#include <linux/platform_device.h>

#include <linux/iio/iio.h>
#include <linux/iio/machine.h>
#include <linux/iio/driver.h>

/*
 * This mask enables all ADCs except for the battery temp-sensor (TS), that is
 * left as-is to avoid breaking charging on devices without a temp-sensor.
 */
#define AXP288_ADC_EN_MASK				0xF0
#define AXP288_ADC_TS_ENABLE				0x01

#define AXP288_ADC_TS_BIAS_MASK				GENMASK(5, 4)
#define AXP288_ADC_TS_BIAS_20UA				(0 << 4)
#define AXP288_ADC_TS_BIAS_40UA				(1 << 4)
#define AXP288_ADC_TS_BIAS_60UA				(2 << 4)
#define AXP288_ADC_TS_BIAS_80UA				(3 << 4)
#define AXP288_ADC_TS_CURRENT_ON_OFF_MASK		GENMASK(1, 0)
#define AXP288_ADC_TS_CURRENT_OFF			(0 << 0)
#define AXP288_ADC_TS_CURRENT_ON_WHEN_CHARGING		(1 << 0)
#define AXP288_ADC_TS_CURRENT_ON_ONDEMAND		(2 << 0)
#define AXP288_ADC_TS_CURRENT_ON			(3 << 0)

enum axp288_adc_id {
	AXP288_ADC_TS,
	AXP288_ADC_PMIC,
	AXP288_ADC_GP,
	AXP288_ADC_BATT_CHRG_I,
	AXP288_ADC_BATT_DISCHRG_I,
	AXP288_ADC_BATT_V,
	AXP288_ADC_NR_CHAN,
};

struct axp288_adc_info {
	int irq;
	struct regmap *regmap;
	bool ts_enabled;
};

static const struct iio_chan_spec axp288_adc_channels[] = {
	{
		.indexed = 1,
		.type = IIO_TEMP,
		.channel = 0,
		.address = AXP288_TS_ADC_H,
		.datasheet_name = "TS_PIN",
		.info_mask_separate = BIT(IIO_CHAN_INFO_RAW),
	}, {
		.indexed = 1,
		.type = IIO_TEMP,
		.channel = 1,
		.address = AXP288_PMIC_ADC_H,
		.datasheet_name = "PMIC_TEMP",
		.info_mask_separate = BIT(IIO_CHAN_INFO_RAW),
	}, {
		.indexed = 1,
		.type = IIO_TEMP,
		.channel = 2,
		.address = AXP288_GP_ADC_H,
		.datasheet_name = "GPADC",
		.info_mask_separate = BIT(IIO_CHAN_INFO_RAW),
	}, {
		.indexed = 1,
		.type = IIO_CURRENT,
		.channel = 3,
		.address = AXP20X_BATT_CHRG_I_H,
		.datasheet_name = "BATT_CHG_I",
		.info_mask_separate = BIT(IIO_CHAN_INFO_RAW),
	}, {
		.indexed = 1,
		.type = IIO_CURRENT,
		.channel = 4,
		.address = AXP20X_BATT_DISCHRG_I_H,
		.datasheet_name = "BATT_DISCHRG_I",
		.info_mask_separate = BIT(IIO_CHAN_INFO_RAW),
	}, {
		.indexed = 1,
		.type = IIO_VOLTAGE,
		.channel = 5,
		.address = AXP20X_BATT_V_H,
		.datasheet_name = "BATT_V",
		.info_mask_separate = BIT(IIO_CHAN_INFO_RAW),
	},
};

/* for consumer drivers */
static struct iio_map axp288_adc_default_maps[] = {
	IIO_MAP("TS_PIN", "axp288-batt", "axp288-batt-temp"),
	IIO_MAP("PMIC_TEMP", "axp288-pmic", "axp288-pmic-temp"),
	IIO_MAP("GPADC", "axp288-gpadc", "axp288-system-temp"),
	IIO_MAP("BATT_CHG_I", "axp288-chrg", "axp288-chrg-curr"),
	IIO_MAP("BATT_DISCHRG_I", "axp288-chrg", "axp288-chrg-d-curr"),
	IIO_MAP("BATT_V", "axp288-batt", "axp288-batt-volt"),
	{},
};

static int axp288_adc_read_channel(int *val, unsigned long address,
				struct regmap *regmap)
{
	u8 buf[2];

	if (regmap_bulk_read(regmap, address, buf, 2))
		return -EIO;
	*val = (buf[0] << 4) + ((buf[1] >> 4) & 0x0F);

	return IIO_VAL_INT;
}

/*
 * The current-source used for the battery temp-sensor (TS) is shared
 * with the GPADC. For proper fuel-gauge and charger operation the TS
 * current-source needs to be permanently on. But to read the GPADC we
 * need to temporary switch the TS current-source to ondemand, so that
 * the GPADC can use it, otherwise we will always read an all 0 value.
 */
static int axp288_adc_set_ts(struct axp288_adc_info *info,
			     unsigned int mode, unsigned long address)
{
	int ret;

	/* No need to switch the current-source if the TS pin is disabled */
	if (!info->ts_enabled)
		return 0;

	/* Channels other than GPADC do not need the current source */
	if (address != AXP288_GP_ADC_H)
		return 0;

	ret = regmap_update_bits(info->regmap, AXP288_ADC_TS_PIN_CTRL,
				 AXP288_ADC_TS_CURRENT_ON_OFF_MASK, mode);
	if (ret)
		return ret;

	/* When switching to the GPADC pin give things some time to settle */
	if (mode == AXP288_ADC_TS_CURRENT_ON_ONDEMAND)
		usleep_range(6000, 10000);

	return 0;
}

static int axp288_adc_read_raw(struct iio_dev *indio_dev,
			struct iio_chan_spec const *chan,
			int *val, int *val2, long mask)
{
	int ret;
	struct axp288_adc_info *info = iio_priv(indio_dev);

	mutex_lock(&indio_dev->mlock);
	switch (mask) {
	case IIO_CHAN_INFO_RAW:
		if (axp288_adc_set_ts(info, AXP288_ADC_TS_CURRENT_ON_ONDEMAND,
					chan->address)) {
			dev_err(&indio_dev->dev, "GPADC mode\n");
			ret = -EINVAL;
			break;
		}
		ret = axp288_adc_read_channel(val, chan->address, info->regmap);
		if (axp288_adc_set_ts(info, AXP288_ADC_TS_CURRENT_ON,
						chan->address))
			dev_err(&indio_dev->dev, "TS pin restore\n");
		break;
	default:
		ret = -EINVAL;
	}
	mutex_unlock(&indio_dev->mlock);

	return ret;
}

/*
 * We rely on the machine's firmware to correctly setup the TS pin bias current
 * at boot. This lists systems with broken fw where we need to set it ourselves.
 */
static const struct dmi_system_id axp288_adc_ts_bias_override[] = {
	{
		/* Lenovo Ideapad 100S (11 inch) */
		.matches = {
		  DMI_MATCH(DMI_SYS_VENDOR, "LENOVO"),
		  DMI_MATCH(DMI_PRODUCT_VERSION, "Lenovo ideapad 100S-11IBY"),
		},
		.driver_data = (void *)(uintptr_t)AXP288_ADC_TS_BIAS_80UA,
	},
	{}
};

static int axp288_adc_initialize(struct axp288_adc_info *info)
{
	const struct dmi_system_id *bias_override;
	int ret, adc_enable_val;

	bias_override = dmi_first_match(axp288_adc_ts_bias_override);
	if (bias_override) {
		ret = regmap_update_bits(info->regmap, AXP288_ADC_TS_PIN_CTRL,
					 AXP288_ADC_TS_BIAS_MASK,
					 (uintptr_t)bias_override->driver_data);
		if (ret)
			return ret;
	}
<<<<<<< HEAD

	/*
	 * Determine if the TS pin is enabled and set the TS current-source
	 * accordingly.
	 */
	ret = regmap_read(info->regmap, AXP20X_ADC_EN1, &adc_enable_val);
	if (ret)
		return ret;

	if (adc_enable_val & AXP288_ADC_TS_ENABLE) {
		info->ts_enabled = true;
		ret = regmap_update_bits(info->regmap, AXP288_ADC_TS_PIN_CTRL,
					 AXP288_ADC_TS_CURRENT_ON_OFF_MASK,
					 AXP288_ADC_TS_CURRENT_ON);
	} else {
		info->ts_enabled = false;
		ret = regmap_update_bits(info->regmap, AXP288_ADC_TS_PIN_CTRL,
					 AXP288_ADC_TS_CURRENT_ON_OFF_MASK,
					 AXP288_ADC_TS_CURRENT_OFF);
	}
	if (ret)
		return ret;

=======

	/*
	 * Determine if the TS pin is enabled and set the TS current-source
	 * accordingly.
	 */
	ret = regmap_read(info->regmap, AXP20X_ADC_EN1, &adc_enable_val);
	if (ret)
		return ret;

	if (adc_enable_val & AXP288_ADC_TS_ENABLE) {
		info->ts_enabled = true;
		ret = regmap_update_bits(info->regmap, AXP288_ADC_TS_PIN_CTRL,
					 AXP288_ADC_TS_CURRENT_ON_OFF_MASK,
					 AXP288_ADC_TS_CURRENT_ON);
	} else {
		info->ts_enabled = false;
		ret = regmap_update_bits(info->regmap, AXP288_ADC_TS_PIN_CTRL,
					 AXP288_ADC_TS_CURRENT_ON_OFF_MASK,
					 AXP288_ADC_TS_CURRENT_OFF);
	}
	if (ret)
		return ret;

>>>>>>> f7688b48
	/* Turn on the ADC for all channels except TS, leave TS as is */
	return regmap_update_bits(info->regmap, AXP20X_ADC_EN1,
				  AXP288_ADC_EN_MASK, AXP288_ADC_EN_MASK);
}

static const struct iio_info axp288_adc_iio_info = {
	.read_raw = &axp288_adc_read_raw,
};

static int axp288_adc_probe(struct platform_device *pdev)
{
	int ret;
	struct axp288_adc_info *info;
	struct iio_dev *indio_dev;
	struct axp20x_dev *axp20x = dev_get_drvdata(pdev->dev.parent);

	indio_dev = devm_iio_device_alloc(&pdev->dev, sizeof(*info));
	if (!indio_dev)
		return -ENOMEM;

	info = iio_priv(indio_dev);
	info->irq = platform_get_irq(pdev, 0);
	if (info->irq < 0)
		return info->irq;
	platform_set_drvdata(pdev, indio_dev);
	info->regmap = axp20x->regmap;
	/*
	 * Set ADC to enabled state at all time, including system suspend.
	 * otherwise internal fuel gauge functionality may be affected.
	 */
	ret = axp288_adc_initialize(info);
	if (ret) {
		dev_err(&pdev->dev, "unable to enable ADC device\n");
		return ret;
	}

	indio_dev->dev.parent = &pdev->dev;
	indio_dev->name = pdev->name;
	indio_dev->channels = axp288_adc_channels;
	indio_dev->num_channels = ARRAY_SIZE(axp288_adc_channels);
	indio_dev->info = &axp288_adc_iio_info;
	indio_dev->modes = INDIO_DIRECT_MODE;
	ret = iio_map_array_register(indio_dev, axp288_adc_default_maps);
	if (ret < 0)
		return ret;

	ret = iio_device_register(indio_dev);
	if (ret < 0) {
		dev_err(&pdev->dev, "unable to register iio device\n");
		goto err_array_unregister;
	}
	return 0;

err_array_unregister:
	iio_map_array_unregister(indio_dev);

	return ret;
}

static int axp288_adc_remove(struct platform_device *pdev)
{
	struct iio_dev *indio_dev = platform_get_drvdata(pdev);

	iio_device_unregister(indio_dev);
	iio_map_array_unregister(indio_dev);

	return 0;
}

static const struct platform_device_id axp288_adc_id_table[] = {
	{ .name = "axp288_adc" },
	{},
};

static struct platform_driver axp288_adc_driver = {
	.probe = axp288_adc_probe,
	.remove = axp288_adc_remove,
	.id_table = axp288_adc_id_table,
	.driver = {
		.name = "axp288_adc",
	},
};

MODULE_DEVICE_TABLE(platform, axp288_adc_id_table);

module_platform_driver(axp288_adc_driver);

MODULE_AUTHOR("Jacob Pan <jacob.jun.pan@linux.intel.com>");
MODULE_DESCRIPTION("X-Powers AXP288 ADC Driver");
MODULE_LICENSE("GPL");<|MERGE_RESOLUTION|>--- conflicted
+++ resolved
@@ -212,7 +212,6 @@
 		if (ret)
 			return ret;
 	}
-<<<<<<< HEAD
 
 	/*
 	 * Determine if the TS pin is enabled and set the TS current-source
@@ -236,31 +235,6 @@
 	if (ret)
 		return ret;
 
-=======
-
-	/*
-	 * Determine if the TS pin is enabled and set the TS current-source
-	 * accordingly.
-	 */
-	ret = regmap_read(info->regmap, AXP20X_ADC_EN1, &adc_enable_val);
-	if (ret)
-		return ret;
-
-	if (adc_enable_val & AXP288_ADC_TS_ENABLE) {
-		info->ts_enabled = true;
-		ret = regmap_update_bits(info->regmap, AXP288_ADC_TS_PIN_CTRL,
-					 AXP288_ADC_TS_CURRENT_ON_OFF_MASK,
-					 AXP288_ADC_TS_CURRENT_ON);
-	} else {
-		info->ts_enabled = false;
-		ret = regmap_update_bits(info->regmap, AXP288_ADC_TS_PIN_CTRL,
-					 AXP288_ADC_TS_CURRENT_ON_OFF_MASK,
-					 AXP288_ADC_TS_CURRENT_OFF);
-	}
-	if (ret)
-		return ret;
-
->>>>>>> f7688b48
 	/* Turn on the ADC for all channels except TS, leave TS as is */
 	return regmap_update_bits(info->regmap, AXP20X_ADC_EN1,
 				  AXP288_ADC_EN_MASK, AXP288_ADC_EN_MASK);
