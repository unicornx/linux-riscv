// SPDX-License-Identifier: GPL-2.0-only
/*
 * bma180.c - IIO driver for Bosch BMA180 triaxial acceleration sensor
 *
 * Copyright 2013 Oleksandr Kravchenko <x0199363@ti.com>
 *
 * Support for BMA250 (c) Peter Meerwald <pmeerw@pmeerw.net>
 *
 * SPI is not supported by driver
 * BMA023/BMA150/SMB380: 7-bit I2C slave address 0x38
 * BMA180: 7-bit I2C slave address 0x40 or 0x41
 * BMA250: 7-bit I2C slave address 0x18 or 0x19
 */

#include <linux/module.h>
#include <linux/i2c.h>
#include <linux/interrupt.h>
#include <linux/delay.h>
#include <linux/of_device.h>
#include <linux/of.h>
#include <linux/bitops.h>
#include <linux/regulator/consumer.h>
#include <linux/slab.h>
#include <linux/string.h>
#include <linux/iio/iio.h>
#include <linux/iio/sysfs.h>
#include <linux/iio/buffer.h>
#include <linux/iio/trigger.h>
#include <linux/iio/trigger_consumer.h>
#include <linux/iio/triggered_buffer.h>

#define BMA180_DRV_NAME "bma180"
#define BMA180_IRQ_NAME "bma180_event"

enum chip_ids {
	BMA023,
	BMA150,
	BMA180,
	BMA250,
};

struct bma180_data;

struct bma180_part_info {
	u8 chip_id;
	const struct iio_chan_spec *channels;
	unsigned int num_channels;
	const int *scale_table;
	unsigned int num_scales;
	const int *bw_table;
	unsigned int num_bw;
	int temp_offset;

	u8 int_reset_reg, int_reset_mask;
	u8 sleep_reg, sleep_mask;
	u8 bw_reg, bw_mask, bw_offset;
	u8 scale_reg, scale_mask;
	u8 power_reg, power_mask, lowpower_val;
	u8 int_enable_reg, int_enable_mask;
	u8 softreset_reg, softreset_val;

	int (*chip_config)(struct bma180_data *data);
	void (*chip_disable)(struct bma180_data *data);
};

/* Register set */
#define BMA023_CTRL_REG0	0x0a
#define BMA023_CTRL_REG1	0x0b
#define BMA023_CTRL_REG2	0x14
#define BMA023_CTRL_REG3	0x15

#define BMA023_RANGE_MASK	GENMASK(4, 3) /* Range of accel values */
#define BMA023_BW_MASK		GENMASK(2, 0) /* Accel bandwidth */
#define BMA023_SLEEP		BIT(0)
#define BMA023_INT_RESET_MASK	BIT(6)
#define BMA023_NEW_DATA_INT	BIT(5) /* Intr every new accel data is ready */
#define BMA023_RESET_VAL	BIT(1)

#define BMA180_CHIP_ID		0x00 /* Need to distinguish BMA180 from other */
#define BMA180_ACC_X_LSB	0x02 /* First of 6 registers of accel data */
#define BMA180_TEMP		0x08
#define BMA180_CTRL_REG0	0x0d
#define BMA180_RESET		0x10
#define BMA180_BW_TCS		0x20
#define BMA180_CTRL_REG3	0x21
#define BMA180_TCO_Z		0x30
#define BMA180_OFFSET_LSB1	0x35

/* BMA180_CTRL_REG0 bits */
#define BMA180_DIS_WAKE_UP	BIT(0) /* Disable wake up mode */
#define BMA180_SLEEP		BIT(1) /* 1 - chip will sleep */
#define BMA180_EE_W		BIT(4) /* Unlock writing to addr from 0x20 */
#define BMA180_RESET_INT	BIT(6) /* Reset pending interrupts */

/* BMA180_CTRL_REG3 bits */
#define BMA180_NEW_DATA_INT	BIT(1) /* Intr every new accel data is ready */

/* BMA180_OFFSET_LSB1 skipping mode bit */
#define BMA180_SMP_SKIP		BIT(0)

/* Bit masks for registers bit fields */
#define BMA180_RANGE		0x0e /* Range of measured accel values */
#define BMA180_BW		0xf0 /* Accel bandwidth */
#define BMA180_MODE_CONFIG	0x03 /* Config operation modes */

/* We have to write this value in reset register to do soft reset */
#define BMA180_RESET_VAL	0xb6

#define BMA023_ID_REG_VAL	0x02
#define BMA180_ID_REG_VAL	0x03
#define BMA250_ID_REG_VAL	0x03

/* Chip power modes */
#define BMA180_LOW_POWER	0x03

#define BMA250_RANGE_REG	0x0f
#define BMA250_BW_REG		0x10
#define BMA250_POWER_REG	0x11
#define BMA250_RESET_REG	0x14
#define BMA250_INT_ENABLE_REG	0x17
#define BMA250_INT_MAP_REG	0x1a
#define BMA250_INT_RESET_REG	0x21

#define BMA250_RANGE_MASK	GENMASK(3, 0) /* Range of accel values */
#define BMA250_BW_MASK		GENMASK(4, 0) /* Accel bandwidth */
#define BMA250_BW_OFFSET	8
#define BMA250_SUSPEND_MASK	BIT(7) /* chip will sleep */
#define BMA250_LOWPOWER_MASK	BIT(6)
#define BMA250_DATA_INTEN_MASK	BIT(4)
#define BMA250_INT1_DATA_MASK	BIT(0)
#define BMA250_INT_RESET_MASK	BIT(7) /* Reset pending interrupts */

<<<<<<< HEAD
#define BMA254_RANGE_REG	0x0f
#define BMA254_BW_REG		0x10
#define BMA254_POWER_REG	0x11
#define BMA254_RESET_REG	0x14
#define BMA254_INT_ENABLE_REG	0x17
#define BMA254_INT_MAP_REG	0x1a
#define BMA254_INT_RESET_REG	0x21

#define BMA254_RANGE_MASK	GENMASK(3, 0) /* Range of accel values */
#define BMA254_BW_MASK		GENMASK(4, 0) /* Accel bandwidth */
#define BMA254_BW_OFFSET	8
#define BMA254_SUSPEND_MASK	BIT(7) /* chip will sleep */
#define BMA254_LOWPOWER_MASK	BIT(6)
#define BMA254_DATA_INTEN_MASK	BIT(4)
#define BMA254_INT2_DATA_MASK	BIT(7)
#define BMA254_INT1_DATA_MASK	BIT(0)
#define BMA254_INT_RESET_MASK	BIT(7) /* Reset pending interrupts */

=======
>>>>>>> d92805b6
struct bma180_data {
	struct regulator *vdd_supply;
	struct regulator *vddio_supply;
	struct i2c_client *client;
	struct iio_trigger *trig;
	const struct bma180_part_info *part_info;
	struct iio_mount_matrix orientation;
	struct mutex mutex;
	bool sleep_state;
	int scale;
	int bw;
	bool pmode;
	/* Ensure timestamp is naturally aligned */
	struct {
		s16 chan[4];
		s64 timestamp __aligned(8);
	} scan;
};

enum bma180_chan {
	AXIS_X,
	AXIS_Y,
	AXIS_Z,
	TEMP
};

static int bma023_bw_table[] = { 25, 50, 100, 190, 375, 750, 1500 }; /* Hz */
static int bma023_scale_table[] = { 2452, 4903, 9709, };

static int bma180_bw_table[] = { 10, 20, 40, 75, 150, 300 }; /* Hz */
static int bma180_scale_table[] = { 1275, 1863, 2452, 3727, 4903, 9709, 19417 };

static int bma250_bw_table[] = { 8, 16, 31, 63, 125, 250, 500, 1000 }; /* Hz */
static int bma250_scale_table[] = { 0, 0, 0, 38344, 0, 76590, 0, 0, 153180, 0,
	0, 0, 306458 };

static int bma180_get_data_reg(struct bma180_data *data, enum bma180_chan chan)
{
	int ret;

	if (data->sleep_state)
		return -EBUSY;

	switch (chan) {
	case TEMP:
		ret = i2c_smbus_read_byte_data(data->client, BMA180_TEMP);
		if (ret < 0)
			dev_err(&data->client->dev, "failed to read temp register\n");
		break;
	default:
		ret = i2c_smbus_read_word_data(data->client,
			BMA180_ACC_X_LSB + chan * 2);
		if (ret < 0)
			dev_err(&data->client->dev,
				"failed to read accel_%c register\n",
				'x' + chan);
	}

	return ret;
}

static int bma180_set_bits(struct bma180_data *data, u8 reg, u8 mask, u8 val)
{
	int ret = i2c_smbus_read_byte_data(data->client, reg);
	u8 reg_val = (ret & ~mask) | (val << (ffs(mask) - 1));

	if (ret < 0)
		return ret;

	return i2c_smbus_write_byte_data(data->client, reg, reg_val);
}

static int bma180_reset_intr(struct bma180_data *data)
{
	int ret = bma180_set_bits(data, data->part_info->int_reset_reg,
		data->part_info->int_reset_mask, 1);

	if (ret)
		dev_err(&data->client->dev, "failed to reset interrupt\n");

	return ret;
}

static int bma180_set_new_data_intr_state(struct bma180_data *data, bool state)
{
	int ret = bma180_set_bits(data, data->part_info->int_enable_reg,
			data->part_info->int_enable_mask, state);
	if (ret)
		goto err;
	ret = bma180_reset_intr(data);
	if (ret)
		goto err;

	return 0;

err:
	dev_err(&data->client->dev,
		"failed to set new data interrupt state %d\n", state);
	return ret;
}

static int bma180_set_sleep_state(struct bma180_data *data, bool state)
{
	int ret = bma180_set_bits(data, data->part_info->sleep_reg,
		data->part_info->sleep_mask, state);

	if (ret) {
		dev_err(&data->client->dev,
			"failed to set sleep state %d\n", state);
		return ret;
	}
	data->sleep_state = state;

	return 0;
}

static int bma180_set_ee_writing_state(struct bma180_data *data, bool state)
{
	int ret = bma180_set_bits(data, BMA180_CTRL_REG0, BMA180_EE_W, state);

	if (ret)
		dev_err(&data->client->dev,
			"failed to set ee writing state %d\n", state);

	return ret;
}

static int bma180_set_bw(struct bma180_data *data, int val)
{
	int ret, i;

	if (data->sleep_state)
		return -EBUSY;

	for (i = 0; i < data->part_info->num_bw; ++i) {
		if (data->part_info->bw_table[i] == val) {
			ret = bma180_set_bits(data, data->part_info->bw_reg,
				data->part_info->bw_mask,
				i + data->part_info->bw_offset);
			if (ret) {
				dev_err(&data->client->dev,
					"failed to set bandwidth\n");
				return ret;
			}
			data->bw = val;
			return 0;
		}
	}

	return -EINVAL;
}

static int bma180_set_scale(struct bma180_data *data, int val)
{
	int ret, i;

	if (data->sleep_state)
		return -EBUSY;

	for (i = 0; i < data->part_info->num_scales; ++i)
		if (data->part_info->scale_table[i] == val) {
			ret = bma180_set_bits(data, data->part_info->scale_reg,
				data->part_info->scale_mask, i);
			if (ret) {
				dev_err(&data->client->dev,
					"failed to set scale\n");
				return ret;
			}
			data->scale = val;
			return 0;
		}

	return -EINVAL;
}

static int bma180_set_pmode(struct bma180_data *data, bool mode)
{
	u8 reg_val = mode ? data->part_info->lowpower_val : 0;
	int ret = bma180_set_bits(data, data->part_info->power_reg,
		data->part_info->power_mask, reg_val);

	if (ret) {
		dev_err(&data->client->dev, "failed to set power mode\n");
		return ret;
	}
	data->pmode = mode;

	return 0;
}

static int bma180_soft_reset(struct bma180_data *data)
{
	int ret = i2c_smbus_write_byte_data(data->client,
		data->part_info->softreset_reg,
		data->part_info->softreset_val);

	if (ret)
		dev_err(&data->client->dev, "failed to reset the chip\n");

	return ret;
}

static int bma180_chip_init(struct bma180_data *data)
{
	/* Try to read chip_id register. It must return 0x03. */
	int ret = i2c_smbus_read_byte_data(data->client, BMA180_CHIP_ID);

	if (ret < 0)
		return ret;
	if (ret != data->part_info->chip_id) {
		dev_err(&data->client->dev, "wrong chip ID %d expected %d\n",
			ret, data->part_info->chip_id);
		return -ENODEV;
	}

	ret = bma180_soft_reset(data);
	if (ret)
		return ret;
	/*
	 * No serial transaction should occur within minimum 10 us
	 * after soft_reset command
	 */
	msleep(20);

	return bma180_set_new_data_intr_state(data, false);
}

static int bma023_chip_config(struct bma180_data *data)
{
	int ret = bma180_chip_init(data);

	if (ret)
		goto err;

	ret = bma180_set_bw(data, 50); /* 50 Hz */
	if (ret)
		goto err;
	ret = bma180_set_scale(data, 2452); /* 2 G */
	if (ret)
		goto err;

	return 0;

err:
	dev_err(&data->client->dev, "failed to config the chip\n");
	return ret;
}

static int bma180_chip_config(struct bma180_data *data)
{
	int ret = bma180_chip_init(data);

	if (ret)
		goto err;
	ret = bma180_set_pmode(data, false);
	if (ret)
		goto err;
	ret = bma180_set_bits(data, BMA180_CTRL_REG0, BMA180_DIS_WAKE_UP, 1);
	if (ret)
		goto err;
	ret = bma180_set_ee_writing_state(data, true);
	if (ret)
		goto err;
	ret = bma180_set_bits(data, BMA180_OFFSET_LSB1, BMA180_SMP_SKIP, 1);
	if (ret)
		goto err;
	ret = bma180_set_bw(data, 20); /* 20 Hz */
	if (ret)
		goto err;
	ret = bma180_set_scale(data, 2452); /* 2 G */
	if (ret)
		goto err;

	return 0;

err:
	dev_err(&data->client->dev, "failed to config the chip\n");
	return ret;
}

static int bma250_chip_config(struct bma180_data *data)
{
	int ret = bma180_chip_init(data);

	if (ret)
		goto err;
	ret = bma180_set_pmode(data, false);
	if (ret)
		goto err;
	ret = bma180_set_bw(data, 16); /* 16 Hz */
	if (ret)
		goto err;
	ret = bma180_set_scale(data, 38344); /* 2 G */
	if (ret)
		goto err;
	/*
	 * This enables dataready interrupt on the INT1 pin
	 * FIXME: support using the INT2 pin
	 */
	ret = bma180_set_bits(data, BMA250_INT_MAP_REG, BMA250_INT1_DATA_MASK, 1);
	if (ret)
		goto err;

	return 0;

err:
	dev_err(&data->client->dev, "failed to config the chip\n");
	return ret;
}

static void bma023_chip_disable(struct bma180_data *data)
{
	if (bma180_set_sleep_state(data, true))
		goto err;

	return;

err:
	dev_err(&data->client->dev, "failed to disable the chip\n");
}

static void bma180_chip_disable(struct bma180_data *data)
{
	if (bma180_set_new_data_intr_state(data, false))
		goto err;
	if (bma180_set_ee_writing_state(data, false))
		goto err;
	if (bma180_set_sleep_state(data, true))
		goto err;

	return;

err:
	dev_err(&data->client->dev, "failed to disable the chip\n");
}

static void bma250_chip_disable(struct bma180_data *data)
{
	if (bma180_set_new_data_intr_state(data, false))
		goto err;
	if (bma180_set_sleep_state(data, true))
		goto err;

	return;

err:
	dev_err(&data->client->dev, "failed to disable the chip\n");
}

static ssize_t bma180_show_avail(char *buf, const int *vals, unsigned int n,
				 bool micros)
{
	size_t len = 0;
	int i;

	for (i = 0; i < n; i++) {
		if (!vals[i])
			continue;
		len += scnprintf(buf + len, PAGE_SIZE - len,
			micros ? "0.%06d " : "%d ", vals[i]);
	}
	buf[len - 1] = '\n';

	return len;
}

static ssize_t bma180_show_filter_freq_avail(struct device *dev,
				struct device_attribute *attr, char *buf)
{
	struct bma180_data *data = iio_priv(dev_to_iio_dev(dev));

	return bma180_show_avail(buf, data->part_info->bw_table,
		data->part_info->num_bw, false);
}

static ssize_t bma180_show_scale_avail(struct device *dev,
				struct device_attribute *attr, char *buf)
{
	struct bma180_data *data = iio_priv(dev_to_iio_dev(dev));

	return bma180_show_avail(buf, data->part_info->scale_table,
		data->part_info->num_scales, true);
}

static IIO_DEVICE_ATTR(in_accel_filter_low_pass_3db_frequency_available,
	S_IRUGO, bma180_show_filter_freq_avail, NULL, 0);

static IIO_DEVICE_ATTR(in_accel_scale_available,
	S_IRUGO, bma180_show_scale_avail, NULL, 0);

static struct attribute *bma180_attributes[] = {
	&iio_dev_attr_in_accel_filter_low_pass_3db_frequency_available.
		dev_attr.attr,
	&iio_dev_attr_in_accel_scale_available.dev_attr.attr,
	NULL,
};

static const struct attribute_group bma180_attrs_group = {
	.attrs = bma180_attributes,
};

static int bma180_read_raw(struct iio_dev *indio_dev,
		struct iio_chan_spec const *chan, int *val, int *val2,
		long mask)
{
	struct bma180_data *data = iio_priv(indio_dev);
	int ret;

	switch (mask) {
	case IIO_CHAN_INFO_RAW:
		ret = iio_device_claim_direct_mode(indio_dev);
		if (ret)
			return ret;

		mutex_lock(&data->mutex);
		ret = bma180_get_data_reg(data, chan->scan_index);
		mutex_unlock(&data->mutex);
		iio_device_release_direct_mode(indio_dev);
		if (ret < 0)
			return ret;
		if (chan->scan_type.sign == 's') {
			*val = sign_extend32(ret >> chan->scan_type.shift,
				chan->scan_type.realbits - 1);
		} else {
			*val = ret;
		}
		return IIO_VAL_INT;
	case IIO_CHAN_INFO_LOW_PASS_FILTER_3DB_FREQUENCY:
		*val = data->bw;
		return IIO_VAL_INT;
	case IIO_CHAN_INFO_SCALE:
		switch (chan->type) {
		case IIO_ACCEL:
			*val = 0;
			*val2 = data->scale;
			return IIO_VAL_INT_PLUS_MICRO;
		case IIO_TEMP:
			*val = 500;
			return IIO_VAL_INT;
		default:
			return -EINVAL;
		}
	case IIO_CHAN_INFO_OFFSET:
		*val = data->part_info->temp_offset;
		return IIO_VAL_INT;
	default:
		return -EINVAL;
	}
}

static int bma180_write_raw(struct iio_dev *indio_dev,
		struct iio_chan_spec const *chan, int val, int val2, long mask)
{
	struct bma180_data *data = iio_priv(indio_dev);
	int ret;

	switch (mask) {
	case IIO_CHAN_INFO_SCALE:
		if (val)
			return -EINVAL;
		mutex_lock(&data->mutex);
		ret = bma180_set_scale(data, val2);
		mutex_unlock(&data->mutex);
		return ret;
	case IIO_CHAN_INFO_LOW_PASS_FILTER_3DB_FREQUENCY:
		if (val2)
			return -EINVAL;
		mutex_lock(&data->mutex);
		ret = bma180_set_bw(data, val);
		mutex_unlock(&data->mutex);
		return ret;
	default:
		return -EINVAL;
	}
}

static const struct iio_info bma180_info = {
	.attrs			= &bma180_attrs_group,
	.read_raw		= bma180_read_raw,
	.write_raw		= bma180_write_raw,
};

static const char * const bma180_power_modes[] = { "low_noise", "low_power" };

static int bma180_get_power_mode(struct iio_dev *indio_dev,
		const struct iio_chan_spec *chan)
{
	struct bma180_data *data = iio_priv(indio_dev);

	return data->pmode;
}

static int bma180_set_power_mode(struct iio_dev *indio_dev,
		const struct iio_chan_spec *chan, unsigned int mode)
{
	struct bma180_data *data = iio_priv(indio_dev);
	int ret;

	mutex_lock(&data->mutex);
	ret = bma180_set_pmode(data, mode);
	mutex_unlock(&data->mutex);

	return ret;
}

static const struct iio_mount_matrix *
bma180_accel_get_mount_matrix(const struct iio_dev *indio_dev,
				const struct iio_chan_spec *chan)
{
	struct bma180_data *data = iio_priv(indio_dev);

	return &data->orientation;
}

static const struct iio_enum bma180_power_mode_enum = {
	.items = bma180_power_modes,
	.num_items = ARRAY_SIZE(bma180_power_modes),
	.get = bma180_get_power_mode,
	.set = bma180_set_power_mode,
};

static const struct iio_chan_spec_ext_info bma023_ext_info[] = {
	IIO_MOUNT_MATRIX(IIO_SHARED_BY_DIR, bma180_accel_get_mount_matrix),
	{ }
};

static const struct iio_chan_spec_ext_info bma180_ext_info[] = {
	IIO_ENUM("power_mode", IIO_SHARED_BY_TYPE, &bma180_power_mode_enum),
	IIO_ENUM_AVAILABLE("power_mode", &bma180_power_mode_enum),
	IIO_MOUNT_MATRIX(IIO_SHARED_BY_DIR, bma180_accel_get_mount_matrix),
	{ }
};

#define BMA023_ACC_CHANNEL(_axis, _bits) {				\
	.type = IIO_ACCEL,						\
	.modified = 1,							\
	.channel2 = IIO_MOD_##_axis,					\
	.info_mask_separate = BIT(IIO_CHAN_INFO_RAW),			\
	.info_mask_shared_by_type = BIT(IIO_CHAN_INFO_SCALE) |		\
		BIT(IIO_CHAN_INFO_LOW_PASS_FILTER_3DB_FREQUENCY),	\
	.scan_index = AXIS_##_axis,					\
	.scan_type = {							\
		.sign = 's',						\
		.realbits = _bits,					\
		.storagebits = 16,					\
		.shift = 16 - _bits,					\
	},								\
	.ext_info = bma023_ext_info,					\
}

#define BMA150_TEMP_CHANNEL {						\
	.type = IIO_TEMP,						\
	.info_mask_separate = BIT(IIO_CHAN_INFO_RAW) |			\
		BIT(IIO_CHAN_INFO_SCALE) | BIT(IIO_CHAN_INFO_OFFSET),	\
	.scan_index = TEMP,						\
	.scan_type = {							\
		.sign = 'u',						\
		.realbits = 8,						\
		.storagebits = 16,					\
	},								\
}

#define BMA180_ACC_CHANNEL(_axis, _bits) {				\
	.type = IIO_ACCEL,						\
	.modified = 1,							\
	.channel2 = IIO_MOD_##_axis,					\
	.info_mask_separate = BIT(IIO_CHAN_INFO_RAW),			\
	.info_mask_shared_by_type = BIT(IIO_CHAN_INFO_SCALE) |		\
		BIT(IIO_CHAN_INFO_LOW_PASS_FILTER_3DB_FREQUENCY),	\
	.scan_index = AXIS_##_axis,					\
	.scan_type = {							\
		.sign = 's',						\
		.realbits = _bits,					\
		.storagebits = 16,					\
		.shift = 16 - _bits,					\
	},								\
	.ext_info = bma180_ext_info,					\
}

#define BMA180_TEMP_CHANNEL {						\
	.type = IIO_TEMP,						\
	.info_mask_separate = BIT(IIO_CHAN_INFO_RAW) |			\
		BIT(IIO_CHAN_INFO_SCALE) | BIT(IIO_CHAN_INFO_OFFSET),	\
	.scan_index = TEMP,						\
	.scan_type = {							\
		.sign = 's',						\
		.realbits = 8,						\
		.storagebits = 16,					\
	},								\
}

static const struct iio_chan_spec bma023_channels[] = {
	BMA023_ACC_CHANNEL(X, 10),
	BMA023_ACC_CHANNEL(Y, 10),
	BMA023_ACC_CHANNEL(Z, 10),
	IIO_CHAN_SOFT_TIMESTAMP(4),
};

static const struct iio_chan_spec bma150_channels[] = {
	BMA023_ACC_CHANNEL(X, 10),
	BMA023_ACC_CHANNEL(Y, 10),
	BMA023_ACC_CHANNEL(Z, 10),
	BMA150_TEMP_CHANNEL,
	IIO_CHAN_SOFT_TIMESTAMP(4),
};

static const struct iio_chan_spec bma180_channels[] = {
	BMA180_ACC_CHANNEL(X, 14),
	BMA180_ACC_CHANNEL(Y, 14),
	BMA180_ACC_CHANNEL(Z, 14),
	BMA180_TEMP_CHANNEL,
	IIO_CHAN_SOFT_TIMESTAMP(4),
};

static const struct iio_chan_spec bma250_channels[] = {
	BMA180_ACC_CHANNEL(X, 10),
	BMA180_ACC_CHANNEL(Y, 10),
	BMA180_ACC_CHANNEL(Z, 10),
	BMA180_TEMP_CHANNEL,
	IIO_CHAN_SOFT_TIMESTAMP(4),
};

static const struct bma180_part_info bma180_part_info[] = {
	[BMA023] = {
		.chip_id = BMA023_ID_REG_VAL,
		.channels = bma023_channels,
		.num_channels = ARRAY_SIZE(bma023_channels),
		.scale_table = bma023_scale_table,
		.num_scales = ARRAY_SIZE(bma023_scale_table),
		.bw_table = bma023_bw_table,
		.num_bw = ARRAY_SIZE(bma023_bw_table),
		/* No temperature channel */
		.temp_offset = 0,
		.int_reset_reg = BMA023_CTRL_REG0,
		.int_reset_mask = BMA023_INT_RESET_MASK,
		.sleep_reg = BMA023_CTRL_REG0,
		.sleep_mask = BMA023_SLEEP,
		.bw_reg = BMA023_CTRL_REG2,
		.bw_mask = BMA023_BW_MASK,
		.scale_reg = BMA023_CTRL_REG2,
		.scale_mask = BMA023_RANGE_MASK,
		/* No power mode on bma023 */
		.power_reg = 0,
		.power_mask = 0,
		.lowpower_val = 0,
		.int_enable_reg = BMA023_CTRL_REG3,
		.int_enable_mask = BMA023_NEW_DATA_INT,
		.softreset_reg = BMA023_CTRL_REG0,
		.softreset_val = BMA023_RESET_VAL,
		.chip_config = bma023_chip_config,
		.chip_disable = bma023_chip_disable,
	},
	[BMA150] = {
		.chip_id = BMA023_ID_REG_VAL,
		.channels = bma150_channels,
		.num_channels = ARRAY_SIZE(bma150_channels),
		.scale_table = bma023_scale_table,
		.num_scales = ARRAY_SIZE(bma023_scale_table),
		.bw_table = bma023_bw_table,
		.num_bw = ARRAY_SIZE(bma023_bw_table),
		.temp_offset = -60, /* 0 LSB @ -30 degree C */
		.int_reset_reg = BMA023_CTRL_REG0,
		.int_reset_mask = BMA023_INT_RESET_MASK,
		.sleep_reg = BMA023_CTRL_REG0,
		.sleep_mask = BMA023_SLEEP,
		.bw_reg = BMA023_CTRL_REG2,
		.bw_mask = BMA023_BW_MASK,
		.scale_reg = BMA023_CTRL_REG2,
		.scale_mask = BMA023_RANGE_MASK,
		/* No power mode on bma150 */
		.power_reg = 0,
		.power_mask = 0,
		.lowpower_val = 0,
		.int_enable_reg = BMA023_CTRL_REG3,
		.int_enable_mask = BMA023_NEW_DATA_INT,
		.softreset_reg = BMA023_CTRL_REG0,
		.softreset_val = BMA023_RESET_VAL,
		.chip_config = bma023_chip_config,
		.chip_disable = bma023_chip_disable,
	},
	[BMA180] = {
		.chip_id = BMA180_ID_REG_VAL,
		.channels = bma180_channels,
		.num_channels = ARRAY_SIZE(bma180_channels),
		.scale_table = bma180_scale_table,
		.num_scales = ARRAY_SIZE(bma180_scale_table),
		.bw_table = bma180_bw_table,
		.num_bw = ARRAY_SIZE(bma180_bw_table),
		.temp_offset = 48, /* 0 LSB @ 24 degree C */
		.int_reset_reg = BMA180_CTRL_REG0,
		.int_reset_mask = BMA180_RESET_INT,
		.sleep_reg = BMA180_CTRL_REG0,
		.sleep_mask = BMA180_SLEEP,
		.bw_reg = BMA180_BW_TCS,
		.bw_mask = BMA180_BW,
		.scale_reg = BMA180_OFFSET_LSB1,
		.scale_mask = BMA180_RANGE,
		.power_reg = BMA180_TCO_Z,
		.power_mask = BMA180_MODE_CONFIG,
		.lowpower_val = BMA180_LOW_POWER,
		.int_enable_reg = BMA180_CTRL_REG3,
		.int_enable_mask = BMA180_NEW_DATA_INT,
		.softreset_reg = BMA180_RESET,
		.softreset_val = BMA180_RESET_VAL,
		.chip_config = bma180_chip_config,
		.chip_disable = bma180_chip_disable,
	},
	[BMA250] = {
		.chip_id = BMA250_ID_REG_VAL,
		.channels = bma250_channels,
		.num_channels = ARRAY_SIZE(bma250_channels),
		.scale_table = bma250_scale_table,
		.num_scales = ARRAY_SIZE(bma250_scale_table),
		.bw_table = bma250_bw_table,
		.num_bw = ARRAY_SIZE(bma250_bw_table),
		.temp_offset = 48, /* 0 LSB @ 24 degree C */
		.int_reset_reg = BMA250_INT_RESET_REG,
		.int_reset_mask = BMA250_INT_RESET_MASK,
		.sleep_reg = BMA250_POWER_REG,
		.sleep_mask = BMA250_SUSPEND_MASK,
		.bw_reg = BMA250_BW_REG,
		.bw_mask = BMA250_BW_MASK,
		.bw_offset = BMA250_BW_OFFSET,
		.scale_reg = BMA250_RANGE_REG,
		.scale_mask = BMA250_RANGE_MASK,
		.power_reg = BMA250_POWER_REG,
		.power_mask = BMA250_LOWPOWER_MASK,
		.lowpower_val = 1,
		.int_enable_reg = BMA250_INT_ENABLE_REG,
		.int_enable_mask = BMA250_DATA_INTEN_MASK,
		.softreset_reg = BMA250_RESET_REG,
		.softreset_val = BMA180_RESET_VAL,
<<<<<<< HEAD
		.chip_config = bma25x_chip_config,
		.chip_disable = bma25x_chip_disable,
	},
	[BMA254] = {
		.chip_id = BMA254_ID_REG_VAL,
		.channels = bma254_channels,
		.num_channels = ARRAY_SIZE(bma254_channels),
		.scale_table = bma25x_scale_table,
		.num_scales = ARRAY_SIZE(bma25x_scale_table),
		.bw_table = bma25x_bw_table,
		.num_bw = ARRAY_SIZE(bma25x_bw_table),
		.temp_offset = 46, /* 0 LSB @ 23 degree C */
		.int_reset_reg = BMA254_INT_RESET_REG,
		.int_reset_mask = BMA254_INT_RESET_MASK,
		.sleep_reg = BMA254_POWER_REG,
		.sleep_mask = BMA254_SUSPEND_MASK,
		.bw_reg = BMA254_BW_REG,
		.bw_mask = BMA254_BW_MASK,
		.bw_offset = BMA254_BW_OFFSET,
		.scale_reg = BMA254_RANGE_REG,
		.scale_mask = BMA254_RANGE_MASK,
		.power_reg = BMA254_POWER_REG,
		.power_mask = BMA254_LOWPOWER_MASK,
		.lowpower_val = 1,
		.int_enable_reg = BMA254_INT_ENABLE_REG,
		.int_enable_mask = BMA254_DATA_INTEN_MASK,
		.int_map_reg = BMA254_INT_MAP_REG,
		.int_enable_dataready_int1_mask = BMA254_INT1_DATA_MASK,
		.softreset_reg = BMA254_RESET_REG,
		.softreset_val = BMA180_RESET_VAL,
		.chip_config = bma25x_chip_config,
		.chip_disable = bma25x_chip_disable,
=======
		.chip_config = bma250_chip_config,
		.chip_disable = bma250_chip_disable,
>>>>>>> d92805b6
	},
};

static irqreturn_t bma180_trigger_handler(int irq, void *p)
{
	struct iio_poll_func *pf = p;
	struct iio_dev *indio_dev = pf->indio_dev;
	struct bma180_data *data = iio_priv(indio_dev);
	s64 time_ns = iio_get_time_ns(indio_dev);
	int bit, ret, i = 0;

	mutex_lock(&data->mutex);

	for_each_set_bit(bit, indio_dev->active_scan_mask,
			 indio_dev->masklength) {
		ret = bma180_get_data_reg(data, bit);
		if (ret < 0) {
			mutex_unlock(&data->mutex);
			goto err;
		}
		data->scan.chan[i++] = ret;
	}

	mutex_unlock(&data->mutex);

	iio_push_to_buffers_with_timestamp(indio_dev, &data->scan, time_ns);
err:
	iio_trigger_notify_done(indio_dev->trig);

	return IRQ_HANDLED;
}

static int bma180_data_rdy_trigger_set_state(struct iio_trigger *trig,
		bool state)
{
	struct iio_dev *indio_dev = iio_trigger_get_drvdata(trig);
	struct bma180_data *data = iio_priv(indio_dev);

	return bma180_set_new_data_intr_state(data, state);
}

static void bma180_trig_reen(struct iio_trigger *trig)
{
	struct iio_dev *indio_dev = iio_trigger_get_drvdata(trig);
	struct bma180_data *data = iio_priv(indio_dev);
	int ret;

	ret = bma180_reset_intr(data);
	if (ret)
		dev_err(&data->client->dev, "failed to reset interrupt\n");
}

static const struct iio_trigger_ops bma180_trigger_ops = {
	.set_trigger_state = bma180_data_rdy_trigger_set_state,
	.reenable = bma180_trig_reen,
};

static int bma180_probe(struct i2c_client *client,
		const struct i2c_device_id *id)
{
	struct device *dev = &client->dev;
	struct bma180_data *data;
	struct iio_dev *indio_dev;
	enum chip_ids chip;
	int ret;

	indio_dev = devm_iio_device_alloc(dev, sizeof(*data));
	if (!indio_dev)
		return -ENOMEM;

	data = iio_priv(indio_dev);
	i2c_set_clientdata(client, indio_dev);
	data->client = client;
	if (client->dev.of_node)
		chip = (enum chip_ids)of_device_get_match_data(dev);
	else
		chip = id->driver_data;
	data->part_info = &bma180_part_info[chip];

	ret = iio_read_mount_matrix(dev, &data->orientation);
	if (ret)
		return ret;

	data->vdd_supply = devm_regulator_get(dev, "vdd");
	if (IS_ERR(data->vdd_supply))
		return dev_err_probe(dev, PTR_ERR(data->vdd_supply),
				     "Failed to get vdd regulator\n");

	data->vddio_supply = devm_regulator_get(dev, "vddio");
	if (IS_ERR(data->vddio_supply))
		return dev_err_probe(dev, PTR_ERR(data->vddio_supply),
				     "Failed to get vddio regulator\n");

	/* Typical voltage 2.4V these are min and max */
	ret = regulator_set_voltage(data->vdd_supply, 1620000, 3600000);
	if (ret)
		return ret;
	ret = regulator_set_voltage(data->vddio_supply, 1200000, 3600000);
	if (ret)
		return ret;
	ret = regulator_enable(data->vdd_supply);
	if (ret) {
		dev_err(dev, "Failed to enable vdd regulator: %d\n", ret);
		return ret;
	}
	ret = regulator_enable(data->vddio_supply);
	if (ret) {
		dev_err(dev, "Failed to enable vddio regulator: %d\n", ret);
		goto err_disable_vdd;
	}
	/* Wait to make sure we started up properly (3 ms at least) */
	usleep_range(3000, 5000);

	ret = data->part_info->chip_config(data);
	if (ret < 0)
		goto err_chip_disable;

	mutex_init(&data->mutex);
	indio_dev->channels = data->part_info->channels;
	indio_dev->num_channels = data->part_info->num_channels;
	indio_dev->name = id->name;
	indio_dev->modes = INDIO_DIRECT_MODE;
	indio_dev->info = &bma180_info;

	if (client->irq > 0) {
		data->trig = iio_trigger_alloc(dev, "%s-dev%d", indio_dev->name,
					       iio_device_id(indio_dev));
		if (!data->trig) {
			ret = -ENOMEM;
			goto err_chip_disable;
		}

		ret = devm_request_irq(dev, client->irq,
			iio_trigger_generic_data_rdy_poll, IRQF_TRIGGER_RISING,
			"bma180_event", data->trig);
		if (ret) {
			dev_err(dev, "unable to request IRQ\n");
			goto err_trigger_free;
		}

		data->trig->ops = &bma180_trigger_ops;
		iio_trigger_set_drvdata(data->trig, indio_dev);
		indio_dev->trig = iio_trigger_get(data->trig);

		ret = iio_trigger_register(data->trig);
		if (ret)
			goto err_trigger_free;
	}

	ret = iio_triggered_buffer_setup(indio_dev, NULL,
			bma180_trigger_handler, NULL);
	if (ret < 0) {
		dev_err(dev, "unable to setup iio triggered buffer\n");
		goto err_trigger_unregister;
	}

	ret = iio_device_register(indio_dev);
	if (ret < 0) {
		dev_err(dev, "unable to register iio device\n");
		goto err_buffer_cleanup;
	}

	return 0;

err_buffer_cleanup:
	iio_triggered_buffer_cleanup(indio_dev);
err_trigger_unregister:
	if (data->trig)
		iio_trigger_unregister(data->trig);
err_trigger_free:
	iio_trigger_free(data->trig);
err_chip_disable:
	data->part_info->chip_disable(data);
	regulator_disable(data->vddio_supply);
err_disable_vdd:
	regulator_disable(data->vdd_supply);

	return ret;
}

static int bma180_remove(struct i2c_client *client)
{
	struct iio_dev *indio_dev = i2c_get_clientdata(client);
	struct bma180_data *data = iio_priv(indio_dev);

	iio_device_unregister(indio_dev);
	iio_triggered_buffer_cleanup(indio_dev);
	if (data->trig) {
		iio_trigger_unregister(data->trig);
		iio_trigger_free(data->trig);
	}

	mutex_lock(&data->mutex);
	data->part_info->chip_disable(data);
	mutex_unlock(&data->mutex);
	regulator_disable(data->vddio_supply);
	regulator_disable(data->vdd_supply);

	return 0;
}

#ifdef CONFIG_PM_SLEEP
static int bma180_suspend(struct device *dev)
{
	struct iio_dev *indio_dev = i2c_get_clientdata(to_i2c_client(dev));
	struct bma180_data *data = iio_priv(indio_dev);
	int ret;

	mutex_lock(&data->mutex);
	ret = bma180_set_sleep_state(data, true);
	mutex_unlock(&data->mutex);

	return ret;
}

static int bma180_resume(struct device *dev)
{
	struct iio_dev *indio_dev = i2c_get_clientdata(to_i2c_client(dev));
	struct bma180_data *data = iio_priv(indio_dev);
	int ret;

	mutex_lock(&data->mutex);
	ret = bma180_set_sleep_state(data, false);
	mutex_unlock(&data->mutex);

	return ret;
}

static SIMPLE_DEV_PM_OPS(bma180_pm_ops, bma180_suspend, bma180_resume);
#define BMA180_PM_OPS (&bma180_pm_ops)
#else
#define BMA180_PM_OPS NULL
#endif

static const struct i2c_device_id bma180_ids[] = {
	{ "bma023", BMA023 },
	{ "bma150", BMA150 },
	{ "bma180", BMA180 },
	{ "bma250", BMA250 },
	{ "smb380", BMA150 },
	{ }
};

MODULE_DEVICE_TABLE(i2c, bma180_ids);

static const struct of_device_id bma180_of_match[] = {
	{
		.compatible = "bosch,bma023",
		.data = (void *)BMA023
	},
	{
		.compatible = "bosch,bma150",
		.data = (void *)BMA150
	},
	{
		.compatible = "bosch,bma180",
		.data = (void *)BMA180
	},
	{
		.compatible = "bosch,bma250",
		.data = (void *)BMA250
	},
	{
		.compatible = "bosch,smb380",
		.data = (void *)BMA150
	},
	{ }
};
MODULE_DEVICE_TABLE(of, bma180_of_match);

static struct i2c_driver bma180_driver = {
	.driver = {
		.name	= "bma180",
		.pm	= BMA180_PM_OPS,
		.of_match_table = bma180_of_match,
	},
	.probe		= bma180_probe,
	.remove		= bma180_remove,
	.id_table	= bma180_ids,
};

module_i2c_driver(bma180_driver);

MODULE_AUTHOR("Kravchenko Oleksandr <x0199363@ti.com>");
MODULE_AUTHOR("Texas Instruments, Inc.");
MODULE_DESCRIPTION("Bosch BMA023/BMA1x0/BMA250 triaxial acceleration sensor");
MODULE_LICENSE("GPL");<|MERGE_RESOLUTION|>--- conflicted
+++ resolved
@@ -130,27 +130,6 @@
 #define BMA250_INT1_DATA_MASK	BIT(0)
 #define BMA250_INT_RESET_MASK	BIT(7) /* Reset pending interrupts */
 
-<<<<<<< HEAD
-#define BMA254_RANGE_REG	0x0f
-#define BMA254_BW_REG		0x10
-#define BMA254_POWER_REG	0x11
-#define BMA254_RESET_REG	0x14
-#define BMA254_INT_ENABLE_REG	0x17
-#define BMA254_INT_MAP_REG	0x1a
-#define BMA254_INT_RESET_REG	0x21
-
-#define BMA254_RANGE_MASK	GENMASK(3, 0) /* Range of accel values */
-#define BMA254_BW_MASK		GENMASK(4, 0) /* Accel bandwidth */
-#define BMA254_BW_OFFSET	8
-#define BMA254_SUSPEND_MASK	BIT(7) /* chip will sleep */
-#define BMA254_LOWPOWER_MASK	BIT(6)
-#define BMA254_DATA_INTEN_MASK	BIT(4)
-#define BMA254_INT2_DATA_MASK	BIT(7)
-#define BMA254_INT1_DATA_MASK	BIT(0)
-#define BMA254_INT_RESET_MASK	BIT(7) /* Reset pending interrupts */
-
-=======
->>>>>>> d92805b6
 struct bma180_data {
 	struct regulator *vdd_supply;
 	struct regulator *vddio_supply;
@@ -883,43 +862,8 @@
 		.int_enable_mask = BMA250_DATA_INTEN_MASK,
 		.softreset_reg = BMA250_RESET_REG,
 		.softreset_val = BMA180_RESET_VAL,
-<<<<<<< HEAD
-		.chip_config = bma25x_chip_config,
-		.chip_disable = bma25x_chip_disable,
-	},
-	[BMA254] = {
-		.chip_id = BMA254_ID_REG_VAL,
-		.channels = bma254_channels,
-		.num_channels = ARRAY_SIZE(bma254_channels),
-		.scale_table = bma25x_scale_table,
-		.num_scales = ARRAY_SIZE(bma25x_scale_table),
-		.bw_table = bma25x_bw_table,
-		.num_bw = ARRAY_SIZE(bma25x_bw_table),
-		.temp_offset = 46, /* 0 LSB @ 23 degree C */
-		.int_reset_reg = BMA254_INT_RESET_REG,
-		.int_reset_mask = BMA254_INT_RESET_MASK,
-		.sleep_reg = BMA254_POWER_REG,
-		.sleep_mask = BMA254_SUSPEND_MASK,
-		.bw_reg = BMA254_BW_REG,
-		.bw_mask = BMA254_BW_MASK,
-		.bw_offset = BMA254_BW_OFFSET,
-		.scale_reg = BMA254_RANGE_REG,
-		.scale_mask = BMA254_RANGE_MASK,
-		.power_reg = BMA254_POWER_REG,
-		.power_mask = BMA254_LOWPOWER_MASK,
-		.lowpower_val = 1,
-		.int_enable_reg = BMA254_INT_ENABLE_REG,
-		.int_enable_mask = BMA254_DATA_INTEN_MASK,
-		.int_map_reg = BMA254_INT_MAP_REG,
-		.int_enable_dataready_int1_mask = BMA254_INT1_DATA_MASK,
-		.softreset_reg = BMA254_RESET_REG,
-		.softreset_val = BMA180_RESET_VAL,
-		.chip_config = bma25x_chip_config,
-		.chip_disable = bma25x_chip_disable,
-=======
 		.chip_config = bma250_chip_config,
 		.chip_disable = bma250_chip_disable,
->>>>>>> d92805b6
 	},
 };
 
