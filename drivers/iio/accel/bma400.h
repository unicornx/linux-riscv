/* SPDX-License-Identifier: GPL-2.0-only */
/*
 * Register constants and other forward declarations needed by the bma400
 * sources.
 *
 * Copyright 2019 Dan Robertson <dan@dlrobertson.com>
 */

#ifndef _BMA400_H_
#define _BMA400_H_

#include <linux/bits.h>
#include <linux/regmap.h>

/*
 * Read-Only Registers
 */

/* Status and ID registers */
#define BMA400_CHIP_ID_REG          0x00
#define BMA400_ERR_REG              0x02
#define BMA400_STATUS_REG           0x03

/* Acceleration registers */
#define BMA400_X_AXIS_LSB_REG       0x04
#define BMA400_X_AXIS_MSB_REG       0x05
#define BMA400_Y_AXIS_LSB_REG       0x06
#define BMA400_Y_AXIS_MSB_REG       0x07
#define BMA400_Z_AXIS_LSB_REG       0x08
#define BMA400_Z_AXIS_MSB_REG       0x09

/* Sensor time registers */
#define BMA400_SENSOR_TIME0         0x0a
#define BMA400_SENSOR_TIME1         0x0b
#define BMA400_SENSOR_TIME2         0x0c

/* Event and interrupt registers */
#define BMA400_EVENT_REG            0x0d
#define BMA400_INT_STAT0_REG        0x0e
#define BMA400_INT_STAT1_REG        0x0f
#define BMA400_INT_STAT2_REG        0x10
#define BMA400_INT12_MAP_REG        0x23

/* Temperature register */
#define BMA400_TEMP_DATA_REG        0x11

/* FIFO length and data registers */
#define BMA400_FIFO_LENGTH0_REG     0x12
#define BMA400_FIFO_LENGTH1_REG     0x13
#define BMA400_FIFO_DATA_REG        0x14

/* Step count registers */
#define BMA400_STEP_CNT0_REG        0x15
#define BMA400_STEP_CNT1_REG        0x16
#define BMA400_STEP_CNT3_REG        0x17
#define BMA400_STEP_STAT_REG        0x18
#define BMA400_STEP_INT_MSK         BIT(0)
#define BMA400_STEP_RAW_LEN         0x03
#define BMA400_STEP_STAT_MASK       GENMASK(9, 8)

/*
 * Read-write configuration registers
 */
#define BMA400_ACC_CONFIG0_REG      0x19
#define BMA400_ACC_CONFIG1_REG      0x1a
#define BMA400_ACC_CONFIG2_REG      0x1b
#define BMA400_CMD_REG              0x7e

/* Interrupt registers */
#define BMA400_INT_CONFIG0_REG	    0x1f
#define BMA400_INT_CONFIG1_REG	    0x20
#define BMA400_INT1_MAP_REG	    0x21
#define BMA400_INT_IO_CTRL_REG	    0x24
#define BMA400_INT_DRDY_MSK	    BIT(7)

/* Chip ID of BMA 400 devices found in the chip ID register. */
#define BMA400_ID_REG_VAL           0x90

#define BMA400_LP_OSR_SHIFT         5
#define BMA400_NP_OSR_SHIFT         4
#define BMA400_SCALE_SHIFT          6

#define BMA400_TWO_BITS_MASK        GENMASK(1, 0)
#define BMA400_LP_OSR_MASK          GENMASK(6, 5)
#define BMA400_NP_OSR_MASK          GENMASK(5, 4)
#define BMA400_ACC_ODR_MASK         GENMASK(3, 0)
#define BMA400_ACC_SCALE_MASK       GENMASK(7, 6)

#define BMA400_ACC_ODR_MIN_RAW      0x05
#define BMA400_ACC_ODR_LP_RAW       0x06
#define BMA400_ACC_ODR_MAX_RAW      0x0b

#define BMA400_ACC_ODR_MAX_HZ       800
#define BMA400_ACC_ODR_MIN_WHOLE_HZ 25
#define BMA400_ACC_ODR_MIN_HZ       12

<<<<<<< HEAD
=======
/* Generic interrupts register */
#define BMA400_GEN1INT_CONFIG0      0x3f
#define BMA400_GEN2INT_CONFIG0      0x4A
#define BMA400_GEN_CONFIG1_OFF      0x01
#define BMA400_GEN_CONFIG2_OFF      0x02
#define BMA400_GEN_CONFIG3_OFF      0x03
#define BMA400_GEN_CONFIG31_OFF     0x04
#define BMA400_INT_GEN1_MSK         BIT(2)
#define BMA400_INT_GEN2_MSK         BIT(3)
#define BMA400_GEN_HYST_MSK         GENMASK(1, 0)

>>>>>>> e6f4ff3f
/*
 * BMA400_SCALE_MIN macro value represents m/s^2 for 1 LSB before
 * converting to micro values for +-2g range.
 *
 * For +-2g - 1 LSB = 0.976562 milli g = 0.009576 m/s^2
 * For +-4g - 1 LSB = 1.953125 milli g = 0.019153 m/s^2
 * For +-16g - 1 LSB = 7.8125 milli g = 0.076614 m/s^2
 *
 * The raw value which is used to select the different ranges is determined
 * by the first bit set position from the scale value, so BMA400_SCALE_MIN
 * should be odd.
 *
 * Scale values for +-2g, +-4g, +-8g and +-16g are populated into bma400_scales
 * array by left shifting BMA400_SCALE_MIN.
 * e.g.:
 * To select +-2g = 9577 << 0 = raw value to write is 0.
 * To select +-8g = 9577 << 2 = raw value to write is 2.
 * To select +-16g = 9577 << 3 = raw value to write is 3.
 */
#define BMA400_SCALE_MIN            9577
#define BMA400_SCALE_MAX            76617

#define BMA400_NUM_REGULATORS       2
#define BMA400_VDD_REGULATOR        0
#define BMA400_VDDIO_REGULATOR      1

extern const struct regmap_config bma400_regmap_config;

int bma400_probe(struct device *dev, struct regmap *regmap, int irq,
		 const char *name);

#endif<|MERGE_RESOLUTION|>--- conflicted
+++ resolved
@@ -94,8 +94,6 @@
 #define BMA400_ACC_ODR_MIN_WHOLE_HZ 25
 #define BMA400_ACC_ODR_MIN_HZ       12
 
-<<<<<<< HEAD
-=======
 /* Generic interrupts register */
 #define BMA400_GEN1INT_CONFIG0      0x3f
 #define BMA400_GEN2INT_CONFIG0      0x4A
@@ -107,7 +105,6 @@
 #define BMA400_INT_GEN2_MSK         BIT(3)
 #define BMA400_GEN_HYST_MSK         GENMASK(1, 0)
 
->>>>>>> e6f4ff3f
 /*
  * BMA400_SCALE_MIN macro value represents m/s^2 for 1 LSB before
  * converting to micro values for +-2g range.
