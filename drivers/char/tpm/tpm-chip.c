--- conflicted
+++ resolved
@@ -415,11 +415,7 @@
 		return rc;
 	}
 
-<<<<<<< HEAD
-	if (chip->flags & TPM_CHIP_FLAG_TPM2) {
-=======
 	if (chip->flags & TPM_CHIP_FLAG_TPM2 && !tpm_is_firmware_upgrade(chip)) {
->>>>>>> d60c95ef
 		rc = tpm_devs_add(chip);
 		if (rc)
 			goto err_del_cdev;
@@ -627,11 +623,7 @@
 	if (IS_ENABLED(CONFIG_HW_RANDOM_TPM) && !tpm_is_firmware_upgrade(chip))
 		hwrng_unregister(&chip->hwrng);
 	tpm_bios_log_teardown(chip);
-<<<<<<< HEAD
-	if (chip->flags & TPM_CHIP_FLAG_TPM2)
-=======
 	if (chip->flags & TPM_CHIP_FLAG_TPM2 && !tpm_is_firmware_upgrade(chip))
->>>>>>> d60c95ef
 		tpm_devs_remove(chip);
 	tpm_del_char_device(chip);
 }
