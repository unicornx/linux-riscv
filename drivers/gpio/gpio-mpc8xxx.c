--- conflicted
+++ resolved
@@ -416,13 +416,7 @@
 
 	return 0;
 err:
-<<<<<<< HEAD
-	if (mpc8xxx_gc->irq)
-		irq_domain_remove(mpc8xxx_gc->irq);
-	iounmap(mpc8xxx_gc->regs);
-=======
 	irq_domain_remove(mpc8xxx_gc->irq);
->>>>>>> 3b17187f
 	return ret;
 }
 
@@ -435,11 +429,6 @@
 		irq_domain_remove(mpc8xxx_gc->irq);
 	}
 
-<<<<<<< HEAD
-	iounmap(mpc8xxx_gc->regs);
-
-=======
->>>>>>> 3b17187f
 	return 0;
 }
 
