--- conflicted
+++ resolved
@@ -46,7 +46,6 @@
 struct dln2_gpio {
 	struct platform_device *pdev;
 	struct gpio_chip gpio;
-	struct irq_chip irqchip;
 
 	/*
 	 * Cache pin direction to save us one transfer, since the hardware has
@@ -386,8 +385,6 @@
 	mutex_unlock(&dln2->irq_lock);
 }
 
-<<<<<<< HEAD
-=======
 static const struct irq_chip dln2_irqchip = {
 	.name = "dln2-irq",
 	.irq_mask = dln2_irq_mask,
@@ -399,7 +396,6 @@
 	GPIOCHIP_IRQ_RESOURCE_HELPERS,
 };
 
->>>>>>> d60c95ef
 static void dln2_gpio_event(struct platform_device *pdev, u16 echo,
 			    const void *data, int len)
 {
@@ -481,19 +477,8 @@
 	dln2->gpio.direction_output = dln2_gpio_direction_output;
 	dln2->gpio.set_config = dln2_gpio_set_config;
 
-	dln2->irqchip.name = "dln2-irq",
-	dln2->irqchip.irq_mask = dln2_irq_mask,
-	dln2->irqchip.irq_unmask = dln2_irq_unmask,
-	dln2->irqchip.irq_set_type = dln2_irq_set_type,
-	dln2->irqchip.irq_bus_lock = dln2_irq_bus_lock,
-	dln2->irqchip.irq_bus_sync_unlock = dln2_irq_bus_unlock,
-
 	girq = &dln2->gpio.irq;
-<<<<<<< HEAD
-	girq->chip = &dln2->irqchip;
-=======
 	gpio_irq_chip_set_chip(girq, &dln2_irqchip);
->>>>>>> d60c95ef
 	/* The event comes from the outside so no parent handler */
 	girq->parent_handler = NULL;
 	girq->num_parents = 0;
