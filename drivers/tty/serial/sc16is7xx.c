--- conflicted
+++ resolved
@@ -816,10 +816,7 @@
 {
 	struct uart_port *port = &(to_sc16is7xx_one(ws, tx_work)->port);
 	struct sc16is7xx_port *s = dev_get_drvdata(port->dev);
-<<<<<<< HEAD
-=======
 	unsigned long flags;
->>>>>>> d60c95ef
 
 	if ((port->rs485.flags & SER_RS485_ENABLED) &&
 	    (port->rs485.delay_rts_before_send > 0))
@@ -828,13 +825,10 @@
 	mutex_lock(&s->efr_lock);
 	sc16is7xx_handle_tx(port);
 	mutex_unlock(&s->efr_lock);
-<<<<<<< HEAD
-=======
 
 	spin_lock_irqsave(&port->lock, flags);
 	sc16is7xx_ier_set(port, SC16IS7XX_IER_THRI_BIT);
 	spin_unlock_irqrestore(&port->lock, flags);
->>>>>>> d60c95ef
 }
 
 static void sc16is7xx_reconf_rs485(struct uart_port *port)
