// SPDX-License-Identifier: GPL-2.0
// Copyright (c) 2017-2018, The Linux foundation. All rights reserved.

#if defined(CONFIG_SERIAL_QCOM_GENI_CONSOLE) && defined(CONFIG_MAGIC_SYSRQ)
# define SUPPORT_SYSRQ
#endif

#include <linux/clk.h>
#include <linux/console.h>
#include <linux/io.h>
#include <linux/iopoll.h>
#include <linux/module.h>
#include <linux/of.h>
#include <linux/of_device.h>
#include <linux/platform_device.h>
#include <linux/qcom-geni-se.h>
#include <linux/serial.h>
#include <linux/serial_core.h>
#include <linux/slab.h>
#include <linux/tty.h>
#include <linux/tty_flip.h>

/* UART specific GENI registers */
#define SE_UART_LOOPBACK_CFG		0x22c
#define SE_UART_TX_TRANS_CFG		0x25c
#define SE_UART_TX_WORD_LEN		0x268
#define SE_UART_TX_STOP_BIT_LEN		0x26c
#define SE_UART_TX_TRANS_LEN		0x270
#define SE_UART_RX_TRANS_CFG		0x280
#define SE_UART_RX_WORD_LEN		0x28c
#define SE_UART_RX_STALE_CNT		0x294
#define SE_UART_TX_PARITY_CFG		0x2a4
#define SE_UART_RX_PARITY_CFG		0x2a8
#define SE_UART_MANUAL_RFR		0x2ac

/* SE_UART_TRANS_CFG */
#define UART_TX_PAR_EN		BIT(0)
#define UART_CTS_MASK		BIT(1)

/* SE_UART_TX_WORD_LEN */
#define TX_WORD_LEN_MSK		GENMASK(9, 0)

/* SE_UART_TX_STOP_BIT_LEN */
#define TX_STOP_BIT_LEN_MSK	GENMASK(23, 0)
#define TX_STOP_BIT_LEN_1	0
#define TX_STOP_BIT_LEN_1_5	1
#define TX_STOP_BIT_LEN_2	2

/* SE_UART_TX_TRANS_LEN */
#define TX_TRANS_LEN_MSK	GENMASK(23, 0)

/* SE_UART_RX_TRANS_CFG */
#define UART_RX_INS_STATUS_BIT	BIT(2)
#define UART_RX_PAR_EN		BIT(3)

/* SE_UART_RX_WORD_LEN */
#define RX_WORD_LEN_MASK	GENMASK(9, 0)

/* SE_UART_RX_STALE_CNT */
#define RX_STALE_CNT		GENMASK(23, 0)

/* SE_UART_TX_PARITY_CFG/RX_PARITY_CFG */
#define PAR_CALC_EN		BIT(0)
#define PAR_MODE_MSK		GENMASK(2, 1)
#define PAR_MODE_SHFT		1
#define PAR_EVEN		0x00
#define PAR_ODD			0x01
#define PAR_SPACE		0x10
#define PAR_MARK		0x11

/* SE_UART_MANUAL_RFR register fields */
#define UART_MANUAL_RFR_EN	BIT(31)
#define UART_RFR_NOT_READY	BIT(1)
#define UART_RFR_READY		BIT(0)

/* UART M_CMD OP codes */
#define UART_START_TX		0x1
#define UART_START_BREAK	0x4
#define UART_STOP_BREAK		0x5
/* UART S_CMD OP codes */
#define UART_START_READ		0x1
#define UART_PARAM		0x1

#define UART_OVERSAMPLING	32
#define STALE_TIMEOUT		16
#define DEFAULT_BITS_PER_CHAR	10
#define GENI_UART_CONS_PORTS	1
#define GENI_UART_PORTS		3
#define DEF_FIFO_DEPTH_WORDS	16
#define DEF_TX_WM		2
#define DEF_FIFO_WIDTH_BITS	32
#define UART_RX_WM		2
#define MAX_LOOPBACK_CFG	3

#ifdef CONFIG_CONSOLE_POLL
#define CONSOLE_RX_BYTES_PW 1
#else
#define CONSOLE_RX_BYTES_PW 4
#endif

struct qcom_geni_serial_port {
	struct uart_port uport;
	struct geni_se se;
	char name[20];
	u32 tx_fifo_depth;
	u32 tx_fifo_width;
	u32 rx_fifo_depth;
	bool setup;
	int (*handle_rx)(struct uart_port *uport, u32 bytes, bool drop);
	unsigned int baud;
	unsigned int tx_bytes_pw;
	unsigned int rx_bytes_pw;
	u32 *rx_fifo;
	u32 loopback;
	bool brk;

	unsigned int tx_remaining;
};

static const struct uart_ops qcom_geni_console_pops;
static const struct uart_ops qcom_geni_uart_pops;
static struct uart_driver qcom_geni_console_driver;
static struct uart_driver qcom_geni_uart_driver;
static int handle_rx_console(struct uart_port *uport, u32 bytes, bool drop);
static int handle_rx_uart(struct uart_port *uport, u32 bytes, bool drop);
static unsigned int qcom_geni_serial_tx_empty(struct uart_port *port);
static void qcom_geni_serial_stop_rx(struct uart_port *uport);

static const unsigned long root_freq[] = {7372800, 14745600, 19200000, 29491200,
					32000000, 48000000, 64000000, 80000000,
					96000000, 100000000, 102400000,
					112000000, 120000000, 128000000};

#define to_dev_port(ptr, member) \
		container_of(ptr, struct qcom_geni_serial_port, member)

static struct qcom_geni_serial_port qcom_geni_uart_ports[GENI_UART_PORTS] = {
	[0] = {
		.uport = {
				.iotype = UPIO_MEM,
				.ops = &qcom_geni_uart_pops,
				.flags = UPF_BOOT_AUTOCONF,
				.line = 0,
		},
	},
	[1] = {
		.uport = {
				.iotype = UPIO_MEM,
				.ops = &qcom_geni_uart_pops,
				.flags = UPF_BOOT_AUTOCONF,
				.line = 1,
		},
	},
	[2] = {
		.uport = {
				.iotype = UPIO_MEM,
				.ops = &qcom_geni_uart_pops,
				.flags = UPF_BOOT_AUTOCONF,
				.line = 2,
		},
	},
};

static ssize_t loopback_show(struct device *dev,
				struct device_attribute *attr, char *buf)
{
	struct qcom_geni_serial_port *port = dev_get_drvdata(dev);

	return snprintf(buf, sizeof(u32), "%d\n", port->loopback);
}

static ssize_t loopback_store(struct device *dev,
				struct device_attribute *attr, const char *buf,
				size_t size)
{
	struct qcom_geni_serial_port *port = dev_get_drvdata(dev);
	u32 loopback;

	if (kstrtoint(buf, 0, &loopback) || loopback > MAX_LOOPBACK_CFG) {
		dev_err(dev, "Invalid input\n");
		return -EINVAL;
	}
	port->loopback = loopback;
	return size;
}
static DEVICE_ATTR_RW(loopback);

static struct qcom_geni_serial_port qcom_geni_console_port = {
	.uport = {
		.iotype = UPIO_MEM,
		.ops = &qcom_geni_console_pops,
		.flags = UPF_BOOT_AUTOCONF,
		.line = 0,
	},
};

static int qcom_geni_serial_request_port(struct uart_port *uport)
{
	struct platform_device *pdev = to_platform_device(uport->dev);
	struct qcom_geni_serial_port *port = to_dev_port(uport, uport);

	uport->membase = devm_platform_ioremap_resource(pdev, 0);
	if (IS_ERR(uport->membase))
		return PTR_ERR(uport->membase);
	port->se.base = uport->membase;
	return 0;
}

static void qcom_geni_serial_config_port(struct uart_port *uport, int cfg_flags)
{
	if (cfg_flags & UART_CONFIG_TYPE) {
		uport->type = PORT_MSM;
		qcom_geni_serial_request_port(uport);
	}
}

static unsigned int qcom_geni_serial_get_mctrl(struct uart_port *uport)
{
	unsigned int mctrl = TIOCM_DSR | TIOCM_CAR;
	u32 geni_ios;

	if (uart_console(uport)) {
		mctrl |= TIOCM_CTS;
	} else {
		geni_ios = readl(uport->membase + SE_GENI_IOS);
		if (!(geni_ios & IO2_DATA_IN))
			mctrl |= TIOCM_CTS;
	}

	return mctrl;
}

static void qcom_geni_serial_set_mctrl(struct uart_port *uport,
							unsigned int mctrl)
{
	u32 uart_manual_rfr = 0;

	if (uart_console(uport))
		return;

	if (!(mctrl & TIOCM_RTS))
		uart_manual_rfr = UART_MANUAL_RFR_EN | UART_RFR_NOT_READY;
	writel(uart_manual_rfr, uport->membase + SE_UART_MANUAL_RFR);
}

static const char *qcom_geni_serial_get_type(struct uart_port *uport)
{
	return "MSM";
}

static struct qcom_geni_serial_port *get_port_from_line(int line, bool console)
{
	struct qcom_geni_serial_port *port;
	int nr_ports = console ? GENI_UART_CONS_PORTS : GENI_UART_PORTS;

	if (line < 0 || line >= nr_ports)
		return ERR_PTR(-ENXIO);

	port = console ? &qcom_geni_console_port : &qcom_geni_uart_ports[line];
	return port;
}

static bool qcom_geni_serial_poll_bit(struct uart_port *uport,
				int offset, int field, bool set)
{
	u32 reg;
	struct qcom_geni_serial_port *port;
	unsigned int baud;
	unsigned int fifo_bits;
	unsigned long timeout_us = 20000;

	if (uport->private_data) {
		port = to_dev_port(uport, uport);
		baud = port->baud;
		if (!baud)
			baud = 115200;
		fifo_bits = port->tx_fifo_depth * port->tx_fifo_width;
		/*
		 * Total polling iterations based on FIFO worth of bytes to be
		 * sent at current baud. Add a little fluff to the wait.
		 */
		timeout_us = ((fifo_bits * USEC_PER_SEC) / baud) + 500;
	}

	/*
	 * Use custom implementation instead of readl_poll_atomic since ktimer
	 * is not ready at the time of early console.
	 */
	timeout_us = DIV_ROUND_UP(timeout_us, 10) * 10;
	while (timeout_us) {
		reg = readl(uport->membase + offset);
		if ((bool)(reg & field) == set)
			return true;
		udelay(10);
		timeout_us -= 10;
	}
	return false;
}

static void qcom_geni_serial_setup_tx(struct uart_port *uport, u32 xmit_size)
{
	u32 m_cmd;

	writel(xmit_size, uport->membase + SE_UART_TX_TRANS_LEN);
	m_cmd = UART_START_TX << M_OPCODE_SHFT;
	writel(m_cmd, uport->membase + SE_GENI_M_CMD0);
}

static void qcom_geni_serial_poll_tx_done(struct uart_port *uport)
{
	int done;
	u32 irq_clear = M_CMD_DONE_EN;

	done = qcom_geni_serial_poll_bit(uport, SE_GENI_M_IRQ_STATUS,
						M_CMD_DONE_EN, true);
	if (!done) {
		writel(M_GENI_CMD_ABORT, uport->membase +
						SE_GENI_M_CMD_CTRL_REG);
		irq_clear |= M_CMD_ABORT_EN;
		qcom_geni_serial_poll_bit(uport, SE_GENI_M_IRQ_STATUS,
							M_CMD_ABORT_EN, true);
	}
	writel(irq_clear, uport->membase + SE_GENI_M_IRQ_CLEAR);
}

static void qcom_geni_serial_abort_rx(struct uart_port *uport)
{
	u32 irq_clear = S_CMD_DONE_EN | S_CMD_ABORT_EN;

	writel(S_GENI_CMD_ABORT, uport->membase + SE_GENI_S_CMD_CTRL_REG);
	qcom_geni_serial_poll_bit(uport, SE_GENI_S_CMD_CTRL_REG,
					S_GENI_CMD_ABORT, false);
	writel(irq_clear, uport->membase + SE_GENI_S_IRQ_CLEAR);
	writel(FORCE_DEFAULT, uport->membase + GENI_FORCE_DEFAULT_REG);
}

#ifdef CONFIG_CONSOLE_POLL
static int qcom_geni_serial_get_char(struct uart_port *uport)
{
	u32 rx_fifo;
	u32 status;

	status = readl(uport->membase + SE_GENI_M_IRQ_STATUS);
	writel(status, uport->membase + SE_GENI_M_IRQ_CLEAR);

	status = readl(uport->membase + SE_GENI_S_IRQ_STATUS);
	writel(status, uport->membase + SE_GENI_S_IRQ_CLEAR);

	status = readl(uport->membase + SE_GENI_RX_FIFO_STATUS);
	if (!(status & RX_FIFO_WC_MSK))
		return NO_POLL_CHAR;

	rx_fifo = readl(uport->membase + SE_GENI_RX_FIFOn);
	return rx_fifo & 0xff;
}

static void qcom_geni_serial_poll_put_char(struct uart_port *uport,
							unsigned char c)
{
	writel(DEF_TX_WM, uport->membase + SE_GENI_TX_WATERMARK_REG);
	qcom_geni_serial_setup_tx(uport, 1);
	WARN_ON(!qcom_geni_serial_poll_bit(uport, SE_GENI_M_IRQ_STATUS,
						M_TX_FIFO_WATERMARK_EN, true));
	writel(c, uport->membase + SE_GENI_TX_FIFOn);
	writel(M_TX_FIFO_WATERMARK_EN, uport->membase + SE_GENI_M_IRQ_CLEAR);
	qcom_geni_serial_poll_tx_done(uport);
}
#endif

#ifdef CONFIG_SERIAL_QCOM_GENI_CONSOLE
static void qcom_geni_serial_wr_char(struct uart_port *uport, int ch)
{
	writel(ch, uport->membase + SE_GENI_TX_FIFOn);
}

static void
__qcom_geni_serial_console_write(struct uart_port *uport, const char *s,
				 unsigned int count)
{
	int i;
	u32 bytes_to_send = count;

	for (i = 0; i < count; i++) {
		/*
		 * uart_console_write() adds a carriage return for each newline.
		 * Account for additional bytes to be written.
		 */
		if (s[i] == '\n')
			bytes_to_send++;
	}

	writel(DEF_TX_WM, uport->membase + SE_GENI_TX_WATERMARK_REG);
	qcom_geni_serial_setup_tx(uport, bytes_to_send);
	for (i = 0; i < count; ) {
		size_t chars_to_write = 0;
		size_t avail = DEF_FIFO_DEPTH_WORDS - DEF_TX_WM;

		/*
		 * If the WM bit never set, then the Tx state machine is not
		 * in a valid state, so break, cancel/abort any existing
		 * command. Unfortunately the current data being written is
		 * lost.
		 */
		if (!qcom_geni_serial_poll_bit(uport, SE_GENI_M_IRQ_STATUS,
						M_TX_FIFO_WATERMARK_EN, true))
			break;
		chars_to_write = min_t(size_t, count - i, avail / 2);
		uart_console_write(uport, s + i, chars_to_write,
						qcom_geni_serial_wr_char);
		writel(M_TX_FIFO_WATERMARK_EN, uport->membase +
							SE_GENI_M_IRQ_CLEAR);
		i += chars_to_write;
	}
	qcom_geni_serial_poll_tx_done(uport);
}

static void qcom_geni_serial_console_write(struct console *co, const char *s,
			      unsigned int count)
{
	struct uart_port *uport;
	struct qcom_geni_serial_port *port;
	bool locked = true;
	unsigned long flags;
	u32 geni_status;
<<<<<<< HEAD
=======
	u32 irq_en;
>>>>>>> f7688b48

	WARN_ON(co->index < 0 || co->index >= GENI_UART_CONS_PORTS);

	port = get_port_from_line(co->index, true);
	if (IS_ERR(port))
		return;

	uport = &port->uport;
	if (oops_in_progress)
		locked = spin_trylock_irqsave(&uport->lock, flags);
	else
		spin_lock_irqsave(&uport->lock, flags);

<<<<<<< HEAD
	geni_status = readl_relaxed(uport->membase + SE_GENI_STATUS);
=======
	geni_status = readl(uport->membase + SE_GENI_STATUS);
>>>>>>> f7688b48

	/* Cancel the current write to log the fault */
	if (!locked) {
		geni_se_cancel_m_cmd(&port->se);
		if (!qcom_geni_serial_poll_bit(uport, SE_GENI_M_IRQ_STATUS,
						M_CMD_CANCEL_EN, true)) {
			geni_se_abort_m_cmd(&port->se);
			qcom_geni_serial_poll_bit(uport, SE_GENI_M_IRQ_STATUS,
							M_CMD_ABORT_EN, true);
			writel(M_CMD_ABORT_EN, uport->membase +
							SE_GENI_M_IRQ_CLEAR);
		}
<<<<<<< HEAD
		writel_relaxed(M_CMD_CANCEL_EN, uport->membase +
							SE_GENI_M_IRQ_CLEAR);
=======
		writel(M_CMD_CANCEL_EN, uport->membase + SE_GENI_M_IRQ_CLEAR);
>>>>>>> f7688b48
	} else if ((geni_status & M_GENI_CMD_ACTIVE) && !port->tx_remaining) {
		/*
		 * It seems we can't interrupt existing transfers if all data
		 * has been sent, in which case we need to look for done first.
		 */
		qcom_geni_serial_poll_tx_done(uport);
<<<<<<< HEAD
=======

		if (uart_circ_chars_pending(&uport->state->xmit)) {
			irq_en = readl(uport->membase + SE_GENI_M_IRQ_EN);
			writel(irq_en | M_TX_FIFO_WATERMARK_EN,
					uport->membase + SE_GENI_M_IRQ_EN);
		}
>>>>>>> f7688b48
	}

	__qcom_geni_serial_console_write(uport, s, count);

	if (port->tx_remaining)
		qcom_geni_serial_setup_tx(uport, port->tx_remaining);

	if (locked)
		spin_unlock_irqrestore(&uport->lock, flags);
}

static int handle_rx_console(struct uart_port *uport, u32 bytes, bool drop)
{
	u32 i;
	unsigned char buf[sizeof(u32)];
	struct tty_port *tport;
	struct qcom_geni_serial_port *port = to_dev_port(uport, uport);

	tport = &uport->state->port;
	for (i = 0; i < bytes; ) {
		int c;
		int chunk = min_t(int, bytes - i, port->rx_bytes_pw);

		ioread32_rep(uport->membase + SE_GENI_RX_FIFOn, buf, 1);
		i += chunk;
		if (drop)
			continue;

		for (c = 0; c < chunk; c++) {
			int sysrq;

			uport->icount.rx++;
			if (port->brk && buf[c] == 0) {
				port->brk = false;
				if (uart_handle_break(uport))
					continue;
			}

			sysrq = uart_prepare_sysrq_char(uport, buf[c]);

			if (!sysrq)
				tty_insert_flip_char(tport, buf[c], TTY_NORMAL);
		}
	}
	if (!drop)
		tty_flip_buffer_push(tport);
	return 0;
}
#else
static int handle_rx_console(struct uart_port *uport, u32 bytes, bool drop)
{
	return -EPERM;
}

#endif /* CONFIG_SERIAL_QCOM_GENI_CONSOLE */

static int handle_rx_uart(struct uart_port *uport, u32 bytes, bool drop)
{
	unsigned char *buf;
	struct tty_port *tport;
	struct qcom_geni_serial_port *port = to_dev_port(uport, uport);
	u32 num_bytes_pw = port->tx_fifo_width / BITS_PER_BYTE;
	u32 words = ALIGN(bytes, num_bytes_pw) / num_bytes_pw;
	int ret;

	tport = &uport->state->port;
	ioread32_rep(uport->membase + SE_GENI_RX_FIFOn, port->rx_fifo, words);
	if (drop)
		return 0;

	buf = (unsigned char *)port->rx_fifo;
	ret = tty_insert_flip_string(tport, buf, bytes);
	if (ret != bytes) {
		dev_err(uport->dev, "%s:Unable to push data ret %d_bytes %d\n",
				__func__, ret, bytes);
		WARN_ON_ONCE(1);
	}
	uport->icount.rx += ret;
	tty_flip_buffer_push(tport);
	return ret;
}

static void qcom_geni_serial_start_tx(struct uart_port *uport)
{
	u32 irq_en;
	u32 status;

	status = readl(uport->membase + SE_GENI_STATUS);
	if (status & M_GENI_CMD_ACTIVE)
		return;

	if (!qcom_geni_serial_tx_empty(uport))
		return;

	irq_en = readl(uport->membase +	SE_GENI_M_IRQ_EN);
	irq_en |= M_TX_FIFO_WATERMARK_EN | M_CMD_DONE_EN;

	writel(DEF_TX_WM, uport->membase + SE_GENI_TX_WATERMARK_REG);
	writel(irq_en, uport->membase +	SE_GENI_M_IRQ_EN);
}

static void qcom_geni_serial_stop_tx(struct uart_port *uport)
{
	u32 irq_en;
	u32 status;
	struct qcom_geni_serial_port *port = to_dev_port(uport, uport);

	irq_en = readl(uport->membase + SE_GENI_M_IRQ_EN);
	irq_en &= ~(M_CMD_DONE_EN | M_TX_FIFO_WATERMARK_EN);
	writel(0, uport->membase + SE_GENI_TX_WATERMARK_REG);
	writel(irq_en, uport->membase + SE_GENI_M_IRQ_EN);
	status = readl(uport->membase + SE_GENI_STATUS);
	/* Possible stop tx is called multiple times. */
	if (!(status & M_GENI_CMD_ACTIVE))
		return;

	geni_se_cancel_m_cmd(&port->se);
	if (!qcom_geni_serial_poll_bit(uport, SE_GENI_M_IRQ_STATUS,
						M_CMD_CANCEL_EN, true)) {
		geni_se_abort_m_cmd(&port->se);
		qcom_geni_serial_poll_bit(uport, SE_GENI_M_IRQ_STATUS,
						M_CMD_ABORT_EN, true);
		writel(M_CMD_ABORT_EN, uport->membase + SE_GENI_M_IRQ_CLEAR);
	}
	writel(M_CMD_CANCEL_EN, uport->membase + SE_GENI_M_IRQ_CLEAR);
}

static void qcom_geni_serial_start_rx(struct uart_port *uport)
{
	u32 irq_en;
	u32 status;
	struct qcom_geni_serial_port *port = to_dev_port(uport, uport);

	status = readl(uport->membase + SE_GENI_STATUS);
	if (status & S_GENI_CMD_ACTIVE)
		qcom_geni_serial_stop_rx(uport);

	geni_se_setup_s_cmd(&port->se, UART_START_READ, 0);

	irq_en = readl(uport->membase + SE_GENI_S_IRQ_EN);
	irq_en |= S_RX_FIFO_WATERMARK_EN | S_RX_FIFO_LAST_EN;
	writel(irq_en, uport->membase + SE_GENI_S_IRQ_EN);

	irq_en = readl(uport->membase + SE_GENI_M_IRQ_EN);
	irq_en |= M_RX_FIFO_WATERMARK_EN | M_RX_FIFO_LAST_EN;
	writel(irq_en, uport->membase + SE_GENI_M_IRQ_EN);
}

static void qcom_geni_serial_stop_rx(struct uart_port *uport)
{
	u32 irq_en;
	u32 status;
	struct qcom_geni_serial_port *port = to_dev_port(uport, uport);
	u32 irq_clear = S_CMD_DONE_EN;

	irq_en = readl(uport->membase + SE_GENI_S_IRQ_EN);
	irq_en &= ~(S_RX_FIFO_WATERMARK_EN | S_RX_FIFO_LAST_EN);
	writel(irq_en, uport->membase + SE_GENI_S_IRQ_EN);

	irq_en = readl(uport->membase + SE_GENI_M_IRQ_EN);
	irq_en &= ~(M_RX_FIFO_WATERMARK_EN | M_RX_FIFO_LAST_EN);
	writel(irq_en, uport->membase + SE_GENI_M_IRQ_EN);

	status = readl(uport->membase + SE_GENI_STATUS);
	/* Possible stop rx is called multiple times. */
	if (!(status & S_GENI_CMD_ACTIVE))
		return;

	geni_se_cancel_s_cmd(&port->se);
	qcom_geni_serial_poll_bit(uport, SE_GENI_S_CMD_CTRL_REG,
					S_GENI_CMD_CANCEL, false);
	status = readl(uport->membase + SE_GENI_STATUS);
	writel(irq_clear, uport->membase + SE_GENI_S_IRQ_CLEAR);
	if (status & S_GENI_CMD_ACTIVE)
		qcom_geni_serial_abort_rx(uport);
}

static void qcom_geni_serial_handle_rx(struct uart_port *uport, bool drop)
{
	u32 status;
	u32 word_cnt;
	u32 last_word_byte_cnt;
	u32 last_word_partial;
	u32 total_bytes;
	struct qcom_geni_serial_port *port = to_dev_port(uport, uport);

	status = readl(uport->membase +	SE_GENI_RX_FIFO_STATUS);
	word_cnt = status & RX_FIFO_WC_MSK;
	last_word_partial = status & RX_LAST;
	last_word_byte_cnt = (status & RX_LAST_BYTE_VALID_MSK) >>
						RX_LAST_BYTE_VALID_SHFT;

	if (!word_cnt)
		return;
	total_bytes = port->rx_bytes_pw * (word_cnt - 1);
	if (last_word_partial && last_word_byte_cnt)
		total_bytes += last_word_byte_cnt;
	else
		total_bytes += port->rx_bytes_pw;
	port->handle_rx(uport, total_bytes, drop);
}

static void qcom_geni_serial_handle_tx(struct uart_port *uport, bool done,
		bool active)
{
	struct qcom_geni_serial_port *port = to_dev_port(uport, uport);
	struct circ_buf *xmit = &uport->state->xmit;
	size_t avail;
	size_t remaining;
	size_t pending;
	int i;
	u32 status;
	u32 irq_en;
	unsigned int chunk;
	int tail;

<<<<<<< HEAD
	status = readl_relaxed(uport->membase + SE_GENI_TX_FIFO_STATUS);
=======
	status = readl(uport->membase + SE_GENI_TX_FIFO_STATUS);
>>>>>>> f7688b48

	/* Complete the current tx command before taking newly added data */
	if (active)
		pending = port->tx_remaining;
	else
		pending = uart_circ_chars_pending(xmit);

	/* All data has been transmitted and acknowledged as received */
	if (!pending && !status && done) {
		qcom_geni_serial_stop_tx(uport);
		goto out_write_wakeup;
	}

	avail = port->tx_fifo_depth - (status & TX_FIFO_WC);
	avail *= port->tx_bytes_pw;

	tail = xmit->tail;
<<<<<<< HEAD
	chunk = min3(avail, pending, (size_t)(UART_XMIT_SIZE - tail));
=======
	chunk = min(avail, pending);
>>>>>>> f7688b48
	if (!chunk)
		goto out_write_wakeup;

	if (!port->tx_remaining) {
		qcom_geni_serial_setup_tx(uport, pending);
		port->tx_remaining = pending;
<<<<<<< HEAD
=======

		irq_en = readl(uport->membase + SE_GENI_M_IRQ_EN);
		if (!(irq_en & M_TX_FIFO_WATERMARK_EN))
			writel(irq_en | M_TX_FIFO_WATERMARK_EN,
					uport->membase + SE_GENI_M_IRQ_EN);
>>>>>>> f7688b48
	}

	remaining = chunk;
	for (i = 0; i < chunk; ) {
		unsigned int tx_bytes;
		u8 buf[sizeof(u32)];
		int c;

		memset(buf, 0, ARRAY_SIZE(buf));
		tx_bytes = min_t(size_t, remaining, port->tx_bytes_pw);

		for (c = 0; c < tx_bytes ; c++) {
			buf[c] = xmit->buf[tail++];
			tail &= UART_XMIT_SIZE - 1;
		}

		iowrite32_rep(uport->membase + SE_GENI_TX_FIFOn, buf, 1);

		i += tx_bytes;
		uport->icount.tx += tx_bytes;
		remaining -= tx_bytes;
		port->tx_remaining -= tx_bytes;
	}

<<<<<<< HEAD
	xmit->tail = tail & (UART_XMIT_SIZE - 1);
=======
	xmit->tail = tail;

	/*
	 * The tx fifo watermark is level triggered and latched. Though we had
	 * cleared it in qcom_geni_serial_isr it will have already reasserted
	 * so we must clear it again here after our writes.
	 */
	writel(M_TX_FIFO_WATERMARK_EN,
			uport->membase + SE_GENI_M_IRQ_CLEAR);

>>>>>>> f7688b48
out_write_wakeup:
	if (!port->tx_remaining) {
		irq_en = readl(uport->membase + SE_GENI_M_IRQ_EN);
		if (irq_en & M_TX_FIFO_WATERMARK_EN)
			writel(irq_en & ~M_TX_FIFO_WATERMARK_EN,
					uport->membase + SE_GENI_M_IRQ_EN);
	}

	if (uart_circ_chars_pending(xmit) < WAKEUP_CHARS)
		uart_write_wakeup(uport);
}

static irqreturn_t qcom_geni_serial_isr(int isr, void *dev)
{
<<<<<<< HEAD
	unsigned int m_irq_status;
	unsigned int s_irq_status;
	unsigned int geni_status;
=======
	u32 m_irq_en;
	u32 m_irq_status;
	u32 s_irq_status;
	u32 geni_status;
>>>>>>> f7688b48
	struct uart_port *uport = dev;
	unsigned long flags;
	bool drop_rx = false;
	struct tty_port *tport = &uport->state->port;
	struct qcom_geni_serial_port *port = to_dev_port(uport, uport);

	if (uport->suspended)
		return IRQ_NONE;

	spin_lock_irqsave(&uport->lock, flags);
<<<<<<< HEAD
	m_irq_status = readl_relaxed(uport->membase + SE_GENI_M_IRQ_STATUS);
	s_irq_status = readl_relaxed(uport->membase + SE_GENI_S_IRQ_STATUS);
	geni_status = readl_relaxed(uport->membase + SE_GENI_STATUS);
	m_irq_en = readl_relaxed(uport->membase + SE_GENI_M_IRQ_EN);
	writel_relaxed(m_irq_status, uport->membase + SE_GENI_M_IRQ_CLEAR);
	writel_relaxed(s_irq_status, uport->membase + SE_GENI_S_IRQ_CLEAR);
=======
	m_irq_status = readl(uport->membase + SE_GENI_M_IRQ_STATUS);
	s_irq_status = readl(uport->membase + SE_GENI_S_IRQ_STATUS);
	geni_status = readl(uport->membase + SE_GENI_STATUS);
	m_irq_en = readl(uport->membase + SE_GENI_M_IRQ_EN);
	writel(m_irq_status, uport->membase + SE_GENI_M_IRQ_CLEAR);
	writel(s_irq_status, uport->membase + SE_GENI_S_IRQ_CLEAR);
>>>>>>> f7688b48

	if (WARN_ON(m_irq_status & M_ILLEGAL_CMD_EN))
		goto out_unlock;

	if (s_irq_status & S_RX_FIFO_WR_ERR_EN) {
		uport->icount.overrun++;
		tty_insert_flip_char(tport, 0, TTY_OVERRUN);
	}

<<<<<<< HEAD
	if (m_irq_status & (M_TX_FIFO_WATERMARK_EN | M_CMD_DONE_EN) &&
	    m_irq_en & (M_TX_FIFO_WATERMARK_EN | M_CMD_DONE_EN))
=======
	if (m_irq_status & m_irq_en & (M_TX_FIFO_WATERMARK_EN | M_CMD_DONE_EN))
>>>>>>> f7688b48
		qcom_geni_serial_handle_tx(uport, m_irq_status & M_CMD_DONE_EN,
					geni_status & M_GENI_CMD_ACTIVE);

	if (s_irq_status & S_GP_IRQ_0_EN || s_irq_status & S_GP_IRQ_1_EN) {
		if (s_irq_status & S_GP_IRQ_0_EN)
			uport->icount.parity++;
		drop_rx = true;
	} else if (s_irq_status & S_GP_IRQ_2_EN ||
					s_irq_status & S_GP_IRQ_3_EN) {
		uport->icount.brk++;
		port->brk = true;
	}

	if (s_irq_status & S_RX_FIFO_WATERMARK_EN ||
					s_irq_status & S_RX_FIFO_LAST_EN)
		qcom_geni_serial_handle_rx(uport, drop_rx);

out_unlock:
	uart_unlock_and_check_sysrq(uport, flags);

	return IRQ_HANDLED;
}

static void get_tx_fifo_size(struct qcom_geni_serial_port *port)
{
	struct uart_port *uport;

	uport = &port->uport;
	port->tx_fifo_depth = geni_se_get_tx_fifo_depth(&port->se);
	port->tx_fifo_width = geni_se_get_tx_fifo_width(&port->se);
	port->rx_fifo_depth = geni_se_get_rx_fifo_depth(&port->se);
	uport->fifosize =
		(port->tx_fifo_depth * port->tx_fifo_width) / BITS_PER_BYTE;
}


static void qcom_geni_serial_shutdown(struct uart_port *uport)
{
	unsigned long flags;

	/* Stop the console before stopping the current tx */
	if (uart_console(uport))
		console_stop(uport->cons);

	free_irq(uport->irq, uport);
	spin_lock_irqsave(&uport->lock, flags);
	qcom_geni_serial_stop_tx(uport);
	qcom_geni_serial_stop_rx(uport);
	spin_unlock_irqrestore(&uport->lock, flags);
}

static int qcom_geni_serial_port_setup(struct uart_port *uport)
{
	struct qcom_geni_serial_port *port = to_dev_port(uport, uport);
<<<<<<< HEAD
	unsigned int rxstale = DEFAULT_BITS_PER_CHAR * STALE_TIMEOUT;
	u32 proto;

	if (uart_console(uport))
		port->tx_bytes_pw = 1;
	else
		port->tx_bytes_pw = 4;
	port->rx_bytes_pw = RX_BYTES_PW;
=======
	u32 rxstale = DEFAULT_BITS_PER_CHAR * STALE_TIMEOUT;
	u32 proto;

	if (uart_console(uport)) {
		port->tx_bytes_pw = 1;
		port->rx_bytes_pw = CONSOLE_RX_BYTES_PW;
	} else {
		port->tx_bytes_pw = 4;
		port->rx_bytes_pw = 4;
	}
>>>>>>> f7688b48

	proto = geni_se_read_proto(&port->se);
	if (proto != GENI_SE_UART) {
		dev_err(uport->dev, "Invalid FW loaded, proto: %d\n", proto);
		return -ENXIO;
	}

	qcom_geni_serial_stop_rx(uport);

	get_tx_fifo_size(port);

	writel(rxstale, uport->membase + SE_UART_RX_STALE_CNT);
	/*
	 * Make an unconditional cancel on the main sequencer to reset
	 * it else we could end up in data loss scenarios.
	 */
	if (uart_console(uport))
		qcom_geni_serial_poll_tx_done(uport);
	geni_se_config_packing(&port->se, BITS_PER_BYTE, port->tx_bytes_pw,
						false, true, false);
	geni_se_config_packing(&port->se, BITS_PER_BYTE, port->rx_bytes_pw,
						false, false, true);
	geni_se_init(&port->se, UART_RX_WM, port->rx_fifo_depth - 2);
	geni_se_select_mode(&port->se, GENI_SE_FIFO);
	if (!uart_console(uport)) {
		port->rx_fifo = devm_kcalloc(uport->dev,
			port->rx_fifo_depth, sizeof(u32), GFP_KERNEL);
		if (!port->rx_fifo)
			return -ENOMEM;
	}
	port->setup = true;

	return 0;
}

static int qcom_geni_serial_startup(struct uart_port *uport)
{
	int ret;
	struct qcom_geni_serial_port *port = to_dev_port(uport, uport);

	scnprintf(port->name, sizeof(port->name),
		  "qcom_serial_%s%d",
		(uart_console(uport) ? "console" : "uart"), uport->line);

	if (!port->setup) {
		ret = qcom_geni_serial_port_setup(uport);
		if (ret)
			return ret;
	}

	ret = request_irq(uport->irq, qcom_geni_serial_isr, IRQF_TRIGGER_HIGH,
							port->name, uport);
	if (ret)
		dev_err(uport->dev, "Failed to get IRQ ret %d\n", ret);
	return ret;
}

static unsigned long get_clk_cfg(unsigned long clk_freq)
{
	int i;

	for (i = 0; i < ARRAY_SIZE(root_freq); i++) {
		if (!(root_freq[i] % clk_freq))
			return root_freq[i];
	}
	return 0;
}

static unsigned long get_clk_div_rate(unsigned int baud,
			unsigned int sampling_rate, unsigned int *clk_div)
{
	unsigned long ser_clk;
	unsigned long desired_clk;

	desired_clk = baud * sampling_rate;
	ser_clk = get_clk_cfg(desired_clk);
	if (!ser_clk) {
		pr_err("%s: Can't find matching DFS entry for baud %d\n",
								__func__, baud);
		return ser_clk;
	}

	*clk_div = ser_clk / desired_clk;
	return ser_clk;
}

static void qcom_geni_serial_set_termios(struct uart_port *uport,
				struct ktermios *termios, struct ktermios *old)
{
	unsigned int baud;
	u32 bits_per_char;
	u32 tx_trans_cfg;
	u32 tx_parity_cfg;
	u32 rx_trans_cfg;
	u32 rx_parity_cfg;
	u32 stop_bit_len;
	unsigned int clk_div;
	u32 ser_clk_cfg;
	struct qcom_geni_serial_port *port = to_dev_port(uport, uport);
	unsigned long clk_rate;
	u32 ver, sampling_rate;

	qcom_geni_serial_stop_rx(uport);
	/* baud rate */
	baud = uart_get_baud_rate(uport, termios, old, 300, 4000000);
	port->baud = baud;

	sampling_rate = UART_OVERSAMPLING;
	/* Sampling rate is halved for IP versions >= 2.5 */
	ver = geni_se_get_qup_hw_version(&port->se);
	if (GENI_SE_VERSION_MAJOR(ver) >= 2 && GENI_SE_VERSION_MINOR(ver) >= 5)
		sampling_rate /= 2;

	clk_rate = get_clk_div_rate(baud, sampling_rate, &clk_div);
	if (!clk_rate)
		goto out_restart_rx;

	uport->uartclk = clk_rate;
	clk_set_rate(port->se.clk, clk_rate);
	ser_clk_cfg = SER_CLK_EN;
	ser_clk_cfg |= clk_div << CLK_DIV_SHFT;

	/* parity */
	tx_trans_cfg = readl(uport->membase + SE_UART_TX_TRANS_CFG);
	tx_parity_cfg = readl(uport->membase + SE_UART_TX_PARITY_CFG);
	rx_trans_cfg = readl(uport->membase + SE_UART_RX_TRANS_CFG);
	rx_parity_cfg = readl(uport->membase + SE_UART_RX_PARITY_CFG);
	if (termios->c_cflag & PARENB) {
		tx_trans_cfg |= UART_TX_PAR_EN;
		rx_trans_cfg |= UART_RX_PAR_EN;
		tx_parity_cfg |= PAR_CALC_EN;
		rx_parity_cfg |= PAR_CALC_EN;
		if (termios->c_cflag & PARODD) {
			tx_parity_cfg |= PAR_ODD;
			rx_parity_cfg |= PAR_ODD;
		} else if (termios->c_cflag & CMSPAR) {
			tx_parity_cfg |= PAR_SPACE;
			rx_parity_cfg |= PAR_SPACE;
		} else {
			tx_parity_cfg |= PAR_EVEN;
			rx_parity_cfg |= PAR_EVEN;
		}
	} else {
		tx_trans_cfg &= ~UART_TX_PAR_EN;
		rx_trans_cfg &= ~UART_RX_PAR_EN;
		tx_parity_cfg &= ~PAR_CALC_EN;
		rx_parity_cfg &= ~PAR_CALC_EN;
	}

	/* bits per char */
	switch (termios->c_cflag & CSIZE) {
	case CS5:
		bits_per_char = 5;
		break;
	case CS6:
		bits_per_char = 6;
		break;
	case CS7:
		bits_per_char = 7;
		break;
	case CS8:
	default:
		bits_per_char = 8;
		break;
	}

	/* stop bits */
	if (termios->c_cflag & CSTOPB)
		stop_bit_len = TX_STOP_BIT_LEN_2;
	else
		stop_bit_len = TX_STOP_BIT_LEN_1;

	/* flow control, clear the CTS_MASK bit if using flow control. */
	if (termios->c_cflag & CRTSCTS)
		tx_trans_cfg &= ~UART_CTS_MASK;
	else
		tx_trans_cfg |= UART_CTS_MASK;

	if (baud)
		uart_update_timeout(uport, termios->c_cflag, baud);

	if (!uart_console(uport))
		writel(port->loopback,
				uport->membase + SE_UART_LOOPBACK_CFG);
	writel(tx_trans_cfg, uport->membase + SE_UART_TX_TRANS_CFG);
	writel(tx_parity_cfg, uport->membase + SE_UART_TX_PARITY_CFG);
	writel(rx_trans_cfg, uport->membase + SE_UART_RX_TRANS_CFG);
	writel(rx_parity_cfg, uport->membase + SE_UART_RX_PARITY_CFG);
	writel(bits_per_char, uport->membase + SE_UART_TX_WORD_LEN);
	writel(bits_per_char, uport->membase + SE_UART_RX_WORD_LEN);
	writel(stop_bit_len, uport->membase + SE_UART_TX_STOP_BIT_LEN);
	writel(ser_clk_cfg, uport->membase + GENI_SER_M_CLK_CFG);
	writel(ser_clk_cfg, uport->membase + GENI_SER_S_CLK_CFG);
out_restart_rx:
	qcom_geni_serial_start_rx(uport);
}

static unsigned int qcom_geni_serial_tx_empty(struct uart_port *uport)
{
	return !readl(uport->membase + SE_GENI_TX_FIFO_STATUS);
}

#ifdef CONFIG_SERIAL_QCOM_GENI_CONSOLE
static int __init qcom_geni_console_setup(struct console *co, char *options)
{
	struct uart_port *uport;
	struct qcom_geni_serial_port *port;
	int baud = 9600;
	int bits = 8;
	int parity = 'n';
	int flow = 'n';
	int ret;

	if (co->index >= GENI_UART_CONS_PORTS  || co->index < 0)
		return -ENXIO;

	port = get_port_from_line(co->index, true);
	if (IS_ERR(port)) {
		pr_err("Invalid line %d\n", co->index);
		return PTR_ERR(port);
	}

	uport = &port->uport;

	if (unlikely(!uport->membase))
		return -ENXIO;

	if (!port->setup) {
		ret = qcom_geni_serial_port_setup(uport);
		if (ret)
			return ret;
	}

	if (options)
		uart_parse_options(options, &baud, &parity, &bits, &flow);

	return uart_set_options(uport, co, baud, parity, bits, flow);
}

static void qcom_geni_serial_earlycon_write(struct console *con,
					const char *s, unsigned int n)
{
	struct earlycon_device *dev = con->data;

	__qcom_geni_serial_console_write(&dev->port, s, n);
}

static int __init qcom_geni_serial_earlycon_setup(struct earlycon_device *dev,
								const char *opt)
{
	struct uart_port *uport = &dev->port;
	u32 tx_trans_cfg;
	u32 tx_parity_cfg = 0;	/* Disable Tx Parity */
	u32 rx_trans_cfg = 0;
	u32 rx_parity_cfg = 0;	/* Disable Rx Parity */
	u32 stop_bit_len = 0;	/* Default stop bit length - 1 bit */
	u32 bits_per_char;
	struct geni_se se;

	if (!uport->membase)
		return -EINVAL;

	memset(&se, 0, sizeof(se));
	se.base = uport->membase;
	if (geni_se_read_proto(&se) != GENI_SE_UART)
		return -ENXIO;
	/*
	 * Ignore Flow control.
	 * n = 8.
	 */
	tx_trans_cfg = UART_CTS_MASK;
	bits_per_char = BITS_PER_BYTE;

	/*
	 * Make an unconditional cancel on the main sequencer to reset
	 * it else we could end up in data loss scenarios.
	 */
	qcom_geni_serial_poll_tx_done(uport);
	qcom_geni_serial_abort_rx(uport);
	geni_se_config_packing(&se, BITS_PER_BYTE, 1, false, true, false);
	geni_se_init(&se, DEF_FIFO_DEPTH_WORDS / 2, DEF_FIFO_DEPTH_WORDS - 2);
	geni_se_select_mode(&se, GENI_SE_FIFO);

	writel(tx_trans_cfg, uport->membase + SE_UART_TX_TRANS_CFG);
	writel(tx_parity_cfg, uport->membase + SE_UART_TX_PARITY_CFG);
	writel(rx_trans_cfg, uport->membase + SE_UART_RX_TRANS_CFG);
	writel(rx_parity_cfg, uport->membase + SE_UART_RX_PARITY_CFG);
	writel(bits_per_char, uport->membase + SE_UART_TX_WORD_LEN);
	writel(bits_per_char, uport->membase + SE_UART_RX_WORD_LEN);
	writel(stop_bit_len, uport->membase + SE_UART_TX_STOP_BIT_LEN);

	dev->con->write = qcom_geni_serial_earlycon_write;
	dev->con->setup = NULL;
	return 0;
}
OF_EARLYCON_DECLARE(qcom_geni, "qcom,geni-debug-uart",
				qcom_geni_serial_earlycon_setup);

static int __init console_register(struct uart_driver *drv)
{
	return uart_register_driver(drv);
}

static void console_unregister(struct uart_driver *drv)
{
	uart_unregister_driver(drv);
}

static struct console cons_ops = {
	.name = "ttyMSM",
	.write = qcom_geni_serial_console_write,
	.device = uart_console_device,
	.setup = qcom_geni_console_setup,
	.flags = CON_PRINTBUFFER,
	.index = -1,
	.data = &qcom_geni_console_driver,
};

static struct uart_driver qcom_geni_console_driver = {
	.owner = THIS_MODULE,
	.driver_name = "qcom_geni_console",
	.dev_name = "ttyMSM",
	.nr =  GENI_UART_CONS_PORTS,
	.cons = &cons_ops,
};
#else
static int console_register(struct uart_driver *drv)
{
	return 0;
}

static void console_unregister(struct uart_driver *drv)
{
}
#endif /* CONFIG_SERIAL_QCOM_GENI_CONSOLE */

static struct uart_driver qcom_geni_uart_driver = {
	.owner = THIS_MODULE,
	.driver_name = "qcom_geni_uart",
	.dev_name = "ttyHS",
	.nr =  GENI_UART_PORTS,
};

static void qcom_geni_serial_pm(struct uart_port *uport,
		unsigned int new_state, unsigned int old_state)
{
	struct qcom_geni_serial_port *port = to_dev_port(uport, uport);

	/* If we've never been called, treat it as off */
	if (old_state == UART_PM_STATE_UNDEFINED)
		old_state = UART_PM_STATE_OFF;

	if (new_state == UART_PM_STATE_ON && old_state == UART_PM_STATE_OFF)
		geni_se_resources_on(&port->se);
	else if (new_state == UART_PM_STATE_OFF &&
			old_state == UART_PM_STATE_ON)
		geni_se_resources_off(&port->se);
}

static const struct uart_ops qcom_geni_console_pops = {
	.tx_empty = qcom_geni_serial_tx_empty,
	.stop_tx = qcom_geni_serial_stop_tx,
	.start_tx = qcom_geni_serial_start_tx,
	.stop_rx = qcom_geni_serial_stop_rx,
	.set_termios = qcom_geni_serial_set_termios,
	.startup = qcom_geni_serial_startup,
	.request_port = qcom_geni_serial_request_port,
	.config_port = qcom_geni_serial_config_port,
	.shutdown = qcom_geni_serial_shutdown,
	.type = qcom_geni_serial_get_type,
	.set_mctrl = qcom_geni_serial_set_mctrl,
	.get_mctrl = qcom_geni_serial_get_mctrl,
#ifdef CONFIG_CONSOLE_POLL
	.poll_get_char	= qcom_geni_serial_get_char,
	.poll_put_char	= qcom_geni_serial_poll_put_char,
#endif
	.pm = qcom_geni_serial_pm,
};

static const struct uart_ops qcom_geni_uart_pops = {
	.tx_empty = qcom_geni_serial_tx_empty,
	.stop_tx = qcom_geni_serial_stop_tx,
	.start_tx = qcom_geni_serial_start_tx,
	.stop_rx = qcom_geni_serial_stop_rx,
	.set_termios = qcom_geni_serial_set_termios,
	.startup = qcom_geni_serial_startup,
	.request_port = qcom_geni_serial_request_port,
	.config_port = qcom_geni_serial_config_port,
	.shutdown = qcom_geni_serial_shutdown,
	.type = qcom_geni_serial_get_type,
	.set_mctrl = qcom_geni_serial_set_mctrl,
	.get_mctrl = qcom_geni_serial_get_mctrl,
	.pm = qcom_geni_serial_pm,
};

static int qcom_geni_serial_probe(struct platform_device *pdev)
{
	int ret = 0;
	int line = -1;
	struct qcom_geni_serial_port *port;
	struct uart_port *uport;
	struct resource *res;
	int irq;
	bool console = false;
	struct uart_driver *drv;

	if (of_device_is_compatible(pdev->dev.of_node, "qcom,geni-debug-uart"))
		console = true;

	if (console) {
		drv = &qcom_geni_console_driver;
		line = of_alias_get_id(pdev->dev.of_node, "serial");
	} else {
		drv = &qcom_geni_uart_driver;
		line = of_alias_get_id(pdev->dev.of_node, "hsuart");
	}

	port = get_port_from_line(line, console);
	if (IS_ERR(port)) {
		dev_err(&pdev->dev, "Invalid line %d\n", line);
		return PTR_ERR(port);
	}

	uport = &port->uport;
	/* Don't allow 2 drivers to access the same port */
	if (uport->private_data)
		return -ENODEV;

	uport->dev = &pdev->dev;
	port->se.dev = &pdev->dev;
	port->se.wrapper = dev_get_drvdata(pdev->dev.parent);
	port->se.clk = devm_clk_get(&pdev->dev, "se");
	if (IS_ERR(port->se.clk)) {
		ret = PTR_ERR(port->se.clk);
		dev_err(&pdev->dev, "Err getting SE Core clk %d\n", ret);
		return ret;
	}

	res = platform_get_resource(pdev, IORESOURCE_MEM, 0);
	if (!res)
		return -EINVAL;
	uport->mapbase = res->start;

	port->tx_fifo_depth = DEF_FIFO_DEPTH_WORDS;
	port->rx_fifo_depth = DEF_FIFO_DEPTH_WORDS;
	port->tx_fifo_width = DEF_FIFO_WIDTH_BITS;

	irq = platform_get_irq(pdev, 0);
	if (irq < 0)
		return irq;
	uport->irq = irq;

	uport->private_data = drv;
	platform_set_drvdata(pdev, port);
	port->handle_rx = console ? handle_rx_console : handle_rx_uart;
	if (!console)
		device_create_file(uport->dev, &dev_attr_loopback);
	return uart_add_one_port(drv, uport);
}

static int qcom_geni_serial_remove(struct platform_device *pdev)
{
	struct qcom_geni_serial_port *port = platform_get_drvdata(pdev);
	struct uart_driver *drv = port->uport.private_data;

	uart_remove_one_port(drv, &port->uport);
	return 0;
}

static int __maybe_unused qcom_geni_serial_sys_suspend(struct device *dev)
{
	struct qcom_geni_serial_port *port = dev_get_drvdata(dev);
	struct uart_port *uport = &port->uport;

	return uart_suspend_port(uport->private_data, uport);
}

static int __maybe_unused qcom_geni_serial_sys_resume(struct device *dev)
{
	struct qcom_geni_serial_port *port = dev_get_drvdata(dev);
	struct uart_port *uport = &port->uport;

	return uart_resume_port(uport->private_data, uport);
}

static const struct dev_pm_ops qcom_geni_serial_pm_ops = {
	SET_SYSTEM_SLEEP_PM_OPS(qcom_geni_serial_sys_suspend,
					qcom_geni_serial_sys_resume)
};

static const struct of_device_id qcom_geni_serial_match_table[] = {
	{ .compatible = "qcom,geni-debug-uart", },
	{ .compatible = "qcom,geni-uart", },
	{}
};
MODULE_DEVICE_TABLE(of, qcom_geni_serial_match_table);

static struct platform_driver qcom_geni_serial_platform_driver = {
	.remove = qcom_geni_serial_remove,
	.probe = qcom_geni_serial_probe,
	.driver = {
		.name = "qcom_geni_serial",
		.of_match_table = qcom_geni_serial_match_table,
		.pm = &qcom_geni_serial_pm_ops,
	},
};

static int __init qcom_geni_serial_init(void)
{
	int ret;

	ret = console_register(&qcom_geni_console_driver);
	if (ret)
		return ret;

	ret = uart_register_driver(&qcom_geni_uart_driver);
	if (ret) {
		console_unregister(&qcom_geni_console_driver);
		return ret;
	}

	ret = platform_driver_register(&qcom_geni_serial_platform_driver);
	if (ret) {
		console_unregister(&qcom_geni_console_driver);
		uart_unregister_driver(&qcom_geni_uart_driver);
	}
	return ret;
}
module_init(qcom_geni_serial_init);

static void __exit qcom_geni_serial_exit(void)
{
	platform_driver_unregister(&qcom_geni_serial_platform_driver);
	console_unregister(&qcom_geni_console_driver);
	uart_unregister_driver(&qcom_geni_uart_driver);
}
module_exit(qcom_geni_serial_exit);

MODULE_DESCRIPTION("Serial driver for GENI based QUP cores");
MODULE_LICENSE("GPL v2");<|MERGE_RESOLUTION|>--- conflicted
+++ resolved
@@ -422,10 +422,7 @@
 	bool locked = true;
 	unsigned long flags;
 	u32 geni_status;
-<<<<<<< HEAD
-=======
 	u32 irq_en;
->>>>>>> f7688b48
 
 	WARN_ON(co->index < 0 || co->index >= GENI_UART_CONS_PORTS);
 
@@ -439,11 +436,7 @@
 	else
 		spin_lock_irqsave(&uport->lock, flags);
 
-<<<<<<< HEAD
-	geni_status = readl_relaxed(uport->membase + SE_GENI_STATUS);
-=======
 	geni_status = readl(uport->membase + SE_GENI_STATUS);
->>>>>>> f7688b48
 
 	/* Cancel the current write to log the fault */
 	if (!locked) {
@@ -456,27 +449,19 @@
 			writel(M_CMD_ABORT_EN, uport->membase +
 							SE_GENI_M_IRQ_CLEAR);
 		}
-<<<<<<< HEAD
-		writel_relaxed(M_CMD_CANCEL_EN, uport->membase +
-							SE_GENI_M_IRQ_CLEAR);
-=======
 		writel(M_CMD_CANCEL_EN, uport->membase + SE_GENI_M_IRQ_CLEAR);
->>>>>>> f7688b48
 	} else if ((geni_status & M_GENI_CMD_ACTIVE) && !port->tx_remaining) {
 		/*
 		 * It seems we can't interrupt existing transfers if all data
 		 * has been sent, in which case we need to look for done first.
 		 */
 		qcom_geni_serial_poll_tx_done(uport);
-<<<<<<< HEAD
-=======
 
 		if (uart_circ_chars_pending(&uport->state->xmit)) {
 			irq_en = readl(uport->membase + SE_GENI_M_IRQ_EN);
 			writel(irq_en | M_TX_FIFO_WATERMARK_EN,
 					uport->membase + SE_GENI_M_IRQ_EN);
 		}
->>>>>>> f7688b48
 	}
 
 	__qcom_geni_serial_console_write(uport, s, count);
@@ -693,11 +678,7 @@
 	unsigned int chunk;
 	int tail;
 
-<<<<<<< HEAD
-	status = readl_relaxed(uport->membase + SE_GENI_TX_FIFO_STATUS);
-=======
 	status = readl(uport->membase + SE_GENI_TX_FIFO_STATUS);
->>>>>>> f7688b48
 
 	/* Complete the current tx command before taking newly added data */
 	if (active)
@@ -715,25 +696,18 @@
 	avail *= port->tx_bytes_pw;
 
 	tail = xmit->tail;
-<<<<<<< HEAD
-	chunk = min3(avail, pending, (size_t)(UART_XMIT_SIZE - tail));
-=======
 	chunk = min(avail, pending);
->>>>>>> f7688b48
 	if (!chunk)
 		goto out_write_wakeup;
 
 	if (!port->tx_remaining) {
 		qcom_geni_serial_setup_tx(uport, pending);
 		port->tx_remaining = pending;
-<<<<<<< HEAD
-=======
 
 		irq_en = readl(uport->membase + SE_GENI_M_IRQ_EN);
 		if (!(irq_en & M_TX_FIFO_WATERMARK_EN))
 			writel(irq_en | M_TX_FIFO_WATERMARK_EN,
 					uport->membase + SE_GENI_M_IRQ_EN);
->>>>>>> f7688b48
 	}
 
 	remaining = chunk;
@@ -758,9 +732,6 @@
 		port->tx_remaining -= tx_bytes;
 	}
 
-<<<<<<< HEAD
-	xmit->tail = tail & (UART_XMIT_SIZE - 1);
-=======
 	xmit->tail = tail;
 
 	/*
@@ -771,7 +742,6 @@
 	writel(M_TX_FIFO_WATERMARK_EN,
 			uport->membase + SE_GENI_M_IRQ_CLEAR);
 
->>>>>>> f7688b48
 out_write_wakeup:
 	if (!port->tx_remaining) {
 		irq_en = readl(uport->membase + SE_GENI_M_IRQ_EN);
@@ -786,16 +756,10 @@
 
 static irqreturn_t qcom_geni_serial_isr(int isr, void *dev)
 {
-<<<<<<< HEAD
-	unsigned int m_irq_status;
-	unsigned int s_irq_status;
-	unsigned int geni_status;
-=======
 	u32 m_irq_en;
 	u32 m_irq_status;
 	u32 s_irq_status;
 	u32 geni_status;
->>>>>>> f7688b48
 	struct uart_port *uport = dev;
 	unsigned long flags;
 	bool drop_rx = false;
@@ -806,21 +770,12 @@
 		return IRQ_NONE;
 
 	spin_lock_irqsave(&uport->lock, flags);
-<<<<<<< HEAD
-	m_irq_status = readl_relaxed(uport->membase + SE_GENI_M_IRQ_STATUS);
-	s_irq_status = readl_relaxed(uport->membase + SE_GENI_S_IRQ_STATUS);
-	geni_status = readl_relaxed(uport->membase + SE_GENI_STATUS);
-	m_irq_en = readl_relaxed(uport->membase + SE_GENI_M_IRQ_EN);
-	writel_relaxed(m_irq_status, uport->membase + SE_GENI_M_IRQ_CLEAR);
-	writel_relaxed(s_irq_status, uport->membase + SE_GENI_S_IRQ_CLEAR);
-=======
 	m_irq_status = readl(uport->membase + SE_GENI_M_IRQ_STATUS);
 	s_irq_status = readl(uport->membase + SE_GENI_S_IRQ_STATUS);
 	geni_status = readl(uport->membase + SE_GENI_STATUS);
 	m_irq_en = readl(uport->membase + SE_GENI_M_IRQ_EN);
 	writel(m_irq_status, uport->membase + SE_GENI_M_IRQ_CLEAR);
 	writel(s_irq_status, uport->membase + SE_GENI_S_IRQ_CLEAR);
->>>>>>> f7688b48
 
 	if (WARN_ON(m_irq_status & M_ILLEGAL_CMD_EN))
 		goto out_unlock;
@@ -830,12 +785,7 @@
 		tty_insert_flip_char(tport, 0, TTY_OVERRUN);
 	}
 
-<<<<<<< HEAD
-	if (m_irq_status & (M_TX_FIFO_WATERMARK_EN | M_CMD_DONE_EN) &&
-	    m_irq_en & (M_TX_FIFO_WATERMARK_EN | M_CMD_DONE_EN))
-=======
 	if (m_irq_status & m_irq_en & (M_TX_FIFO_WATERMARK_EN | M_CMD_DONE_EN))
->>>>>>> f7688b48
 		qcom_geni_serial_handle_tx(uport, m_irq_status & M_CMD_DONE_EN,
 					geni_status & M_GENI_CMD_ACTIVE);
 
@@ -890,16 +840,6 @@
 static int qcom_geni_serial_port_setup(struct uart_port *uport)
 {
 	struct qcom_geni_serial_port *port = to_dev_port(uport, uport);
-<<<<<<< HEAD
-	unsigned int rxstale = DEFAULT_BITS_PER_CHAR * STALE_TIMEOUT;
-	u32 proto;
-
-	if (uart_console(uport))
-		port->tx_bytes_pw = 1;
-	else
-		port->tx_bytes_pw = 4;
-	port->rx_bytes_pw = RX_BYTES_PW;
-=======
 	u32 rxstale = DEFAULT_BITS_PER_CHAR * STALE_TIMEOUT;
 	u32 proto;
 
@@ -910,7 +850,6 @@
 		port->tx_bytes_pw = 4;
 		port->rx_bytes_pw = 4;
 	}
->>>>>>> f7688b48
 
 	proto = geni_se_read_proto(&port->se);
 	if (proto != GENI_SE_UART) {
