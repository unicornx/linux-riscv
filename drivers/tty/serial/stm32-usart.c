// SPDX-License-Identifier: GPL-2.0
/*
 * Copyright (C) Maxime Coquelin 2015
 * Copyright (C) STMicroelectronics SA 2017
 * Authors:  Maxime Coquelin <mcoquelin.stm32@gmail.com>
 *	     Gerald Baeza <gerald.baeza@foss.st.com>
 *	     Erwan Le Ray <erwan.leray@foss.st.com>
 *
 * Inspired by st-asc.c from STMicroelectronics (c)
 */

#include <linux/clk.h>
#include <linux/console.h>
#include <linux/delay.h>
#include <linux/dma-direction.h>
#include <linux/dmaengine.h>
#include <linux/dma-mapping.h>
#include <linux/io.h>
#include <linux/iopoll.h>
#include <linux/irq.h>
#include <linux/module.h>
#include <linux/of.h>
#include <linux/of_platform.h>
#include <linux/pinctrl/consumer.h>
#include <linux/platform_device.h>
#include <linux/pm_runtime.h>
#include <linux/pm_wakeirq.h>
#include <linux/serial_core.h>
#include <linux/serial.h>
#include <linux/spinlock.h>
#include <linux/sysrq.h>
#include <linux/tty_flip.h>
#include <linux/tty.h>

#include "serial_mctrl_gpio.h"
#include "stm32-usart.h"


/* Register offsets */
static struct stm32_usart_info __maybe_unused stm32f4_info = {
	.ofs = {
		.isr	= 0x00,
		.rdr	= 0x04,
		.tdr	= 0x04,
		.brr	= 0x08,
		.cr1	= 0x0c,
		.cr2	= 0x10,
		.cr3	= 0x14,
		.gtpr	= 0x18,
		.rtor	= UNDEF_REG,
		.rqr	= UNDEF_REG,
		.icr	= UNDEF_REG,
	},
	.cfg = {
		.uart_enable_bit = 13,
		.has_7bits_data = false,
		.fifosize = 1,
	}
};

static struct stm32_usart_info __maybe_unused stm32f7_info = {
	.ofs = {
		.cr1	= 0x00,
		.cr2	= 0x04,
		.cr3	= 0x08,
		.brr	= 0x0c,
		.gtpr	= 0x10,
		.rtor	= 0x14,
		.rqr	= 0x18,
		.isr	= 0x1c,
		.icr	= 0x20,
		.rdr	= 0x24,
		.tdr	= 0x28,
	},
	.cfg = {
		.uart_enable_bit = 0,
		.has_7bits_data = true,
		.has_swap = true,
		.fifosize = 1,
	}
};

static struct stm32_usart_info __maybe_unused stm32h7_info = {
	.ofs = {
		.cr1	= 0x00,
		.cr2	= 0x04,
		.cr3	= 0x08,
		.brr	= 0x0c,
		.gtpr	= 0x10,
		.rtor	= 0x14,
		.rqr	= 0x18,
		.isr	= 0x1c,
		.icr	= 0x20,
		.rdr	= 0x24,
		.tdr	= 0x28,
	},
	.cfg = {
		.uart_enable_bit = 0,
		.has_7bits_data = true,
		.has_swap = true,
		.has_wakeup = true,
		.has_fifo = true,
		.fifosize = 16,
	}
};

static void stm32_usart_stop_tx(struct uart_port *port);
static void stm32_usart_transmit_chars(struct uart_port *port);
static void __maybe_unused stm32_usart_console_putchar(struct uart_port *port, unsigned char ch);

static inline struct stm32_port *to_stm32_port(struct uart_port *port)
{
	return container_of(port, struct stm32_port, port);
}

static void stm32_usart_set_bits(struct uart_port *port, u32 reg, u32 bits)
{
	u32 val;

	val = readl_relaxed(port->membase + reg);
	val |= bits;
	writel_relaxed(val, port->membase + reg);
}

static void stm32_usart_clr_bits(struct uart_port *port, u32 reg, u32 bits)
{
	u32 val;

	val = readl_relaxed(port->membase + reg);
	val &= ~bits;
	writel_relaxed(val, port->membase + reg);
}

static unsigned int stm32_usart_tx_empty(struct uart_port *port)
{
	struct stm32_port *stm32_port = to_stm32_port(port);
	const struct stm32_usart_offsets *ofs = &stm32_port->info->ofs;

	if (readl_relaxed(port->membase + ofs->isr) & USART_SR_TC)
		return TIOCSER_TEMT;

	return 0;
}

static void stm32_usart_rs485_rts_enable(struct uart_port *port)
{
	struct stm32_port *stm32_port = to_stm32_port(port);
	struct serial_rs485 *rs485conf = &port->rs485;

	if (stm32_port->hw_flow_control ||
	    !(rs485conf->flags & SER_RS485_ENABLED))
		return;

	if (rs485conf->flags & SER_RS485_RTS_ON_SEND) {
		mctrl_gpio_set(stm32_port->gpios,
			       stm32_port->port.mctrl | TIOCM_RTS);
	} else {
		mctrl_gpio_set(stm32_port->gpios,
			       stm32_port->port.mctrl & ~TIOCM_RTS);
	}
}

static void stm32_usart_rs485_rts_disable(struct uart_port *port)
{
	struct stm32_port *stm32_port = to_stm32_port(port);
	struct serial_rs485 *rs485conf = &port->rs485;

	if (stm32_port->hw_flow_control ||
	    !(rs485conf->flags & SER_RS485_ENABLED))
		return;

	if (rs485conf->flags & SER_RS485_RTS_ON_SEND) {
		mctrl_gpio_set(stm32_port->gpios,
			       stm32_port->port.mctrl & ~TIOCM_RTS);
	} else {
		mctrl_gpio_set(stm32_port->gpios,
			       stm32_port->port.mctrl | TIOCM_RTS);
	}
}

static void stm32_usart_config_reg_rs485(u32 *cr1, u32 *cr3, u32 delay_ADE,
					 u32 delay_DDE, u32 baud)
{
	u32 rs485_deat_dedt;
	u32 rs485_deat_dedt_max = (USART_CR1_DEAT_MASK >> USART_CR1_DEAT_SHIFT);
	bool over8;

	*cr3 |= USART_CR3_DEM;
	over8 = *cr1 & USART_CR1_OVER8;

	*cr1 &= ~(USART_CR1_DEDT_MASK | USART_CR1_DEAT_MASK);

	if (over8)
		rs485_deat_dedt = delay_ADE * baud * 8;
	else
		rs485_deat_dedt = delay_ADE * baud * 16;

	rs485_deat_dedt = DIV_ROUND_CLOSEST(rs485_deat_dedt, 1000);
	rs485_deat_dedt = rs485_deat_dedt > rs485_deat_dedt_max ?
			  rs485_deat_dedt_max : rs485_deat_dedt;
	rs485_deat_dedt = (rs485_deat_dedt << USART_CR1_DEAT_SHIFT) &
			   USART_CR1_DEAT_MASK;
	*cr1 |= rs485_deat_dedt;

	if (over8)
		rs485_deat_dedt = delay_DDE * baud * 8;
	else
		rs485_deat_dedt = delay_DDE * baud * 16;

	rs485_deat_dedt = DIV_ROUND_CLOSEST(rs485_deat_dedt, 1000);
	rs485_deat_dedt = rs485_deat_dedt > rs485_deat_dedt_max ?
			  rs485_deat_dedt_max : rs485_deat_dedt;
	rs485_deat_dedt = (rs485_deat_dedt << USART_CR1_DEDT_SHIFT) &
			   USART_CR1_DEDT_MASK;
	*cr1 |= rs485_deat_dedt;
}

static int stm32_usart_config_rs485(struct uart_port *port, struct ktermios *termios,
				    struct serial_rs485 *rs485conf)
{
	struct stm32_port *stm32_port = to_stm32_port(port);
	const struct stm32_usart_offsets *ofs = &stm32_port->info->ofs;
	const struct stm32_usart_config *cfg = &stm32_port->info->cfg;
	u32 usartdiv, baud, cr1, cr3;
	bool over8;

	stm32_usart_clr_bits(port, ofs->cr1, BIT(cfg->uart_enable_bit));

	rs485conf->flags |= SER_RS485_RX_DURING_TX;

	if (rs485conf->flags & SER_RS485_ENABLED) {
		cr1 = readl_relaxed(port->membase + ofs->cr1);
		cr3 = readl_relaxed(port->membase + ofs->cr3);
		usartdiv = readl_relaxed(port->membase + ofs->brr);
		usartdiv = usartdiv & GENMASK(15, 0);
		over8 = cr1 & USART_CR1_OVER8;

		if (over8)
			usartdiv = usartdiv | (usartdiv & GENMASK(4, 0))
				   << USART_BRR_04_R_SHIFT;

		baud = DIV_ROUND_CLOSEST(port->uartclk, usartdiv);
		stm32_usart_config_reg_rs485(&cr1, &cr3,
					     rs485conf->delay_rts_before_send,
					     rs485conf->delay_rts_after_send,
					     baud);

		if (rs485conf->flags & SER_RS485_RTS_ON_SEND)
			cr3 &= ~USART_CR3_DEP;
		else
			cr3 |= USART_CR3_DEP;

		writel_relaxed(cr3, port->membase + ofs->cr3);
		writel_relaxed(cr1, port->membase + ofs->cr1);
	} else {
		stm32_usart_clr_bits(port, ofs->cr3,
				     USART_CR3_DEM | USART_CR3_DEP);
		stm32_usart_clr_bits(port, ofs->cr1,
				     USART_CR1_DEDT_MASK | USART_CR1_DEAT_MASK);
	}

	stm32_usart_set_bits(port, ofs->cr1, BIT(cfg->uart_enable_bit));

	/* Adjust RTS polarity in case it's driven in software */
	if (stm32_usart_tx_empty(port))
		stm32_usart_rs485_rts_disable(port);
	else
		stm32_usart_rs485_rts_enable(port);

	return 0;
}

static int stm32_usart_init_rs485(struct uart_port *port,
				  struct platform_device *pdev)
{
	struct serial_rs485 *rs485conf = &port->rs485;

	rs485conf->flags = 0;
	rs485conf->delay_rts_before_send = 0;
	rs485conf->delay_rts_after_send = 0;

	if (!pdev->dev.of_node)
		return -ENODEV;

	return uart_get_rs485_mode(port);
}

static bool stm32_usart_rx_dma_enabled(struct uart_port *port)
{
	struct stm32_port *stm32_port = to_stm32_port(port);
	const struct stm32_usart_offsets *ofs = &stm32_port->info->ofs;

	if (!stm32_port->rx_ch)
		return false;

	return !!(readl_relaxed(port->membase + ofs->cr3) & USART_CR3_DMAR);
}

/* Return true when data is pending (in pio mode), and false when no data is pending. */
static bool stm32_usart_pending_rx_pio(struct uart_port *port, u32 *sr)
{
	struct stm32_port *stm32_port = to_stm32_port(port);
	const struct stm32_usart_offsets *ofs = &stm32_port->info->ofs;

	*sr = readl_relaxed(port->membase + ofs->isr);
	/* Get pending characters in RDR or FIFO */
	if (*sr & USART_SR_RXNE) {
		/* Get all pending characters from the RDR or the FIFO when using interrupts */
		if (!stm32_usart_rx_dma_enabled(port))
			return true;

		/* Handle only RX data errors when using DMA */
		if (*sr & USART_SR_ERR_MASK)
			return true;
	}

	return false;
}

static unsigned long stm32_usart_get_char_pio(struct uart_port *port)
{
	struct stm32_port *stm32_port = to_stm32_port(port);
	const struct stm32_usart_offsets *ofs = &stm32_port->info->ofs;
	unsigned long c;

	c = readl_relaxed(port->membase + ofs->rdr);
	/* Apply RDR data mask */
	c &= stm32_port->rdr_mask;

	return c;
}

static unsigned int stm32_usart_receive_chars_pio(struct uart_port *port)
{
	struct stm32_port *stm32_port = to_stm32_port(port);
	const struct stm32_usart_offsets *ofs = &stm32_port->info->ofs;
	unsigned long c;
	unsigned int size = 0;
	u32 sr;
	char flag;

	while (stm32_usart_pending_rx_pio(port, &sr)) {
		sr |= USART_SR_DUMMY_RX;
		flag = TTY_NORMAL;

		/*
		 * Status bits has to be cleared before reading the RDR:
		 * In FIFO mode, reading the RDR will pop the next data
		 * (if any) along with its status bits into the SR.
		 * Not doing so leads to misalignement between RDR and SR,
		 * and clear status bits of the next rx data.
		 *
		 * Clear errors flags for stm32f7 and stm32h7 compatible
		 * devices. On stm32f4 compatible devices, the error bit is
		 * cleared by the sequence [read SR - read DR].
		 */
		if ((sr & USART_SR_ERR_MASK) && ofs->icr != UNDEF_REG)
			writel_relaxed(sr & USART_SR_ERR_MASK,
				       port->membase + ofs->icr);

		c = stm32_usart_get_char_pio(port);
		port->icount.rx++;
		size++;
		if (sr & USART_SR_ERR_MASK) {
			if (sr & USART_SR_ORE) {
				port->icount.overrun++;
			} else if (sr & USART_SR_PE) {
				port->icount.parity++;
			} else if (sr & USART_SR_FE) {
				/* Break detection if character is null */
				if (!c) {
					port->icount.brk++;
					if (uart_handle_break(port))
						continue;
				} else {
					port->icount.frame++;
				}
			}

			sr &= port->read_status_mask;

			if (sr & USART_SR_PE) {
				flag = TTY_PARITY;
			} else if (sr & USART_SR_FE) {
				if (!c)
					flag = TTY_BREAK;
				else
					flag = TTY_FRAME;
			}
		}

		if (uart_prepare_sysrq_char(port, c))
			continue;
		uart_insert_char(port, sr, USART_SR_ORE, c, flag);
	}

	return size;
}

static void stm32_usart_push_buffer_dma(struct uart_port *port, unsigned int dma_size)
{
	struct stm32_port *stm32_port = to_stm32_port(port);
	struct tty_port *ttyport = &stm32_port->port.state->port;
	unsigned char *dma_start;
	int dma_count, i;

	dma_start = stm32_port->rx_buf + (RX_BUF_L - stm32_port->last_res);

	/*
	 * Apply rdr_mask on buffer in order to mask parity bit.
	 * This loop is useless in cs8 mode because DMA copies only
	 * 8 bits and already ignores parity bit.
	 */
	if (!(stm32_port->rdr_mask == (BIT(8) - 1)))
		for (i = 0; i < dma_size; i++)
			*(dma_start + i) &= stm32_port->rdr_mask;

	dma_count = tty_insert_flip_string(ttyport, dma_start, dma_size);
	port->icount.rx += dma_count;
	if (dma_count != dma_size)
		port->icount.buf_overrun++;
	stm32_port->last_res -= dma_count;
	if (stm32_port->last_res == 0)
		stm32_port->last_res = RX_BUF_L;
}

static unsigned int stm32_usart_receive_chars_dma(struct uart_port *port)
{
	struct stm32_port *stm32_port = to_stm32_port(port);
	unsigned int dma_size, size = 0;

	/* DMA buffer is configured in cyclic mode and handles the rollback of the buffer. */
	if (stm32_port->rx_dma_state.residue > stm32_port->last_res) {
		/* Conditional first part: from last_res to end of DMA buffer */
		dma_size = stm32_port->last_res;
		stm32_usart_push_buffer_dma(port, dma_size);
		size = dma_size;
	}

	dma_size = stm32_port->last_res - stm32_port->rx_dma_state.residue;
	stm32_usart_push_buffer_dma(port, dma_size);
	size += dma_size;

	return size;
}

static unsigned int stm32_usart_receive_chars(struct uart_port *port, bool force_dma_flush)
{
	struct stm32_port *stm32_port = to_stm32_port(port);
	const struct stm32_usart_offsets *ofs = &stm32_port->info->ofs;
	enum dma_status rx_dma_status;
	u32 sr;
	unsigned int size = 0;

	if (stm32_usart_rx_dma_enabled(port) || force_dma_flush) {
		rx_dma_status = dmaengine_tx_status(stm32_port->rx_ch,
						    stm32_port->rx_ch->cookie,
						    &stm32_port->rx_dma_state);
		if (rx_dma_status == DMA_IN_PROGRESS) {
			/* Empty DMA buffer */
			size = stm32_usart_receive_chars_dma(port);
			sr = readl_relaxed(port->membase + ofs->isr);
			if (sr & USART_SR_ERR_MASK) {
				/* Disable DMA request line */
				stm32_usart_clr_bits(port, ofs->cr3, USART_CR3_DMAR);

				/* Switch to PIO mode to handle the errors */
				size += stm32_usart_receive_chars_pio(port);

				/* Switch back to DMA mode */
				stm32_usart_set_bits(port, ofs->cr3, USART_CR3_DMAR);
			}
		} else {
			/* Disable RX DMA */
			dmaengine_terminate_async(stm32_port->rx_ch);
			stm32_usart_clr_bits(port, ofs->cr3, USART_CR3_DMAR);
			/* Fall back to interrupt mode */
			dev_dbg(port->dev, "DMA error, fallback to irq mode\n");
			size = stm32_usart_receive_chars_pio(port);
		}
	} else {
		size = stm32_usart_receive_chars_pio(port);
	}

	return size;
}

static void stm32_usart_tx_dma_terminate(struct stm32_port *stm32_port)
{
	dmaengine_terminate_async(stm32_port->tx_ch);
	stm32_port->tx_dma_busy = false;
}

static bool stm32_usart_tx_dma_started(struct stm32_port *stm32_port)
{
	/*
	 * We cannot use the function "dmaengine_tx_status" to know the
	 * status of DMA. This function does not show if the "dma complete"
	 * callback of the DMA transaction has been called. So we prefer
	 * to use "tx_dma_busy" flag to prevent dual DMA transaction at the
	 * same time.
	 */
	return stm32_port->tx_dma_busy;
}

static bool stm32_usart_tx_dma_enabled(struct stm32_port *stm32_port)
{
	const struct stm32_usart_offsets *ofs = &stm32_port->info->ofs;

	return !!(readl_relaxed(stm32_port->port.membase + ofs->cr3) & USART_CR3_DMAT);
}

static void stm32_usart_tx_dma_complete(void *arg)
{
	struct uart_port *port = arg;
	struct stm32_port *stm32port = to_stm32_port(port);
	const struct stm32_usart_offsets *ofs = &stm32port->info->ofs;
	unsigned long flags;

	stm32_usart_clr_bits(port, ofs->cr3, USART_CR3_DMAT);
	stm32_usart_tx_dma_terminate(stm32port);

	/* Let's see if we have pending data to send */
	spin_lock_irqsave(&port->lock, flags);
	stm32_usart_transmit_chars(port);
	spin_unlock_irqrestore(&port->lock, flags);
}

static void stm32_usart_tx_interrupt_enable(struct uart_port *port)
{
	struct stm32_port *stm32_port = to_stm32_port(port);
	const struct stm32_usart_offsets *ofs = &stm32_port->info->ofs;

	/*
	 * Enables TX FIFO threashold irq when FIFO is enabled,
	 * or TX empty irq when FIFO is disabled
	 */
	if (stm32_port->fifoen && stm32_port->txftcfg >= 0)
		stm32_usart_set_bits(port, ofs->cr3, USART_CR3_TXFTIE);
	else
		stm32_usart_set_bits(port, ofs->cr1, USART_CR1_TXEIE);
}

static void stm32_usart_tc_interrupt_enable(struct uart_port *port)
{
	struct stm32_port *stm32_port = to_stm32_port(port);
	const struct stm32_usart_offsets *ofs = &stm32_port->info->ofs;

	stm32_usart_set_bits(port, ofs->cr1, USART_CR1_TCIE);
}

<<<<<<< HEAD
=======
static void stm32_usart_rx_dma_complete(void *arg)
{
	struct uart_port *port = arg;
	struct tty_port *tport = &port->state->port;
	unsigned int size;
	unsigned long flags;

	spin_lock_irqsave(&port->lock, flags);
	size = stm32_usart_receive_chars(port, false);
	uart_unlock_and_check_sysrq_irqrestore(port, flags);
	if (size)
		tty_flip_buffer_push(tport);
}

>>>>>>> d60c95ef
static void stm32_usart_tx_interrupt_disable(struct uart_port *port)
{
	struct stm32_port *stm32_port = to_stm32_port(port);
	const struct stm32_usart_offsets *ofs = &stm32_port->info->ofs;

	if (stm32_port->fifoen && stm32_port->txftcfg >= 0)
		stm32_usart_clr_bits(port, ofs->cr3, USART_CR3_TXFTIE);
	else
		stm32_usart_clr_bits(port, ofs->cr1, USART_CR1_TXEIE);
}

static void stm32_usart_tc_interrupt_disable(struct uart_port *port)
{
	struct stm32_port *stm32_port = to_stm32_port(port);
	const struct stm32_usart_offsets *ofs = &stm32_port->info->ofs;

	stm32_usart_clr_bits(port, ofs->cr1, USART_CR1_TCIE);
}

static void stm32_usart_transmit_chars_pio(struct uart_port *port)
{
	struct stm32_port *stm32_port = to_stm32_port(port);
	const struct stm32_usart_offsets *ofs = &stm32_port->info->ofs;
	struct circ_buf *xmit = &port->state->xmit;

	if (stm32_usart_tx_dma_enabled(stm32_port))
		stm32_usart_clr_bits(port, ofs->cr3, USART_CR3_DMAT);

	while (!uart_circ_empty(xmit)) {
		/* Check that TDR is empty before filling FIFO */
		if (!(readl_relaxed(port->membase + ofs->isr) & USART_SR_TXE))
			break;
		writel_relaxed(xmit->buf[xmit->tail], port->membase + ofs->tdr);
		xmit->tail = (xmit->tail + 1) & (UART_XMIT_SIZE - 1);
		port->icount.tx++;
	}

	/* rely on TXE irq (mask or unmask) for sending remaining data */
	if (uart_circ_empty(xmit))
		stm32_usart_tx_interrupt_disable(port);
	else
		stm32_usart_tx_interrupt_enable(port);
}

static void stm32_usart_transmit_chars_dma(struct uart_port *port)
{
	struct stm32_port *stm32port = to_stm32_port(port);
	const struct stm32_usart_offsets *ofs = &stm32port->info->ofs;
	struct circ_buf *xmit = &port->state->xmit;
	struct dma_async_tx_descriptor *desc = NULL;
	unsigned int count;

	if (stm32_usart_tx_dma_started(stm32port)) {
		if (!stm32_usart_tx_dma_enabled(stm32port))
			stm32_usart_set_bits(port, ofs->cr3, USART_CR3_DMAT);
		return;
	}

	count = uart_circ_chars_pending(xmit);

	if (count > TX_BUF_L)
		count = TX_BUF_L;

	if (xmit->tail < xmit->head) {
		memcpy(&stm32port->tx_buf[0], &xmit->buf[xmit->tail], count);
	} else {
		size_t one = UART_XMIT_SIZE - xmit->tail;
		size_t two;

		if (one > count)
			one = count;
		two = count - one;

		memcpy(&stm32port->tx_buf[0], &xmit->buf[xmit->tail], one);
		if (two)
			memcpy(&stm32port->tx_buf[one], &xmit->buf[0], two);
	}

	desc = dmaengine_prep_slave_single(stm32port->tx_ch,
					   stm32port->tx_dma_buf,
					   count,
					   DMA_MEM_TO_DEV,
					   DMA_PREP_INTERRUPT);

	if (!desc)
		goto fallback_err;

	/*
	 * Set "tx_dma_busy" flag. This flag will be released when
	 * dmaengine_terminate_async will be called. This flag helps
	 * transmit_chars_dma not to start another DMA transaction
	 * if the callback of the previous is not yet called.
	 */
	stm32port->tx_dma_busy = true;

	desc->callback = stm32_usart_tx_dma_complete;
	desc->callback_param = port;

	/* Push current DMA TX transaction in the pending queue */
	if (dma_submit_error(dmaengine_submit(desc))) {
		/* dma no yet started, safe to free resources */
		stm32_usart_tx_dma_terminate(stm32port);
		goto fallback_err;
	}

	/* Issue pending DMA TX requests */
	dma_async_issue_pending(stm32port->tx_ch);

	stm32_usart_set_bits(port, ofs->cr3, USART_CR3_DMAT);

	xmit->tail = (xmit->tail + count) & (UART_XMIT_SIZE - 1);
	port->icount.tx += count;
	return;

fallback_err:
	stm32_usart_transmit_chars_pio(port);
}

static void stm32_usart_transmit_chars(struct uart_port *port)
{
	struct stm32_port *stm32_port = to_stm32_port(port);
	const struct stm32_usart_offsets *ofs = &stm32_port->info->ofs;
	struct circ_buf *xmit = &port->state->xmit;
	u32 isr;
	int ret;

	if (!stm32_port->hw_flow_control &&
	    port->rs485.flags & SER_RS485_ENABLED) {
		stm32_port->txdone = false;
		stm32_usart_tc_interrupt_disable(port);
		stm32_usart_rs485_rts_enable(port);
	}

	if (port->x_char) {
		if (stm32_usart_tx_dma_started(stm32_port) &&
		    stm32_usart_tx_dma_enabled(stm32_port))
			stm32_usart_clr_bits(port, ofs->cr3, USART_CR3_DMAT);

		/* Check that TDR is empty before filling FIFO */
		ret =
		readl_relaxed_poll_timeout_atomic(port->membase + ofs->isr,
						  isr,
						  (isr & USART_SR_TXE),
						  10, 1000);
		if (ret)
			dev_warn(port->dev, "1 character may be erased\n");

		writel_relaxed(port->x_char, port->membase + ofs->tdr);
		port->x_char = 0;
		port->icount.tx++;
		if (stm32_usart_tx_dma_started(stm32_port))
			stm32_usart_set_bits(port, ofs->cr3, USART_CR3_DMAT);
		return;
	}

	if (uart_circ_empty(xmit) || uart_tx_stopped(port)) {
		stm32_usart_tx_interrupt_disable(port);
		return;
	}

	if (ofs->icr == UNDEF_REG)
		stm32_usart_clr_bits(port, ofs->isr, USART_SR_TC);
	else
		writel_relaxed(USART_ICR_TCCF, port->membase + ofs->icr);

	if (stm32_port->tx_ch)
		stm32_usart_transmit_chars_dma(port);
	else
		stm32_usart_transmit_chars_pio(port);

	if (uart_circ_chars_pending(xmit) < WAKEUP_CHARS)
		uart_write_wakeup(port);

	if (uart_circ_empty(xmit)) {
		stm32_usart_tx_interrupt_disable(port);
		if (!stm32_port->hw_flow_control &&
		    port->rs485.flags & SER_RS485_ENABLED) {
			stm32_port->txdone = true;
			stm32_usart_tc_interrupt_enable(port);
		}
	}
}

static irqreturn_t stm32_usart_interrupt(int irq, void *ptr)
{
	struct uart_port *port = ptr;
	struct tty_port *tport = &port->state->port;
	struct stm32_port *stm32_port = to_stm32_port(port);
	const struct stm32_usart_offsets *ofs = &stm32_port->info->ofs;
	u32 sr;
	unsigned int size;

	sr = readl_relaxed(port->membase + ofs->isr);

	if (!stm32_port->hw_flow_control &&
	    port->rs485.flags & SER_RS485_ENABLED &&
	    (sr & USART_SR_TC)) {
		stm32_usart_tc_interrupt_disable(port);
		stm32_usart_rs485_rts_disable(port);
	}

	if ((sr & USART_SR_RTOF) && ofs->icr != UNDEF_REG)
		writel_relaxed(USART_ICR_RTOCF,
			       port->membase + ofs->icr);

	if ((sr & USART_SR_WUF) && ofs->icr != UNDEF_REG) {
		/* Clear wake up flag and disable wake up interrupt */
		writel_relaxed(USART_ICR_WUCF,
			       port->membase + ofs->icr);
		stm32_usart_clr_bits(port, ofs->cr3, USART_CR3_WUFIE);
		if (irqd_is_wakeup_set(irq_get_irq_data(port->irq)))
			pm_wakeup_event(tport->tty->dev, 0);
	}

	/*
	 * rx errors in dma mode has to be handled ASAP to avoid overrun as the DMA request
	 * line has been masked by HW and rx data are stacking in FIFO.
	 */
	if (!stm32_port->throttled) {
		if (((sr & USART_SR_RXNE) && !stm32_usart_rx_dma_enabled(port)) ||
		    ((sr & USART_SR_ERR_MASK) && stm32_usart_rx_dma_enabled(port))) {
			spin_lock(&port->lock);
			size = stm32_usart_receive_chars(port, false);
			uart_unlock_and_check_sysrq(port);
			if (size)
				tty_flip_buffer_push(tport);
		}
	}

	if ((sr & USART_SR_TXE) && !(stm32_port->tx_ch)) {
		spin_lock(&port->lock);
		stm32_usart_transmit_chars(port);
		spin_unlock(&port->lock);
	}

	/* Receiver timeout irq for DMA RX */
	if (stm32_usart_rx_dma_enabled(port) && !stm32_port->throttled) {
		spin_lock(&port->lock);
		size = stm32_usart_receive_chars(port, false);
		uart_unlock_and_check_sysrq(port);
		if (size)
			tty_flip_buffer_push(tport);
	}

	return IRQ_HANDLED;
}

static void stm32_usart_set_mctrl(struct uart_port *port, unsigned int mctrl)
{
	struct stm32_port *stm32_port = to_stm32_port(port);
	const struct stm32_usart_offsets *ofs = &stm32_port->info->ofs;

	if ((mctrl & TIOCM_RTS) && (port->status & UPSTAT_AUTORTS))
		stm32_usart_set_bits(port, ofs->cr3, USART_CR3_RTSE);
	else
		stm32_usart_clr_bits(port, ofs->cr3, USART_CR3_RTSE);

	mctrl_gpio_set(stm32_port->gpios, mctrl);
}

static unsigned int stm32_usart_get_mctrl(struct uart_port *port)
{
	struct stm32_port *stm32_port = to_stm32_port(port);
	unsigned int ret;

	/* This routine is used to get signals of: DCD, DSR, RI, and CTS */
	ret = TIOCM_CAR | TIOCM_DSR | TIOCM_CTS;

	return mctrl_gpio_get(stm32_port->gpios, &ret);
}

static void stm32_usart_enable_ms(struct uart_port *port)
{
	mctrl_gpio_enable_ms(to_stm32_port(port)->gpios);
}

static void stm32_usart_disable_ms(struct uart_port *port)
{
	mctrl_gpio_disable_ms(to_stm32_port(port)->gpios);
}

/* Transmit stop */
static void stm32_usart_stop_tx(struct uart_port *port)
{
<<<<<<< HEAD
=======
	struct stm32_port *stm32_port = to_stm32_port(port);
	const struct stm32_usart_offsets *ofs = &stm32_port->info->ofs;

>>>>>>> d60c95ef
	stm32_usart_tx_interrupt_disable(port);
	if (stm32_usart_tx_dma_started(stm32_port) && stm32_usart_tx_dma_enabled(stm32_port))
		stm32_usart_clr_bits(port, ofs->cr3, USART_CR3_DMAT);

	stm32_usart_rs485_rts_disable(port);
}

/* There are probably characters waiting to be transmitted. */
static void stm32_usart_start_tx(struct uart_port *port)
{
	struct circ_buf *xmit = &port->state->xmit;

	if (uart_circ_empty(xmit) && !port->x_char) {
		stm32_usart_rs485_rts_disable(port);
		return;
	}

	stm32_usart_rs485_rts_enable(port);

	stm32_usart_transmit_chars(port);
}

/* Flush the transmit buffer. */
static void stm32_usart_flush_buffer(struct uart_port *port)
{
	struct stm32_port *stm32_port = to_stm32_port(port);
	const struct stm32_usart_offsets *ofs = &stm32_port->info->ofs;

	if (stm32_port->tx_ch) {
		stm32_usart_tx_dma_terminate(stm32_port);
		stm32_usart_clr_bits(port, ofs->cr3, USART_CR3_DMAT);
	}
}

/* Throttle the remote when input buffer is about to overflow. */
static void stm32_usart_throttle(struct uart_port *port)
{
	struct stm32_port *stm32_port = to_stm32_port(port);
	const struct stm32_usart_offsets *ofs = &stm32_port->info->ofs;
	unsigned long flags;

	spin_lock_irqsave(&port->lock, flags);

	/*
	 * Disable DMA request line if enabled, so the RX data gets queued into the FIFO.
	 * Hardware flow control is triggered when RX FIFO is full.
	 */
	if (stm32_usart_rx_dma_enabled(port))
		stm32_usart_clr_bits(port, ofs->cr3, USART_CR3_DMAR);

	stm32_usart_clr_bits(port, ofs->cr1, stm32_port->cr1_irq);
	if (stm32_port->cr3_irq)
		stm32_usart_clr_bits(port, ofs->cr3, stm32_port->cr3_irq);

	stm32_port->throttled = true;
	spin_unlock_irqrestore(&port->lock, flags);
}

/* Unthrottle the remote, the input buffer can now accept data. */
static void stm32_usart_unthrottle(struct uart_port *port)
{
	struct stm32_port *stm32_port = to_stm32_port(port);
	const struct stm32_usart_offsets *ofs = &stm32_port->info->ofs;
	unsigned long flags;

	spin_lock_irqsave(&port->lock, flags);
	stm32_usart_set_bits(port, ofs->cr1, stm32_port->cr1_irq);
	if (stm32_port->cr3_irq)
		stm32_usart_set_bits(port, ofs->cr3, stm32_port->cr3_irq);

	/*
	 * Switch back to DMA mode (re-enable DMA request line).
	 * Hardware flow control is stopped when FIFO is not full any more.
	 */
	if (stm32_port->rx_ch)
		stm32_usart_set_bits(port, ofs->cr3, USART_CR3_DMAR);

	stm32_port->throttled = false;
	spin_unlock_irqrestore(&port->lock, flags);
}

/* Receive stop */
static void stm32_usart_stop_rx(struct uart_port *port)
{
	struct stm32_port *stm32_port = to_stm32_port(port);
	const struct stm32_usart_offsets *ofs = &stm32_port->info->ofs;

	/* Disable DMA request line. */
	if (stm32_port->rx_ch)
		stm32_usart_clr_bits(port, ofs->cr3, USART_CR3_DMAR);

	stm32_usart_clr_bits(port, ofs->cr1, stm32_port->cr1_irq);
	if (stm32_port->cr3_irq)
		stm32_usart_clr_bits(port, ofs->cr3, stm32_port->cr3_irq);
}

/* Handle breaks - ignored by us */
static void stm32_usart_break_ctl(struct uart_port *port, int break_state)
{
}

static int stm32_usart_start_rx_dma_cyclic(struct uart_port *port)
{
	struct stm32_port *stm32_port = to_stm32_port(port);
	const struct stm32_usart_offsets *ofs = &stm32_port->info->ofs;
	struct dma_async_tx_descriptor *desc;
	int ret;

	stm32_port->last_res = RX_BUF_L;
	/* Prepare a DMA cyclic transaction */
	desc = dmaengine_prep_dma_cyclic(stm32_port->rx_ch,
					 stm32_port->rx_dma_buf,
					 RX_BUF_L, RX_BUF_P,
					 DMA_DEV_TO_MEM,
					 DMA_PREP_INTERRUPT);
	if (!desc) {
		dev_err(port->dev, "rx dma prep cyclic failed\n");
		return -ENODEV;
	}

	desc->callback = stm32_usart_rx_dma_complete;
	desc->callback_param = port;

	/* Push current DMA transaction in the pending queue */
	ret = dma_submit_error(dmaengine_submit(desc));
	if (ret) {
		dmaengine_terminate_sync(stm32_port->rx_ch);
		return ret;
	}

	/* Issue pending DMA requests */
	dma_async_issue_pending(stm32_port->rx_ch);

	/*
	 * DMA request line not re-enabled at resume when port is throttled.
	 * It will be re-enabled by unthrottle ops.
	 */
	if (!stm32_port->throttled)
		stm32_usart_set_bits(port, ofs->cr3, USART_CR3_DMAR);

	return 0;
}

static int stm32_usart_startup(struct uart_port *port)
{
	struct stm32_port *stm32_port = to_stm32_port(port);
	const struct stm32_usart_offsets *ofs = &stm32_port->info->ofs;
	const struct stm32_usart_config *cfg = &stm32_port->info->cfg;
	const char *name = to_platform_device(port->dev)->name;
	u32 val;
	int ret;

	ret = request_irq(port->irq, stm32_usart_interrupt,
			  IRQF_NO_SUSPEND, name, port);
	if (ret)
		return ret;

	if (stm32_port->swap) {
		val = readl_relaxed(port->membase + ofs->cr2);
		val |= USART_CR2_SWAP;
		writel_relaxed(val, port->membase + ofs->cr2);
	}

	/* RX FIFO Flush */
	if (ofs->rqr != UNDEF_REG)
		writel_relaxed(USART_RQR_RXFRQ, port->membase + ofs->rqr);

	if (stm32_port->rx_ch) {
		ret = stm32_usart_start_rx_dma_cyclic(port);
		if (ret) {
			free_irq(port->irq, port);
			return ret;
		}
	}

	/* RX enabling */
	val = stm32_port->cr1_irq | USART_CR1_RE | BIT(cfg->uart_enable_bit);
	stm32_usart_set_bits(port, ofs->cr1, val);

	return 0;
}

static void stm32_usart_shutdown(struct uart_port *port)
{
	struct stm32_port *stm32_port = to_stm32_port(port);
	const struct stm32_usart_offsets *ofs = &stm32_port->info->ofs;
	const struct stm32_usart_config *cfg = &stm32_port->info->cfg;
	u32 val, isr;
	int ret;

<<<<<<< HEAD
	if (stm32_port->tx_dma_busy) {
		dmaengine_terminate_async(stm32_port->tx_ch);
		stm32_usart_clr_bits(port, ofs->cr3, USART_CR3_DMAT);
	}
=======
	if (stm32_usart_tx_dma_enabled(stm32_port))
		stm32_usart_clr_bits(port, ofs->cr3, USART_CR3_DMAT);

	if (stm32_usart_tx_dma_started(stm32_port))
		stm32_usart_tx_dma_terminate(stm32_port);
>>>>>>> d60c95ef

	/* Disable modem control interrupts */
	stm32_usart_disable_ms(port);

	val = USART_CR1_TXEIE | USART_CR1_TE;
	val |= stm32_port->cr1_irq | USART_CR1_RE;
	val |= BIT(cfg->uart_enable_bit);
	if (stm32_port->fifoen)
		val |= USART_CR1_FIFOEN;

	ret = readl_relaxed_poll_timeout(port->membase + ofs->isr,
					 isr, (isr & USART_SR_TC),
					 10, 100000);

	/* Send the TC error message only when ISR_TC is not set */
	if (ret)
		dev_err(port->dev, "Transmission is not complete\n");

	/* Disable RX DMA. */
	if (stm32_port->rx_ch)
		dmaengine_terminate_async(stm32_port->rx_ch);

	/* flush RX & TX FIFO */
	if (ofs->rqr != UNDEF_REG)
		writel_relaxed(USART_RQR_TXFRQ | USART_RQR_RXFRQ,
			       port->membase + ofs->rqr);

	stm32_usart_clr_bits(port, ofs->cr1, val);

	free_irq(port->irq, port);
}

static void stm32_usart_set_termios(struct uart_port *port,
				    struct ktermios *termios,
				    const struct ktermios *old)
{
	struct stm32_port *stm32_port = to_stm32_port(port);
	const struct stm32_usart_offsets *ofs = &stm32_port->info->ofs;
	const struct stm32_usart_config *cfg = &stm32_port->info->cfg;
	struct serial_rs485 *rs485conf = &port->rs485;
	unsigned int baud, bits;
	u32 usartdiv, mantissa, fraction, oversampling;
	tcflag_t cflag = termios->c_cflag;
	u32 cr1, cr2, cr3, isr;
	unsigned long flags;
	int ret;

	if (!stm32_port->hw_flow_control)
		cflag &= ~CRTSCTS;

	baud = uart_get_baud_rate(port, termios, old, 0, port->uartclk / 8);

	spin_lock_irqsave(&port->lock, flags);

	ret = readl_relaxed_poll_timeout_atomic(port->membase + ofs->isr,
						isr,
						(isr & USART_SR_TC),
						10, 100000);

	/* Send the TC error message only when ISR_TC is not set. */
	if (ret)
		dev_err(port->dev, "Transmission is not complete\n");

	/* Stop serial port and reset value */
	writel_relaxed(0, port->membase + ofs->cr1);

	/* flush RX & TX FIFO */
	if (ofs->rqr != UNDEF_REG)
		writel_relaxed(USART_RQR_TXFRQ | USART_RQR_RXFRQ,
			       port->membase + ofs->rqr);

	cr1 = USART_CR1_TE | USART_CR1_RE;
	if (stm32_port->fifoen)
		cr1 |= USART_CR1_FIFOEN;
	cr2 = stm32_port->swap ? USART_CR2_SWAP : 0;

	/* Tx and RX FIFO configuration */
	cr3 = readl_relaxed(port->membase + ofs->cr3);
	cr3 &= USART_CR3_TXFTIE | USART_CR3_RXFTIE;
	if (stm32_port->fifoen) {
		if (stm32_port->txftcfg >= 0)
			cr3 |= stm32_port->txftcfg << USART_CR3_TXFTCFG_SHIFT;
		if (stm32_port->rxftcfg >= 0)
			cr3 |= stm32_port->rxftcfg << USART_CR3_RXFTCFG_SHIFT;
	}

	if (cflag & CSTOPB)
		cr2 |= USART_CR2_STOP_2B;

	bits = tty_get_char_size(cflag);
	stm32_port->rdr_mask = (BIT(bits) - 1);

	if (cflag & PARENB) {
		bits++;
		cr1 |= USART_CR1_PCE;
	}

	/*
	 * Word length configuration:
	 * CS8 + parity, 9 bits word aka [M1:M0] = 0b01
	 * CS7 or (CS6 + parity), 7 bits word aka [M1:M0] = 0b10
	 * CS8 or (CS7 + parity), 8 bits word aka [M1:M0] = 0b00
	 * M0 and M1 already cleared by cr1 initialization.
	 */
	if (bits == 9) {
		cr1 |= USART_CR1_M0;
	} else if ((bits == 7) && cfg->has_7bits_data) {
		cr1 |= USART_CR1_M1;
	} else if (bits != 8) {
		dev_dbg(port->dev, "Unsupported data bits config: %u bits\n"
			, bits);
		cflag &= ~CSIZE;
		cflag |= CS8;
		termios->c_cflag = cflag;
		bits = 8;
		if (cflag & PARENB) {
			bits++;
			cr1 |= USART_CR1_M0;
		}
	}

	if (ofs->rtor != UNDEF_REG && (stm32_port->rx_ch ||
				       (stm32_port->fifoen &&
					stm32_port->rxftcfg >= 0))) {
		if (cflag & CSTOPB)
			bits = bits + 3; /* 1 start bit + 2 stop bits */
		else
			bits = bits + 2; /* 1 start bit + 1 stop bit */

		/* RX timeout irq to occur after last stop bit + bits */
		stm32_port->cr1_irq = USART_CR1_RTOIE;
		writel_relaxed(bits, port->membase + ofs->rtor);
		cr2 |= USART_CR2_RTOEN;
		/*
		 * Enable fifo threshold irq in two cases, either when there is no DMA, or when
		 * wake up over usart, from low power until the DMA gets re-enabled by resume.
		 */
		stm32_port->cr3_irq =  USART_CR3_RXFTIE;
	}

	cr1 |= stm32_port->cr1_irq;
	cr3 |= stm32_port->cr3_irq;

	if (cflag & PARODD)
		cr1 |= USART_CR1_PS;

	port->status &= ~(UPSTAT_AUTOCTS | UPSTAT_AUTORTS);
	if (cflag & CRTSCTS) {
		port->status |= UPSTAT_AUTOCTS | UPSTAT_AUTORTS;
		cr3 |= USART_CR3_CTSE | USART_CR3_RTSE;
	}

	usartdiv = DIV_ROUND_CLOSEST(port->uartclk, baud);

	/*
	 * The USART supports 16 or 8 times oversampling.
	 * By default we prefer 16 times oversampling, so that the receiver
	 * has a better tolerance to clock deviations.
	 * 8 times oversampling is only used to achieve higher speeds.
	 */
	if (usartdiv < 16) {
		oversampling = 8;
		cr1 |= USART_CR1_OVER8;
		stm32_usart_set_bits(port, ofs->cr1, USART_CR1_OVER8);
	} else {
		oversampling = 16;
		cr1 &= ~USART_CR1_OVER8;
		stm32_usart_clr_bits(port, ofs->cr1, USART_CR1_OVER8);
	}

	mantissa = (usartdiv / oversampling) << USART_BRR_DIV_M_SHIFT;
	fraction = usartdiv % oversampling;
	writel_relaxed(mantissa | fraction, port->membase + ofs->brr);

	uart_update_timeout(port, cflag, baud);

	port->read_status_mask = USART_SR_ORE;
	if (termios->c_iflag & INPCK)
		port->read_status_mask |= USART_SR_PE | USART_SR_FE;
	if (termios->c_iflag & (IGNBRK | BRKINT | PARMRK))
		port->read_status_mask |= USART_SR_FE;

	/* Characters to ignore */
	port->ignore_status_mask = 0;
	if (termios->c_iflag & IGNPAR)
		port->ignore_status_mask = USART_SR_PE | USART_SR_FE;
	if (termios->c_iflag & IGNBRK) {
		port->ignore_status_mask |= USART_SR_FE;
		/*
		 * If we're ignoring parity and break indicators,
		 * ignore overruns too (for real raw support).
		 */
		if (termios->c_iflag & IGNPAR)
			port->ignore_status_mask |= USART_SR_ORE;
	}

	/* Ignore all characters if CREAD is not set */
	if ((termios->c_cflag & CREAD) == 0)
		port->ignore_status_mask |= USART_SR_DUMMY_RX;

	if (stm32_port->rx_ch) {
		/*
		 * Setup DMA to collect only valid data and enable error irqs.
		 * This also enables break reception when using DMA.
		 */
		cr1 |= USART_CR1_PEIE;
		cr3 |= USART_CR3_EIE;
		cr3 |= USART_CR3_DMAR;
		cr3 |= USART_CR3_DDRE;
	}

	if (rs485conf->flags & SER_RS485_ENABLED) {
		stm32_usart_config_reg_rs485(&cr1, &cr3,
					     rs485conf->delay_rts_before_send,
					     rs485conf->delay_rts_after_send,
					     baud);
		if (rs485conf->flags & SER_RS485_RTS_ON_SEND) {
			cr3 &= ~USART_CR3_DEP;
			rs485conf->flags &= ~SER_RS485_RTS_AFTER_SEND;
		} else {
			cr3 |= USART_CR3_DEP;
			rs485conf->flags |= SER_RS485_RTS_AFTER_SEND;
		}

	} else {
		cr3 &= ~(USART_CR3_DEM | USART_CR3_DEP);
		cr1 &= ~(USART_CR1_DEDT_MASK | USART_CR1_DEAT_MASK);
	}

	/* Configure wake up from low power on start bit detection */
	if (stm32_port->wakeup_src) {
		cr3 &= ~USART_CR3_WUS_MASK;
		cr3 |= USART_CR3_WUS_START_BIT;
	}

	writel_relaxed(cr3, port->membase + ofs->cr3);
	writel_relaxed(cr2, port->membase + ofs->cr2);
	writel_relaxed(cr1, port->membase + ofs->cr1);

	stm32_usart_set_bits(port, ofs->cr1, BIT(cfg->uart_enable_bit));
	spin_unlock_irqrestore(&port->lock, flags);

	/* Handle modem control interrupts */
	if (UART_ENABLE_MS(port, termios->c_cflag))
		stm32_usart_enable_ms(port);
	else
		stm32_usart_disable_ms(port);
}

static const char *stm32_usart_type(struct uart_port *port)
{
	return (port->type == PORT_STM32) ? DRIVER_NAME : NULL;
}

static void stm32_usart_release_port(struct uart_port *port)
{
}

static int stm32_usart_request_port(struct uart_port *port)
{
	return 0;
}

static void stm32_usart_config_port(struct uart_port *port, int flags)
{
	if (flags & UART_CONFIG_TYPE)
		port->type = PORT_STM32;
}

static int
stm32_usart_verify_port(struct uart_port *port, struct serial_struct *ser)
{
	/* No user changeable parameters */
	return -EINVAL;
}

static void stm32_usart_pm(struct uart_port *port, unsigned int state,
			   unsigned int oldstate)
{
	struct stm32_port *stm32port = container_of(port,
			struct stm32_port, port);
	const struct stm32_usart_offsets *ofs = &stm32port->info->ofs;
	const struct stm32_usart_config *cfg = &stm32port->info->cfg;
	unsigned long flags;

	switch (state) {
	case UART_PM_STATE_ON:
		pm_runtime_get_sync(port->dev);
		break;
	case UART_PM_STATE_OFF:
		spin_lock_irqsave(&port->lock, flags);
		stm32_usart_clr_bits(port, ofs->cr1, BIT(cfg->uart_enable_bit));
		spin_unlock_irqrestore(&port->lock, flags);
		pm_runtime_put_sync(port->dev);
		break;
	}
}

#if defined(CONFIG_CONSOLE_POLL)

 /* Callbacks for characters polling in debug context (i.e. KGDB). */
static int stm32_usart_poll_init(struct uart_port *port)
{
	struct stm32_port *stm32_port = to_stm32_port(port);

	return clk_prepare_enable(stm32_port->clk);
}

static int stm32_usart_poll_get_char(struct uart_port *port)
{
	struct stm32_port *stm32_port = to_stm32_port(port);
	const struct stm32_usart_offsets *ofs = &stm32_port->info->ofs;

	if (!(readl_relaxed(port->membase + ofs->isr) & USART_SR_RXNE))
		return NO_POLL_CHAR;

	return readl_relaxed(port->membase + ofs->rdr) & stm32_port->rdr_mask;
}

static void stm32_usart_poll_put_char(struct uart_port *port, unsigned char ch)
{
	stm32_usart_console_putchar(port, ch);
}
#endif /* CONFIG_CONSOLE_POLL */

static const struct uart_ops stm32_uart_ops = {
	.tx_empty	= stm32_usart_tx_empty,
	.set_mctrl	= stm32_usart_set_mctrl,
	.get_mctrl	= stm32_usart_get_mctrl,
	.stop_tx	= stm32_usart_stop_tx,
	.start_tx	= stm32_usart_start_tx,
	.throttle	= stm32_usart_throttle,
	.unthrottle	= stm32_usart_unthrottle,
	.stop_rx	= stm32_usart_stop_rx,
	.enable_ms	= stm32_usart_enable_ms,
	.break_ctl	= stm32_usart_break_ctl,
	.startup	= stm32_usart_startup,
	.shutdown	= stm32_usart_shutdown,
	.flush_buffer	= stm32_usart_flush_buffer,
	.set_termios	= stm32_usart_set_termios,
	.pm		= stm32_usart_pm,
	.type		= stm32_usart_type,
	.release_port	= stm32_usart_release_port,
	.request_port	= stm32_usart_request_port,
	.config_port	= stm32_usart_config_port,
	.verify_port	= stm32_usart_verify_port,
#if defined(CONFIG_CONSOLE_POLL)
	.poll_init      = stm32_usart_poll_init,
	.poll_get_char	= stm32_usart_poll_get_char,
	.poll_put_char	= stm32_usart_poll_put_char,
#endif /* CONFIG_CONSOLE_POLL */
};

/*
 * STM32H7 RX & TX FIFO threshold configuration (CR3 RXFTCFG / TXFTCFG)
 * Note: 1 isn't a valid value in RXFTCFG / TXFTCFG. In this case,
 * RXNEIE / TXEIE can be used instead of threshold irqs: RXFTIE / TXFTIE.
 * So, RXFTCFG / TXFTCFG bitfields values are encoded as array index + 1.
 */
static const u32 stm32h7_usart_fifo_thresh_cfg[] = { 1, 2, 4, 8, 12, 14, 16 };

static void stm32_usart_get_ftcfg(struct platform_device *pdev, const char *p,
				  int *ftcfg)
{
	u32 bytes, i;

	/* DT option to get RX & TX FIFO threshold (default to 8 bytes) */
	if (of_property_read_u32(pdev->dev.of_node, p, &bytes))
		bytes = 8;

	for (i = 0; i < ARRAY_SIZE(stm32h7_usart_fifo_thresh_cfg); i++)
		if (stm32h7_usart_fifo_thresh_cfg[i] >= bytes)
			break;
	if (i >= ARRAY_SIZE(stm32h7_usart_fifo_thresh_cfg))
		i = ARRAY_SIZE(stm32h7_usart_fifo_thresh_cfg) - 1;

	dev_dbg(&pdev->dev, "%s set to %d bytes\n", p,
		stm32h7_usart_fifo_thresh_cfg[i]);

	/* Provide FIFO threshold ftcfg (1 is invalid: threshold irq unused) */
	if (i)
		*ftcfg = i - 1;
	else
		*ftcfg = -EINVAL;
}

static void stm32_usart_deinit_port(struct stm32_port *stm32port)
{
	clk_disable_unprepare(stm32port->clk);
}

static const struct serial_rs485 stm32_rs485_supported = {
	.flags = SER_RS485_ENABLED | SER_RS485_RTS_ON_SEND | SER_RS485_RTS_AFTER_SEND |
		 SER_RS485_RX_DURING_TX,
	.delay_rts_before_send = 1,
	.delay_rts_after_send = 1,
};

static int stm32_usart_init_port(struct stm32_port *stm32port,
				 struct platform_device *pdev)
{
	struct uart_port *port = &stm32port->port;
	struct resource *res;
	int ret, irq;

	irq = platform_get_irq(pdev, 0);
	if (irq < 0)
		return irq;

	port->iotype	= UPIO_MEM;
	port->flags	= UPF_BOOT_AUTOCONF;
	port->ops	= &stm32_uart_ops;
	port->dev	= &pdev->dev;
	port->fifosize	= stm32port->info->cfg.fifosize;
	port->has_sysrq = IS_ENABLED(CONFIG_SERIAL_STM32_CONSOLE);
	port->irq = irq;
	port->rs485_config = stm32_usart_config_rs485;
	port->rs485_supported = stm32_rs485_supported;

	ret = stm32_usart_init_rs485(port, pdev);
	if (ret)
		return ret;

	stm32port->wakeup_src = stm32port->info->cfg.has_wakeup &&
		of_property_read_bool(pdev->dev.of_node, "wakeup-source");

	stm32port->swap = stm32port->info->cfg.has_swap &&
		of_property_read_bool(pdev->dev.of_node, "rx-tx-swap");

	stm32port->fifoen = stm32port->info->cfg.has_fifo;
	if (stm32port->fifoen) {
		stm32_usart_get_ftcfg(pdev, "rx-threshold",
				      &stm32port->rxftcfg);
		stm32_usart_get_ftcfg(pdev, "tx-threshold",
				      &stm32port->txftcfg);
	}

	port->membase = devm_platform_get_and_ioremap_resource(pdev, 0, &res);
	if (IS_ERR(port->membase))
		return PTR_ERR(port->membase);
	port->mapbase = res->start;

	spin_lock_init(&port->lock);

	stm32port->clk = devm_clk_get(&pdev->dev, NULL);
	if (IS_ERR(stm32port->clk))
		return PTR_ERR(stm32port->clk);

	/* Ensure that clk rate is correct by enabling the clk */
	ret = clk_prepare_enable(stm32port->clk);
	if (ret)
		return ret;

	stm32port->port.uartclk = clk_get_rate(stm32port->clk);
	if (!stm32port->port.uartclk) {
		ret = -EINVAL;
		goto err_clk;
	}

	stm32port->gpios = mctrl_gpio_init(&stm32port->port, 0);
	if (IS_ERR(stm32port->gpios)) {
		ret = PTR_ERR(stm32port->gpios);
		goto err_clk;
	}

	/*
	 * Both CTS/RTS gpios and "st,hw-flow-ctrl" (deprecated) or "uart-has-rtscts"
	 * properties should not be specified.
	 */
	if (stm32port->hw_flow_control) {
		if (mctrl_gpio_to_gpiod(stm32port->gpios, UART_GPIO_CTS) ||
		    mctrl_gpio_to_gpiod(stm32port->gpios, UART_GPIO_RTS)) {
			dev_err(&pdev->dev, "Conflicting RTS/CTS config\n");
			ret = -EINVAL;
			goto err_clk;
		}
	}

	return ret;

err_clk:
	clk_disable_unprepare(stm32port->clk);

	return ret;
}

static struct stm32_port *stm32_usart_of_get_port(struct platform_device *pdev)
{
	struct device_node *np = pdev->dev.of_node;
	int id;

	if (!np)
		return NULL;

	id = of_alias_get_id(np, "serial");
	if (id < 0) {
		dev_err(&pdev->dev, "failed to get alias id, errno %d\n", id);
		return NULL;
	}

	if (WARN_ON(id >= STM32_MAX_PORTS))
		return NULL;

	stm32_ports[id].hw_flow_control =
		of_property_read_bool (np, "st,hw-flow-ctrl") /*deprecated*/ ||
		of_property_read_bool (np, "uart-has-rtscts");
	stm32_ports[id].port.line = id;
	stm32_ports[id].cr1_irq = USART_CR1_RXNEIE;
	stm32_ports[id].cr3_irq = 0;
	stm32_ports[id].last_res = RX_BUF_L;
	return &stm32_ports[id];
}

#ifdef CONFIG_OF
static const struct of_device_id stm32_match[] = {
	{ .compatible = "st,stm32-uart", .data = &stm32f4_info},
	{ .compatible = "st,stm32f7-uart", .data = &stm32f7_info},
	{ .compatible = "st,stm32h7-uart", .data = &stm32h7_info},
	{},
};

MODULE_DEVICE_TABLE(of, stm32_match);
#endif

static void stm32_usart_of_dma_rx_remove(struct stm32_port *stm32port,
					 struct platform_device *pdev)
{
	if (stm32port->rx_buf)
		dma_free_coherent(&pdev->dev, RX_BUF_L, stm32port->rx_buf,
				  stm32port->rx_dma_buf);
}

static int stm32_usart_of_dma_rx_probe(struct stm32_port *stm32port,
				       struct platform_device *pdev)
{
	const struct stm32_usart_offsets *ofs = &stm32port->info->ofs;
	struct uart_port *port = &stm32port->port;
	struct device *dev = &pdev->dev;
	struct dma_slave_config config;
	int ret;

	stm32port->rx_buf = dma_alloc_coherent(dev, RX_BUF_L,
					       &stm32port->rx_dma_buf,
					       GFP_KERNEL);
	if (!stm32port->rx_buf)
		return -ENOMEM;

	/* Configure DMA channel */
	memset(&config, 0, sizeof(config));
	config.src_addr = port->mapbase + ofs->rdr;
	config.src_addr_width = DMA_SLAVE_BUSWIDTH_1_BYTE;

	ret = dmaengine_slave_config(stm32port->rx_ch, &config);
	if (ret < 0) {
		dev_err(dev, "rx dma channel config failed\n");
		stm32_usart_of_dma_rx_remove(stm32port, pdev);
		return ret;
	}

	return 0;
}

static void stm32_usart_of_dma_tx_remove(struct stm32_port *stm32port,
					 struct platform_device *pdev)
{
	if (stm32port->tx_buf)
		dma_free_coherent(&pdev->dev, TX_BUF_L, stm32port->tx_buf,
				  stm32port->tx_dma_buf);
}

static int stm32_usart_of_dma_tx_probe(struct stm32_port *stm32port,
				       struct platform_device *pdev)
{
	const struct stm32_usart_offsets *ofs = &stm32port->info->ofs;
	struct uart_port *port = &stm32port->port;
	struct device *dev = &pdev->dev;
	struct dma_slave_config config;
	int ret;

	stm32port->tx_buf = dma_alloc_coherent(dev, TX_BUF_L,
					       &stm32port->tx_dma_buf,
					       GFP_KERNEL);
	if (!stm32port->tx_buf)
		return -ENOMEM;

	/* Configure DMA channel */
	memset(&config, 0, sizeof(config));
	config.dst_addr = port->mapbase + ofs->tdr;
	config.dst_addr_width = DMA_SLAVE_BUSWIDTH_1_BYTE;

	ret = dmaengine_slave_config(stm32port->tx_ch, &config);
	if (ret < 0) {
		dev_err(dev, "tx dma channel config failed\n");
		stm32_usart_of_dma_tx_remove(stm32port, pdev);
		return ret;
	}

	return 0;
}

static int stm32_usart_serial_probe(struct platform_device *pdev)
{
	struct stm32_port *stm32port;
	int ret;

	stm32port = stm32_usart_of_get_port(pdev);
	if (!stm32port)
		return -ENODEV;

	stm32port->info = of_device_get_match_data(&pdev->dev);
	if (!stm32port->info)
		return -EINVAL;

	stm32port->rx_ch = dma_request_chan(&pdev->dev, "rx");
	if (PTR_ERR(stm32port->rx_ch) == -EPROBE_DEFER)
		return -EPROBE_DEFER;

	/* Fall back in interrupt mode for any non-deferral error */
	if (IS_ERR(stm32port->rx_ch))
		stm32port->rx_ch = NULL;

	stm32port->tx_ch = dma_request_chan(&pdev->dev, "tx");
	if (PTR_ERR(stm32port->tx_ch) == -EPROBE_DEFER) {
		ret = -EPROBE_DEFER;
		goto err_dma_rx;
	}
	/* Fall back in interrupt mode for any non-deferral error */
	if (IS_ERR(stm32port->tx_ch))
		stm32port->tx_ch = NULL;

	ret = stm32_usart_init_port(stm32port, pdev);
	if (ret)
		goto err_dma_tx;

	if (stm32port->wakeup_src) {
		device_set_wakeup_capable(&pdev->dev, true);
		ret = dev_pm_set_wake_irq(&pdev->dev, stm32port->port.irq);
		if (ret)
			goto err_deinit_port;
	}

	if (stm32port->rx_ch && stm32_usart_of_dma_rx_probe(stm32port, pdev)) {
		/* Fall back in interrupt mode */
		dma_release_channel(stm32port->rx_ch);
		stm32port->rx_ch = NULL;
	}

	if (stm32port->tx_ch && stm32_usart_of_dma_tx_probe(stm32port, pdev)) {
		/* Fall back in interrupt mode */
		dma_release_channel(stm32port->tx_ch);
		stm32port->tx_ch = NULL;
	}

	if (!stm32port->rx_ch)
		dev_info(&pdev->dev, "interrupt mode for rx (no dma)\n");
	if (!stm32port->tx_ch)
		dev_info(&pdev->dev, "interrupt mode for tx (no dma)\n");

	platform_set_drvdata(pdev, &stm32port->port);

	pm_runtime_get_noresume(&pdev->dev);
	pm_runtime_set_active(&pdev->dev);
	pm_runtime_enable(&pdev->dev);

	ret = uart_add_one_port(&stm32_usart_driver, &stm32port->port);
	if (ret)
		goto err_port;

	pm_runtime_put_sync(&pdev->dev);

	return 0;

err_port:
	pm_runtime_disable(&pdev->dev);
	pm_runtime_set_suspended(&pdev->dev);
	pm_runtime_put_noidle(&pdev->dev);

	if (stm32port->tx_ch)
		stm32_usart_of_dma_tx_remove(stm32port, pdev);
	if (stm32port->rx_ch)
		stm32_usart_of_dma_rx_remove(stm32port, pdev);

	if (stm32port->wakeup_src)
		dev_pm_clear_wake_irq(&pdev->dev);

err_deinit_port:
	if (stm32port->wakeup_src)
		device_set_wakeup_capable(&pdev->dev, false);

	stm32_usart_deinit_port(stm32port);

err_dma_tx:
	if (stm32port->tx_ch)
		dma_release_channel(stm32port->tx_ch);

err_dma_rx:
	if (stm32port->rx_ch)
		dma_release_channel(stm32port->rx_ch);

	return ret;
}

static int stm32_usart_serial_remove(struct platform_device *pdev)
{
	struct uart_port *port = platform_get_drvdata(pdev);
	struct stm32_port *stm32_port = to_stm32_port(port);
	const struct stm32_usart_offsets *ofs = &stm32_port->info->ofs;
	int err;
	u32 cr3;

	pm_runtime_get_sync(&pdev->dev);
	err = uart_remove_one_port(&stm32_usart_driver, port);
	if (err)
		return(err);

	pm_runtime_disable(&pdev->dev);
	pm_runtime_set_suspended(&pdev->dev);
	pm_runtime_put_noidle(&pdev->dev);

	stm32_usart_clr_bits(port, ofs->cr1, USART_CR1_PEIE);
	cr3 = readl_relaxed(port->membase + ofs->cr3);
	cr3 &= ~USART_CR3_EIE;
	cr3 &= ~USART_CR3_DMAR;
	cr3 &= ~USART_CR3_DDRE;
	writel_relaxed(cr3, port->membase + ofs->cr3);

	if (stm32_port->tx_ch) {
		stm32_usart_of_dma_tx_remove(stm32_port, pdev);
		dma_release_channel(stm32_port->tx_ch);
	}

	if (stm32_port->rx_ch) {
		stm32_usart_of_dma_rx_remove(stm32_port, pdev);
		dma_release_channel(stm32_port->rx_ch);
	}

	stm32_usart_clr_bits(port, ofs->cr3, USART_CR3_DMAT);

	if (stm32_port->wakeup_src) {
		dev_pm_clear_wake_irq(&pdev->dev);
		device_init_wakeup(&pdev->dev, false);
	}

	stm32_usart_deinit_port(stm32_port);

	return 0;
}

static void __maybe_unused stm32_usart_console_putchar(struct uart_port *port, unsigned char ch)
{
	struct stm32_port *stm32_port = to_stm32_port(port);
	const struct stm32_usart_offsets *ofs = &stm32_port->info->ofs;
	u32 isr;
	int ret;

	ret = readl_relaxed_poll_timeout_atomic(port->membase + ofs->isr, isr,
						(isr & USART_SR_TXE), 100,
						STM32_USART_TIMEOUT_USEC);
	if (ret != 0) {
		dev_err(port->dev, "Error while sending data in UART TX : %d\n", ret);
		return;
	}
	writel_relaxed(ch, port->membase + ofs->tdr);
}

#ifdef CONFIG_SERIAL_STM32_CONSOLE
static void stm32_usart_console_write(struct console *co, const char *s,
				      unsigned int cnt)
{
	struct uart_port *port = &stm32_ports[co->index].port;
	struct stm32_port *stm32_port = to_stm32_port(port);
	const struct stm32_usart_offsets *ofs = &stm32_port->info->ofs;
	const struct stm32_usart_config *cfg = &stm32_port->info->cfg;
	unsigned long flags;
	u32 old_cr1, new_cr1;
	int locked = 1;

	if (oops_in_progress)
		locked = spin_trylock_irqsave(&port->lock, flags);
	else
		spin_lock_irqsave(&port->lock, flags);

	/* Save and disable interrupts, enable the transmitter */
	old_cr1 = readl_relaxed(port->membase + ofs->cr1);
	new_cr1 = old_cr1 & ~USART_CR1_IE_MASK;
	new_cr1 |=  USART_CR1_TE | BIT(cfg->uart_enable_bit);
	writel_relaxed(new_cr1, port->membase + ofs->cr1);

	uart_console_write(port, s, cnt, stm32_usart_console_putchar);

	/* Restore interrupt state */
	writel_relaxed(old_cr1, port->membase + ofs->cr1);

	if (locked)
		spin_unlock_irqrestore(&port->lock, flags);
}

static int stm32_usart_console_setup(struct console *co, char *options)
{
	struct stm32_port *stm32port;
	int baud = 9600;
	int bits = 8;
	int parity = 'n';
	int flow = 'n';

	if (co->index >= STM32_MAX_PORTS)
		return -ENODEV;

	stm32port = &stm32_ports[co->index];

	/*
	 * This driver does not support early console initialization
	 * (use ARM early printk support instead), so we only expect
	 * this to be called during the uart port registration when the
	 * driver gets probed and the port should be mapped at that point.
	 */
	if (stm32port->port.mapbase == 0 || !stm32port->port.membase)
		return -ENXIO;

	if (options)
		uart_parse_options(options, &baud, &parity, &bits, &flow);

	return uart_set_options(&stm32port->port, co, baud, parity, bits, flow);
}

static struct console stm32_console = {
	.name		= STM32_SERIAL_NAME,
	.device		= uart_console_device,
	.write		= stm32_usart_console_write,
	.setup		= stm32_usart_console_setup,
	.flags		= CON_PRINTBUFFER,
	.index		= -1,
	.data		= &stm32_usart_driver,
};

#define STM32_SERIAL_CONSOLE (&stm32_console)

#else
#define STM32_SERIAL_CONSOLE NULL
#endif /* CONFIG_SERIAL_STM32_CONSOLE */

#ifdef CONFIG_SERIAL_EARLYCON
static void early_stm32_usart_console_putchar(struct uart_port *port, unsigned char ch)
{
	struct stm32_usart_info *info = port->private_data;

	while (!(readl_relaxed(port->membase + info->ofs.isr) & USART_SR_TXE))
		cpu_relax();

	writel_relaxed(ch, port->membase + info->ofs.tdr);
}

static void early_stm32_serial_write(struct console *console, const char *s, unsigned int count)
{
	struct earlycon_device *device = console->data;
	struct uart_port *port = &device->port;

	uart_console_write(port, s, count, early_stm32_usart_console_putchar);
}

static int __init early_stm32_h7_serial_setup(struct earlycon_device *device, const char *options)
{
	if (!(device->port.membase || device->port.iobase))
		return -ENODEV;
	device->port.private_data = &stm32h7_info;
	device->con->write = early_stm32_serial_write;
	return 0;
}

static int __init early_stm32_f7_serial_setup(struct earlycon_device *device, const char *options)
{
	if (!(device->port.membase || device->port.iobase))
		return -ENODEV;
	device->port.private_data = &stm32f7_info;
	device->con->write = early_stm32_serial_write;
	return 0;
}

static int __init early_stm32_f4_serial_setup(struct earlycon_device *device, const char *options)
{
	if (!(device->port.membase || device->port.iobase))
		return -ENODEV;
	device->port.private_data = &stm32f4_info;
	device->con->write = early_stm32_serial_write;
	return 0;
}

OF_EARLYCON_DECLARE(stm32, "st,stm32h7-uart", early_stm32_h7_serial_setup);
OF_EARLYCON_DECLARE(stm32, "st,stm32f7-uart", early_stm32_f7_serial_setup);
OF_EARLYCON_DECLARE(stm32, "st,stm32-uart", early_stm32_f4_serial_setup);
#endif /* CONFIG_SERIAL_EARLYCON */

static struct uart_driver stm32_usart_driver = {
	.driver_name	= DRIVER_NAME,
	.dev_name	= STM32_SERIAL_NAME,
	.major		= 0,
	.minor		= 0,
	.nr		= STM32_MAX_PORTS,
	.cons		= STM32_SERIAL_CONSOLE,
};

static int __maybe_unused stm32_usart_serial_en_wakeup(struct uart_port *port,
						       bool enable)
{
	struct stm32_port *stm32_port = to_stm32_port(port);
	const struct stm32_usart_offsets *ofs = &stm32_port->info->ofs;
	struct tty_port *tport = &port->state->port;
	int ret;
	unsigned int size;
	unsigned long flags;

	if (!stm32_port->wakeup_src || !tty_port_initialized(tport))
		return 0;

	/*
	 * Enable low-power wake-up and wake-up irq if argument is set to
	 * "enable", disable low-power wake-up and wake-up irq otherwise
	 */
	if (enable) {
		stm32_usart_set_bits(port, ofs->cr1, USART_CR1_UESM);
		stm32_usart_set_bits(port, ofs->cr3, USART_CR3_WUFIE);
		mctrl_gpio_enable_irq_wake(stm32_port->gpios);

		/*
		 * When DMA is used for reception, it must be disabled before
		 * entering low-power mode and re-enabled when exiting from
		 * low-power mode.
		 */
		if (stm32_port->rx_ch) {
			spin_lock_irqsave(&port->lock, flags);
			/* Avoid race with RX IRQ when DMAR is cleared */
			stm32_usart_clr_bits(port, ofs->cr3, USART_CR3_DMAR);
			/* Poll data from DMA RX buffer if any */
			size = stm32_usart_receive_chars(port, true);
			dmaengine_terminate_async(stm32_port->rx_ch);
			uart_unlock_and_check_sysrq_irqrestore(port, flags);
			if (size)
				tty_flip_buffer_push(tport);
		}

		/* Poll data from RX FIFO if any */
		stm32_usart_receive_chars(port, false);
	} else {
		if (stm32_port->rx_ch) {
			ret = stm32_usart_start_rx_dma_cyclic(port);
			if (ret)
				return ret;
		}
		mctrl_gpio_disable_irq_wake(stm32_port->gpios);
		stm32_usart_clr_bits(port, ofs->cr1, USART_CR1_UESM);
		stm32_usart_clr_bits(port, ofs->cr3, USART_CR3_WUFIE);
	}

	return 0;
}

static int __maybe_unused stm32_usart_serial_suspend(struct device *dev)
{
	struct uart_port *port = dev_get_drvdata(dev);
	int ret;

	uart_suspend_port(&stm32_usart_driver, port);

	if (device_may_wakeup(dev) || device_wakeup_path(dev)) {
		ret = stm32_usart_serial_en_wakeup(port, true);
		if (ret)
			return ret;
	}

	/*
	 * When "no_console_suspend" is enabled, keep the pinctrl default state
	 * and rely on bootloader stage to restore this state upon resume.
	 * Otherwise, apply the idle or sleep states depending on wakeup
	 * capabilities.
	 */
	if (console_suspend_enabled || !uart_console(port)) {
		if (device_may_wakeup(dev) || device_wakeup_path(dev))
			pinctrl_pm_select_idle_state(dev);
		else
			pinctrl_pm_select_sleep_state(dev);
	}

	return 0;
}

static int __maybe_unused stm32_usart_serial_resume(struct device *dev)
{
	struct uart_port *port = dev_get_drvdata(dev);
	int ret;

	pinctrl_pm_select_default_state(dev);

	if (device_may_wakeup(dev) || device_wakeup_path(dev)) {
		ret = stm32_usart_serial_en_wakeup(port, false);
		if (ret)
			return ret;
	}

	return uart_resume_port(&stm32_usart_driver, port);
}

static int __maybe_unused stm32_usart_runtime_suspend(struct device *dev)
{
	struct uart_port *port = dev_get_drvdata(dev);
	struct stm32_port *stm32port = container_of(port,
			struct stm32_port, port);

	clk_disable_unprepare(stm32port->clk);

	return 0;
}

static int __maybe_unused stm32_usart_runtime_resume(struct device *dev)
{
	struct uart_port *port = dev_get_drvdata(dev);
	struct stm32_port *stm32port = container_of(port,
			struct stm32_port, port);

	return clk_prepare_enable(stm32port->clk);
}

static const struct dev_pm_ops stm32_serial_pm_ops = {
	SET_RUNTIME_PM_OPS(stm32_usart_runtime_suspend,
			   stm32_usart_runtime_resume, NULL)
	SET_SYSTEM_SLEEP_PM_OPS(stm32_usart_serial_suspend,
				stm32_usart_serial_resume)
};

static struct platform_driver stm32_serial_driver = {
	.probe		= stm32_usart_serial_probe,
	.remove		= stm32_usart_serial_remove,
	.driver	= {
		.name	= DRIVER_NAME,
		.pm	= &stm32_serial_pm_ops,
		.of_match_table = of_match_ptr(stm32_match),
	},
};

static int __init stm32_usart_init(void)
{
	static char banner[] __initdata = "STM32 USART driver initialized";
	int ret;

	pr_info("%s\n", banner);

	ret = uart_register_driver(&stm32_usart_driver);
	if (ret)
		return ret;

	ret = platform_driver_register(&stm32_serial_driver);
	if (ret)
		uart_unregister_driver(&stm32_usart_driver);

	return ret;
}

static void __exit stm32_usart_exit(void)
{
	platform_driver_unregister(&stm32_serial_driver);
	uart_unregister_driver(&stm32_usart_driver);
}

module_init(stm32_usart_init);
module_exit(stm32_usart_exit);

MODULE_ALIAS("platform:" DRIVER_NAME);
MODULE_DESCRIPTION("STMicroelectronics STM32 serial port driver");
MODULE_LICENSE("GPL v2");<|MERGE_RESOLUTION|>--- conflicted
+++ resolved
@@ -549,8 +549,6 @@
 	stm32_usart_set_bits(port, ofs->cr1, USART_CR1_TCIE);
 }
 
-<<<<<<< HEAD
-=======
 static void stm32_usart_rx_dma_complete(void *arg)
 {
 	struct uart_port *port = arg;
@@ -565,7 +563,6 @@
 		tty_flip_buffer_push(tport);
 }
 
->>>>>>> d60c95ef
 static void stm32_usart_tx_interrupt_disable(struct uart_port *port)
 {
 	struct stm32_port *stm32_port = to_stm32_port(port);
@@ -850,12 +847,9 @@
 /* Transmit stop */
 static void stm32_usart_stop_tx(struct uart_port *port)
 {
-<<<<<<< HEAD
-=======
-	struct stm32_port *stm32_port = to_stm32_port(port);
-	const struct stm32_usart_offsets *ofs = &stm32_port->info->ofs;
-
->>>>>>> d60c95ef
+	struct stm32_port *stm32_port = to_stm32_port(port);
+	const struct stm32_usart_offsets *ofs = &stm32_port->info->ofs;
+
 	stm32_usart_tx_interrupt_disable(port);
 	if (stm32_usart_tx_dma_started(stm32_port) && stm32_usart_tx_dma_enabled(stm32_port))
 		stm32_usart_clr_bits(port, ofs->cr3, USART_CR3_DMAT);
@@ -1046,18 +1040,11 @@
 	u32 val, isr;
 	int ret;
 
-<<<<<<< HEAD
-	if (stm32_port->tx_dma_busy) {
-		dmaengine_terminate_async(stm32_port->tx_ch);
-		stm32_usart_clr_bits(port, ofs->cr3, USART_CR3_DMAT);
-	}
-=======
 	if (stm32_usart_tx_dma_enabled(stm32_port))
 		stm32_usart_clr_bits(port, ofs->cr3, USART_CR3_DMAT);
 
 	if (stm32_usart_tx_dma_started(stm32_port))
 		stm32_usart_tx_dma_terminate(stm32_port);
->>>>>>> d60c95ef
 
 	/* Disable modem control interrupts */
 	stm32_usart_disable_ms(port);
