// SPDX-License-Identifier: GPL-2.0+
/*
 *  Freescale lpuart serial port driver
 *
 *  Copyright 2012-2014 Freescale Semiconductor, Inc.
 */

#include <linux/clk.h>
#include <linux/console.h>
#include <linux/delay.h>
#include <linux/dma-mapping.h>
#include <linux/dmaengine.h>
#include <linux/dmapool.h>
#include <linux/io.h>
#include <linux/iopoll.h>
#include <linux/irq.h>
#include <linux/module.h>
#include <linux/of.h>
#include <linux/of_device.h>
#include <linux/of_dma.h>
#include <linux/serial_core.h>
#include <linux/slab.h>
#include <linux/tty_flip.h>

/* All registers are 8-bit width */
#define UARTBDH			0x00
#define UARTBDL			0x01
#define UARTCR1			0x02
#define UARTCR2			0x03
#define UARTSR1			0x04
#define UARTCR3			0x06
#define UARTDR			0x07
#define UARTCR4			0x0a
#define UARTCR5			0x0b
#define UARTMODEM		0x0d
#define UARTPFIFO		0x10
#define UARTCFIFO		0x11
#define UARTSFIFO		0x12
#define UARTTWFIFO		0x13
#define UARTTCFIFO		0x14
#define UARTRWFIFO		0x15

#define UARTBDH_LBKDIE		0x80
#define UARTBDH_RXEDGIE		0x40
#define UARTBDH_SBR_MASK	0x1f

#define UARTCR1_LOOPS		0x80
#define UARTCR1_RSRC		0x20
#define UARTCR1_M		0x10
#define UARTCR1_WAKE		0x08
#define UARTCR1_ILT		0x04
#define UARTCR1_PE		0x02
#define UARTCR1_PT		0x01

#define UARTCR2_TIE		0x80
#define UARTCR2_TCIE		0x40
#define UARTCR2_RIE		0x20
#define UARTCR2_ILIE		0x10
#define UARTCR2_TE		0x08
#define UARTCR2_RE		0x04
#define UARTCR2_RWU		0x02
#define UARTCR2_SBK		0x01

#define UARTSR1_TDRE		0x80
#define UARTSR1_TC		0x40
#define UARTSR1_RDRF		0x20
#define UARTSR1_IDLE		0x10
#define UARTSR1_OR		0x08
#define UARTSR1_NF		0x04
#define UARTSR1_FE		0x02
#define UARTSR1_PE		0x01

#define UARTCR3_R8		0x80
#define UARTCR3_T8		0x40
#define UARTCR3_TXDIR		0x20
#define UARTCR3_TXINV		0x10
#define UARTCR3_ORIE		0x08
#define UARTCR3_NEIE		0x04
#define UARTCR3_FEIE		0x02
#define UARTCR3_PEIE		0x01

#define UARTCR4_MAEN1		0x80
#define UARTCR4_MAEN2		0x40
#define UARTCR4_M10		0x20
#define UARTCR4_BRFA_MASK	0x1f
#define UARTCR4_BRFA_OFF	0

#define UARTCR5_TDMAS		0x80
#define UARTCR5_RDMAS		0x20

#define UARTMODEM_RXRTSE	0x08
#define UARTMODEM_TXRTSPOL	0x04
#define UARTMODEM_TXRTSE	0x02
#define UARTMODEM_TXCTSE	0x01

#define UARTPFIFO_TXFE		0x80
#define UARTPFIFO_FIFOSIZE_MASK	0x7
#define UARTPFIFO_TXSIZE_OFF	4
#define UARTPFIFO_RXFE		0x08
#define UARTPFIFO_RXSIZE_OFF	0

#define UARTCFIFO_TXFLUSH	0x80
#define UARTCFIFO_RXFLUSH	0x40
#define UARTCFIFO_RXOFE		0x04
#define UARTCFIFO_TXOFE		0x02
#define UARTCFIFO_RXUFE		0x01

#define UARTSFIFO_TXEMPT	0x80
#define UARTSFIFO_RXEMPT	0x40
#define UARTSFIFO_RXOF		0x04
#define UARTSFIFO_TXOF		0x02
#define UARTSFIFO_RXUF		0x01

/* 32-bit global registers only for i.MX7ULP/i.MX8x
 * Used to reset all internal logic and registers, except the Global Register.
 */
#define UART_GLOBAL		0x8

/* 32-bit register definition */
#define UARTBAUD		0x00
#define UARTSTAT		0x04
#define UARTCTRL		0x08
#define UARTDATA		0x0C
#define UARTMATCH		0x10
#define UARTMODIR		0x14
#define UARTFIFO		0x18
#define UARTWATER		0x1c

#define UARTBAUD_MAEN1		0x80000000
#define UARTBAUD_MAEN2		0x40000000
#define UARTBAUD_M10		0x20000000
#define UARTBAUD_TDMAE		0x00800000
#define UARTBAUD_RDMAE		0x00200000
#define UARTBAUD_MATCFG		0x00400000
#define UARTBAUD_BOTHEDGE	0x00020000
#define UARTBAUD_RESYNCDIS	0x00010000
#define UARTBAUD_LBKDIE		0x00008000
#define UARTBAUD_RXEDGIE	0x00004000
#define UARTBAUD_SBNS		0x00002000
#define UARTBAUD_SBR		0x00000000
#define UARTBAUD_SBR_MASK	0x1fff
#define UARTBAUD_OSR_MASK       0x1f
#define UARTBAUD_OSR_SHIFT      24

#define UARTSTAT_LBKDIF		0x80000000
#define UARTSTAT_RXEDGIF	0x40000000
#define UARTSTAT_MSBF		0x20000000
#define UARTSTAT_RXINV		0x10000000
#define UARTSTAT_RWUID		0x08000000
#define UARTSTAT_BRK13		0x04000000
#define UARTSTAT_LBKDE		0x02000000
#define UARTSTAT_RAF		0x01000000
#define UARTSTAT_TDRE		0x00800000
#define UARTSTAT_TC		0x00400000
#define UARTSTAT_RDRF		0x00200000
#define UARTSTAT_IDLE		0x00100000
#define UARTSTAT_OR		0x00080000
#define UARTSTAT_NF		0x00040000
#define UARTSTAT_FE		0x00020000
#define UARTSTAT_PE		0x00010000
#define UARTSTAT_MA1F		0x00008000
#define UARTSTAT_M21F		0x00004000

#define UARTCTRL_R8T9		0x80000000
#define UARTCTRL_R9T8		0x40000000
#define UARTCTRL_TXDIR		0x20000000
#define UARTCTRL_TXINV		0x10000000
#define UARTCTRL_ORIE		0x08000000
#define UARTCTRL_NEIE		0x04000000
#define UARTCTRL_FEIE		0x02000000
#define UARTCTRL_PEIE		0x01000000
#define UARTCTRL_TIE		0x00800000
#define UARTCTRL_TCIE		0x00400000
#define UARTCTRL_RIE		0x00200000
#define UARTCTRL_ILIE		0x00100000
#define UARTCTRL_TE		0x00080000
#define UARTCTRL_RE		0x00040000
#define UARTCTRL_RWU		0x00020000
#define UARTCTRL_SBK		0x00010000
#define UARTCTRL_MA1IE		0x00008000
#define UARTCTRL_MA2IE		0x00004000
#define UARTCTRL_IDLECFG	0x00000100
#define UARTCTRL_LOOPS		0x00000080
#define UARTCTRL_DOZEEN		0x00000040
#define UARTCTRL_RSRC		0x00000020
#define UARTCTRL_M		0x00000010
#define UARTCTRL_WAKE		0x00000008
#define UARTCTRL_ILT		0x00000004
#define UARTCTRL_PE		0x00000002
#define UARTCTRL_PT		0x00000001

#define UARTDATA_NOISY		0x00008000
#define UARTDATA_PARITYE	0x00004000
#define UARTDATA_FRETSC		0x00002000
#define UARTDATA_RXEMPT		0x00001000
#define UARTDATA_IDLINE		0x00000800
#define UARTDATA_MASK		0x3ff

#define UARTMODIR_IREN		0x00020000
#define UARTMODIR_TXCTSSRC	0x00000020
#define UARTMODIR_TXCTSC	0x00000010
#define UARTMODIR_RXRTSE	0x00000008
#define UARTMODIR_TXRTSPOL	0x00000004
#define UARTMODIR_TXRTSE	0x00000002
#define UARTMODIR_TXCTSE	0x00000001

#define UARTFIFO_TXEMPT		0x00800000
#define UARTFIFO_RXEMPT		0x00400000
#define UARTFIFO_TXOF		0x00020000
#define UARTFIFO_RXUF		0x00010000
#define UARTFIFO_TXFLUSH	0x00008000
#define UARTFIFO_RXFLUSH	0x00004000
#define UARTFIFO_TXOFE		0x00000200
#define UARTFIFO_RXUFE		0x00000100
#define UARTFIFO_TXFE		0x00000080
#define UARTFIFO_FIFOSIZE_MASK	0x7
#define UARTFIFO_TXSIZE_OFF	4
#define UARTFIFO_RXFE		0x00000008
#define UARTFIFO_RXSIZE_OFF	0
#define UARTFIFO_DEPTH(x)	(0x1 << ((x) ? ((x) + 1) : 0))

#define UARTWATER_COUNT_MASK	0xff
#define UARTWATER_TXCNT_OFF	8
#define UARTWATER_RXCNT_OFF	24
#define UARTWATER_WATER_MASK	0xff
#define UARTWATER_TXWATER_OFF	0
#define UARTWATER_RXWATER_OFF	16

#define UART_GLOBAL_RST	0x2
#define GLOBAL_RST_MIN_US	20
#define GLOBAL_RST_MAX_US	40

/* Rx DMA timeout in ms, which is used to calculate Rx ring buffer size */
#define DMA_RX_TIMEOUT		(10)

#define DRIVER_NAME	"fsl-lpuart"
#define DEV_NAME	"ttyLP"
#define UART_NR		6

/* IMX lpuart has four extra unused regs located at the beginning */
#define IMX_REG_OFF	0x10

enum lpuart_type {
	VF610_LPUART,
	LS1021A_LPUART,
	LS1028A_LPUART,
	IMX7ULP_LPUART,
	IMX8QXP_LPUART,
	IMXRT1050_LPUART,
};

struct lpuart_port {
	struct uart_port	port;
	enum lpuart_type	devtype;
	struct clk		*ipg_clk;
	struct clk		*baud_clk;
	unsigned int		txfifo_size;
	unsigned int		rxfifo_size;

	bool			lpuart_dma_tx_use;
	bool			lpuart_dma_rx_use;
	struct dma_chan		*dma_tx_chan;
	struct dma_chan		*dma_rx_chan;
	struct dma_async_tx_descriptor  *dma_tx_desc;
	struct dma_async_tx_descriptor  *dma_rx_desc;
	dma_cookie_t		dma_tx_cookie;
	dma_cookie_t		dma_rx_cookie;
	unsigned int		dma_tx_bytes;
	unsigned int		dma_rx_bytes;
	bool			dma_tx_in_progress;
	unsigned int		dma_rx_timeout;
	struct timer_list	lpuart_timer;
	struct scatterlist	rx_sgl, tx_sgl[2];
	struct circ_buf		rx_ring;
	int			rx_dma_rng_buf_len;
	unsigned int		dma_tx_nents;
	wait_queue_head_t	dma_wait;
<<<<<<< HEAD
=======
	bool			is_cs7; /* Set to true when character size is 7 */
					/* and the parity is enabled		*/
>>>>>>> d60c95ef
};

struct lpuart_soc_data {
	enum lpuart_type devtype;
	char iotype;
	u8 reg_off;
};

static const struct lpuart_soc_data vf_data = {
	.devtype = VF610_LPUART,
	.iotype = UPIO_MEM,
};

static const struct lpuart_soc_data ls1021a_data = {
	.devtype = LS1021A_LPUART,
	.iotype = UPIO_MEM32BE,
};

static const struct lpuart_soc_data ls1028a_data = {
	.devtype = LS1028A_LPUART,
	.iotype = UPIO_MEM32,
};

static struct lpuart_soc_data imx7ulp_data = {
	.devtype = IMX7ULP_LPUART,
	.iotype = UPIO_MEM32,
	.reg_off = IMX_REG_OFF,
};

static struct lpuart_soc_data imx8qxp_data = {
	.devtype = IMX8QXP_LPUART,
	.iotype = UPIO_MEM32,
	.reg_off = IMX_REG_OFF,
};
static struct lpuart_soc_data imxrt1050_data = {
	.devtype = IMXRT1050_LPUART,
	.iotype = UPIO_MEM32,
	.reg_off = IMX_REG_OFF,
};

static const struct of_device_id lpuart_dt_ids[] = {
	{ .compatible = "fsl,vf610-lpuart",	.data = &vf_data, },
	{ .compatible = "fsl,ls1021a-lpuart",	.data = &ls1021a_data, },
	{ .compatible = "fsl,ls1028a-lpuart",	.data = &ls1028a_data, },
	{ .compatible = "fsl,imx7ulp-lpuart",	.data = &imx7ulp_data, },
	{ .compatible = "fsl,imx8qxp-lpuart",	.data = &imx8qxp_data, },
	{ .compatible = "fsl,imxrt1050-lpuart",	.data = &imxrt1050_data},
	{ /* sentinel */ }
};
MODULE_DEVICE_TABLE(of, lpuart_dt_ids);

/* Forward declare this for the dma callbacks*/
static void lpuart_dma_tx_complete(void *arg);

static inline bool is_layerscape_lpuart(struct lpuart_port *sport)
{
	return (sport->devtype == LS1021A_LPUART ||
		sport->devtype == LS1028A_LPUART);
}

static inline bool is_imx7ulp_lpuart(struct lpuart_port *sport)
{
	return sport->devtype == IMX7ULP_LPUART;
}

static inline bool is_imx8qxp_lpuart(struct lpuart_port *sport)
{
	return sport->devtype == IMX8QXP_LPUART;
}

static inline u32 lpuart32_read(struct uart_port *port, u32 off)
{
	switch (port->iotype) {
	case UPIO_MEM32:
		return readl(port->membase + off);
	case UPIO_MEM32BE:
		return ioread32be(port->membase + off);
	default:
		return 0;
	}
}

static inline void lpuart32_write(struct uart_port *port, u32 val,
				  u32 off)
{
	switch (port->iotype) {
	case UPIO_MEM32:
		writel(val, port->membase + off);
		break;
	case UPIO_MEM32BE:
		iowrite32be(val, port->membase + off);
		break;
	}
}

static int __lpuart_enable_clks(struct lpuart_port *sport, bool is_en)
{
	int ret = 0;

	if (is_en) {
		ret = clk_prepare_enable(sport->ipg_clk);
		if (ret)
			return ret;

		ret = clk_prepare_enable(sport->baud_clk);
		if (ret) {
			clk_disable_unprepare(sport->ipg_clk);
			return ret;
		}
	} else {
		clk_disable_unprepare(sport->baud_clk);
		clk_disable_unprepare(sport->ipg_clk);
	}

	return 0;
}

static unsigned int lpuart_get_baud_clk_rate(struct lpuart_port *sport)
{
	if (is_imx8qxp_lpuart(sport))
		return clk_get_rate(sport->baud_clk);

	return clk_get_rate(sport->ipg_clk);
}

#define lpuart_enable_clks(x)	__lpuart_enable_clks(x, true)
#define lpuart_disable_clks(x)	__lpuart_enable_clks(x, false)

static void lpuart_stop_tx(struct uart_port *port)
{
	unsigned char temp;

	temp = readb(port->membase + UARTCR2);
	temp &= ~(UARTCR2_TIE | UARTCR2_TCIE);
	writeb(temp, port->membase + UARTCR2);
}

static void lpuart32_stop_tx(struct uart_port *port)
{
	unsigned long temp;

	temp = lpuart32_read(port, UARTCTRL);
	temp &= ~(UARTCTRL_TIE | UARTCTRL_TCIE);
	lpuart32_write(port, temp, UARTCTRL);
}

static void lpuart_stop_rx(struct uart_port *port)
{
	unsigned char temp;

	temp = readb(port->membase + UARTCR2);
	writeb(temp & ~UARTCR2_RE, port->membase + UARTCR2);
}

static void lpuart32_stop_rx(struct uart_port *port)
{
	unsigned long temp;

	temp = lpuart32_read(port, UARTCTRL);
	lpuart32_write(port, temp & ~UARTCTRL_RE, UARTCTRL);
}

static void lpuart_dma_tx(struct lpuart_port *sport)
{
	struct circ_buf *xmit = &sport->port.state->xmit;
	struct scatterlist *sgl = sport->tx_sgl;
	struct device *dev = sport->port.dev;
	struct dma_chan *chan = sport->dma_tx_chan;
	int ret;

	if (sport->dma_tx_in_progress)
		return;

	sport->dma_tx_bytes = uart_circ_chars_pending(xmit);

	if (xmit->tail < xmit->head || xmit->head == 0) {
		sport->dma_tx_nents = 1;
		sg_init_one(sgl, xmit->buf + xmit->tail, sport->dma_tx_bytes);
	} else {
		sport->dma_tx_nents = 2;
		sg_init_table(sgl, 2);
		sg_set_buf(sgl, xmit->buf + xmit->tail,
				UART_XMIT_SIZE - xmit->tail);
		sg_set_buf(sgl + 1, xmit->buf, xmit->head);
	}

	ret = dma_map_sg(chan->device->dev, sgl, sport->dma_tx_nents,
			 DMA_TO_DEVICE);
	if (!ret) {
		dev_err(dev, "DMA mapping error for TX.\n");
		return;
	}

	sport->dma_tx_desc = dmaengine_prep_slave_sg(chan, sgl,
					ret, DMA_MEM_TO_DEV,
					DMA_PREP_INTERRUPT);
	if (!sport->dma_tx_desc) {
		dma_unmap_sg(chan->device->dev, sgl, sport->dma_tx_nents,
			      DMA_TO_DEVICE);
		dev_err(dev, "Cannot prepare TX slave DMA!\n");
		return;
	}

	sport->dma_tx_desc->callback = lpuart_dma_tx_complete;
	sport->dma_tx_desc->callback_param = sport;
	sport->dma_tx_in_progress = true;
	sport->dma_tx_cookie = dmaengine_submit(sport->dma_tx_desc);
	dma_async_issue_pending(chan);
}

static bool lpuart_stopped_or_empty(struct uart_port *port)
{
	return uart_circ_empty(&port->state->xmit) || uart_tx_stopped(port);
}

static void lpuart_dma_tx_complete(void *arg)
{
	struct lpuart_port *sport = arg;
	struct scatterlist *sgl = &sport->tx_sgl[0];
	struct circ_buf *xmit = &sport->port.state->xmit;
	struct dma_chan *chan = sport->dma_tx_chan;
	unsigned long flags;

	spin_lock_irqsave(&sport->port.lock, flags);
	if (!sport->dma_tx_in_progress) {
		spin_unlock_irqrestore(&sport->port.lock, flags);
		return;
	}

	dma_unmap_sg(chan->device->dev, sgl, sport->dma_tx_nents,
		     DMA_TO_DEVICE);

	xmit->tail = (xmit->tail + sport->dma_tx_bytes) & (UART_XMIT_SIZE - 1);

	sport->port.icount.tx += sport->dma_tx_bytes;
	sport->dma_tx_in_progress = false;
	spin_unlock_irqrestore(&sport->port.lock, flags);

	if (uart_circ_chars_pending(xmit) < WAKEUP_CHARS)
		uart_write_wakeup(&sport->port);

	if (waitqueue_active(&sport->dma_wait)) {
		wake_up(&sport->dma_wait);
		return;
	}

	spin_lock_irqsave(&sport->port.lock, flags);

	if (!lpuart_stopped_or_empty(&sport->port))
		lpuart_dma_tx(sport);

	spin_unlock_irqrestore(&sport->port.lock, flags);
}

static dma_addr_t lpuart_dma_datareg_addr(struct lpuart_port *sport)
{
	switch (sport->port.iotype) {
	case UPIO_MEM32:
		return sport->port.mapbase + UARTDATA;
	case UPIO_MEM32BE:
		return sport->port.mapbase + UARTDATA + sizeof(u32) - 1;
	}
	return sport->port.mapbase + UARTDR;
}

static int lpuart_dma_tx_request(struct uart_port *port)
{
	struct lpuart_port *sport = container_of(port,
					struct lpuart_port, port);
	struct dma_slave_config dma_tx_sconfig = {};
	int ret;

	dma_tx_sconfig.dst_addr = lpuart_dma_datareg_addr(sport);
	dma_tx_sconfig.dst_addr_width = DMA_SLAVE_BUSWIDTH_1_BYTE;
	dma_tx_sconfig.dst_maxburst = 1;
	dma_tx_sconfig.direction = DMA_MEM_TO_DEV;
	ret = dmaengine_slave_config(sport->dma_tx_chan, &dma_tx_sconfig);

	if (ret) {
		dev_err(sport->port.dev,
				"DMA slave config failed, err = %d\n", ret);
		return ret;
	}

	return 0;
}

static bool lpuart_is_32(struct lpuart_port *sport)
{
	return sport->port.iotype == UPIO_MEM32 ||
	       sport->port.iotype ==  UPIO_MEM32BE;
}

static void lpuart_flush_buffer(struct uart_port *port)
{
	struct lpuart_port *sport = container_of(port, struct lpuart_port, port);
	struct dma_chan *chan = sport->dma_tx_chan;
	u32 val;

	if (sport->lpuart_dma_tx_use) {
		if (sport->dma_tx_in_progress) {
			dma_unmap_sg(chan->device->dev, &sport->tx_sgl[0],
				sport->dma_tx_nents, DMA_TO_DEVICE);
			sport->dma_tx_in_progress = false;
		}
		dmaengine_terminate_all(chan);
	}

	if (lpuart_is_32(sport)) {
		val = lpuart32_read(&sport->port, UARTFIFO);
		val |= UARTFIFO_TXFLUSH | UARTFIFO_RXFLUSH;
		lpuart32_write(&sport->port, val, UARTFIFO);
	} else {
		val = readb(sport->port.membase + UARTCFIFO);
		val |= UARTCFIFO_TXFLUSH | UARTCFIFO_RXFLUSH;
		writeb(val, sport->port.membase + UARTCFIFO);
	}
}

static void lpuart_wait_bit_set(struct uart_port *port, unsigned int offset,
				u8 bit)
{
	while (!(readb(port->membase + offset) & bit))
		cpu_relax();
}

static void lpuart32_wait_bit_set(struct uart_port *port, unsigned int offset,
				  u32 bit)
{
	while (!(lpuart32_read(port, offset) & bit))
		cpu_relax();
}

#if defined(CONFIG_CONSOLE_POLL)

static int lpuart_poll_init(struct uart_port *port)
{
	struct lpuart_port *sport = container_of(port,
					struct lpuart_port, port);
	unsigned long flags;
	unsigned char temp;

	sport->port.fifosize = 0;

	spin_lock_irqsave(&sport->port.lock, flags);
	/* Disable Rx & Tx */
	writeb(0, sport->port.membase + UARTCR2);

	temp = readb(sport->port.membase + UARTPFIFO);
	/* Enable Rx and Tx FIFO */
	writeb(temp | UARTPFIFO_RXFE | UARTPFIFO_TXFE,
			sport->port.membase + UARTPFIFO);

	/* flush Tx and Rx FIFO */
	writeb(UARTCFIFO_TXFLUSH | UARTCFIFO_RXFLUSH,
			sport->port.membase + UARTCFIFO);

	/* explicitly clear RDRF */
	if (readb(sport->port.membase + UARTSR1) & UARTSR1_RDRF) {
		readb(sport->port.membase + UARTDR);
		writeb(UARTSFIFO_RXUF, sport->port.membase + UARTSFIFO);
	}

	writeb(0, sport->port.membase + UARTTWFIFO);
	writeb(1, sport->port.membase + UARTRWFIFO);

	/* Enable Rx and Tx */
	writeb(UARTCR2_RE | UARTCR2_TE, sport->port.membase + UARTCR2);
	spin_unlock_irqrestore(&sport->port.lock, flags);

	return 0;
}

static void lpuart_poll_put_char(struct uart_port *port, unsigned char c)
{
	/* drain */
	lpuart_wait_bit_set(port, UARTSR1, UARTSR1_TDRE);
	writeb(c, port->membase + UARTDR);
}

static int lpuart_poll_get_char(struct uart_port *port)
{
	if (!(readb(port->membase + UARTSR1) & UARTSR1_RDRF))
		return NO_POLL_CHAR;

	return readb(port->membase + UARTDR);
}

static int lpuart32_poll_init(struct uart_port *port)
{
	unsigned long flags;
	struct lpuart_port *sport = container_of(port, struct lpuart_port, port);
	u32 temp;

	sport->port.fifosize = 0;

	spin_lock_irqsave(&sport->port.lock, flags);

	/* Disable Rx & Tx */
	lpuart32_write(&sport->port, 0, UARTCTRL);

	temp = lpuart32_read(&sport->port, UARTFIFO);

	/* Enable Rx and Tx FIFO */
	lpuart32_write(&sport->port, temp | UARTFIFO_RXFE | UARTFIFO_TXFE, UARTFIFO);

	/* flush Tx and Rx FIFO */
	lpuart32_write(&sport->port, UARTFIFO_TXFLUSH | UARTFIFO_RXFLUSH, UARTFIFO);

	/* explicitly clear RDRF */
	if (lpuart32_read(&sport->port, UARTSTAT) & UARTSTAT_RDRF) {
		lpuart32_read(&sport->port, UARTDATA);
		lpuart32_write(&sport->port, UARTFIFO_RXUF, UARTFIFO);
	}

	/* Enable Rx and Tx */
	lpuart32_write(&sport->port, UARTCTRL_RE | UARTCTRL_TE, UARTCTRL);
	spin_unlock_irqrestore(&sport->port.lock, flags);

	return 0;
}

static void lpuart32_poll_put_char(struct uart_port *port, unsigned char c)
{
	lpuart32_wait_bit_set(port, UARTSTAT, UARTSTAT_TDRE);
	lpuart32_write(port, c, UARTDATA);
}

static int lpuart32_poll_get_char(struct uart_port *port)
{
	if (!(lpuart32_read(port, UARTWATER) >> UARTWATER_RXCNT_OFF))
		return NO_POLL_CHAR;

	return lpuart32_read(port, UARTDATA);
}
#endif

static inline void lpuart_transmit_buffer(struct lpuart_port *sport)
{
	struct circ_buf *xmit = &sport->port.state->xmit;

	if (sport->port.x_char) {
		writeb(sport->port.x_char, sport->port.membase + UARTDR);
		sport->port.icount.tx++;
		sport->port.x_char = 0;
		return;
	}

	if (lpuart_stopped_or_empty(&sport->port)) {
		lpuart_stop_tx(&sport->port);
		return;
	}

	while (!uart_circ_empty(xmit) &&
		(readb(sport->port.membase + UARTTCFIFO) < sport->txfifo_size)) {
		writeb(xmit->buf[xmit->tail], sport->port.membase + UARTDR);
		xmit->tail = (xmit->tail + 1) & (UART_XMIT_SIZE - 1);
		sport->port.icount.tx++;
	}

	if (uart_circ_chars_pending(xmit) < WAKEUP_CHARS)
		uart_write_wakeup(&sport->port);

	if (uart_circ_empty(xmit))
		lpuart_stop_tx(&sport->port);
}

static inline void lpuart32_transmit_buffer(struct lpuart_port *sport)
{
	struct circ_buf *xmit = &sport->port.state->xmit;
	unsigned long txcnt;

	if (sport->port.x_char) {
		lpuart32_write(&sport->port, sport->port.x_char, UARTDATA);
		sport->port.icount.tx++;
		sport->port.x_char = 0;
		return;
	}

	if (lpuart_stopped_or_empty(&sport->port)) {
		lpuart32_stop_tx(&sport->port);
		return;
	}

	txcnt = lpuart32_read(&sport->port, UARTWATER);
	txcnt = txcnt >> UARTWATER_TXCNT_OFF;
	txcnt &= UARTWATER_COUNT_MASK;
	while (!uart_circ_empty(xmit) && (txcnt < sport->txfifo_size)) {
		lpuart32_write(&sport->port, xmit->buf[xmit->tail], UARTDATA);
		xmit->tail = (xmit->tail + 1) & (UART_XMIT_SIZE - 1);
		sport->port.icount.tx++;
		txcnt = lpuart32_read(&sport->port, UARTWATER);
		txcnt = txcnt >> UARTWATER_TXCNT_OFF;
		txcnt &= UARTWATER_COUNT_MASK;
	}

	if (uart_circ_chars_pending(xmit) < WAKEUP_CHARS)
		uart_write_wakeup(&sport->port);

	if (uart_circ_empty(xmit))
		lpuart32_stop_tx(&sport->port);
}

static void lpuart_start_tx(struct uart_port *port)
{
	struct lpuart_port *sport = container_of(port,
			struct lpuart_port, port);
	unsigned char temp;

	temp = readb(port->membase + UARTCR2);
	writeb(temp | UARTCR2_TIE, port->membase + UARTCR2);

	if (sport->lpuart_dma_tx_use) {
		if (!lpuart_stopped_or_empty(port))
			lpuart_dma_tx(sport);
	} else {
		if (readb(port->membase + UARTSR1) & UARTSR1_TDRE)
			lpuart_transmit_buffer(sport);
	}
}

static void lpuart32_start_tx(struct uart_port *port)
{
	struct lpuart_port *sport = container_of(port, struct lpuart_port, port);
	unsigned long temp;

	if (sport->lpuart_dma_tx_use) {
		if (!lpuart_stopped_or_empty(port))
			lpuart_dma_tx(sport);
	} else {
		temp = lpuart32_read(port, UARTCTRL);
		lpuart32_write(port, temp | UARTCTRL_TIE, UARTCTRL);

		if (lpuart32_read(port, UARTSTAT) & UARTSTAT_TDRE)
			lpuart32_transmit_buffer(sport);
	}
}

/* return TIOCSER_TEMT when transmitter is not busy */
static unsigned int lpuart_tx_empty(struct uart_port *port)
{
	struct lpuart_port *sport = container_of(port,
			struct lpuart_port, port);
	unsigned char sr1 = readb(port->membase + UARTSR1);
	unsigned char sfifo = readb(port->membase + UARTSFIFO);

	if (sport->dma_tx_in_progress)
		return 0;

	if (sr1 & UARTSR1_TC && sfifo & UARTSFIFO_TXEMPT)
		return TIOCSER_TEMT;

	return 0;
}

static unsigned int lpuart32_tx_empty(struct uart_port *port)
{
	struct lpuart_port *sport = container_of(port,
			struct lpuart_port, port);
	unsigned long stat = lpuart32_read(port, UARTSTAT);
	unsigned long sfifo = lpuart32_read(port, UARTFIFO);

	if (sport->dma_tx_in_progress)
		return 0;

	if (stat & UARTSTAT_TC && sfifo & UARTFIFO_TXEMPT)
		return TIOCSER_TEMT;

	return 0;
}

static void lpuart_txint(struct lpuart_port *sport)
{
	spin_lock(&sport->port.lock);
	lpuart_transmit_buffer(sport);
	spin_unlock(&sport->port.lock);
}

static void lpuart_rxint(struct lpuart_port *sport)
{
	unsigned int flg, ignored = 0, overrun = 0;
	struct tty_port *port = &sport->port.state->port;
	unsigned char rx, sr;

	spin_lock(&sport->port.lock);

	while (!(readb(sport->port.membase + UARTSFIFO) & UARTSFIFO_RXEMPT)) {
		flg = TTY_NORMAL;
		sport->port.icount.rx++;
		/*
		 * to clear the FE, OR, NF, FE, PE flags,
		 * read SR1 then read DR
		 */
		sr = readb(sport->port.membase + UARTSR1);
		rx = readb(sport->port.membase + UARTDR);

		if (uart_prepare_sysrq_char(&sport->port, rx))
			continue;

		if (sr & (UARTSR1_PE | UARTSR1_OR | UARTSR1_FE)) {
			if (sr & UARTSR1_PE)
				sport->port.icount.parity++;
			else if (sr & UARTSR1_FE)
				sport->port.icount.frame++;

			if (sr & UARTSR1_OR)
				overrun++;

			if (sr & sport->port.ignore_status_mask) {
				if (++ignored > 100)
					goto out;
				continue;
			}

			sr &= sport->port.read_status_mask;

			if (sr & UARTSR1_PE)
				flg = TTY_PARITY;
			else if (sr & UARTSR1_FE)
				flg = TTY_FRAME;

			if (sr & UARTSR1_OR)
				flg = TTY_OVERRUN;

			sport->port.sysrq = 0;
		}

		if (tty_insert_flip_char(port, rx, flg) == 0)
			sport->port.icount.buf_overrun++;
	}

out:
	if (overrun) {
		sport->port.icount.overrun += overrun;

		/*
		 * Overruns cause FIFO pointers to become missaligned.
		 * Flushing the receive FIFO reinitializes the pointers.
		 */
		writeb(UARTCFIFO_RXFLUSH, sport->port.membase + UARTCFIFO);
		writeb(UARTSFIFO_RXOF, sport->port.membase + UARTSFIFO);
	}

	uart_unlock_and_check_sysrq(&sport->port);

	tty_flip_buffer_push(port);
}

static void lpuart32_txint(struct lpuart_port *sport)
{
	spin_lock(&sport->port.lock);
	lpuart32_transmit_buffer(sport);
	spin_unlock(&sport->port.lock);
}

static void lpuart32_rxint(struct lpuart_port *sport)
{
	unsigned int flg, ignored = 0;
	struct tty_port *port = &sport->port.state->port;
	unsigned long rx, sr;
	bool is_break;

	spin_lock(&sport->port.lock);

	while (!(lpuart32_read(&sport->port, UARTFIFO) & UARTFIFO_RXEMPT)) {
		flg = TTY_NORMAL;
		sport->port.icount.rx++;
		/*
		 * to clear the FE, OR, NF, FE, PE flags,
		 * read STAT then read DATA reg
		 */
		sr = lpuart32_read(&sport->port, UARTSTAT);
		rx = lpuart32_read(&sport->port, UARTDATA);
		rx &= UARTDATA_MASK;

		/*
		 * The LPUART can't distinguish between a break and a framing error,
		 * thus we assume it is a break if the received data is zero.
		 */
		is_break = (sr & UARTSTAT_FE) && !rx;

		if (is_break && uart_handle_break(&sport->port))
			continue;

		if (uart_prepare_sysrq_char(&sport->port, rx))
			continue;

		if (sr & (UARTSTAT_PE | UARTSTAT_OR | UARTSTAT_FE)) {
			if (sr & UARTSTAT_PE) {
				sport->port.icount.parity++;
			} else if (sr & UARTSTAT_FE) {
				if (is_break)
					sport->port.icount.brk++;
				else
					sport->port.icount.frame++;
			}

			if (sr & UARTSTAT_OR)
				sport->port.icount.overrun++;

			if (sr & sport->port.ignore_status_mask) {
				if (++ignored > 100)
					goto out;
				continue;
			}

			sr &= sport->port.read_status_mask;

			if (sr & UARTSTAT_PE) {
				flg = TTY_PARITY;
			} else if (sr & UARTSTAT_FE) {
				if (is_break)
					flg = TTY_BREAK;
				else
					flg = TTY_FRAME;
			}

			if (sr & UARTSTAT_OR)
				flg = TTY_OVERRUN;
		}

		if (sport->is_cs7)
			rx &= 0x7F;

		if (tty_insert_flip_char(port, rx, flg) == 0)
			sport->port.icount.buf_overrun++;
	}

out:
	uart_unlock_and_check_sysrq(&sport->port);

	tty_flip_buffer_push(port);
}

static irqreturn_t lpuart_int(int irq, void *dev_id)
{
	struct lpuart_port *sport = dev_id;
	unsigned char sts;

	sts = readb(sport->port.membase + UARTSR1);

	/* SysRq, using dma, check for linebreak by framing err. */
	if (sts & UARTSR1_FE && sport->lpuart_dma_rx_use) {
		readb(sport->port.membase + UARTDR);
		uart_handle_break(&sport->port);
		/* linebreak produces some garbage, removing it */
		writeb(UARTCFIFO_RXFLUSH, sport->port.membase + UARTCFIFO);
		return IRQ_HANDLED;
	}

	if (sts & UARTSR1_RDRF && !sport->lpuart_dma_rx_use)
		lpuart_rxint(sport);

	if (sts & UARTSR1_TDRE && !sport->lpuart_dma_tx_use)
		lpuart_txint(sport);

	return IRQ_HANDLED;
}

static irqreturn_t lpuart32_int(int irq, void *dev_id)
{
	struct lpuart_port *sport = dev_id;
	unsigned long sts, rxcount;

	sts = lpuart32_read(&sport->port, UARTSTAT);
	rxcount = lpuart32_read(&sport->port, UARTWATER);
	rxcount = rxcount >> UARTWATER_RXCNT_OFF;

	if ((sts & UARTSTAT_RDRF || rxcount > 0) && !sport->lpuart_dma_rx_use)
		lpuart32_rxint(sport);

	if ((sts & UARTSTAT_TDRE) && !sport->lpuart_dma_tx_use)
		lpuart32_txint(sport);

	lpuart32_write(&sport->port, sts, UARTSTAT);
	return IRQ_HANDLED;
}


static inline void lpuart_handle_sysrq_chars(struct uart_port *port,
					     unsigned char *p, int count)
{
	while (count--) {
		if (*p && uart_handle_sysrq_char(port, *p))
			return;
		p++;
	}
}

static void lpuart_handle_sysrq(struct lpuart_port *sport)
{
	struct circ_buf *ring = &sport->rx_ring;
	int count;

	if (ring->head < ring->tail) {
		count = sport->rx_sgl.length - ring->tail;
		lpuart_handle_sysrq_chars(&sport->port,
					  ring->buf + ring->tail, count);
		ring->tail = 0;
	}

	if (ring->head > ring->tail) {
		count = ring->head - ring->tail;
		lpuart_handle_sysrq_chars(&sport->port,
					  ring->buf + ring->tail, count);
		ring->tail = ring->head;
	}
}

static int lpuart_tty_insert_flip_string(struct tty_port *port,
	unsigned char *chars, size_t size, bool is_cs7)
{
	int i;

	if (is_cs7)
		for (i = 0; i < size; i++)
			chars[i] &= 0x7F;
	return tty_insert_flip_string(port, chars, size);
}

static void lpuart_copy_rx_to_tty(struct lpuart_port *sport)
{
	struct tty_port *port = &sport->port.state->port;
	struct dma_tx_state state;
	enum dma_status dmastat;
	struct dma_chan *chan = sport->dma_rx_chan;
	struct circ_buf *ring = &sport->rx_ring;
	unsigned long flags;
	int count, copied;

	if (lpuart_is_32(sport)) {
		unsigned long sr = lpuart32_read(&sport->port, UARTSTAT);

		if (sr & (UARTSTAT_PE | UARTSTAT_FE)) {
			/* Read DR to clear the error flags */
			lpuart32_read(&sport->port, UARTDATA);

			if (sr & UARTSTAT_PE)
				sport->port.icount.parity++;
			else if (sr & UARTSTAT_FE)
				sport->port.icount.frame++;
		}
	} else {
		unsigned char sr = readb(sport->port.membase + UARTSR1);

		if (sr & (UARTSR1_PE | UARTSR1_FE)) {
			unsigned char cr2;

			/* Disable receiver during this operation... */
			cr2 = readb(sport->port.membase + UARTCR2);
			cr2 &= ~UARTCR2_RE;
			writeb(cr2, sport->port.membase + UARTCR2);

			/* Read DR to clear the error flags */
			readb(sport->port.membase + UARTDR);

			if (sr & UARTSR1_PE)
				sport->port.icount.parity++;
			else if (sr & UARTSR1_FE)
				sport->port.icount.frame++;
			/*
			 * At this point parity/framing error is
			 * cleared However, since the DMA already read
			 * the data register and we had to read it
			 * again after reading the status register to
			 * properly clear the flags, the FIFO actually
			 * underflowed... This requires a clearing of
			 * the FIFO...
			 */
			if (readb(sport->port.membase + UARTSFIFO) &
			    UARTSFIFO_RXUF) {
				writeb(UARTSFIFO_RXUF,
				       sport->port.membase + UARTSFIFO);
				writeb(UARTCFIFO_RXFLUSH,
				       sport->port.membase + UARTCFIFO);
			}

			cr2 |= UARTCR2_RE;
			writeb(cr2, sport->port.membase + UARTCR2);
		}
	}

	async_tx_ack(sport->dma_rx_desc);

	spin_lock_irqsave(&sport->port.lock, flags);

	dmastat = dmaengine_tx_status(chan, sport->dma_rx_cookie, &state);
	if (dmastat == DMA_ERROR) {
		dev_err(sport->port.dev, "Rx DMA transfer failed!\n");
		spin_unlock_irqrestore(&sport->port.lock, flags);
		return;
	}

	/* CPU claims ownership of RX DMA buffer */
	dma_sync_sg_for_cpu(chan->device->dev, &sport->rx_sgl, 1,
			    DMA_FROM_DEVICE);

	/*
	 * ring->head points to the end of data already written by the DMA.
	 * ring->tail points to the beginning of data to be read by the
	 * framework.
	 * The current transfer size should not be larger than the dma buffer
	 * length.
	 */
	ring->head = sport->rx_sgl.length - state.residue;
	BUG_ON(ring->head > sport->rx_sgl.length);

	/*
	 * Silent handling of keys pressed in the sysrq timeframe
	 */
	if (sport->port.sysrq) {
		lpuart_handle_sysrq(sport);
		goto exit;
	}

	/*
	 * At this point ring->head may point to the first byte right after the
	 * last byte of the dma buffer:
	 * 0 <= ring->head <= sport->rx_sgl.length
	 *
	 * However ring->tail must always points inside the dma buffer:
	 * 0 <= ring->tail <= sport->rx_sgl.length - 1
	 *
	 * Since we use a ring buffer, we have to handle the case
	 * where head is lower than tail. In such a case, we first read from
	 * tail to the end of the buffer then reset tail.
	 */
	if (ring->head < ring->tail) {
		count = sport->rx_sgl.length - ring->tail;

		copied = lpuart_tty_insert_flip_string(port, ring->buf + ring->tail,
					count, sport->is_cs7);
		if (copied != count)
			sport->port.icount.buf_overrun++;
		ring->tail = 0;
		sport->port.icount.rx += copied;
	}

	/* Finally we read data from tail to head */
	if (ring->tail < ring->head) {
		count = ring->head - ring->tail;
		copied = lpuart_tty_insert_flip_string(port, ring->buf + ring->tail,
					count, sport->is_cs7);
		if (copied != count)
			sport->port.icount.buf_overrun++;
		/* Wrap ring->head if needed */
		if (ring->head >= sport->rx_sgl.length)
			ring->head = 0;
		ring->tail = ring->head;
		sport->port.icount.rx += copied;
	}

exit:
	dma_sync_sg_for_device(chan->device->dev, &sport->rx_sgl, 1,
			       DMA_FROM_DEVICE);

	spin_unlock_irqrestore(&sport->port.lock, flags);

	tty_flip_buffer_push(port);
	mod_timer(&sport->lpuart_timer, jiffies + sport->dma_rx_timeout);
}

static void lpuart_dma_rx_complete(void *arg)
{
	struct lpuart_port *sport = arg;

	lpuart_copy_rx_to_tty(sport);
}

static void lpuart_timer_func(struct timer_list *t)
{
	struct lpuart_port *sport = from_timer(sport, t, lpuart_timer);

	lpuart_copy_rx_to_tty(sport);
}

static inline int lpuart_start_rx_dma(struct lpuart_port *sport)
{
	struct dma_slave_config dma_rx_sconfig = {};
	struct circ_buf *ring = &sport->rx_ring;
	int ret, nent;
	struct tty_port *port = &sport->port.state->port;
	struct tty_struct *tty = port->tty;
	struct ktermios *termios = &tty->termios;
	struct dma_chan *chan = sport->dma_rx_chan;
	unsigned int bits = tty_get_frame_size(termios->c_cflag);
	unsigned int baud = tty_get_baud_rate(tty);

	/*
	 * Calculate length of one DMA buffer size to keep latency below
	 * 10ms at any baud rate.
	 */
	sport->rx_dma_rng_buf_len = (DMA_RX_TIMEOUT * baud /  bits / 1000) * 2;
	sport->rx_dma_rng_buf_len = (1 << (fls(sport->rx_dma_rng_buf_len) - 1));
	if (sport->rx_dma_rng_buf_len < 16)
		sport->rx_dma_rng_buf_len = 16;

	ring->buf = kzalloc(sport->rx_dma_rng_buf_len, GFP_ATOMIC);
	if (!ring->buf)
		return -ENOMEM;

	sg_init_one(&sport->rx_sgl, ring->buf, sport->rx_dma_rng_buf_len);
	nent = dma_map_sg(chan->device->dev, &sport->rx_sgl, 1,
			  DMA_FROM_DEVICE);

	if (!nent) {
		dev_err(sport->port.dev, "DMA Rx mapping error\n");
		return -EINVAL;
	}

	dma_rx_sconfig.src_addr = lpuart_dma_datareg_addr(sport);
	dma_rx_sconfig.src_addr_width = DMA_SLAVE_BUSWIDTH_1_BYTE;
	dma_rx_sconfig.src_maxburst = 1;
	dma_rx_sconfig.direction = DMA_DEV_TO_MEM;
	ret = dmaengine_slave_config(chan, &dma_rx_sconfig);

	if (ret < 0) {
		dev_err(sport->port.dev,
				"DMA Rx slave config failed, err = %d\n", ret);
		return ret;
	}

	sport->dma_rx_desc = dmaengine_prep_dma_cyclic(chan,
				 sg_dma_address(&sport->rx_sgl),
				 sport->rx_sgl.length,
				 sport->rx_sgl.length / 2,
				 DMA_DEV_TO_MEM,
				 DMA_PREP_INTERRUPT);
	if (!sport->dma_rx_desc) {
		dev_err(sport->port.dev, "Cannot prepare cyclic DMA\n");
		return -EFAULT;
	}

	sport->dma_rx_desc->callback = lpuart_dma_rx_complete;
	sport->dma_rx_desc->callback_param = sport;
	sport->dma_rx_cookie = dmaengine_submit(sport->dma_rx_desc);
	dma_async_issue_pending(chan);

	if (lpuart_is_32(sport)) {
		unsigned long temp = lpuart32_read(&sport->port, UARTBAUD);

		lpuart32_write(&sport->port, temp | UARTBAUD_RDMAE, UARTBAUD);
	} else {
		writeb(readb(sport->port.membase + UARTCR5) | UARTCR5_RDMAS,
		       sport->port.membase + UARTCR5);
	}

	return 0;
}

static void lpuart_dma_rx_free(struct uart_port *port)
{
	struct lpuart_port *sport = container_of(port,
					struct lpuart_port, port);
	struct dma_chan *chan = sport->dma_rx_chan;

	dmaengine_terminate_all(chan);
	dma_unmap_sg(chan->device->dev, &sport->rx_sgl, 1, DMA_FROM_DEVICE);
	kfree(sport->rx_ring.buf);
	sport->rx_ring.tail = 0;
	sport->rx_ring.head = 0;
	sport->dma_rx_desc = NULL;
	sport->dma_rx_cookie = -EINVAL;
}

static int lpuart_config_rs485(struct uart_port *port, struct ktermios *termios,
			struct serial_rs485 *rs485)
{
	struct lpuart_port *sport = container_of(port,
			struct lpuart_port, port);

	u8 modem = readb(sport->port.membase + UARTMODEM) &
		~(UARTMODEM_TXRTSPOL | UARTMODEM_TXRTSE);
	writeb(modem, sport->port.membase + UARTMODEM);

	if (rs485->flags & SER_RS485_ENABLED) {
		/* Enable auto RS-485 RTS mode */
		modem |= UARTMODEM_TXRTSE;

		/*
		 * The hardware defaults to RTS logic HIGH while transfer.
		 * Switch polarity in case RTS shall be logic HIGH
		 * after transfer.
		 * Note: UART is assumed to be active high.
		 */
		if (rs485->flags & SER_RS485_RTS_ON_SEND)
			modem |= UARTMODEM_TXRTSPOL;
		else if (rs485->flags & SER_RS485_RTS_AFTER_SEND)
			modem &= ~UARTMODEM_TXRTSPOL;
	}

	writeb(modem, sport->port.membase + UARTMODEM);
	return 0;
}

static int lpuart32_config_rs485(struct uart_port *port, struct ktermios *termios,
			struct serial_rs485 *rs485)
{
	struct lpuart_port *sport = container_of(port,
			struct lpuart_port, port);

	unsigned long modem = lpuart32_read(&sport->port, UARTMODIR)
				& ~(UARTMODEM_TXRTSPOL | UARTMODEM_TXRTSE);
	lpuart32_write(&sport->port, modem, UARTMODIR);

	if (rs485->flags & SER_RS485_ENABLED) {
		/* Enable auto RS-485 RTS mode */
		modem |= UARTMODEM_TXRTSE;

		/*
		 * The hardware defaults to RTS logic HIGH while transfer.
		 * Switch polarity in case RTS shall be logic HIGH
		 * after transfer.
		 * Note: UART is assumed to be active high.
		 */
		if (rs485->flags & SER_RS485_RTS_ON_SEND)
			modem &= ~UARTMODEM_TXRTSPOL;
		else if (rs485->flags & SER_RS485_RTS_AFTER_SEND)
			modem |= UARTMODEM_TXRTSPOL;
	}

	lpuart32_write(&sport->port, modem, UARTMODIR);
	return 0;
}

static unsigned int lpuart_get_mctrl(struct uart_port *port)
{
	unsigned int mctrl = 0;
	u8 reg;

	reg = readb(port->membase + UARTCR1);
	if (reg & UARTCR1_LOOPS)
		mctrl |= TIOCM_LOOP;

	return mctrl;
}

static unsigned int lpuart32_get_mctrl(struct uart_port *port)
{
	unsigned int mctrl = TIOCM_CAR | TIOCM_DSR | TIOCM_CTS;
	u32 reg;

	reg = lpuart32_read(port, UARTCTRL);
	if (reg & UARTCTRL_LOOPS)
		mctrl |= TIOCM_LOOP;

	return mctrl;
}

static void lpuart_set_mctrl(struct uart_port *port, unsigned int mctrl)
{
	u8 reg;

	reg = readb(port->membase + UARTCR1);

	/* for internal loopback we need LOOPS=1 and RSRC=0 */
	reg &= ~(UARTCR1_LOOPS | UARTCR1_RSRC);
	if (mctrl & TIOCM_LOOP)
		reg |= UARTCR1_LOOPS;

	writeb(reg, port->membase + UARTCR1);
}

static void lpuart32_set_mctrl(struct uart_port *port, unsigned int mctrl)
{
	u32 reg;

	reg = lpuart32_read(port, UARTCTRL);

	/* for internal loopback we need LOOPS=1 and RSRC=0 */
	reg &= ~(UARTCTRL_LOOPS | UARTCTRL_RSRC);
	if (mctrl & TIOCM_LOOP)
		reg |= UARTCTRL_LOOPS;

	lpuart32_write(port, reg, UARTCTRL);
}

static void lpuart_break_ctl(struct uart_port *port, int break_state)
{
	unsigned char temp;

	temp = readb(port->membase + UARTCR2) & ~UARTCR2_SBK;

	if (break_state != 0)
		temp |= UARTCR2_SBK;

	writeb(temp, port->membase + UARTCR2);
}

static void lpuart32_break_ctl(struct uart_port *port, int break_state)
{
	unsigned long temp;

	temp = lpuart32_read(port, UARTCTRL) & ~UARTCTRL_SBK;

	if (break_state != 0)
		temp |= UARTCTRL_SBK;

	lpuart32_write(port, temp, UARTCTRL);
}

static void lpuart_setup_watermark(struct lpuart_port *sport)
{
	unsigned char val, cr2;
	unsigned char cr2_saved;

	cr2 = readb(sport->port.membase + UARTCR2);
	cr2_saved = cr2;
	cr2 &= ~(UARTCR2_TIE | UARTCR2_TCIE | UARTCR2_TE |
			UARTCR2_RIE | UARTCR2_RE);
	writeb(cr2, sport->port.membase + UARTCR2);

	val = readb(sport->port.membase + UARTPFIFO);
	writeb(val | UARTPFIFO_TXFE | UARTPFIFO_RXFE,
			sport->port.membase + UARTPFIFO);

	/* flush Tx and Rx FIFO */
	writeb(UARTCFIFO_TXFLUSH | UARTCFIFO_RXFLUSH,
			sport->port.membase + UARTCFIFO);

	/* explicitly clear RDRF */
	if (readb(sport->port.membase + UARTSR1) & UARTSR1_RDRF) {
		readb(sport->port.membase + UARTDR);
		writeb(UARTSFIFO_RXUF, sport->port.membase + UARTSFIFO);
	}

	writeb(0, sport->port.membase + UARTTWFIFO);
	writeb(1, sport->port.membase + UARTRWFIFO);

	/* Restore cr2 */
	writeb(cr2_saved, sport->port.membase + UARTCR2);
}

static void lpuart_setup_watermark_enable(struct lpuart_port *sport)
{
	unsigned char cr2;

	lpuart_setup_watermark(sport);

	cr2 = readb(sport->port.membase + UARTCR2);
	cr2 |= UARTCR2_RIE | UARTCR2_RE | UARTCR2_TE;
	writeb(cr2, sport->port.membase + UARTCR2);
}

static void lpuart32_setup_watermark(struct lpuart_port *sport)
{
	unsigned long val, ctrl;
	unsigned long ctrl_saved;

	ctrl = lpuart32_read(&sport->port, UARTCTRL);
	ctrl_saved = ctrl;
	ctrl &= ~(UARTCTRL_TIE | UARTCTRL_TCIE | UARTCTRL_TE |
			UARTCTRL_RIE | UARTCTRL_RE);
	lpuart32_write(&sport->port, ctrl, UARTCTRL);

	/* enable FIFO mode */
	val = lpuart32_read(&sport->port, UARTFIFO);
	val |= UARTFIFO_TXFE | UARTFIFO_RXFE;
	val |= UARTFIFO_TXFLUSH | UARTFIFO_RXFLUSH;
	lpuart32_write(&sport->port, val, UARTFIFO);

	/* set the watermark */
	val = (0x1 << UARTWATER_RXWATER_OFF) | (0x0 << UARTWATER_TXWATER_OFF);
	lpuart32_write(&sport->port, val, UARTWATER);

	/* Restore cr2 */
	lpuart32_write(&sport->port, ctrl_saved, UARTCTRL);
}

static void lpuart32_setup_watermark_enable(struct lpuart_port *sport)
{
	u32 temp;

	lpuart32_setup_watermark(sport);

	temp = lpuart32_read(&sport->port, UARTCTRL);
	temp |= UARTCTRL_RE | UARTCTRL_TE | UARTCTRL_ILIE;
	lpuart32_write(&sport->port, temp, UARTCTRL);
}

static void rx_dma_timer_init(struct lpuart_port *sport)
{
	timer_setup(&sport->lpuart_timer, lpuart_timer_func, 0);
	sport->lpuart_timer.expires = jiffies + sport->dma_rx_timeout;
	add_timer(&sport->lpuart_timer);
}

static void lpuart_request_dma(struct lpuart_port *sport)
{
	sport->dma_tx_chan = dma_request_chan(sport->port.dev, "tx");
	if (IS_ERR(sport->dma_tx_chan)) {
		dev_dbg_once(sport->port.dev,
			     "DMA tx channel request failed, operating without tx DMA (%ld)\n",
			     PTR_ERR(sport->dma_tx_chan));
		sport->dma_tx_chan = NULL;
	}

	sport->dma_rx_chan = dma_request_chan(sport->port.dev, "rx");
	if (IS_ERR(sport->dma_rx_chan)) {
		dev_dbg_once(sport->port.dev,
			     "DMA rx channel request failed, operating without rx DMA (%ld)\n",
			     PTR_ERR(sport->dma_rx_chan));
		sport->dma_rx_chan = NULL;
	}
}

static void lpuart_tx_dma_startup(struct lpuart_port *sport)
{
	u32 uartbaud;
	int ret;

	if (uart_console(&sport->port))
		goto err;

	if (!sport->dma_tx_chan)
		goto err;

	ret = lpuart_dma_tx_request(&sport->port);
	if (ret)
		goto err;

	init_waitqueue_head(&sport->dma_wait);
	sport->lpuart_dma_tx_use = true;
	if (lpuart_is_32(sport)) {
		uartbaud = lpuart32_read(&sport->port, UARTBAUD);
		lpuart32_write(&sport->port,
			       uartbaud | UARTBAUD_TDMAE, UARTBAUD);
	} else {
		writeb(readb(sport->port.membase + UARTCR5) |
		       UARTCR5_TDMAS, sport->port.membase + UARTCR5);
	}

	return;

err:
	sport->lpuart_dma_tx_use = false;
}

static void lpuart_rx_dma_startup(struct lpuart_port *sport)
{
	int ret;
	unsigned char cr3;

	if (uart_console(&sport->port))
		goto err;

	if (!sport->dma_rx_chan)
		goto err;

	ret = lpuart_start_rx_dma(sport);
	if (ret)
		goto err;

	/* set Rx DMA timeout */
	sport->dma_rx_timeout = msecs_to_jiffies(DMA_RX_TIMEOUT);
	if (!sport->dma_rx_timeout)
		sport->dma_rx_timeout = 1;

	sport->lpuart_dma_rx_use = true;
	rx_dma_timer_init(sport);

	if (sport->port.has_sysrq && !lpuart_is_32(sport)) {
		cr3 = readb(sport->port.membase + UARTCR3);
		cr3 |= UARTCR3_FEIE;
		writeb(cr3, sport->port.membase + UARTCR3);
	}

	return;

err:
	sport->lpuart_dma_rx_use = false;
}

static int lpuart_startup(struct uart_port *port)
{
	struct lpuart_port *sport = container_of(port, struct lpuart_port, port);
	unsigned long flags;
	unsigned char temp;

	/* determine FIFO size and enable FIFO mode */
	temp = readb(sport->port.membase + UARTPFIFO);

	sport->txfifo_size = UARTFIFO_DEPTH((temp >> UARTPFIFO_TXSIZE_OFF) &
					    UARTPFIFO_FIFOSIZE_MASK);
	sport->port.fifosize = sport->txfifo_size;

	sport->rxfifo_size = UARTFIFO_DEPTH((temp >> UARTPFIFO_RXSIZE_OFF) &
					    UARTPFIFO_FIFOSIZE_MASK);

	lpuart_request_dma(sport);

	spin_lock_irqsave(&sport->port.lock, flags);

	lpuart_setup_watermark_enable(sport);

	lpuart_rx_dma_startup(sport);
	lpuart_tx_dma_startup(sport);

	spin_unlock_irqrestore(&sport->port.lock, flags);

	return 0;
}

static void lpuart32_configure(struct lpuart_port *sport)
{
	unsigned long temp;

	if (sport->lpuart_dma_rx_use) {
		/* RXWATER must be 0 */
		temp = lpuart32_read(&sport->port, UARTWATER);
		temp &= ~(UARTWATER_WATER_MASK << UARTWATER_RXWATER_OFF);
		lpuart32_write(&sport->port, temp, UARTWATER);
	}
	temp = lpuart32_read(&sport->port, UARTCTRL);
	if (!sport->lpuart_dma_rx_use)
		temp |= UARTCTRL_RIE;
	if (!sport->lpuart_dma_tx_use)
		temp |= UARTCTRL_TIE;
	lpuart32_write(&sport->port, temp, UARTCTRL);
}

static int lpuart32_startup(struct uart_port *port)
{
	struct lpuart_port *sport = container_of(port, struct lpuart_port, port);
	unsigned long flags;
	unsigned long temp;

	/* determine FIFO size */
	temp = lpuart32_read(&sport->port, UARTFIFO);

	sport->txfifo_size = UARTFIFO_DEPTH((temp >> UARTFIFO_TXSIZE_OFF) &
					    UARTFIFO_FIFOSIZE_MASK);
	sport->port.fifosize = sport->txfifo_size;

	sport->rxfifo_size = UARTFIFO_DEPTH((temp >> UARTFIFO_RXSIZE_OFF) &
					    UARTFIFO_FIFOSIZE_MASK);

	/*
	 * The LS1021A and LS1028A have a fixed FIFO depth of 16 words.
	 * Although they support the RX/TXSIZE fields, their encoding is
	 * different. Eg the reference manual states 0b101 is 16 words.
	 */
	if (is_layerscape_lpuart(sport)) {
		sport->rxfifo_size = 16;
		sport->txfifo_size = 16;
		sport->port.fifosize = sport->txfifo_size;
	}

	lpuart_request_dma(sport);

	spin_lock_irqsave(&sport->port.lock, flags);

	lpuart32_setup_watermark_enable(sport);

	lpuart_rx_dma_startup(sport);
	lpuart_tx_dma_startup(sport);

	lpuart32_configure(sport);

	spin_unlock_irqrestore(&sport->port.lock, flags);
	return 0;
}

static void lpuart_dma_shutdown(struct lpuart_port *sport)
{
	if (sport->lpuart_dma_rx_use) {
		del_timer_sync(&sport->lpuart_timer);
		lpuart_dma_rx_free(&sport->port);
		sport->lpuart_dma_rx_use = false;
	}

	if (sport->lpuart_dma_tx_use) {
		if (wait_event_interruptible_timeout(sport->dma_wait,
			!sport->dma_tx_in_progress, msecs_to_jiffies(300)) <= 0) {
			sport->dma_tx_in_progress = false;
			dmaengine_terminate_all(sport->dma_tx_chan);
		}
		sport->lpuart_dma_tx_use = false;
	}

	if (sport->dma_tx_chan)
		dma_release_channel(sport->dma_tx_chan);
	if (sport->dma_rx_chan)
		dma_release_channel(sport->dma_rx_chan);
}

static void lpuart_shutdown(struct uart_port *port)
{
	struct lpuart_port *sport = container_of(port, struct lpuart_port, port);
	unsigned char temp;
	unsigned long flags;

	spin_lock_irqsave(&port->lock, flags);

	/* disable Rx/Tx and interrupts */
	temp = readb(port->membase + UARTCR2);
	temp &= ~(UARTCR2_TE | UARTCR2_RE |
			UARTCR2_TIE | UARTCR2_TCIE | UARTCR2_RIE);
	writeb(temp, port->membase + UARTCR2);

	spin_unlock_irqrestore(&port->lock, flags);

	lpuart_dma_shutdown(sport);
}

static void lpuart32_shutdown(struct uart_port *port)
{
	struct lpuart_port *sport =
		container_of(port, struct lpuart_port, port);
	unsigned long temp;
	unsigned long flags;

	spin_lock_irqsave(&port->lock, flags);

	/* disable Rx/Tx and interrupts */
	temp = lpuart32_read(port, UARTCTRL);
	temp &= ~(UARTCTRL_TE | UARTCTRL_RE |
			UARTCTRL_TIE | UARTCTRL_TCIE | UARTCTRL_RIE);
	lpuart32_write(port, temp, UARTCTRL);

	spin_unlock_irqrestore(&port->lock, flags);

	lpuart_dma_shutdown(sport);
}

static void
lpuart_set_termios(struct uart_port *port, struct ktermios *termios,
		   const struct ktermios *old)
{
	struct lpuart_port *sport = container_of(port, struct lpuart_port, port);
	unsigned long flags;
	unsigned char cr1, old_cr1, old_cr2, cr3, cr4, bdh, modem;
	unsigned int  baud;
	unsigned int old_csize = old ? old->c_cflag & CSIZE : CS8;
	unsigned int sbr, brfa;

	cr1 = old_cr1 = readb(sport->port.membase + UARTCR1);
	old_cr2 = readb(sport->port.membase + UARTCR2);
	cr3 = readb(sport->port.membase + UARTCR3);
	cr4 = readb(sport->port.membase + UARTCR4);
	bdh = readb(sport->port.membase + UARTBDH);
	modem = readb(sport->port.membase + UARTMODEM);
	/*
	 * only support CS8 and CS7, and for CS7 must enable PE.
	 * supported mode:
	 *  - (7,e/o,1)
	 *  - (8,n,1)
	 *  - (8,m/s,1)
	 *  - (8,e/o,1)
	 */
	while ((termios->c_cflag & CSIZE) != CS8 &&
		(termios->c_cflag & CSIZE) != CS7) {
		termios->c_cflag &= ~CSIZE;
		termios->c_cflag |= old_csize;
		old_csize = CS8;
	}

	if ((termios->c_cflag & CSIZE) == CS8 ||
		(termios->c_cflag & CSIZE) == CS7)
		cr1 = old_cr1 & ~UARTCR1_M;

	if (termios->c_cflag & CMSPAR) {
		if ((termios->c_cflag & CSIZE) != CS8) {
			termios->c_cflag &= ~CSIZE;
			termios->c_cflag |= CS8;
		}
		cr1 |= UARTCR1_M;
	}

	/*
	 * When auto RS-485 RTS mode is enabled,
	 * hardware flow control need to be disabled.
	 */
	if (sport->port.rs485.flags & SER_RS485_ENABLED)
		termios->c_cflag &= ~CRTSCTS;

	if (termios->c_cflag & CRTSCTS)
		modem |= UARTMODEM_RXRTSE | UARTMODEM_TXCTSE;
	else
		modem &= ~(UARTMODEM_RXRTSE | UARTMODEM_TXCTSE);

	termios->c_cflag &= ~CSTOPB;

	/* parity must be enabled when CS7 to match 8-bits format */
	if ((termios->c_cflag & CSIZE) == CS7)
		termios->c_cflag |= PARENB;

	if (termios->c_cflag & PARENB) {
		if (termios->c_cflag & CMSPAR) {
			cr1 &= ~UARTCR1_PE;
			if (termios->c_cflag & PARODD)
				cr3 |= UARTCR3_T8;
			else
				cr3 &= ~UARTCR3_T8;
		} else {
			cr1 |= UARTCR1_PE;
			if ((termios->c_cflag & CSIZE) == CS8)
				cr1 |= UARTCR1_M;
			if (termios->c_cflag & PARODD)
				cr1 |= UARTCR1_PT;
			else
				cr1 &= ~UARTCR1_PT;
		}
	} else {
		cr1 &= ~UARTCR1_PE;
	}

	/* ask the core to calculate the divisor */
	baud = uart_get_baud_rate(port, termios, old, 50, port->uartclk / 16);

	/*
	 * Need to update the Ring buffer length according to the selected
	 * baud rate and restart Rx DMA path.
	 *
	 * Since timer function acqures sport->port.lock, need to stop before
	 * acquring same lock because otherwise del_timer_sync() can deadlock.
	 */
	if (old && sport->lpuart_dma_rx_use) {
		del_timer_sync(&sport->lpuart_timer);
		lpuart_dma_rx_free(&sport->port);
	}

	spin_lock_irqsave(&sport->port.lock, flags);

	sport->port.read_status_mask = 0;
	if (termios->c_iflag & INPCK)
		sport->port.read_status_mask |= UARTSR1_FE | UARTSR1_PE;
	if (termios->c_iflag & (IGNBRK | BRKINT | PARMRK))
		sport->port.read_status_mask |= UARTSR1_FE;

	/* characters to ignore */
	sport->port.ignore_status_mask = 0;
	if (termios->c_iflag & IGNPAR)
		sport->port.ignore_status_mask |= UARTSR1_PE;
	if (termios->c_iflag & IGNBRK) {
		sport->port.ignore_status_mask |= UARTSR1_FE;
		/*
		 * if we're ignoring parity and break indicators,
		 * ignore overruns too (for real raw support).
		 */
		if (termios->c_iflag & IGNPAR)
			sport->port.ignore_status_mask |= UARTSR1_OR;
	}

	/* update the per-port timeout */
	uart_update_timeout(port, termios->c_cflag, baud);

	/* wait transmit engin complete */
	lpuart_wait_bit_set(&sport->port, UARTSR1, UARTSR1_TC);

	/* disable transmit and receive */
	writeb(old_cr2 & ~(UARTCR2_TE | UARTCR2_RE),
			sport->port.membase + UARTCR2);

	sbr = sport->port.uartclk / (16 * baud);
	brfa = ((sport->port.uartclk - (16 * sbr * baud)) * 2) / baud;
	bdh &= ~UARTBDH_SBR_MASK;
	bdh |= (sbr >> 8) & 0x1F;
	cr4 &= ~UARTCR4_BRFA_MASK;
	brfa &= UARTCR4_BRFA_MASK;
	writeb(cr4 | brfa, sport->port.membase + UARTCR4);
	writeb(bdh, sport->port.membase + UARTBDH);
	writeb(sbr & 0xFF, sport->port.membase + UARTBDL);
	writeb(cr3, sport->port.membase + UARTCR3);
	writeb(cr1, sport->port.membase + UARTCR1);
	writeb(modem, sport->port.membase + UARTMODEM);

	/* restore control register */
	writeb(old_cr2, sport->port.membase + UARTCR2);

	if (old && sport->lpuart_dma_rx_use) {
		if (!lpuart_start_rx_dma(sport))
			rx_dma_timer_init(sport);
		else
			sport->lpuart_dma_rx_use = false;
	}

	spin_unlock_irqrestore(&sport->port.lock, flags);
}

static void __lpuart32_serial_setbrg(struct uart_port *port,
				     unsigned int baudrate, bool use_rx_dma,
				     bool use_tx_dma)
{
	u32 sbr, osr, baud_diff, tmp_osr, tmp_sbr, tmp_diff, tmp;
	u32 clk = port->uartclk;

	/*
	 * The idea is to use the best OSR (over-sampling rate) possible.
	 * Note, OSR is typically hard-set to 16 in other LPUART instantiations.
	 * Loop to find the best OSR value possible, one that generates minimum
	 * baud_diff iterate through the rest of the supported values of OSR.
	 *
	 * Calculation Formula:
	 *  Baud Rate = baud clock / ((OSR+1) × SBR)
	 */
	baud_diff = baudrate;
	osr = 0;
	sbr = 0;

	for (tmp_osr = 4; tmp_osr <= 32; tmp_osr++) {
		/* calculate the temporary sbr value  */
		tmp_sbr = (clk / (baudrate * tmp_osr));
		if (tmp_sbr == 0)
			tmp_sbr = 1;

		/*
		 * calculate the baud rate difference based on the temporary
		 * osr and sbr values
		 */
		tmp_diff = clk / (tmp_osr * tmp_sbr) - baudrate;

		/* select best values between sbr and sbr+1 */
		tmp = clk / (tmp_osr * (tmp_sbr + 1));
		if (tmp_diff > (baudrate - tmp)) {
			tmp_diff = baudrate - tmp;
			tmp_sbr++;
		}

		if (tmp_sbr > UARTBAUD_SBR_MASK)
			continue;

		if (tmp_diff <= baud_diff) {
			baud_diff = tmp_diff;
			osr = tmp_osr;
			sbr = tmp_sbr;

			if (!baud_diff)
				break;
		}
	}

	/* handle buadrate outside acceptable rate */
	if (baud_diff > ((baudrate / 100) * 3))
		dev_warn(port->dev,
			 "unacceptable baud rate difference of more than 3%%\n");

	tmp = lpuart32_read(port, UARTBAUD);

	if ((osr > 3) && (osr < 8))
		tmp |= UARTBAUD_BOTHEDGE;

	tmp &= ~(UARTBAUD_OSR_MASK << UARTBAUD_OSR_SHIFT);
	tmp |= ((osr-1) & UARTBAUD_OSR_MASK) << UARTBAUD_OSR_SHIFT;

	tmp &= ~UARTBAUD_SBR_MASK;
	tmp |= sbr & UARTBAUD_SBR_MASK;

	if (!use_rx_dma)
		tmp &= ~UARTBAUD_RDMAE;
	if (!use_tx_dma)
		tmp &= ~UARTBAUD_TDMAE;

	lpuart32_write(port, tmp, UARTBAUD);
}

static void lpuart32_serial_setbrg(struct lpuart_port *sport,
				   unsigned int baudrate)
{
	__lpuart32_serial_setbrg(&sport->port, baudrate,
				 sport->lpuart_dma_rx_use,
				 sport->lpuart_dma_tx_use);
}


static void
lpuart32_set_termios(struct uart_port *port, struct ktermios *termios,
		     const struct ktermios *old)
{
	struct lpuart_port *sport = container_of(port, struct lpuart_port, port);
	unsigned long flags;
	unsigned long ctrl, old_ctrl, bd, modem;
	unsigned int  baud;
	unsigned int old_csize = old ? old->c_cflag & CSIZE : CS8;

	ctrl = old_ctrl = lpuart32_read(&sport->port, UARTCTRL);
	bd = lpuart32_read(&sport->port, UARTBAUD);
	modem = lpuart32_read(&sport->port, UARTMODIR);
	sport->is_cs7 = false;
	/*
	 * only support CS8 and CS7, and for CS7 must enable PE.
	 * supported mode:
	 *  - (7,e/o,1)
	 *  - (8,n,1)
	 *  - (8,m/s,1)
	 *  - (8,e/o,1)
	 */
	while ((termios->c_cflag & CSIZE) != CS8 &&
		(termios->c_cflag & CSIZE) != CS7) {
		termios->c_cflag &= ~CSIZE;
		termios->c_cflag |= old_csize;
		old_csize = CS8;
	}

	if ((termios->c_cflag & CSIZE) == CS8 ||
		(termios->c_cflag & CSIZE) == CS7)
		ctrl = old_ctrl & ~UARTCTRL_M;

	if (termios->c_cflag & CMSPAR) {
		if ((termios->c_cflag & CSIZE) != CS8) {
			termios->c_cflag &= ~CSIZE;
			termios->c_cflag |= CS8;
		}
		ctrl |= UARTCTRL_M;
	}

	/*
	 * When auto RS-485 RTS mode is enabled,
	 * hardware flow control need to be disabled.
	 */
	if (sport->port.rs485.flags & SER_RS485_ENABLED)
		termios->c_cflag &= ~CRTSCTS;

	if (termios->c_cflag & CRTSCTS)
		modem |= UARTMODIR_RXRTSE | UARTMODIR_TXCTSE;
	else
		modem &= ~(UARTMODIR_RXRTSE | UARTMODIR_TXCTSE);

	if (termios->c_cflag & CSTOPB)
		bd |= UARTBAUD_SBNS;
	else
		bd &= ~UARTBAUD_SBNS;

	/* parity must be enabled when CS7 to match 8-bits format */
	if ((termios->c_cflag & CSIZE) == CS7)
		termios->c_cflag |= PARENB;

	if ((termios->c_cflag & PARENB)) {
		if (termios->c_cflag & CMSPAR) {
			ctrl &= ~UARTCTRL_PE;
			ctrl |= UARTCTRL_M;
		} else {
			ctrl |= UARTCTRL_PE;
			if ((termios->c_cflag & CSIZE) == CS8)
				ctrl |= UARTCTRL_M;
			if (termios->c_cflag & PARODD)
				ctrl |= UARTCTRL_PT;
			else
				ctrl &= ~UARTCTRL_PT;
		}
	} else {
		ctrl &= ~UARTCTRL_PE;
	}

	/* ask the core to calculate the divisor */
	baud = uart_get_baud_rate(port, termios, old, 50, port->uartclk / 4);

	/*
	 * Need to update the Ring buffer length according to the selected
	 * baud rate and restart Rx DMA path.
	 *
	 * Since timer function acqures sport->port.lock, need to stop before
	 * acquring same lock because otherwise del_timer_sync() can deadlock.
	 */
	if (old && sport->lpuart_dma_rx_use) {
		del_timer_sync(&sport->lpuart_timer);
		lpuart_dma_rx_free(&sport->port);
	}

	spin_lock_irqsave(&sport->port.lock, flags);

	sport->port.read_status_mask = 0;
	if (termios->c_iflag & INPCK)
		sport->port.read_status_mask |= UARTSTAT_FE | UARTSTAT_PE;
	if (termios->c_iflag & (IGNBRK | BRKINT | PARMRK))
		sport->port.read_status_mask |= UARTSTAT_FE;

	/* characters to ignore */
	sport->port.ignore_status_mask = 0;
	if (termios->c_iflag & IGNPAR)
		sport->port.ignore_status_mask |= UARTSTAT_PE;
	if (termios->c_iflag & IGNBRK) {
		sport->port.ignore_status_mask |= UARTSTAT_FE;
		/*
		 * if we're ignoring parity and break indicators,
		 * ignore overruns too (for real raw support).
		 */
		if (termios->c_iflag & IGNPAR)
			sport->port.ignore_status_mask |= UARTSTAT_OR;
	}

	/* update the per-port timeout */
	uart_update_timeout(port, termios->c_cflag, baud);

	/* wait transmit engin complete */
	lpuart32_write(&sport->port, 0, UARTMODIR);
	lpuart32_wait_bit_set(&sport->port, UARTSTAT, UARTSTAT_TC);

	/* disable transmit and receive */
	lpuart32_write(&sport->port, old_ctrl & ~(UARTCTRL_TE | UARTCTRL_RE),
		       UARTCTRL);

	lpuart32_write(&sport->port, bd, UARTBAUD);
	lpuart32_serial_setbrg(sport, baud);
	lpuart32_write(&sport->port, modem, UARTMODIR);
	lpuart32_write(&sport->port, ctrl, UARTCTRL);
	/* restore control register */

	if ((ctrl & (UARTCTRL_PE | UARTCTRL_M)) == UARTCTRL_PE)
		sport->is_cs7 = true;

	if (old && sport->lpuart_dma_rx_use) {
		if (!lpuart_start_rx_dma(sport))
			rx_dma_timer_init(sport);
		else
			sport->lpuart_dma_rx_use = false;
	}

	spin_unlock_irqrestore(&sport->port.lock, flags);
}

static const char *lpuart_type(struct uart_port *port)
{
	return "FSL_LPUART";
}

static void lpuart_release_port(struct uart_port *port)
{
	/* nothing to do */
}

static int lpuart_request_port(struct uart_port *port)
{
	return  0;
}

/* configure/autoconfigure the port */
static void lpuart_config_port(struct uart_port *port, int flags)
{
	if (flags & UART_CONFIG_TYPE)
		port->type = PORT_LPUART;
}

static int lpuart_verify_port(struct uart_port *port, struct serial_struct *ser)
{
	int ret = 0;

	if (ser->type != PORT_UNKNOWN && ser->type != PORT_LPUART)
		ret = -EINVAL;
	if (port->irq != ser->irq)
		ret = -EINVAL;
	if (ser->io_type != UPIO_MEM)
		ret = -EINVAL;
	if (port->uartclk / 16 != ser->baud_base)
		ret = -EINVAL;
	if (port->iobase != ser->port)
		ret = -EINVAL;
	if (ser->hub6 != 0)
		ret = -EINVAL;
	return ret;
}

static const struct uart_ops lpuart_pops = {
	.tx_empty	= lpuart_tx_empty,
	.set_mctrl	= lpuart_set_mctrl,
	.get_mctrl	= lpuart_get_mctrl,
	.stop_tx	= lpuart_stop_tx,
	.start_tx	= lpuart_start_tx,
	.stop_rx	= lpuart_stop_rx,
	.break_ctl	= lpuart_break_ctl,
	.startup	= lpuart_startup,
	.shutdown	= lpuart_shutdown,
	.set_termios	= lpuart_set_termios,
	.type		= lpuart_type,
	.request_port	= lpuart_request_port,
	.release_port	= lpuart_release_port,
	.config_port	= lpuart_config_port,
	.verify_port	= lpuart_verify_port,
	.flush_buffer	= lpuart_flush_buffer,
#if defined(CONFIG_CONSOLE_POLL)
	.poll_init	= lpuart_poll_init,
	.poll_get_char	= lpuart_poll_get_char,
	.poll_put_char	= lpuart_poll_put_char,
#endif
};

static const struct uart_ops lpuart32_pops = {
	.tx_empty	= lpuart32_tx_empty,
	.set_mctrl	= lpuart32_set_mctrl,
	.get_mctrl	= lpuart32_get_mctrl,
	.stop_tx	= lpuart32_stop_tx,
	.start_tx	= lpuart32_start_tx,
	.stop_rx	= lpuart32_stop_rx,
	.break_ctl	= lpuart32_break_ctl,
	.startup	= lpuart32_startup,
	.shutdown	= lpuart32_shutdown,
	.set_termios	= lpuart32_set_termios,
	.type		= lpuart_type,
	.request_port	= lpuart_request_port,
	.release_port	= lpuart_release_port,
	.config_port	= lpuart_config_port,
	.verify_port	= lpuart_verify_port,
	.flush_buffer	= lpuart_flush_buffer,
#if defined(CONFIG_CONSOLE_POLL)
	.poll_init	= lpuart32_poll_init,
	.poll_get_char	= lpuart32_poll_get_char,
	.poll_put_char	= lpuart32_poll_put_char,
#endif
};

static struct lpuart_port *lpuart_ports[UART_NR];

#ifdef CONFIG_SERIAL_FSL_LPUART_CONSOLE
static void lpuart_console_putchar(struct uart_port *port, unsigned char ch)
{
	lpuart_wait_bit_set(port, UARTSR1, UARTSR1_TDRE);
	writeb(ch, port->membase + UARTDR);
}

static void lpuart32_console_putchar(struct uart_port *port, unsigned char ch)
{
	lpuart32_wait_bit_set(port, UARTSTAT, UARTSTAT_TDRE);
	lpuart32_write(port, ch, UARTDATA);
}

static void
lpuart_console_write(struct console *co, const char *s, unsigned int count)
{
	struct lpuart_port *sport = lpuart_ports[co->index];
	unsigned char  old_cr2, cr2;
	unsigned long flags;
	int locked = 1;

	if (oops_in_progress)
		locked = spin_trylock_irqsave(&sport->port.lock, flags);
	else
		spin_lock_irqsave(&sport->port.lock, flags);

	/* first save CR2 and then disable interrupts */
	cr2 = old_cr2 = readb(sport->port.membase + UARTCR2);
	cr2 |= UARTCR2_TE | UARTCR2_RE;
	cr2 &= ~(UARTCR2_TIE | UARTCR2_TCIE | UARTCR2_RIE);
	writeb(cr2, sport->port.membase + UARTCR2);

	uart_console_write(&sport->port, s, count, lpuart_console_putchar);

	/* wait for transmitter finish complete and restore CR2 */
	lpuart_wait_bit_set(&sport->port, UARTSR1, UARTSR1_TC);

	writeb(old_cr2, sport->port.membase + UARTCR2);

	if (locked)
		spin_unlock_irqrestore(&sport->port.lock, flags);
}

static void
lpuart32_console_write(struct console *co, const char *s, unsigned int count)
{
	struct lpuart_port *sport = lpuart_ports[co->index];
	unsigned long  old_cr, cr;
	unsigned long flags;
	int locked = 1;

	if (oops_in_progress)
		locked = spin_trylock_irqsave(&sport->port.lock, flags);
	else
		spin_lock_irqsave(&sport->port.lock, flags);

	/* first save CR2 and then disable interrupts */
	cr = old_cr = lpuart32_read(&sport->port, UARTCTRL);
	cr |= UARTCTRL_TE | UARTCTRL_RE;
	cr &= ~(UARTCTRL_TIE | UARTCTRL_TCIE | UARTCTRL_RIE);
	lpuart32_write(&sport->port, cr, UARTCTRL);

	uart_console_write(&sport->port, s, count, lpuart32_console_putchar);

	/* wait for transmitter finish complete and restore CR2 */
	lpuart32_wait_bit_set(&sport->port, UARTSTAT, UARTSTAT_TC);

	lpuart32_write(&sport->port, old_cr, UARTCTRL);

	if (locked)
		spin_unlock_irqrestore(&sport->port.lock, flags);
}

/*
 * if the port was already initialised (eg, by a boot loader),
 * try to determine the current setup.
 */
static void __init
lpuart_console_get_options(struct lpuart_port *sport, int *baud,
			   int *parity, int *bits)
{
	unsigned char cr, bdh, bdl, brfa;
	unsigned int sbr, uartclk, baud_raw;

	cr = readb(sport->port.membase + UARTCR2);
	cr &= UARTCR2_TE | UARTCR2_RE;
	if (!cr)
		return;

	/* ok, the port was enabled */

	cr = readb(sport->port.membase + UARTCR1);

	*parity = 'n';
	if (cr & UARTCR1_PE) {
		if (cr & UARTCR1_PT)
			*parity = 'o';
		else
			*parity = 'e';
	}

	if (cr & UARTCR1_M)
		*bits = 9;
	else
		*bits = 8;

	bdh = readb(sport->port.membase + UARTBDH);
	bdh &= UARTBDH_SBR_MASK;
	bdl = readb(sport->port.membase + UARTBDL);
	sbr = bdh;
	sbr <<= 8;
	sbr |= bdl;
	brfa = readb(sport->port.membase + UARTCR4);
	brfa &= UARTCR4_BRFA_MASK;

	uartclk = lpuart_get_baud_clk_rate(sport);
	/*
	 * baud = mod_clk/(16*(sbr[13]+(brfa)/32)
	 */
	baud_raw = uartclk / (16 * (sbr + brfa / 32));

	if (*baud != baud_raw)
		dev_info(sport->port.dev, "Serial: Console lpuart rounded baud rate"
				"from %d to %d\n", baud_raw, *baud);
}

static void __init
lpuart32_console_get_options(struct lpuart_port *sport, int *baud,
			   int *parity, int *bits)
{
	unsigned long cr, bd;
	unsigned int sbr, uartclk, baud_raw;

	cr = lpuart32_read(&sport->port, UARTCTRL);
	cr &= UARTCTRL_TE | UARTCTRL_RE;
	if (!cr)
		return;

	/* ok, the port was enabled */

	cr = lpuart32_read(&sport->port, UARTCTRL);

	*parity = 'n';
	if (cr & UARTCTRL_PE) {
		if (cr & UARTCTRL_PT)
			*parity = 'o';
		else
			*parity = 'e';
	}

	if (cr & UARTCTRL_M)
		*bits = 9;
	else
		*bits = 8;

	bd = lpuart32_read(&sport->port, UARTBAUD);
	bd &= UARTBAUD_SBR_MASK;
	if (!bd)
		return;

	sbr = bd;
	uartclk = lpuart_get_baud_clk_rate(sport);
	/*
	 * baud = mod_clk/(16*(sbr[13]+(brfa)/32)
	 */
	baud_raw = uartclk / (16 * sbr);

	if (*baud != baud_raw)
		dev_info(sport->port.dev, "Serial: Console lpuart rounded baud rate"
				"from %d to %d\n", baud_raw, *baud);
}

static int __init lpuart_console_setup(struct console *co, char *options)
{
	struct lpuart_port *sport;
	int baud = 115200;
	int bits = 8;
	int parity = 'n';
	int flow = 'n';

	/*
	 * check whether an invalid uart number has been specified, and
	 * if so, search for the first available port that does have
	 * console support.
	 */
	if (co->index == -1 || co->index >= ARRAY_SIZE(lpuart_ports))
		co->index = 0;

	sport = lpuart_ports[co->index];
	if (sport == NULL)
		return -ENODEV;

	if (options)
		uart_parse_options(options, &baud, &parity, &bits, &flow);
	else
		if (lpuart_is_32(sport))
			lpuart32_console_get_options(sport, &baud, &parity, &bits);
		else
			lpuart_console_get_options(sport, &baud, &parity, &bits);

	if (lpuart_is_32(sport))
		lpuart32_setup_watermark(sport);
	else
		lpuart_setup_watermark(sport);

	return uart_set_options(&sport->port, co, baud, parity, bits, flow);
}

static struct uart_driver lpuart_reg;
static struct console lpuart_console = {
	.name		= DEV_NAME,
	.write		= lpuart_console_write,
	.device		= uart_console_device,
	.setup		= lpuart_console_setup,
	.flags		= CON_PRINTBUFFER,
	.index		= -1,
	.data		= &lpuart_reg,
};

static struct console lpuart32_console = {
	.name		= DEV_NAME,
	.write		= lpuart32_console_write,
	.device		= uart_console_device,
	.setup		= lpuart_console_setup,
	.flags		= CON_PRINTBUFFER,
	.index		= -1,
	.data		= &lpuart_reg,
};

static void lpuart_early_write(struct console *con, const char *s, unsigned n)
{
	struct earlycon_device *dev = con->data;

	uart_console_write(&dev->port, s, n, lpuart_console_putchar);
}

static void lpuart32_early_write(struct console *con, const char *s, unsigned n)
{
	struct earlycon_device *dev = con->data;

	uart_console_write(&dev->port, s, n, lpuart32_console_putchar);
}

static int __init lpuart_early_console_setup(struct earlycon_device *device,
					  const char *opt)
{
	if (!device->port.membase)
		return -ENODEV;

	device->con->write = lpuart_early_write;
	return 0;
}

static int __init lpuart32_early_console_setup(struct earlycon_device *device,
					  const char *opt)
{
	if (!device->port.membase)
		return -ENODEV;

	if (device->port.iotype != UPIO_MEM32)
		device->port.iotype = UPIO_MEM32BE;

	device->con->write = lpuart32_early_write;
	return 0;
}

static int __init ls1028a_early_console_setup(struct earlycon_device *device,
					      const char *opt)
{
	u32 cr;

	if (!device->port.membase)
		return -ENODEV;

	device->port.iotype = UPIO_MEM32;
	device->con->write = lpuart32_early_write;

	/* set the baudrate */
	if (device->port.uartclk && device->baud)
		__lpuart32_serial_setbrg(&device->port, device->baud,
					 false, false);

	/* enable transmitter */
	cr = lpuart32_read(&device->port, UARTCTRL);
	cr |= UARTCTRL_TE;
	lpuart32_write(&device->port, cr, UARTCTRL);

	return 0;
}

static int __init lpuart32_imx_early_console_setup(struct earlycon_device *device,
						   const char *opt)
{
	if (!device->port.membase)
		return -ENODEV;

	device->port.iotype = UPIO_MEM32;
	device->port.membase += IMX_REG_OFF;
	device->con->write = lpuart32_early_write;

	return 0;
}
OF_EARLYCON_DECLARE(lpuart, "fsl,vf610-lpuart", lpuart_early_console_setup);
OF_EARLYCON_DECLARE(lpuart32, "fsl,ls1021a-lpuart", lpuart32_early_console_setup);
OF_EARLYCON_DECLARE(lpuart32, "fsl,ls1028a-lpuart", ls1028a_early_console_setup);
OF_EARLYCON_DECLARE(lpuart32, "fsl,imx7ulp-lpuart", lpuart32_imx_early_console_setup);
OF_EARLYCON_DECLARE(lpuart32, "fsl,imx8qxp-lpuart", lpuart32_imx_early_console_setup);
<<<<<<< HEAD
=======
OF_EARLYCON_DECLARE(lpuart32, "fsl,imxrt1050-lpuart", lpuart32_imx_early_console_setup);
>>>>>>> d60c95ef
EARLYCON_DECLARE(lpuart, lpuart_early_console_setup);
EARLYCON_DECLARE(lpuart32, lpuart32_early_console_setup);

#define LPUART_CONSOLE	(&lpuart_console)
#define LPUART32_CONSOLE	(&lpuart32_console)
#else
#define LPUART_CONSOLE	NULL
#define LPUART32_CONSOLE	NULL
#endif

static struct uart_driver lpuart_reg = {
	.owner		= THIS_MODULE,
	.driver_name	= DRIVER_NAME,
	.dev_name	= DEV_NAME,
	.nr		= ARRAY_SIZE(lpuart_ports),
	.cons		= LPUART_CONSOLE,
};

static const struct serial_rs485 lpuart_rs485_supported = {
	.flags = SER_RS485_ENABLED | SER_RS485_RTS_ON_SEND | SER_RS485_RTS_AFTER_SEND,
	/* delay_rts_* and RX_DURING_TX are not supported */
};

static int lpuart_global_reset(struct lpuart_port *sport)
{
	struct uart_port *port = &sport->port;
	void __iomem *global_addr;
	unsigned long ctrl, bd;
	unsigned int val = 0;
	int ret;

	ret = clk_prepare_enable(sport->ipg_clk);
	if (ret) {
		dev_err(sport->port.dev, "failed to enable uart ipg clk: %d\n", ret);
		return ret;
	}

	if (is_imx7ulp_lpuart(sport) || is_imx8qxp_lpuart(sport)) {
		/*
		 * If the transmitter is used by earlycon, wait for transmit engine to
		 * complete and then reset.
		 */
		ctrl = lpuart32_read(port, UARTCTRL);
		if (ctrl & UARTCTRL_TE) {
			bd = lpuart32_read(&sport->port, UARTBAUD);
			if (read_poll_timeout(lpuart32_tx_empty, val, val, 1, 100000, false,
					      port)) {
				dev_warn(sport->port.dev,
					 "timeout waiting for transmit engine to complete\n");
				clk_disable_unprepare(sport->ipg_clk);
				return 0;
			}
		}

		global_addr = port->membase + UART_GLOBAL - IMX_REG_OFF;
		writel(UART_GLOBAL_RST, global_addr);
		usleep_range(GLOBAL_RST_MIN_US, GLOBAL_RST_MAX_US);
		writel(0, global_addr);
		usleep_range(GLOBAL_RST_MIN_US, GLOBAL_RST_MAX_US);

		/* Recover the transmitter for earlycon. */
		if (ctrl & UARTCTRL_TE) {
			lpuart32_write(port, bd, UARTBAUD);
			lpuart32_write(port, ctrl, UARTCTRL);
		}
	}

	clk_disable_unprepare(sport->ipg_clk);
	return 0;
}

static int lpuart_probe(struct platform_device *pdev)
{
	const struct lpuart_soc_data *sdata = of_device_get_match_data(&pdev->dev);
	struct device_node *np = pdev->dev.of_node;
	struct lpuart_port *sport;
	struct resource *res;
	irq_handler_t handler;
	int ret;

	sport = devm_kzalloc(&pdev->dev, sizeof(*sport), GFP_KERNEL);
	if (!sport)
		return -ENOMEM;

	res = platform_get_resource(pdev, IORESOURCE_MEM, 0);
	sport->port.membase = devm_ioremap_resource(&pdev->dev, res);
	if (IS_ERR(sport->port.membase))
		return PTR_ERR(sport->port.membase);

	sport->port.membase += sdata->reg_off;
	sport->port.mapbase = res->start + sdata->reg_off;
	sport->port.dev = &pdev->dev;
	sport->port.type = PORT_LPUART;
	sport->devtype = sdata->devtype;
	ret = platform_get_irq(pdev, 0);
	if (ret < 0)
		return ret;
	sport->port.irq = ret;
	sport->port.iotype = sdata->iotype;
	if (lpuart_is_32(sport))
		sport->port.ops = &lpuart32_pops;
	else
		sport->port.ops = &lpuart_pops;
	sport->port.has_sysrq = IS_ENABLED(CONFIG_SERIAL_FSL_LPUART_CONSOLE);
	sport->port.flags = UPF_BOOT_AUTOCONF;

	if (lpuart_is_32(sport))
		sport->port.rs485_config = lpuart32_config_rs485;
	else
		sport->port.rs485_config = lpuart_config_rs485;
<<<<<<< HEAD
	sport->port.rs485_supported = &lpuart_rs485_supported;
=======
	sport->port.rs485_supported = lpuart_rs485_supported;
>>>>>>> d60c95ef

	sport->ipg_clk = devm_clk_get(&pdev->dev, "ipg");
	if (IS_ERR(sport->ipg_clk)) {
		ret = PTR_ERR(sport->ipg_clk);
		dev_err(&pdev->dev, "failed to get uart ipg clk: %d\n", ret);
		return ret;
	}

	sport->baud_clk = NULL;
	if (is_imx8qxp_lpuart(sport)) {
		sport->baud_clk = devm_clk_get(&pdev->dev, "baud");
		if (IS_ERR(sport->baud_clk)) {
			ret = PTR_ERR(sport->baud_clk);
			dev_err(&pdev->dev, "failed to get uart baud clk: %d\n", ret);
			return ret;
		}
	}

	ret = of_alias_get_id(np, "serial");
	if (ret < 0) {
		dev_err(&pdev->dev, "failed to get alias id, errno %d\n", ret);
		return ret;
	}
	if (ret >= ARRAY_SIZE(lpuart_ports)) {
		dev_err(&pdev->dev, "serial%d out of range\n", ret);
		return -EINVAL;
	}
	sport->port.line = ret;

	ret = lpuart_enable_clks(sport);
	if (ret)
		return ret;
	sport->port.uartclk = lpuart_get_baud_clk_rate(sport);

	lpuart_ports[sport->port.line] = sport;

	platform_set_drvdata(pdev, &sport->port);

	if (lpuart_is_32(sport)) {
		lpuart_reg.cons = LPUART32_CONSOLE;
		handler = lpuart32_int;
	} else {
		lpuart_reg.cons = LPUART_CONSOLE;
		handler = lpuart_int;
	}

	ret = lpuart_global_reset(sport);
	if (ret)
		goto failed_reset;

	ret = uart_get_rs485_mode(&sport->port);
	if (ret)
		goto failed_get_rs485;

	ret = uart_add_one_port(&lpuart_reg, &sport->port);
	if (ret)
		goto failed_attach_port;

<<<<<<< HEAD
	ret = uart_add_one_port(&lpuart_reg, &sport->port);
	if (ret)
		goto failed_attach_port;

=======
>>>>>>> d60c95ef
	ret = devm_request_irq(&pdev->dev, sport->port.irq, handler, 0,
				DRIVER_NAME, sport);
	if (ret)
		goto failed_irq_request;

	return 0;

failed_irq_request:
	uart_remove_one_port(&lpuart_reg, &sport->port);
failed_attach_port:
failed_get_rs485:
failed_reset:
	lpuart_disable_clks(sport);
	return ret;
}

static int lpuart_remove(struct platform_device *pdev)
{
	struct lpuart_port *sport = platform_get_drvdata(pdev);

	uart_remove_one_port(&lpuart_reg, &sport->port);

	lpuart_disable_clks(sport);

	if (sport->dma_tx_chan)
		dma_release_channel(sport->dma_tx_chan);

	if (sport->dma_rx_chan)
		dma_release_channel(sport->dma_rx_chan);

	return 0;
}

static int __maybe_unused lpuart_suspend(struct device *dev)
{
	struct lpuart_port *sport = dev_get_drvdata(dev);
	unsigned long temp;
	bool irq_wake;

	if (lpuart_is_32(sport)) {
		/* disable Rx/Tx and interrupts */
		temp = lpuart32_read(&sport->port, UARTCTRL);
		temp &= ~(UARTCTRL_TE | UARTCTRL_TIE | UARTCTRL_TCIE);
		lpuart32_write(&sport->port, temp, UARTCTRL);
	} else {
		/* disable Rx/Tx and interrupts */
		temp = readb(sport->port.membase + UARTCR2);
		temp &= ~(UARTCR2_TE | UARTCR2_TIE | UARTCR2_TCIE);
		writeb(temp, sport->port.membase + UARTCR2);
	}

	uart_suspend_port(&lpuart_reg, &sport->port);

	/* uart_suspend_port() might set wakeup flag */
	irq_wake = irqd_is_wakeup_set(irq_get_irq_data(sport->port.irq));

	if (sport->lpuart_dma_rx_use) {
		/*
		 * EDMA driver during suspend will forcefully release any
		 * non-idle DMA channels. If port wakeup is enabled or if port
		 * is console port or 'no_console_suspend' is set the Rx DMA
		 * cannot resume as expected, hence gracefully release the
		 * Rx DMA path before suspend and start Rx DMA path on resume.
		 */
		if (irq_wake) {
			del_timer_sync(&sport->lpuart_timer);
			lpuart_dma_rx_free(&sport->port);
		}

		/* Disable Rx DMA to use UART port as wakeup source */
		if (lpuart_is_32(sport)) {
			temp = lpuart32_read(&sport->port, UARTBAUD);
			lpuart32_write(&sport->port, temp & ~UARTBAUD_RDMAE,
				       UARTBAUD);
		} else {
			writeb(readb(sport->port.membase + UARTCR5) &
			       ~UARTCR5_RDMAS, sport->port.membase + UARTCR5);
		}
	}

	if (sport->lpuart_dma_tx_use) {
		sport->dma_tx_in_progress = false;
		dmaengine_terminate_all(sport->dma_tx_chan);
	}

	if (sport->port.suspended && !irq_wake)
		lpuart_disable_clks(sport);

	return 0;
}

static int __maybe_unused lpuart_resume(struct device *dev)
{
	struct lpuart_port *sport = dev_get_drvdata(dev);
	bool irq_wake = irqd_is_wakeup_set(irq_get_irq_data(sport->port.irq));

	if (sport->port.suspended && !irq_wake)
		lpuart_enable_clks(sport);

	if (lpuart_is_32(sport))
		lpuart32_setup_watermark_enable(sport);
	else
		lpuart_setup_watermark_enable(sport);

	if (sport->lpuart_dma_rx_use) {
		if (irq_wake) {
			if (!lpuart_start_rx_dma(sport))
				rx_dma_timer_init(sport);
			else
				sport->lpuart_dma_rx_use = false;
		}
	}

	lpuart_tx_dma_startup(sport);

	if (lpuart_is_32(sport))
		lpuart32_configure(sport);

	uart_resume_port(&lpuart_reg, &sport->port);

	return 0;
}

static SIMPLE_DEV_PM_OPS(lpuart_pm_ops, lpuart_suspend, lpuart_resume);

static struct platform_driver lpuart_driver = {
	.probe		= lpuart_probe,
	.remove		= lpuart_remove,
	.driver		= {
		.name	= "fsl-lpuart",
		.of_match_table = lpuart_dt_ids,
		.pm	= &lpuart_pm_ops,
	},
};

static int __init lpuart_serial_init(void)
{
	int ret = uart_register_driver(&lpuart_reg);

	if (ret)
		return ret;

	ret = platform_driver_register(&lpuart_driver);
	if (ret)
		uart_unregister_driver(&lpuart_reg);

	return ret;
}

static void __exit lpuart_serial_exit(void)
{
	platform_driver_unregister(&lpuart_driver);
	uart_unregister_driver(&lpuart_reg);
}

module_init(lpuart_serial_init);
module_exit(lpuart_serial_exit);

MODULE_DESCRIPTION("Freescale lpuart serial port driver");
MODULE_LICENSE("GPL v2");<|MERGE_RESOLUTION|>--- conflicted
+++ resolved
@@ -275,11 +275,8 @@
 	int			rx_dma_rng_buf_len;
 	unsigned int		dma_tx_nents;
 	wait_queue_head_t	dma_wait;
-<<<<<<< HEAD
-=======
 	bool			is_cs7; /* Set to true when character size is 7 */
 					/* and the parity is enabled		*/
->>>>>>> d60c95ef
 };
 
 struct lpuart_soc_data {
@@ -2589,10 +2586,7 @@
 OF_EARLYCON_DECLARE(lpuart32, "fsl,ls1028a-lpuart", ls1028a_early_console_setup);
 OF_EARLYCON_DECLARE(lpuart32, "fsl,imx7ulp-lpuart", lpuart32_imx_early_console_setup);
 OF_EARLYCON_DECLARE(lpuart32, "fsl,imx8qxp-lpuart", lpuart32_imx_early_console_setup);
-<<<<<<< HEAD
-=======
 OF_EARLYCON_DECLARE(lpuart32, "fsl,imxrt1050-lpuart", lpuart32_imx_early_console_setup);
->>>>>>> d60c95ef
 EARLYCON_DECLARE(lpuart, lpuart_early_console_setup);
 EARLYCON_DECLARE(lpuart32, lpuart32_early_console_setup);
 
@@ -2703,11 +2697,7 @@
 		sport->port.rs485_config = lpuart32_config_rs485;
 	else
 		sport->port.rs485_config = lpuart_config_rs485;
-<<<<<<< HEAD
-	sport->port.rs485_supported = &lpuart_rs485_supported;
-=======
 	sport->port.rs485_supported = lpuart_rs485_supported;
->>>>>>> d60c95ef
 
 	sport->ipg_clk = devm_clk_get(&pdev->dev, "ipg");
 	if (IS_ERR(sport->ipg_clk)) {
@@ -2766,13 +2756,6 @@
 	if (ret)
 		goto failed_attach_port;
 
-<<<<<<< HEAD
-	ret = uart_add_one_port(&lpuart_reg, &sport->port);
-	if (ret)
-		goto failed_attach_port;
-
-=======
->>>>>>> d60c95ef
 	ret = devm_request_irq(&pdev->dev, sport->port.irq, handler, 0,
 				DRIVER_NAME, sport);
 	if (ret)
