// SPDX-License-Identifier: GPL-2.0 OR Linux-OpenIB
/*
 * Copyright (c) 2016 Mellanox Technologies Ltd. All rights reserved.
 * Copyright (c) 2015 System Fabric Works, Inc. All rights reserved.
 */

#include <linux/vmalloc.h>
#include "rxe.h"
#include "rxe_queue.h"

int rxe_srq_chk_init(struct rxe_dev *rxe, struct ib_srq_init_attr *init)
{
	struct ib_srq_attr *attr = &init->attr;

	if (attr->max_wr > rxe->attr.max_srq_wr) {
		pr_warn("max_wr(%d) > max_srq_wr(%d)\n",
			attr->max_wr, rxe->attr.max_srq_wr);
		goto err1;
	}

	if (attr->max_wr <= 0) {
		pr_warn("max_wr(%d) <= 0\n", attr->max_wr);
		goto err1;
	}

	if (attr->max_wr < RXE_MIN_SRQ_WR)
		attr->max_wr = RXE_MIN_SRQ_WR;

	if (attr->max_sge > rxe->attr.max_srq_sge) {
		pr_warn("max_sge(%d) > max_srq_sge(%d)\n",
			attr->max_sge, rxe->attr.max_srq_sge);
		goto err1;
	}

	if (attr->max_sge < RXE_MIN_SRQ_SGE)
		attr->max_sge = RXE_MIN_SRQ_SGE;

	return 0;

err1:
	return -EINVAL;
}

int rxe_srq_from_init(struct rxe_dev *rxe, struct rxe_srq *srq,
		      struct ib_srq_init_attr *init, struct ib_udata *udata,
		      struct rxe_create_srq_resp __user *uresp)
{
	int err;
	int srq_wqe_size;
	struct rxe_queue *q;
	enum queue_type type;

	srq->ibsrq.event_handler	= init->event_handler;
	srq->ibsrq.srq_context		= init->srq_context;
	srq->limit		= init->attr.srq_limit;
	srq->srq_num		= srq->elem.index;
	srq->rq.max_wr		= init->attr.max_wr;
	srq->rq.max_sge		= init->attr.max_sge;

	srq_wqe_size		= rcv_wqe_size(srq->rq.max_sge);

	spin_lock_init(&srq->rq.producer_lock);
	spin_lock_init(&srq->rq.consumer_lock);

	type = QUEUE_TYPE_FROM_CLIENT;
<<<<<<< HEAD
	q = rxe_queue_init(rxe, &srq->rq.max_wr,
			srq_wqe_size, type);
=======
	q = rxe_queue_init(rxe, &srq->rq.max_wr, srq_wqe_size, type);
>>>>>>> d60c95ef
	if (!q) {
		pr_warn("unable to allocate queue for srq\n");
		return -ENOMEM;
	}

	srq->rq.queue = q;

	err = do_mmap_info(rxe, uresp ? &uresp->mi : NULL, udata, q->buf,
			   q->buf_size, &q->ip);
	if (err) {
		vfree(q->buf);
		kfree(q);
		return err;
	}

	if (uresp) {
		if (copy_to_user(&uresp->srq_num, &srq->srq_num,
				 sizeof(uresp->srq_num))) {
			rxe_queue_cleanup(q);
			return -EFAULT;
		}
	}

	return 0;
}

int rxe_srq_chk_attr(struct rxe_dev *rxe, struct rxe_srq *srq,
		     struct ib_srq_attr *attr, enum ib_srq_attr_mask mask)
{
	if (srq->error) {
		pr_warn("srq in error state\n");
		goto err1;
	}

	if (mask & IB_SRQ_MAX_WR) {
		if (attr->max_wr > rxe->attr.max_srq_wr) {
			pr_warn("max_wr(%d) > max_srq_wr(%d)\n",
				attr->max_wr, rxe->attr.max_srq_wr);
			goto err1;
		}

		if (attr->max_wr <= 0) {
			pr_warn("max_wr(%d) <= 0\n", attr->max_wr);
			goto err1;
		}

		if (srq->limit && (attr->max_wr < srq->limit)) {
			pr_warn("max_wr (%d) < srq->limit (%d)\n",
				attr->max_wr, srq->limit);
			goto err1;
		}

		if (attr->max_wr < RXE_MIN_SRQ_WR)
			attr->max_wr = RXE_MIN_SRQ_WR;
	}

	if (mask & IB_SRQ_LIMIT) {
		if (attr->srq_limit > rxe->attr.max_srq_wr) {
			pr_warn("srq_limit(%d) > max_srq_wr(%d)\n",
				attr->srq_limit, rxe->attr.max_srq_wr);
			goto err1;
		}

		if (attr->srq_limit > srq->rq.queue->buf->index_mask) {
			pr_warn("srq_limit (%d) > cur limit(%d)\n",
				attr->srq_limit,
				srq->rq.queue->buf->index_mask);
			goto err1;
		}
	}

	return 0;

err1:
	return -EINVAL;
}

int rxe_srq_from_attr(struct rxe_dev *rxe, struct rxe_srq *srq,
		      struct ib_srq_attr *attr, enum ib_srq_attr_mask mask,
		      struct rxe_modify_srq_cmd *ucmd, struct ib_udata *udata)
{
	int err;
	struct rxe_queue *q = srq->rq.queue;
	struct mminfo __user *mi = NULL;

	if (mask & IB_SRQ_MAX_WR) {
		/*
		 * This is completely screwed up, the response is supposed to
		 * be in the outbuf not like this.
		 */
		mi = u64_to_user_ptr(ucmd->mmap_info_addr);

		err = rxe_queue_resize(q, &attr->max_wr,
				       rcv_wqe_size(srq->rq.max_sge), udata, mi,
				       &srq->rq.producer_lock,
				       &srq->rq.consumer_lock);
		if (err)
			goto err2;
	}

	if (mask & IB_SRQ_LIMIT)
		srq->limit = attr->srq_limit;

	return 0;

err2:
	rxe_queue_cleanup(q);
	srq->rq.queue = NULL;
	return err;
}

void rxe_srq_cleanup(struct rxe_pool_elem *elem)
{
	struct rxe_srq *srq = container_of(elem, typeof(*srq), elem);

	if (srq->pd)
		rxe_put(srq->pd);

	if (srq->rq.queue)
		rxe_queue_cleanup(srq->rq.queue);
}<|MERGE_RESOLUTION|>--- conflicted
+++ resolved
@@ -63,12 +63,7 @@
 	spin_lock_init(&srq->rq.consumer_lock);
 
 	type = QUEUE_TYPE_FROM_CLIENT;
-<<<<<<< HEAD
-	q = rxe_queue_init(rxe, &srq->rq.max_wr,
-			srq_wqe_size, type);
-=======
 	q = rxe_queue_init(rxe, &srq->rq.max_wr, srq_wqe_size, type);
->>>>>>> d60c95ef
 	if (!q) {
 		pr_warn("unable to allocate queue for srq\n");
 		return -ENOMEM;
