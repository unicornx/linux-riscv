--- conflicted
+++ resolved
@@ -138,17 +138,9 @@
 	int total = 0;
 	int i;
 
-<<<<<<< HEAD
-	end = start + buf_cnt;
-	if (end > buf->npages) {
-		dev_err(hr_dev->dev,
-			"failed to check kmem bufs, end %d + %d total %u!\n",
-			start, buf_cnt, buf->npages);
-=======
 	if (page_shift > buf->trunk_shift) {
 		dev_err(hr_dev->dev, "failed to check kmem buf shift %u > %u\n",
 			page_shift, buf->trunk_shift);
->>>>>>> 3b17187f
 		return -EINVAL;
 	}
 
@@ -168,17 +160,6 @@
 {
 	struct ib_block_iter biter;
 	int total = 0;
-<<<<<<< HEAD
-	int idx = 0;
-	u64 addr;
-
-	if (page_shift < HNS_HW_PAGE_SHIFT) {
-		dev_err(hr_dev->dev, "failed to check umem page shift %u!\n",
-			page_shift);
-		return -EINVAL;
-	}
-=======
->>>>>>> 3b17187f
 
 	/* convert system page cnt to hw page cnt */
 	rdma_umem_for_each_dma_block(umem, &biter, 1 << page_shift) {
