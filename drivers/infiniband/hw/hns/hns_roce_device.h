/*
 * Copyright (c) 2016 Hisilicon Limited.
 *
 * This software is available to you under a choice of one of two
 * licenses.  You may choose to be licensed under the terms of the GNU
 * General Public License (GPL) Version 2, available from the file
 * COPYING in the main directory of this source tree, or the
 * OpenIB.org BSD license below:
 *
 *     Redistribution and use in source and binary forms, with or
 *     without modification, are permitted provided that the following
 *     conditions are met:
 *
 *      - Redistributions of source code must retain the above
 *        copyright notice, this list of conditions and the following
 *        disclaimer.
 *
 *      - Redistributions in binary form must reproduce the above
 *        copyright notice, this list of conditions and the following
 *        disclaimer in the documentation and/or other materials
 *        provided with the distribution.
 *
 * THE SOFTWARE IS PROVIDED "AS IS", WITHOUT WARRANTY OF ANY KIND,
 * EXPRESS OR IMPLIED, INCLUDING BUT NOT LIMITED TO THE WARRANTIES OF
 * MERCHANTABILITY, FITNESS FOR A PARTICULAR PURPOSE AND
 * NONINFRINGEMENT. IN NO EVENT SHALL THE AUTHORS OR COPYRIGHT HOLDERS
 * BE LIABLE FOR ANY CLAIM, DAMAGES OR OTHER LIABILITY, WHETHER IN AN
 * ACTION OF CONTRACT, TORT OR OTHERWISE, ARISING FROM, OUT OF OR IN
 * CONNECTION WITH THE SOFTWARE OR THE USE OR OTHER DEALINGS IN THE
 * SOFTWARE.
 */

#ifndef _HNS_ROCE_DEVICE_H
#define _HNS_ROCE_DEVICE_H

#include <rdma/ib_verbs.h>
#include <rdma/hns-abi.h>

#define PCI_REVISION_ID_HIP08			0x21
#define PCI_REVISION_ID_HIP09			0x30

#define HNS_ROCE_MAX_MSG_LEN			0x80000000

#define HNS_ROCE_IB_MIN_SQ_STRIDE		6

#define BA_BYTE_LEN				8

#define HNS_ROCE_MIN_CQE_NUM			0x40
#define HNS_ROCE_MIN_SRQ_WQE_NUM		1

#define HNS_ROCE_MAX_IRQ_NUM			128

#define HNS_ROCE_SGE_IN_WQE			2
#define HNS_ROCE_SGE_SHIFT			4

#define EQ_ENABLE				1
#define EQ_DISABLE				0

#define HNS_ROCE_CEQ				0
#define HNS_ROCE_AEQ				1

#define HNS_ROCE_CEQE_SIZE 0x4
#define HNS_ROCE_AEQE_SIZE 0x10

#define HNS_ROCE_V3_EQE_SIZE 0x40

#define HNS_ROCE_V2_CQE_SIZE 32
#define HNS_ROCE_V3_CQE_SIZE 64

#define HNS_ROCE_V2_QPC_SZ 256
#define HNS_ROCE_V3_QPC_SZ 512

#define HNS_ROCE_MAX_PORTS			6
#define HNS_ROCE_GID_SIZE			16
#define HNS_ROCE_SGE_SIZE			16
#define HNS_ROCE_DWQE_SIZE			65536

#define HNS_ROCE_HOP_NUM_0			0xff

#define MR_TYPE_MR				0x00
#define MR_TYPE_FRMR				0x01
#define MR_TYPE_DMA				0x03

#define HNS_ROCE_FRMR_MAX_PA			512

#define PKEY_ID					0xffff
#define NODE_DESC_SIZE				64
#define DB_REG_OFFSET				0x1000

/* Configure to HW for PAGE_SIZE larger than 4KB */
#define PG_SHIFT_OFFSET				(PAGE_SHIFT - 12)

#define HNS_ROCE_IDX_QUE_ENTRY_SZ		4
#define SRQ_DB_REG				0x230

#define HNS_ROCE_QP_BANK_NUM 8
#define HNS_ROCE_CQ_BANK_NUM 4

#define CQ_BANKID_SHIFT 2

enum {
	SERV_TYPE_RC,
	SERV_TYPE_UC,
	SERV_TYPE_RD,
	SERV_TYPE_UD,
	SERV_TYPE_XRC = 5,
};

enum hns_roce_event {
	HNS_ROCE_EVENT_TYPE_PATH_MIG                  = 0x01,
	HNS_ROCE_EVENT_TYPE_PATH_MIG_FAILED           = 0x02,
	HNS_ROCE_EVENT_TYPE_COMM_EST                  = 0x03,
	HNS_ROCE_EVENT_TYPE_SQ_DRAINED                = 0x04,
	HNS_ROCE_EVENT_TYPE_WQ_CATAS_ERROR            = 0x05,
	HNS_ROCE_EVENT_TYPE_INV_REQ_LOCAL_WQ_ERROR    = 0x06,
	HNS_ROCE_EVENT_TYPE_LOCAL_WQ_ACCESS_ERROR     = 0x07,
	HNS_ROCE_EVENT_TYPE_SRQ_LIMIT_REACH           = 0x08,
	HNS_ROCE_EVENT_TYPE_SRQ_LAST_WQE_REACH        = 0x09,
	HNS_ROCE_EVENT_TYPE_SRQ_CATAS_ERROR           = 0x0a,
	HNS_ROCE_EVENT_TYPE_CQ_ACCESS_ERROR           = 0x0b,
	HNS_ROCE_EVENT_TYPE_CQ_OVERFLOW               = 0x0c,
	HNS_ROCE_EVENT_TYPE_CQ_ID_INVALID             = 0x0d,
	HNS_ROCE_EVENT_TYPE_PORT_CHANGE               = 0x0f,
	/* 0x10 and 0x11 is unused in currently application case */
	HNS_ROCE_EVENT_TYPE_DB_OVERFLOW               = 0x12,
	HNS_ROCE_EVENT_TYPE_MB                        = 0x13,
	HNS_ROCE_EVENT_TYPE_FLR			      = 0x15,
	HNS_ROCE_EVENT_TYPE_XRCD_VIOLATION	      = 0x16,
	HNS_ROCE_EVENT_TYPE_INVALID_XRCETH	      = 0x17,
};

enum {
	HNS_ROCE_CAP_FLAG_REREG_MR		= BIT(0),
	HNS_ROCE_CAP_FLAG_ROCE_V1_V2		= BIT(1),
	HNS_ROCE_CAP_FLAG_RQ_INLINE		= BIT(2),
	HNS_ROCE_CAP_FLAG_CQ_RECORD_DB		= BIT(3),
	HNS_ROCE_CAP_FLAG_QP_RECORD_DB		= BIT(4),
	HNS_ROCE_CAP_FLAG_SRQ			= BIT(5),
	HNS_ROCE_CAP_FLAG_XRC			= BIT(6),
	HNS_ROCE_CAP_FLAG_MW			= BIT(7),
	HNS_ROCE_CAP_FLAG_FRMR                  = BIT(8),
	HNS_ROCE_CAP_FLAG_QP_FLOW_CTRL		= BIT(9),
	HNS_ROCE_CAP_FLAG_ATOMIC		= BIT(10),
	HNS_ROCE_CAP_FLAG_DIRECT_WQE		= BIT(12),
	HNS_ROCE_CAP_FLAG_SDI_MODE		= BIT(14),
	HNS_ROCE_CAP_FLAG_STASH			= BIT(17),
};

#define HNS_ROCE_DB_TYPE_COUNT			2
#define HNS_ROCE_DB_UNIT_SIZE			4

enum {
	HNS_ROCE_DB_PER_PAGE = PAGE_SIZE / 4
};

enum hns_roce_reset_stage {
	HNS_ROCE_STATE_NON_RST,
	HNS_ROCE_STATE_RST_BEF_DOWN,
	HNS_ROCE_STATE_RST_DOWN,
	HNS_ROCE_STATE_RST_UNINIT,
	HNS_ROCE_STATE_RST_INIT,
	HNS_ROCE_STATE_RST_INITED,
};

enum hns_roce_instance_state {
	HNS_ROCE_STATE_NON_INIT,
	HNS_ROCE_STATE_INIT,
	HNS_ROCE_STATE_INITED,
	HNS_ROCE_STATE_UNINIT,
};

enum {
	HNS_ROCE_RST_DIRECT_RETURN		= 0,
};

#define HNS_ROCE_CMD_SUCCESS			1

/* The minimum page size is 4K for hardware */
#define HNS_HW_PAGE_SHIFT			12
#define HNS_HW_PAGE_SIZE			(1 << HNS_HW_PAGE_SHIFT)

struct hns_roce_uar {
	u64		pfn;
	unsigned long	index;
	unsigned long	logic_idx;
};

enum hns_roce_mmap_type {
	HNS_ROCE_MMAP_TYPE_DB = 1,
	HNS_ROCE_MMAP_TYPE_DWQE,
};

struct hns_user_mmap_entry {
	struct rdma_user_mmap_entry rdma_entry;
	enum hns_roce_mmap_type mmap_type;
	u64 address;
};

struct hns_roce_ucontext {
	struct ib_ucontext	ibucontext;
	struct hns_roce_uar	uar;
	struct list_head	page_list;
	struct mutex		page_mutex;
	struct hns_user_mmap_entry *db_mmap_entry;
	u32			config;
};

struct hns_roce_pd {
	struct ib_pd		ibpd;
	unsigned long		pdn;
};

struct hns_roce_xrcd {
	struct ib_xrcd ibxrcd;
	u32 xrcdn;
};

struct hns_roce_bitmap {
	/* Bitmap Traversal last a bit which is 1 */
	unsigned long		last;
	unsigned long		top;
	unsigned long		max;
	unsigned long		reserved_top;
	unsigned long		mask;
	spinlock_t		lock;
	unsigned long		*table;
};

struct hns_roce_ida {
	struct ida ida;
	u32 min; /* Lowest ID to allocate.  */
	u32 max; /* Highest ID to allocate. */
};

/* For Hardware Entry Memory */
struct hns_roce_hem_table {
	/* HEM type: 0 = qpc, 1 = mtt, 2 = cqc, 3 = srq, 4 = other */
	u32		type;
	/* HEM array elment num */
	unsigned long	num_hem;
	/* Single obj size */
	unsigned long	obj_size;
	unsigned long	table_chunk_size;
	struct mutex	mutex;
	struct hns_roce_hem **hem;
	u64		**bt_l1;
	dma_addr_t	*bt_l1_dma_addr;
	u64		**bt_l0;
	dma_addr_t	*bt_l0_dma_addr;
};

struct hns_roce_buf_region {
	u32 offset; /* page offset */
	u32 count; /* page count */
	int hopnum; /* addressing hop num */
};

#define HNS_ROCE_MAX_BT_REGION	3
#define HNS_ROCE_MAX_BT_LEVEL	3
struct hns_roce_hem_list {
	struct list_head root_bt;
	/* link all bt dma mem by hop config */
	struct list_head mid_bt[HNS_ROCE_MAX_BT_REGION][HNS_ROCE_MAX_BT_LEVEL];
	struct list_head btm_bt; /* link all bottom bt in @mid_bt */
	dma_addr_t root_ba; /* pointer to the root ba table */
};

struct hns_roce_buf_attr {
	struct {
		size_t	size;  /* region size */
		int	hopnum; /* multi-hop addressing hop num */
	} region[HNS_ROCE_MAX_BT_REGION];
	unsigned int region_count; /* valid region count */
	unsigned int page_shift;  /* buffer page shift */
	unsigned int user_access; /* umem access flag */
	bool mtt_only; /* only alloc buffer-required MTT memory */
};

struct hns_roce_hem_cfg {
	dma_addr_t	root_ba; /* root BA table's address */
	bool		is_direct; /* addressing without BA table */
	unsigned int	ba_pg_shift; /* BA table page shift */
	unsigned int	buf_pg_shift; /* buffer page shift */
	unsigned int	buf_pg_count;  /* buffer page count */
	struct hns_roce_buf_region region[HNS_ROCE_MAX_BT_REGION];
	unsigned int	region_count;
};

/* memory translate region */
struct hns_roce_mtr {
	struct hns_roce_hem_list hem_list; /* multi-hop addressing resource */
	struct ib_umem		*umem; /* user space buffer */
	struct hns_roce_buf	*kmem; /* kernel space buffer */
	struct hns_roce_hem_cfg  hem_cfg; /* config for hardware addressing */
};

struct hns_roce_mw {
	struct ib_mw		ibmw;
	u32			pdn;
	u32			rkey;
	int			enabled; /* MW's active status */
	u32			pbl_hop_num;
	u32			pbl_ba_pg_sz;
	u32			pbl_buf_pg_sz;
};

struct hns_roce_mr {
	struct ib_mr		ibmr;
	u64			iova; /* MR's virtual original addr */
	u64			size; /* Address range of MR */
	u32			key; /* Key of MR */
	u32			pd;   /* PD num of MR */
	u32			access; /* Access permission of MR */
	int			enabled; /* MR's active status */
	int			type; /* MR's register type */
	u32			pbl_hop_num; /* multi-hop number */
	struct hns_roce_mtr	pbl_mtr;
	u32			npages;
	dma_addr_t		*page_list;
};

struct hns_roce_mr_table {
	struct hns_roce_ida mtpt_ida;
	struct hns_roce_hem_table	mtpt_table;
};

struct hns_roce_wq {
	u64		*wrid;     /* Work request ID */
	spinlock_t	lock;
	u32		wqe_cnt;  /* WQE num */
	u32		max_gs;
	u32		rsv_sge;
	u32		offset;
	u32		wqe_shift; /* WQE size */
	u32		head;
	u32		tail;
	void __iomem	*db_reg;
	u32		ext_sge_cnt;
};

struct hns_roce_sge {
	unsigned int	sge_cnt; /* SGE num */
	u32		offset;
	u32		sge_shift; /* SGE size */
};

struct hns_roce_buf_list {
	void		*buf;
	dma_addr_t	map;
};

/*
 * %HNS_ROCE_BUF_DIRECT indicates that the all memory must be in a continuous
 * dma address range.
 *
 * %HNS_ROCE_BUF_NOSLEEP indicates that the caller cannot sleep.
 *
 * %HNS_ROCE_BUF_NOFAIL allocation only failed when allocated size is zero, even
 * the allocated size is smaller than the required size.
 */
enum {
	HNS_ROCE_BUF_DIRECT = BIT(0),
	HNS_ROCE_BUF_NOSLEEP = BIT(1),
	HNS_ROCE_BUF_NOFAIL = BIT(2),
};

struct hns_roce_buf {
	struct hns_roce_buf_list	*trunk_list;
	u32				ntrunks;
	u32				npages;
	unsigned int			trunk_shift;
	unsigned int			page_shift;
};

struct hns_roce_db_pgdir {
	struct list_head	list;
	DECLARE_BITMAP(order0, HNS_ROCE_DB_PER_PAGE);
	DECLARE_BITMAP(order1, HNS_ROCE_DB_PER_PAGE / HNS_ROCE_DB_TYPE_COUNT);
	unsigned long		*bits[HNS_ROCE_DB_TYPE_COUNT];
	u32			*page;
	dma_addr_t		db_dma;
};

struct hns_roce_user_db_page {
	struct list_head	list;
	struct ib_umem		*umem;
	unsigned long		user_virt;
	refcount_t		refcount;
};

struct hns_roce_db {
	u32		*db_record;
	union {
		struct hns_roce_db_pgdir *pgdir;
		struct hns_roce_user_db_page *user_page;
	} u;
	dma_addr_t	dma;
	void		*virt_addr;
	unsigned long	index;
	unsigned long	order;
};

struct hns_roce_cq {
	struct ib_cq			ib_cq;
	struct hns_roce_mtr		mtr;
	struct hns_roce_db		db;
	u32				flags;
	spinlock_t			lock;
	u32				cq_depth;
	u32				cons_index;
	u32				*set_ci_db;
	void __iomem			*db_reg;
	int				arm_sn;
	int				cqe_size;
	unsigned long			cqn;
	u32				vector;
	refcount_t			refcount;
	struct completion		free;
	struct list_head		sq_list; /* all qps on this send cq */
	struct list_head		rq_list; /* all qps on this recv cq */
	int				is_armed; /* cq is armed */
	struct list_head		node; /* all armed cqs are on a list */
};

struct hns_roce_idx_que {
	struct hns_roce_mtr		mtr;
	u32				entry_shift;
	unsigned long			*bitmap;
	u32				head;
	u32				tail;
};

struct hns_roce_srq {
	struct ib_srq		ibsrq;
	unsigned long		srqn;
	u32			wqe_cnt;
	int			max_gs;
	u32			rsv_sge;
	u32			wqe_shift;
	u32			cqn;
	u32			xrcdn;
	void __iomem		*db_reg;

	refcount_t		refcount;
	struct completion	free;

	struct hns_roce_mtr	buf_mtr;

	u64		       *wrid;
	struct hns_roce_idx_que idx_que;
	spinlock_t		lock;
	struct mutex		mutex;
	void (*event)(struct hns_roce_srq *srq, enum hns_roce_event event);
};

struct hns_roce_uar_table {
	struct hns_roce_bitmap bitmap;
};

struct hns_roce_bank {
	struct ida ida;
	u32 inuse; /* Number of IDs allocated */
	u32 min; /* Lowest ID to allocate.  */
	u32 max; /* Highest ID to allocate. */
	u32 next; /* Next ID to allocate. */
};

struct hns_roce_idx_table {
	u32 *spare_idx;
	u32 head;
	u32 tail;
};

struct hns_roce_qp_table {
	struct hns_roce_hem_table	qp_table;
	struct hns_roce_hem_table	irrl_table;
	struct hns_roce_hem_table	trrl_table;
	struct hns_roce_hem_table	sccc_table;
	struct mutex			scc_mutex;
	struct hns_roce_bank bank[HNS_ROCE_QP_BANK_NUM];
	struct mutex bank_mutex;
	struct hns_roce_idx_table	idx_table;
};

struct hns_roce_cq_table {
	struct xarray			array;
	struct hns_roce_hem_table	table;
	struct hns_roce_bank bank[HNS_ROCE_CQ_BANK_NUM];
	struct mutex			bank_mutex;
};

struct hns_roce_srq_table {
	struct hns_roce_ida		srq_ida;
	struct xarray			xa;
	struct hns_roce_hem_table	table;
};

struct hns_roce_av {
	u8 port;
	u8 gid_index;
	u8 stat_rate;
	u8 hop_limit;
	u32 flowlabel;
	u16 udp_sport;
	u8 sl;
	u8 tclass;
	u8 dgid[HNS_ROCE_GID_SIZE];
	u8 mac[ETH_ALEN];
	u16 vlan_id;
	u8 vlan_en;
};

struct hns_roce_ah {
	struct ib_ah		ibah;
	struct hns_roce_av	av;
};

struct hns_roce_cmd_context {
	struct completion	done;
	int			result;
	int			next;
	u64			out_param;
	u16			token;
	u16			busy;
};

enum hns_roce_cmdq_state {
	HNS_ROCE_CMDQ_STATE_NORMAL,
	HNS_ROCE_CMDQ_STATE_FATAL_ERR,
};

struct hns_roce_cmdq {
	struct dma_pool		*pool;
	struct semaphore	poll_sem;
	/*
	 * Event mode: cmd register mutex protection,
	 * ensure to not exceed max_cmds and user use limit region
	 */
	struct semaphore	event_sem;
	int			max_cmds;
	spinlock_t		context_lock;
	int			free_head;
	struct hns_roce_cmd_context *context;
	/*
	 * Process whether use event mode, init default non-zero
	 * After the event queue of cmd event ready,
	 * can switch into event mode
	 * close device, switch into poll mode(non event mode)
	 */
	u8			use_events;
	enum hns_roce_cmdq_state state;
};

struct hns_roce_cmd_mailbox {
	void		       *buf;
	dma_addr_t		dma;
};

struct hns_roce_mbox_msg {
	u64 in_param;
	u64 out_param;
	u8 cmd;
	u32 tag;
	u16 token;
	u8 event_en;
};

struct hns_roce_dev;

struct hns_roce_rinl_sge {
	void			*addr;
	u32			len;
};

struct hns_roce_rinl_wqe {
	struct hns_roce_rinl_sge *sg_list;
	u32			 sge_cnt;
};

struct hns_roce_rinl_buf {
	struct hns_roce_rinl_wqe *wqe_list;
	u32			 wqe_cnt;
};

enum {
	HNS_ROCE_FLUSH_FLAG = 0,
};

struct hns_roce_work {
	struct hns_roce_dev *hr_dev;
	struct work_struct work;
	int event_type;
	int sub_type;
	u32 queue_num;
};

struct hns_roce_qp {
	struct ib_qp		ibqp;
	struct hns_roce_wq	rq;
	struct hns_roce_db	rdb;
	struct hns_roce_db	sdb;
	unsigned long		en_flags;
	enum ib_sig_type	sq_signal_bits;
	struct hns_roce_wq	sq;

	struct hns_roce_mtr	mtr;

	u32			buff_size;
	struct mutex		mutex;
	u8			port;
	u8			phy_port;
	u8			sl;
	u8			resp_depth;
	u8			state;
	u32                     atomic_rd_en;
	u32			qkey;
	void			(*event)(struct hns_roce_qp *qp,
					 enum hns_roce_event event_type);
	unsigned long		qpn;

	u32			xrcdn;

	refcount_t		refcount;
	struct completion	free;

	struct hns_roce_sge	sge;
	u32			next_sge;
	enum ib_mtu		path_mtu;
	u32			max_inline_data;
	u8			free_mr_en;

	/* 0: flush needed, 1: unneeded */
	unsigned long		flush_flag;
	struct hns_roce_work	flush_work;
	struct hns_roce_rinl_buf rq_inl_buf;
	struct list_head	node; /* all qps are on a list */
	struct list_head	rq_node; /* all recv qps are on a list */
	struct list_head	sq_node; /* all send qps are on a list */
	struct hns_user_mmap_entry *dwqe_mmap_entry;
	u32			config;
};

struct hns_roce_ib_iboe {
	spinlock_t		lock;
	struct net_device      *netdevs[HNS_ROCE_MAX_PORTS];
	struct notifier_block	nb;
	u8			phy_port[HNS_ROCE_MAX_PORTS];
};

struct hns_roce_ceqe {
	__le32	comp;
	__le32	rsv[15];
};

#define CEQE_FIELD_LOC(h, l) FIELD_LOC(struct hns_roce_ceqe, h, l)

#define CEQE_CQN CEQE_FIELD_LOC(23, 0)
#define CEQE_OWNER CEQE_FIELD_LOC(31, 31)

struct hns_roce_aeqe {
	__le32 asyn;
	union {
		struct {
			__le32 num;
			u32 rsv0;
			u32 rsv1;
		} queue_event;

		struct {
			__le64  out_param;
			__le16  token;
			u8	status;
			u8	rsv0;
		} __packed cmd;
	 } event;
	__le32 rsv[12];
};

#define AEQE_FIELD_LOC(h, l) FIELD_LOC(struct hns_roce_aeqe, h, l)

#define AEQE_EVENT_TYPE AEQE_FIELD_LOC(7, 0)
#define AEQE_SUB_TYPE AEQE_FIELD_LOC(15, 8)
#define AEQE_OWNER AEQE_FIELD_LOC(31, 31)
#define AEQE_EVENT_QUEUE_NUM AEQE_FIELD_LOC(55, 32)

struct hns_roce_eq {
	struct hns_roce_dev		*hr_dev;
	void __iomem			*db_reg;

	int				type_flag; /* Aeq:1 ceq:0 */
	int				eqn;
	u32				entries;
	int				eqe_size;
	int				irq;
	u32				cons_index;
	int				over_ignore;
	int				coalesce;
	int				arm_st;
	int				hop_num;
	struct hns_roce_mtr		mtr;
	u16				eq_max_cnt;
	u32				eq_period;
	int				shift;
	int				event_type;
	int				sub_type;
};

struct hns_roce_eq_table {
	struct hns_roce_eq	*eq;
};

enum cong_type {
	CONG_TYPE_DCQCN,
	CONG_TYPE_LDCP,
	CONG_TYPE_HC3,
	CONG_TYPE_DIP,
};

struct hns_roce_caps {
	u64		fw_ver;
	u8		num_ports;
	int		gid_table_len[HNS_ROCE_MAX_PORTS];
	int		pkey_table_len[HNS_ROCE_MAX_PORTS];
	int		local_ca_ack_delay;
	int		num_uars;
	u32		phy_num_uars;
	u32		max_sq_sg;
	u32		max_sq_inline;
	u32		max_rq_sg;
	u32		rsv0;
	u32		num_qps;
	u32		num_pi_qps;
	u32		reserved_qps;
	u32		num_srqs;
	u32		max_wqes;
	u32		max_srq_wrs;
	u32		max_srq_sges;
	u32		max_sq_desc_sz;
	u32		max_rq_desc_sz;
	u32		rsv2;
	int		max_qp_init_rdma;
	int		max_qp_dest_rdma;
	u32		num_cqs;
	u32		max_cqes;
	u32		min_cqes;
	u32		min_wqes;
	u32		reserved_cqs;
	u32		reserved_srqs;
	int		num_aeq_vectors;
	int		num_comp_vectors;
	int		num_other_vectors;
	u32		num_mtpts;
	u32		rsv1;
	u32		num_srqwqe_segs;
	u32		num_idx_segs;
	int		reserved_mrws;
	int		reserved_uars;
	int		num_pds;
	int		reserved_pds;
	u32		num_xrcds;
	u32		reserved_xrcds;
	u32		mtt_entry_sz;
	u32		cqe_sz;
	u32		page_size_cap;
	u32		reserved_lkey;
	int		mtpt_entry_sz;
	int		qpc_sz;
	int		irrl_entry_sz;
	int		trrl_entry_sz;
	int		cqc_entry_sz;
	int		sccc_sz;
	int		qpc_timer_entry_sz;
	int		cqc_timer_entry_sz;
	int		srqc_entry_sz;
	int		idx_entry_sz;
	u32		pbl_ba_pg_sz;
	u32		pbl_buf_pg_sz;
	u32		pbl_hop_num;
	int		aeqe_depth;
	int		ceqe_depth;
	u32		aeqe_size;
	u32		ceqe_size;
	enum ib_mtu	max_mtu;
	u32		qpc_bt_num;
	u32		qpc_timer_bt_num;
	u32		srqc_bt_num;
	u32		cqc_bt_num;
	u32		cqc_timer_bt_num;
	u32		mpt_bt_num;
	u32		eqc_bt_num;
	u32		smac_bt_num;
	u32		sgid_bt_num;
	u32		sccc_bt_num;
	u32		gmv_bt_num;
	u32		qpc_ba_pg_sz;
	u32		qpc_buf_pg_sz;
	u32		qpc_hop_num;
	u32		srqc_ba_pg_sz;
	u32		srqc_buf_pg_sz;
	u32		srqc_hop_num;
	u32		cqc_ba_pg_sz;
	u32		cqc_buf_pg_sz;
	u32		cqc_hop_num;
	u32		mpt_ba_pg_sz;
	u32		mpt_buf_pg_sz;
	u32		mpt_hop_num;
	u32		mtt_ba_pg_sz;
	u32		mtt_buf_pg_sz;
	u32		mtt_hop_num;
	u32		wqe_sq_hop_num;
	u32		wqe_sge_hop_num;
	u32		wqe_rq_hop_num;
	u32		sccc_ba_pg_sz;
	u32		sccc_buf_pg_sz;
	u32		sccc_hop_num;
	u32		qpc_timer_ba_pg_sz;
	u32		qpc_timer_buf_pg_sz;
	u32		qpc_timer_hop_num;
	u32		cqc_timer_ba_pg_sz;
	u32		cqc_timer_buf_pg_sz;
	u32		cqc_timer_hop_num;
	u32		cqe_ba_pg_sz; /* page_size = 4K*(2^cqe_ba_pg_sz) */
	u32		cqe_buf_pg_sz;
	u32		cqe_hop_num;
	u32		srqwqe_ba_pg_sz;
	u32		srqwqe_buf_pg_sz;
	u32		srqwqe_hop_num;
	u32		idx_ba_pg_sz;
	u32		idx_buf_pg_sz;
	u32		idx_hop_num;
	u32		eqe_ba_pg_sz;
	u32		eqe_buf_pg_sz;
	u32		eqe_hop_num;
	u32		gmv_entry_num;
	u32		gmv_entry_sz;
	u32		gmv_ba_pg_sz;
	u32		gmv_buf_pg_sz;
	u32		gmv_hop_num;
	u32		sl_num;
	u32		llm_buf_pg_sz;
	u32		chunk_sz; /* chunk size in non multihop mode */
	u64		flags;
	u16		default_ceq_max_cnt;
	u16		default_ceq_period;
	u16		default_aeq_max_cnt;
	u16		default_aeq_period;
	u16		default_aeq_arm_st;
	u16		default_ceq_arm_st;
	enum cong_type	cong_type;
};

enum hns_roce_device_state {
	HNS_ROCE_DEVICE_STATE_INITED,
	HNS_ROCE_DEVICE_STATE_RST_DOWN,
	HNS_ROCE_DEVICE_STATE_UNINIT,
};

struct hns_roce_hw {
	int (*cmq_init)(struct hns_roce_dev *hr_dev);
	void (*cmq_exit)(struct hns_roce_dev *hr_dev);
	int (*hw_profile)(struct hns_roce_dev *hr_dev);
	int (*hw_init)(struct hns_roce_dev *hr_dev);
	void (*hw_exit)(struct hns_roce_dev *hr_dev);
	int (*post_mbox)(struct hns_roce_dev *hr_dev,
			 struct hns_roce_mbox_msg *mbox_msg);
	int (*poll_mbox_done)(struct hns_roce_dev *hr_dev);
	bool (*chk_mbox_avail)(struct hns_roce_dev *hr_dev, bool *is_busy);
	int (*set_gid)(struct hns_roce_dev *hr_dev, int gid_index,
		       const union ib_gid *gid, const struct ib_gid_attr *attr);
	int (*set_mac)(struct hns_roce_dev *hr_dev, u8 phy_port,
		       const u8 *addr);
	int (*write_mtpt)(struct hns_roce_dev *hr_dev, void *mb_buf,
			  struct hns_roce_mr *mr);
	int (*rereg_write_mtpt)(struct hns_roce_dev *hr_dev,
				struct hns_roce_mr *mr, int flags,
				void *mb_buf);
	int (*frmr_write_mtpt)(struct hns_roce_dev *hr_dev, void *mb_buf,
			       struct hns_roce_mr *mr);
	int (*mw_write_mtpt)(void *mb_buf, struct hns_roce_mw *mw);
	void (*write_cqc)(struct hns_roce_dev *hr_dev,
			  struct hns_roce_cq *hr_cq, void *mb_buf, u64 *mtts,
			  dma_addr_t dma_handle);
	int (*set_hem)(struct hns_roce_dev *hr_dev,
		       struct hns_roce_hem_table *table, int obj, u32 step_idx);
	int (*clear_hem)(struct hns_roce_dev *hr_dev,
			 struct hns_roce_hem_table *table, int obj,
			 u32 step_idx);
	int (*modify_qp)(struct ib_qp *ibqp, const struct ib_qp_attr *attr,
			 int attr_mask, enum ib_qp_state cur_state,
			 enum ib_qp_state new_state);
	int (*qp_flow_control_init)(struct hns_roce_dev *hr_dev,
			 struct hns_roce_qp *hr_qp);
	void (*dereg_mr)(struct hns_roce_dev *hr_dev);
	int (*init_eq)(struct hns_roce_dev *hr_dev);
	void (*cleanup_eq)(struct hns_roce_dev *hr_dev);
	int (*write_srqc)(struct hns_roce_srq *srq, void *mb_buf);
	int (*query_cqc)(struct hns_roce_dev *hr_dev, u32 cqn, void *buffer);
<<<<<<< HEAD
=======
	int (*query_qpc)(struct hns_roce_dev *hr_dev, u32 qpn, void *buffer);
	int (*query_mpt)(struct hns_roce_dev *hr_dev, u32 key, void *buffer);
>>>>>>> 2cb8e624
	const struct ib_device_ops *hns_roce_dev_ops;
	const struct ib_device_ops *hns_roce_dev_srq_ops;
};

struct hns_roce_dev {
	struct ib_device	ib_dev;
	struct pci_dev		*pci_dev;
	struct device		*dev;
	struct hns_roce_uar     priv_uar;
	const char		*irq_names[HNS_ROCE_MAX_IRQ_NUM];
	spinlock_t		sm_lock;
	bool			active;
	bool			is_reset;
	bool			dis_db;
	unsigned long		reset_cnt;
	struct hns_roce_ib_iboe iboe;
	enum hns_roce_device_state state;
	struct list_head	qp_list; /* list of all qps on this dev */
	spinlock_t		qp_list_lock; /* protect qp_list */
	struct list_head	dip_list; /* list of all dest ips on this dev */
	spinlock_t		dip_list_lock; /* protect dip_list */

	struct list_head        pgdir_list;
	struct mutex            pgdir_mutex;
	int			irq[HNS_ROCE_MAX_IRQ_NUM];
	u8 __iomem		*reg_base;
	void __iomem		*mem_base;
	struct hns_roce_caps	caps;
	struct xarray		qp_table_xa;

	unsigned char	dev_addr[HNS_ROCE_MAX_PORTS][ETH_ALEN];
	u64			sys_image_guid;
	u32                     vendor_id;
	u32                     vendor_part_id;
	u32                     hw_rev;
	void __iomem            *priv_addr;

	struct hns_roce_cmdq	cmd;
	struct hns_roce_ida pd_ida;
	struct hns_roce_ida xrcd_ida;
	struct hns_roce_ida uar_ida;
	struct hns_roce_mr_table  mr_table;
	struct hns_roce_cq_table  cq_table;
	struct hns_roce_srq_table srq_table;
	struct hns_roce_qp_table  qp_table;
	struct hns_roce_eq_table  eq_table;
	struct hns_roce_hem_table  qpc_timer_table;
	struct hns_roce_hem_table  cqc_timer_table;
	/* GMV is the memory area that the driver allocates for the hardware
	 * to store SGID, SMAC and VLAN information.
	 */
	struct hns_roce_hem_table  gmv_table;

	int			cmd_mod;
	int			loop_idc;
	u32			sdb_offset;
	u32			odb_offset;
	const struct hns_roce_hw *hw;
	void			*priv;
	struct workqueue_struct *irq_workq;
	struct work_struct ecc_work;
	u32 func_num;
	u32 is_vf;
	u32 cong_algo_tmpl_id;
	u64 dwqe_page;
};

static inline struct hns_roce_dev *to_hr_dev(struct ib_device *ib_dev)
{
	return container_of(ib_dev, struct hns_roce_dev, ib_dev);
}

static inline struct hns_roce_ucontext
			*to_hr_ucontext(struct ib_ucontext *ibucontext)
{
	return container_of(ibucontext, struct hns_roce_ucontext, ibucontext);
}

static inline struct hns_roce_pd *to_hr_pd(struct ib_pd *ibpd)
{
	return container_of(ibpd, struct hns_roce_pd, ibpd);
}

static inline struct hns_roce_xrcd *to_hr_xrcd(struct ib_xrcd *ibxrcd)
{
	return container_of(ibxrcd, struct hns_roce_xrcd, ibxrcd);
}

static inline struct hns_roce_ah *to_hr_ah(struct ib_ah *ibah)
{
	return container_of(ibah, struct hns_roce_ah, ibah);
}

static inline struct hns_roce_mr *to_hr_mr(struct ib_mr *ibmr)
{
	return container_of(ibmr, struct hns_roce_mr, ibmr);
}

static inline struct hns_roce_mw *to_hr_mw(struct ib_mw *ibmw)
{
	return container_of(ibmw, struct hns_roce_mw, ibmw);
}

static inline struct hns_roce_qp *to_hr_qp(struct ib_qp *ibqp)
{
	return container_of(ibqp, struct hns_roce_qp, ibqp);
}

static inline struct hns_roce_cq *to_hr_cq(struct ib_cq *ib_cq)
{
	return container_of(ib_cq, struct hns_roce_cq, ib_cq);
}

static inline struct hns_roce_srq *to_hr_srq(struct ib_srq *ibsrq)
{
	return container_of(ibsrq, struct hns_roce_srq, ibsrq);
}

static inline struct hns_user_mmap_entry *
to_hns_mmap(struct rdma_user_mmap_entry *rdma_entry)
{
	return container_of(rdma_entry, struct hns_user_mmap_entry, rdma_entry);
}

static inline void hns_roce_write64_k(__le32 val[2], void __iomem *dest)
{
	writeq(*(u64 *)val, dest);
}

static inline struct hns_roce_qp
	*__hns_roce_qp_lookup(struct hns_roce_dev *hr_dev, u32 qpn)
{
	return xa_load(&hr_dev->qp_table_xa, qpn);
}

static inline void *hns_roce_buf_offset(struct hns_roce_buf *buf,
					unsigned int offset)
{
	return (char *)(buf->trunk_list[offset >> buf->trunk_shift].buf) +
			(offset & ((1 << buf->trunk_shift) - 1));
}

static inline dma_addr_t hns_roce_buf_dma_addr(struct hns_roce_buf *buf,
					       unsigned int offset)
{
	return buf->trunk_list[offset >> buf->trunk_shift].map +
			(offset & ((1 << buf->trunk_shift) - 1));
}

static inline dma_addr_t hns_roce_buf_page(struct hns_roce_buf *buf, u32 idx)
{
	return hns_roce_buf_dma_addr(buf, idx << buf->page_shift);
}

#define hr_hw_page_align(x)		ALIGN(x, 1 << HNS_HW_PAGE_SHIFT)

static inline u64 to_hr_hw_page_addr(u64 addr)
{
	return addr >> HNS_HW_PAGE_SHIFT;
}

static inline u32 to_hr_hw_page_shift(u32 page_shift)
{
	return page_shift - HNS_HW_PAGE_SHIFT;
}

static inline u32 to_hr_hem_hopnum(u32 hopnum, u32 count)
{
	if (count > 0)
		return hopnum == HNS_ROCE_HOP_NUM_0 ? 0 : hopnum;

	return 0;
}

static inline u32 to_hr_hem_entries_size(u32 count, u32 buf_shift)
{
	return hr_hw_page_align(count << buf_shift);
}

static inline u32 to_hr_hem_entries_count(u32 count, u32 buf_shift)
{
	return hr_hw_page_align(count << buf_shift) >> buf_shift;
}

static inline u32 to_hr_hem_entries_shift(u32 count, u32 buf_shift)
{
	if (!count)
		return 0;

	return ilog2(to_hr_hem_entries_count(count, buf_shift));
}

#define DSCP_SHIFT 2

static inline u8 get_tclass(const struct ib_global_route *grh)
{
	return grh->sgid_attr->gid_type == IB_GID_TYPE_ROCE_UDP_ENCAP ?
	       grh->traffic_class >> DSCP_SHIFT : grh->traffic_class;
}

void hns_roce_init_uar_table(struct hns_roce_dev *dev);
int hns_roce_uar_alloc(struct hns_roce_dev *dev, struct hns_roce_uar *uar);

int hns_roce_cmd_init(struct hns_roce_dev *hr_dev);
void hns_roce_cmd_cleanup(struct hns_roce_dev *hr_dev);
void hns_roce_cmd_event(struct hns_roce_dev *hr_dev, u16 token, u8 status,
			u64 out_param);
int hns_roce_cmd_use_events(struct hns_roce_dev *hr_dev);
void hns_roce_cmd_use_polling(struct hns_roce_dev *hr_dev);

/* hns roce hw need current block and next block addr from mtt */
#define MTT_MIN_COUNT	 2
int hns_roce_mtr_find(struct hns_roce_dev *hr_dev, struct hns_roce_mtr *mtr,
		      u32 offset, u64 *mtt_buf, int mtt_max, u64 *base_addr);
int hns_roce_mtr_create(struct hns_roce_dev *hr_dev, struct hns_roce_mtr *mtr,
			struct hns_roce_buf_attr *buf_attr,
			unsigned int page_shift, struct ib_udata *udata,
			unsigned long user_addr);
void hns_roce_mtr_destroy(struct hns_roce_dev *hr_dev,
			  struct hns_roce_mtr *mtr);
int hns_roce_mtr_map(struct hns_roce_dev *hr_dev, struct hns_roce_mtr *mtr,
		     dma_addr_t *pages, unsigned int page_cnt);

void hns_roce_init_pd_table(struct hns_roce_dev *hr_dev);
void hns_roce_init_mr_table(struct hns_roce_dev *hr_dev);
void hns_roce_init_cq_table(struct hns_roce_dev *hr_dev);
int hns_roce_init_qp_table(struct hns_roce_dev *hr_dev);
void hns_roce_init_srq_table(struct hns_roce_dev *hr_dev);
void hns_roce_init_xrcd_table(struct hns_roce_dev *hr_dev);

void hns_roce_cleanup_eq_table(struct hns_roce_dev *hr_dev);
void hns_roce_cleanup_cq_table(struct hns_roce_dev *hr_dev);
void hns_roce_cleanup_qp_table(struct hns_roce_dev *hr_dev);

void hns_roce_cleanup_bitmap(struct hns_roce_dev *hr_dev);

int hns_roce_create_ah(struct ib_ah *ah, struct rdma_ah_init_attr *init_attr,
		       struct ib_udata *udata);
int hns_roce_query_ah(struct ib_ah *ibah, struct rdma_ah_attr *ah_attr);
static inline int hns_roce_destroy_ah(struct ib_ah *ah, u32 flags)
{
	return 0;
}

int hns_roce_alloc_pd(struct ib_pd *pd, struct ib_udata *udata);
int hns_roce_dealloc_pd(struct ib_pd *pd, struct ib_udata *udata);

struct ib_mr *hns_roce_get_dma_mr(struct ib_pd *pd, int acc);
struct ib_mr *hns_roce_reg_user_mr(struct ib_pd *pd, u64 start, u64 length,
				   u64 virt_addr, int access_flags,
				   struct ib_udata *udata);
struct ib_mr *hns_roce_rereg_user_mr(struct ib_mr *mr, int flags, u64 start,
				     u64 length, u64 virt_addr,
				     int mr_access_flags, struct ib_pd *pd,
				     struct ib_udata *udata);
struct ib_mr *hns_roce_alloc_mr(struct ib_pd *pd, enum ib_mr_type mr_type,
				u32 max_num_sg);
int hns_roce_map_mr_sg(struct ib_mr *ibmr, struct scatterlist *sg, int sg_nents,
		       unsigned int *sg_offset);
int hns_roce_dereg_mr(struct ib_mr *ibmr, struct ib_udata *udata);
unsigned long key_to_hw_index(u32 key);

int hns_roce_alloc_mw(struct ib_mw *mw, struct ib_udata *udata);
int hns_roce_dealloc_mw(struct ib_mw *ibmw);

void hns_roce_buf_free(struct hns_roce_dev *hr_dev, struct hns_roce_buf *buf);
struct hns_roce_buf *hns_roce_buf_alloc(struct hns_roce_dev *hr_dev, u32 size,
					u32 page_shift, u32 flags);

int hns_roce_get_kmem_bufs(struct hns_roce_dev *hr_dev, dma_addr_t *bufs,
			   int buf_cnt, struct hns_roce_buf *buf,
			   unsigned int page_shift);
int hns_roce_get_umem_bufs(struct hns_roce_dev *hr_dev, dma_addr_t *bufs,
			   int buf_cnt, struct ib_umem *umem,
			   unsigned int page_shift);

int hns_roce_create_srq(struct ib_srq *srq,
			struct ib_srq_init_attr *srq_init_attr,
			struct ib_udata *udata);
int hns_roce_modify_srq(struct ib_srq *ibsrq, struct ib_srq_attr *srq_attr,
			enum ib_srq_attr_mask srq_attr_mask,
			struct ib_udata *udata);
int hns_roce_destroy_srq(struct ib_srq *ibsrq, struct ib_udata *udata);

int hns_roce_alloc_xrcd(struct ib_xrcd *ib_xrcd, struct ib_udata *udata);
int hns_roce_dealloc_xrcd(struct ib_xrcd *ib_xrcd, struct ib_udata *udata);

int hns_roce_create_qp(struct ib_qp *ib_qp, struct ib_qp_init_attr *init_attr,
		       struct ib_udata *udata);
int hns_roce_modify_qp(struct ib_qp *ibqp, struct ib_qp_attr *attr,
		       int attr_mask, struct ib_udata *udata);
void init_flush_work(struct hns_roce_dev *hr_dev, struct hns_roce_qp *hr_qp);
void *hns_roce_get_recv_wqe(struct hns_roce_qp *hr_qp, unsigned int n);
void *hns_roce_get_send_wqe(struct hns_roce_qp *hr_qp, unsigned int n);
void *hns_roce_get_extend_sge(struct hns_roce_qp *hr_qp, unsigned int n);
bool hns_roce_wq_overflow(struct hns_roce_wq *hr_wq, u32 nreq,
			  struct ib_cq *ib_cq);
void hns_roce_lock_cqs(struct hns_roce_cq *send_cq,
		       struct hns_roce_cq *recv_cq);
void hns_roce_unlock_cqs(struct hns_roce_cq *send_cq,
			 struct hns_roce_cq *recv_cq);
void hns_roce_qp_remove(struct hns_roce_dev *hr_dev, struct hns_roce_qp *hr_qp);
void hns_roce_qp_destroy(struct hns_roce_dev *hr_dev, struct hns_roce_qp *hr_qp,
			 struct ib_udata *udata);
__be32 send_ieth(const struct ib_send_wr *wr);
int to_hr_qp_type(int qp_type);

int hns_roce_create_cq(struct ib_cq *ib_cq, const struct ib_cq_init_attr *attr,
		       struct ib_udata *udata);

int hns_roce_destroy_cq(struct ib_cq *ib_cq, struct ib_udata *udata);
int hns_roce_db_map_user(struct hns_roce_ucontext *context, unsigned long virt,
			 struct hns_roce_db *db);
void hns_roce_db_unmap_user(struct hns_roce_ucontext *context,
			    struct hns_roce_db *db);
int hns_roce_alloc_db(struct hns_roce_dev *hr_dev, struct hns_roce_db *db,
		      int order);
void hns_roce_free_db(struct hns_roce_dev *hr_dev, struct hns_roce_db *db);

void hns_roce_cq_completion(struct hns_roce_dev *hr_dev, u32 cqn);
void hns_roce_cq_event(struct hns_roce_dev *hr_dev, u32 cqn, int event_type);
void flush_cqe(struct hns_roce_dev *dev, struct hns_roce_qp *qp);
void hns_roce_qp_event(struct hns_roce_dev *hr_dev, u32 qpn, int event_type);
void hns_roce_srq_event(struct hns_roce_dev *hr_dev, u32 srqn, int event_type);
u8 hns_get_gid_index(struct hns_roce_dev *hr_dev, u32 port, int gid_index);
void hns_roce_handle_device_err(struct hns_roce_dev *hr_dev);
int hns_roce_init(struct hns_roce_dev *hr_dev);
void hns_roce_exit(struct hns_roce_dev *hr_dev);
int hns_roce_fill_res_cq_entry(struct sk_buff *msg, struct ib_cq *ib_cq);
<<<<<<< HEAD
=======
int hns_roce_fill_res_cq_entry_raw(struct sk_buff *msg, struct ib_cq *ib_cq);
int hns_roce_fill_res_qp_entry(struct sk_buff *msg, struct ib_qp *ib_qp);
int hns_roce_fill_res_qp_entry_raw(struct sk_buff *msg, struct ib_qp *ib_qp);
int hns_roce_fill_res_mr_entry(struct sk_buff *msg, struct ib_mr *ib_mr);
int hns_roce_fill_res_mr_entry_raw(struct sk_buff *msg, struct ib_mr *ib_mr);
>>>>>>> 2cb8e624
struct hns_user_mmap_entry *
hns_roce_user_mmap_entry_insert(struct ib_ucontext *ucontext, u64 address,
				size_t length,
				enum hns_roce_mmap_type mmap_type);
#endif /* _HNS_ROCE_DEVICE_H */<|MERGE_RESOLUTION|>--- conflicted
+++ resolved
@@ -895,11 +895,8 @@
 	void (*cleanup_eq)(struct hns_roce_dev *hr_dev);
 	int (*write_srqc)(struct hns_roce_srq *srq, void *mb_buf);
 	int (*query_cqc)(struct hns_roce_dev *hr_dev, u32 cqn, void *buffer);
-<<<<<<< HEAD
-=======
 	int (*query_qpc)(struct hns_roce_dev *hr_dev, u32 qpn, void *buffer);
 	int (*query_mpt)(struct hns_roce_dev *hr_dev, u32 key, void *buffer);
->>>>>>> 2cb8e624
 	const struct ib_device_ops *hns_roce_dev_ops;
 	const struct ib_device_ops *hns_roce_dev_srq_ops;
 };
@@ -1229,14 +1226,11 @@
 int hns_roce_init(struct hns_roce_dev *hr_dev);
 void hns_roce_exit(struct hns_roce_dev *hr_dev);
 int hns_roce_fill_res_cq_entry(struct sk_buff *msg, struct ib_cq *ib_cq);
-<<<<<<< HEAD
-=======
 int hns_roce_fill_res_cq_entry_raw(struct sk_buff *msg, struct ib_cq *ib_cq);
 int hns_roce_fill_res_qp_entry(struct sk_buff *msg, struct ib_qp *ib_qp);
 int hns_roce_fill_res_qp_entry_raw(struct sk_buff *msg, struct ib_qp *ib_qp);
 int hns_roce_fill_res_mr_entry(struct sk_buff *msg, struct ib_mr *ib_mr);
 int hns_roce_fill_res_mr_entry_raw(struct sk_buff *msg, struct ib_mr *ib_mr);
->>>>>>> 2cb8e624
 struct hns_user_mmap_entry *
 hns_roce_user_mmap_entry_insert(struct ib_ucontext *ucontext, u64 address,
 				size_t length,
