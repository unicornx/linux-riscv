--- conflicted
+++ resolved
@@ -1154,8 +1154,6 @@
 	return ret;
 }
 
-<<<<<<< HEAD
-=======
 static int lpc_ich_init_pinctrl(struct pci_dev *dev)
 {
 	struct resource base;
@@ -1184,7 +1182,6 @@
 			       ARRAY_SIZE(apl_gpio_devices), NULL, 0, NULL);
 }
 
->>>>>>> d60c95ef
 static bool lpc_ich_byt_set_writeable(void __iomem *base, void *data)
 {
 	u32 val;
@@ -1199,18 +1196,6 @@
 	return val & BYT_BCR_WPD;
 }
 
-<<<<<<< HEAD
-static bool lpc_ich_lpt_set_writeable(void __iomem *base, void *data)
-{
-	struct pci_dev *pdev = data;
-	u32 bcr;
-
-	pci_read_config_dword(pdev, BCR, &bcr);
-	if (!(bcr & BCR_WPD)) {
-		bcr |= BCR_WPD;
-		pci_write_config_dword(pdev, BCR, bcr);
-		pci_read_config_dword(pdev, BCR, &bcr);
-=======
 static bool lpc_ich_set_writeable(struct pci_bus *bus, unsigned int devfn)
 {
 	u32 bcr;
@@ -1220,41 +1205,23 @@
 		bcr |= BCR_WPD;
 		pci_bus_write_config_dword(bus, devfn, BCR, bcr);
 		pci_bus_read_config_dword(bus, devfn, BCR, &bcr);
->>>>>>> d60c95ef
 	}
 
 	return bcr & BCR_WPD;
 }
 
-<<<<<<< HEAD
+static bool lpc_ich_lpt_set_writeable(void __iomem *base, void *data)
+{
+	struct pci_dev *pdev = data;
+
+	return lpc_ich_set_writeable(pdev->bus, pdev->devfn);
+}
+
 static bool lpc_ich_bxt_set_writeable(void __iomem *base, void *data)
 {
-	unsigned int spi = PCI_DEVFN(13, 2);
-	struct pci_bus *bus = data;
-	u32 bcr;
-
-	pci_bus_read_config_dword(bus, spi, BCR, &bcr);
-	if (!(bcr & BCR_WPD)) {
-		bcr |= BCR_WPD;
-		pci_bus_write_config_dword(bus, spi, BCR, bcr);
-		pci_bus_read_config_dword(bus, spi, BCR, &bcr);
-	}
-
-	return bcr & BCR_WPD;
-=======
-static bool lpc_ich_lpt_set_writeable(void __iomem *base, void *data)
-{
 	struct pci_dev *pdev = data;
 
-	return lpc_ich_set_writeable(pdev->bus, pdev->devfn);
-}
-
-static bool lpc_ich_bxt_set_writeable(void __iomem *base, void *data)
-{
-	struct pci_dev *pdev = data;
-
 	return lpc_ich_set_writeable(pdev->bus, PCI_DEVFN(13, 2));
->>>>>>> d60c95ef
 }
 
 static int lpc_ich_init_spi(struct pci_dev *dev)
@@ -1263,10 +1230,7 @@
 	struct resource *res = &intel_spi_res[0];
 	struct intel_spi_boardinfo *info;
 	u32 spi_base, rcba;
-<<<<<<< HEAD
-=======
 	int ret;
->>>>>>> d60c95ef
 
 	info = devm_kzalloc(&dev->dev, sizeof(*info), GFP_KERNEL);
 	if (!info)
@@ -1303,22 +1267,9 @@
 		 * order to read BAR of the SPI flash device. Once that is
 		 * done we hide it again.
 		 */
-<<<<<<< HEAD
-		pci_bus_write_config_byte(bus, p2sb, 0xe1, 0x0);
-		pci_bus_read_config_dword(bus, spi, PCI_BASE_ADDRESS_0,
-					  &spi_base);
-		if (spi_base != ~0) {
-			res->start = spi_base & 0xfffffff0;
-			res->end = res->start + SPIBASE_APL_SZ - 1;
-
-			info->set_writeable = lpc_ich_bxt_set_writeable;
-			info->data = bus;
-		}
-=======
 		ret = p2sb_bar(dev->bus, PCI_DEVFN(13, 2), res);
 		if (ret)
 			return ret;
->>>>>>> d60c95ef
 
 		info->set_writeable = lpc_ich_bxt_set_writeable;
 		info->data = dev;
