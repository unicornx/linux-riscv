--- conflicted
+++ resolved
@@ -448,11 +448,7 @@
 					DA9063_TWOWIRE_TO);
 		if (ret < 0) {
 			dev_err(da9063->dev, "Failed to set Two-Wire Bus Mode.\n");
-<<<<<<< HEAD
-			return -EIO;
-=======
 			return ret;
->>>>>>> 3b17187f
 		}
 	}
 
