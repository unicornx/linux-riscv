// SPDX-License-Identifier: GPL-2.0-only
/*
 * Secure Element driver for STMicroelectronics NFC NCI chip
 *
 * Copyright (C) 2014-2015 STMicroelectronics SAS. All rights reserved.
 */

#include <linux/module.h>
#include <linux/nfc.h>
#include <linux/delay.h>
#include <net/nfc/nci.h>
#include <net/nfc/nci_core.h>

#include "st-nci.h"

struct st_nci_pipe_info {
	u8 pipe_state;
	u8 src_host_id;
	u8 src_gate_id;
	u8 dst_host_id;
	u8 dst_gate_id;
} __packed;

/* Hosts */
#define ST_NCI_HOST_CONTROLLER_ID     0x00
#define ST_NCI_TERMINAL_HOST_ID       0x01
#define ST_NCI_UICC_HOST_ID           0x02
#define ST_NCI_ESE_HOST_ID            0xc0

/* Gates */
#define ST_NCI_APDU_READER_GATE       0xf0
#define ST_NCI_CONNECTIVITY_GATE      0x41

/* Pipes */
#define ST_NCI_DEVICE_MGNT_PIPE               0x02

/* Connectivity pipe only */
#define ST_NCI_SE_COUNT_PIPE_UICC             0x01
/* Connectivity + APDU Reader pipe */
#define ST_NCI_SE_COUNT_PIPE_EMBEDDED         0x02

#define ST_NCI_SE_TO_HOT_PLUG			1000 /* msecs */
#define ST_NCI_SE_TO_PIPES			2000

#define ST_NCI_EVT_HOT_PLUG_IS_INHIBITED(x)   (x->data[0] & 0x80)

#define NCI_HCI_APDU_PARAM_ATR                     0x01
#define NCI_HCI_ADMIN_PARAM_SESSION_IDENTITY       0x01
#define NCI_HCI_ADMIN_PARAM_WHITELIST              0x03
#define NCI_HCI_ADMIN_PARAM_HOST_LIST              0x04

#define ST_NCI_EVT_SE_HARD_RESET		0x20
#define ST_NCI_EVT_TRANSMIT_DATA		0x10
#define ST_NCI_EVT_WTX_REQUEST			0x11
#define ST_NCI_EVT_SE_SOFT_RESET		0x11
#define ST_NCI_EVT_SE_END_OF_APDU_TRANSFER	0x21
#define ST_NCI_EVT_HOT_PLUG			0x03

#define ST_NCI_SE_MODE_OFF                    0x00
#define ST_NCI_SE_MODE_ON                     0x01

#define ST_NCI_EVT_CONNECTIVITY       0x10
#define ST_NCI_EVT_TRANSACTION        0x12

#define ST_NCI_DM_GETINFO             0x13
#define ST_NCI_DM_GETINFO_PIPE_LIST   0x02
#define ST_NCI_DM_GETINFO_PIPE_INFO   0x01
#define ST_NCI_DM_PIPE_CREATED        0x02
#define ST_NCI_DM_PIPE_OPEN           0x04
#define ST_NCI_DM_RF_ACTIVE           0x80
#define ST_NCI_DM_DISCONNECT          0x30

#define ST_NCI_DM_IS_PIPE_OPEN(p) \
	((p & 0x0f) == (ST_NCI_DM_PIPE_CREATED | ST_NCI_DM_PIPE_OPEN))

#define ST_NCI_ATR_DEFAULT_BWI        0x04

/*
 * WT = 2^BWI/10[s], convert into msecs and add a secure
 * room by increasing by 2 this timeout
 */
#define ST_NCI_BWI_TO_TIMEOUT(x)      ((1 << x) * 200)
#define ST_NCI_ATR_GET_Y_FROM_TD(x)   (x >> 4)

/* If TA is present bit 0 is set */
#define ST_NCI_ATR_TA_PRESENT(x) (x & 0x01)
/* If TB is present bit 1 is set */
#define ST_NCI_ATR_TB_PRESENT(x) (x & 0x02)

#define ST_NCI_NUM_DEVICES           256

static DECLARE_BITMAP(dev_mask, ST_NCI_NUM_DEVICES);

/* Here are the mandatory pipe for st_nci */
static struct nci_hci_gate st_nci_gates[] = {
	{NCI_HCI_ADMIN_GATE, NCI_HCI_ADMIN_PIPE,
					ST_NCI_HOST_CONTROLLER_ID},
	{NCI_HCI_LINK_MGMT_GATE, NCI_HCI_LINK_MGMT_PIPE,
					ST_NCI_HOST_CONTROLLER_ID},
	{ST_NCI_DEVICE_MGNT_GATE, ST_NCI_DEVICE_MGNT_PIPE,
					ST_NCI_HOST_CONTROLLER_ID},

	{NCI_HCI_IDENTITY_MGMT_GATE, NCI_HCI_INVALID_PIPE,
					ST_NCI_HOST_CONTROLLER_ID},

	/* Secure element pipes are created by secure element host */
	{ST_NCI_CONNECTIVITY_GATE, NCI_HCI_DO_NOT_OPEN_PIPE,
					ST_NCI_HOST_CONTROLLER_ID},
	{ST_NCI_APDU_READER_GATE, NCI_HCI_DO_NOT_OPEN_PIPE,
					ST_NCI_HOST_CONTROLLER_ID},
};

static u8 st_nci_se_get_bwi(struct nci_dev *ndev)
{
	int i;
	u8 td;
	struct st_nci_info *info = nci_get_drvdata(ndev);

	/* Bits 8 to 5 of the first TB for T=1 encode BWI from zero to nine */
	for (i = 1; i < ST_NCI_ESE_MAX_LENGTH; i++) {
		td = ST_NCI_ATR_GET_Y_FROM_TD(info->se_info.atr[i]);
		if (ST_NCI_ATR_TA_PRESENT(td))
			i++;
		if (ST_NCI_ATR_TB_PRESENT(td)) {
			i++;
			return info->se_info.atr[i] >> 4;
		}
	}
	return ST_NCI_ATR_DEFAULT_BWI;
}

static void st_nci_se_get_atr(struct nci_dev *ndev)
{
	struct st_nci_info *info = nci_get_drvdata(ndev);
	int r;
	struct sk_buff *skb;

	r = nci_hci_get_param(ndev, ST_NCI_APDU_READER_GATE,
				NCI_HCI_APDU_PARAM_ATR, &skb);
	if (r < 0)
		return;

	if (skb->len <= ST_NCI_ESE_MAX_LENGTH) {
		memcpy(info->se_info.atr, skb->data, skb->len);

		info->se_info.wt_timeout =
			ST_NCI_BWI_TO_TIMEOUT(st_nci_se_get_bwi(ndev));
	}
	kfree_skb(skb);
}

int st_nci_hci_load_session(struct nci_dev *ndev)
{
	int i, j, r;
	struct sk_buff *skb_pipe_list, *skb_pipe_info;
	struct st_nci_pipe_info *dm_pipe_info;
	u8 pipe_list[] = { ST_NCI_DM_GETINFO_PIPE_LIST,
			ST_NCI_TERMINAL_HOST_ID};
	u8 pipe_info[] = { ST_NCI_DM_GETINFO_PIPE_INFO,
			ST_NCI_TERMINAL_HOST_ID, 0};

	/* On ST_NCI device pipes number are dynamics
	 * If pipes are already created, hci_dev_up will fail.
	 * Doing a clear all pipe is a bad idea because:
	 * - It does useless EEPROM cycling
	 * - It might cause issue for secure elements support
	 * (such as removing connectivity or APDU reader pipe)
	 * A better approach on ST_NCI is to:
	 * - get a pipe list for each host.
	 * (eg: ST_NCI_HOST_CONTROLLER_ID for now).
	 * (TODO Later on UICC HOST and eSE HOST)
	 * - get pipe information
	 * - match retrieved pipe list in st_nci_gates
	 * ST_NCI_DEVICE_MGNT_GATE is a proprietary gate
	 * with ST_NCI_DEVICE_MGNT_PIPE.
	 * Pipe can be closed and need to be open.
	 */
	r = nci_hci_connect_gate(ndev, ST_NCI_HOST_CONTROLLER_ID,
				ST_NCI_DEVICE_MGNT_GATE,
				ST_NCI_DEVICE_MGNT_PIPE);
	if (r < 0)
		return r;

	/* Get pipe list */
	r = nci_hci_send_cmd(ndev, ST_NCI_DEVICE_MGNT_GATE,
			ST_NCI_DM_GETINFO, pipe_list, sizeof(pipe_list),
			&skb_pipe_list);
	if (r < 0)
		return r;

	/* Complete the existing gate_pipe table */
	for (i = 0; i < skb_pipe_list->len; i++) {
		pipe_info[2] = skb_pipe_list->data[i];
		r = nci_hci_send_cmd(ndev, ST_NCI_DEVICE_MGNT_GATE,
					ST_NCI_DM_GETINFO, pipe_info,
					sizeof(pipe_info), &skb_pipe_info);

		if (r)
			continue;

		/*
		 * Match pipe ID and gate ID
		 * Output format from ST21NFC_DM_GETINFO is:
		 * - pipe state (1byte)
		 * - source hid (1byte)
		 * - source gid (1byte)
		 * - destination hid (1byte)
		 * - destination gid (1byte)
		 */
		dm_pipe_info = (struct st_nci_pipe_info *)skb_pipe_info->data;
		if (dm_pipe_info->dst_gate_id == ST_NCI_APDU_READER_GATE &&
		    dm_pipe_info->src_host_id == ST_NCI_UICC_HOST_ID) {
			pr_err("Unexpected apdu_reader pipe on host %x\n",
			       dm_pipe_info->src_host_id);
			kfree_skb(skb_pipe_info);
			continue;
		}

		for (j = 3; (j < ARRAY_SIZE(st_nci_gates)) &&
		     (st_nci_gates[j].gate != dm_pipe_info->dst_gate_id); j++)
			;

		if (j < ARRAY_SIZE(st_nci_gates) &&
		    st_nci_gates[j].gate == dm_pipe_info->dst_gate_id &&
		    ST_NCI_DM_IS_PIPE_OPEN(dm_pipe_info->pipe_state)) {
			ndev->hci_dev->init_data.gates[j].pipe = pipe_info[2];

			ndev->hci_dev->gate2pipe[st_nci_gates[j].gate] =
						pipe_info[2];
			ndev->hci_dev->pipes[pipe_info[2]].gate =
						st_nci_gates[j].gate;
			ndev->hci_dev->pipes[pipe_info[2]].host =
						dm_pipe_info->src_host_id;
		}
		kfree_skb(skb_pipe_info);
	}

	/*
	 * 3 gates have a well known pipe ID. Only NCI_HCI_LINK_MGMT_GATE
	 * is not yet open at this stage.
	 */
	r = nci_hci_connect_gate(ndev, ST_NCI_HOST_CONTROLLER_ID,
				 NCI_HCI_LINK_MGMT_GATE,
				 NCI_HCI_LINK_MGMT_PIPE);

	kfree_skb(skb_pipe_list);
	return r;
}
EXPORT_SYMBOL_GPL(st_nci_hci_load_session);

static void st_nci_hci_admin_event_received(struct nci_dev *ndev,
					      u8 event, struct sk_buff *skb)
{
	struct st_nci_info *info = nci_get_drvdata(ndev);

	switch (event) {
	case ST_NCI_EVT_HOT_PLUG:
		if (info->se_info.se_active) {
			if (!ST_NCI_EVT_HOT_PLUG_IS_INHIBITED(skb)) {
				del_timer_sync(&info->se_info.se_active_timer);
				info->se_info.se_active = false;
				complete(&info->se_info.req_completion);
			} else {
				mod_timer(&info->se_info.se_active_timer,
				      jiffies +
				      msecs_to_jiffies(ST_NCI_SE_TO_PIPES));
			}
		}
	break;
	default:
		nfc_err(&ndev->nfc_dev->dev, "Unexpected event on admin gate\n");
	}
}

static int st_nci_hci_apdu_reader_event_received(struct nci_dev *ndev,
						   u8 event,
						   struct sk_buff *skb)
{
	struct st_nci_info *info = nci_get_drvdata(ndev);

	pr_debug("apdu reader gate event: %x\n", event);

	switch (event) {
	case ST_NCI_EVT_TRANSMIT_DATA:
		del_timer_sync(&info->se_info.bwi_timer);
		info->se_info.bwi_active = false;
		info->se_info.cb(info->se_info.cb_context,
				 skb->data, skb->len, 0);
	break;
	case ST_NCI_EVT_WTX_REQUEST:
		mod_timer(&info->se_info.bwi_timer, jiffies +
			  msecs_to_jiffies(info->se_info.wt_timeout));
	break;
	default:
		nfc_err(&ndev->nfc_dev->dev, "Unexpected event on apdu reader gate\n");
		return 1;
	}

	kfree_skb(skb);
	return 0;
}

/*
 * Returns:
 * <= 0: driver handled the event, skb consumed
 *    1: driver does not handle the event, please do standard processing
 */
static int st_nci_hci_connectivity_event_received(struct nci_dev *ndev,
						u8 host, u8 event,
						struct sk_buff *skb)
{
	int r = 0;
	struct device *dev = &ndev->nfc_dev->dev;
	struct nfc_evt_transaction *transaction;
	u32 aid_len;
	u8 params_len;

	pr_debug("connectivity gate event: %x\n", event);

	switch (event) {
	case ST_NCI_EVT_CONNECTIVITY:
		r = nfc_se_connectivity(ndev->nfc_dev, host);
	break;
	case ST_NCI_EVT_TRANSACTION:
		/* According to specification etsi 102 622
		 * 11.2.2.4 EVT_TRANSACTION Table 52
		 * Description  Tag     Length
		 * AID          81      5 to 16
		 * PARAMETERS   82      0 to 255
		 *
		 * The key differences are aid storage length is variably sized
		 * in the packet, but fixed in nfc_evt_transaction, and that
		 * the aid_len is u8 in the packet, but u32 in the structure,
		 * and the tags in the packet are not included in
		 * nfc_evt_transaction.
		 *
		 * size(b):  1          1       5-16 1             1           0-255
		 * offset:   0          1       2    aid_len + 2   aid_len + 3 aid_len + 4
		 * mem name: aid_tag(M) aid_len aid  params_tag(M) params_len  params
		 * example:  0x81       5-16    X    0x82          0-255       X
		 */
		if (skb->len < 2 || skb->data[0] != NFC_EVT_TRANSACTION_AID_TAG)
			return -EPROTO;

		aid_len = skb->data[1];
<<<<<<< HEAD

		if (skb->len < aid_len + 4 ||
		    aid_len > sizeof(transaction->aid))
			return -EPROTO;

		params_len = skb->data[aid_len + 3];

=======

		if (skb->len < aid_len + 4 ||
		    aid_len > sizeof(transaction->aid))
			return -EPROTO;

		params_len = skb->data[aid_len + 3];

>>>>>>> d60c95ef
		/* Verify PARAMETERS tag is (82), and final check that there is
		 * enough space in the packet to read everything.
		 */
		if (skb->data[aid_len + 2] != NFC_EVT_TRANSACTION_PARAMS_TAG ||
		    skb->len < aid_len + 4 + params_len)
			return -EPROTO;

		transaction = devm_kzalloc(dev, sizeof(*transaction) +
					   params_len, GFP_KERNEL);
		if (!transaction)
			return -ENOMEM;

		transaction->aid_len = aid_len;
		transaction->params_len = params_len;

		memcpy(transaction->aid, &skb->data[2], aid_len);
		memcpy(transaction->params, &skb->data[aid_len + 4],
		       params_len);

		r = nfc_se_transaction(ndev->nfc_dev, host, transaction);
		break;
	default:
		nfc_err(&ndev->nfc_dev->dev, "Unexpected event on connectivity gate\n");
		return 1;
	}
	kfree_skb(skb);
	return r;
}

void st_nci_hci_event_received(struct nci_dev *ndev, u8 pipe,
				 u8 event, struct sk_buff *skb)
{
	u8 gate = ndev->hci_dev->pipes[pipe].gate;
	u8 host = ndev->hci_dev->pipes[pipe].host;

	switch (gate) {
	case NCI_HCI_ADMIN_GATE:
		st_nci_hci_admin_event_received(ndev, event, skb);
	break;
	case ST_NCI_APDU_READER_GATE:
		st_nci_hci_apdu_reader_event_received(ndev, event, skb);
	break;
	case ST_NCI_CONNECTIVITY_GATE:
		st_nci_hci_connectivity_event_received(ndev, host, event, skb);
	break;
	}
}
EXPORT_SYMBOL_GPL(st_nci_hci_event_received);

void st_nci_hci_cmd_received(struct nci_dev *ndev, u8 pipe, u8 cmd,
			       struct sk_buff *skb)
{
	struct st_nci_info *info = nci_get_drvdata(ndev);
	u8 gate = ndev->hci_dev->pipes[pipe].gate;

	pr_debug("cmd: %x\n", cmd);

	switch (cmd) {
	case NCI_HCI_ANY_OPEN_PIPE:
		if (gate != ST_NCI_APDU_READER_GATE &&
		    ndev->hci_dev->pipes[pipe].host != ST_NCI_UICC_HOST_ID)
			ndev->hci_dev->count_pipes++;

		if (ndev->hci_dev->count_pipes ==
		    ndev->hci_dev->expected_pipes) {
			del_timer_sync(&info->se_info.se_active_timer);
			info->se_info.se_active = false;
			ndev->hci_dev->count_pipes = 0;
			complete(&info->se_info.req_completion);
		}
	break;
	}
}
EXPORT_SYMBOL_GPL(st_nci_hci_cmd_received);

static int st_nci_control_se(struct nci_dev *ndev, u8 se_idx,
			     u8 state)
{
	struct st_nci_info *info = nci_get_drvdata(ndev);
	int r, i;
	struct sk_buff *sk_host_list;
	u8 host_id;

	switch (se_idx) {
	case ST_NCI_UICC_HOST_ID:
		ndev->hci_dev->count_pipes = 0;
		ndev->hci_dev->expected_pipes = ST_NCI_SE_COUNT_PIPE_UICC;
		break;
	case ST_NCI_ESE_HOST_ID:
		ndev->hci_dev->count_pipes = 0;
		ndev->hci_dev->expected_pipes = ST_NCI_SE_COUNT_PIPE_EMBEDDED;
		break;
	default:
		return -EINVAL;
	}

	/*
	 * Wait for an EVT_HOT_PLUG in order to
	 * retrieve a relevant host list.
	 */
	reinit_completion(&info->se_info.req_completion);
	r = nci_nfcee_mode_set(ndev, se_idx, state);
	if (r != NCI_STATUS_OK)
		return r;

	mod_timer(&info->se_info.se_active_timer, jiffies +
		msecs_to_jiffies(ST_NCI_SE_TO_HOT_PLUG));
	info->se_info.se_active = true;

	/* Ignore return value and check in any case the host_list */
	wait_for_completion_interruptible(&info->se_info.req_completion);

	/* There might be some "collision" after receiving a HOT_PLUG event
	 * This may cause the CLF to not answer to the next hci command.
	 * There is no possible synchronization to prevent this.
	 * Adding a small delay is the only way to solve the issue.
	 */
	if (info->se_info.se_status->is_ese_present &&
	    info->se_info.se_status->is_uicc_present)
		usleep_range(15000, 20000);

	r = nci_hci_get_param(ndev, NCI_HCI_ADMIN_GATE,
			NCI_HCI_ADMIN_PARAM_HOST_LIST, &sk_host_list);
	if (r != NCI_HCI_ANY_OK)
		return r;

	for (i = 0; i < sk_host_list->len &&
		sk_host_list->data[i] != se_idx; i++)
		;
	host_id = sk_host_list->data[i];
	kfree_skb(sk_host_list);
	if (state == ST_NCI_SE_MODE_ON && host_id == se_idx)
		return se_idx;
	else if (state == ST_NCI_SE_MODE_OFF && host_id != se_idx)
		return se_idx;

	return -1;
}

int st_nci_disable_se(struct nci_dev *ndev, u32 se_idx)
{
	int r;

	/*
	 * According to upper layer, se_idx == NFC_SE_UICC when
	 * info->se_info.se_status->is_uicc_enable is true should never happen
	 * Same for eSE.
	 */
	r = st_nci_control_se(ndev, se_idx, ST_NCI_SE_MODE_OFF);
	if (r < 0) {
		/* Do best effort to release SWP */
		if (se_idx == NFC_SE_EMBEDDED) {
			r = nci_hci_send_event(ndev, ST_NCI_APDU_READER_GATE,
					ST_NCI_EVT_SE_END_OF_APDU_TRANSFER,
					NULL, 0);
		}
		return r;
	}

	return 0;
}
EXPORT_SYMBOL_GPL(st_nci_disable_se);

int st_nci_enable_se(struct nci_dev *ndev, u32 se_idx)
{
	int r;

	/*
	 * According to upper layer, se_idx == NFC_SE_UICC when
	 * info->se_info.se_status->is_uicc_enable is true should never happen.
	 * Same for eSE.
	 */
	r = st_nci_control_se(ndev, se_idx, ST_NCI_SE_MODE_ON);
	if (r == ST_NCI_ESE_HOST_ID) {
		st_nci_se_get_atr(ndev);
		r = nci_hci_send_event(ndev, ST_NCI_APDU_READER_GATE,
				ST_NCI_EVT_SE_SOFT_RESET, NULL, 0);
	}

	if (r < 0) {
		/*
		 * The activation procedure failed, the secure element
		 * is not connected. Remove from the list.
		 */
		nfc_remove_se(ndev->nfc_dev, se_idx);
		return r;
	}

	return 0;
}
EXPORT_SYMBOL_GPL(st_nci_enable_se);

static int st_nci_hci_network_init(struct nci_dev *ndev)
{
	struct st_nci_info *info = nci_get_drvdata(ndev);
	struct core_conn_create_dest_spec_params *dest_params;
	struct dest_spec_params spec_params;
	struct nci_conn_info    *conn_info;
	int r, dev_num;

	dest_params =
		kzalloc(sizeof(struct core_conn_create_dest_spec_params) +
			sizeof(struct dest_spec_params), GFP_KERNEL);
	if (dest_params == NULL)
		return -ENOMEM;

	dest_params->type = NCI_DESTINATION_SPECIFIC_PARAM_NFCEE_TYPE;
	dest_params->length = sizeof(struct dest_spec_params);
	spec_params.id = ndev->hci_dev->nfcee_id;
	spec_params.protocol = NCI_NFCEE_INTERFACE_HCI_ACCESS;
	memcpy(dest_params->value, &spec_params,
	       sizeof(struct dest_spec_params));
	r = nci_core_conn_create(ndev, NCI_DESTINATION_NFCEE, 1,
				 sizeof(struct core_conn_create_dest_spec_params) +
				 sizeof(struct dest_spec_params),
				 dest_params);
	if (r != NCI_STATUS_OK)
		goto free_dest_params;

	conn_info = ndev->hci_dev->conn_info;
	if (!conn_info)
		goto free_dest_params;

	ndev->hci_dev->init_data.gate_count = ARRAY_SIZE(st_nci_gates);
	memcpy(ndev->hci_dev->init_data.gates, st_nci_gates,
	       sizeof(st_nci_gates));

	/*
	 * Session id must include the driver name + i2c bus addr
	 * persistent info to discriminate 2 identical chips
	 */
	dev_num = find_first_zero_bit(dev_mask, ST_NCI_NUM_DEVICES);
	if (dev_num >= ST_NCI_NUM_DEVICES) {
		r = -ENODEV;
		goto free_dest_params;
	}

	scnprintf(ndev->hci_dev->init_data.session_id,
		  sizeof(ndev->hci_dev->init_data.session_id),
		  "%s%2x", "ST21BH", dev_num);

	r = nci_hci_dev_session_init(ndev);
	if (r != NCI_HCI_ANY_OK)
		goto free_dest_params;

	/*
	 * In factory mode, we prevent secure elements activation
	 * by disabling nfcee on the current HCI connection id.
	 * HCI will be used here only for proprietary commands.
	 */
	if (test_bit(ST_NCI_FACTORY_MODE, &info->flags))
		r = nci_nfcee_mode_set(ndev,
				       ndev->hci_dev->conn_info->dest_params->id,
				       NCI_NFCEE_DISABLE);
	else
		r = nci_nfcee_mode_set(ndev,
				       ndev->hci_dev->conn_info->dest_params->id,
				       NCI_NFCEE_ENABLE);

free_dest_params:
	kfree(dest_params);
	return r;
}

int st_nci_discover_se(struct nci_dev *ndev)
{
	u8 white_list[2];
	int r, wl_size = 0;
	int se_count = 0;
	struct st_nci_info *info = nci_get_drvdata(ndev);

	r = st_nci_hci_network_init(ndev);
	if (r != 0)
		return r;

	if (test_bit(ST_NCI_FACTORY_MODE, &info->flags))
		return 0;

	if (info->se_info.se_status->is_uicc_present)
		white_list[wl_size++] = ST_NCI_UICC_HOST_ID;
	if (info->se_info.se_status->is_ese_present)
		white_list[wl_size++] = ST_NCI_ESE_HOST_ID;

	if (wl_size) {
		r = nci_hci_set_param(ndev, NCI_HCI_ADMIN_GATE,
				      NCI_HCI_ADMIN_PARAM_WHITELIST,
				      white_list, wl_size);
		if (r != NCI_HCI_ANY_OK)
			return r;
	}

	if (info->se_info.se_status->is_uicc_present) {
		nfc_add_se(ndev->nfc_dev, ST_NCI_UICC_HOST_ID, NFC_SE_UICC);
		se_count++;
	}

	if (info->se_info.se_status->is_ese_present) {
		nfc_add_se(ndev->nfc_dev, ST_NCI_ESE_HOST_ID, NFC_SE_EMBEDDED);
		se_count++;
	}

	return !se_count;
}
EXPORT_SYMBOL_GPL(st_nci_discover_se);

int st_nci_se_io(struct nci_dev *ndev, u32 se_idx,
		       u8 *apdu, size_t apdu_length,
		       se_io_cb_t cb, void *cb_context)
{
	struct st_nci_info *info = nci_get_drvdata(ndev);

	switch (se_idx) {
	case ST_NCI_ESE_HOST_ID:
		info->se_info.cb = cb;
		info->se_info.cb_context = cb_context;
		mod_timer(&info->se_info.bwi_timer, jiffies +
			  msecs_to_jiffies(info->se_info.wt_timeout));
		info->se_info.bwi_active = true;
		return nci_hci_send_event(ndev, ST_NCI_APDU_READER_GATE,
					ST_NCI_EVT_TRANSMIT_DATA, apdu,
					apdu_length);
	default:
		return -ENODEV;
	}
}
EXPORT_SYMBOL(st_nci_se_io);

static void st_nci_se_wt_timeout(struct timer_list *t)
{
	/*
	 * No answer from the secure element
	 * within the defined timeout.
	 * Let's send a reset request as recovery procedure.
	 * According to the situation, we first try to send a software reset
	 * to the secure element. If the next command is still not
	 * answering in time, we send to the CLF a secure element hardware
	 * reset request.
	 */
	/* hardware reset managed through VCC_UICC_OUT power supply */
	u8 param = 0x01;
	struct st_nci_info *info = from_timer(info, t, se_info.bwi_timer);

	info->se_info.bwi_active = false;

	if (!info->se_info.xch_error) {
		info->se_info.xch_error = true;
		nci_hci_send_event(info->ndlc->ndev, ST_NCI_APDU_READER_GATE,
				ST_NCI_EVT_SE_SOFT_RESET, NULL, 0);
	} else {
		info->se_info.xch_error = false;
		nci_hci_send_event(info->ndlc->ndev, ST_NCI_DEVICE_MGNT_GATE,
				ST_NCI_EVT_SE_HARD_RESET, &param, 1);
	}
	info->se_info.cb(info->se_info.cb_context, NULL, 0, -ETIME);
}

static void st_nci_se_activation_timeout(struct timer_list *t)
{
	struct st_nci_info *info = from_timer(info, t,
					      se_info.se_active_timer);

	info->se_info.se_active = false;

	complete(&info->se_info.req_completion);
}

int st_nci_se_init(struct nci_dev *ndev, struct st_nci_se_status *se_status)
{
	struct st_nci_info *info = nci_get_drvdata(ndev);

	init_completion(&info->se_info.req_completion);
	/* initialize timers */
	timer_setup(&info->se_info.bwi_timer, st_nci_se_wt_timeout, 0);
	info->se_info.bwi_active = false;

	timer_setup(&info->se_info.se_active_timer,
		    st_nci_se_activation_timeout, 0);
	info->se_info.se_active = false;

	info->se_info.xch_error = false;

	info->se_info.wt_timeout =
		ST_NCI_BWI_TO_TIMEOUT(ST_NCI_ATR_DEFAULT_BWI);

	info->se_info.se_status = se_status;

	return 0;
}
EXPORT_SYMBOL(st_nci_se_init);

void st_nci_se_deinit(struct nci_dev *ndev)
{
	struct st_nci_info *info = nci_get_drvdata(ndev);

	if (info->se_info.bwi_active)
		del_timer_sync(&info->se_info.bwi_timer);
	if (info->se_info.se_active)
		del_timer_sync(&info->se_info.se_active_timer);

	info->se_info.se_active = false;
	info->se_info.bwi_active = false;
}
EXPORT_SYMBOL(st_nci_se_deinit);
<|MERGE_RESOLUTION|>--- conflicted
+++ resolved
@@ -343,7 +343,6 @@
 			return -EPROTO;
 
 		aid_len = skb->data[1];
-<<<<<<< HEAD
 
 		if (skb->len < aid_len + 4 ||
 		    aid_len > sizeof(transaction->aid))
@@ -351,15 +350,6 @@
 
 		params_len = skb->data[aid_len + 3];
 
-=======
-
-		if (skb->len < aid_len + 4 ||
-		    aid_len > sizeof(transaction->aid))
-			return -EPROTO;
-
-		params_len = skb->data[aid_len + 3];
-
->>>>>>> d60c95ef
 		/* Verify PARAMETERS tag is (82), and final check that there is
 		 * enough space in the packet to read everything.
 		 */
