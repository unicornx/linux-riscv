// SPDX-License-Identifier: GPL-2.0-only
/*
 * QLogic Fibre Channel HBA Driver
 * Copyright (c)  2003-2014 QLogic Corporation
 */
#include "qla_def.h"
#include "qla_gbl.h"

#include <linux/delay.h>
#include <linux/slab.h>
#include <linux/vmalloc.h>

#include "qla_devtbl.h"

#ifdef CONFIG_SPARC
#include <asm/prom.h>
#endif

#include "qla_target.h"

/*
*  QLogic ISP2x00 Hardware Support Function Prototypes.
*/
static int qla2x00_isp_firmware(scsi_qla_host_t *);
static int qla2x00_setup_chip(scsi_qla_host_t *);
static int qla2x00_fw_ready(scsi_qla_host_t *);
static int qla2x00_configure_hba(scsi_qla_host_t *);
static int qla2x00_configure_loop(scsi_qla_host_t *);
static int qla2x00_configure_local_loop(scsi_qla_host_t *);
static int qla2x00_configure_fabric(scsi_qla_host_t *);
static int qla2x00_find_all_fabric_devs(scsi_qla_host_t *);
static int qla2x00_restart_isp(scsi_qla_host_t *);

static struct qla_chip_state_84xx *qla84xx_get_chip(struct scsi_qla_host *);
static int qla84xx_init_chip(scsi_qla_host_t *);
static int qla25xx_init_queues(struct qla_hw_data *);
static void qla24xx_handle_gpdb_event(scsi_qla_host_t *vha,
				      struct event_arg *ea);
static void qla24xx_handle_prli_done_event(struct scsi_qla_host *,
    struct event_arg *);
static void __qla24xx_handle_gpdb_event(scsi_qla_host_t *, struct event_arg *);

/* SRB Extensions ---------------------------------------------------------- */

void
qla2x00_sp_timeout(struct timer_list *t)
{
	srb_t *sp = from_timer(sp, t, u.iocb_cmd.timer);
	struct srb_iocb *iocb;
	scsi_qla_host_t *vha = sp->vha;

	WARN_ON(irqs_disabled());
	iocb = &sp->u.iocb_cmd;
	iocb->timeout(sp);

	/* ref: TMR */
	kref_put(&sp->cmd_kref, qla2x00_sp_release);

	if (vha && qla2x00_isp_reg_stat(vha->hw)) {
		ql_log(ql_log_info, vha, 0x9008,
		    "PCI/Register disconnect.\n");
		qla_pci_set_eeh_busy(vha);
	}
}

void qla2x00_sp_free(srb_t *sp)
{
	struct srb_iocb *iocb = &sp->u.iocb_cmd;

	del_timer(&iocb->timer);
	qla2x00_rel_sp(sp);
}

void qla2xxx_rel_done_warning(srb_t *sp, int res)
{
	WARN_ONCE(1, "Calling done() of an already freed srb %p object\n", sp);
}

void qla2xxx_rel_free_warning(srb_t *sp)
{
	WARN_ONCE(1, "Calling free() of an already freed srb %p object\n", sp);
}

/* Asynchronous Login/Logout Routines -------------------------------------- */

unsigned long
qla2x00_get_async_timeout(struct scsi_qla_host *vha)
{
	unsigned long tmo;
	struct qla_hw_data *ha = vha->hw;

	/* Firmware should use switch negotiated r_a_tov for timeout. */
	tmo = ha->r_a_tov / 10 * 2;
	if (IS_QLAFX00(ha)) {
		tmo = FX00_DEF_RATOV * 2;
	} else if (!IS_FWI2_CAPABLE(ha)) {
		/*
		 * Except for earlier ISPs where the timeout is seeded from the
		 * initialization control block.
		 */
		tmo = ha->login_timeout;
	}
	return tmo;
}

static void qla24xx_abort_iocb_timeout(void *data)
{
	srb_t *sp = data;
	struct srb_iocb *abt = &sp->u.iocb_cmd;
	struct qla_qpair *qpair = sp->qpair;
	u32 handle;
	unsigned long flags;
	int sp_found = 0, cmdsp_found = 0;

	if (sp->cmd_sp)
		ql_dbg(ql_dbg_async, sp->vha, 0x507c,
		    "Abort timeout - cmd hdl=%x, cmd type=%x hdl=%x, type=%x\n",
		    sp->cmd_sp->handle, sp->cmd_sp->type,
		    sp->handle, sp->type);
	else
		ql_dbg(ql_dbg_async, sp->vha, 0x507c,
		    "Abort timeout 2 - hdl=%x, type=%x\n",
		    sp->handle, sp->type);

	spin_lock_irqsave(qpair->qp_lock_ptr, flags);
	for (handle = 1; handle < qpair->req->num_outstanding_cmds; handle++) {
		if (sp->cmd_sp && (qpair->req->outstanding_cmds[handle] ==
		    sp->cmd_sp)) {
			qpair->req->outstanding_cmds[handle] = NULL;
			cmdsp_found = 1;
		}

		/* removing the abort */
		if (qpair->req->outstanding_cmds[handle] == sp) {
			qpair->req->outstanding_cmds[handle] = NULL;
			sp_found = 1;
			break;
		}
	}
	spin_unlock_irqrestore(qpair->qp_lock_ptr, flags);

	if (cmdsp_found && sp->cmd_sp) {
		/*
		 * This done function should take care of
		 * original command ref: INIT
		 */
		sp->cmd_sp->done(sp->cmd_sp, QLA_OS_TIMER_EXPIRED);
	}

	if (sp_found) {
		abt->u.abt.comp_status = cpu_to_le16(CS_TIMEOUT);
		sp->done(sp, QLA_OS_TIMER_EXPIRED);
	}
}

static void qla24xx_abort_sp_done(srb_t *sp, int res)
{
	struct srb_iocb *abt = &sp->u.iocb_cmd;
	srb_t *orig_sp = sp->cmd_sp;

	if (orig_sp)
		qla_wait_nvme_release_cmd_kref(orig_sp);

	if (sp->flags & SRB_WAKEUP_ON_COMP)
		complete(&abt->u.abt.comp);
	else
		/* ref: INIT */
		kref_put(&sp->cmd_kref, qla2x00_sp_release);
}

int qla24xx_async_abort_cmd(srb_t *cmd_sp, bool wait)
{
	scsi_qla_host_t *vha = cmd_sp->vha;
	struct srb_iocb *abt_iocb;
	srb_t *sp;
	int rval = QLA_FUNCTION_FAILED;

	/* ref: INIT for ABTS command */
	sp = qla2xxx_get_qpair_sp(cmd_sp->vha, cmd_sp->qpair, cmd_sp->fcport,
				  GFP_ATOMIC);
	if (!sp)
		return QLA_MEMORY_ALLOC_FAILED;

	qla_vha_mark_busy(vha);
	abt_iocb = &sp->u.iocb_cmd;
	sp->type = SRB_ABT_CMD;
	sp->name = "abort";
	sp->qpair = cmd_sp->qpair;
	sp->cmd_sp = cmd_sp;
	if (wait)
		sp->flags = SRB_WAKEUP_ON_COMP;

	init_completion(&abt_iocb->u.abt.comp);
	/* FW can send 2 x ABTS's timeout/20s */
	qla2x00_init_async_sp(sp, 42, qla24xx_abort_sp_done);
	sp->u.iocb_cmd.timeout = qla24xx_abort_iocb_timeout;

	abt_iocb->u.abt.cmd_hndl = cmd_sp->handle;
	abt_iocb->u.abt.req_que_no = cpu_to_le16(cmd_sp->qpair->req->id);

	ql_dbg(ql_dbg_async, vha, 0x507c,
	       "Abort command issued - hdl=%x, type=%x\n", cmd_sp->handle,
	       cmd_sp->type);

	rval = qla2x00_start_sp(sp);
	if (rval != QLA_SUCCESS) {
		/* ref: INIT */
		kref_put(&sp->cmd_kref, qla2x00_sp_release);
		return rval;
	}

	if (wait) {
		wait_for_completion(&abt_iocb->u.abt.comp);
		rval = abt_iocb->u.abt.comp_status == CS_COMPLETE ?
			QLA_SUCCESS : QLA_ERR_FROM_FW;
		/* ref: INIT */
		kref_put(&sp->cmd_kref, qla2x00_sp_release);
	}

	return rval;
}

void
qla2x00_async_iocb_timeout(void *data)
{
	srb_t *sp = data;
	fc_port_t *fcport = sp->fcport;
	struct srb_iocb *lio = &sp->u.iocb_cmd;
	int rc, h;
	unsigned long flags;

	if (fcport) {
		ql_dbg(ql_dbg_disc, fcport->vha, 0x2071,
		    "Async-%s timeout - hdl=%x portid=%06x %8phC.\n",
		    sp->name, sp->handle, fcport->d_id.b24, fcport->port_name);

		fcport->flags &= ~(FCF_ASYNC_SENT | FCF_ASYNC_ACTIVE);
	} else {
		pr_info("Async-%s timeout - hdl=%x.\n",
		    sp->name, sp->handle);
	}

	switch (sp->type) {
	case SRB_LOGIN_CMD:
		rc = qla24xx_async_abort_cmd(sp, false);
		if (rc) {
			/* Retry as needed. */
			lio->u.logio.data[0] = MBS_COMMAND_ERROR;
			lio->u.logio.data[1] =
				lio->u.logio.flags & SRB_LOGIN_RETRIED ?
				QLA_LOGIO_LOGIN_RETRIED : 0;
			spin_lock_irqsave(sp->qpair->qp_lock_ptr, flags);
			for (h = 1; h < sp->qpair->req->num_outstanding_cmds;
			    h++) {
				if (sp->qpair->req->outstanding_cmds[h] ==
				    sp) {
					sp->qpair->req->outstanding_cmds[h] =
					    NULL;
					break;
				}
			}
			spin_unlock_irqrestore(sp->qpair->qp_lock_ptr, flags);
			sp->done(sp, QLA_FUNCTION_TIMEOUT);
		}
		break;
	case SRB_LOGOUT_CMD:
	case SRB_CT_PTHRU_CMD:
	case SRB_MB_IOCB:
	case SRB_NACK_PLOGI:
	case SRB_NACK_PRLI:
	case SRB_NACK_LOGO:
	case SRB_CTRL_VP:
	default:
		rc = qla24xx_async_abort_cmd(sp, false);
		if (rc) {
			spin_lock_irqsave(sp->qpair->qp_lock_ptr, flags);
			for (h = 1; h < sp->qpair->req->num_outstanding_cmds;
			    h++) {
				if (sp->qpair->req->outstanding_cmds[h] ==
				    sp) {
					sp->qpair->req->outstanding_cmds[h] =
					    NULL;
					break;
				}
			}
			spin_unlock_irqrestore(sp->qpair->qp_lock_ptr, flags);
			sp->done(sp, QLA_FUNCTION_TIMEOUT);
		}
		break;
	}
}

static void qla2x00_async_login_sp_done(srb_t *sp, int res)
{
	struct scsi_qla_host *vha = sp->vha;
	struct srb_iocb *lio = &sp->u.iocb_cmd;
	struct event_arg ea;

	ql_dbg(ql_dbg_disc, vha, 0x20dd,
	    "%s %8phC res %d \n", __func__, sp->fcport->port_name, res);

	sp->fcport->flags &= ~(FCF_ASYNC_SENT | FCF_ASYNC_ACTIVE);

	if (!test_bit(UNLOADING, &vha->dpc_flags)) {
		memset(&ea, 0, sizeof(ea));
		ea.fcport = sp->fcport;
		ea.data[0] = lio->u.logio.data[0];
		ea.data[1] = lio->u.logio.data[1];
		ea.iop[0] = lio->u.logio.iop[0];
		ea.iop[1] = lio->u.logio.iop[1];
		ea.sp = sp;
		if (res)
			ea.data[0] = MBS_COMMAND_ERROR;
		qla24xx_handle_plogi_done_event(vha, &ea);
	}

	/* ref: INIT */
	kref_put(&sp->cmd_kref, qla2x00_sp_release);
}

int
qla2x00_async_login(struct scsi_qla_host *vha, fc_port_t *fcport,
    uint16_t *data)
{
	srb_t *sp;
	struct srb_iocb *lio;
	int rval = QLA_FUNCTION_FAILED;

	if (!vha->flags.online || (fcport->flags & FCF_ASYNC_SENT) ||
	    fcport->loop_id == FC_NO_LOOP_ID) {
		ql_log(ql_log_warn, vha, 0xffff,
		    "%s: %8phC - not sending command.\n",
		    __func__, fcport->port_name);
		return rval;
	}

	/* ref: INIT */
	sp = qla2x00_get_sp(vha, fcport, GFP_KERNEL);
	if (!sp)
		goto done;

	qla2x00_set_fcport_disc_state(fcport, DSC_LOGIN_PEND);
	fcport->flags |= FCF_ASYNC_SENT;
	fcport->logout_completed = 0;

	sp->type = SRB_LOGIN_CMD;
	sp->name = "login";
	sp->gen1 = fcport->rscn_gen;
	sp->gen2 = fcport->login_gen;
	qla2x00_init_async_sp(sp, qla2x00_get_async_timeout(vha) + 2,
			      qla2x00_async_login_sp_done);

	lio = &sp->u.iocb_cmd;
	if (N2N_TOPO(fcport->vha->hw) && fcport_is_bigger(fcport)) {
		lio->u.logio.flags |= SRB_LOGIN_PRLI_ONLY;
	} else {
		if (vha->hw->flags.edif_enabled &&
		    DBELL_ACTIVE(vha)) {
			lio->u.logio.flags |=
				(SRB_LOGIN_FCSP | SRB_LOGIN_SKIP_PRLI);
		} else {
			lio->u.logio.flags |= SRB_LOGIN_COND_PLOGI;
		}
	}

	if (NVME_TARGET(vha->hw, fcport))
		lio->u.logio.flags |= SRB_LOGIN_SKIP_PRLI;

	rval = qla2x00_start_sp(sp);

	ql_dbg(ql_dbg_disc, vha, 0x2072,
	       "Async-login - %8phC hdl=%x, loopid=%x portid=%06x retries=%d %s.\n",
	       fcport->port_name, sp->handle, fcport->loop_id,
	       fcport->d_id.b24, fcport->login_retry,
	       lio->u.logio.flags & SRB_LOGIN_FCSP ? "FCSP" : "");

	if (rval != QLA_SUCCESS) {
		fcport->flags |= FCF_LOGIN_NEEDED;
		set_bit(RELOGIN_NEEDED, &vha->dpc_flags);
		goto done_free_sp;
	}

	return rval;

done_free_sp:
	/* ref: INIT */
	kref_put(&sp->cmd_kref, qla2x00_sp_release);
	fcport->flags &= ~FCF_ASYNC_SENT;
done:
	fcport->flags &= ~FCF_ASYNC_ACTIVE;
	return rval;
}

static void qla2x00_async_logout_sp_done(srb_t *sp, int res)
{
	sp->fcport->flags &= ~(FCF_ASYNC_SENT | FCF_ASYNC_ACTIVE);
	sp->fcport->login_gen++;
	qlt_logo_completion_handler(sp->fcport, sp->u.iocb_cmd.u.logio.data[0]);
	/* ref: INIT */
	kref_put(&sp->cmd_kref, qla2x00_sp_release);
}

int
qla2x00_async_logout(struct scsi_qla_host *vha, fc_port_t *fcport)
{
	srb_t *sp;
	int rval = QLA_FUNCTION_FAILED;

	fcport->flags |= FCF_ASYNC_SENT;
	/* ref: INIT */
	sp = qla2x00_get_sp(vha, fcport, GFP_KERNEL);
	if (!sp)
		goto done;

	sp->type = SRB_LOGOUT_CMD;
	sp->name = "logout";
	qla2x00_init_async_sp(sp, qla2x00_get_async_timeout(vha) + 2,
			      qla2x00_async_logout_sp_done),

	ql_dbg(ql_dbg_disc, vha, 0x2070,
	    "Async-logout - hdl=%x loop-id=%x portid=%02x%02x%02x %8phC explicit %d.\n",
	    sp->handle, fcport->loop_id, fcport->d_id.b.domain,
		fcport->d_id.b.area, fcport->d_id.b.al_pa,
		fcport->port_name, fcport->explicit_logout);

	rval = qla2x00_start_sp(sp);
	if (rval != QLA_SUCCESS)
		goto done_free_sp;
	return rval;

done_free_sp:
	/* ref: INIT */
	kref_put(&sp->cmd_kref, qla2x00_sp_release);
done:
	fcport->flags &= ~(FCF_ASYNC_SENT | FCF_ASYNC_ACTIVE);
	return rval;
}

void
qla2x00_async_prlo_done(struct scsi_qla_host *vha, fc_port_t *fcport,
    uint16_t *data)
{
	fcport->flags &= ~FCF_ASYNC_ACTIVE;
	/* Don't re-login in target mode */
	if (!fcport->tgt_session)
		qla2x00_mark_device_lost(vha, fcport, 1);
	qlt_logo_completion_handler(fcport, data[0]);
}

static void qla2x00_async_prlo_sp_done(srb_t *sp, int res)
{
	struct srb_iocb *lio = &sp->u.iocb_cmd;
	struct scsi_qla_host *vha = sp->vha;

	sp->fcport->flags &= ~FCF_ASYNC_ACTIVE;
	if (!test_bit(UNLOADING, &vha->dpc_flags))
		qla2x00_post_async_prlo_done_work(sp->fcport->vha, sp->fcport,
		    lio->u.logio.data);
	/* ref: INIT */
	kref_put(&sp->cmd_kref, qla2x00_sp_release);
}

int
qla2x00_async_prlo(struct scsi_qla_host *vha, fc_port_t *fcport)
{
	srb_t *sp;
	int rval;

	rval = QLA_FUNCTION_FAILED;
	/* ref: INIT */
	sp = qla2x00_get_sp(vha, fcport, GFP_KERNEL);
	if (!sp)
		goto done;

	sp->type = SRB_PRLO_CMD;
	sp->name = "prlo";
	qla2x00_init_async_sp(sp, qla2x00_get_async_timeout(vha) + 2,
			      qla2x00_async_prlo_sp_done);

	ql_dbg(ql_dbg_disc, vha, 0x2070,
	    "Async-prlo - hdl=%x loop-id=%x portid=%02x%02x%02x.\n",
	    sp->handle, fcport->loop_id, fcport->d_id.b.domain,
	    fcport->d_id.b.area, fcport->d_id.b.al_pa);

	rval = qla2x00_start_sp(sp);
	if (rval != QLA_SUCCESS)
		goto done_free_sp;

	return rval;

done_free_sp:
	/* ref: INIT */
	kref_put(&sp->cmd_kref, qla2x00_sp_release);
done:
	fcport->flags &= ~FCF_ASYNC_ACTIVE;
	return rval;
}

static
void qla24xx_handle_adisc_event(scsi_qla_host_t *vha, struct event_arg *ea)
{
	struct fc_port *fcport = ea->fcport;

	ql_dbg(ql_dbg_disc, vha, 0x20d2,
	    "%s %8phC DS %d LS %d rc %d login %d|%d rscn %d|%d lid %d\n",
	    __func__, fcport->port_name, fcport->disc_state,
	    fcport->fw_login_state, ea->rc, fcport->login_gen, ea->sp->gen2,
	    fcport->rscn_gen, ea->sp->gen1, fcport->loop_id);

	WARN_ONCE(!qla2xxx_is_valid_mbs(ea->data[0]), "mbs: %#x\n",
		  ea->data[0]);

	if (ea->data[0] != MBS_COMMAND_COMPLETE) {
		ql_dbg(ql_dbg_disc, vha, 0x2066,
		    "%s %8phC: adisc fail: post delete\n",
		    __func__, ea->fcport->port_name);
		/* deleted = 0 & logout_on_delete = force fw cleanup */
		fcport->deleted = 0;
		fcport->logout_on_delete = 1;
		qlt_schedule_sess_for_deletion(ea->fcport);
		return;
	}

	if (ea->fcport->disc_state == DSC_DELETE_PEND)
		return;

	if (ea->sp->gen2 != ea->fcport->login_gen) {
		/* target side must have changed it. */
		ql_dbg(ql_dbg_disc, vha, 0x20d3,
		    "%s %8phC generation changed\n",
		    __func__, ea->fcport->port_name);
		return;
	} else if (ea->sp->gen1 != ea->fcport->rscn_gen) {
		qla_rscn_replay(fcport);
		qlt_schedule_sess_for_deletion(fcport);
		return;
	}

	__qla24xx_handle_gpdb_event(vha, ea);
}

static int qla_post_els_plogi_work(struct scsi_qla_host *vha, fc_port_t *fcport)
{
	struct qla_work_evt *e;

	e = qla2x00_alloc_work(vha, QLA_EVT_ELS_PLOGI);
	if (!e)
		return QLA_FUNCTION_FAILED;

	e->u.fcport.fcport = fcport;
	fcport->flags |= FCF_ASYNC_ACTIVE;
	qla2x00_set_fcport_disc_state(fcport, DSC_LOGIN_PEND);
	return qla2x00_post_work(vha, e);
}

static void qla2x00_async_adisc_sp_done(srb_t *sp, int res)
{
	struct scsi_qla_host *vha = sp->vha;
	struct event_arg ea;
	struct srb_iocb *lio = &sp->u.iocb_cmd;

	ql_dbg(ql_dbg_disc, vha, 0x2066,
	    "Async done-%s res %x %8phC\n",
	    sp->name, res, sp->fcport->port_name);

	sp->fcport->flags &= ~(FCF_ASYNC_SENT | FCF_ASYNC_ACTIVE);

	memset(&ea, 0, sizeof(ea));
	ea.rc = res;
	ea.data[0] = lio->u.logio.data[0];
	ea.data[1] = lio->u.logio.data[1];
	ea.iop[0] = lio->u.logio.iop[0];
	ea.iop[1] = lio->u.logio.iop[1];
	ea.fcport = sp->fcport;
	ea.sp = sp;
	if (res)
		ea.data[0] = MBS_COMMAND_ERROR;

	qla24xx_handle_adisc_event(vha, &ea);
	/* ref: INIT */
	kref_put(&sp->cmd_kref, qla2x00_sp_release);
}

int
qla2x00_async_adisc(struct scsi_qla_host *vha, fc_port_t *fcport,
    uint16_t *data)
{
	srb_t *sp;
	struct srb_iocb *lio;
	int rval = QLA_FUNCTION_FAILED;

	if (IS_SESSION_DELETED(fcport)) {
		ql_log(ql_log_warn, vha, 0xffff,
		       "%s: %8phC is being delete - not sending command.\n",
		       __func__, fcport->port_name);
		fcport->flags &= ~FCF_ASYNC_ACTIVE;
		return rval;
	}

	if (!vha->flags.online || (fcport->flags & FCF_ASYNC_SENT))
		return rval;

	fcport->flags |= FCF_ASYNC_SENT;
	/* ref: INIT */
	sp = qla2x00_get_sp(vha, fcport, GFP_KERNEL);
	if (!sp)
		goto done;

	sp->type = SRB_ADISC_CMD;
	sp->name = "adisc";
	sp->gen1 = fcport->rscn_gen;
	sp->gen2 = fcport->login_gen;
	qla2x00_init_async_sp(sp, qla2x00_get_async_timeout(vha) + 2,
			      qla2x00_async_adisc_sp_done);

	if (data[1] & QLA_LOGIO_LOGIN_RETRIED) {
		lio = &sp->u.iocb_cmd;
		lio->u.logio.flags |= SRB_LOGIN_RETRIED;
	}

	ql_dbg(ql_dbg_disc, vha, 0x206f,
	    "Async-adisc - hdl=%x loopid=%x portid=%06x %8phC.\n",
	    sp->handle, fcport->loop_id, fcport->d_id.b24, fcport->port_name);

	rval = qla2x00_start_sp(sp);
	if (rval != QLA_SUCCESS)
		goto done_free_sp;

	return rval;

done_free_sp:
	/* ref: INIT */
	kref_put(&sp->cmd_kref, qla2x00_sp_release);
done:
	fcport->flags &= ~(FCF_ASYNC_SENT | FCF_ASYNC_ACTIVE);
	qla2x00_post_async_adisc_work(vha, fcport, data);
	return rval;
}

static bool qla2x00_is_reserved_id(scsi_qla_host_t *vha, uint16_t loop_id)
{
	struct qla_hw_data *ha = vha->hw;

	if (IS_FWI2_CAPABLE(ha))
		return loop_id > NPH_LAST_HANDLE;

	return (loop_id > ha->max_loop_id && loop_id < SNS_FIRST_LOOP_ID) ||
		loop_id == MANAGEMENT_SERVER || loop_id == BROADCAST;
}

/**
 * qla2x00_find_new_loop_id - scan through our port list and find a new usable loop ID
 * @vha: adapter state pointer.
 * @dev: port structure pointer.
 *
 * Returns:
 *	qla2x00 local function return status code.
 *
 * Context:
 *	Kernel context.
 */
static int qla2x00_find_new_loop_id(scsi_qla_host_t *vha, fc_port_t *dev)
{
	int	rval;
	struct qla_hw_data *ha = vha->hw;
	unsigned long flags = 0;

	rval = QLA_SUCCESS;

	spin_lock_irqsave(&ha->vport_slock, flags);

	dev->loop_id = find_first_zero_bit(ha->loop_id_map, LOOPID_MAP_SIZE);
	if (dev->loop_id >= LOOPID_MAP_SIZE ||
	    qla2x00_is_reserved_id(vha, dev->loop_id)) {
		dev->loop_id = FC_NO_LOOP_ID;
		rval = QLA_FUNCTION_FAILED;
	} else {
		set_bit(dev->loop_id, ha->loop_id_map);
	}
	spin_unlock_irqrestore(&ha->vport_slock, flags);

	if (rval == QLA_SUCCESS)
		ql_dbg(ql_dbg_disc, dev->vha, 0x2086,
		       "Assigning new loopid=%x, portid=%x.\n",
		       dev->loop_id, dev->d_id.b24);
	else
		ql_log(ql_log_warn, dev->vha, 0x2087,
		       "No loop_id's available, portid=%x.\n",
		       dev->d_id.b24);

	return rval;
}

void qla2x00_clear_loop_id(fc_port_t *fcport)
{
	struct qla_hw_data *ha = fcport->vha->hw;

	if (fcport->loop_id == FC_NO_LOOP_ID ||
	    qla2x00_is_reserved_id(fcport->vha, fcport->loop_id))
		return;

	clear_bit(fcport->loop_id, ha->loop_id_map);
	fcport->loop_id = FC_NO_LOOP_ID;
}

static void qla24xx_handle_gnl_done_event(scsi_qla_host_t *vha,
	struct event_arg *ea)
{
	fc_port_t *fcport, *conflict_fcport;
	struct get_name_list_extended *e;
	u16 i, n, found = 0, loop_id;
	port_id_t id;
	u64 wwn;
	u16 data[2];
	u8 current_login_state, nvme_cls;

	fcport = ea->fcport;
	ql_dbg(ql_dbg_disc, vha, 0xffff,
	    "%s %8phC DS %d LS rc %d %d login %d|%d rscn %d|%d lid %d edif %d\n",
	    __func__, fcport->port_name, fcport->disc_state,
	    fcport->fw_login_state, ea->rc,
	    fcport->login_gen, fcport->last_login_gen,
	    fcport->rscn_gen, fcport->last_rscn_gen, vha->loop_id, fcport->edif.enable);

	if (fcport->disc_state == DSC_DELETE_PEND)
		return;

	if (ea->rc) { /* rval */
		if (fcport->login_retry == 0) {
			ql_dbg(ql_dbg_disc, vha, 0x20de,
			    "GNL failed Port login retry %8phN, retry cnt=%d.\n",
			    fcport->port_name, fcport->login_retry);
		}
		return;
	}

	if (fcport->last_rscn_gen != fcport->rscn_gen) {
		qla_rscn_replay(fcport);
		qlt_schedule_sess_for_deletion(fcport);
		return;
	} else if (fcport->last_login_gen != fcport->login_gen) {
		ql_dbg(ql_dbg_disc, vha, 0x20e0,
		    "%s %8phC login gen changed\n",
		    __func__, fcport->port_name);
		set_bit(RELOGIN_NEEDED, &vha->dpc_flags);
		return;
	}

	n = ea->data[0] / sizeof(struct get_name_list_extended);

	ql_dbg(ql_dbg_disc, vha, 0x20e1,
	    "%s %d %8phC n %d %02x%02x%02x lid %d \n",
	    __func__, __LINE__, fcport->port_name, n,
	    fcport->d_id.b.domain, fcport->d_id.b.area,
	    fcport->d_id.b.al_pa, fcport->loop_id);

	for (i = 0; i < n; i++) {
		e = &vha->gnl.l[i];
		wwn = wwn_to_u64(e->port_name);
		id.b.domain = e->port_id[2];
		id.b.area = e->port_id[1];
		id.b.al_pa = e->port_id[0];
		id.b.rsvd_1 = 0;

		if (memcmp((u8 *)&wwn, fcport->port_name, WWN_SIZE))
			continue;

		if (IS_SW_RESV_ADDR(id))
			continue;

		found = 1;

		loop_id = le16_to_cpu(e->nport_handle);
		loop_id = (loop_id & 0x7fff);
		nvme_cls = e->current_login_state >> 4;
		current_login_state = e->current_login_state & 0xf;

		if (PRLI_PHASE(nvme_cls)) {
			current_login_state = nvme_cls;
			fcport->fc4_type &= ~FS_FC4TYPE_FCP;
			fcport->fc4_type |= FS_FC4TYPE_NVME;
		} else if (PRLI_PHASE(current_login_state)) {
			fcport->fc4_type |= FS_FC4TYPE_FCP;
			fcport->fc4_type &= ~FS_FC4TYPE_NVME;
		}

		ql_dbg(ql_dbg_disc, vha, 0x20e2,
		    "%s found %8phC CLS [%x|%x] fc4_type %d ID[%06x|%06x] lid[%d|%d]\n",
		    __func__, fcport->port_name,
		    e->current_login_state, fcport->fw_login_state,
		    fcport->fc4_type, id.b24, fcport->d_id.b24,
		    loop_id, fcport->loop_id);

		switch (fcport->disc_state) {
		case DSC_DELETE_PEND:
		case DSC_DELETED:
			break;
		default:
			if ((id.b24 != fcport->d_id.b24 &&
			    fcport->d_id.b24 &&
			    fcport->loop_id != FC_NO_LOOP_ID) ||
			    (fcport->loop_id != FC_NO_LOOP_ID &&
				fcport->loop_id != loop_id)) {
				ql_dbg(ql_dbg_disc, vha, 0x20e3,
				    "%s %d %8phC post del sess\n",
				    __func__, __LINE__, fcport->port_name);
				if (fcport->n2n_flag)
					fcport->d_id.b24 = 0;
				qlt_schedule_sess_for_deletion(fcport);
				return;
			}
			break;
		}

		fcport->loop_id = loop_id;
		if (fcport->n2n_flag)
			fcport->d_id.b24 = id.b24;

		wwn = wwn_to_u64(fcport->port_name);
		qlt_find_sess_invalidate_other(vha, wwn,
			id, loop_id, &conflict_fcport);

		if (conflict_fcport) {
			/*
			 * Another share fcport share the same loop_id &
			 * nport id. Conflict fcport needs to finish
			 * cleanup before this fcport can proceed to login.
			 */
			conflict_fcport->conflict = fcport;
			fcport->login_pause = 1;
		}

		switch (vha->hw->current_topology) {
		default:
			switch (current_login_state) {
			case DSC_LS_PRLI_COMP:
				ql_dbg(ql_dbg_disc,
				    vha, 0x20e4, "%s %d %8phC post gpdb\n",
				    __func__, __LINE__, fcport->port_name);

				if ((e->prli_svc_param_word_3[0] & BIT_4) == 0)
					fcport->port_type = FCT_INITIATOR;
				else
					fcport->port_type = FCT_TARGET;
				data[0] = data[1] = 0;
				qla2x00_post_async_adisc_work(vha, fcport,
				    data);
				break;
			case DSC_LS_PLOGI_COMP:
				if (vha->hw->flags.edif_enabled) {
					/* check to see if App support Secure */
					qla24xx_post_gpdb_work(vha, fcport, 0);
					break;
				}
				fallthrough;
			case DSC_LS_PORT_UNAVAIL:
			default:
				if (fcport->loop_id == FC_NO_LOOP_ID) {
					qla2x00_find_new_loop_id(vha, fcport);
					fcport->fw_login_state =
					    DSC_LS_PORT_UNAVAIL;
				}
				ql_dbg(ql_dbg_disc, vha, 0x20e5,
				    "%s %d %8phC\n", __func__, __LINE__,
				    fcport->port_name);
				qla24xx_fcport_handle_login(vha, fcport);
				break;
			}
			break;
		case ISP_CFG_N:
			fcport->fw_login_state = current_login_state;
			fcport->d_id = id;
			switch (current_login_state) {
			case DSC_LS_PRLI_PEND:
				/*
				 * In the middle of PRLI. Let it finish.
				 * Allow relogin code to recheck state again
				 * with GNL. Push disc_state back to DELETED
				 * so GNL can go out again
				 */
				qla2x00_set_fcport_disc_state(fcport,
				    DSC_DELETED);
				set_bit(RELOGIN_NEEDED, &vha->dpc_flags);
				break;
			case DSC_LS_PRLI_COMP:
				if ((e->prli_svc_param_word_3[0] & BIT_4) == 0)
					fcport->port_type = FCT_INITIATOR;
				else
					fcport->port_type = FCT_TARGET;

				data[0] = data[1] = 0;
				qla2x00_post_async_adisc_work(vha, fcport,
				    data);
				break;
			case DSC_LS_PLOGI_COMP:
				if (vha->hw->flags.edif_enabled &&
				    DBELL_ACTIVE(vha)) {
					/* check to see if App support secure or not */
					qla24xx_post_gpdb_work(vha, fcport, 0);
					break;
				}
				if (fcport_is_bigger(fcport)) {
					/* local adapter is smaller */
					if (fcport->loop_id != FC_NO_LOOP_ID)
						qla2x00_clear_loop_id(fcport);

					fcport->loop_id = loop_id;
					qla24xx_fcport_handle_login(vha,
					    fcport);
					break;
				}
				fallthrough;
			default:
				if (fcport_is_smaller(fcport)) {
					/* local adapter is bigger */
					if (fcport->loop_id != FC_NO_LOOP_ID)
						qla2x00_clear_loop_id(fcport);

					fcport->loop_id = loop_id;
					qla24xx_fcport_handle_login(vha,
					    fcport);
				}
				break;
			}
			break;
		} /* switch (ha->current_topology) */
	}

	if (!found) {
		switch (vha->hw->current_topology) {
		case ISP_CFG_F:
		case ISP_CFG_FL:
			for (i = 0; i < n; i++) {
				e = &vha->gnl.l[i];
				id.b.domain = e->port_id[0];
				id.b.area = e->port_id[1];
				id.b.al_pa = e->port_id[2];
				id.b.rsvd_1 = 0;
				loop_id = le16_to_cpu(e->nport_handle);

				if (fcport->d_id.b24 == id.b24) {
					conflict_fcport =
					    qla2x00_find_fcport_by_wwpn(vha,
						e->port_name, 0);
					if (conflict_fcport) {
						ql_dbg(ql_dbg_disc + ql_dbg_verbose,
						    vha, 0x20e5,
						    "%s %d %8phC post del sess\n",
						    __func__, __LINE__,
						    conflict_fcport->port_name);
						qlt_schedule_sess_for_deletion
							(conflict_fcport);
					}
				}
				/*
				 * FW already picked this loop id for
				 * another fcport
				 */
				if (fcport->loop_id == loop_id)
					fcport->loop_id = FC_NO_LOOP_ID;
			}
			qla24xx_fcport_handle_login(vha, fcport);
			break;
		case ISP_CFG_N:
			qla2x00_set_fcport_disc_state(fcport, DSC_DELETED);
			if (time_after_eq(jiffies, fcport->dm_login_expire)) {
				if (fcport->n2n_link_reset_cnt < 2) {
					fcport->n2n_link_reset_cnt++;
					/*
					 * remote port is not sending PLOGI.
					 * Reset link to kick start his state
					 * machine
					 */
					set_bit(N2N_LINK_RESET,
					    &vha->dpc_flags);
				} else {
					if (fcport->n2n_chip_reset < 1) {
						ql_log(ql_log_info, vha, 0x705d,
						    "Chip reset to bring laser down");
						set_bit(ISP_ABORT_NEEDED,
						    &vha->dpc_flags);
						fcport->n2n_chip_reset++;
					} else {
						ql_log(ql_log_info, vha, 0x705d,
						    "Remote port %8ph is not coming back\n",
						    fcport->port_name);
						fcport->scan_state = 0;
					}
				}
				qla2xxx_wake_dpc(vha);
			} else {
				/*
				 * report port suppose to do PLOGI. Give him
				 * more time. FW will catch it.
				 */
				set_bit(RELOGIN_NEEDED, &vha->dpc_flags);
			}
			break;
		case ISP_CFG_NL:
			qla24xx_fcport_handle_login(vha, fcport);
			break;
		default:
			break;
		}
	}
} /* gnl_event */

static void qla24xx_async_gnl_sp_done(srb_t *sp, int res)
{
	struct scsi_qla_host *vha = sp->vha;
	unsigned long flags;
	struct fc_port *fcport = NULL, *tf;
	u16 i, n = 0, loop_id;
	struct event_arg ea;
	struct get_name_list_extended *e;
	u64 wwn;
	struct list_head h;
	bool found = false;

	ql_dbg(ql_dbg_disc, vha, 0x20e7,
	    "Async done-%s res %x mb[1]=%x mb[2]=%x \n",
	    sp->name, res, sp->u.iocb_cmd.u.mbx.in_mb[1],
	    sp->u.iocb_cmd.u.mbx.in_mb[2]);


	sp->fcport->flags &= ~(FCF_ASYNC_SENT|FCF_ASYNC_ACTIVE);
	memset(&ea, 0, sizeof(ea));
	ea.sp = sp;
	ea.rc = res;

	if (sp->u.iocb_cmd.u.mbx.in_mb[1] >=
	    sizeof(struct get_name_list_extended)) {
		n = sp->u.iocb_cmd.u.mbx.in_mb[1] /
		    sizeof(struct get_name_list_extended);
		ea.data[0] = sp->u.iocb_cmd.u.mbx.in_mb[1]; /* amnt xfered */
	}

	for (i = 0; i < n; i++) {
		e = &vha->gnl.l[i];
		loop_id = le16_to_cpu(e->nport_handle);
		/* mask out reserve bit */
		loop_id = (loop_id & 0x7fff);
		set_bit(loop_id, vha->hw->loop_id_map);
		wwn = wwn_to_u64(e->port_name);

		ql_dbg(ql_dbg_disc, vha, 0x20e8,
		    "%s %8phC %02x:%02x:%02x CLS %x/%x lid %x \n",
		    __func__, &wwn, e->port_id[2], e->port_id[1],
		    e->port_id[0], e->current_login_state, e->last_login_state,
		    (loop_id & 0x7fff));
	}

	spin_lock_irqsave(&vha->hw->tgt.sess_lock, flags);

	INIT_LIST_HEAD(&h);
	fcport = tf = NULL;
	if (!list_empty(&vha->gnl.fcports))
		list_splice_init(&vha->gnl.fcports, &h);
	spin_unlock_irqrestore(&vha->hw->tgt.sess_lock, flags);

	list_for_each_entry_safe(fcport, tf, &h, gnl_entry) {
		spin_lock_irqsave(&vha->hw->tgt.sess_lock, flags);
		list_del_init(&fcport->gnl_entry);
		fcport->flags &= ~(FCF_ASYNC_SENT | FCF_ASYNC_ACTIVE);
		spin_unlock_irqrestore(&vha->hw->tgt.sess_lock, flags);
		ea.fcport = fcport;

		qla24xx_handle_gnl_done_event(vha, &ea);
	}

	/* create new fcport if fw has knowledge of new sessions */
	for (i = 0; i < n; i++) {
		port_id_t id;
		u64 wwnn;

		e = &vha->gnl.l[i];
		wwn = wwn_to_u64(e->port_name);

		found = false;
		list_for_each_entry_safe(fcport, tf, &vha->vp_fcports, list) {
			if (!memcmp((u8 *)&wwn, fcport->port_name,
			    WWN_SIZE)) {
				found = true;
				break;
			}
		}

		id.b.domain = e->port_id[2];
		id.b.area = e->port_id[1];
		id.b.al_pa = e->port_id[0];
		id.b.rsvd_1 = 0;

		if (!found && wwn && !IS_SW_RESV_ADDR(id)) {
			ql_dbg(ql_dbg_disc, vha, 0x2065,
			    "%s %d %8phC %06x post new sess\n",
			    __func__, __LINE__, (u8 *)&wwn, id.b24);
			wwnn = wwn_to_u64(e->node_name);
			qla24xx_post_newsess_work(vha, &id, (u8 *)&wwn,
			    (u8 *)&wwnn, NULL, 0);
		}
	}

	spin_lock_irqsave(&vha->hw->tgt.sess_lock, flags);
	vha->gnl.sent = 0;
	if (!list_empty(&vha->gnl.fcports)) {
		/* retrigger gnl */
		list_for_each_entry_safe(fcport, tf, &vha->gnl.fcports,
		    gnl_entry) {
			list_del_init(&fcport->gnl_entry);
			fcport->flags &= ~(FCF_ASYNC_SENT | FCF_ASYNC_ACTIVE);
			if (qla24xx_post_gnl_work(vha, fcport) == QLA_SUCCESS)
				break;
		}
	}
	spin_unlock_irqrestore(&vha->hw->tgt.sess_lock, flags);

	/* ref: INIT */
	kref_put(&sp->cmd_kref, qla2x00_sp_release);
}

int qla24xx_async_gnl(struct scsi_qla_host *vha, fc_port_t *fcport)
{
	srb_t *sp;
	int rval = QLA_FUNCTION_FAILED;
	unsigned long flags;
	u16 *mb;

	if (!vha->flags.online || (fcport->flags & FCF_ASYNC_SENT))
		return rval;

	ql_dbg(ql_dbg_disc, vha, 0x20d9,
	    "Async-gnlist WWPN %8phC \n", fcport->port_name);

	spin_lock_irqsave(&vha->hw->tgt.sess_lock, flags);
	fcport->flags |= FCF_ASYNC_SENT;
	qla2x00_set_fcport_disc_state(fcport, DSC_GNL);
	fcport->last_rscn_gen = fcport->rscn_gen;
	fcport->last_login_gen = fcport->login_gen;

	list_add_tail(&fcport->gnl_entry, &vha->gnl.fcports);
	if (vha->gnl.sent) {
		spin_unlock_irqrestore(&vha->hw->tgt.sess_lock, flags);
		return QLA_SUCCESS;
	}
	vha->gnl.sent = 1;
	spin_unlock_irqrestore(&vha->hw->tgt.sess_lock, flags);

	/* ref: INIT */
	sp = qla2x00_get_sp(vha, fcport, GFP_KERNEL);
	if (!sp)
		goto done;

	sp->type = SRB_MB_IOCB;
	sp->name = "gnlist";
	sp->gen1 = fcport->rscn_gen;
	sp->gen2 = fcport->login_gen;
	qla2x00_init_async_sp(sp, qla2x00_get_async_timeout(vha) + 2,
			      qla24xx_async_gnl_sp_done);

	mb = sp->u.iocb_cmd.u.mbx.out_mb;
	mb[0] = MBC_PORT_NODE_NAME_LIST;
	mb[1] = BIT_2 | BIT_3;
	mb[2] = MSW(vha->gnl.ldma);
	mb[3] = LSW(vha->gnl.ldma);
	mb[6] = MSW(MSD(vha->gnl.ldma));
	mb[7] = LSW(MSD(vha->gnl.ldma));
	mb[8] = vha->gnl.size;
	mb[9] = vha->vp_idx;

	ql_dbg(ql_dbg_disc, vha, 0x20da,
	    "Async-%s - OUT WWPN %8phC hndl %x\n",
	    sp->name, fcport->port_name, sp->handle);

	rval = qla2x00_start_sp(sp);
	if (rval != QLA_SUCCESS)
		goto done_free_sp;

	return rval;

done_free_sp:
	/* ref: INIT */
	kref_put(&sp->cmd_kref, qla2x00_sp_release);
done:
	fcport->flags &= ~(FCF_ASYNC_ACTIVE | FCF_ASYNC_SENT);
	return rval;
}

int qla24xx_post_gnl_work(struct scsi_qla_host *vha, fc_port_t *fcport)
{
	struct qla_work_evt *e;

	e = qla2x00_alloc_work(vha, QLA_EVT_GNL);
	if (!e)
		return QLA_FUNCTION_FAILED;

	e->u.fcport.fcport = fcport;
	fcport->flags |= FCF_ASYNC_ACTIVE;
	return qla2x00_post_work(vha, e);
}

static void qla24xx_async_gpdb_sp_done(srb_t *sp, int res)
{
	struct scsi_qla_host *vha = sp->vha;
	struct qla_hw_data *ha = vha->hw;
	fc_port_t *fcport = sp->fcport;
	u16 *mb = sp->u.iocb_cmd.u.mbx.in_mb;
	struct event_arg ea;

	ql_dbg(ql_dbg_disc, vha, 0x20db,
	    "Async done-%s res %x, WWPN %8phC mb[1]=%x mb[2]=%x \n",
	    sp->name, res, fcport->port_name, mb[1], mb[2]);

	fcport->flags &= ~(FCF_ASYNC_SENT | FCF_ASYNC_ACTIVE);

	if (res == QLA_FUNCTION_TIMEOUT)
		goto done;

	memset(&ea, 0, sizeof(ea));
	ea.fcport = fcport;
	ea.sp = sp;

	qla24xx_handle_gpdb_event(vha, &ea);

done:
	dma_pool_free(ha->s_dma_pool, sp->u.iocb_cmd.u.mbx.in,
		sp->u.iocb_cmd.u.mbx.in_dma);

	kref_put(&sp->cmd_kref, qla2x00_sp_release);
}

int qla24xx_post_prli_work(struct scsi_qla_host *vha, fc_port_t *fcport)
{
	struct qla_work_evt *e;

	if (vha->host->active_mode == MODE_TARGET)
		return QLA_FUNCTION_FAILED;

	e = qla2x00_alloc_work(vha, QLA_EVT_PRLI);
	if (!e)
		return QLA_FUNCTION_FAILED;

	e->u.fcport.fcport = fcport;

	return qla2x00_post_work(vha, e);
}

static void qla2x00_async_prli_sp_done(srb_t *sp, int res)
{
	struct scsi_qla_host *vha = sp->vha;
	struct srb_iocb *lio = &sp->u.iocb_cmd;
	struct event_arg ea;

	ql_dbg(ql_dbg_disc, vha, 0x2129,
	    "%s %8phC res %x\n", __func__,
	    sp->fcport->port_name, res);

	sp->fcport->flags &= ~FCF_ASYNC_SENT;

	if (!test_bit(UNLOADING, &vha->dpc_flags)) {
		memset(&ea, 0, sizeof(ea));
		ea.fcport = sp->fcport;
		ea.data[0] = lio->u.logio.data[0];
		ea.data[1] = lio->u.logio.data[1];
		ea.iop[0] = lio->u.logio.iop[0];
		ea.iop[1] = lio->u.logio.iop[1];
		ea.sp = sp;
		if (res == QLA_OS_TIMER_EXPIRED)
			ea.data[0] = QLA_OS_TIMER_EXPIRED;
		else if (res)
			ea.data[0] = MBS_COMMAND_ERROR;

		qla24xx_handle_prli_done_event(vha, &ea);
	}

	kref_put(&sp->cmd_kref, qla2x00_sp_release);
}

int
qla24xx_async_prli(struct scsi_qla_host *vha, fc_port_t *fcport)
{
	srb_t *sp;
	struct srb_iocb *lio;
	int rval = QLA_FUNCTION_FAILED;

	if (!vha->flags.online) {
		ql_dbg(ql_dbg_disc, vha, 0xffff, "%s %d %8phC exit\n",
		    __func__, __LINE__, fcport->port_name);
		return rval;
	}

	if ((fcport->fw_login_state == DSC_LS_PLOGI_PEND ||
	    fcport->fw_login_state == DSC_LS_PRLI_PEND) &&
	    qla_dual_mode_enabled(vha)) {
		ql_dbg(ql_dbg_disc, vha, 0xffff, "%s %d %8phC exit\n",
		    __func__, __LINE__, fcport->port_name);
		return rval;
	}

	sp = qla2x00_get_sp(vha, fcport, GFP_KERNEL);
	if (!sp)
		return rval;

	fcport->flags |= FCF_ASYNC_SENT;
	fcport->logout_completed = 0;

	sp->type = SRB_PRLI_CMD;
	sp->name = "prli";
	qla2x00_init_async_sp(sp, qla2x00_get_async_timeout(vha) + 2,
			      qla2x00_async_prli_sp_done);

	lio = &sp->u.iocb_cmd;
	lio->u.logio.flags = 0;

	if (NVME_TARGET(vha->hw, fcport))
		lio->u.logio.flags |= SRB_LOGIN_NVME_PRLI;

	ql_dbg(ql_dbg_disc, vha, 0x211b,
	    "Async-prli - %8phC hdl=%x, loopid=%x portid=%06x retries=%d fc4type %x priority %x %s.\n",
	    fcport->port_name, sp->handle, fcport->loop_id, fcport->d_id.b24,
	    fcport->login_retry, fcport->fc4_type, vha->hw->fc4_type_priority,
	    NVME_TARGET(vha->hw, fcport) ? "nvme" : "fcp");

	rval = qla2x00_start_sp(sp);
	if (rval != QLA_SUCCESS) {
		fcport->flags |= FCF_LOGIN_NEEDED;
		set_bit(RELOGIN_NEEDED, &vha->dpc_flags);
		goto done_free_sp;
	}

	return rval;

done_free_sp:
	/* ref: INIT */
	kref_put(&sp->cmd_kref, qla2x00_sp_release);
	fcport->flags &= ~FCF_ASYNC_SENT;
	return rval;
}

int qla24xx_post_gpdb_work(struct scsi_qla_host *vha, fc_port_t *fcport, u8 opt)
{
	struct qla_work_evt *e;

	e = qla2x00_alloc_work(vha, QLA_EVT_GPDB);
	if (!e)
		return QLA_FUNCTION_FAILED;

	e->u.fcport.fcport = fcport;
	e->u.fcport.opt = opt;
	fcport->flags |= FCF_ASYNC_ACTIVE;
	return qla2x00_post_work(vha, e);
}

int qla24xx_async_gpdb(struct scsi_qla_host *vha, fc_port_t *fcport, u8 opt)
{
	srb_t *sp;
	struct srb_iocb *mbx;
	int rval = QLA_FUNCTION_FAILED;
	u16 *mb;
	dma_addr_t pd_dma;
	struct port_database_24xx *pd;
	struct qla_hw_data *ha = vha->hw;

	if (IS_SESSION_DELETED(fcport)) {
		ql_log(ql_log_warn, vha, 0xffff,
		       "%s: %8phC is being delete - not sending command.\n",
		       __func__, fcport->port_name);
		fcport->flags &= ~FCF_ASYNC_ACTIVE;
		return rval;
	}

	if (!vha->flags.online || fcport->flags & FCF_ASYNC_SENT) {
		ql_log(ql_log_warn, vha, 0xffff,
		    "%s: %8phC online %d flags %x - not sending command.\n",
		    __func__, fcport->port_name, vha->flags.online, fcport->flags);
		goto done;
	}

	sp = qla2x00_get_sp(vha, fcport, GFP_KERNEL);
	if (!sp)
		goto done;

	qla2x00_set_fcport_disc_state(fcport, DSC_GPDB);

	fcport->flags |= FCF_ASYNC_SENT;
	sp->type = SRB_MB_IOCB;
	sp->name = "gpdb";
	sp->gen1 = fcport->rscn_gen;
	sp->gen2 = fcport->login_gen;
	qla2x00_init_async_sp(sp, qla2x00_get_async_timeout(vha) + 2,
			      qla24xx_async_gpdb_sp_done);

	pd = dma_pool_zalloc(ha->s_dma_pool, GFP_KERNEL, &pd_dma);
	if (pd == NULL) {
		ql_log(ql_log_warn, vha, 0xd043,
		    "Failed to allocate port database structure.\n");
		goto done_free_sp;
	}

	mb = sp->u.iocb_cmd.u.mbx.out_mb;
	mb[0] = MBC_GET_PORT_DATABASE;
	mb[1] = fcport->loop_id;
	mb[2] = MSW(pd_dma);
	mb[3] = LSW(pd_dma);
	mb[6] = MSW(MSD(pd_dma));
	mb[7] = LSW(MSD(pd_dma));
	mb[9] = vha->vp_idx;
	mb[10] = opt;

	mbx = &sp->u.iocb_cmd;
	mbx->u.mbx.in = (void *)pd;
	mbx->u.mbx.in_dma = pd_dma;

	ql_dbg(ql_dbg_disc, vha, 0x20dc,
	    "Async-%s %8phC hndl %x opt %x\n",
	    sp->name, fcport->port_name, sp->handle, opt);

	rval = qla2x00_start_sp(sp);
	if (rval != QLA_SUCCESS)
		goto done_free_sp;
	return rval;

done_free_sp:
	if (pd)
		dma_pool_free(ha->s_dma_pool, pd, pd_dma);

	kref_put(&sp->cmd_kref, qla2x00_sp_release);
	fcport->flags &= ~FCF_ASYNC_SENT;
done:
	fcport->flags &= ~FCF_ASYNC_ACTIVE;
	qla24xx_post_gpdb_work(vha, fcport, opt);
	return rval;
}

static
void __qla24xx_handle_gpdb_event(scsi_qla_host_t *vha, struct event_arg *ea)
{
	unsigned long flags;

	spin_lock_irqsave(&vha->hw->tgt.sess_lock, flags);
	ea->fcport->login_gen++;
	ea->fcport->deleted = 0;
	ea->fcport->logout_on_delete = 1;

	if (!ea->fcport->login_succ && !IS_SW_RESV_ADDR(ea->fcport->d_id)) {
		vha->fcport_count++;
		ea->fcport->login_succ = 1;

		spin_unlock_irqrestore(&vha->hw->tgt.sess_lock, flags);
		qla24xx_sched_upd_fcport(ea->fcport);
		spin_lock_irqsave(&vha->hw->tgt.sess_lock, flags);
	} else if (ea->fcport->login_succ) {
		/*
		 * We have an existing session. A late RSCN delivery
		 * must have triggered the session to be re-validate.
		 * Session is still valid.
		 */
		ql_dbg(ql_dbg_disc, vha, 0x20d6,
		    "%s %d %8phC session revalidate success\n",
		    __func__, __LINE__, ea->fcport->port_name);
		qla2x00_set_fcport_disc_state(ea->fcport, DSC_LOGIN_COMPLETE);
	}
	spin_unlock_irqrestore(&vha->hw->tgt.sess_lock, flags);
}

static int	qla_chk_secure_login(scsi_qla_host_t	*vha, fc_port_t *fcport,
	struct port_database_24xx *pd)
{
	int rc = 0;

	if (pd->secure_login) {
		ql_dbg(ql_dbg_disc, vha, 0x104d,
		    "Secure Login established on %8phC\n",
		    fcport->port_name);
		fcport->flags |= FCF_FCSP_DEVICE;
	} else {
		ql_dbg(ql_dbg_disc, vha, 0x104d,
		    "non-Secure Login %8phC",
		    fcport->port_name);
		fcport->flags &= ~FCF_FCSP_DEVICE;
	}
	if (vha->hw->flags.edif_enabled) {
		if (fcport->flags & FCF_FCSP_DEVICE) {
			qla2x00_set_fcport_disc_state(fcport, DSC_LOGIN_AUTH_PEND);
			/* Start edif prli timer & ring doorbell for app */
			fcport->edif.rx_sa_set = 0;
			fcport->edif.tx_sa_set = 0;
			fcport->edif.rx_sa_pending = 0;
			fcport->edif.tx_sa_pending = 0;

			qla2x00_post_aen_work(vha, FCH_EVT_PORT_ONLINE,
			    fcport->d_id.b24);

			if (DBELL_ACTIVE(vha)) {
				ql_dbg(ql_dbg_disc, vha, 0x20ef,
				    "%s %d %8phC EDIF: post DB_AUTH: AUTH needed\n",
				    __func__, __LINE__, fcport->port_name);
				fcport->edif.app_sess_online = 1;

				qla_edb_eventcreate(vha, VND_CMD_AUTH_STATE_NEEDED,
				    fcport->d_id.b24, 0, fcport);
			}

			rc = 1;
		} else if (qla_ini_mode_enabled(vha) || qla_dual_mode_enabled(vha)) {
			ql_dbg(ql_dbg_disc, vha, 0x2117,
			    "%s %d %8phC post prli\n",
			    __func__, __LINE__, fcport->port_name);
			qla24xx_post_prli_work(vha, fcport);
			rc = 1;
		}
	}
	return rc;
}

static
void qla24xx_handle_gpdb_event(scsi_qla_host_t *vha, struct event_arg *ea)
{
	fc_port_t *fcport = ea->fcport;
	struct port_database_24xx *pd;
	struct srb *sp = ea->sp;
	uint8_t	ls;

	pd = (struct port_database_24xx *)sp->u.iocb_cmd.u.mbx.in;

	fcport->flags &= ~FCF_ASYNC_SENT;

	ql_dbg(ql_dbg_disc, vha, 0x20d2,
	    "%s %8phC DS %d LS %x fc4_type %x rc %x\n", __func__,
	    fcport->port_name, fcport->disc_state, pd->current_login_state,
	    fcport->fc4_type, ea->rc);

	if (fcport->disc_state == DSC_DELETE_PEND) {
		ql_dbg(ql_dbg_disc, vha, 0x20d5, "%s %d %8phC\n",
		       __func__, __LINE__, fcport->port_name);
		return;
	}

	if (NVME_TARGET(vha->hw, fcport))
		ls = pd->current_login_state >> 4;
	else
		ls = pd->current_login_state & 0xf;

	if (ea->sp->gen2 != fcport->login_gen) {
		/* target side must have changed it. */

		ql_dbg(ql_dbg_disc, vha, 0x20d3,
		    "%s %8phC generation changed\n",
		    __func__, fcport->port_name);
		return;
	} else if (ea->sp->gen1 != fcport->rscn_gen) {
		qla_rscn_replay(fcport);
		qlt_schedule_sess_for_deletion(fcport);
		ql_dbg(ql_dbg_disc, vha, 0x20d5, "%s %d %8phC, ls %x\n",
		       __func__, __LINE__, fcport->port_name, ls);
		return;
	}

	switch (ls) {
	case PDS_PRLI_COMPLETE:
		__qla24xx_parse_gpdb(vha, fcport, pd);
		break;
	case PDS_PLOGI_COMPLETE:
		if (qla_chk_secure_login(vha, fcport, pd)) {
			ql_dbg(ql_dbg_disc, vha, 0x20d5, "%s %d %8phC, ls %x\n",
			       __func__, __LINE__, fcport->port_name, ls);
			return;
		}
		fallthrough;
	case PDS_PLOGI_PENDING:
	case PDS_PRLI_PENDING:
	case PDS_PRLI2_PENDING:
		/* Set discovery state back to GNL to Relogin attempt */
		if (qla_dual_mode_enabled(vha) ||
		    qla_ini_mode_enabled(vha)) {
			qla2x00_set_fcport_disc_state(fcport, DSC_GNL);
			set_bit(RELOGIN_NEEDED, &vha->dpc_flags);
		}
		ql_dbg(ql_dbg_disc, vha, 0x20d5, "%s %d %8phC, ls %x\n",
		       __func__, __LINE__, fcport->port_name, ls);
		return;
	case PDS_LOGO_PENDING:
	case PDS_PORT_UNAVAILABLE:
	default:
		ql_dbg(ql_dbg_disc, vha, 0x20d5, "%s %d %8phC post del sess\n",
		    __func__, __LINE__, fcport->port_name);
		qlt_schedule_sess_for_deletion(fcport);
		return;
	}
	__qla24xx_handle_gpdb_event(vha, ea);
} /* gpdb event */

static void qla_chk_n2n_b4_login(struct scsi_qla_host *vha, fc_port_t *fcport)
{
	u8 login = 0;
	int rc;

	ql_dbg(ql_dbg_disc, vha, 0x307b,
	    "%s %8phC DS %d LS %d lid %d retries=%d\n",
	    __func__, fcport->port_name, fcport->disc_state,
	    fcport->fw_login_state, fcport->loop_id, fcport->login_retry);

	if (qla_tgt_mode_enabled(vha))
		return;

	if (qla_dual_mode_enabled(vha)) {
		if (N2N_TOPO(vha->hw)) {
			u64 mywwn, wwn;

			mywwn = wwn_to_u64(vha->port_name);
			wwn = wwn_to_u64(fcport->port_name);
			if (mywwn > wwn)
				login = 1;
			else if ((fcport->fw_login_state == DSC_LS_PLOGI_COMP)
			    && time_after_eq(jiffies,
				    fcport->plogi_nack_done_deadline))
				login = 1;
		} else {
			login = 1;
		}
	} else {
		/* initiator mode */
		login = 1;
	}

	if (login && fcport->login_retry) {
		fcport->login_retry--;
		if (fcport->loop_id == FC_NO_LOOP_ID) {
			fcport->fw_login_state = DSC_LS_PORT_UNAVAIL;
			rc = qla2x00_find_new_loop_id(vha, fcport);
			if (rc) {
				ql_dbg(ql_dbg_disc, vha, 0x20e6,
				    "%s %d %8phC post del sess - out of loopid\n",
				    __func__, __LINE__, fcport->port_name);
				fcport->scan_state = 0;
				qlt_schedule_sess_for_deletion(fcport);
				return;
			}
		}
		ql_dbg(ql_dbg_disc, vha, 0x20bf,
		    "%s %d %8phC post login\n",
		    __func__, __LINE__, fcport->port_name);
		qla2x00_post_async_login_work(vha, fcport, NULL);
	}
}

int qla24xx_fcport_handle_login(struct scsi_qla_host *vha, fc_port_t *fcport)
{
	u16 data[2];
	u64 wwn;
	u16 sec;

	ql_dbg(ql_dbg_disc, vha, 0x20d8,
	    "%s %8phC DS %d LS %d P %d fl %x confl %p rscn %d|%d login %d lid %d scan %d fc4type %x\n",
	    __func__, fcport->port_name, fcport->disc_state,
	    fcport->fw_login_state, fcport->login_pause, fcport->flags,
	    fcport->conflict, fcport->last_rscn_gen, fcport->rscn_gen,
	    fcport->login_gen, fcport->loop_id, fcport->scan_state,
	    fcport->fc4_type);

	if (fcport->scan_state != QLA_FCPORT_FOUND ||
	    fcport->disc_state == DSC_DELETE_PEND)
		return 0;

	if ((fcport->loop_id != FC_NO_LOOP_ID) &&
	    qla_dual_mode_enabled(vha) &&
	    ((fcport->fw_login_state == DSC_LS_PLOGI_PEND) ||
	     (fcport->fw_login_state == DSC_LS_PRLI_PEND)))
		return 0;

	if (fcport->fw_login_state == DSC_LS_PLOGI_COMP &&
	    !N2N_TOPO(vha->hw)) {
		if (time_before_eq(jiffies, fcport->plogi_nack_done_deadline)) {
			set_bit(RELOGIN_NEEDED, &vha->dpc_flags);
			return 0;
		}
	}

	/* Target won't initiate port login if fabric is present */
	if (vha->host->active_mode == MODE_TARGET && !N2N_TOPO(vha->hw))
		return 0;

	if (fcport->flags & (FCF_ASYNC_SENT | FCF_ASYNC_ACTIVE)) {
		set_bit(RELOGIN_NEEDED, &vha->dpc_flags);
		return 0;
	}

	switch (fcport->disc_state) {
	case DSC_DELETED:
		wwn = wwn_to_u64(fcport->node_name);
		switch (vha->hw->current_topology) {
		case ISP_CFG_N:
			if (fcport_is_smaller(fcport)) {
				/* this adapter is bigger */
				if (fcport->login_retry) {
					if (fcport->loop_id == FC_NO_LOOP_ID) {
						qla2x00_find_new_loop_id(vha,
						    fcport);
						fcport->fw_login_state =
						    DSC_LS_PORT_UNAVAIL;
					}
					fcport->login_retry--;
					qla_post_els_plogi_work(vha, fcport);
				} else {
					ql_log(ql_log_info, vha, 0x705d,
					    "Unable to reach remote port %8phC",
					    fcport->port_name);
				}
			} else {
				qla24xx_post_gnl_work(vha, fcport);
			}
			break;
		default:
			if (wwn == 0)    {
				ql_dbg(ql_dbg_disc, vha, 0xffff,
				    "%s %d %8phC post GNNID\n",
				    __func__, __LINE__, fcport->port_name);
				qla24xx_post_gnnid_work(vha, fcport);
			} else if (fcport->loop_id == FC_NO_LOOP_ID) {
				ql_dbg(ql_dbg_disc, vha, 0x20bd,
				    "%s %d %8phC post gnl\n",
				    __func__, __LINE__, fcport->port_name);
				qla24xx_post_gnl_work(vha, fcport);
			} else {
				qla_chk_n2n_b4_login(vha, fcport);
			}
			break;
		}
		break;

	case DSC_GNL:
		switch (vha->hw->current_topology) {
		case ISP_CFG_N:
			if ((fcport->current_login_state & 0xf) == 0x6) {
				ql_dbg(ql_dbg_disc, vha, 0x2118,
				    "%s %d %8phC post GPDB work\n",
				    __func__, __LINE__, fcport->port_name);
				fcport->chip_reset =
					vha->hw->base_qpair->chip_reset;
				qla24xx_post_gpdb_work(vha, fcport, 0);
			}  else {
				ql_dbg(ql_dbg_disc, vha, 0x2118,
				    "%s %d %8phC post %s PRLI\n",
				    __func__, __LINE__, fcport->port_name,
				    NVME_TARGET(vha->hw, fcport) ? "NVME" :
				    "FC");
				qla24xx_post_prli_work(vha, fcport);
			}
			break;
		default:
			if (fcport->login_pause) {
				ql_dbg(ql_dbg_disc, vha, 0x20d8,
				    "%s %d %8phC exit\n",
				    __func__, __LINE__,
				    fcport->port_name);
				fcport->last_rscn_gen = fcport->rscn_gen;
				fcport->last_login_gen = fcport->login_gen;
				set_bit(RELOGIN_NEEDED, &vha->dpc_flags);
				break;
			}
			qla_chk_n2n_b4_login(vha, fcport);
			break;
		}
		break;

	case DSC_LOGIN_FAILED:
		if (N2N_TOPO(vha->hw))
			qla_chk_n2n_b4_login(vha, fcport);
		else
			qlt_schedule_sess_for_deletion(fcport);
		break;

	case DSC_LOGIN_COMPLETE:
		/* recheck login state */
		data[0] = data[1] = 0;
		qla2x00_post_async_adisc_work(vha, fcport, data);
		break;

	case DSC_LOGIN_PEND:
		if (vha->hw->flags.edif_enabled)
			break;

		if (fcport->fw_login_state == DSC_LS_PLOGI_COMP) {
			ql_dbg(ql_dbg_disc, vha, 0x2118,
			       "%s %d %8phC post %s PRLI\n",
			       __func__, __LINE__, fcport->port_name,
			       NVME_TARGET(vha->hw, fcport) ? "NVME" : "FC");
			qla24xx_post_prli_work(vha, fcport);
		}
		break;

	case DSC_UPD_FCPORT:
		sec =  jiffies_to_msecs(jiffies -
		    fcport->jiffies_at_registration)/1000;
		if (fcport->sec_since_registration < sec && sec &&
		    !(sec % 60)) {
			fcport->sec_since_registration = sec;
			ql_dbg(ql_dbg_disc, fcport->vha, 0xffff,
			    "%s %8phC - Slow Rport registration(%d Sec)\n",
			    __func__, fcport->port_name, sec);
		}

		if (fcport->next_disc_state != DSC_DELETE_PEND)
			fcport->next_disc_state = DSC_ADISC;
		set_bit(RELOGIN_NEEDED, &vha->dpc_flags);
		break;

	default:
		break;
	}

	return 0;
}

int qla24xx_post_newsess_work(struct scsi_qla_host *vha, port_id_t *id,
    u8 *port_name, u8 *node_name, void *pla, u8 fc4_type)
{
	struct qla_work_evt *e;

	e = qla2x00_alloc_work(vha, QLA_EVT_NEW_SESS);
	if (!e)
		return QLA_FUNCTION_FAILED;

	e->u.new_sess.id = *id;
	e->u.new_sess.pla = pla;
	e->u.new_sess.fc4_type = fc4_type;
	memcpy(e->u.new_sess.port_name, port_name, WWN_SIZE);
	if (node_name)
		memcpy(e->u.new_sess.node_name, node_name, WWN_SIZE);

	return qla2x00_post_work(vha, e);
}

void qla2x00_handle_rscn(scsi_qla_host_t *vha, struct event_arg *ea)
{
	fc_port_t *fcport;
	unsigned long flags;

	switch (ea->id.b.rsvd_1) {
	case RSCN_PORT_ADDR:
		fcport = qla2x00_find_fcport_by_nportid(vha, &ea->id, 1);
		if (fcport) {
			if (fcport->flags & FCF_FCP2_DEVICE &&
			    atomic_read(&fcport->state) == FCS_ONLINE) {
				ql_dbg(ql_dbg_disc, vha, 0x2115,
				       "Delaying session delete for FCP2 portid=%06x %8phC ",
					fcport->d_id.b24, fcport->port_name);
				return;
			}

			if (vha->hw->flags.edif_enabled && DBELL_ACTIVE(vha)) {
				/*
				 * On ipsec start by remote port, Target port
				 * may use RSCN to trigger initiator to
				 * relogin. If driver is already in the
				 * process of a relogin, then ignore the RSCN
				 * and allow the current relogin to continue.
				 * This reduces thrashing of the connection.
				 */
				if (atomic_read(&fcport->state) == FCS_ONLINE) {
					/*
					 * If state = online, then set scan_needed=1 to do relogin.
					 * Otherwise we're already in the middle of a relogin
					 */
					fcport->scan_needed = 1;
					fcport->rscn_gen++;
				}
			} else {
				fcport->scan_needed = 1;
				fcport->rscn_gen++;
			}
<<<<<<< HEAD
		}
		break;
	case RSCN_AREA_ADDR:
		list_for_each_entry(fcport, &vha->vp_fcports, list) {
			if (fcport->flags & FCF_FCP2_DEVICE &&
			    atomic_read(&fcport->state) == FCS_ONLINE)
				continue;

			if ((ea->id.b24 & 0xffff00) == (fcport->d_id.b24 & 0xffff00)) {
				fcport->scan_needed = 1;
				fcport->rscn_gen++;
			}
		}
		break;
=======
		}
		break;
	case RSCN_AREA_ADDR:
		list_for_each_entry(fcport, &vha->vp_fcports, list) {
			if (fcport->flags & FCF_FCP2_DEVICE &&
			    atomic_read(&fcport->state) == FCS_ONLINE)
				continue;

			if ((ea->id.b24 & 0xffff00) == (fcport->d_id.b24 & 0xffff00)) {
				fcport->scan_needed = 1;
				fcport->rscn_gen++;
			}
		}
		break;
>>>>>>> d60c95ef
	case RSCN_DOM_ADDR:
		list_for_each_entry(fcport, &vha->vp_fcports, list) {
			if (fcport->flags & FCF_FCP2_DEVICE &&
			    atomic_read(&fcport->state) == FCS_ONLINE)
				continue;

			if ((ea->id.b24 & 0xff0000) == (fcport->d_id.b24 & 0xff0000)) {
				fcport->scan_needed = 1;
				fcport->rscn_gen++;
			}
		}
		break;
	case RSCN_FAB_ADDR:
	default:
		list_for_each_entry(fcport, &vha->vp_fcports, list) {
			if (fcport->flags & FCF_FCP2_DEVICE &&
			    atomic_read(&fcport->state) == FCS_ONLINE)
				continue;

			fcport->scan_needed = 1;
			fcport->rscn_gen++;
		}
		break;
	}

	spin_lock_irqsave(&vha->work_lock, flags);
	if (vha->scan.scan_flags == 0) {
		ql_dbg(ql_dbg_disc, vha, 0xffff, "%s: schedule\n", __func__);
		vha->scan.scan_flags |= SF_QUEUED;
		schedule_delayed_work(&vha->scan.scan_work, 5);
	}
	spin_unlock_irqrestore(&vha->work_lock, flags);
}

void qla24xx_handle_relogin_event(scsi_qla_host_t *vha,
	struct event_arg *ea)
{
	fc_port_t *fcport = ea->fcport;

	if (test_bit(UNLOADING, &vha->dpc_flags))
		return;

	ql_dbg(ql_dbg_disc, vha, 0x2102,
	    "%s %8phC DS %d LS %d P %d del %d cnfl %p rscn %d|%d login %d|%d fl %x\n",
	    __func__, fcport->port_name, fcport->disc_state,
	    fcport->fw_login_state, fcport->login_pause,
	    fcport->deleted, fcport->conflict,
	    fcport->last_rscn_gen, fcport->rscn_gen,
	    fcport->last_login_gen, fcport->login_gen,
	    fcport->flags);

	if (fcport->last_rscn_gen != fcport->rscn_gen) {
		ql_dbg(ql_dbg_disc, vha, 0x20e9, "%s %d %8phC post gnl\n",
		    __func__, __LINE__, fcport->port_name);
		qla24xx_post_gnl_work(vha, fcport);
		return;
	}

	qla24xx_fcport_handle_login(vha, fcport);
}

void qla_handle_els_plogi_done(scsi_qla_host_t *vha,
				      struct event_arg *ea)
{
	if (N2N_TOPO(vha->hw) && fcport_is_smaller(ea->fcport) &&
	    vha->hw->flags.edif_enabled) {
		/* check to see if App support Secure */
		qla24xx_post_gpdb_work(vha, ea->fcport, 0);
		return;
	}

	/* for pure Target Mode, PRLI will not be initiated */
	if (vha->host->active_mode == MODE_TARGET)
		return;

	ql_dbg(ql_dbg_disc, vha, 0x2118,
	    "%s %d %8phC post PRLI\n",
	    __func__, __LINE__, ea->fcport->port_name);
	qla24xx_post_prli_work(vha, ea->fcport);
}

/*
 * RSCN(s) came in for this fcport, but the RSCN(s) was not able
 * to be consumed by the fcport
 */
void qla_rscn_replay(fc_port_t *fcport)
{
	struct event_arg ea;

	switch (fcport->disc_state) {
	case DSC_DELETE_PEND:
		return;
	default:
		break;
	}

	if (fcport->scan_needed) {
		memset(&ea, 0, sizeof(ea));
		ea.id = fcport->d_id;
		ea.id.b.rsvd_1 = RSCN_PORT_ADDR;
		qla2x00_handle_rscn(fcport->vha, &ea);
	}
}

static void
qla2x00_tmf_iocb_timeout(void *data)
{
	srb_t *sp = data;
	struct srb_iocb *tmf = &sp->u.iocb_cmd;
	int rc, h;
	unsigned long flags;

	rc = qla24xx_async_abort_cmd(sp, false);
	if (rc) {
		spin_lock_irqsave(sp->qpair->qp_lock_ptr, flags);
		for (h = 1; h < sp->qpair->req->num_outstanding_cmds; h++) {
			if (sp->qpair->req->outstanding_cmds[h] == sp) {
				sp->qpair->req->outstanding_cmds[h] = NULL;
				break;
			}
		}
		spin_unlock_irqrestore(sp->qpair->qp_lock_ptr, flags);
		tmf->u.tmf.comp_status = cpu_to_le16(CS_TIMEOUT);
		tmf->u.tmf.data = QLA_FUNCTION_FAILED;
		complete(&tmf->u.tmf.comp);
	}
}

static void qla2x00_tmf_sp_done(srb_t *sp, int res)
{
	struct srb_iocb *tmf = &sp->u.iocb_cmd;

	complete(&tmf->u.tmf.comp);
}

int
qla2x00_async_tm_cmd(fc_port_t *fcport, uint32_t flags, uint32_t lun,
	uint32_t tag)
{
	struct scsi_qla_host *vha = fcport->vha;
	struct srb_iocb *tm_iocb;
	srb_t *sp;
	int rval = QLA_FUNCTION_FAILED;

	/* ref: INIT */
	sp = qla2x00_get_sp(vha, fcport, GFP_KERNEL);
	if (!sp)
		goto done;

	qla_vha_mark_busy(vha);
	sp->type = SRB_TM_CMD;
	sp->name = "tmf";
	qla2x00_init_async_sp(sp, qla2x00_get_async_timeout(vha),
			      qla2x00_tmf_sp_done);
	sp->u.iocb_cmd.timeout = qla2x00_tmf_iocb_timeout;

	tm_iocb = &sp->u.iocb_cmd;
	init_completion(&tm_iocb->u.tmf.comp);
	tm_iocb->u.tmf.flags = flags;
	tm_iocb->u.tmf.lun = lun;

	ql_dbg(ql_dbg_taskm, vha, 0x802f,
	    "Async-tmf hdl=%x loop-id=%x portid=%02x%02x%02x.\n",
	    sp->handle, fcport->loop_id, fcport->d_id.b.domain,
	    fcport->d_id.b.area, fcport->d_id.b.al_pa);

	rval = qla2x00_start_sp(sp);
	if (rval != QLA_SUCCESS)
		goto done_free_sp;
	wait_for_completion(&tm_iocb->u.tmf.comp);

	rval = tm_iocb->u.tmf.data;

	if (rval != QLA_SUCCESS) {
		ql_log(ql_log_warn, vha, 0x8030,
		    "TM IOCB failed (%x).\n", rval);
	}

	if (!test_bit(UNLOADING, &vha->dpc_flags) && !IS_QLAFX00(vha->hw)) {
		flags = tm_iocb->u.tmf.flags;
		lun = (uint16_t)tm_iocb->u.tmf.lun;

		/* Issue Marker IOCB */
		qla2x00_marker(vha, vha->hw->base_qpair,
		    fcport->loop_id, lun,
		    flags == TCF_LUN_RESET ? MK_SYNC_ID_LUN : MK_SYNC_ID);
	}

done_free_sp:
	/* ref: INIT */
	kref_put(&sp->cmd_kref, qla2x00_sp_release);
	fcport->flags &= ~FCF_ASYNC_SENT;
done:
	return rval;
}

int
qla24xx_async_abort_command(srb_t *sp)
{
	unsigned long   flags = 0;

	uint32_t	handle;
	fc_port_t	*fcport = sp->fcport;
	struct qla_qpair *qpair = sp->qpair;
	struct scsi_qla_host *vha = fcport->vha;
	struct req_que *req = qpair->req;

	spin_lock_irqsave(qpair->qp_lock_ptr, flags);
	for (handle = 1; handle < req->num_outstanding_cmds; handle++) {
		if (req->outstanding_cmds[handle] == sp)
			break;
	}
	spin_unlock_irqrestore(qpair->qp_lock_ptr, flags);

	if (handle == req->num_outstanding_cmds) {
		/* Command not found. */
		return QLA_ERR_NOT_FOUND;
	}
	if (sp->type == SRB_FXIOCB_DCMD)
		return qlafx00_fx_disc(vha, &vha->hw->mr.fcport,
		    FXDISC_ABORT_IOCTL);

	return qla24xx_async_abort_cmd(sp, true);
}

static void
qla24xx_handle_prli_done_event(struct scsi_qla_host *vha, struct event_arg *ea)
{
	struct srb *sp;
	WARN_ONCE(!qla2xxx_is_valid_mbs(ea->data[0]), "mbs: %#x\n",
		  ea->data[0]);

	switch (ea->data[0]) {
	case MBS_COMMAND_COMPLETE:
		ql_dbg(ql_dbg_disc, vha, 0x2118,
		    "%s %d %8phC post gpdb\n",
		    __func__, __LINE__, ea->fcport->port_name);

		ea->fcport->chip_reset = vha->hw->base_qpair->chip_reset;
		ea->fcport->logout_on_delete = 1;
		ea->fcport->nvme_prli_service_param = ea->iop[0];
		if (ea->iop[0] & NVME_PRLI_SP_FIRST_BURST)
			ea->fcport->nvme_first_burst_size =
			    (ea->iop[1] & 0xffff) * 512;
		else
			ea->fcport->nvme_first_burst_size = 0;
		qla24xx_post_gpdb_work(vha, ea->fcport, 0);
		break;
	default:
		sp = ea->sp;
		ql_dbg(ql_dbg_disc, vha, 0x2118,
		       "%s %d %8phC priority %s, fc4type %x prev try %s\n",
		       __func__, __LINE__, ea->fcport->port_name,
		       vha->hw->fc4_type_priority == FC4_PRIORITY_FCP ?
		       "FCP" : "NVMe", ea->fcport->fc4_type,
		       (sp->u.iocb_cmd.u.logio.flags & SRB_LOGIN_NVME_PRLI) ?
			"NVME" : "FCP");

		if (NVME_FCP_TARGET(ea->fcport)) {
			if (sp->u.iocb_cmd.u.logio.flags & SRB_LOGIN_NVME_PRLI)
				ea->fcport->do_prli_nvme = 0;
			else
				ea->fcport->do_prli_nvme = 1;
		} else {
			ea->fcport->do_prli_nvme = 0;
		}

		if (N2N_TOPO(vha->hw)) {
			if (ea->fcport->n2n_link_reset_cnt ==
			    vha->hw->login_retry_count &&
			    ea->fcport->flags & FCF_FCSP_DEVICE) {
				/* remote authentication app just started */
				ea->fcport->n2n_link_reset_cnt = 0;
			}

			if (ea->fcport->n2n_link_reset_cnt <
			    vha->hw->login_retry_count) {
				ea->fcport->n2n_link_reset_cnt++;
				vha->relogin_jif = jiffies + 2 * HZ;
				/*
				 * PRLI failed. Reset link to kick start
				 * state machine
				 */
				set_bit(N2N_LINK_RESET, &vha->dpc_flags);
				qla2xxx_wake_dpc(vha);
			} else {
				ql_log(ql_log_warn, vha, 0x2119,
				       "%s %d %8phC Unable to reconnect\n",
				       __func__, __LINE__,
				       ea->fcport->port_name);
			}
		} else {
			/*
			 * switch connect. login failed. Take connection down
			 * and allow relogin to retrigger
			 */
			ea->fcport->flags &= ~FCF_ASYNC_SENT;
			ea->fcport->keep_nport_handle = 0;
			ea->fcport->logout_on_delete = 1;
			qlt_schedule_sess_for_deletion(ea->fcport);
		}
		break;
	}
}

void
qla24xx_handle_plogi_done_event(struct scsi_qla_host *vha, struct event_arg *ea)
{
	port_id_t cid;	/* conflict Nport id */
	u16 lid;
	struct fc_port *conflict_fcport;
	unsigned long flags;
	struct fc_port *fcport = ea->fcport;

	ql_dbg(ql_dbg_disc, vha, 0xffff,
	    "%s %8phC DS %d LS %d rc %d login %d|%d rscn %d|%d data %x|%x iop %x|%x\n",
	    __func__, fcport->port_name, fcport->disc_state,
	    fcport->fw_login_state, ea->rc, ea->sp->gen2, fcport->login_gen,
	    ea->sp->gen1, fcport->rscn_gen,
	    ea->data[0], ea->data[1], ea->iop[0], ea->iop[1]);

	if ((fcport->fw_login_state == DSC_LS_PLOGI_PEND) ||
	    (fcport->fw_login_state == DSC_LS_PRLI_PEND)) {
		ql_dbg(ql_dbg_disc, vha, 0x20ea,
		    "%s %d %8phC Remote is trying to login\n",
		    __func__, __LINE__, fcport->port_name);
		return;
	}

	if ((fcport->disc_state == DSC_DELETE_PEND) ||
	    (fcport->disc_state == DSC_DELETED)) {
		set_bit(RELOGIN_NEEDED, &vha->dpc_flags);
		return;
	}

	if (ea->sp->gen2 != fcport->login_gen) {
		/* target side must have changed it. */
		ql_dbg(ql_dbg_disc, vha, 0x20d3,
		    "%s %8phC generation changed\n",
		    __func__, fcport->port_name);
		set_bit(RELOGIN_NEEDED, &vha->dpc_flags);
		return;
	} else if (ea->sp->gen1 != fcport->rscn_gen) {
		ql_dbg(ql_dbg_disc, vha, 0x20d3,
		    "%s %8phC RSCN generation changed\n",
		    __func__, fcport->port_name);
		qla_rscn_replay(fcport);
		qlt_schedule_sess_for_deletion(fcport);
		return;
	}

	WARN_ONCE(!qla2xxx_is_valid_mbs(ea->data[0]), "mbs: %#x\n",
		  ea->data[0]);

	switch (ea->data[0]) {
	case MBS_COMMAND_COMPLETE:
		/*
		 * Driver must validate login state - If PRLI not complete,
		 * force a relogin attempt via implicit LOGO, PLOGI, and PRLI
		 * requests.
		 */
		if (vha->hw->flags.edif_enabled) {
			set_bit(ea->fcport->loop_id, vha->hw->loop_id_map);
			spin_lock_irqsave(&vha->hw->tgt.sess_lock, flags);
			ea->fcport->chip_reset = vha->hw->base_qpair->chip_reset;
			ea->fcport->logout_on_delete = 1;
			ea->fcport->send_els_logo = 0;
			ea->fcport->fw_login_state = DSC_LS_PLOGI_COMP;
			spin_unlock_irqrestore(&vha->hw->tgt.sess_lock, flags);

			qla24xx_post_gpdb_work(vha, ea->fcport, 0);
		} else {
			if (NVME_TARGET(vha->hw, fcport)) {
				ql_dbg(ql_dbg_disc, vha, 0x2117,
				    "%s %d %8phC post prli\n",
				    __func__, __LINE__, fcport->port_name);
				qla24xx_post_prli_work(vha, fcport);
			} else {
				ql_dbg(ql_dbg_disc, vha, 0x20ea,
				    "%s %d %8phC LoopID 0x%x in use with %06x. post gpdb\n",
				    __func__, __LINE__, fcport->port_name,
				    fcport->loop_id, fcport->d_id.b24);

				set_bit(fcport->loop_id, vha->hw->loop_id_map);
				spin_lock_irqsave(&vha->hw->tgt.sess_lock, flags);
				fcport->chip_reset = vha->hw->base_qpair->chip_reset;
				fcport->logout_on_delete = 1;
				fcport->send_els_logo = 0;
				fcport->fw_login_state = DSC_LS_PRLI_COMP;
				spin_unlock_irqrestore(&vha->hw->tgt.sess_lock, flags);

				qla24xx_post_gpdb_work(vha, fcport, 0);
			}
		}
		break;
	case MBS_COMMAND_ERROR:
		ql_dbg(ql_dbg_disc, vha, 0x20eb, "%s %d %8phC cmd error %x\n",
		    __func__, __LINE__, ea->fcport->port_name, ea->data[1]);

		qlt_schedule_sess_for_deletion(ea->fcport);
		break;
	case MBS_LOOP_ID_USED:
		/* data[1] = IO PARAM 1 = nport ID  */
		cid.b.domain = (ea->iop[1] >> 16) & 0xff;
		cid.b.area   = (ea->iop[1] >>  8) & 0xff;
		cid.b.al_pa  = ea->iop[1] & 0xff;
		cid.b.rsvd_1 = 0;

		ql_dbg(ql_dbg_disc, vha, 0x20ec,
		    "%s %d %8phC lid %#x in use with pid %06x post gnl\n",
		    __func__, __LINE__, ea->fcport->port_name,
		    ea->fcport->loop_id, cid.b24);

		set_bit(ea->fcport->loop_id, vha->hw->loop_id_map);
		ea->fcport->loop_id = FC_NO_LOOP_ID;
		qla24xx_post_gnl_work(vha, ea->fcport);
		break;
	case MBS_PORT_ID_USED:
		lid = ea->iop[1] & 0xffff;
		qlt_find_sess_invalidate_other(vha,
		    wwn_to_u64(ea->fcport->port_name),
		    ea->fcport->d_id, lid, &conflict_fcport);

		if (conflict_fcport) {
			/*
			 * Another fcport share the same loop_id/nport id.
			 * Conflict fcport needs to finish cleanup before this
			 * fcport can proceed to login.
			 */
			conflict_fcport->conflict = ea->fcport;
			ea->fcport->login_pause = 1;

			ql_dbg(ql_dbg_disc, vha, 0x20ed,
			    "%s %d %8phC NPortId %06x inuse with loopid 0x%x. post gidpn\n",
			    __func__, __LINE__, ea->fcport->port_name,
			    ea->fcport->d_id.b24, lid);
		} else {
			ql_dbg(ql_dbg_disc, vha, 0x20ed,
			    "%s %d %8phC NPortId %06x inuse with loopid 0x%x. sched delete\n",
			    __func__, __LINE__, ea->fcport->port_name,
			    ea->fcport->d_id.b24, lid);

			qla2x00_clear_loop_id(ea->fcport);
			set_bit(lid, vha->hw->loop_id_map);
			ea->fcport->loop_id = lid;
			ea->fcport->keep_nport_handle = 0;
			ea->fcport->logout_on_delete = 1;
			qlt_schedule_sess_for_deletion(ea->fcport);
		}
		break;
	}
	return;
}

/****************************************************************************/
/*                QLogic ISP2x00 Hardware Support Functions.                */
/****************************************************************************/

static int
qla83xx_nic_core_fw_load(scsi_qla_host_t *vha)
{
	int rval = QLA_SUCCESS;
	struct qla_hw_data *ha = vha->hw;
	uint32_t idc_major_ver, idc_minor_ver;
	uint16_t config[4];

	qla83xx_idc_lock(vha, 0);

	/* SV: TODO: Assign initialization timeout from
	 * flash-info / other param
	 */
	ha->fcoe_dev_init_timeout = QLA83XX_IDC_INITIALIZATION_TIMEOUT;
	ha->fcoe_reset_timeout = QLA83XX_IDC_RESET_ACK_TIMEOUT;

	/* Set our fcoe function presence */
	if (__qla83xx_set_drv_presence(vha) != QLA_SUCCESS) {
		ql_dbg(ql_dbg_p3p, vha, 0xb077,
		    "Error while setting DRV-Presence.\n");
		rval = QLA_FUNCTION_FAILED;
		goto exit;
	}

	/* Decide the reset ownership */
	qla83xx_reset_ownership(vha);

	/*
	 * On first protocol driver load:
	 * Init-Owner: Set IDC-Major-Version and Clear IDC-Lock-Recovery
	 * register.
	 * Others: Check compatibility with current IDC Major version.
	 */
	qla83xx_rd_reg(vha, QLA83XX_IDC_MAJOR_VERSION, &idc_major_ver);
	if (ha->flags.nic_core_reset_owner) {
		/* Set IDC Major version */
		idc_major_ver = QLA83XX_SUPP_IDC_MAJOR_VERSION;
		qla83xx_wr_reg(vha, QLA83XX_IDC_MAJOR_VERSION, idc_major_ver);

		/* Clearing IDC-Lock-Recovery register */
		qla83xx_wr_reg(vha, QLA83XX_IDC_LOCK_RECOVERY, 0);
	} else if (idc_major_ver != QLA83XX_SUPP_IDC_MAJOR_VERSION) {
		/*
		 * Clear further IDC participation if we are not compatible with
		 * the current IDC Major Version.
		 */
		ql_log(ql_log_warn, vha, 0xb07d,
		    "Failing load, idc_major_ver=%d, expected_major_ver=%d.\n",
		    idc_major_ver, QLA83XX_SUPP_IDC_MAJOR_VERSION);
		__qla83xx_clear_drv_presence(vha);
		rval = QLA_FUNCTION_FAILED;
		goto exit;
	}
	/* Each function sets its supported Minor version. */
	qla83xx_rd_reg(vha, QLA83XX_IDC_MINOR_VERSION, &idc_minor_ver);
	idc_minor_ver |= (QLA83XX_SUPP_IDC_MINOR_VERSION << (ha->portnum * 2));
	qla83xx_wr_reg(vha, QLA83XX_IDC_MINOR_VERSION, idc_minor_ver);

	if (ha->flags.nic_core_reset_owner) {
		memset(config, 0, sizeof(config));
		if (!qla81xx_get_port_config(vha, config))
			qla83xx_wr_reg(vha, QLA83XX_IDC_DEV_STATE,
			    QLA8XXX_DEV_READY);
	}

	rval = qla83xx_idc_state_handler(vha);

exit:
	qla83xx_idc_unlock(vha, 0);

	return rval;
}

/*
* qla2x00_initialize_adapter
*      Initialize board.
*
* Input:
*      ha = adapter block pointer.
*
* Returns:
*      0 = success
*/
int
qla2x00_initialize_adapter(scsi_qla_host_t *vha)
{
	int	rval;
	struct qla_hw_data *ha = vha->hw;
	struct req_que *req = ha->req_q_map[0];
	struct device_reg_24xx __iomem *reg = &ha->iobase->isp24;

	memset(&vha->qla_stats, 0, sizeof(vha->qla_stats));
	memset(&vha->fc_host_stat, 0, sizeof(vha->fc_host_stat));

	/* Clear adapter flags. */
	vha->flags.online = 0;
	ha->flags.chip_reset_done = 0;
	vha->flags.reset_active = 0;
	ha->flags.pci_channel_io_perm_failure = 0;
	ha->flags.eeh_busy = 0;
	vha->qla_stats.jiffies_at_last_reset = get_jiffies_64();
	atomic_set(&vha->loop_down_timer, LOOP_DOWN_TIME);
	atomic_set(&vha->loop_state, LOOP_DOWN);
	vha->device_flags = DFLG_NO_CABLE;
	vha->dpc_flags = 0;
	vha->flags.management_server_logged_in = 0;
	vha->marker_needed = 0;
	ha->isp_abort_cnt = 0;
	ha->beacon_blink_led = 0;

	set_bit(0, ha->req_qid_map);
	set_bit(0, ha->rsp_qid_map);

	ql_dbg(ql_dbg_init, vha, 0x0040,
	    "Configuring PCI space...\n");
	rval = ha->isp_ops->pci_config(vha);
	if (rval) {
		ql_log(ql_log_warn, vha, 0x0044,
		    "Unable to configure PCI space.\n");
		return (rval);
	}

	ha->isp_ops->reset_chip(vha);

	/* Check for secure flash support */
	if (IS_QLA28XX(ha)) {
		if (rd_reg_word(&reg->mailbox12) & BIT_0)
			ha->flags.secure_adapter = 1;
		ql_log(ql_log_info, vha, 0xffff, "Secure Adapter: %s\n",
		    (ha->flags.secure_adapter) ? "Yes" : "No");
	}


	rval = qla2xxx_get_flash_info(vha);
	if (rval) {
		ql_log(ql_log_fatal, vha, 0x004f,
		    "Unable to validate FLASH data.\n");
		return rval;
	}

	if (IS_QLA8044(ha)) {
		qla8044_read_reset_template(vha);

		/* NOTE: If ql2xdontresethba==1, set IDC_CTRL DONTRESET_BIT0.
		 * If DONRESET_BIT0 is set, drivers should not set dev_state
		 * to NEED_RESET. But if NEED_RESET is set, drivers should
		 * should honor the reset. */
		if (ql2xdontresethba == 1)
			qla8044_set_idc_dontreset(vha);
	}

	ha->isp_ops->get_flash_version(vha, req->ring);
	ql_dbg(ql_dbg_init, vha, 0x0061,
	    "Configure NVRAM parameters...\n");

	/* Let priority default to FCP, can be overridden by nvram_config */
	ha->fc4_type_priority = FC4_PRIORITY_FCP;

	ha->isp_ops->nvram_config(vha);

	if (ha->fc4_type_priority != FC4_PRIORITY_FCP &&
	    ha->fc4_type_priority != FC4_PRIORITY_NVME)
		ha->fc4_type_priority = FC4_PRIORITY_FCP;

	ql_log(ql_log_info, vha, 0xffff, "FC4 priority set to %s\n",
	       ha->fc4_type_priority == FC4_PRIORITY_FCP ? "FCP" : "NVMe");

	if (ha->flags.disable_serdes) {
		/* Mask HBA via NVRAM settings? */
		ql_log(ql_log_info, vha, 0x0077,
		    "Masking HBA WWPN %8phN (via NVRAM).\n", vha->port_name);
		return QLA_FUNCTION_FAILED;
	}

	ql_dbg(ql_dbg_init, vha, 0x0078,
	    "Verifying loaded RISC code...\n");

	/* If smartsan enabled then require fdmi and rdp enabled */
	if (ql2xsmartsan) {
		ql2xfdmienable = 1;
		ql2xrdpenable = 1;
	}

	if (qla2x00_isp_firmware(vha) != QLA_SUCCESS) {
		rval = ha->isp_ops->chip_diag(vha);
		if (rval)
			return (rval);
		rval = qla2x00_setup_chip(vha);
		if (rval)
			return (rval);
	}

	if (IS_QLA84XX(ha)) {
		ha->cs84xx = qla84xx_get_chip(vha);
		if (!ha->cs84xx) {
			ql_log(ql_log_warn, vha, 0x00d0,
			    "Unable to configure ISP84XX.\n");
			return QLA_FUNCTION_FAILED;
		}
	}

	if (qla_ini_mode_enabled(vha) || qla_dual_mode_enabled(vha))
		rval = qla2x00_init_rings(vha);

	/* No point in continuing if firmware initialization failed. */
	if (rval != QLA_SUCCESS)
		return rval;

	ha->flags.chip_reset_done = 1;

	if (rval == QLA_SUCCESS && IS_QLA84XX(ha)) {
		/* Issue verify 84xx FW IOCB to complete 84xx initialization */
		rval = qla84xx_init_chip(vha);
		if (rval != QLA_SUCCESS) {
			ql_log(ql_log_warn, vha, 0x00d4,
			    "Unable to initialize ISP84XX.\n");
			qla84xx_put_chip(vha);
		}
	}

	/* Load the NIC Core f/w if we are the first protocol driver. */
	if (IS_QLA8031(ha)) {
		rval = qla83xx_nic_core_fw_load(vha);
		if (rval)
			ql_log(ql_log_warn, vha, 0x0124,
			    "Error in initializing NIC Core f/w.\n");
	}

	if (IS_QLA24XX_TYPE(ha) || IS_QLA25XX(ha))
		qla24xx_read_fcp_prio_cfg(vha);

	if (IS_P3P_TYPE(ha))
		qla82xx_set_driver_version(vha, QLA2XXX_VERSION);
	else
		qla25xx_set_driver_version(vha, QLA2XXX_VERSION);

	return (rval);
}

/**
 * qla2100_pci_config() - Setup ISP21xx PCI configuration registers.
 * @vha: HA context
 *
 * Returns 0 on success.
 */
int
qla2100_pci_config(scsi_qla_host_t *vha)
{
	uint16_t w;
	unsigned long flags;
	struct qla_hw_data *ha = vha->hw;
	struct device_reg_2xxx __iomem *reg = &ha->iobase->isp;

	pci_set_master(ha->pdev);
	pci_try_set_mwi(ha->pdev);

	pci_read_config_word(ha->pdev, PCI_COMMAND, &w);
	w |= (PCI_COMMAND_PARITY | PCI_COMMAND_SERR);
	pci_write_config_word(ha->pdev, PCI_COMMAND, w);

	pci_disable_rom(ha->pdev);

	/* Get PCI bus information. */
	spin_lock_irqsave(&ha->hardware_lock, flags);
	ha->pci_attr = rd_reg_word(&reg->ctrl_status);
	spin_unlock_irqrestore(&ha->hardware_lock, flags);

	return QLA_SUCCESS;
}

/**
 * qla2300_pci_config() - Setup ISP23xx PCI configuration registers.
 * @vha: HA context
 *
 * Returns 0 on success.
 */
int
qla2300_pci_config(scsi_qla_host_t *vha)
{
	uint16_t	w;
	unsigned long   flags = 0;
	uint32_t	cnt;
	struct qla_hw_data *ha = vha->hw;
	struct device_reg_2xxx __iomem *reg = &ha->iobase->isp;

	pci_set_master(ha->pdev);
	pci_try_set_mwi(ha->pdev);

	pci_read_config_word(ha->pdev, PCI_COMMAND, &w);
	w |= (PCI_COMMAND_PARITY | PCI_COMMAND_SERR);

	if (IS_QLA2322(ha) || IS_QLA6322(ha))
		w &= ~PCI_COMMAND_INTX_DISABLE;
	pci_write_config_word(ha->pdev, PCI_COMMAND, w);

	/*
	 * If this is a 2300 card and not 2312, reset the
	 * COMMAND_INVALIDATE due to a bug in the 2300. Unfortunately,
	 * the 2310 also reports itself as a 2300 so we need to get the
	 * fb revision level -- a 6 indicates it really is a 2300 and
	 * not a 2310.
	 */
	if (IS_QLA2300(ha)) {
		spin_lock_irqsave(&ha->hardware_lock, flags);

		/* Pause RISC. */
		wrt_reg_word(&reg->hccr, HCCR_PAUSE_RISC);
		for (cnt = 0; cnt < 30000; cnt++) {
			if ((rd_reg_word(&reg->hccr) & HCCR_RISC_PAUSE) != 0)
				break;

			udelay(10);
		}

		/* Select FPM registers. */
		wrt_reg_word(&reg->ctrl_status, 0x20);
		rd_reg_word(&reg->ctrl_status);

		/* Get the fb rev level */
		ha->fb_rev = RD_FB_CMD_REG(ha, reg);

		if (ha->fb_rev == FPM_2300)
			pci_clear_mwi(ha->pdev);

		/* Deselect FPM registers. */
		wrt_reg_word(&reg->ctrl_status, 0x0);
		rd_reg_word(&reg->ctrl_status);

		/* Release RISC module. */
		wrt_reg_word(&reg->hccr, HCCR_RELEASE_RISC);
		for (cnt = 0; cnt < 30000; cnt++) {
			if ((rd_reg_word(&reg->hccr) & HCCR_RISC_PAUSE) == 0)
				break;

			udelay(10);
		}

		spin_unlock_irqrestore(&ha->hardware_lock, flags);
	}

	pci_write_config_byte(ha->pdev, PCI_LATENCY_TIMER, 0x80);

	pci_disable_rom(ha->pdev);

	/* Get PCI bus information. */
	spin_lock_irqsave(&ha->hardware_lock, flags);
	ha->pci_attr = rd_reg_word(&reg->ctrl_status);
	spin_unlock_irqrestore(&ha->hardware_lock, flags);

	return QLA_SUCCESS;
}

/**
 * qla24xx_pci_config() - Setup ISP24xx PCI configuration registers.
 * @vha: HA context
 *
 * Returns 0 on success.
 */
int
qla24xx_pci_config(scsi_qla_host_t *vha)
{
	uint16_t w;
	unsigned long flags = 0;
	struct qla_hw_data *ha = vha->hw;
	struct device_reg_24xx __iomem *reg = &ha->iobase->isp24;

	pci_set_master(ha->pdev);
	pci_try_set_mwi(ha->pdev);

	pci_read_config_word(ha->pdev, PCI_COMMAND, &w);
	w |= (PCI_COMMAND_PARITY | PCI_COMMAND_SERR);
	w &= ~PCI_COMMAND_INTX_DISABLE;
	pci_write_config_word(ha->pdev, PCI_COMMAND, w);

	pci_write_config_byte(ha->pdev, PCI_LATENCY_TIMER, 0x80);

	/* PCI-X -- adjust Maximum Memory Read Byte Count (2048). */
	if (pci_find_capability(ha->pdev, PCI_CAP_ID_PCIX))
		pcix_set_mmrbc(ha->pdev, 2048);

	/* PCIe -- adjust Maximum Read Request Size (2048). */
	if (pci_is_pcie(ha->pdev))
		pcie_set_readrq(ha->pdev, 4096);

	pci_disable_rom(ha->pdev);

	ha->chip_revision = ha->pdev->revision;

	/* Get PCI bus information. */
	spin_lock_irqsave(&ha->hardware_lock, flags);
	ha->pci_attr = rd_reg_dword(&reg->ctrl_status);
	spin_unlock_irqrestore(&ha->hardware_lock, flags);

	return QLA_SUCCESS;
}

/**
 * qla25xx_pci_config() - Setup ISP25xx PCI configuration registers.
 * @vha: HA context
 *
 * Returns 0 on success.
 */
int
qla25xx_pci_config(scsi_qla_host_t *vha)
{
	uint16_t w;
	struct qla_hw_data *ha = vha->hw;

	pci_set_master(ha->pdev);
	pci_try_set_mwi(ha->pdev);

	pci_read_config_word(ha->pdev, PCI_COMMAND, &w);
	w |= (PCI_COMMAND_PARITY | PCI_COMMAND_SERR);
	w &= ~PCI_COMMAND_INTX_DISABLE;
	pci_write_config_word(ha->pdev, PCI_COMMAND, w);

	/* PCIe -- adjust Maximum Read Request Size (2048). */
	if (pci_is_pcie(ha->pdev))
		pcie_set_readrq(ha->pdev, 4096);

	pci_disable_rom(ha->pdev);

	ha->chip_revision = ha->pdev->revision;

	return QLA_SUCCESS;
}

/**
 * qla2x00_isp_firmware() - Choose firmware image.
 * @vha: HA context
 *
 * Returns 0 on success.
 */
static int
qla2x00_isp_firmware(scsi_qla_host_t *vha)
{
	int  rval;
	uint16_t loop_id, topo, sw_cap;
	uint8_t domain, area, al_pa;
	struct qla_hw_data *ha = vha->hw;

	/* Assume loading risc code */
	rval = QLA_FUNCTION_FAILED;

	if (ha->flags.disable_risc_code_load) {
		ql_log(ql_log_info, vha, 0x0079, "RISC CODE NOT loaded.\n");

		/* Verify checksum of loaded RISC code. */
		rval = qla2x00_verify_checksum(vha, ha->fw_srisc_address);
		if (rval == QLA_SUCCESS) {
			/* And, verify we are not in ROM code. */
			rval = qla2x00_get_adapter_id(vha, &loop_id, &al_pa,
			    &area, &domain, &topo, &sw_cap);
		}
	}

	if (rval)
		ql_dbg(ql_dbg_init, vha, 0x007a,
		    "**** Load RISC code ****.\n");

	return (rval);
}

/**
 * qla2x00_reset_chip() - Reset ISP chip.
 * @vha: HA context
 *
 * Returns 0 on success.
 */
int
qla2x00_reset_chip(scsi_qla_host_t *vha)
{
	unsigned long   flags = 0;
	struct qla_hw_data *ha = vha->hw;
	struct device_reg_2xxx __iomem *reg = &ha->iobase->isp;
	uint32_t	cnt;
	uint16_t	cmd;
	int rval = QLA_FUNCTION_FAILED;

	if (unlikely(pci_channel_offline(ha->pdev)))
		return rval;

	ha->isp_ops->disable_intrs(ha);

	spin_lock_irqsave(&ha->hardware_lock, flags);

	/* Turn off master enable */
	cmd = 0;
	pci_read_config_word(ha->pdev, PCI_COMMAND, &cmd);
	cmd &= ~PCI_COMMAND_MASTER;
	pci_write_config_word(ha->pdev, PCI_COMMAND, cmd);

	if (!IS_QLA2100(ha)) {
		/* Pause RISC. */
		wrt_reg_word(&reg->hccr, HCCR_PAUSE_RISC);
		if (IS_QLA2200(ha) || IS_QLA2300(ha)) {
			for (cnt = 0; cnt < 30000; cnt++) {
				if ((rd_reg_word(&reg->hccr) &
				    HCCR_RISC_PAUSE) != 0)
					break;
				udelay(100);
			}
		} else {
			rd_reg_word(&reg->hccr);	/* PCI Posting. */
			udelay(10);
		}

		/* Select FPM registers. */
		wrt_reg_word(&reg->ctrl_status, 0x20);
		rd_reg_word(&reg->ctrl_status);		/* PCI Posting. */

		/* FPM Soft Reset. */
		wrt_reg_word(&reg->fpm_diag_config, 0x100);
		rd_reg_word(&reg->fpm_diag_config);	/* PCI Posting. */

		/* Toggle Fpm Reset. */
		if (!IS_QLA2200(ha)) {
			wrt_reg_word(&reg->fpm_diag_config, 0x0);
			rd_reg_word(&reg->fpm_diag_config); /* PCI Posting. */
		}

		/* Select frame buffer registers. */
		wrt_reg_word(&reg->ctrl_status, 0x10);
		rd_reg_word(&reg->ctrl_status);		/* PCI Posting. */

		/* Reset frame buffer FIFOs. */
		if (IS_QLA2200(ha)) {
			WRT_FB_CMD_REG(ha, reg, 0xa000);
			RD_FB_CMD_REG(ha, reg);		/* PCI Posting. */
		} else {
			WRT_FB_CMD_REG(ha, reg, 0x00fc);

			/* Read back fb_cmd until zero or 3 seconds max */
			for (cnt = 0; cnt < 3000; cnt++) {
				if ((RD_FB_CMD_REG(ha, reg) & 0xff) == 0)
					break;
				udelay(100);
			}
		}

		/* Select RISC module registers. */
		wrt_reg_word(&reg->ctrl_status, 0);
		rd_reg_word(&reg->ctrl_status);		/* PCI Posting. */

		/* Reset RISC processor. */
		wrt_reg_word(&reg->hccr, HCCR_RESET_RISC);
		rd_reg_word(&reg->hccr);		/* PCI Posting. */

		/* Release RISC processor. */
		wrt_reg_word(&reg->hccr, HCCR_RELEASE_RISC);
		rd_reg_word(&reg->hccr);		/* PCI Posting. */
	}

	wrt_reg_word(&reg->hccr, HCCR_CLR_RISC_INT);
	wrt_reg_word(&reg->hccr, HCCR_CLR_HOST_INT);

	/* Reset ISP chip. */
	wrt_reg_word(&reg->ctrl_status, CSR_ISP_SOFT_RESET);

	/* Wait for RISC to recover from reset. */
	if (IS_QLA2100(ha) || IS_QLA2200(ha) || IS_QLA2300(ha)) {
		/*
		 * It is necessary to for a delay here since the card doesn't
		 * respond to PCI reads during a reset. On some architectures
		 * this will result in an MCA.
		 */
		udelay(20);
		for (cnt = 30000; cnt; cnt--) {
			if ((rd_reg_word(&reg->ctrl_status) &
			    CSR_ISP_SOFT_RESET) == 0)
				break;
			udelay(100);
		}
	} else
		udelay(10);

	/* Reset RISC processor. */
	wrt_reg_word(&reg->hccr, HCCR_RESET_RISC);

	wrt_reg_word(&reg->semaphore, 0);

	/* Release RISC processor. */
	wrt_reg_word(&reg->hccr, HCCR_RELEASE_RISC);
	rd_reg_word(&reg->hccr);			/* PCI Posting. */

	if (IS_QLA2100(ha) || IS_QLA2200(ha) || IS_QLA2300(ha)) {
		for (cnt = 0; cnt < 30000; cnt++) {
			if (RD_MAILBOX_REG(ha, reg, 0) != MBS_BUSY)
				break;

			udelay(100);
		}
	} else
		udelay(100);

	/* Turn on master enable */
	cmd |= PCI_COMMAND_MASTER;
	pci_write_config_word(ha->pdev, PCI_COMMAND, cmd);

	/* Disable RISC pause on FPM parity error. */
	if (!IS_QLA2100(ha)) {
		wrt_reg_word(&reg->hccr, HCCR_DISABLE_PARITY_PAUSE);
		rd_reg_word(&reg->hccr);		/* PCI Posting. */
	}

	spin_unlock_irqrestore(&ha->hardware_lock, flags);

	return QLA_SUCCESS;
}

/**
 * qla81xx_reset_mpi() - Reset's MPI FW via Write MPI Register MBC.
 * @vha: HA context
 *
 * Returns 0 on success.
 */
static int
qla81xx_reset_mpi(scsi_qla_host_t *vha)
{
	uint16_t mb[4] = {0x1010, 0, 1, 0};

	if (!IS_QLA81XX(vha->hw))
		return QLA_SUCCESS;

	return qla81xx_write_mpi_register(vha, mb);
}

static int
qla_chk_risc_recovery(scsi_qla_host_t *vha)
{
	struct qla_hw_data *ha = vha->hw;
	struct device_reg_24xx __iomem *reg = &ha->iobase->isp24;
	__le16 __iomem *mbptr = &reg->mailbox0;
	int i;
	u16 mb[32];
	int rc = QLA_SUCCESS;

	if (!IS_QLA27XX(ha) && !IS_QLA28XX(ha))
		return rc;

	/* this check is only valid after RISC reset */
	mb[0] = rd_reg_word(mbptr);
	mbptr++;
	if (mb[0] == 0xf) {
		rc = QLA_FUNCTION_FAILED;

		for (i = 1; i < 32; i++) {
			mb[i] = rd_reg_word(mbptr);
			mbptr++;
		}

		ql_log(ql_log_warn, vha, 0x1015,
		       "RISC reset failed. mb[0-7] %04xh %04xh %04xh %04xh %04xh %04xh %04xh %04xh\n",
		       mb[0], mb[1], mb[2], mb[3], mb[4], mb[5], mb[6], mb[7]);
		ql_log(ql_log_warn, vha, 0x1015,
		       "RISC reset failed. mb[8-15] %04xh %04xh %04xh %04xh %04xh %04xh %04xh %04xh\n",
		       mb[8], mb[9], mb[10], mb[11], mb[12], mb[13], mb[14],
		       mb[15]);
		ql_log(ql_log_warn, vha, 0x1015,
		       "RISC reset failed. mb[16-23] %04xh %04xh %04xh %04xh %04xh %04xh %04xh %04xh\n",
		       mb[16], mb[17], mb[18], mb[19], mb[20], mb[21], mb[22],
		       mb[23]);
		ql_log(ql_log_warn, vha, 0x1015,
		       "RISC reset failed. mb[24-31] %04xh %04xh %04xh %04xh %04xh %04xh %04xh %04xh\n",
		       mb[24], mb[25], mb[26], mb[27], mb[28], mb[29], mb[30],
		       mb[31]);
	}
	return rc;
}

/**
 * qla24xx_reset_risc() - Perform full reset of ISP24xx RISC.
 * @vha: HA context
 *
 * Returns 0 on success.
 */
static inline int
qla24xx_reset_risc(scsi_qla_host_t *vha)
{
	unsigned long flags = 0;
	struct qla_hw_data *ha = vha->hw;
	struct device_reg_24xx __iomem *reg = &ha->iobase->isp24;
	uint32_t cnt;
	uint16_t wd;
	static int abts_cnt; /* ISP abort retry counts */
	int rval = QLA_SUCCESS;
	int print = 1;

	spin_lock_irqsave(&ha->hardware_lock, flags);

	/* Reset RISC. */
	wrt_reg_dword(&reg->ctrl_status, CSRX_DMA_SHUTDOWN|MWB_4096_BYTES);
	for (cnt = 0; cnt < 30000; cnt++) {
		if ((rd_reg_dword(&reg->ctrl_status) & CSRX_DMA_ACTIVE) == 0)
			break;

		udelay(10);
	}

	if (!(rd_reg_dword(&reg->ctrl_status) & CSRX_DMA_ACTIVE))
		set_bit(DMA_SHUTDOWN_CMPL, &ha->fw_dump_cap_flags);

	ql_dbg(ql_dbg_init + ql_dbg_verbose, vha, 0x017e,
	    "HCCR: 0x%x, Control Status %x, DMA active status:0x%x\n",
	    rd_reg_dword(&reg->hccr),
	    rd_reg_dword(&reg->ctrl_status),
	    (rd_reg_dword(&reg->ctrl_status) & CSRX_DMA_ACTIVE));

	wrt_reg_dword(&reg->ctrl_status,
	    CSRX_ISP_SOFT_RESET|CSRX_DMA_SHUTDOWN|MWB_4096_BYTES);
	pci_read_config_word(ha->pdev, PCI_COMMAND, &wd);

	udelay(100);

	/* Wait for firmware to complete NVRAM accesses. */
	rd_reg_word(&reg->mailbox0);
	for (cnt = 10000; rd_reg_word(&reg->mailbox0) != 0 &&
	    rval == QLA_SUCCESS; cnt--) {
		barrier();
		if (cnt)
			udelay(5);
		else
			rval = QLA_FUNCTION_TIMEOUT;
	}

	if (rval == QLA_SUCCESS)
		set_bit(ISP_MBX_RDY, &ha->fw_dump_cap_flags);

	ql_dbg(ql_dbg_init + ql_dbg_verbose, vha, 0x017f,
	    "HCCR: 0x%x, MailBox0 Status 0x%x\n",
	    rd_reg_dword(&reg->hccr),
	    rd_reg_word(&reg->mailbox0));

	/* Wait for soft-reset to complete. */
	rd_reg_dword(&reg->ctrl_status);
	for (cnt = 0; cnt < 60; cnt++) {
		barrier();
		if ((rd_reg_dword(&reg->ctrl_status) &
		    CSRX_ISP_SOFT_RESET) == 0)
			break;

		udelay(5);
	}
	if (!(rd_reg_dword(&reg->ctrl_status) & CSRX_ISP_SOFT_RESET))
		set_bit(ISP_SOFT_RESET_CMPL, &ha->fw_dump_cap_flags);

	ql_dbg(ql_dbg_init + ql_dbg_verbose, vha, 0x015d,
	    "HCCR: 0x%x, Soft Reset status: 0x%x\n",
	    rd_reg_dword(&reg->hccr),
	    rd_reg_dword(&reg->ctrl_status));

	/* If required, do an MPI FW reset now */
	if (test_and_clear_bit(MPI_RESET_NEEDED, &vha->dpc_flags)) {
		if (qla81xx_reset_mpi(vha) != QLA_SUCCESS) {
			if (++abts_cnt < 5) {
				set_bit(ISP_ABORT_NEEDED, &vha->dpc_flags);
				set_bit(MPI_RESET_NEEDED, &vha->dpc_flags);
			} else {
				/*
				 * We exhausted the ISP abort retries. We have to
				 * set the board offline.
				 */
				abts_cnt = 0;
				vha->flags.online = 0;
			}
		}
	}

	wrt_reg_dword(&reg->hccr, HCCRX_SET_RISC_RESET);
	rd_reg_dword(&reg->hccr);

	wrt_reg_dword(&reg->hccr, HCCRX_REL_RISC_PAUSE);
	rd_reg_dword(&reg->hccr);

	wrt_reg_dword(&reg->hccr, HCCRX_CLR_RISC_RESET);
	mdelay(10);
	rd_reg_dword(&reg->hccr);

	wd = rd_reg_word(&reg->mailbox0);
	for (cnt = 300; wd != 0 && rval == QLA_SUCCESS; cnt--) {
		barrier();
		if (cnt) {
			mdelay(1);
			if (print && qla_chk_risc_recovery(vha))
				print = 0;

			wd = rd_reg_word(&reg->mailbox0);
		} else {
			rval = QLA_FUNCTION_TIMEOUT;

			ql_log(ql_log_warn, vha, 0x015e,
			       "RISC reset timeout\n");
		}
	}

	if (rval == QLA_SUCCESS)
		set_bit(RISC_RDY_AFT_RESET, &ha->fw_dump_cap_flags);

	ql_dbg(ql_dbg_init + ql_dbg_verbose, vha, 0x015e,
	    "Host Risc 0x%x, mailbox0 0x%x\n",
	    rd_reg_dword(&reg->hccr),
	     rd_reg_word(&reg->mailbox0));

	spin_unlock_irqrestore(&ha->hardware_lock, flags);

	ql_dbg(ql_dbg_init + ql_dbg_verbose, vha, 0x015f,
	    "Driver in %s mode\n",
	    IS_NOPOLLING_TYPE(ha) ? "Interrupt" : "Polling");

	if (IS_NOPOLLING_TYPE(ha))
		ha->isp_ops->enable_intrs(ha);

	return rval;
}

static void
qla25xx_read_risc_sema_reg(scsi_qla_host_t *vha, uint32_t *data)
{
	struct device_reg_24xx __iomem *reg = &vha->hw->iobase->isp24;

	wrt_reg_dword(&reg->iobase_addr, RISC_REGISTER_BASE_OFFSET);
	*data = rd_reg_dword(&reg->iobase_window + RISC_REGISTER_WINDOW_OFFSET);
}

static void
qla25xx_write_risc_sema_reg(scsi_qla_host_t *vha, uint32_t data)
{
	struct device_reg_24xx __iomem *reg = &vha->hw->iobase->isp24;

	wrt_reg_dword(&reg->iobase_addr, RISC_REGISTER_BASE_OFFSET);
	wrt_reg_dword(&reg->iobase_window + RISC_REGISTER_WINDOW_OFFSET, data);
}

static void
qla25xx_manipulate_risc_semaphore(scsi_qla_host_t *vha)
{
	uint32_t wd32 = 0;
	uint delta_msec = 100;
	uint elapsed_msec = 0;
	uint timeout_msec;
	ulong n;

	if (vha->hw->pdev->subsystem_device != 0x0175 &&
	    vha->hw->pdev->subsystem_device != 0x0240)
		return;

	wrt_reg_dword(&vha->hw->iobase->isp24.hccr, HCCRX_SET_RISC_PAUSE);
	udelay(100);

attempt:
	timeout_msec = TIMEOUT_SEMAPHORE;
	n = timeout_msec / delta_msec;
	while (n--) {
		qla25xx_write_risc_sema_reg(vha, RISC_SEMAPHORE_SET);
		qla25xx_read_risc_sema_reg(vha, &wd32);
		if (wd32 & RISC_SEMAPHORE)
			break;
		msleep(delta_msec);
		elapsed_msec += delta_msec;
		if (elapsed_msec > TIMEOUT_TOTAL_ELAPSED)
			goto force;
	}

	if (!(wd32 & RISC_SEMAPHORE))
		goto force;

	if (!(wd32 & RISC_SEMAPHORE_FORCE))
		goto acquired;

	qla25xx_write_risc_sema_reg(vha, RISC_SEMAPHORE_CLR);
	timeout_msec = TIMEOUT_SEMAPHORE_FORCE;
	n = timeout_msec / delta_msec;
	while (n--) {
		qla25xx_read_risc_sema_reg(vha, &wd32);
		if (!(wd32 & RISC_SEMAPHORE_FORCE))
			break;
		msleep(delta_msec);
		elapsed_msec += delta_msec;
		if (elapsed_msec > TIMEOUT_TOTAL_ELAPSED)
			goto force;
	}

	if (wd32 & RISC_SEMAPHORE_FORCE)
		qla25xx_write_risc_sema_reg(vha, RISC_SEMAPHORE_FORCE_CLR);

	goto attempt;

force:
	qla25xx_write_risc_sema_reg(vha, RISC_SEMAPHORE_FORCE_SET);

acquired:
	return;
}

/**
 * qla24xx_reset_chip() - Reset ISP24xx chip.
 * @vha: HA context
 *
 * Returns 0 on success.
 */
int
qla24xx_reset_chip(scsi_qla_host_t *vha)
{
	struct qla_hw_data *ha = vha->hw;
	int rval = QLA_FUNCTION_FAILED;

	if (pci_channel_offline(ha->pdev) &&
	    ha->flags.pci_channel_io_perm_failure) {
		return rval;
	}

	ha->isp_ops->disable_intrs(ha);

	qla25xx_manipulate_risc_semaphore(vha);

	/* Perform RISC reset. */
	rval = qla24xx_reset_risc(vha);

	return rval;
}

/**
 * qla2x00_chip_diag() - Test chip for proper operation.
 * @vha: HA context
 *
 * Returns 0 on success.
 */
int
qla2x00_chip_diag(scsi_qla_host_t *vha)
{
	int		rval;
	struct qla_hw_data *ha = vha->hw;
	struct device_reg_2xxx __iomem *reg = &ha->iobase->isp;
	unsigned long	flags = 0;
	uint16_t	data;
	uint32_t	cnt;
	uint16_t	mb[5];
	struct req_que *req = ha->req_q_map[0];

	/* Assume a failed state */
	rval = QLA_FUNCTION_FAILED;

	ql_dbg(ql_dbg_init, vha, 0x007b, "Testing device at %p.\n",
	       &reg->flash_address);

	spin_lock_irqsave(&ha->hardware_lock, flags);

	/* Reset ISP chip. */
	wrt_reg_word(&reg->ctrl_status, CSR_ISP_SOFT_RESET);

	/*
	 * We need to have a delay here since the card will not respond while
	 * in reset causing an MCA on some architectures.
	 */
	udelay(20);
	data = qla2x00_debounce_register(&reg->ctrl_status);
	for (cnt = 6000000 ; cnt && (data & CSR_ISP_SOFT_RESET); cnt--) {
		udelay(5);
		data = rd_reg_word(&reg->ctrl_status);
		barrier();
	}

	if (!cnt)
		goto chip_diag_failed;

	ql_dbg(ql_dbg_init, vha, 0x007c,
	    "Reset register cleared by chip reset.\n");

	/* Reset RISC processor. */
	wrt_reg_word(&reg->hccr, HCCR_RESET_RISC);
	wrt_reg_word(&reg->hccr, HCCR_RELEASE_RISC);

	/* Workaround for QLA2312 PCI parity error */
	if (IS_QLA2100(ha) || IS_QLA2200(ha) || IS_QLA2300(ha)) {
		data = qla2x00_debounce_register(MAILBOX_REG(ha, reg, 0));
		for (cnt = 6000000; cnt && (data == MBS_BUSY); cnt--) {
			udelay(5);
			data = RD_MAILBOX_REG(ha, reg, 0);
			barrier();
		}
	} else
		udelay(10);

	if (!cnt)
		goto chip_diag_failed;

	/* Check product ID of chip */
	ql_dbg(ql_dbg_init, vha, 0x007d, "Checking product ID of chip.\n");

	mb[1] = RD_MAILBOX_REG(ha, reg, 1);
	mb[2] = RD_MAILBOX_REG(ha, reg, 2);
	mb[3] = RD_MAILBOX_REG(ha, reg, 3);
	mb[4] = qla2x00_debounce_register(MAILBOX_REG(ha, reg, 4));
	if (mb[1] != PROD_ID_1 || (mb[2] != PROD_ID_2 && mb[2] != PROD_ID_2a) ||
	    mb[3] != PROD_ID_3) {
		ql_log(ql_log_warn, vha, 0x0062,
		    "Wrong product ID = 0x%x,0x%x,0x%x.\n",
		    mb[1], mb[2], mb[3]);

		goto chip_diag_failed;
	}
	ha->product_id[0] = mb[1];
	ha->product_id[1] = mb[2];
	ha->product_id[2] = mb[3];
	ha->product_id[3] = mb[4];

	/* Adjust fw RISC transfer size */
	if (req->length > 1024)
		ha->fw_transfer_size = REQUEST_ENTRY_SIZE * 1024;
	else
		ha->fw_transfer_size = REQUEST_ENTRY_SIZE *
		    req->length;

	if (IS_QLA2200(ha) &&
	    RD_MAILBOX_REG(ha, reg, 7) == QLA2200A_RISC_ROM_VER) {
		/* Limit firmware transfer size with a 2200A */
		ql_dbg(ql_dbg_init, vha, 0x007e, "Found QLA2200A Chip.\n");

		ha->device_type |= DT_ISP2200A;
		ha->fw_transfer_size = 128;
	}

	/* Wrap Incoming Mailboxes Test. */
	spin_unlock_irqrestore(&ha->hardware_lock, flags);

	ql_dbg(ql_dbg_init, vha, 0x007f, "Checking mailboxes.\n");
	rval = qla2x00_mbx_reg_test(vha);
	if (rval)
		ql_log(ql_log_warn, vha, 0x0080,
		    "Failed mailbox send register test.\n");
	else
		/* Flag a successful rval */
		rval = QLA_SUCCESS;
	spin_lock_irqsave(&ha->hardware_lock, flags);

chip_diag_failed:
	if (rval)
		ql_log(ql_log_info, vha, 0x0081,
		    "Chip diagnostics **** FAILED ****.\n");

	spin_unlock_irqrestore(&ha->hardware_lock, flags);

	return (rval);
}

/**
 * qla24xx_chip_diag() - Test ISP24xx for proper operation.
 * @vha: HA context
 *
 * Returns 0 on success.
 */
int
qla24xx_chip_diag(scsi_qla_host_t *vha)
{
	int rval;
	struct qla_hw_data *ha = vha->hw;
	struct req_que *req = ha->req_q_map[0];

	if (IS_P3P_TYPE(ha))
		return QLA_SUCCESS;

	ha->fw_transfer_size = REQUEST_ENTRY_SIZE * req->length;

	rval = qla2x00_mbx_reg_test(vha);
	if (rval) {
		ql_log(ql_log_warn, vha, 0x0082,
		    "Failed mailbox send register test.\n");
	} else {
		/* Flag a successful rval */
		rval = QLA_SUCCESS;
	}

	return rval;
}

static void
qla2x00_init_fce_trace(scsi_qla_host_t *vha)
{
	int rval;
	dma_addr_t tc_dma;
	void *tc;
	struct qla_hw_data *ha = vha->hw;

	if (!IS_FWI2_CAPABLE(ha))
		return;

	if (!IS_QLA25XX(ha) && !IS_QLA81XX(ha) && !IS_QLA83XX(ha) &&
	    !IS_QLA27XX(ha) && !IS_QLA28XX(ha))
		return;

	if (ha->fce) {
		ql_dbg(ql_dbg_init, vha, 0x00bd,
		       "%s: FCE Mem is already allocated.\n",
		       __func__);
		return;
	}

	/* Allocate memory for Fibre Channel Event Buffer. */
	tc = dma_alloc_coherent(&ha->pdev->dev, FCE_SIZE, &tc_dma,
				GFP_KERNEL);
	if (!tc) {
		ql_log(ql_log_warn, vha, 0x00be,
		       "Unable to allocate (%d KB) for FCE.\n",
		       FCE_SIZE / 1024);
		return;
	}

	rval = qla2x00_enable_fce_trace(vha, tc_dma, FCE_NUM_BUFFERS,
					ha->fce_mb, &ha->fce_bufs);
	if (rval) {
		ql_log(ql_log_warn, vha, 0x00bf,
		       "Unable to initialize FCE (%d).\n", rval);
		dma_free_coherent(&ha->pdev->dev, FCE_SIZE, tc, tc_dma);
		return;
	}

	ql_dbg(ql_dbg_init, vha, 0x00c0,
	       "Allocated (%d KB) for FCE...\n", FCE_SIZE / 1024);

	ha->flags.fce_enabled = 1;
	ha->fce_dma = tc_dma;
	ha->fce = tc;
}

static void
qla2x00_init_eft_trace(scsi_qla_host_t *vha)
{
	int rval;
	dma_addr_t tc_dma;
	void *tc;
	struct qla_hw_data *ha = vha->hw;

	if (!IS_FWI2_CAPABLE(ha))
		return;

	if (ha->eft) {
		ql_dbg(ql_dbg_init, vha, 0x00bd,
		    "%s: EFT Mem is already allocated.\n",
		    __func__);
		return;
	}

	/* Allocate memory for Extended Trace Buffer. */
	tc = dma_alloc_coherent(&ha->pdev->dev, EFT_SIZE, &tc_dma,
				GFP_KERNEL);
	if (!tc) {
		ql_log(ql_log_warn, vha, 0x00c1,
		       "Unable to allocate (%d KB) for EFT.\n",
		       EFT_SIZE / 1024);
		return;
	}

	rval = qla2x00_enable_eft_trace(vha, tc_dma, EFT_NUM_BUFFERS);
	if (rval) {
		ql_log(ql_log_warn, vha, 0x00c2,
		       "Unable to initialize EFT (%d).\n", rval);
		dma_free_coherent(&ha->pdev->dev, EFT_SIZE, tc, tc_dma);
		return;
	}

	ql_dbg(ql_dbg_init, vha, 0x00c3,
	       "Allocated (%d KB) EFT ...\n", EFT_SIZE / 1024);

	ha->eft_dma = tc_dma;
	ha->eft = tc;
}

static void
qla2x00_alloc_offload_mem(scsi_qla_host_t *vha)
{
	qla2x00_init_fce_trace(vha);
	qla2x00_init_eft_trace(vha);
}

void
qla2x00_alloc_fw_dump(scsi_qla_host_t *vha)
{
	uint32_t dump_size, fixed_size, mem_size, req_q_size, rsp_q_size,
	    eft_size, fce_size, mq_size;
	struct qla_hw_data *ha = vha->hw;
	struct req_que *req = ha->req_q_map[0];
	struct rsp_que *rsp = ha->rsp_q_map[0];
	struct qla2xxx_fw_dump *fw_dump;

	if (ha->fw_dump) {
		ql_dbg(ql_dbg_init, vha, 0x00bd,
		    "Firmware dump already allocated.\n");
		return;
	}

	ha->fw_dumped = 0;
	ha->fw_dump_cap_flags = 0;
	dump_size = fixed_size = mem_size = eft_size = fce_size = mq_size = 0;
	req_q_size = rsp_q_size = 0;

	if (IS_QLA2100(ha) || IS_QLA2200(ha)) {
		fixed_size = sizeof(struct qla2100_fw_dump);
	} else if (IS_QLA23XX(ha)) {
		fixed_size = offsetof(struct qla2300_fw_dump, data_ram);
		mem_size = (ha->fw_memory_size - 0x11000 + 1) *
		    sizeof(uint16_t);
	} else if (IS_FWI2_CAPABLE(ha)) {
		if (IS_QLA83XX(ha))
			fixed_size = offsetof(struct qla83xx_fw_dump, ext_mem);
		else if (IS_QLA81XX(ha))
			fixed_size = offsetof(struct qla81xx_fw_dump, ext_mem);
		else if (IS_QLA25XX(ha))
			fixed_size = offsetof(struct qla25xx_fw_dump, ext_mem);
		else
			fixed_size = offsetof(struct qla24xx_fw_dump, ext_mem);

		mem_size = (ha->fw_memory_size - 0x100000 + 1) *
		    sizeof(uint32_t);
		if (ha->mqenable) {
			if (!IS_QLA83XX(ha))
				mq_size = sizeof(struct qla2xxx_mq_chain);
			/*
			 * Allocate maximum buffer size for all queues - Q0.
			 * Resizing must be done at end-of-dump processing.
			 */
			mq_size += (ha->max_req_queues - 1) *
			    (req->length * sizeof(request_t));
			mq_size += (ha->max_rsp_queues - 1) *
			    (rsp->length * sizeof(response_t));
		}
		if (ha->tgt.atio_ring)
			mq_size += ha->tgt.atio_q_length * sizeof(request_t);

		qla2x00_init_fce_trace(vha);
		if (ha->fce)
			fce_size = sizeof(struct qla2xxx_fce_chain) + FCE_SIZE;
		qla2x00_init_eft_trace(vha);
		if (ha->eft)
			eft_size = EFT_SIZE;
	}

	if (IS_QLA27XX(ha) || IS_QLA28XX(ha)) {
		struct fwdt *fwdt = ha->fwdt;
		uint j;

		for (j = 0; j < 2; j++, fwdt++) {
			if (!fwdt->template) {
				ql_dbg(ql_dbg_init, vha, 0x00ba,
				    "-> fwdt%u no template\n", j);
				continue;
			}
			ql_dbg(ql_dbg_init, vha, 0x00fa,
			    "-> fwdt%u calculating fwdump size...\n", j);
			fwdt->dump_size = qla27xx_fwdt_calculate_dump_size(
			    vha, fwdt->template);
			ql_dbg(ql_dbg_init, vha, 0x00fa,
			    "-> fwdt%u calculated fwdump size = %#lx bytes\n",
			    j, fwdt->dump_size);
			dump_size += fwdt->dump_size;
		}
		/* Add space for spare MPI fw dump. */
		dump_size += ha->fwdt[1].dump_size;
	} else {
		req_q_size = req->length * sizeof(request_t);
		rsp_q_size = rsp->length * sizeof(response_t);
		dump_size = offsetof(struct qla2xxx_fw_dump, isp);
		dump_size += fixed_size + mem_size + req_q_size + rsp_q_size
			+ eft_size;
		ha->chain_offset = dump_size;
		dump_size += mq_size + fce_size;
		if (ha->exchoffld_buf)
			dump_size += sizeof(struct qla2xxx_offld_chain) +
				ha->exchoffld_size;
		if (ha->exlogin_buf)
			dump_size += sizeof(struct qla2xxx_offld_chain) +
				ha->exlogin_size;
	}

	if (!ha->fw_dump_len || dump_size > ha->fw_dump_alloc_len) {

		ql_dbg(ql_dbg_init, vha, 0x00c5,
		    "%s dump_size %d fw_dump_len %d fw_dump_alloc_len %d\n",
		    __func__, dump_size, ha->fw_dump_len,
		    ha->fw_dump_alloc_len);

		fw_dump = vmalloc(dump_size);
		if (!fw_dump) {
			ql_log(ql_log_warn, vha, 0x00c4,
			    "Unable to allocate (%d KB) for firmware dump.\n",
			    dump_size / 1024);
		} else {
			mutex_lock(&ha->optrom_mutex);
			if (ha->fw_dumped) {
				memcpy(fw_dump, ha->fw_dump, ha->fw_dump_len);
				vfree(ha->fw_dump);
				ha->fw_dump = fw_dump;
				ha->fw_dump_alloc_len =  dump_size;
				ql_dbg(ql_dbg_init, vha, 0x00c5,
				    "Re-Allocated (%d KB) and save firmware dump.\n",
				    dump_size / 1024);
			} else {
				vfree(ha->fw_dump);
				ha->fw_dump = fw_dump;

				ha->fw_dump_len = ha->fw_dump_alloc_len =
				    dump_size;
				ql_dbg(ql_dbg_init, vha, 0x00c5,
				    "Allocated (%d KB) for firmware dump.\n",
				    dump_size / 1024);

				if (IS_QLA27XX(ha) || IS_QLA28XX(ha)) {
					ha->mpi_fw_dump = (char *)fw_dump +
						ha->fwdt[1].dump_size;
					mutex_unlock(&ha->optrom_mutex);
					return;
				}

				ha->fw_dump->signature[0] = 'Q';
				ha->fw_dump->signature[1] = 'L';
				ha->fw_dump->signature[2] = 'G';
				ha->fw_dump->signature[3] = 'C';
				ha->fw_dump->version = htonl(1);

				ha->fw_dump->fixed_size = htonl(fixed_size);
				ha->fw_dump->mem_size = htonl(mem_size);
				ha->fw_dump->req_q_size = htonl(req_q_size);
				ha->fw_dump->rsp_q_size = htonl(rsp_q_size);

				ha->fw_dump->eft_size = htonl(eft_size);
				ha->fw_dump->eft_addr_l =
				    htonl(LSD(ha->eft_dma));
				ha->fw_dump->eft_addr_h =
				    htonl(MSD(ha->eft_dma));

				ha->fw_dump->header_size =
					htonl(offsetof
					    (struct qla2xxx_fw_dump, isp));
			}
			mutex_unlock(&ha->optrom_mutex);
		}
	}
}

static int
qla81xx_mpi_sync(scsi_qla_host_t *vha)
{
#define MPS_MASK	0xe0
	int rval;
	uint16_t dc;
	uint32_t dw;

	if (!IS_QLA81XX(vha->hw))
		return QLA_SUCCESS;

	rval = qla2x00_write_ram_word(vha, 0x7c00, 1);
	if (rval != QLA_SUCCESS) {
		ql_log(ql_log_warn, vha, 0x0105,
		    "Unable to acquire semaphore.\n");
		goto done;
	}

	pci_read_config_word(vha->hw->pdev, 0x54, &dc);
	rval = qla2x00_read_ram_word(vha, 0x7a15, &dw);
	if (rval != QLA_SUCCESS) {
		ql_log(ql_log_warn, vha, 0x0067, "Unable to read sync.\n");
		goto done_release;
	}

	dc &= MPS_MASK;
	if (dc == (dw & MPS_MASK))
		goto done_release;

	dw &= ~MPS_MASK;
	dw |= dc;
	rval = qla2x00_write_ram_word(vha, 0x7a15, dw);
	if (rval != QLA_SUCCESS) {
		ql_log(ql_log_warn, vha, 0x0114, "Unable to gain sync.\n");
	}

done_release:
	rval = qla2x00_write_ram_word(vha, 0x7c00, 0);
	if (rval != QLA_SUCCESS) {
		ql_log(ql_log_warn, vha, 0x006d,
		    "Unable to release semaphore.\n");
	}

done:
	return rval;
}

int
qla2x00_alloc_outstanding_cmds(struct qla_hw_data *ha, struct req_que *req)
{
	/* Don't try to reallocate the array */
	if (req->outstanding_cmds)
		return QLA_SUCCESS;

	if (!IS_FWI2_CAPABLE(ha))
		req->num_outstanding_cmds = DEFAULT_OUTSTANDING_COMMANDS;
	else {
		if (ha->cur_fw_xcb_count <= ha->cur_fw_iocb_count)
			req->num_outstanding_cmds = ha->cur_fw_xcb_count;
		else
			req->num_outstanding_cmds = ha->cur_fw_iocb_count;
	}

	req->outstanding_cmds = kcalloc(req->num_outstanding_cmds,
					sizeof(srb_t *),
					GFP_KERNEL);

	if (!req->outstanding_cmds) {
		/*
		 * Try to allocate a minimal size just so we can get through
		 * initialization.
		 */
		req->num_outstanding_cmds = MIN_OUTSTANDING_COMMANDS;
		req->outstanding_cmds = kcalloc(req->num_outstanding_cmds,
						sizeof(srb_t *),
						GFP_KERNEL);

		if (!req->outstanding_cmds) {
			ql_log(ql_log_fatal, NULL, 0x0126,
			    "Failed to allocate memory for "
			    "outstanding_cmds for req_que %p.\n", req);
			req->num_outstanding_cmds = 0;
			return QLA_FUNCTION_FAILED;
		}
	}

	return QLA_SUCCESS;
}

#define PRINT_FIELD(_field, _flag, _str) {		\
	if (a0->_field & _flag) {\
		if (p) {\
			strcat(ptr, "|");\
			ptr++;\
			leftover--;\
		} \
		len = snprintf(ptr, leftover, "%s", _str);	\
		p = 1;\
		leftover -= len;\
		ptr += len; \
	} \
}

static void qla2xxx_print_sfp_info(struct scsi_qla_host *vha)
{
#define STR_LEN 64
	struct sff_8247_a0 *a0 = (struct sff_8247_a0 *)vha->hw->sfp_data;
	u8 str[STR_LEN], *ptr, p;
	int leftover, len;

	memset(str, 0, STR_LEN);
	snprintf(str, SFF_VEN_NAME_LEN+1, a0->vendor_name);
	ql_dbg(ql_dbg_init, vha, 0x015a,
	    "SFP MFG Name: %s\n", str);

	memset(str, 0, STR_LEN);
	snprintf(str, SFF_PART_NAME_LEN+1, a0->vendor_pn);
	ql_dbg(ql_dbg_init, vha, 0x015c,
	    "SFP Part Name: %s\n", str);

	/* media */
	memset(str, 0, STR_LEN);
	ptr = str;
	leftover = STR_LEN;
	p = len = 0;
	PRINT_FIELD(fc_med_cc9, FC_MED_TW, "Twin AX");
	PRINT_FIELD(fc_med_cc9, FC_MED_TP, "Twisted Pair");
	PRINT_FIELD(fc_med_cc9, FC_MED_MI, "Min Coax");
	PRINT_FIELD(fc_med_cc9, FC_MED_TV, "Video Coax");
	PRINT_FIELD(fc_med_cc9, FC_MED_M6, "MultiMode 62.5um");
	PRINT_FIELD(fc_med_cc9, FC_MED_M5, "MultiMode 50um");
	PRINT_FIELD(fc_med_cc9, FC_MED_SM, "SingleMode");
	ql_dbg(ql_dbg_init, vha, 0x0160,
	    "SFP Media: %s\n", str);

	/* link length */
	memset(str, 0, STR_LEN);
	ptr = str;
	leftover = STR_LEN;
	p = len = 0;
	PRINT_FIELD(fc_ll_cc7, FC_LL_VL, "Very Long");
	PRINT_FIELD(fc_ll_cc7, FC_LL_S, "Short");
	PRINT_FIELD(fc_ll_cc7, FC_LL_I, "Intermediate");
	PRINT_FIELD(fc_ll_cc7, FC_LL_L, "Long");
	PRINT_FIELD(fc_ll_cc7, FC_LL_M, "Medium");
	ql_dbg(ql_dbg_init, vha, 0x0196,
	    "SFP Link Length: %s\n", str);

	memset(str, 0, STR_LEN);
	ptr = str;
	leftover = STR_LEN;
	p = len = 0;
	PRINT_FIELD(fc_ll_cc7, FC_LL_SA, "Short Wave (SA)");
	PRINT_FIELD(fc_ll_cc7, FC_LL_LC, "Long Wave(LC)");
	PRINT_FIELD(fc_tec_cc8, FC_TEC_SN, "Short Wave (SN)");
	PRINT_FIELD(fc_tec_cc8, FC_TEC_SL, "Short Wave (SL)");
	PRINT_FIELD(fc_tec_cc8, FC_TEC_LL, "Long Wave (LL)");
	ql_dbg(ql_dbg_init, vha, 0x016e,
	    "SFP FC Link Tech: %s\n", str);

	if (a0->length_km)
		ql_dbg(ql_dbg_init, vha, 0x016f,
		    "SFP Distant: %d km\n", a0->length_km);
	if (a0->length_100m)
		ql_dbg(ql_dbg_init, vha, 0x0170,
		    "SFP Distant: %d m\n", a0->length_100m*100);
	if (a0->length_50um_10m)
		ql_dbg(ql_dbg_init, vha, 0x0189,
		    "SFP Distant (WL=50um): %d m\n", a0->length_50um_10m * 10);
	if (a0->length_62um_10m)
		ql_dbg(ql_dbg_init, vha, 0x018a,
		  "SFP Distant (WL=62.5um): %d m\n", a0->length_62um_10m * 10);
	if (a0->length_om4_10m)
		ql_dbg(ql_dbg_init, vha, 0x0194,
		    "SFP Distant (OM4): %d m\n", a0->length_om4_10m * 10);
	if (a0->length_om3_10m)
		ql_dbg(ql_dbg_init, vha, 0x0195,
		    "SFP Distant (OM3): %d m\n", a0->length_om3_10m * 10);
}


/**
 * qla24xx_detect_sfp()
 *
 * @vha: adapter state pointer.
 *
 * @return
 *	0 -- Configure firmware to use short-range settings -- normal
 *	     buffer-to-buffer credits.
 *
 *	1 -- Configure firmware to use long-range settings -- extra
 *	     buffer-to-buffer credits should be allocated with
 *	     ha->lr_distance containing distance settings from NVRAM or SFP
 *	     (if supported).
 */
int
qla24xx_detect_sfp(scsi_qla_host_t *vha)
{
	int rc, used_nvram;
	struct sff_8247_a0 *a;
	struct qla_hw_data *ha = vha->hw;
	struct nvram_81xx *nv = ha->nvram;
#define LR_DISTANCE_UNKNOWN	2
	static const char * const types[] = { "Short", "Long" };
	static const char * const lengths[] = { "(10km)", "(5km)", "" };
	u8 ll = 0;

	/* Seed with NVRAM settings. */
	used_nvram = 0;
	ha->flags.lr_detected = 0;
	if (IS_BPM_RANGE_CAPABLE(ha) &&
	    (nv->enhanced_features & NEF_LR_DIST_ENABLE)) {
		used_nvram = 1;
		ha->flags.lr_detected = 1;
		ha->lr_distance =
		    (nv->enhanced_features >> LR_DIST_NV_POS)
		     & LR_DIST_NV_MASK;
	}

	if (!IS_BPM_ENABLED(vha))
		goto out;
	/* Determine SR/LR capabilities of SFP/Transceiver. */
	rc = qla2x00_read_sfp_dev(vha, NULL, 0);
	if (rc)
		goto out;

	used_nvram = 0;
	a = (struct sff_8247_a0 *)vha->hw->sfp_data;
	qla2xxx_print_sfp_info(vha);

	ha->flags.lr_detected = 0;
	ll = a->fc_ll_cc7;
	if (ll & FC_LL_VL || ll & FC_LL_L) {
		/* Long range, track length. */
		ha->flags.lr_detected = 1;

		if (a->length_km > 5 || a->length_100m > 50)
			ha->lr_distance = LR_DISTANCE_10K;
		else
			ha->lr_distance = LR_DISTANCE_5K;
	}

out:
	ql_dbg(ql_dbg_async, vha, 0x507b,
	    "SFP detect: %s-Range SFP %s (nvr=%x ll=%x lr=%x lrd=%x).\n",
	    types[ha->flags.lr_detected],
	    ha->flags.lr_detected ? lengths[ha->lr_distance] :
	       lengths[LR_DISTANCE_UNKNOWN],
	    used_nvram, ll, ha->flags.lr_detected, ha->lr_distance);
	return ha->flags.lr_detected;
}

void qla_init_iocb_limit(scsi_qla_host_t *vha)
{
	u16 i, num_qps;
	u32 limit;
	struct qla_hw_data *ha = vha->hw;

	num_qps = ha->num_qpairs + 1;
	limit = (ha->orig_fw_iocb_count * QLA_IOCB_PCT_LIMIT) / 100;

	ha->base_qpair->fwres.iocbs_total = ha->orig_fw_iocb_count;
	ha->base_qpair->fwres.iocbs_limit = limit;
	ha->base_qpair->fwres.iocbs_qp_limit = limit / num_qps;
	ha->base_qpair->fwres.iocbs_used = 0;
	for (i = 0; i < ha->max_qpairs; i++) {
		if (ha->queue_pair_map[i])  {
			ha->queue_pair_map[i]->fwres.iocbs_total =
				ha->orig_fw_iocb_count;
			ha->queue_pair_map[i]->fwres.iocbs_limit = limit;
			ha->queue_pair_map[i]->fwres.iocbs_qp_limit =
				limit / num_qps;
			ha->queue_pair_map[i]->fwres.iocbs_used = 0;
		}
	}
}

/**
 * qla2x00_setup_chip() - Load and start RISC firmware.
 * @vha: HA context
 *
 * Returns 0 on success.
 */
static int
qla2x00_setup_chip(scsi_qla_host_t *vha)
{
	int rval;
	uint32_t srisc_address = 0;
	struct qla_hw_data *ha = vha->hw;
	struct device_reg_2xxx __iomem *reg = &ha->iobase->isp;
	unsigned long flags;
	uint16_t fw_major_version;
	int done_once = 0;

	if (IS_P3P_TYPE(ha)) {
		rval = ha->isp_ops->load_risc(vha, &srisc_address);
		if (rval == QLA_SUCCESS) {
			qla2x00_stop_firmware(vha);
			goto enable_82xx_npiv;
		} else
			goto failed;
	}

	if (!IS_FWI2_CAPABLE(ha) && !IS_QLA2100(ha) && !IS_QLA2200(ha)) {
		/* Disable SRAM, Instruction RAM and GP RAM parity.  */
		spin_lock_irqsave(&ha->hardware_lock, flags);
		wrt_reg_word(&reg->hccr, (HCCR_ENABLE_PARITY + 0x0));
		rd_reg_word(&reg->hccr);
		spin_unlock_irqrestore(&ha->hardware_lock, flags);
	}

	qla81xx_mpi_sync(vha);

execute_fw_with_lr:
	/* Load firmware sequences */
	rval = ha->isp_ops->load_risc(vha, &srisc_address);
	if (rval == QLA_SUCCESS) {
		ql_dbg(ql_dbg_init, vha, 0x00c9,
		    "Verifying Checksum of loaded RISC code.\n");

		rval = qla2x00_verify_checksum(vha, srisc_address);
		if (rval == QLA_SUCCESS) {
			/* Start firmware execution. */
			ql_dbg(ql_dbg_init, vha, 0x00ca,
			    "Starting firmware.\n");

			if (ql2xexlogins)
				ha->flags.exlogins_enabled = 1;

			if (qla_is_exch_offld_enabled(vha))
				ha->flags.exchoffld_enabled = 1;

			rval = qla2x00_execute_fw(vha, srisc_address);
			/* Retrieve firmware information. */
			if (rval == QLA_SUCCESS) {
				/* Enable BPM support? */
				if (!done_once++ && qla24xx_detect_sfp(vha)) {
					ql_dbg(ql_dbg_init, vha, 0x00ca,
					    "Re-starting firmware -- BPM.\n");
					/* Best-effort - re-init. */
					ha->isp_ops->reset_chip(vha);
					ha->isp_ops->chip_diag(vha);
					goto execute_fw_with_lr;
				}

				if (IS_ZIO_THRESHOLD_CAPABLE(ha))
					qla27xx_set_zio_threshold(vha,
					    ha->last_zio_threshold);

				rval = qla2x00_set_exlogins_buffer(vha);
				if (rval != QLA_SUCCESS)
					goto failed;

				rval = qla2x00_set_exchoffld_buffer(vha);
				if (rval != QLA_SUCCESS)
					goto failed;

enable_82xx_npiv:
				fw_major_version = ha->fw_major_version;
				if (IS_P3P_TYPE(ha))
					qla82xx_check_md_needed(vha);
				else
					rval = qla2x00_get_fw_version(vha);
				if (rval != QLA_SUCCESS)
					goto failed;
				ha->flags.npiv_supported = 0;
				if (IS_QLA2XXX_MIDTYPE(ha) &&
					 (ha->fw_attributes & BIT_2)) {
					ha->flags.npiv_supported = 1;
					if ((!ha->max_npiv_vports) ||
					    ((ha->max_npiv_vports + 1) %
					    MIN_MULTI_ID_FABRIC))
						ha->max_npiv_vports =
						    MIN_MULTI_ID_FABRIC - 1;
				}
				qla2x00_get_resource_cnts(vha);
				qla_init_iocb_limit(vha);

				/*
				 * Allocate the array of outstanding commands
				 * now that we know the firmware resources.
				 */
				rval = qla2x00_alloc_outstanding_cmds(ha,
				    vha->req);
				if (rval != QLA_SUCCESS)
					goto failed;

				if (!fw_major_version && !(IS_P3P_TYPE(ha)))
					qla2x00_alloc_offload_mem(vha);

				if (ql2xallocfwdump && !(IS_P3P_TYPE(ha)))
					qla2x00_alloc_fw_dump(vha);

			} else {
				goto failed;
			}
		} else {
			ql_log(ql_log_fatal, vha, 0x00cd,
			    "ISP Firmware failed checksum.\n");
			goto failed;
		}

		/* Enable PUREX PASSTHRU */
		if (ql2xrdpenable || ha->flags.scm_supported_f ||
		    ha->flags.edif_enabled)
			qla25xx_set_els_cmds_supported(vha);
	} else
		goto failed;

	if (!IS_FWI2_CAPABLE(ha) && !IS_QLA2100(ha) && !IS_QLA2200(ha)) {
		/* Enable proper parity. */
		spin_lock_irqsave(&ha->hardware_lock, flags);
		if (IS_QLA2300(ha))
			/* SRAM parity */
			wrt_reg_word(&reg->hccr, HCCR_ENABLE_PARITY + 0x1);
		else
			/* SRAM, Instruction RAM and GP RAM parity */
			wrt_reg_word(&reg->hccr, HCCR_ENABLE_PARITY + 0x7);
		rd_reg_word(&reg->hccr);
		spin_unlock_irqrestore(&ha->hardware_lock, flags);
	}

	if (IS_QLA27XX(ha) || IS_QLA28XX(ha))
		ha->flags.fac_supported = 1;
	else if (rval == QLA_SUCCESS && IS_FAC_REQUIRED(ha)) {
		uint32_t size;

		rval = qla81xx_fac_get_sector_size(vha, &size);
		if (rval == QLA_SUCCESS) {
			ha->flags.fac_supported = 1;
			ha->fdt_block_size = size << 2;
		} else {
			ql_log(ql_log_warn, vha, 0x00ce,
			    "Unsupported FAC firmware (%d.%02d.%02d).\n",
			    ha->fw_major_version, ha->fw_minor_version,
			    ha->fw_subminor_version);

			if (IS_QLA83XX(ha)) {
				ha->flags.fac_supported = 0;
				rval = QLA_SUCCESS;
			}
		}
	}
failed:
	if (rval) {
		ql_log(ql_log_fatal, vha, 0x00cf,
		    "Setup chip ****FAILED****.\n");
	}

	return (rval);
}

/**
 * qla2x00_init_response_q_entries() - Initializes response queue entries.
 * @rsp: response queue
 *
 * Beginning of request ring has initialization control block already built
 * by nvram config routine.
 *
 * Returns 0 on success.
 */
void
qla2x00_init_response_q_entries(struct rsp_que *rsp)
{
	uint16_t cnt;
	response_t *pkt;

	rsp->ring_ptr = rsp->ring;
	rsp->ring_index    = 0;
	rsp->status_srb = NULL;
	pkt = rsp->ring_ptr;
	for (cnt = 0; cnt < rsp->length; cnt++) {
		pkt->signature = RESPONSE_PROCESSED;
		pkt++;
	}
}

/**
 * qla2x00_update_fw_options() - Read and process firmware options.
 * @vha: HA context
 *
 * Returns 0 on success.
 */
void
qla2x00_update_fw_options(scsi_qla_host_t *vha)
{
	uint16_t swing, emphasis, tx_sens, rx_sens;
	struct qla_hw_data *ha = vha->hw;

	memset(ha->fw_options, 0, sizeof(ha->fw_options));
	qla2x00_get_fw_options(vha, ha->fw_options);

	if (IS_QLA2100(ha) || IS_QLA2200(ha))
		return;

	/* Serial Link options. */
	ql_dbg(ql_dbg_init + ql_dbg_buffer, vha, 0x0115,
	    "Serial link options.\n");
	ql_dump_buffer(ql_dbg_init + ql_dbg_buffer, vha, 0x0109,
	    ha->fw_seriallink_options, sizeof(ha->fw_seriallink_options));

	ha->fw_options[1] &= ~FO1_SET_EMPHASIS_SWING;
	if (ha->fw_seriallink_options[3] & BIT_2) {
		ha->fw_options[1] |= FO1_SET_EMPHASIS_SWING;

		/*  1G settings */
		swing = ha->fw_seriallink_options[2] & (BIT_2 | BIT_1 | BIT_0);
		emphasis = (ha->fw_seriallink_options[2] &
		    (BIT_4 | BIT_3)) >> 3;
		tx_sens = ha->fw_seriallink_options[0] &
		    (BIT_3 | BIT_2 | BIT_1 | BIT_0);
		rx_sens = (ha->fw_seriallink_options[0] &
		    (BIT_7 | BIT_6 | BIT_5 | BIT_4)) >> 4;
		ha->fw_options[10] = (emphasis << 14) | (swing << 8);
		if (IS_QLA2300(ha) || IS_QLA2312(ha) || IS_QLA6312(ha)) {
			if (rx_sens == 0x0)
				rx_sens = 0x3;
			ha->fw_options[10] |= (tx_sens << 4) | rx_sens;
		} else if (IS_QLA2322(ha) || IS_QLA6322(ha))
			ha->fw_options[10] |= BIT_5 |
			    ((rx_sens & (BIT_1 | BIT_0)) << 2) |
			    (tx_sens & (BIT_1 | BIT_0));

		/*  2G settings */
		swing = (ha->fw_seriallink_options[2] &
		    (BIT_7 | BIT_6 | BIT_5)) >> 5;
		emphasis = ha->fw_seriallink_options[3] & (BIT_1 | BIT_0);
		tx_sens = ha->fw_seriallink_options[1] &
		    (BIT_3 | BIT_2 | BIT_1 | BIT_0);
		rx_sens = (ha->fw_seriallink_options[1] &
		    (BIT_7 | BIT_6 | BIT_5 | BIT_4)) >> 4;
		ha->fw_options[11] = (emphasis << 14) | (swing << 8);
		if (IS_QLA2300(ha) || IS_QLA2312(ha) || IS_QLA6312(ha)) {
			if (rx_sens == 0x0)
				rx_sens = 0x3;
			ha->fw_options[11] |= (tx_sens << 4) | rx_sens;
		} else if (IS_QLA2322(ha) || IS_QLA6322(ha))
			ha->fw_options[11] |= BIT_5 |
			    ((rx_sens & (BIT_1 | BIT_0)) << 2) |
			    (tx_sens & (BIT_1 | BIT_0));
	}

	/* FCP2 options. */
	/*  Return command IOCBs without waiting for an ABTS to complete. */
	ha->fw_options[3] |= BIT_13;

	/* LED scheme. */
	if (ha->flags.enable_led_scheme)
		ha->fw_options[2] |= BIT_12;

	/* Detect ISP6312. */
	if (IS_QLA6312(ha))
		ha->fw_options[2] |= BIT_13;

	/* Set Retry FLOGI in case of P2P connection */
	if (ha->operating_mode == P2P) {
		ha->fw_options[2] |= BIT_3;
		ql_dbg(ql_dbg_disc, vha, 0x2100,
		    "(%s): Setting FLOGI retry BIT in fw_options[2]: 0x%x\n",
			__func__, ha->fw_options[2]);
	}

	/* Update firmware options. */
	qla2x00_set_fw_options(vha, ha->fw_options);
}

void
qla24xx_update_fw_options(scsi_qla_host_t *vha)
{
	int rval;
	struct qla_hw_data *ha = vha->hw;

	if (IS_P3P_TYPE(ha))
		return;

	/*  Hold status IOCBs until ABTS response received. */
	if (ql2xfwholdabts)
		ha->fw_options[3] |= BIT_12;

	/* Set Retry FLOGI in case of P2P connection */
	if (ha->operating_mode == P2P) {
		ha->fw_options[2] |= BIT_3;
		ql_dbg(ql_dbg_disc, vha, 0x2101,
		    "(%s): Setting FLOGI retry BIT in fw_options[2]: 0x%x\n",
			__func__, ha->fw_options[2]);
	}

	/* Move PUREX, ABTS RX & RIDA to ATIOQ */
	if (ql2xmvasynctoatio && !ha->flags.edif_enabled &&
	    (IS_QLA83XX(ha) || IS_QLA27XX(ha) || IS_QLA28XX(ha))) {
		if (qla_tgt_mode_enabled(vha) ||
		    qla_dual_mode_enabled(vha))
			ha->fw_options[2] |= BIT_11;
		else
			ha->fw_options[2] &= ~BIT_11;
	}

	if (IS_QLA25XX(ha) || IS_QLA83XX(ha) || IS_QLA27XX(ha) ||
	    IS_QLA28XX(ha)) {
		/*
		 * Tell FW to track each exchange to prevent
		 * driver from using stale exchange.
		 */
		if (qla_tgt_mode_enabled(vha) ||
		    qla_dual_mode_enabled(vha))
			ha->fw_options[2] |= BIT_4;
		else
			ha->fw_options[2] &= ~(BIT_4);

		/* Reserve 1/2 of emergency exchanges for ELS.*/
		if (qla2xuseresexchforels)
			ha->fw_options[2] |= BIT_8;
		else
			ha->fw_options[2] &= ~BIT_8;

		/*
		 * N2N: set Secure=1 for PLOGI ACC and
		 * fw shal not send PRLI after PLOGI Acc
		 */
		if (ha->flags.edif_enabled &&
		    DBELL_ACTIVE(vha)) {
			ha->fw_options[3] |= BIT_15;
			ha->flags.n2n_fw_acc_sec = 1;
		} else {
			ha->fw_options[3] &= ~BIT_15;
			ha->flags.n2n_fw_acc_sec = 0;
		}
	}

	if (ql2xrdpenable || ha->flags.scm_supported_f ||
	    ha->flags.edif_enabled)
		ha->fw_options[1] |= ADD_FO1_ENABLE_PUREX_IOCB;

	/* Enable Async 8130/8131 events -- transceiver insertion/removal */
	if (IS_BPM_RANGE_CAPABLE(ha))
		ha->fw_options[3] |= BIT_10;

	ql_dbg(ql_dbg_init, vha, 0x00e8,
	    "%s, add FW options 1-3 = 0x%04x 0x%04x 0x%04x mode %x\n",
	    __func__, ha->fw_options[1], ha->fw_options[2],
	    ha->fw_options[3], vha->host->active_mode);

	if (ha->fw_options[1] || ha->fw_options[2] || ha->fw_options[3])
		qla2x00_set_fw_options(vha, ha->fw_options);

	/* Update Serial Link options. */
	if ((le16_to_cpu(ha->fw_seriallink_options24[0]) & BIT_0) == 0)
		return;

	rval = qla2x00_set_serdes_params(vha,
	    le16_to_cpu(ha->fw_seriallink_options24[1]),
	    le16_to_cpu(ha->fw_seriallink_options24[2]),
	    le16_to_cpu(ha->fw_seriallink_options24[3]));
	if (rval != QLA_SUCCESS) {
		ql_log(ql_log_warn, vha, 0x0104,
		    "Unable to update Serial Link options (%x).\n", rval);
	}
}

void
qla2x00_config_rings(struct scsi_qla_host *vha)
{
	struct qla_hw_data *ha = vha->hw;
	struct device_reg_2xxx __iomem *reg = &ha->iobase->isp;
	struct req_que *req = ha->req_q_map[0];
	struct rsp_que *rsp = ha->rsp_q_map[0];

	/* Setup ring parameters in initialization control block. */
	ha->init_cb->request_q_outpointer = cpu_to_le16(0);
	ha->init_cb->response_q_inpointer = cpu_to_le16(0);
	ha->init_cb->request_q_length = cpu_to_le16(req->length);
	ha->init_cb->response_q_length = cpu_to_le16(rsp->length);
	put_unaligned_le64(req->dma, &ha->init_cb->request_q_address);
	put_unaligned_le64(rsp->dma, &ha->init_cb->response_q_address);

	wrt_reg_word(ISP_REQ_Q_IN(ha, reg), 0);
	wrt_reg_word(ISP_REQ_Q_OUT(ha, reg), 0);
	wrt_reg_word(ISP_RSP_Q_IN(ha, reg), 0);
	wrt_reg_word(ISP_RSP_Q_OUT(ha, reg), 0);
	rd_reg_word(ISP_RSP_Q_OUT(ha, reg));		/* PCI Posting. */
}

void
qla24xx_config_rings(struct scsi_qla_host *vha)
{
	struct qla_hw_data *ha = vha->hw;
	device_reg_t *reg = ISP_QUE_REG(ha, 0);
	struct device_reg_2xxx __iomem *ioreg = &ha->iobase->isp;
	struct qla_msix_entry *msix;
	struct init_cb_24xx *icb;
	uint16_t rid = 0;
	struct req_que *req = ha->req_q_map[0];
	struct rsp_que *rsp = ha->rsp_q_map[0];

	/* Setup ring parameters in initialization control block. */
	icb = (struct init_cb_24xx *)ha->init_cb;
	icb->request_q_outpointer = cpu_to_le16(0);
	icb->response_q_inpointer = cpu_to_le16(0);
	icb->request_q_length = cpu_to_le16(req->length);
	icb->response_q_length = cpu_to_le16(rsp->length);
	put_unaligned_le64(req->dma, &icb->request_q_address);
	put_unaligned_le64(rsp->dma, &icb->response_q_address);

	/* Setup ATIO queue dma pointers for target mode */
	icb->atio_q_inpointer = cpu_to_le16(0);
	icb->atio_q_length = cpu_to_le16(ha->tgt.atio_q_length);
	put_unaligned_le64(ha->tgt.atio_dma, &icb->atio_q_address);

	if (IS_SHADOW_REG_CAPABLE(ha))
		icb->firmware_options_2 |= cpu_to_le32(BIT_30|BIT_29);

	if (ha->mqenable || IS_QLA83XX(ha) || IS_QLA27XX(ha) ||
	    IS_QLA28XX(ha)) {
		icb->qos = cpu_to_le16(QLA_DEFAULT_QUE_QOS);
		icb->rid = cpu_to_le16(rid);
		if (ha->flags.msix_enabled) {
			msix = &ha->msix_entries[1];
			ql_dbg(ql_dbg_init, vha, 0x0019,
			    "Registering vector 0x%x for base que.\n",
			    msix->entry);
			icb->msix = cpu_to_le16(msix->entry);
		}
		/* Use alternate PCI bus number */
		if (MSB(rid))
			icb->firmware_options_2 |= cpu_to_le32(BIT_19);
		/* Use alternate PCI devfn */
		if (LSB(rid))
			icb->firmware_options_2 |= cpu_to_le32(BIT_18);

		/* Use Disable MSIX Handshake mode for capable adapters */
		if ((ha->fw_attributes & BIT_6) && (IS_MSIX_NACK_CAPABLE(ha)) &&
		    (ha->flags.msix_enabled)) {
			icb->firmware_options_2 &= cpu_to_le32(~BIT_22);
			ha->flags.disable_msix_handshake = 1;
			ql_dbg(ql_dbg_init, vha, 0x00fe,
			    "MSIX Handshake Disable Mode turned on.\n");
		} else {
			icb->firmware_options_2 |= cpu_to_le32(BIT_22);
		}
		icb->firmware_options_2 |= cpu_to_le32(BIT_23);

		wrt_reg_dword(&reg->isp25mq.req_q_in, 0);
		wrt_reg_dword(&reg->isp25mq.req_q_out, 0);
		wrt_reg_dword(&reg->isp25mq.rsp_q_in, 0);
		wrt_reg_dword(&reg->isp25mq.rsp_q_out, 0);
	} else {
		wrt_reg_dword(&reg->isp24.req_q_in, 0);
		wrt_reg_dword(&reg->isp24.req_q_out, 0);
		wrt_reg_dword(&reg->isp24.rsp_q_in, 0);
		wrt_reg_dword(&reg->isp24.rsp_q_out, 0);
	}

	qlt_24xx_config_rings(vha);

	/* If the user has configured the speed, set it here */
	if (ha->set_data_rate) {
		ql_dbg(ql_dbg_init, vha, 0x00fd,
		    "Speed set by user : %s Gbps \n",
		    qla2x00_get_link_speed_str(ha, ha->set_data_rate));
		icb->firmware_options_3 = cpu_to_le32(ha->set_data_rate << 13);
	}

	/* PCI posting */
	rd_reg_word(&ioreg->hccr);
}

/**
 * qla2x00_init_rings() - Initializes firmware.
 * @vha: HA context
 *
 * Beginning of request ring has initialization control block already built
 * by nvram config routine.
 *
 * Returns 0 on success.
 */
int
qla2x00_init_rings(scsi_qla_host_t *vha)
{
	int	rval;
	unsigned long flags = 0;
	int cnt, que;
	struct qla_hw_data *ha = vha->hw;
	struct req_que *req;
	struct rsp_que *rsp;
	struct mid_init_cb_24xx *mid_init_cb =
	    (struct mid_init_cb_24xx *) ha->init_cb;

	spin_lock_irqsave(&ha->hardware_lock, flags);

	/* Clear outstanding commands array. */
	for (que = 0; que < ha->max_req_queues; que++) {
		req = ha->req_q_map[que];
		if (!req || !test_bit(que, ha->req_qid_map))
			continue;
		req->out_ptr = (uint16_t *)(req->ring + req->length);
		*req->out_ptr = 0;
		for (cnt = 1; cnt < req->num_outstanding_cmds; cnt++)
			req->outstanding_cmds[cnt] = NULL;

		req->current_outstanding_cmd = 1;

		/* Initialize firmware. */
		req->ring_ptr  = req->ring;
		req->ring_index    = 0;
		req->cnt      = req->length;
	}

	for (que = 0; que < ha->max_rsp_queues; que++) {
		rsp = ha->rsp_q_map[que];
		if (!rsp || !test_bit(que, ha->rsp_qid_map))
			continue;
		rsp->in_ptr = (uint16_t *)(rsp->ring + rsp->length);
		*rsp->in_ptr = 0;
		/* Initialize response queue entries */
		if (IS_QLAFX00(ha))
			qlafx00_init_response_q_entries(rsp);
		else
			qla2x00_init_response_q_entries(rsp);
	}

	ha->tgt.atio_ring_ptr = ha->tgt.atio_ring;
	ha->tgt.atio_ring_index = 0;
	/* Initialize ATIO queue entries */
	qlt_init_atio_q_entries(vha);

	ha->isp_ops->config_rings(vha);

	spin_unlock_irqrestore(&ha->hardware_lock, flags);

	if (IS_QLAFX00(ha)) {
		rval = qlafx00_init_firmware(vha, ha->init_cb_size);
		goto next_check;
	}

	/* Update any ISP specific firmware options before initialization. */
	ha->isp_ops->update_fw_options(vha);

	ql_dbg(ql_dbg_init, vha, 0x00d1,
	       "Issue init firmware FW opt 1-3= %08x %08x %08x.\n",
	       le32_to_cpu(mid_init_cb->init_cb.firmware_options_1),
	       le32_to_cpu(mid_init_cb->init_cb.firmware_options_2),
	       le32_to_cpu(mid_init_cb->init_cb.firmware_options_3));

	if (ha->flags.npiv_supported) {
		if (ha->operating_mode == LOOP && !IS_CNA_CAPABLE(ha))
			ha->max_npiv_vports = MIN_MULTI_ID_FABRIC - 1;
		mid_init_cb->count = cpu_to_le16(ha->max_npiv_vports);
	}

	if (IS_FWI2_CAPABLE(ha)) {
		mid_init_cb->options = cpu_to_le16(BIT_1);
		mid_init_cb->init_cb.execution_throttle =
		    cpu_to_le16(ha->cur_fw_xcb_count);
		ha->flags.dport_enabled =
			(le32_to_cpu(mid_init_cb->init_cb.firmware_options_1) &
			 BIT_7) != 0;
		ql_dbg(ql_dbg_init, vha, 0x0191, "DPORT Support: %s.\n",
		    (ha->flags.dport_enabled) ? "enabled" : "disabled");
		/* FA-WWPN Status */
		ha->flags.fawwpn_enabled =
			(le32_to_cpu(mid_init_cb->init_cb.firmware_options_1) &
			 BIT_6) != 0;
		ql_dbg(ql_dbg_init, vha, 0x00bc, "FA-WWPN Support: %s.\n",
		    (ha->flags.fawwpn_enabled) ? "enabled" : "disabled");
		/* Init_cb will be reused for other command(s).  Save a backup copy of port_name */
		memcpy(ha->port_name, ha->init_cb->port_name, WWN_SIZE);
	}

	/* ELS pass through payload is limit by frame size. */
	if (ha->flags.edif_enabled)
		mid_init_cb->init_cb.frame_payload_size = cpu_to_le16(ELS_MAX_PAYLOAD);

	rval = qla2x00_init_firmware(vha, ha->init_cb_size);
next_check:
	if (rval) {
		ql_log(ql_log_fatal, vha, 0x00d2,
		    "Init Firmware **** FAILED ****.\n");
	} else {
		ql_dbg(ql_dbg_init, vha, 0x00d3,
		    "Init Firmware -- success.\n");
		QLA_FW_STARTED(ha);
		vha->u_ql2xexchoffld = vha->u_ql2xiniexchg = 0;
	}

	return (rval);
}

/**
 * qla2x00_fw_ready() - Waits for firmware ready.
 * @vha: HA context
 *
 * Returns 0 on success.
 */
static int
qla2x00_fw_ready(scsi_qla_host_t *vha)
{
	int		rval;
	unsigned long	wtime, mtime, cs84xx_time;
	uint16_t	min_wait;	/* Minimum wait time if loop is down */
	uint16_t	wait_time;	/* Wait time if loop is coming ready */
	uint16_t	state[6];
	struct qla_hw_data *ha = vha->hw;

	if (IS_QLAFX00(vha->hw))
		return qlafx00_fw_ready(vha);

	/* Time to wait for loop down */
	if (IS_P3P_TYPE(ha))
		min_wait = 30;
	else
		min_wait = 20;

	/*
	 * Firmware should take at most one RATOV to login, plus 5 seconds for
	 * our own processing.
	 */
	if ((wait_time = (ha->retry_count*ha->login_timeout) + 5) < min_wait) {
		wait_time = min_wait;
	}

	/* Min wait time if loop down */
	mtime = jiffies + (min_wait * HZ);

	/* wait time before firmware ready */
	wtime = jiffies + (wait_time * HZ);

	/* Wait for ISP to finish LIP */
	if (!vha->flags.init_done)
		ql_log(ql_log_info, vha, 0x801e,
		    "Waiting for LIP to complete.\n");

	do {
		memset(state, -1, sizeof(state));
		rval = qla2x00_get_firmware_state(vha, state);
		if (rval == QLA_SUCCESS) {
			if (state[0] < FSTATE_LOSS_OF_SYNC) {
				vha->device_flags &= ~DFLG_NO_CABLE;
			}
			if (IS_QLA84XX(ha) && state[0] != FSTATE_READY) {
				ql_dbg(ql_dbg_taskm, vha, 0x801f,
				    "fw_state=%x 84xx=%x.\n", state[0],
				    state[2]);
				if ((state[2] & FSTATE_LOGGED_IN) &&
				     (state[2] & FSTATE_WAITING_FOR_VERIFY)) {
					ql_dbg(ql_dbg_taskm, vha, 0x8028,
					    "Sending verify iocb.\n");

					cs84xx_time = jiffies;
					rval = qla84xx_init_chip(vha);
					if (rval != QLA_SUCCESS) {
						ql_log(ql_log_warn,
						    vha, 0x8007,
						    "Init chip failed.\n");
						break;
					}

					/* Add time taken to initialize. */
					cs84xx_time = jiffies - cs84xx_time;
					wtime += cs84xx_time;
					mtime += cs84xx_time;
					ql_dbg(ql_dbg_taskm, vha, 0x8008,
					    "Increasing wait time by %ld. "
					    "New time %ld.\n", cs84xx_time,
					    wtime);
				}
			} else if (state[0] == FSTATE_READY) {
				ql_dbg(ql_dbg_taskm, vha, 0x8037,
				    "F/W Ready - OK.\n");

				qla2x00_get_retry_cnt(vha, &ha->retry_count,
				    &ha->login_timeout, &ha->r_a_tov);

				rval = QLA_SUCCESS;
				break;
			}

			rval = QLA_FUNCTION_FAILED;

			if (atomic_read(&vha->loop_down_timer) &&
			    state[0] != FSTATE_READY) {
				/* Loop down. Timeout on min_wait for states
				 * other than Wait for Login.
				 */
				if (time_after_eq(jiffies, mtime)) {
					ql_log(ql_log_info, vha, 0x8038,
					    "Cable is unplugged...\n");

					vha->device_flags |= DFLG_NO_CABLE;
					break;
				}
			}
		} else {
			/* Mailbox cmd failed. Timeout on min_wait. */
			if (time_after_eq(jiffies, mtime) ||
				ha->flags.isp82xx_fw_hung)
				break;
		}

		if (time_after_eq(jiffies, wtime))
			break;

		/* Delay for a while */
		msleep(500);
	} while (1);

	ql_dbg(ql_dbg_taskm, vha, 0x803a,
	    "fw_state=%x (%x, %x, %x, %x %x) curr time=%lx.\n", state[0],
	    state[1], state[2], state[3], state[4], state[5], jiffies);

	if (rval && !(vha->device_flags & DFLG_NO_CABLE)) {
		ql_log(ql_log_warn, vha, 0x803b,
		    "Firmware ready **** FAILED ****.\n");
	}

	return (rval);
}

/*
*  qla2x00_configure_hba
*      Setup adapter context.
*
* Input:
*      ha = adapter state pointer.
*
* Returns:
*      0 = success
*
* Context:
*      Kernel context.
*/
static int
qla2x00_configure_hba(scsi_qla_host_t *vha)
{
	int       rval;
	uint16_t      loop_id;
	uint16_t      topo;
	uint16_t      sw_cap;
	uint8_t       al_pa;
	uint8_t       area;
	uint8_t       domain;
	char		connect_type[22];
	struct qla_hw_data *ha = vha->hw;
	scsi_qla_host_t *base_vha = pci_get_drvdata(ha->pdev);
	port_id_t id;
	unsigned long flags;

	/* Get host addresses. */
	rval = qla2x00_get_adapter_id(vha,
	    &loop_id, &al_pa, &area, &domain, &topo, &sw_cap);
	if (rval != QLA_SUCCESS) {
		if (LOOP_TRANSITION(vha) || atomic_read(&ha->loop_down_timer) ||
		    IS_CNA_CAPABLE(ha) ||
		    (rval == QLA_COMMAND_ERROR && loop_id == 0x7)) {
			ql_dbg(ql_dbg_disc, vha, 0x2008,
			    "Loop is in a transition state.\n");
		} else {
			ql_log(ql_log_warn, vha, 0x2009,
			    "Unable to get host loop ID.\n");
			if (IS_FWI2_CAPABLE(ha) && (vha == base_vha) &&
			    (rval == QLA_COMMAND_ERROR && loop_id == 0x1b)) {
				ql_log(ql_log_warn, vha, 0x1151,
				    "Doing link init.\n");
				if (qla24xx_link_initialize(vha) == QLA_SUCCESS)
					return rval;
			}
			set_bit(ISP_ABORT_NEEDED, &vha->dpc_flags);
		}
		return (rval);
	}

	if (topo == 4) {
		ql_log(ql_log_info, vha, 0x200a,
		    "Cannot get topology - retrying.\n");
		return (QLA_FUNCTION_FAILED);
	}

	vha->loop_id = loop_id;

	/* initialize */
	ha->min_external_loopid = SNS_FIRST_LOOP_ID;
	ha->operating_mode = LOOP;

	switch (topo) {
	case 0:
		ql_dbg(ql_dbg_disc, vha, 0x200b, "HBA in NL topology.\n");
		ha->switch_cap = 0;
		ha->current_topology = ISP_CFG_NL;
		strcpy(connect_type, "(Loop)");
		break;

	case 1:
		ql_dbg(ql_dbg_disc, vha, 0x200c, "HBA in FL topology.\n");
		ha->switch_cap = sw_cap;
		ha->current_topology = ISP_CFG_FL;
		strcpy(connect_type, "(FL_Port)");
		break;

	case 2:
		ql_dbg(ql_dbg_disc, vha, 0x200d, "HBA in N P2P topology.\n");
		ha->switch_cap = 0;
		ha->operating_mode = P2P;
		ha->current_topology = ISP_CFG_N;
		strcpy(connect_type, "(N_Port-to-N_Port)");
		break;

	case 3:
		ql_dbg(ql_dbg_disc, vha, 0x200e, "HBA in F P2P topology.\n");
		ha->switch_cap = sw_cap;
		ha->operating_mode = P2P;
		ha->current_topology = ISP_CFG_F;
		strcpy(connect_type, "(F_Port)");
		break;

	default:
		ql_dbg(ql_dbg_disc, vha, 0x200f,
		    "HBA in unknown topology %x, using NL.\n", topo);
		ha->switch_cap = 0;
		ha->current_topology = ISP_CFG_NL;
		strcpy(connect_type, "(Loop)");
		break;
	}

	/* Save Host port and loop ID. */
	/* byte order - Big Endian */
	id.b.domain = domain;
	id.b.area = area;
	id.b.al_pa = al_pa;
	id.b.rsvd_1 = 0;
	spin_lock_irqsave(&ha->hardware_lock, flags);
	if (vha->hw->flags.edif_enabled) {
		if (topo != 2)
			qlt_update_host_map(vha, id);
	} else if (!(topo == 2 && ha->flags.n2n_bigger))
		qlt_update_host_map(vha, id);
	spin_unlock_irqrestore(&ha->hardware_lock, flags);

	if (!vha->flags.init_done)
		ql_log(ql_log_info, vha, 0x2010,
		    "Topology - %s, Host Loop address 0x%x.\n",
		    connect_type, vha->loop_id);

	return(rval);
}

inline void
qla2x00_set_model_info(scsi_qla_host_t *vha, uint8_t *model, size_t len,
		       const char *def)
{
	char *st, *en;
	uint16_t index;
	uint64_t zero[2] = { 0 };
	struct qla_hw_data *ha = vha->hw;
	int use_tbl = !IS_QLA24XX_TYPE(ha) && !IS_QLA25XX(ha) &&
	    !IS_CNA_CAPABLE(ha) && !IS_QLA2031(ha);

	if (len > sizeof(zero))
		len = sizeof(zero);
	if (memcmp(model, &zero, len) != 0) {
		memcpy(ha->model_number, model, len);
		st = en = ha->model_number;
		en += len - 1;
		while (en > st) {
			if (*en != 0x20 && *en != 0x00)
				break;
			*en-- = '\0';
		}

		index = (ha->pdev->subsystem_device & 0xff);
		if (use_tbl &&
		    ha->pdev->subsystem_vendor == PCI_VENDOR_ID_QLOGIC &&
		    index < QLA_MODEL_NAMES)
			strlcpy(ha->model_desc,
			    qla2x00_model_name[index * 2 + 1],
			    sizeof(ha->model_desc));
	} else {
		index = (ha->pdev->subsystem_device & 0xff);
		if (use_tbl &&
		    ha->pdev->subsystem_vendor == PCI_VENDOR_ID_QLOGIC &&
		    index < QLA_MODEL_NAMES) {
			strlcpy(ha->model_number,
				qla2x00_model_name[index * 2],
				sizeof(ha->model_number));
			strlcpy(ha->model_desc,
			    qla2x00_model_name[index * 2 + 1],
			    sizeof(ha->model_desc));
		} else {
			strlcpy(ha->model_number, def,
				sizeof(ha->model_number));
		}
	}
	if (IS_FWI2_CAPABLE(ha))
		qla2xxx_get_vpd_field(vha, "\x82", ha->model_desc,
		    sizeof(ha->model_desc));
}

/* On sparc systems, obtain port and node WWN from firmware
 * properties.
 */
static void qla2xxx_nvram_wwn_from_ofw(scsi_qla_host_t *vha, nvram_t *nv)
{
#ifdef CONFIG_SPARC
	struct qla_hw_data *ha = vha->hw;
	struct pci_dev *pdev = ha->pdev;
	struct device_node *dp = pci_device_to_OF_node(pdev);
	const u8 *val;
	int len;

	val = of_get_property(dp, "port-wwn", &len);
	if (val && len >= WWN_SIZE)
		memcpy(nv->port_name, val, WWN_SIZE);

	val = of_get_property(dp, "node-wwn", &len);
	if (val && len >= WWN_SIZE)
		memcpy(nv->node_name, val, WWN_SIZE);
#endif
}

/*
* NVRAM configuration for ISP 2xxx
*
* Input:
*      ha                = adapter block pointer.
*
* Output:
*      initialization control block in response_ring
*      host adapters parameters in host adapter block
*
* Returns:
*      0 = success.
*/
int
qla2x00_nvram_config(scsi_qla_host_t *vha)
{
	int             rval;
	uint8_t         chksum = 0;
	uint16_t        cnt;
	uint8_t         *dptr1, *dptr2;
	struct qla_hw_data *ha = vha->hw;
	init_cb_t       *icb = ha->init_cb;
	nvram_t         *nv = ha->nvram;
	uint8_t         *ptr = ha->nvram;
	struct device_reg_2xxx __iomem *reg = &ha->iobase->isp;

	rval = QLA_SUCCESS;

	/* Determine NVRAM starting address. */
	ha->nvram_size = sizeof(*nv);
	ha->nvram_base = 0;
	if (!IS_QLA2100(ha) && !IS_QLA2200(ha) && !IS_QLA2300(ha))
		if ((rd_reg_word(&reg->ctrl_status) >> 14) == 1)
			ha->nvram_base = 0x80;

	/* Get NVRAM data and calculate checksum. */
	ha->isp_ops->read_nvram(vha, ptr, ha->nvram_base, ha->nvram_size);
	for (cnt = 0, chksum = 0; cnt < ha->nvram_size; cnt++)
		chksum += *ptr++;

	ql_dbg(ql_dbg_init + ql_dbg_buffer, vha, 0x010f,
	    "Contents of NVRAM.\n");
	ql_dump_buffer(ql_dbg_init + ql_dbg_buffer, vha, 0x0110,
	    nv, ha->nvram_size);

	/* Bad NVRAM data, set defaults parameters. */
	if (chksum || memcmp("ISP ", nv->id, sizeof(nv->id)) ||
	    nv->nvram_version < 1) {
		/* Reset NVRAM data. */
		ql_log(ql_log_warn, vha, 0x0064,
		    "Inconsistent NVRAM detected: checksum=%#x id=%.4s version=%#x.\n",
		    chksum, nv->id, nv->nvram_version);
		ql_log(ql_log_warn, vha, 0x0065,
		    "Falling back to "
		    "functioning (yet invalid -- WWPN) defaults.\n");

		/*
		 * Set default initialization control block.
		 */
		memset(nv, 0, ha->nvram_size);
		nv->parameter_block_version = ICB_VERSION;

		if (IS_QLA23XX(ha)) {
			nv->firmware_options[0] = BIT_2 | BIT_1;
			nv->firmware_options[1] = BIT_7 | BIT_5;
			nv->add_firmware_options[0] = BIT_5;
			nv->add_firmware_options[1] = BIT_5 | BIT_4;
			nv->frame_payload_size = cpu_to_le16(2048);
			nv->special_options[1] = BIT_7;
		} else if (IS_QLA2200(ha)) {
			nv->firmware_options[0] = BIT_2 | BIT_1;
			nv->firmware_options[1] = BIT_7 | BIT_5;
			nv->add_firmware_options[0] = BIT_5;
			nv->add_firmware_options[1] = BIT_5 | BIT_4;
			nv->frame_payload_size = cpu_to_le16(1024);
		} else if (IS_QLA2100(ha)) {
			nv->firmware_options[0] = BIT_3 | BIT_1;
			nv->firmware_options[1] = BIT_5;
			nv->frame_payload_size = cpu_to_le16(1024);
		}

		nv->max_iocb_allocation = cpu_to_le16(256);
		nv->execution_throttle = cpu_to_le16(16);
		nv->retry_count = 8;
		nv->retry_delay = 1;

		nv->port_name[0] = 33;
		nv->port_name[3] = 224;
		nv->port_name[4] = 139;

		qla2xxx_nvram_wwn_from_ofw(vha, nv);

		nv->login_timeout = 4;

		/*
		 * Set default host adapter parameters
		 */
		nv->host_p[1] = BIT_2;
		nv->reset_delay = 5;
		nv->port_down_retry_count = 8;
		nv->max_luns_per_target = cpu_to_le16(8);
		nv->link_down_timeout = 60;

		rval = 1;
	}

	/* Reset Initialization control block */
	memset(icb, 0, ha->init_cb_size);

	/*
	 * Setup driver NVRAM options.
	 */
	nv->firmware_options[0] |= (BIT_6 | BIT_1);
	nv->firmware_options[0] &= ~(BIT_5 | BIT_4);
	nv->firmware_options[1] |= (BIT_5 | BIT_0);
	nv->firmware_options[1] &= ~BIT_4;

	if (IS_QLA23XX(ha)) {
		nv->firmware_options[0] |= BIT_2;
		nv->firmware_options[0] &= ~BIT_3;
		nv->special_options[0] &= ~BIT_6;
		nv->add_firmware_options[1] |= BIT_5 | BIT_4;

		if (IS_QLA2300(ha)) {
			if (ha->fb_rev == FPM_2310) {
				strcpy(ha->model_number, "QLA2310");
			} else {
				strcpy(ha->model_number, "QLA2300");
			}
		} else {
			qla2x00_set_model_info(vha, nv->model_number,
			    sizeof(nv->model_number), "QLA23xx");
		}
	} else if (IS_QLA2200(ha)) {
		nv->firmware_options[0] |= BIT_2;
		/*
		 * 'Point-to-point preferred, else loop' is not a safe
		 * connection mode setting.
		 */
		if ((nv->add_firmware_options[0] & (BIT_6 | BIT_5 | BIT_4)) ==
		    (BIT_5 | BIT_4)) {
			/* Force 'loop preferred, else point-to-point'. */
			nv->add_firmware_options[0] &= ~(BIT_6 | BIT_5 | BIT_4);
			nv->add_firmware_options[0] |= BIT_5;
		}
		strcpy(ha->model_number, "QLA22xx");
	} else /*if (IS_QLA2100(ha))*/ {
		strcpy(ha->model_number, "QLA2100");
	}

	/*
	 * Copy over NVRAM RISC parameter block to initialization control block.
	 */
	dptr1 = (uint8_t *)icb;
	dptr2 = (uint8_t *)&nv->parameter_block_version;
	cnt = (uint8_t *)&icb->request_q_outpointer - (uint8_t *)&icb->version;
	while (cnt--)
		*dptr1++ = *dptr2++;

	/* Copy 2nd half. */
	dptr1 = (uint8_t *)icb->add_firmware_options;
	cnt = (uint8_t *)icb->reserved_3 - (uint8_t *)icb->add_firmware_options;
	while (cnt--)
		*dptr1++ = *dptr2++;
	ha->frame_payload_size = le16_to_cpu(icb->frame_payload_size);
	/* Use alternate WWN? */
	if (nv->host_p[1] & BIT_7) {
		memcpy(icb->node_name, nv->alternate_node_name, WWN_SIZE);
		memcpy(icb->port_name, nv->alternate_port_name, WWN_SIZE);
	}

	/* Prepare nodename */
	if ((icb->firmware_options[1] & BIT_6) == 0) {
		/*
		 * Firmware will apply the following mask if the nodename was
		 * not provided.
		 */
		memcpy(icb->node_name, icb->port_name, WWN_SIZE);
		icb->node_name[0] &= 0xF0;
	}

	/*
	 * Set host adapter parameters.
	 */

	/*
	 * BIT_7 in the host-parameters section allows for modification to
	 * internal driver logging.
	 */
	if (nv->host_p[0] & BIT_7)
		ql2xextended_error_logging = QL_DBG_DEFAULT1_MASK;
	ha->flags.disable_risc_code_load = ((nv->host_p[0] & BIT_4) ? 1 : 0);
	/* Always load RISC code on non ISP2[12]00 chips. */
	if (!IS_QLA2100(ha) && !IS_QLA2200(ha))
		ha->flags.disable_risc_code_load = 0;
	ha->flags.enable_lip_reset = ((nv->host_p[1] & BIT_1) ? 1 : 0);
	ha->flags.enable_lip_full_login = ((nv->host_p[1] & BIT_2) ? 1 : 0);
	ha->flags.enable_target_reset = ((nv->host_p[1] & BIT_3) ? 1 : 0);
	ha->flags.enable_led_scheme = (nv->special_options[1] & BIT_4) ? 1 : 0;
	ha->flags.disable_serdes = 0;

	ha->operating_mode =
	    (icb->add_firmware_options[0] & (BIT_6 | BIT_5 | BIT_4)) >> 4;

	memcpy(ha->fw_seriallink_options, nv->seriallink_options,
	    sizeof(ha->fw_seriallink_options));

	/* save HBA serial number */
	ha->serial0 = icb->port_name[5];
	ha->serial1 = icb->port_name[6];
	ha->serial2 = icb->port_name[7];
	memcpy(vha->node_name, icb->node_name, WWN_SIZE);
	memcpy(vha->port_name, icb->port_name, WWN_SIZE);

	icb->execution_throttle = cpu_to_le16(0xFFFF);

	ha->retry_count = nv->retry_count;

	/* Set minimum login_timeout to 4 seconds. */
	if (nv->login_timeout != ql2xlogintimeout)
		nv->login_timeout = ql2xlogintimeout;
	if (nv->login_timeout < 4)
		nv->login_timeout = 4;
	ha->login_timeout = nv->login_timeout;

	/* Set minimum RATOV to 100 tenths of a second. */
	ha->r_a_tov = 100;

	ha->loop_reset_delay = nv->reset_delay;

	/* Link Down Timeout = 0:
	 *
	 * 	When Port Down timer expires we will start returning
	 *	I/O's to OS with "DID_NO_CONNECT".
	 *
	 * Link Down Timeout != 0:
	 *
	 *	 The driver waits for the link to come up after link down
	 *	 before returning I/Os to OS with "DID_NO_CONNECT".
	 */
	if (nv->link_down_timeout == 0) {
		ha->loop_down_abort_time =
		    (LOOP_DOWN_TIME - LOOP_DOWN_TIMEOUT);
	} else {
		ha->link_down_timeout =	 nv->link_down_timeout;
		ha->loop_down_abort_time =
		    (LOOP_DOWN_TIME - ha->link_down_timeout);
	}

	/*
	 * Need enough time to try and get the port back.
	 */
	ha->port_down_retry_count = nv->port_down_retry_count;
	if (qlport_down_retry)
		ha->port_down_retry_count = qlport_down_retry;
	/* Set login_retry_count */
	ha->login_retry_count  = nv->retry_count;
	if (ha->port_down_retry_count == nv->port_down_retry_count &&
	    ha->port_down_retry_count > 3)
		ha->login_retry_count = ha->port_down_retry_count;
	else if (ha->port_down_retry_count > (int)ha->login_retry_count)
		ha->login_retry_count = ha->port_down_retry_count;
	if (ql2xloginretrycount)
		ha->login_retry_count = ql2xloginretrycount;

	icb->lun_enables = cpu_to_le16(0);
	icb->command_resource_count = 0;
	icb->immediate_notify_resource_count = 0;
	icb->timeout = cpu_to_le16(0);

	if (IS_QLA2100(ha) || IS_QLA2200(ha)) {
		/* Enable RIO */
		icb->firmware_options[0] &= ~BIT_3;
		icb->add_firmware_options[0] &=
		    ~(BIT_3 | BIT_2 | BIT_1 | BIT_0);
		icb->add_firmware_options[0] |= BIT_2;
		icb->response_accumulation_timer = 3;
		icb->interrupt_delay_timer = 5;

		vha->flags.process_response_queue = 1;
	} else {
		/* Enable ZIO. */
		if (!vha->flags.init_done) {
			ha->zio_mode = icb->add_firmware_options[0] &
			    (BIT_3 | BIT_2 | BIT_1 | BIT_0);
			ha->zio_timer = icb->interrupt_delay_timer ?
			    icb->interrupt_delay_timer : 2;
		}
		icb->add_firmware_options[0] &=
		    ~(BIT_3 | BIT_2 | BIT_1 | BIT_0);
		vha->flags.process_response_queue = 0;
		if (ha->zio_mode != QLA_ZIO_DISABLED) {
			ha->zio_mode = QLA_ZIO_MODE_6;

			ql_log(ql_log_info, vha, 0x0068,
			    "ZIO mode %d enabled; timer delay (%d us).\n",
			    ha->zio_mode, ha->zio_timer * 100);

			icb->add_firmware_options[0] |= (uint8_t)ha->zio_mode;
			icb->interrupt_delay_timer = (uint8_t)ha->zio_timer;
			vha->flags.process_response_queue = 1;
		}
	}

	if (rval) {
		ql_log(ql_log_warn, vha, 0x0069,
		    "NVRAM configuration failed.\n");
	}
	return (rval);
}

static void
qla2x00_rport_del(void *data)
{
	fc_port_t *fcport = data;
	struct fc_rport *rport;
	unsigned long flags;

	spin_lock_irqsave(fcport->vha->host->host_lock, flags);
	rport = fcport->drport ? fcport->drport : fcport->rport;
	fcport->drport = NULL;
	spin_unlock_irqrestore(fcport->vha->host->host_lock, flags);
	if (rport) {
		ql_dbg(ql_dbg_disc, fcport->vha, 0x210b,
		    "%s %8phN. rport %p roles %x\n",
		    __func__, fcport->port_name, rport,
		    rport->roles);

		fc_remote_port_delete(rport);
	}
}

void qla2x00_set_fcport_state(fc_port_t *fcport, int state)
{
	int old_state;

	old_state = atomic_read(&fcport->state);
	atomic_set(&fcport->state, state);

	/* Don't print state transitions during initial allocation of fcport */
	if (old_state && old_state != state) {
		ql_dbg(ql_dbg_disc, fcport->vha, 0x207d,
		       "FCPort %8phC state transitioned from %s to %s - portid=%02x%02x%02x.\n",
		       fcport->port_name, port_state_str[old_state],
		       port_state_str[state], fcport->d_id.b.domain,
		       fcport->d_id.b.area, fcport->d_id.b.al_pa);
	}
}

/**
 * qla2x00_alloc_fcport() - Allocate a generic fcport.
 * @vha: HA context
 * @flags: allocation flags
 *
 * Returns a pointer to the allocated fcport, or NULL, if none available.
 */
fc_port_t *
qla2x00_alloc_fcport(scsi_qla_host_t *vha, gfp_t flags)
{
	fc_port_t *fcport;

	fcport = kzalloc(sizeof(fc_port_t), flags);
	if (!fcport)
		return NULL;

	fcport->ct_desc.ct_sns = dma_alloc_coherent(&vha->hw->pdev->dev,
		sizeof(struct ct_sns_pkt), &fcport->ct_desc.ct_sns_dma,
		flags);
	if (!fcport->ct_desc.ct_sns) {
		ql_log(ql_log_warn, vha, 0xd049,
		    "Failed to allocate ct_sns request.\n");
		kfree(fcport);
		return NULL;
	}

	/* Setup fcport template structure. */
	fcport->vha = vha;
	fcport->port_type = FCT_UNKNOWN;
	fcport->loop_id = FC_NO_LOOP_ID;
	qla2x00_set_fcport_state(fcport, FCS_UNCONFIGURED);
	fcport->supported_classes = FC_COS_UNSPECIFIED;
	fcport->fp_speed = PORT_SPEED_UNKNOWN;

	fcport->disc_state = DSC_DELETED;
	fcport->fw_login_state = DSC_LS_PORT_UNAVAIL;
	fcport->deleted = QLA_SESS_DELETED;
	fcport->login_retry = vha->hw->login_retry_count;
	fcport->chip_reset = vha->hw->base_qpair->chip_reset;
	fcport->logout_on_delete = 1;
	fcport->tgt_link_down_time = QLA2XX_MAX_LINK_DOWN_TIME;
	fcport->tgt_short_link_down_cnt = 0;
	fcport->dev_loss_tmo = 0;

	if (!fcport->ct_desc.ct_sns) {
		ql_log(ql_log_warn, vha, 0xd049,
		    "Failed to allocate ct_sns request.\n");
		kfree(fcport);
		return NULL;
	}

	INIT_WORK(&fcport->del_work, qla24xx_delete_sess_fn);
	INIT_WORK(&fcport->free_work, qlt_free_session_done);
	INIT_WORK(&fcport->reg_work, qla_register_fcport_fn);
	INIT_LIST_HEAD(&fcport->gnl_entry);
	INIT_LIST_HEAD(&fcport->list);

	INIT_LIST_HEAD(&fcport->sess_cmd_list);
	spin_lock_init(&fcport->sess_cmd_lock);

	spin_lock_init(&fcport->edif.sa_list_lock);
	INIT_LIST_HEAD(&fcport->edif.tx_sa_list);
	INIT_LIST_HEAD(&fcport->edif.rx_sa_list);

	spin_lock_init(&fcport->edif.indx_list_lock);
	INIT_LIST_HEAD(&fcport->edif.edif_indx_list);

	return fcport;
}

void
qla2x00_free_fcport(fc_port_t *fcport)
{
	if (fcport->ct_desc.ct_sns) {
		dma_free_coherent(&fcport->vha->hw->pdev->dev,
			sizeof(struct ct_sns_pkt), fcport->ct_desc.ct_sns,
			fcport->ct_desc.ct_sns_dma);

		fcport->ct_desc.ct_sns = NULL;
	}

	qla_edif_flush_sa_ctl_lists(fcport);
	list_del(&fcport->list);
	qla2x00_clear_loop_id(fcport);

	qla_edif_list_del(fcport);

	kfree(fcport);
}

static void qla_get_login_template(scsi_qla_host_t *vha)
{
	struct qla_hw_data *ha = vha->hw;
	int rval;
	u32 *bp, sz;
	__be32 *q;

	memset(ha->init_cb, 0, ha->init_cb_size);
	sz = min_t(int, sizeof(struct fc_els_flogi), ha->init_cb_size);
	rval = qla24xx_get_port_login_templ(vha, ha->init_cb_dma,
					    ha->init_cb, sz);
	if (rval != QLA_SUCCESS) {
		ql_dbg(ql_dbg_init, vha, 0x00d1,
		       "PLOGI ELS param read fail.\n");
		return;
	}
	q = (__be32 *)&ha->plogi_els_payld.fl_csp;

	bp = (uint32_t *)ha->init_cb;
	cpu_to_be32_array(q, bp, sz / 4);
	ha->flags.plogi_template_valid = 1;
}

/*
 * qla2x00_configure_loop
 *      Updates Fibre Channel Device Database with what is actually on loop.
 *
 * Input:
 *      ha                = adapter block pointer.
 *
 * Returns:
 *      0 = success.
 *      1 = error.
 *      2 = database was full and device was not configured.
 */
static int
qla2x00_configure_loop(scsi_qla_host_t *vha)
{
	int  rval;
	unsigned long flags, save_flags;
	struct qla_hw_data *ha = vha->hw;

	rval = QLA_SUCCESS;

	/* Get Initiator ID */
	if (test_bit(LOCAL_LOOP_UPDATE, &vha->dpc_flags)) {
		rval = qla2x00_configure_hba(vha);
		if (rval != QLA_SUCCESS) {
			ql_dbg(ql_dbg_disc, vha, 0x2013,
			    "Unable to configure HBA.\n");
			return (rval);
		}
	}

	save_flags = flags = vha->dpc_flags;
	ql_dbg(ql_dbg_disc, vha, 0x2014,
	    "Configure loop -- dpc flags = 0x%lx.\n", flags);

	/*
	 * If we have both an RSCN and PORT UPDATE pending then handle them
	 * both at the same time.
	 */
	clear_bit(LOCAL_LOOP_UPDATE, &vha->dpc_flags);
	clear_bit(RSCN_UPDATE, &vha->dpc_flags);

	qla2x00_get_data_rate(vha);
	qla_get_login_template(vha);

	/* Determine what we need to do */
	if ((ha->current_topology == ISP_CFG_FL ||
	    ha->current_topology == ISP_CFG_F) &&
	    (test_bit(LOCAL_LOOP_UPDATE, &flags))) {

		set_bit(RSCN_UPDATE, &flags);
		clear_bit(LOCAL_LOOP_UPDATE, &flags);

	} else if (ha->current_topology == ISP_CFG_NL ||
		   ha->current_topology == ISP_CFG_N) {
		clear_bit(RSCN_UPDATE, &flags);
		set_bit(LOCAL_LOOP_UPDATE, &flags);
	} else if (!vha->flags.online ||
	    (test_bit(ABORT_ISP_ACTIVE, &flags))) {
		set_bit(RSCN_UPDATE, &flags);
		set_bit(LOCAL_LOOP_UPDATE, &flags);
	}

	if (test_bit(LOCAL_LOOP_UPDATE, &flags)) {
		if (test_bit(LOOP_RESYNC_NEEDED, &vha->dpc_flags)) {
			ql_dbg(ql_dbg_disc, vha, 0x2015,
			    "Loop resync needed, failing.\n");
			rval = QLA_FUNCTION_FAILED;
		} else
			rval = qla2x00_configure_local_loop(vha);
	}

	if (rval == QLA_SUCCESS && test_bit(RSCN_UPDATE, &flags)) {
		if (LOOP_TRANSITION(vha)) {
			ql_dbg(ql_dbg_disc, vha, 0x2099,
			    "Needs RSCN update and loop transition.\n");
			rval = QLA_FUNCTION_FAILED;
		}
		else
			rval = qla2x00_configure_fabric(vha);
	}

	if (rval == QLA_SUCCESS) {
		if (atomic_read(&vha->loop_down_timer) ||
		    test_bit(LOOP_RESYNC_NEEDED, &vha->dpc_flags)) {
			rval = QLA_FUNCTION_FAILED;
		} else {
			atomic_set(&vha->loop_state, LOOP_READY);
			ql_dbg(ql_dbg_disc, vha, 0x2069,
			    "LOOP READY.\n");
			ha->flags.fw_init_done = 1;

			/*
			 * use link up to wake up app to get ready for
			 * authentication.
			 */
			if (ha->flags.edif_enabled && DBELL_INACTIVE(vha))
				qla2x00_post_aen_work(vha, FCH_EVT_LINKUP,
						      ha->link_data_rate);

			/*
			 * Process any ATIO queue entries that came in
			 * while we weren't online.
			 */
			if (qla_tgt_mode_enabled(vha) ||
			    qla_dual_mode_enabled(vha)) {
				spin_lock_irqsave(&ha->tgt.atio_lock, flags);
				qlt_24xx_process_atio_queue(vha, 0);
				spin_unlock_irqrestore(&ha->tgt.atio_lock,
				    flags);
			}
		}
	}

	if (rval) {
		ql_dbg(ql_dbg_disc, vha, 0x206a,
		    "%s *** FAILED ***.\n", __func__);
	} else {
		ql_dbg(ql_dbg_disc, vha, 0x206b,
		    "%s: exiting normally. local port wwpn %8phN id %06x)\n",
		    __func__, vha->port_name, vha->d_id.b24);
	}

	/* Restore state if a resync event occurred during processing */
	if (test_bit(LOOP_RESYNC_NEEDED, &vha->dpc_flags)) {
		if (test_bit(LOCAL_LOOP_UPDATE, &save_flags))
			set_bit(LOCAL_LOOP_UPDATE, &vha->dpc_flags);
		if (test_bit(RSCN_UPDATE, &save_flags)) {
			set_bit(RSCN_UPDATE, &vha->dpc_flags);
		}
	}

	return (rval);
}

static int qla2x00_configure_n2n_loop(scsi_qla_host_t *vha)
{
	unsigned long flags;
	fc_port_t *fcport;

	ql_dbg(ql_dbg_disc, vha, 0x206a, "%s %d.\n", __func__, __LINE__);

	if (test_and_clear_bit(N2N_LOGIN_NEEDED, &vha->dpc_flags))
		set_bit(RELOGIN_NEEDED, &vha->dpc_flags);

	list_for_each_entry(fcport, &vha->vp_fcports, list) {
		if (fcport->n2n_flag) {
			qla24xx_fcport_handle_login(vha, fcport);
			return QLA_SUCCESS;
		}
	}

	spin_lock_irqsave(&vha->work_lock, flags);
	vha->scan.scan_retry++;
	spin_unlock_irqrestore(&vha->work_lock, flags);

	if (vha->scan.scan_retry < MAX_SCAN_RETRIES) {
		set_bit(LOCAL_LOOP_UPDATE, &vha->dpc_flags);
		set_bit(LOOP_RESYNC_NEEDED, &vha->dpc_flags);
	}
	return QLA_FUNCTION_FAILED;
}

static void
qla_reinitialize_link(scsi_qla_host_t *vha)
{
	int rval;

	atomic_set(&vha->loop_state, LOOP_DOWN);
	atomic_set(&vha->loop_down_timer, LOOP_DOWN_TIME);
	rval = qla2x00_full_login_lip(vha);
	if (rval == QLA_SUCCESS) {
		ql_dbg(ql_dbg_disc, vha, 0xd050, "Link reinitialized\n");
	} else {
		ql_dbg(ql_dbg_disc, vha, 0xd051,
			"Link reinitialization failed (%d)\n", rval);
	}
}

/*
 * qla2x00_configure_local_loop
 *	Updates Fibre Channel Device Database with local loop devices.
 *
 * Input:
 *	ha = adapter block pointer.
 *
 * Returns:
 *	0 = success.
 */
static int
qla2x00_configure_local_loop(scsi_qla_host_t *vha)
{
	int		rval, rval2;
	int		found_devs;
	int		found;
	fc_port_t	*fcport, *new_fcport;
	uint16_t	index;
	uint16_t	entries;
	struct gid_list_info *gid;
	uint16_t	loop_id;
	uint8_t		domain, area, al_pa;
	struct qla_hw_data *ha = vha->hw;
	unsigned long flags;

	/* Inititae N2N login. */
	if (N2N_TOPO(ha))
		return qla2x00_configure_n2n_loop(vha);

	found_devs = 0;
	new_fcport = NULL;
	entries = MAX_FIBRE_DEVICES_LOOP;

	/* Get list of logged in devices. */
	memset(ha->gid_list, 0, qla2x00_gid_list_size(ha));
	rval = qla2x00_get_id_list(vha, ha->gid_list, ha->gid_list_dma,
	    &entries);
	if (rval != QLA_SUCCESS)
		goto err;

	ql_dbg(ql_dbg_disc, vha, 0x2011,
	    "Entries in ID list (%d).\n", entries);
	ql_dump_buffer(ql_dbg_disc + ql_dbg_buffer, vha, 0x2075,
	    ha->gid_list, entries * sizeof(*ha->gid_list));

	if (entries == 0) {
		spin_lock_irqsave(&vha->work_lock, flags);
		vha->scan.scan_retry++;
		spin_unlock_irqrestore(&vha->work_lock, flags);

		if (vha->scan.scan_retry < MAX_SCAN_RETRIES) {
			u8 loop_map_entries = 0;
			int rc;

			rc = qla2x00_get_fcal_position_map(vha, NULL,
						&loop_map_entries);
			if (rc == QLA_SUCCESS && loop_map_entries > 1) {
				/*
				 * There are devices that are still not logged
				 * in. Reinitialize to give them a chance.
				 */
				qla_reinitialize_link(vha);
				return QLA_FUNCTION_FAILED;
			}
			set_bit(LOCAL_LOOP_UPDATE, &vha->dpc_flags);
			set_bit(LOOP_RESYNC_NEEDED, &vha->dpc_flags);
		}
	} else {
		vha->scan.scan_retry = 0;
	}

	list_for_each_entry(fcport, &vha->vp_fcports, list) {
		fcport->scan_state = QLA_FCPORT_SCAN;
	}

	/* Allocate temporary fcport for any new fcports discovered. */
	new_fcport = qla2x00_alloc_fcport(vha, GFP_KERNEL);
	if (new_fcport == NULL) {
		ql_log(ql_log_warn, vha, 0x2012,
		    "Memory allocation failed for fcport.\n");
		rval = QLA_MEMORY_ALLOC_FAILED;
		goto err;
	}
	new_fcport->flags &= ~FCF_FABRIC_DEVICE;

	/* Add devices to port list. */
	gid = ha->gid_list;
	for (index = 0; index < entries; index++) {
		domain = gid->domain;
		area = gid->area;
		al_pa = gid->al_pa;
		if (IS_QLA2100(ha) || IS_QLA2200(ha))
			loop_id = gid->loop_id_2100;
		else
			loop_id = le16_to_cpu(gid->loop_id);
		gid = (void *)gid + ha->gid_list_info_size;

		/* Bypass reserved domain fields. */
		if ((domain & 0xf0) == 0xf0)
			continue;

		/* Bypass if not same domain and area of adapter. */
		if (area && domain && ((area != vha->d_id.b.area) ||
		    (domain != vha->d_id.b.domain)) &&
		    (ha->current_topology == ISP_CFG_NL))
			continue;


		/* Bypass invalid local loop ID. */
		if (loop_id > LAST_LOCAL_LOOP_ID)
			continue;

		memset(new_fcport->port_name, 0, WWN_SIZE);

		/* Fill in member data. */
		new_fcport->d_id.b.domain = domain;
		new_fcport->d_id.b.area = area;
		new_fcport->d_id.b.al_pa = al_pa;
		new_fcport->loop_id = loop_id;
		new_fcport->scan_state = QLA_FCPORT_FOUND;

		rval2 = qla2x00_get_port_database(vha, new_fcport, 0);
		if (rval2 != QLA_SUCCESS) {
			ql_dbg(ql_dbg_disc, vha, 0x2097,
			    "Failed to retrieve fcport information "
			    "-- get_port_database=%x, loop_id=0x%04x.\n",
			    rval2, new_fcport->loop_id);
			/* Skip retry if N2N */
			if (ha->current_topology != ISP_CFG_N) {
				ql_dbg(ql_dbg_disc, vha, 0x2105,
				    "Scheduling resync.\n");
				set_bit(LOOP_RESYNC_NEEDED, &vha->dpc_flags);
				continue;
			}
		}

		spin_lock_irqsave(&vha->hw->tgt.sess_lock, flags);
		/* Check for matching device in port list. */
		found = 0;
		fcport = NULL;
		list_for_each_entry(fcport, &vha->vp_fcports, list) {
			if (memcmp(new_fcport->port_name, fcport->port_name,
			    WWN_SIZE))
				continue;

			fcport->flags &= ~FCF_FABRIC_DEVICE;
			fcport->loop_id = new_fcport->loop_id;
			fcport->port_type = new_fcport->port_type;
			fcport->d_id.b24 = new_fcport->d_id.b24;
			memcpy(fcport->node_name, new_fcport->node_name,
			    WWN_SIZE);
			fcport->scan_state = QLA_FCPORT_FOUND;
			if (fcport->login_retry == 0) {
				fcport->login_retry = vha->hw->login_retry_count;
				ql_dbg(ql_dbg_disc, vha, 0x2135,
				    "Port login retry %8phN, lid 0x%04x retry cnt=%d.\n",
				    fcport->port_name, fcport->loop_id,
				    fcport->login_retry);
			}
			found++;
			break;
		}

		if (!found) {
			/* New device, add to fcports list. */
			list_add_tail(&new_fcport->list, &vha->vp_fcports);

			/* Allocate a new replacement fcport. */
			fcport = new_fcport;

			spin_unlock_irqrestore(&vha->hw->tgt.sess_lock, flags);

			new_fcport = qla2x00_alloc_fcport(vha, GFP_KERNEL);

			if (new_fcport == NULL) {
				ql_log(ql_log_warn, vha, 0xd031,
				    "Failed to allocate memory for fcport.\n");
				rval = QLA_MEMORY_ALLOC_FAILED;
				goto err;
			}
			spin_lock_irqsave(&vha->hw->tgt.sess_lock, flags);
			new_fcport->flags &= ~FCF_FABRIC_DEVICE;
		}

		spin_unlock_irqrestore(&vha->hw->tgt.sess_lock, flags);

		/* Base iIDMA settings on HBA port speed. */
		fcport->fp_speed = ha->link_data_rate;

		found_devs++;
	}

	list_for_each_entry(fcport, &vha->vp_fcports, list) {
		if (test_bit(LOOP_RESYNC_NEEDED, &vha->dpc_flags))
			break;

		if (fcport->scan_state == QLA_FCPORT_SCAN) {
			if ((qla_dual_mode_enabled(vha) ||
			    qla_ini_mode_enabled(vha)) &&
			    atomic_read(&fcport->state) == FCS_ONLINE) {
				qla2x00_mark_device_lost(vha, fcport,
					ql2xplogiabsentdevice);
				if (fcport->loop_id != FC_NO_LOOP_ID &&
				    (fcport->flags & FCF_FCP2_DEVICE) == 0 &&
				    fcport->port_type != FCT_INITIATOR &&
				    fcport->port_type != FCT_BROADCAST) {
					ql_dbg(ql_dbg_disc, vha, 0x20f0,
					    "%s %d %8phC post del sess\n",
					    __func__, __LINE__,
					    fcport->port_name);

					qlt_schedule_sess_for_deletion(fcport);
					continue;
				}
			}
		}

		if (fcport->scan_state == QLA_FCPORT_FOUND)
			qla24xx_fcport_handle_login(vha, fcport);
	}

	qla2x00_free_fcport(new_fcport);

	return rval;

err:
	ql_dbg(ql_dbg_disc, vha, 0x2098,
	       "Configure local loop error exit: rval=%x.\n", rval);
	return rval;
}

static void
qla2x00_iidma_fcport(scsi_qla_host_t *vha, fc_port_t *fcport)
{
	int rval;
	uint16_t mb[MAILBOX_REGISTER_COUNT];
	struct qla_hw_data *ha = vha->hw;

	if (!IS_IIDMA_CAPABLE(ha))
		return;

	if (atomic_read(&fcport->state) != FCS_ONLINE)
		return;

	if (fcport->fp_speed == PORT_SPEED_UNKNOWN ||
	    fcport->fp_speed > ha->link_data_rate ||
	    !ha->flags.gpsc_supported)
		return;

	rval = qla2x00_set_idma_speed(vha, fcport->loop_id, fcport->fp_speed,
	    mb);
	if (rval != QLA_SUCCESS) {
		ql_dbg(ql_dbg_disc, vha, 0x2004,
		    "Unable to adjust iIDMA %8phN -- %04x %x %04x %04x.\n",
		    fcport->port_name, rval, fcport->fp_speed, mb[0], mb[1]);
	} else {
		ql_dbg(ql_dbg_disc, vha, 0x2005,
		    "iIDMA adjusted to %s GB/s (%X) on %8phN.\n",
		    qla2x00_get_link_speed_str(ha, fcport->fp_speed),
		    fcport->fp_speed, fcport->port_name);
	}
}

void qla_do_iidma_work(struct scsi_qla_host *vha, fc_port_t *fcport)
{
	qla2x00_iidma_fcport(vha, fcport);
	qla24xx_update_fcport_fcp_prio(vha, fcport);
}

int qla_post_iidma_work(struct scsi_qla_host *vha, fc_port_t *fcport)
{
	struct qla_work_evt *e;

	e = qla2x00_alloc_work(vha, QLA_EVT_IIDMA);
	if (!e)
		return QLA_FUNCTION_FAILED;

	e->u.fcport.fcport = fcport;
	return qla2x00_post_work(vha, e);
}

/* qla2x00_reg_remote_port is reserved for Initiator Mode only.*/
static void
qla2x00_reg_remote_port(scsi_qla_host_t *vha, fc_port_t *fcport)
{
	struct fc_rport_identifiers rport_ids;
	struct fc_rport *rport;
	unsigned long flags;

	if (atomic_read(&fcport->state) == FCS_ONLINE)
		return;

	rport_ids.node_name = wwn_to_u64(fcport->node_name);
	rport_ids.port_name = wwn_to_u64(fcport->port_name);
	rport_ids.port_id = fcport->d_id.b.domain << 16 |
	    fcport->d_id.b.area << 8 | fcport->d_id.b.al_pa;
	rport_ids.roles = FC_RPORT_ROLE_UNKNOWN;
	fcport->rport = rport = fc_remote_port_add(vha->host, 0, &rport_ids);
	if (!rport) {
		ql_log(ql_log_warn, vha, 0x2006,
		    "Unable to allocate fc remote port.\n");
		return;
	}

	spin_lock_irqsave(fcport->vha->host->host_lock, flags);
	*((fc_port_t **)rport->dd_data) = fcport;
	spin_unlock_irqrestore(fcport->vha->host->host_lock, flags);
	fcport->dev_loss_tmo = rport->dev_loss_tmo;

	rport->supported_classes = fcport->supported_classes;

	rport_ids.roles = FC_PORT_ROLE_UNKNOWN;
	if (fcport->port_type == FCT_INITIATOR)
		rport_ids.roles |= FC_PORT_ROLE_FCP_INITIATOR;
	if (fcport->port_type == FCT_TARGET)
		rport_ids.roles |= FC_PORT_ROLE_FCP_TARGET;
	if (fcport->port_type & FCT_NVME_INITIATOR)
		rport_ids.roles |= FC_PORT_ROLE_NVME_INITIATOR;
	if (fcport->port_type & FCT_NVME_TARGET)
		rport_ids.roles |= FC_PORT_ROLE_NVME_TARGET;
	if (fcport->port_type & FCT_NVME_DISCOVERY)
		rport_ids.roles |= FC_PORT_ROLE_NVME_DISCOVERY;

	fc_remote_port_rolechg(rport, rport_ids.roles);

	ql_dbg(ql_dbg_disc, vha, 0x20ee,
	    "%s: %8phN. rport %ld:0:%d (%p) is %s mode\n",
	    __func__, fcport->port_name, vha->host_no,
	    rport->scsi_target_id, rport,
	    (fcport->port_type == FCT_TARGET) ? "tgt" :
	    ((fcport->port_type & FCT_NVME) ? "nvme" : "ini"));
}

/*
 * qla2x00_update_fcport
 *	Updates device on list.
 *
 * Input:
 *	ha = adapter block pointer.
 *	fcport = port structure pointer.
 *
 * Return:
 *	0  - Success
 *  BIT_0 - error
 *
 * Context:
 *	Kernel context.
 */
void
qla2x00_update_fcport(scsi_qla_host_t *vha, fc_port_t *fcport)
{
	if (IS_SW_RESV_ADDR(fcport->d_id))
		return;

	ql_dbg(ql_dbg_disc, vha, 0x20ef, "%s %8phC\n",
	    __func__, fcport->port_name);

	qla2x00_set_fcport_disc_state(fcport, DSC_UPD_FCPORT);
	fcport->login_retry = vha->hw->login_retry_count;
	fcport->flags &= ~(FCF_LOGIN_NEEDED | FCF_ASYNC_SENT);
	fcport->deleted = 0;
	if (vha->hw->current_topology == ISP_CFG_NL)
		fcport->logout_on_delete = 0;
	else
		fcport->logout_on_delete = 1;
	fcport->n2n_chip_reset = fcport->n2n_link_reset_cnt = 0;

	if (fcport->tgt_link_down_time < fcport->dev_loss_tmo) {
		fcport->tgt_short_link_down_cnt++;
		fcport->tgt_link_down_time = QLA2XX_MAX_LINK_DOWN_TIME;
	}

	switch (vha->hw->current_topology) {
	case ISP_CFG_N:
	case ISP_CFG_NL:
		fcport->keep_nport_handle = 1;
		break;
	default:
		break;
	}

	qla2x00_iidma_fcport(vha, fcport);

	qla2x00_dfs_create_rport(vha, fcport);

	qla24xx_update_fcport_fcp_prio(vha, fcport);

	switch (vha->host->active_mode) {
	case MODE_INITIATOR:
		qla2x00_reg_remote_port(vha, fcport);
		break;
	case MODE_TARGET:
		if (!vha->vha_tgt.qla_tgt->tgt_stop &&
			!vha->vha_tgt.qla_tgt->tgt_stopped)
			qlt_fc_port_added(vha, fcport);
		break;
	case MODE_DUAL:
		qla2x00_reg_remote_port(vha, fcport);
		if (!vha->vha_tgt.qla_tgt->tgt_stop &&
			!vha->vha_tgt.qla_tgt->tgt_stopped)
			qlt_fc_port_added(vha, fcport);
		break;
	default:
		break;
	}

	if (NVME_TARGET(vha->hw, fcport))
		qla_nvme_register_remote(vha, fcport);

	qla2x00_set_fcport_state(fcport, FCS_ONLINE);

	if (IS_IIDMA_CAPABLE(vha->hw) && vha->hw->flags.gpsc_supported) {
		if (fcport->id_changed) {
			fcport->id_changed = 0;
			ql_dbg(ql_dbg_disc, vha, 0x20d7,
			    "%s %d %8phC post gfpnid fcp_cnt %d\n",
			    __func__, __LINE__, fcport->port_name,
			    vha->fcport_count);
			qla24xx_post_gfpnid_work(vha, fcport);
		} else {
			ql_dbg(ql_dbg_disc, vha, 0x20d7,
			    "%s %d %8phC post gpsc fcp_cnt %d\n",
			    __func__, __LINE__, fcport->port_name,
			    vha->fcport_count);
			qla24xx_post_gpsc_work(vha, fcport);
		}
	}

	qla2x00_set_fcport_disc_state(fcport, DSC_LOGIN_COMPLETE);
}

void qla_register_fcport_fn(struct work_struct *work)
{
	fc_port_t *fcport = container_of(work, struct fc_port, reg_work);
	u32 rscn_gen = fcport->rscn_gen;
	u16 data[2];

	if (IS_SW_RESV_ADDR(fcport->d_id))
		return;

	qla2x00_update_fcport(fcport->vha, fcport);

	ql_dbg(ql_dbg_disc, fcport->vha, 0x911e,
	       "%s rscn gen %d/%d next DS %d\n", __func__,
	       rscn_gen, fcport->rscn_gen, fcport->next_disc_state);

	if (rscn_gen != fcport->rscn_gen) {
		/* RSCN(s) came in while registration */
		switch (fcport->next_disc_state) {
		case DSC_DELETE_PEND:
			qlt_schedule_sess_for_deletion(fcport);
			break;
		case DSC_ADISC:
			data[0] = data[1] = 0;
			qla2x00_post_async_adisc_work(fcport->vha, fcport,
			    data);
			break;
		default:
			break;
		}
	}
}

/*
 * qla2x00_configure_fabric
 *      Setup SNS devices with loop ID's.
 *
 * Input:
 *      ha = adapter block pointer.
 *
 * Returns:
 *      0 = success.
 *      BIT_0 = error
 */
static int
qla2x00_configure_fabric(scsi_qla_host_t *vha)
{
	int	rval;
	fc_port_t	*fcport;
	uint16_t	mb[MAILBOX_REGISTER_COUNT];
	uint16_t	loop_id;
	LIST_HEAD(new_fcports);
	struct qla_hw_data *ha = vha->hw;
	int		discovery_gen;

	/* If FL port exists, then SNS is present */
	if (IS_FWI2_CAPABLE(ha))
		loop_id = NPH_F_PORT;
	else
		loop_id = SNS_FL_PORT;
	rval = qla2x00_get_port_name(vha, loop_id, vha->fabric_node_name, 1);
	if (rval != QLA_SUCCESS) {
		ql_dbg(ql_dbg_disc, vha, 0x20a0,
		    "MBX_GET_PORT_NAME failed, No FL Port.\n");

		vha->device_flags &= ~SWITCH_FOUND;
		return (QLA_SUCCESS);
	}
	vha->device_flags |= SWITCH_FOUND;

	rval = qla2x00_get_port_name(vha, loop_id, vha->fabric_port_name, 0);
	if (rval != QLA_SUCCESS)
		ql_dbg(ql_dbg_disc, vha, 0x20ff,
		    "Failed to get Fabric Port Name\n");

	if (qla_tgt_mode_enabled(vha) || qla_dual_mode_enabled(vha)) {
		rval = qla2x00_send_change_request(vha, 0x3, 0);
		if (rval != QLA_SUCCESS)
			ql_log(ql_log_warn, vha, 0x121,
			    "Failed to enable receiving of RSCN requests: 0x%x.\n",
			    rval);
	}

	do {
		qla2x00_mgmt_svr_login(vha);

		/* Ensure we are logged into the SNS. */
		loop_id = NPH_SNS_LID(ha);
		rval = ha->isp_ops->fabric_login(vha, loop_id, 0xff, 0xff,
		    0xfc, mb, BIT_1|BIT_0);
		if (rval != QLA_SUCCESS || mb[0] != MBS_COMMAND_COMPLETE) {
			ql_dbg(ql_dbg_disc, vha, 0x20a1,
			    "Failed SNS login: loop_id=%x mb[0]=%x mb[1]=%x mb[2]=%x mb[6]=%x mb[7]=%x (%x).\n",
			    loop_id, mb[0], mb[1], mb[2], mb[6], mb[7], rval);
			set_bit(LOOP_RESYNC_NEEDED, &vha->dpc_flags);
			return rval;
		}

		/* FDMI support. */
		if (ql2xfdmienable &&
		    test_and_clear_bit(REGISTER_FDMI_NEEDED, &vha->dpc_flags))
			qla2x00_fdmi_register(vha);

		if (test_and_clear_bit(REGISTER_FC4_NEEDED, &vha->dpc_flags)) {
			if (qla2x00_rft_id(vha)) {
				/* EMPTY */
				ql_dbg(ql_dbg_disc, vha, 0x20a2,
				    "Register FC-4 TYPE failed.\n");
				if (test_bit(LOOP_RESYNC_NEEDED,
				    &vha->dpc_flags))
					break;
			}
			if (qla2x00_rff_id(vha, FC4_TYPE_FCP_SCSI)) {
				/* EMPTY */
				ql_dbg(ql_dbg_disc, vha, 0x209a,
				    "Register FC-4 Features failed.\n");
				if (test_bit(LOOP_RESYNC_NEEDED,
				    &vha->dpc_flags))
					break;
			}
			if (vha->flags.nvme_enabled) {
				if (qla2x00_rff_id(vha, FC_TYPE_NVME)) {
					ql_dbg(ql_dbg_disc, vha, 0x2049,
					    "Register NVME FC Type Features failed.\n");
				}
			}
			if (qla2x00_rnn_id(vha)) {
				/* EMPTY */
				ql_dbg(ql_dbg_disc, vha, 0x2104,
				    "Register Node Name failed.\n");
				if (test_bit(LOOP_RESYNC_NEEDED,
				    &vha->dpc_flags))
					break;
			} else if (qla2x00_rsnn_nn(vha)) {
				/* EMPTY */
				ql_dbg(ql_dbg_disc, vha, 0x209b,
				    "Register Symbolic Node Name failed.\n");
				if (test_bit(LOOP_RESYNC_NEEDED, &vha->dpc_flags))
					break;
			}
		}


		/* Mark the time right before querying FW for connected ports.
		 * This process is long, asynchronous and by the time it's done,
		 * collected information might not be accurate anymore. E.g.
		 * disconnected port might have re-connected and a brand new
		 * session has been created. In this case session's generation
		 * will be newer than discovery_gen. */
		qlt_do_generation_tick(vha, &discovery_gen);

		if (USE_ASYNC_SCAN(ha)) {
			rval = qla24xx_async_gpnft(vha, FC4_TYPE_FCP_SCSI,
			    NULL);
			if (rval)
				set_bit(LOOP_RESYNC_NEEDED, &vha->dpc_flags);
		} else  {
			list_for_each_entry(fcport, &vha->vp_fcports, list)
				fcport->scan_state = QLA_FCPORT_SCAN;

			rval = qla2x00_find_all_fabric_devs(vha);
		}
		if (rval != QLA_SUCCESS)
			break;
	} while (0);

	if (!vha->nvme_local_port && vha->flags.nvme_enabled)
		qla_nvme_register_hba(vha);

	if (rval)
		ql_dbg(ql_dbg_disc, vha, 0x2068,
		    "Configure fabric error exit rval=%d.\n", rval);

	return (rval);
}

/*
 * qla2x00_find_all_fabric_devs
 *
 * Input:
 *	ha = adapter block pointer.
 *	dev = database device entry pointer.
 *
 * Returns:
 *	0 = success.
 *
 * Context:
 *	Kernel context.
 */
static int
qla2x00_find_all_fabric_devs(scsi_qla_host_t *vha)
{
	int		rval;
	uint16_t	loop_id;
	fc_port_t	*fcport, *new_fcport;
	int		found;

	sw_info_t	*swl;
	int		swl_idx;
	int		first_dev, last_dev;
	port_id_t	wrap = {}, nxt_d_id;
	struct qla_hw_data *ha = vha->hw;
	struct scsi_qla_host *base_vha = pci_get_drvdata(ha->pdev);
	unsigned long flags;

	rval = QLA_SUCCESS;

	/* Try GID_PT to get device list, else GAN. */
	if (!ha->swl)
		ha->swl = kcalloc(ha->max_fibre_devices, sizeof(sw_info_t),
		    GFP_KERNEL);
	swl = ha->swl;
	if (!swl) {
		/*EMPTY*/
		ql_dbg(ql_dbg_disc, vha, 0x209c,
		    "GID_PT allocations failed, fallback on GA_NXT.\n");
	} else {
		memset(swl, 0, ha->max_fibre_devices * sizeof(sw_info_t));
		if (qla2x00_gid_pt(vha, swl) != QLA_SUCCESS) {
			swl = NULL;
			if (test_bit(LOOP_RESYNC_NEEDED, &vha->dpc_flags))
				return rval;
		} else if (qla2x00_gpn_id(vha, swl) != QLA_SUCCESS) {
			swl = NULL;
			if (test_bit(LOOP_RESYNC_NEEDED, &vha->dpc_flags))
				return rval;
		} else if (qla2x00_gnn_id(vha, swl) != QLA_SUCCESS) {
			swl = NULL;
			if (test_bit(LOOP_RESYNC_NEEDED, &vha->dpc_flags))
				return rval;
		} else if (qla2x00_gfpn_id(vha, swl) != QLA_SUCCESS) {
			swl = NULL;
			if (test_bit(LOOP_RESYNC_NEEDED, &vha->dpc_flags))
				return rval;
		}

		/* If other queries succeeded probe for FC-4 type */
		if (swl) {
			qla2x00_gff_id(vha, swl);
			if (test_bit(LOOP_RESYNC_NEEDED, &vha->dpc_flags))
				return rval;
		}
	}
	swl_idx = 0;

	/* Allocate temporary fcport for any new fcports discovered. */
	new_fcport = qla2x00_alloc_fcport(vha, GFP_KERNEL);
	if (new_fcport == NULL) {
		ql_log(ql_log_warn, vha, 0x209d,
		    "Failed to allocate memory for fcport.\n");
		return (QLA_MEMORY_ALLOC_FAILED);
	}
	new_fcport->flags |= (FCF_FABRIC_DEVICE | FCF_LOGIN_NEEDED);
	/* Set start port ID scan at adapter ID. */
	first_dev = 1;
	last_dev = 0;

	/* Starting free loop ID. */
	loop_id = ha->min_external_loopid;
	for (; loop_id <= ha->max_loop_id; loop_id++) {
		if (qla2x00_is_reserved_id(vha, loop_id))
			continue;

		if (ha->current_topology == ISP_CFG_FL &&
		    (atomic_read(&vha->loop_down_timer) ||
		     LOOP_TRANSITION(vha))) {
			atomic_set(&vha->loop_down_timer, 0);
			set_bit(LOOP_RESYNC_NEEDED, &vha->dpc_flags);
			set_bit(LOCAL_LOOP_UPDATE, &vha->dpc_flags);
			break;
		}

		if (swl != NULL) {
			if (last_dev) {
				wrap.b24 = new_fcport->d_id.b24;
			} else {
				new_fcport->d_id.b24 = swl[swl_idx].d_id.b24;
				memcpy(new_fcport->node_name,
				    swl[swl_idx].node_name, WWN_SIZE);
				memcpy(new_fcport->port_name,
				    swl[swl_idx].port_name, WWN_SIZE);
				memcpy(new_fcport->fabric_port_name,
				    swl[swl_idx].fabric_port_name, WWN_SIZE);
				new_fcport->fp_speed = swl[swl_idx].fp_speed;
				new_fcport->fc4_type = swl[swl_idx].fc4_type;

				new_fcport->nvme_flag = 0;
				if (vha->flags.nvme_enabled &&
				    swl[swl_idx].fc4_type & FS_FC4TYPE_NVME) {
					ql_log(ql_log_info, vha, 0x2131,
					    "FOUND: NVME port %8phC as FC Type 28h\n",
					    new_fcport->port_name);
				}

				if (swl[swl_idx].d_id.b.rsvd_1 != 0) {
					last_dev = 1;
				}
				swl_idx++;
			}
		} else {
			/* Send GA_NXT to the switch */
			rval = qla2x00_ga_nxt(vha, new_fcport);
			if (rval != QLA_SUCCESS) {
				ql_log(ql_log_warn, vha, 0x209e,
				    "SNS scan failed -- assuming "
				    "zero-entry result.\n");
				rval = QLA_SUCCESS;
				break;
			}
		}

		/* If wrap on switch device list, exit. */
		if (first_dev) {
			wrap.b24 = new_fcport->d_id.b24;
			first_dev = 0;
		} else if (new_fcport->d_id.b24 == wrap.b24) {
			ql_dbg(ql_dbg_disc, vha, 0x209f,
			    "Device wrap (%02x%02x%02x).\n",
			    new_fcport->d_id.b.domain,
			    new_fcport->d_id.b.area,
			    new_fcport->d_id.b.al_pa);
			break;
		}

		/* Bypass if same physical adapter. */
		if (new_fcport->d_id.b24 == base_vha->d_id.b24)
			continue;

		/* Bypass virtual ports of the same host. */
		if (qla2x00_is_a_vp_did(vha, new_fcport->d_id.b24))
			continue;

		/* Bypass if same domain and area of adapter. */
		if (((new_fcport->d_id.b24 & 0xffff00) ==
		    (vha->d_id.b24 & 0xffff00)) && ha->current_topology ==
			ISP_CFG_FL)
			    continue;

		/* Bypass reserved domain fields. */
		if ((new_fcport->d_id.b.domain & 0xf0) == 0xf0)
			continue;

		/* Bypass ports whose FCP-4 type is not FCP_SCSI */
		if (ql2xgffidenable &&
		    (!(new_fcport->fc4_type & FS_FC4TYPE_FCP) &&
		    new_fcport->fc4_type != 0))
			continue;

		spin_lock_irqsave(&vha->hw->tgt.sess_lock, flags);

		/* Locate matching device in database. */
		found = 0;
		list_for_each_entry(fcport, &vha->vp_fcports, list) {
			if (memcmp(new_fcport->port_name, fcport->port_name,
			    WWN_SIZE))
				continue;

			fcport->scan_state = QLA_FCPORT_FOUND;

			found++;

			/* Update port state. */
			memcpy(fcport->fabric_port_name,
			    new_fcport->fabric_port_name, WWN_SIZE);
			fcport->fp_speed = new_fcport->fp_speed;

			/*
			 * If address the same and state FCS_ONLINE
			 * (or in target mode), nothing changed.
			 */
			if (fcport->d_id.b24 == new_fcport->d_id.b24 &&
			    (atomic_read(&fcport->state) == FCS_ONLINE ||
			     (vha->host->active_mode == MODE_TARGET))) {
				break;
			}

			if (fcport->login_retry == 0)
				fcport->login_retry =
					vha->hw->login_retry_count;
			/*
			 * If device was not a fabric device before.
			 */
			if ((fcport->flags & FCF_FABRIC_DEVICE) == 0) {
				fcport->d_id.b24 = new_fcport->d_id.b24;
				qla2x00_clear_loop_id(fcport);
				fcport->flags |= (FCF_FABRIC_DEVICE |
				    FCF_LOGIN_NEEDED);
				break;
			}

			/*
			 * Port ID changed or device was marked to be updated;
			 * Log it out if still logged in and mark it for
			 * relogin later.
			 */
			if (qla_tgt_mode_enabled(base_vha)) {
				ql_dbg(ql_dbg_tgt_mgt, vha, 0xf080,
					 "port changed FC ID, %8phC"
					 " old %x:%x:%x (loop_id 0x%04x)-> new %x:%x:%x\n",
					 fcport->port_name,
					 fcport->d_id.b.domain,
					 fcport->d_id.b.area,
					 fcport->d_id.b.al_pa,
					 fcport->loop_id,
					 new_fcport->d_id.b.domain,
					 new_fcport->d_id.b.area,
					 new_fcport->d_id.b.al_pa);
				fcport->d_id.b24 = new_fcport->d_id.b24;
				break;
			}

			fcport->d_id.b24 = new_fcport->d_id.b24;
			fcport->flags |= FCF_LOGIN_NEEDED;
			break;
		}

		if (found && NVME_TARGET(vha->hw, fcport)) {
			if (fcport->disc_state == DSC_DELETE_PEND) {
				qla2x00_set_fcport_disc_state(fcport, DSC_GNL);
				vha->fcport_count--;
				fcport->login_succ = 0;
			}
		}

		if (found) {
			spin_unlock_irqrestore(&vha->hw->tgt.sess_lock, flags);
			continue;
		}
		/* If device was not in our fcports list, then add it. */
		new_fcport->scan_state = QLA_FCPORT_FOUND;
		list_add_tail(&new_fcport->list, &vha->vp_fcports);

		spin_unlock_irqrestore(&vha->hw->tgt.sess_lock, flags);


		/* Allocate a new replacement fcport. */
		nxt_d_id.b24 = new_fcport->d_id.b24;
		new_fcport = qla2x00_alloc_fcport(vha, GFP_KERNEL);
		if (new_fcport == NULL) {
			ql_log(ql_log_warn, vha, 0xd032,
			    "Memory allocation failed for fcport.\n");
			return (QLA_MEMORY_ALLOC_FAILED);
		}
		new_fcport->flags |= (FCF_FABRIC_DEVICE | FCF_LOGIN_NEEDED);
		new_fcport->d_id.b24 = nxt_d_id.b24;
	}

	qla2x00_free_fcport(new_fcport);

	/*
	 * Logout all previous fabric dev marked lost, except FCP2 devices.
	 */
	list_for_each_entry(fcport, &vha->vp_fcports, list) {
		if (test_bit(LOOP_RESYNC_NEEDED, &vha->dpc_flags))
			break;

		if ((fcport->flags & FCF_FABRIC_DEVICE) == 0)
			continue;

		if (fcport->scan_state == QLA_FCPORT_SCAN) {
			if ((qla_dual_mode_enabled(vha) ||
			    qla_ini_mode_enabled(vha)) &&
			    atomic_read(&fcport->state) == FCS_ONLINE) {
				qla2x00_mark_device_lost(vha, fcport,
					ql2xplogiabsentdevice);
				if (fcport->loop_id != FC_NO_LOOP_ID &&
				    (fcport->flags & FCF_FCP2_DEVICE) == 0 &&
				    fcport->port_type != FCT_INITIATOR &&
				    fcport->port_type != FCT_BROADCAST) {
					ql_dbg(ql_dbg_disc, vha, 0x20f0,
					    "%s %d %8phC post del sess\n",
					    __func__, __LINE__,
					    fcport->port_name);
					qlt_schedule_sess_for_deletion(fcport);
					continue;
				}
			}
		}

		if (fcport->scan_state == QLA_FCPORT_FOUND &&
		    (fcport->flags & FCF_LOGIN_NEEDED) != 0)
			qla24xx_fcport_handle_login(vha, fcport);
	}
	return (rval);
}

/* FW does not set aside Loop id for MGMT Server/FFFFFAh */
int
qla2x00_reserve_mgmt_server_loop_id(scsi_qla_host_t *vha)
{
	int loop_id = FC_NO_LOOP_ID;
	int lid = NPH_MGMT_SERVER - vha->vp_idx;
	unsigned long flags;
	struct qla_hw_data *ha = vha->hw;

	if (vha->vp_idx == 0) {
		set_bit(NPH_MGMT_SERVER, ha->loop_id_map);
		return NPH_MGMT_SERVER;
	}

	/* pick id from high and work down to low */
	spin_lock_irqsave(&ha->vport_slock, flags);
	for (; lid > 0; lid--) {
		if (!test_bit(lid, vha->hw->loop_id_map)) {
			set_bit(lid, vha->hw->loop_id_map);
			loop_id = lid;
			break;
		}
	}
	spin_unlock_irqrestore(&ha->vport_slock, flags);

	return loop_id;
}

/*
 * qla2x00_fabric_login
 *	Issue fabric login command.
 *
 * Input:
 *	ha = adapter block pointer.
 *	device = pointer to FC device type structure.
 *
 * Returns:
 *      0 - Login successfully
 *      1 - Login failed
 *      2 - Initiator device
 *      3 - Fatal error
 */
int
qla2x00_fabric_login(scsi_qla_host_t *vha, fc_port_t *fcport,
    uint16_t *next_loopid)
{
	int	rval;
	int	retry;
	uint16_t tmp_loopid;
	uint16_t mb[MAILBOX_REGISTER_COUNT];
	struct qla_hw_data *ha = vha->hw;

	retry = 0;
	tmp_loopid = 0;

	for (;;) {
		ql_dbg(ql_dbg_disc, vha, 0x2000,
		    "Trying Fabric Login w/loop id 0x%04x for port "
		    "%02x%02x%02x.\n",
		    fcport->loop_id, fcport->d_id.b.domain,
		    fcport->d_id.b.area, fcport->d_id.b.al_pa);

		/* Login fcport on switch. */
		rval = ha->isp_ops->fabric_login(vha, fcport->loop_id,
		    fcport->d_id.b.domain, fcport->d_id.b.area,
		    fcport->d_id.b.al_pa, mb, BIT_0);
		if (rval != QLA_SUCCESS) {
			return rval;
		}
		if (mb[0] == MBS_PORT_ID_USED) {
			/*
			 * Device has another loop ID.  The firmware team
			 * recommends the driver perform an implicit login with
			 * the specified ID again. The ID we just used is save
			 * here so we return with an ID that can be tried by
			 * the next login.
			 */
			retry++;
			tmp_loopid = fcport->loop_id;
			fcport->loop_id = mb[1];

			ql_dbg(ql_dbg_disc, vha, 0x2001,
			    "Fabric Login: port in use - next loop "
			    "id=0x%04x, port id= %02x%02x%02x.\n",
			    fcport->loop_id, fcport->d_id.b.domain,
			    fcport->d_id.b.area, fcport->d_id.b.al_pa);

		} else if (mb[0] == MBS_COMMAND_COMPLETE) {
			/*
			 * Login succeeded.
			 */
			if (retry) {
				/* A retry occurred before. */
				*next_loopid = tmp_loopid;
			} else {
				/*
				 * No retry occurred before. Just increment the
				 * ID value for next login.
				 */
				*next_loopid = (fcport->loop_id + 1);
			}

			if (mb[1] & BIT_0) {
				fcport->port_type = FCT_INITIATOR;
			} else {
				fcport->port_type = FCT_TARGET;
				if (mb[1] & BIT_1) {
					fcport->flags |= FCF_FCP2_DEVICE;
				}
			}

			if (mb[10] & BIT_0)
				fcport->supported_classes |= FC_COS_CLASS2;
			if (mb[10] & BIT_1)
				fcport->supported_classes |= FC_COS_CLASS3;

			if (IS_FWI2_CAPABLE(ha)) {
				if (mb[10] & BIT_7)
					fcport->flags |=
					    FCF_CONF_COMP_SUPPORTED;
			}

			rval = QLA_SUCCESS;
			break;
		} else if (mb[0] == MBS_LOOP_ID_USED) {
			/*
			 * Loop ID already used, try next loop ID.
			 */
			fcport->loop_id++;
			rval = qla2x00_find_new_loop_id(vha, fcport);
			if (rval != QLA_SUCCESS) {
				/* Ran out of loop IDs to use */
				break;
			}
		} else if (mb[0] == MBS_COMMAND_ERROR) {
			/*
			 * Firmware possibly timed out during login. If NO
			 * retries are left to do then the device is declared
			 * dead.
			 */
			*next_loopid = fcport->loop_id;
			ha->isp_ops->fabric_logout(vha, fcport->loop_id,
			    fcport->d_id.b.domain, fcport->d_id.b.area,
			    fcport->d_id.b.al_pa);
			qla2x00_mark_device_lost(vha, fcport, 1);

			rval = 1;
			break;
		} else {
			/*
			 * unrecoverable / not handled error
			 */
			ql_dbg(ql_dbg_disc, vha, 0x2002,
			    "Failed=%x port_id=%02x%02x%02x loop_id=%x "
			    "jiffies=%lx.\n", mb[0], fcport->d_id.b.domain,
			    fcport->d_id.b.area, fcport->d_id.b.al_pa,
			    fcport->loop_id, jiffies);

			*next_loopid = fcport->loop_id;
			ha->isp_ops->fabric_logout(vha, fcport->loop_id,
			    fcport->d_id.b.domain, fcport->d_id.b.area,
			    fcport->d_id.b.al_pa);
			qla2x00_clear_loop_id(fcport);
			fcport->login_retry = 0;

			rval = 3;
			break;
		}
	}

	return (rval);
}

/*
 * qla2x00_local_device_login
 *	Issue local device login command.
 *
 * Input:
 *	ha = adapter block pointer.
 *	loop_id = loop id of device to login to.
 *
 * Returns (Where's the #define!!!!):
 *      0 - Login successfully
 *      1 - Login failed
 *      3 - Fatal error
 */
int
qla2x00_local_device_login(scsi_qla_host_t *vha, fc_port_t *fcport)
{
	int		rval;
	uint16_t	mb[MAILBOX_REGISTER_COUNT];

	memset(mb, 0, sizeof(mb));
	rval = qla2x00_login_local_device(vha, fcport, mb, BIT_0);
	if (rval == QLA_SUCCESS) {
		/* Interrogate mailbox registers for any errors */
		if (mb[0] == MBS_COMMAND_ERROR)
			rval = 1;
		else if (mb[0] == MBS_COMMAND_PARAMETER_ERROR)
			/* device not in PCB table */
			rval = 3;
	}

	return (rval);
}

/*
 *  qla2x00_loop_resync
 *      Resync with fibre channel devices.
 *
 * Input:
 *      ha = adapter block pointer.
 *
 * Returns:
 *      0 = success
 */
int
qla2x00_loop_resync(scsi_qla_host_t *vha)
{
	int rval = QLA_SUCCESS;
	uint32_t wait_time;

	clear_bit(ISP_ABORT_RETRY, &vha->dpc_flags);
	if (vha->flags.online) {
		if (!(rval = qla2x00_fw_ready(vha))) {
			/* Wait at most MAX_TARGET RSCNs for a stable link. */
			wait_time = 256;
			do {
				if (!IS_QLAFX00(vha->hw)) {
					/*
					 * Issue a marker after FW becomes
					 * ready.
					 */
					qla2x00_marker(vha, vha->hw->base_qpair,
					    0, 0, MK_SYNC_ALL);
					vha->marker_needed = 0;
				}

				/* Remap devices on Loop. */
				clear_bit(LOOP_RESYNC_NEEDED, &vha->dpc_flags);

				if (IS_QLAFX00(vha->hw))
					qlafx00_configure_devices(vha);
				else
					qla2x00_configure_loop(vha);

				wait_time--;
			} while (!atomic_read(&vha->loop_down_timer) &&
				!(test_bit(ISP_ABORT_NEEDED, &vha->dpc_flags))
				&& wait_time && (test_bit(LOOP_RESYNC_NEEDED,
				&vha->dpc_flags)));
		}
	}

	if (test_bit(ISP_ABORT_NEEDED, &vha->dpc_flags))
		return (QLA_FUNCTION_FAILED);

	if (rval)
		ql_dbg(ql_dbg_disc, vha, 0x206c,
		    "%s *** FAILED ***.\n", __func__);

	return (rval);
}

/*
* qla2x00_perform_loop_resync
* Description: This function will set the appropriate flags and call
*              qla2x00_loop_resync. If successful loop will be resynced
* Arguments : scsi_qla_host_t pointer
* returm    : Success or Failure
*/

int qla2x00_perform_loop_resync(scsi_qla_host_t *ha)
{
	int32_t rval = 0;

	if (!test_and_set_bit(LOOP_RESYNC_ACTIVE, &ha->dpc_flags)) {
		/*Configure the flags so that resync happens properly*/
		atomic_set(&ha->loop_down_timer, 0);
		if (!(ha->device_flags & DFLG_NO_CABLE)) {
			atomic_set(&ha->loop_state, LOOP_UP);
			set_bit(LOCAL_LOOP_UPDATE, &ha->dpc_flags);
			set_bit(REGISTER_FC4_NEEDED, &ha->dpc_flags);
			set_bit(LOOP_RESYNC_NEEDED, &ha->dpc_flags);

			rval = qla2x00_loop_resync(ha);
		} else
			atomic_set(&ha->loop_state, LOOP_DEAD);

		clear_bit(LOOP_RESYNC_ACTIVE, &ha->dpc_flags);
	}

	return rval;
}

void
qla2x00_update_fcports(scsi_qla_host_t *base_vha)
{
	fc_port_t *fcport;
	struct scsi_qla_host *vha, *tvp;
	struct qla_hw_data *ha = base_vha->hw;
	unsigned long flags;

	spin_lock_irqsave(&ha->vport_slock, flags);
	/* Go with deferred removal of rport references. */
	list_for_each_entry_safe(vha, tvp, &base_vha->hw->vp_list, list) {
		atomic_inc(&vha->vref_count);
		list_for_each_entry(fcport, &vha->vp_fcports, list) {
			if (fcport->drport &&
			    atomic_read(&fcport->state) != FCS_UNCONFIGURED) {
				spin_unlock_irqrestore(&ha->vport_slock, flags);
				qla2x00_rport_del(fcport);

				spin_lock_irqsave(&ha->vport_slock, flags);
			}
		}
		atomic_dec(&vha->vref_count);
		wake_up(&vha->vref_waitq);
	}
	spin_unlock_irqrestore(&ha->vport_slock, flags);
}

/* Assumes idc_lock always held on entry */
void
qla83xx_reset_ownership(scsi_qla_host_t *vha)
{
	struct qla_hw_data *ha = vha->hw;
	uint32_t drv_presence, drv_presence_mask;
	uint32_t dev_part_info1, dev_part_info2, class_type;
	uint32_t class_type_mask = 0x3;
	uint16_t fcoe_other_function = 0xffff, i;

	if (IS_QLA8044(ha)) {
		drv_presence = qla8044_rd_direct(vha,
		    QLA8044_CRB_DRV_ACTIVE_INDEX);
		dev_part_info1 = qla8044_rd_direct(vha,
		    QLA8044_CRB_DEV_PART_INFO_INDEX);
		dev_part_info2 = qla8044_rd_direct(vha,
		    QLA8044_CRB_DEV_PART_INFO2);
	} else {
		qla83xx_rd_reg(vha, QLA83XX_IDC_DRV_PRESENCE, &drv_presence);
		qla83xx_rd_reg(vha, QLA83XX_DEV_PARTINFO1, &dev_part_info1);
		qla83xx_rd_reg(vha, QLA83XX_DEV_PARTINFO2, &dev_part_info2);
	}
	for (i = 0; i < 8; i++) {
		class_type = ((dev_part_info1 >> (i * 4)) & class_type_mask);
		if ((class_type == QLA83XX_CLASS_TYPE_FCOE) &&
		    (i != ha->portnum)) {
			fcoe_other_function = i;
			break;
		}
	}
	if (fcoe_other_function == 0xffff) {
		for (i = 0; i < 8; i++) {
			class_type = ((dev_part_info2 >> (i * 4)) &
			    class_type_mask);
			if ((class_type == QLA83XX_CLASS_TYPE_FCOE) &&
			    ((i + 8) != ha->portnum)) {
				fcoe_other_function = i + 8;
				break;
			}
		}
	}
	/*
	 * Prepare drv-presence mask based on fcoe functions present.
	 * However consider only valid physical fcoe function numbers (0-15).
	 */
	drv_presence_mask = ~((1 << (ha->portnum)) |
			((fcoe_other_function == 0xffff) ?
			 0 : (1 << (fcoe_other_function))));

	/* We are the reset owner iff:
	 *    - No other protocol drivers present.
	 *    - This is the lowest among fcoe functions. */
	if (!(drv_presence & drv_presence_mask) &&
			(ha->portnum < fcoe_other_function)) {
		ql_dbg(ql_dbg_p3p, vha, 0xb07f,
		    "This host is Reset owner.\n");
		ha->flags.nic_core_reset_owner = 1;
	}
}

static int
__qla83xx_set_drv_ack(scsi_qla_host_t *vha)
{
	int rval = QLA_SUCCESS;
	struct qla_hw_data *ha = vha->hw;
	uint32_t drv_ack;

	rval = qla83xx_rd_reg(vha, QLA83XX_IDC_DRIVER_ACK, &drv_ack);
	if (rval == QLA_SUCCESS) {
		drv_ack |= (1 << ha->portnum);
		rval = qla83xx_wr_reg(vha, QLA83XX_IDC_DRIVER_ACK, drv_ack);
	}

	return rval;
}

static int
__qla83xx_clear_drv_ack(scsi_qla_host_t *vha)
{
	int rval = QLA_SUCCESS;
	struct qla_hw_data *ha = vha->hw;
	uint32_t drv_ack;

	rval = qla83xx_rd_reg(vha, QLA83XX_IDC_DRIVER_ACK, &drv_ack);
	if (rval == QLA_SUCCESS) {
		drv_ack &= ~(1 << ha->portnum);
		rval = qla83xx_wr_reg(vha, QLA83XX_IDC_DRIVER_ACK, drv_ack);
	}

	return rval;
}

/* Assumes idc-lock always held on entry */
void
qla83xx_idc_audit(scsi_qla_host_t *vha, int audit_type)
{
	struct qla_hw_data *ha = vha->hw;
	uint32_t idc_audit_reg = 0, duration_secs = 0;

	switch (audit_type) {
	case IDC_AUDIT_TIMESTAMP:
		ha->idc_audit_ts = (jiffies_to_msecs(jiffies) / 1000);
		idc_audit_reg = (ha->portnum) |
		    (IDC_AUDIT_TIMESTAMP << 7) | (ha->idc_audit_ts << 8);
		qla83xx_wr_reg(vha, QLA83XX_IDC_AUDIT, idc_audit_reg);
		break;

	case IDC_AUDIT_COMPLETION:
		duration_secs = ((jiffies_to_msecs(jiffies) -
		    jiffies_to_msecs(ha->idc_audit_ts)) / 1000);
		idc_audit_reg = (ha->portnum) |
		    (IDC_AUDIT_COMPLETION << 7) | (duration_secs << 8);
		qla83xx_wr_reg(vha, QLA83XX_IDC_AUDIT, idc_audit_reg);
		break;

	default:
		ql_log(ql_log_warn, vha, 0xb078,
		    "Invalid audit type specified.\n");
		break;
	}
}

/* Assumes idc_lock always held on entry */
static int
qla83xx_initiating_reset(scsi_qla_host_t *vha)
{
	struct qla_hw_data *ha = vha->hw;
	uint32_t  idc_control, dev_state;

	__qla83xx_get_idc_control(vha, &idc_control);
	if ((idc_control & QLA83XX_IDC_RESET_DISABLED)) {
		ql_log(ql_log_info, vha, 0xb080,
		    "NIC Core reset has been disabled. idc-control=0x%x\n",
		    idc_control);
		return QLA_FUNCTION_FAILED;
	}

	/* Set NEED-RESET iff in READY state and we are the reset-owner */
	qla83xx_rd_reg(vha, QLA83XX_IDC_DEV_STATE, &dev_state);
	if (ha->flags.nic_core_reset_owner && dev_state == QLA8XXX_DEV_READY) {
		qla83xx_wr_reg(vha, QLA83XX_IDC_DEV_STATE,
		    QLA8XXX_DEV_NEED_RESET);
		ql_log(ql_log_info, vha, 0xb056, "HW State: NEED RESET.\n");
		qla83xx_idc_audit(vha, IDC_AUDIT_TIMESTAMP);
	} else {
		ql_log(ql_log_info, vha, 0xb057, "HW State: %s.\n",
				qdev_state(dev_state));

		/* SV: XXX: Is timeout required here? */
		/* Wait for IDC state change READY -> NEED_RESET */
		while (dev_state == QLA8XXX_DEV_READY) {
			qla83xx_idc_unlock(vha, 0);
			msleep(200);
			qla83xx_idc_lock(vha, 0);
			qla83xx_rd_reg(vha, QLA83XX_IDC_DEV_STATE, &dev_state);
		}
	}

	/* Send IDC ack by writing to drv-ack register */
	__qla83xx_set_drv_ack(vha);

	return QLA_SUCCESS;
}

int
__qla83xx_set_idc_control(scsi_qla_host_t *vha, uint32_t idc_control)
{
	return qla83xx_wr_reg(vha, QLA83XX_IDC_CONTROL, idc_control);
}

int
__qla83xx_get_idc_control(scsi_qla_host_t *vha, uint32_t *idc_control)
{
	return qla83xx_rd_reg(vha, QLA83XX_IDC_CONTROL, idc_control);
}

static int
qla83xx_check_driver_presence(scsi_qla_host_t *vha)
{
	uint32_t drv_presence = 0;
	struct qla_hw_data *ha = vha->hw;

	qla83xx_rd_reg(vha, QLA83XX_IDC_DRV_PRESENCE, &drv_presence);
	if (drv_presence & (1 << ha->portnum))
		return QLA_SUCCESS;
	else
		return QLA_TEST_FAILED;
}

int
qla83xx_nic_core_reset(scsi_qla_host_t *vha)
{
	int rval = QLA_SUCCESS;
	struct qla_hw_data *ha = vha->hw;

	ql_dbg(ql_dbg_p3p, vha, 0xb058,
	    "Entered  %s().\n", __func__);

	if (vha->device_flags & DFLG_DEV_FAILED) {
		ql_log(ql_log_warn, vha, 0xb059,
		    "Device in unrecoverable FAILED state.\n");
		return QLA_FUNCTION_FAILED;
	}

	qla83xx_idc_lock(vha, 0);

	if (qla83xx_check_driver_presence(vha) != QLA_SUCCESS) {
		ql_log(ql_log_warn, vha, 0xb05a,
		    "Function=0x%x has been removed from IDC participation.\n",
		    ha->portnum);
		rval = QLA_FUNCTION_FAILED;
		goto exit;
	}

	qla83xx_reset_ownership(vha);

	rval = qla83xx_initiating_reset(vha);

	/*
	 * Perform reset if we are the reset-owner,
	 * else wait till IDC state changes to READY/FAILED.
	 */
	if (rval == QLA_SUCCESS) {
		rval = qla83xx_idc_state_handler(vha);

		if (rval == QLA_SUCCESS)
			ha->flags.nic_core_hung = 0;
		__qla83xx_clear_drv_ack(vha);
	}

exit:
	qla83xx_idc_unlock(vha, 0);

	ql_dbg(ql_dbg_p3p, vha, 0xb05b, "Exiting %s.\n", __func__);

	return rval;
}

int
qla2xxx_mctp_dump(scsi_qla_host_t *vha)
{
	struct qla_hw_data *ha = vha->hw;
	int rval = QLA_FUNCTION_FAILED;

	if (!IS_MCTP_CAPABLE(ha)) {
		/* This message can be removed from the final version */
		ql_log(ql_log_info, vha, 0x506d,
		    "This board is not MCTP capable\n");
		return rval;
	}

	if (!ha->mctp_dump) {
		ha->mctp_dump = dma_alloc_coherent(&ha->pdev->dev,
		    MCTP_DUMP_SIZE, &ha->mctp_dump_dma, GFP_KERNEL);

		if (!ha->mctp_dump) {
			ql_log(ql_log_warn, vha, 0x506e,
			    "Failed to allocate memory for mctp dump\n");
			return rval;
		}
	}

#define MCTP_DUMP_STR_ADDR	0x00000000
	rval = qla2x00_dump_mctp_data(vha, ha->mctp_dump_dma,
	    MCTP_DUMP_STR_ADDR, MCTP_DUMP_SIZE/4);
	if (rval != QLA_SUCCESS) {
		ql_log(ql_log_warn, vha, 0x506f,
		    "Failed to capture mctp dump\n");
	} else {
		ql_log(ql_log_info, vha, 0x5070,
		    "Mctp dump capture for host (%ld/%p).\n",
		    vha->host_no, ha->mctp_dump);
		ha->mctp_dumped = 1;
	}

	if (!ha->flags.nic_core_reset_hdlr_active && !ha->portnum) {
		ha->flags.nic_core_reset_hdlr_active = 1;
		rval = qla83xx_restart_nic_firmware(vha);
		if (rval)
			/* NIC Core reset failed. */
			ql_log(ql_log_warn, vha, 0x5071,
			    "Failed to restart nic firmware\n");
		else
			ql_dbg(ql_dbg_p3p, vha, 0xb084,
			    "Restarted NIC firmware successfully.\n");
		ha->flags.nic_core_reset_hdlr_active = 0;
	}

	return rval;

}

/*
* qla2x00_quiesce_io
* Description: This function will block the new I/Os
*              Its not aborting any I/Os as context
*              is not destroyed during quiescence
* Arguments: scsi_qla_host_t
* return   : void
*/
void
qla2x00_quiesce_io(scsi_qla_host_t *vha)
{
	struct qla_hw_data *ha = vha->hw;
	struct scsi_qla_host *vp, *tvp;
	unsigned long flags;

	ql_dbg(ql_dbg_dpc, vha, 0x401d,
	    "Quiescing I/O - ha=%p.\n", ha);

	atomic_set(&ha->loop_down_timer, LOOP_DOWN_TIME);
	if (atomic_read(&vha->loop_state) != LOOP_DOWN) {
		atomic_set(&vha->loop_state, LOOP_DOWN);
		qla2x00_mark_all_devices_lost(vha);

		spin_lock_irqsave(&ha->vport_slock, flags);
		list_for_each_entry_safe(vp, tvp, &ha->vp_list, list) {
			atomic_inc(&vp->vref_count);
			spin_unlock_irqrestore(&ha->vport_slock, flags);

			qla2x00_mark_all_devices_lost(vp);

			spin_lock_irqsave(&ha->vport_slock, flags);
			atomic_dec(&vp->vref_count);
		}
		spin_unlock_irqrestore(&ha->vport_slock, flags);
	} else {
		if (!atomic_read(&vha->loop_down_timer))
			atomic_set(&vha->loop_down_timer,
					LOOP_DOWN_TIME);
	}
	/* Wait for pending cmds to complete */
	WARN_ON_ONCE(qla2x00_eh_wait_for_pending_commands(vha, 0, 0, WAIT_HOST)
		     != QLA_SUCCESS);
}

void
qla2x00_abort_isp_cleanup(scsi_qla_host_t *vha)
{
	struct qla_hw_data *ha = vha->hw;
	struct scsi_qla_host *vp, *tvp;
	unsigned long flags;
	fc_port_t *fcport;
	u16 i;

	/* For ISP82XX, driver waits for completion of the commands.
	 * online flag should be set.
	 */
	if (!(IS_P3P_TYPE(ha)))
		vha->flags.online = 0;
	ha->flags.chip_reset_done = 0;
	clear_bit(ISP_ABORT_NEEDED, &vha->dpc_flags);
	vha->qla_stats.total_isp_aborts++;

	ql_log(ql_log_info, vha, 0x00af,
	    "Performing ISP error recovery - ha=%p.\n", ha);

	ha->flags.purge_mbox = 1;
	/* For ISP82XX, reset_chip is just disabling interrupts.
	 * Driver waits for the completion of the commands.
	 * the interrupts need to be enabled.
	 */
	if (!(IS_P3P_TYPE(ha)))
		ha->isp_ops->reset_chip(vha);

	ha->link_data_rate = PORT_SPEED_UNKNOWN;
	SAVE_TOPO(ha);
	ha->flags.rida_fmt2 = 0;
	ha->flags.n2n_ae = 0;
	ha->flags.lip_ae = 0;
	ha->current_topology = 0;
	QLA_FW_STOPPED(ha);
	ha->flags.fw_init_done = 0;
	ha->chip_reset++;
	ha->base_qpair->chip_reset = ha->chip_reset;
	ha->base_qpair->cmd_cnt = ha->base_qpair->cmd_completion_cnt = 0;
	ha->base_qpair->prev_completion_cnt = 0;
	for (i = 0; i < ha->max_qpairs; i++) {
		if (ha->queue_pair_map[i]) {
			ha->queue_pair_map[i]->chip_reset =
				ha->base_qpair->chip_reset;
			ha->queue_pair_map[i]->cmd_cnt =
			    ha->queue_pair_map[i]->cmd_completion_cnt = 0;
			ha->base_qpair->prev_completion_cnt = 0;
		}
	}

	/* purge MBox commands */
	if (atomic_read(&ha->num_pend_mbx_stage3)) {
		clear_bit(MBX_INTR_WAIT, &ha->mbx_cmd_flags);
		complete(&ha->mbx_intr_comp);
	}

	i = 0;
	while (atomic_read(&ha->num_pend_mbx_stage3) ||
	    atomic_read(&ha->num_pend_mbx_stage2) ||
	    atomic_read(&ha->num_pend_mbx_stage1)) {
		msleep(20);
		i++;
		if (i > 50)
			break;
	}
	ha->flags.purge_mbox = 0;

	atomic_set(&vha->loop_down_timer, LOOP_DOWN_TIME);
	if (atomic_read(&vha->loop_state) != LOOP_DOWN) {
		atomic_set(&vha->loop_state, LOOP_DOWN);
		qla2x00_mark_all_devices_lost(vha);

		spin_lock_irqsave(&ha->vport_slock, flags);
		list_for_each_entry_safe(vp, tvp, &ha->vp_list, list) {
			atomic_inc(&vp->vref_count);
			spin_unlock_irqrestore(&ha->vport_slock, flags);

			qla2x00_mark_all_devices_lost(vp);

			spin_lock_irqsave(&ha->vport_slock, flags);
			atomic_dec(&vp->vref_count);
		}
		spin_unlock_irqrestore(&ha->vport_slock, flags);
	} else {
		if (!atomic_read(&vha->loop_down_timer))
			atomic_set(&vha->loop_down_timer,
			    LOOP_DOWN_TIME);
	}

	/* Clear all async request states across all VPs. */
	list_for_each_entry(fcport, &vha->vp_fcports, list) {
		fcport->flags &= ~(FCF_LOGIN_NEEDED | FCF_ASYNC_SENT);
		fcport->scan_state = 0;
	}
	spin_lock_irqsave(&ha->vport_slock, flags);
	list_for_each_entry_safe(vp, tvp, &ha->vp_list, list) {
		atomic_inc(&vp->vref_count);
		spin_unlock_irqrestore(&ha->vport_slock, flags);

		list_for_each_entry(fcport, &vp->vp_fcports, list)
			fcport->flags &= ~(FCF_LOGIN_NEEDED | FCF_ASYNC_SENT);

		spin_lock_irqsave(&ha->vport_slock, flags);
		atomic_dec(&vp->vref_count);
	}
	spin_unlock_irqrestore(&ha->vport_slock, flags);

	/* Make sure for ISP 82XX IO DMA is complete */
	if (IS_P3P_TYPE(ha)) {
		qla82xx_chip_reset_cleanup(vha);
		ql_log(ql_log_info, vha, 0x00b4,
		       "Done chip reset cleanup.\n");

		/* Done waiting for pending commands. Reset online flag */
		vha->flags.online = 0;
	}

	/* Requeue all commands in outstanding command list. */
	qla2x00_abort_all_cmds(vha, DID_RESET << 16);
	/* memory barrier */
	wmb();
}

/*
*  qla2x00_abort_isp
*      Resets ISP and aborts all outstanding commands.
*
* Input:
*      ha           = adapter block pointer.
*
* Returns:
*      0 = success
*/
int
qla2x00_abort_isp(scsi_qla_host_t *vha)
{
	int rval;
	uint8_t        status = 0;
	struct qla_hw_data *ha = vha->hw;
	struct scsi_qla_host *vp, *tvp;
	struct req_que *req = ha->req_q_map[0];
	unsigned long flags;

	if (vha->flags.online) {
		qla2x00_abort_isp_cleanup(vha);

		vha->dport_status |= DPORT_DIAG_CHIP_RESET_IN_PROGRESS;
		vha->dport_status &= ~DPORT_DIAG_IN_PROGRESS;

		if (vha->hw->flags.port_isolated)
			return status;

		if (qla2x00_isp_reg_stat(ha)) {
			ql_log(ql_log_info, vha, 0x803f,
			       "ISP Abort - ISP reg disconnect, exiting.\n");
			return status;
		}

		if (test_and_clear_bit(ISP_ABORT_TO_ROM, &vha->dpc_flags)) {
			ha->flags.chip_reset_done = 1;
			vha->flags.online = 1;
			status = 0;
			clear_bit(ISP_ABORT_RETRY, &vha->dpc_flags);
			return status;
		}

		if (IS_QLA8031(ha)) {
			ql_dbg(ql_dbg_p3p, vha, 0xb05c,
			    "Clearing fcoe driver presence.\n");
			if (qla83xx_clear_drv_presence(vha) != QLA_SUCCESS)
				ql_dbg(ql_dbg_p3p, vha, 0xb073,
				    "Error while clearing DRV-Presence.\n");
		}

		if (unlikely(pci_channel_offline(ha->pdev) &&
		    ha->flags.pci_channel_io_perm_failure)) {
			clear_bit(ISP_ABORT_RETRY, &vha->dpc_flags);
			status = 0;
			return status;
		}

		switch (vha->qlini_mode) {
		case QLA2XXX_INI_MODE_DISABLED:
			if (!qla_tgt_mode_enabled(vha))
				return 0;
			break;
		case QLA2XXX_INI_MODE_DUAL:
			if (!qla_dual_mode_enabled(vha) &&
			    !qla_ini_mode_enabled(vha))
				return 0;
			break;
		case QLA2XXX_INI_MODE_ENABLED:
		default:
			break;
		}

		ha->isp_ops->get_flash_version(vha, req->ring);

		if (qla2x00_isp_reg_stat(ha)) {
			ql_log(ql_log_info, vha, 0x803f,
			       "ISP Abort - ISP reg disconnect pre nvram config, exiting.\n");
			return status;
		}
		ha->isp_ops->nvram_config(vha);

		if (qla2x00_isp_reg_stat(ha)) {
			ql_log(ql_log_info, vha, 0x803f,
			       "ISP Abort - ISP reg disconnect post nvmram config, exiting.\n");
			return status;
		}
		if (!qla2x00_restart_isp(vha)) {
			clear_bit(RESET_MARKER_NEEDED, &vha->dpc_flags);

			if (!atomic_read(&vha->loop_down_timer)) {
				/*
				 * Issue marker command only when we are going
				 * to start the I/O .
				 */
				vha->marker_needed = 1;
			}

			vha->flags.online = 1;

			ha->isp_ops->enable_intrs(ha);

			ha->isp_abort_cnt = 0;
			clear_bit(ISP_ABORT_RETRY, &vha->dpc_flags);

			if (IS_QLA81XX(ha) || IS_QLA8031(ha))
				qla2x00_get_fw_version(vha);
			if (ha->fce) {
				ha->flags.fce_enabled = 1;
				memset(ha->fce, 0,
				    fce_calc_size(ha->fce_bufs));
				rval = qla2x00_enable_fce_trace(vha,
				    ha->fce_dma, ha->fce_bufs, ha->fce_mb,
				    &ha->fce_bufs);
				if (rval) {
					ql_log(ql_log_warn, vha, 0x8033,
					    "Unable to reinitialize FCE "
					    "(%d).\n", rval);
					ha->flags.fce_enabled = 0;
				}
			}

			if (ha->eft) {
				memset(ha->eft, 0, EFT_SIZE);
				rval = qla2x00_enable_eft_trace(vha,
				    ha->eft_dma, EFT_NUM_BUFFERS);
				if (rval) {
					ql_log(ql_log_warn, vha, 0x8034,
					    "Unable to reinitialize EFT "
					    "(%d).\n", rval);
				}
			}
		} else {	/* failed the ISP abort */
			vha->flags.online = 1;
			if (test_bit(ISP_ABORT_RETRY, &vha->dpc_flags)) {
				if (ha->isp_abort_cnt == 0) {
					ql_log(ql_log_fatal, vha, 0x8035,
					    "ISP error recover failed - "
					    "board disabled.\n");
					/*
					 * The next call disables the board
					 * completely.
					 */
					qla2x00_abort_isp_cleanup(vha);
					vha->flags.online = 0;
					clear_bit(ISP_ABORT_RETRY,
					    &vha->dpc_flags);
					status = 0;
				} else { /* schedule another ISP abort */
					ha->isp_abort_cnt--;
					ql_dbg(ql_dbg_taskm, vha, 0x8020,
					    "ISP abort - retry remaining %d.\n",
					    ha->isp_abort_cnt);
					status = 1;
				}
			} else {
				ha->isp_abort_cnt = MAX_RETRIES_OF_ISP_ABORT;
				ql_dbg(ql_dbg_taskm, vha, 0x8021,
				    "ISP error recovery - retrying (%d) "
				    "more times.\n", ha->isp_abort_cnt);
				set_bit(ISP_ABORT_RETRY, &vha->dpc_flags);
				status = 1;
			}
		}

	}

	if (vha->hw->flags.port_isolated) {
		qla2x00_abort_isp_cleanup(vha);
		return status;
	}

	if (!status) {
		ql_dbg(ql_dbg_taskm, vha, 0x8022, "%s succeeded.\n", __func__);
		qla2x00_configure_hba(vha);
		spin_lock_irqsave(&ha->vport_slock, flags);
		list_for_each_entry_safe(vp, tvp, &ha->vp_list, list) {
			if (vp->vp_idx) {
				atomic_inc(&vp->vref_count);
				spin_unlock_irqrestore(&ha->vport_slock, flags);

				qla2x00_vp_abort_isp(vp);

				spin_lock_irqsave(&ha->vport_slock, flags);
				atomic_dec(&vp->vref_count);
			}
		}
		spin_unlock_irqrestore(&ha->vport_slock, flags);

		if (IS_QLA8031(ha)) {
			ql_dbg(ql_dbg_p3p, vha, 0xb05d,
			    "Setting back fcoe driver presence.\n");
			if (qla83xx_set_drv_presence(vha) != QLA_SUCCESS)
				ql_dbg(ql_dbg_p3p, vha, 0xb074,
				    "Error while setting DRV-Presence.\n");
		}
	} else {
		ql_log(ql_log_warn, vha, 0x8023, "%s **** FAILED ****.\n",
		       __func__);
	}

	return(status);
}

/*
*  qla2x00_restart_isp
*      restarts the ISP after a reset
*
* Input:
*      ha = adapter block pointer.
*
* Returns:
*      0 = success
*/
static int
qla2x00_restart_isp(scsi_qla_host_t *vha)
{
	int status;
	struct qla_hw_data *ha = vha->hw;

	/* If firmware needs to be loaded */
	if (qla2x00_isp_firmware(vha)) {
		vha->flags.online = 0;
		status = ha->isp_ops->chip_diag(vha);
		if (status)
			return status;
		status = qla2x00_setup_chip(vha);
		if (status)
			return status;
	}

	status = qla2x00_init_rings(vha);
	if (status)
		return status;

	clear_bit(RESET_MARKER_NEEDED, &vha->dpc_flags);
	ha->flags.chip_reset_done = 1;

	/* Initialize the queues in use */
	qla25xx_init_queues(ha);

	status = qla2x00_fw_ready(vha);
	if (status) {
		/* if no cable then assume it's good */
		return vha->device_flags & DFLG_NO_CABLE ? 0 : status;
	}

	/* Issue a marker after FW becomes ready. */
	qla2x00_marker(vha, ha->base_qpair, 0, 0, MK_SYNC_ALL);
	set_bit(LOOP_RESYNC_NEEDED, &vha->dpc_flags);

	return 0;
}

static int
qla25xx_init_queues(struct qla_hw_data *ha)
{
	struct rsp_que *rsp = NULL;
	struct req_que *req = NULL;
	struct scsi_qla_host *base_vha = pci_get_drvdata(ha->pdev);
	int ret = -1;
	int i;

	for (i = 1; i < ha->max_rsp_queues; i++) {
		rsp = ha->rsp_q_map[i];
		if (rsp && test_bit(i, ha->rsp_qid_map)) {
			rsp->options &= ~BIT_0;
			ret = qla25xx_init_rsp_que(base_vha, rsp);
			if (ret != QLA_SUCCESS)
				ql_dbg(ql_dbg_init, base_vha, 0x00ff,
				    "%s Rsp que: %d init failed.\n",
				    __func__, rsp->id);
			else
				ql_dbg(ql_dbg_init, base_vha, 0x0100,
				    "%s Rsp que: %d inited.\n",
				    __func__, rsp->id);
		}
	}
	for (i = 1; i < ha->max_req_queues; i++) {
		req = ha->req_q_map[i];
		if (req && test_bit(i, ha->req_qid_map)) {
			/* Clear outstanding commands array. */
			req->options &= ~BIT_0;
			ret = qla25xx_init_req_que(base_vha, req);
			if (ret != QLA_SUCCESS)
				ql_dbg(ql_dbg_init, base_vha, 0x0101,
				    "%s Req que: %d init failed.\n",
				    __func__, req->id);
			else
				ql_dbg(ql_dbg_init, base_vha, 0x0102,
				    "%s Req que: %d inited.\n",
				    __func__, req->id);
		}
	}
	return ret;
}

/*
* qla2x00_reset_adapter
*      Reset adapter.
*
* Input:
*      ha = adapter block pointer.
*/
int
qla2x00_reset_adapter(scsi_qla_host_t *vha)
{
	unsigned long flags = 0;
	struct qla_hw_data *ha = vha->hw;
	struct device_reg_2xxx __iomem *reg = &ha->iobase->isp;

	vha->flags.online = 0;
	ha->isp_ops->disable_intrs(ha);

	spin_lock_irqsave(&ha->hardware_lock, flags);
	wrt_reg_word(&reg->hccr, HCCR_RESET_RISC);
	rd_reg_word(&reg->hccr);			/* PCI Posting. */
	wrt_reg_word(&reg->hccr, HCCR_RELEASE_RISC);
	rd_reg_word(&reg->hccr);			/* PCI Posting. */
	spin_unlock_irqrestore(&ha->hardware_lock, flags);

	return QLA_SUCCESS;
}

int
qla24xx_reset_adapter(scsi_qla_host_t *vha)
{
	unsigned long flags = 0;
	struct qla_hw_data *ha = vha->hw;
	struct device_reg_24xx __iomem *reg = &ha->iobase->isp24;

	if (IS_P3P_TYPE(ha))
		return QLA_SUCCESS;

	vha->flags.online = 0;
	ha->isp_ops->disable_intrs(ha);

	spin_lock_irqsave(&ha->hardware_lock, flags);
	wrt_reg_dword(&reg->hccr, HCCRX_SET_RISC_RESET);
	rd_reg_dword(&reg->hccr);
	wrt_reg_dword(&reg->hccr, HCCRX_REL_RISC_PAUSE);
	rd_reg_dword(&reg->hccr);
	spin_unlock_irqrestore(&ha->hardware_lock, flags);

	if (IS_NOPOLLING_TYPE(ha))
		ha->isp_ops->enable_intrs(ha);

	return QLA_SUCCESS;
}

/* On sparc systems, obtain port and node WWN from firmware
 * properties.
 */
static void qla24xx_nvram_wwn_from_ofw(scsi_qla_host_t *vha,
	struct nvram_24xx *nv)
{
#ifdef CONFIG_SPARC
	struct qla_hw_data *ha = vha->hw;
	struct pci_dev *pdev = ha->pdev;
	struct device_node *dp = pci_device_to_OF_node(pdev);
	const u8 *val;
	int len;

	val = of_get_property(dp, "port-wwn", &len);
	if (val && len >= WWN_SIZE)
		memcpy(nv->port_name, val, WWN_SIZE);

	val = of_get_property(dp, "node-wwn", &len);
	if (val && len >= WWN_SIZE)
		memcpy(nv->node_name, val, WWN_SIZE);
#endif
}

int
qla24xx_nvram_config(scsi_qla_host_t *vha)
{
	int   rval;
	struct init_cb_24xx *icb;
	struct nvram_24xx *nv;
	__le32 *dptr;
	uint8_t  *dptr1, *dptr2;
	uint32_t chksum;
	uint16_t cnt;
	struct qla_hw_data *ha = vha->hw;

	rval = QLA_SUCCESS;
	icb = (struct init_cb_24xx *)ha->init_cb;
	nv = ha->nvram;

	/* Determine NVRAM starting address. */
	if (ha->port_no == 0) {
		ha->nvram_base = FA_NVRAM_FUNC0_ADDR;
		ha->vpd_base = FA_NVRAM_VPD0_ADDR;
	} else {
		ha->nvram_base = FA_NVRAM_FUNC1_ADDR;
		ha->vpd_base = FA_NVRAM_VPD1_ADDR;
	}

	ha->nvram_size = sizeof(*nv);
	ha->vpd_size = FA_NVRAM_VPD_SIZE;

	/* Get VPD data into cache */
	ha->vpd = ha->nvram + VPD_OFFSET;
	ha->isp_ops->read_nvram(vha, ha->vpd,
	    ha->nvram_base - FA_NVRAM_FUNC0_ADDR, FA_NVRAM_VPD_SIZE * 4);

	/* Get NVRAM data into cache and calculate checksum. */
	dptr = (__force __le32 *)nv;
	ha->isp_ops->read_nvram(vha, dptr, ha->nvram_base, ha->nvram_size);
	for (cnt = 0, chksum = 0; cnt < ha->nvram_size >> 2; cnt++, dptr++)
		chksum += le32_to_cpu(*dptr);

	ql_dbg(ql_dbg_init + ql_dbg_buffer, vha, 0x006a,
	    "Contents of NVRAM\n");
	ql_dump_buffer(ql_dbg_init + ql_dbg_buffer, vha, 0x010d,
	    nv, ha->nvram_size);

	/* Bad NVRAM data, set defaults parameters. */
	if (chksum || memcmp("ISP ", nv->id, sizeof(nv->id)) ||
	    le16_to_cpu(nv->nvram_version) < ICB_VERSION) {
		/* Reset NVRAM data. */
		ql_log(ql_log_warn, vha, 0x006b,
		    "Inconsistent NVRAM checksum=%#x id=%.4s version=%#x.\n",
		    chksum, nv->id, nv->nvram_version);
		ql_dump_buffer(ql_dbg_init, vha, 0x006b, nv, sizeof(*nv));
		ql_log(ql_log_warn, vha, 0x006c,
		    "Falling back to functioning (yet invalid -- WWPN) "
		    "defaults.\n");

		/*
		 * Set default initialization control block.
		 */
		memset(nv, 0, ha->nvram_size);
		nv->nvram_version = cpu_to_le16(ICB_VERSION);
		nv->version = cpu_to_le16(ICB_VERSION);
		nv->frame_payload_size = cpu_to_le16(2048);
		nv->execution_throttle = cpu_to_le16(0xFFFF);
		nv->exchange_count = cpu_to_le16(0);
		nv->hard_address = cpu_to_le16(124);
		nv->port_name[0] = 0x21;
		nv->port_name[1] = 0x00 + ha->port_no + 1;
		nv->port_name[2] = 0x00;
		nv->port_name[3] = 0xe0;
		nv->port_name[4] = 0x8b;
		nv->port_name[5] = 0x1c;
		nv->port_name[6] = 0x55;
		nv->port_name[7] = 0x86;
		nv->node_name[0] = 0x20;
		nv->node_name[1] = 0x00;
		nv->node_name[2] = 0x00;
		nv->node_name[3] = 0xe0;
		nv->node_name[4] = 0x8b;
		nv->node_name[5] = 0x1c;
		nv->node_name[6] = 0x55;
		nv->node_name[7] = 0x86;
		qla24xx_nvram_wwn_from_ofw(vha, nv);
		nv->login_retry_count = cpu_to_le16(8);
		nv->interrupt_delay_timer = cpu_to_le16(0);
		nv->login_timeout = cpu_to_le16(0);
		nv->firmware_options_1 =
		    cpu_to_le32(BIT_14|BIT_13|BIT_2|BIT_1);
		nv->firmware_options_2 = cpu_to_le32(2 << 4);
		nv->firmware_options_2 |= cpu_to_le32(BIT_12);
		nv->firmware_options_3 = cpu_to_le32(2 << 13);
		nv->host_p = cpu_to_le32(BIT_11|BIT_10);
		nv->efi_parameters = cpu_to_le32(0);
		nv->reset_delay = 5;
		nv->max_luns_per_target = cpu_to_le16(128);
		nv->port_down_retry_count = cpu_to_le16(30);
		nv->link_down_timeout = cpu_to_le16(30);

		rval = 1;
	}

	if (qla_tgt_mode_enabled(vha)) {
		/* Don't enable full login after initial LIP */
		nv->firmware_options_1 &= cpu_to_le32(~BIT_13);
		/* Don't enable LIP full login for initiator */
		nv->host_p &= cpu_to_le32(~BIT_10);
	}

	qlt_24xx_config_nvram_stage1(vha, nv);

	/* Reset Initialization control block */
	memset(icb, 0, ha->init_cb_size);

	/* Copy 1st segment. */
	dptr1 = (uint8_t *)icb;
	dptr2 = (uint8_t *)&nv->version;
	cnt = (uint8_t *)&icb->response_q_inpointer - (uint8_t *)&icb->version;
	while (cnt--)
		*dptr1++ = *dptr2++;

	icb->login_retry_count = nv->login_retry_count;
	icb->link_down_on_nos = nv->link_down_on_nos;

	/* Copy 2nd segment. */
	dptr1 = (uint8_t *)&icb->interrupt_delay_timer;
	dptr2 = (uint8_t *)&nv->interrupt_delay_timer;
	cnt = (uint8_t *)&icb->reserved_3 -
	    (uint8_t *)&icb->interrupt_delay_timer;
	while (cnt--)
		*dptr1++ = *dptr2++;
	ha->frame_payload_size = le16_to_cpu(icb->frame_payload_size);
	/*
	 * Setup driver NVRAM options.
	 */
	qla2x00_set_model_info(vha, nv->model_name, sizeof(nv->model_name),
	    "QLA2462");

	qlt_24xx_config_nvram_stage2(vha, icb);

	if (nv->host_p & cpu_to_le32(BIT_15)) {
		/* Use alternate WWN? */
		memcpy(icb->node_name, nv->alternate_node_name, WWN_SIZE);
		memcpy(icb->port_name, nv->alternate_port_name, WWN_SIZE);
	}

	/* Prepare nodename */
	if ((icb->firmware_options_1 & cpu_to_le32(BIT_14)) == 0) {
		/*
		 * Firmware will apply the following mask if the nodename was
		 * not provided.
		 */
		memcpy(icb->node_name, icb->port_name, WWN_SIZE);
		icb->node_name[0] &= 0xF0;
	}

	/* Set host adapter parameters. */
	ha->flags.disable_risc_code_load = 0;
	ha->flags.enable_lip_reset = 0;
	ha->flags.enable_lip_full_login =
	    le32_to_cpu(nv->host_p) & BIT_10 ? 1 : 0;
	ha->flags.enable_target_reset =
	    le32_to_cpu(nv->host_p) & BIT_11 ? 1 : 0;
	ha->flags.enable_led_scheme = 0;
	ha->flags.disable_serdes = le32_to_cpu(nv->host_p) & BIT_5 ? 1 : 0;

	ha->operating_mode = (le32_to_cpu(icb->firmware_options_2) &
	    (BIT_6 | BIT_5 | BIT_4)) >> 4;

	memcpy(ha->fw_seriallink_options24, nv->seriallink_options,
	    sizeof(ha->fw_seriallink_options24));

	/* save HBA serial number */
	ha->serial0 = icb->port_name[5];
	ha->serial1 = icb->port_name[6];
	ha->serial2 = icb->port_name[7];
	memcpy(vha->node_name, icb->node_name, WWN_SIZE);
	memcpy(vha->port_name, icb->port_name, WWN_SIZE);

	icb->execution_throttle = cpu_to_le16(0xFFFF);

	ha->retry_count = le16_to_cpu(nv->login_retry_count);

	/* Set minimum login_timeout to 4 seconds. */
	if (le16_to_cpu(nv->login_timeout) < ql2xlogintimeout)
		nv->login_timeout = cpu_to_le16(ql2xlogintimeout);
	if (le16_to_cpu(nv->login_timeout) < 4)
		nv->login_timeout = cpu_to_le16(4);
	ha->login_timeout = le16_to_cpu(nv->login_timeout);

	/* Set minimum RATOV to 100 tenths of a second. */
	ha->r_a_tov = 100;

	ha->loop_reset_delay = nv->reset_delay;

	/* Link Down Timeout = 0:
	 *
	 * 	When Port Down timer expires we will start returning
	 *	I/O's to OS with "DID_NO_CONNECT".
	 *
	 * Link Down Timeout != 0:
	 *
	 *	 The driver waits for the link to come up after link down
	 *	 before returning I/Os to OS with "DID_NO_CONNECT".
	 */
	if (le16_to_cpu(nv->link_down_timeout) == 0) {
		ha->loop_down_abort_time =
		    (LOOP_DOWN_TIME - LOOP_DOWN_TIMEOUT);
	} else {
		ha->link_down_timeout =	le16_to_cpu(nv->link_down_timeout);
		ha->loop_down_abort_time =
		    (LOOP_DOWN_TIME - ha->link_down_timeout);
	}

	/* Need enough time to try and get the port back. */
	ha->port_down_retry_count = le16_to_cpu(nv->port_down_retry_count);
	if (qlport_down_retry)
		ha->port_down_retry_count = qlport_down_retry;

	/* Set login_retry_count */
	ha->login_retry_count  = le16_to_cpu(nv->login_retry_count);
	if (ha->port_down_retry_count ==
	    le16_to_cpu(nv->port_down_retry_count) &&
	    ha->port_down_retry_count > 3)
		ha->login_retry_count = ha->port_down_retry_count;
	else if (ha->port_down_retry_count > (int)ha->login_retry_count)
		ha->login_retry_count = ha->port_down_retry_count;
	if (ql2xloginretrycount)
		ha->login_retry_count = ql2xloginretrycount;

	/* N2N: driver will initiate Login instead of FW */
	icb->firmware_options_3 |= cpu_to_le32(BIT_8);

	/* Enable ZIO. */
	if (!vha->flags.init_done) {
		ha->zio_mode = le32_to_cpu(icb->firmware_options_2) &
		    (BIT_3 | BIT_2 | BIT_1 | BIT_0);
		ha->zio_timer = le16_to_cpu(icb->interrupt_delay_timer) ?
		    le16_to_cpu(icb->interrupt_delay_timer) : 2;
	}
	icb->firmware_options_2 &= cpu_to_le32(
	    ~(BIT_3 | BIT_2 | BIT_1 | BIT_0));
	if (ha->zio_mode != QLA_ZIO_DISABLED) {
		ha->zio_mode = QLA_ZIO_MODE_6;

		ql_log(ql_log_info, vha, 0x006f,
		    "ZIO mode %d enabled; timer delay (%d us).\n",
		    ha->zio_mode, ha->zio_timer * 100);

		icb->firmware_options_2 |= cpu_to_le32(
		    (uint32_t)ha->zio_mode);
		icb->interrupt_delay_timer = cpu_to_le16(ha->zio_timer);
	}

	if (rval) {
		ql_log(ql_log_warn, vha, 0x0070,
		    "NVRAM configuration failed.\n");
	}
	return (rval);
}

static void
qla27xx_print_image(struct scsi_qla_host *vha, char *name,
    struct qla27xx_image_status *image_status)
{
	ql_dbg(ql_dbg_init, vha, 0x018b,
	    "%s %s: mask=%#02x gen=%#04x ver=%u.%u map=%#01x sum=%#08x sig=%#08x\n",
	    name, "status",
	    image_status->image_status_mask,
	    le16_to_cpu(image_status->generation),
	    image_status->ver_major,
	    image_status->ver_minor,
	    image_status->bitmap,
	    le32_to_cpu(image_status->checksum),
	    le32_to_cpu(image_status->signature));
}

static bool
qla28xx_check_aux_image_status_signature(
    struct qla27xx_image_status *image_status)
{
	ulong signature = le32_to_cpu(image_status->signature);

	return signature != QLA28XX_AUX_IMG_STATUS_SIGN;
}

static bool
qla27xx_check_image_status_signature(struct qla27xx_image_status *image_status)
{
	ulong signature = le32_to_cpu(image_status->signature);

	return
	    signature != QLA27XX_IMG_STATUS_SIGN &&
	    signature != QLA28XX_IMG_STATUS_SIGN;
}

static ulong
qla27xx_image_status_checksum(struct qla27xx_image_status *image_status)
{
	__le32 *p = (__force __le32 *)image_status;
	uint n = sizeof(*image_status) / sizeof(*p);
	uint32_t sum = 0;

	for ( ; n--; p++)
		sum += le32_to_cpup(p);

	return sum;
}

static inline uint
qla28xx_component_bitmask(struct qla27xx_image_status *aux, uint bitmask)
{
	return aux->bitmap & bitmask ?
	    QLA27XX_SECONDARY_IMAGE : QLA27XX_PRIMARY_IMAGE;
}

static void
qla28xx_component_status(
    struct active_regions *active_regions, struct qla27xx_image_status *aux)
{
	active_regions->aux.board_config =
	    qla28xx_component_bitmask(aux, QLA28XX_AUX_IMG_BOARD_CONFIG);

	active_regions->aux.vpd_nvram =
	    qla28xx_component_bitmask(aux, QLA28XX_AUX_IMG_VPD_NVRAM);

	active_regions->aux.npiv_config_0_1 =
	    qla28xx_component_bitmask(aux, QLA28XX_AUX_IMG_NPIV_CONFIG_0_1);

	active_regions->aux.npiv_config_2_3 =
	    qla28xx_component_bitmask(aux, QLA28XX_AUX_IMG_NPIV_CONFIG_2_3);

	active_regions->aux.nvme_params =
	    qla28xx_component_bitmask(aux, QLA28XX_AUX_IMG_NVME_PARAMS);
}

static int
qla27xx_compare_image_generation(
    struct qla27xx_image_status *pri_image_status,
    struct qla27xx_image_status *sec_image_status)
{
	/* calculate generation delta as uint16 (this accounts for wrap) */
	int16_t delta =
	    le16_to_cpu(pri_image_status->generation) -
	    le16_to_cpu(sec_image_status->generation);

	ql_dbg(ql_dbg_init, NULL, 0x0180, "generation delta = %d\n", delta);

	return delta;
}

void
qla28xx_get_aux_images(
	struct scsi_qla_host *vha, struct active_regions *active_regions)
{
	struct qla_hw_data *ha = vha->hw;
	struct qla27xx_image_status pri_aux_image_status, sec_aux_image_status;
	bool valid_pri_image = false, valid_sec_image = false;
	bool active_pri_image = false, active_sec_image = false;

	if (!ha->flt_region_aux_img_status_pri) {
		ql_dbg(ql_dbg_init, vha, 0x018a, "Primary aux image not addressed\n");
		goto check_sec_image;
	}

	qla24xx_read_flash_data(vha, (uint32_t *)&pri_aux_image_status,
	    ha->flt_region_aux_img_status_pri,
	    sizeof(pri_aux_image_status) >> 2);
	qla27xx_print_image(vha, "Primary aux image", &pri_aux_image_status);

	if (qla28xx_check_aux_image_status_signature(&pri_aux_image_status)) {
		ql_dbg(ql_dbg_init, vha, 0x018b,
		    "Primary aux image signature (%#x) not valid\n",
		    le32_to_cpu(pri_aux_image_status.signature));
		goto check_sec_image;
	}

	if (qla27xx_image_status_checksum(&pri_aux_image_status)) {
		ql_dbg(ql_dbg_init, vha, 0x018c,
		    "Primary aux image checksum failed\n");
		goto check_sec_image;
	}

	valid_pri_image = true;

	if (pri_aux_image_status.image_status_mask & 1) {
		ql_dbg(ql_dbg_init, vha, 0x018d,
		    "Primary aux image is active\n");
		active_pri_image = true;
	}

check_sec_image:
	if (!ha->flt_region_aux_img_status_sec) {
		ql_dbg(ql_dbg_init, vha, 0x018a,
		    "Secondary aux image not addressed\n");
		goto check_valid_image;
	}

	qla24xx_read_flash_data(vha, (uint32_t *)&sec_aux_image_status,
	    ha->flt_region_aux_img_status_sec,
	    sizeof(sec_aux_image_status) >> 2);
	qla27xx_print_image(vha, "Secondary aux image", &sec_aux_image_status);

	if (qla28xx_check_aux_image_status_signature(&sec_aux_image_status)) {
		ql_dbg(ql_dbg_init, vha, 0x018b,
		    "Secondary aux image signature (%#x) not valid\n",
		    le32_to_cpu(sec_aux_image_status.signature));
		goto check_valid_image;
	}

	if (qla27xx_image_status_checksum(&sec_aux_image_status)) {
		ql_dbg(ql_dbg_init, vha, 0x018c,
		    "Secondary aux image checksum failed\n");
		goto check_valid_image;
	}

	valid_sec_image = true;

	if (sec_aux_image_status.image_status_mask & 1) {
		ql_dbg(ql_dbg_init, vha, 0x018d,
		    "Secondary aux image is active\n");
		active_sec_image = true;
	}

check_valid_image:
	if (valid_pri_image && active_pri_image &&
	    valid_sec_image && active_sec_image) {
		if (qla27xx_compare_image_generation(&pri_aux_image_status,
		    &sec_aux_image_status) >= 0) {
			qla28xx_component_status(active_regions,
			    &pri_aux_image_status);
		} else {
			qla28xx_component_status(active_regions,
			    &sec_aux_image_status);
		}
	} else if (valid_pri_image && active_pri_image) {
		qla28xx_component_status(active_regions, &pri_aux_image_status);
	} else if (valid_sec_image && active_sec_image) {
		qla28xx_component_status(active_regions, &sec_aux_image_status);
	}

	ql_dbg(ql_dbg_init, vha, 0x018f,
	    "aux images active: BCFG=%u VPD/NVR=%u NPIV0/1=%u NPIV2/3=%u, NVME=%u\n",
	    active_regions->aux.board_config,
	    active_regions->aux.vpd_nvram,
	    active_regions->aux.npiv_config_0_1,
	    active_regions->aux.npiv_config_2_3,
	    active_regions->aux.nvme_params);
}

void
qla27xx_get_active_image(struct scsi_qla_host *vha,
    struct active_regions *active_regions)
{
	struct qla_hw_data *ha = vha->hw;
	struct qla27xx_image_status pri_image_status, sec_image_status;
	bool valid_pri_image = false, valid_sec_image = false;
	bool active_pri_image = false, active_sec_image = false;

	if (!ha->flt_region_img_status_pri) {
		ql_dbg(ql_dbg_init, vha, 0x018a, "Primary image not addressed\n");
		goto check_sec_image;
	}

	if (qla24xx_read_flash_data(vha, (uint32_t *)&pri_image_status,
	    ha->flt_region_img_status_pri, sizeof(pri_image_status) >> 2) !=
	    QLA_SUCCESS) {
		WARN_ON_ONCE(true);
		goto check_sec_image;
	}
	qla27xx_print_image(vha, "Primary image", &pri_image_status);

	if (qla27xx_check_image_status_signature(&pri_image_status)) {
		ql_dbg(ql_dbg_init, vha, 0x018b,
		    "Primary image signature (%#x) not valid\n",
		    le32_to_cpu(pri_image_status.signature));
		goto check_sec_image;
	}

	if (qla27xx_image_status_checksum(&pri_image_status)) {
		ql_dbg(ql_dbg_init, vha, 0x018c,
		    "Primary image checksum failed\n");
		goto check_sec_image;
	}

	valid_pri_image = true;

	if (pri_image_status.image_status_mask & 1) {
		ql_dbg(ql_dbg_init, vha, 0x018d,
		    "Primary image is active\n");
		active_pri_image = true;
	}

check_sec_image:
	if (!ha->flt_region_img_status_sec) {
		ql_dbg(ql_dbg_init, vha, 0x018a, "Secondary image not addressed\n");
		goto check_valid_image;
	}

	qla24xx_read_flash_data(vha, (uint32_t *)(&sec_image_status),
	    ha->flt_region_img_status_sec, sizeof(sec_image_status) >> 2);
	qla27xx_print_image(vha, "Secondary image", &sec_image_status);

	if (qla27xx_check_image_status_signature(&sec_image_status)) {
		ql_dbg(ql_dbg_init, vha, 0x018b,
		    "Secondary image signature (%#x) not valid\n",
		    le32_to_cpu(sec_image_status.signature));
		goto check_valid_image;
	}

	if (qla27xx_image_status_checksum(&sec_image_status)) {
		ql_dbg(ql_dbg_init, vha, 0x018c,
		    "Secondary image checksum failed\n");
		goto check_valid_image;
	}

	valid_sec_image = true;

	if (sec_image_status.image_status_mask & 1) {
		ql_dbg(ql_dbg_init, vha, 0x018d,
		    "Secondary image is active\n");
		active_sec_image = true;
	}

check_valid_image:
	if (valid_pri_image && active_pri_image)
		active_regions->global = QLA27XX_PRIMARY_IMAGE;

	if (valid_sec_image && active_sec_image) {
		if (!active_regions->global ||
		    qla27xx_compare_image_generation(
			&pri_image_status, &sec_image_status) < 0) {
			active_regions->global = QLA27XX_SECONDARY_IMAGE;
		}
	}

	ql_dbg(ql_dbg_init, vha, 0x018f, "active image %s (%u)\n",
	    active_regions->global == QLA27XX_DEFAULT_IMAGE ?
		"default (boot/fw)" :
	    active_regions->global == QLA27XX_PRIMARY_IMAGE ?
		"primary" :
	    active_regions->global == QLA27XX_SECONDARY_IMAGE ?
		"secondary" : "invalid",
	    active_regions->global);
}

bool qla24xx_risc_firmware_invalid(uint32_t *dword)
{
	return
	    !(dword[4] | dword[5] | dword[6] | dword[7]) ||
	    !(~dword[4] | ~dword[5] | ~dword[6] | ~dword[7]);
}

static int
qla24xx_load_risc_flash(scsi_qla_host_t *vha, uint32_t *srisc_addr,
    uint32_t faddr)
{
	int rval;
	uint templates, segments, fragment;
	ulong i;
	uint j;
	ulong dlen;
	uint32_t *dcode;
	uint32_t risc_addr, risc_size, risc_attr = 0;
	struct qla_hw_data *ha = vha->hw;
	struct req_que *req = ha->req_q_map[0];
	struct fwdt *fwdt = ha->fwdt;

	ql_dbg(ql_dbg_init, vha, 0x008b,
	    "FW: Loading firmware from flash (%x).\n", faddr);

	dcode = (uint32_t *)req->ring;
	qla24xx_read_flash_data(vha, dcode, faddr, 8);
	if (qla24xx_risc_firmware_invalid(dcode)) {
		ql_log(ql_log_fatal, vha, 0x008c,
		    "Unable to verify the integrity of flash firmware "
		    "image.\n");
		ql_log(ql_log_fatal, vha, 0x008d,
		    "Firmware data: %08x %08x %08x %08x.\n",
		    dcode[0], dcode[1], dcode[2], dcode[3]);

		return QLA_FUNCTION_FAILED;
	}

	dcode = (uint32_t *)req->ring;
	*srisc_addr = 0;
	segments = FA_RISC_CODE_SEGMENTS;
	for (j = 0; j < segments; j++) {
		ql_dbg(ql_dbg_init, vha, 0x008d,
		    "-> Loading segment %u...\n", j);
		qla24xx_read_flash_data(vha, dcode, faddr, 10);
		risc_addr = be32_to_cpu((__force __be32)dcode[2]);
		risc_size = be32_to_cpu((__force __be32)dcode[3]);
		if (!*srisc_addr) {
			*srisc_addr = risc_addr;
			risc_attr = be32_to_cpu((__force __be32)dcode[9]);
		}

		dlen = ha->fw_transfer_size >> 2;
		for (fragment = 0; risc_size; fragment++) {
			if (dlen > risc_size)
				dlen = risc_size;

			ql_dbg(ql_dbg_init, vha, 0x008e,
			    "-> Loading fragment %u: %#x <- %#x (%#lx dwords)...\n",
			    fragment, risc_addr, faddr, dlen);
			qla24xx_read_flash_data(vha, dcode, faddr, dlen);
			for (i = 0; i < dlen; i++)
				dcode[i] = swab32(dcode[i]);

			rval = qla2x00_load_ram(vha, req->dma, risc_addr, dlen);
			if (rval) {
				ql_log(ql_log_fatal, vha, 0x008f,
				    "-> Failed load firmware fragment %u.\n",
				    fragment);
				return QLA_FUNCTION_FAILED;
			}

			faddr += dlen;
			risc_addr += dlen;
			risc_size -= dlen;
		}
	}

	if (!IS_QLA27XX(ha) && !IS_QLA28XX(ha))
		return QLA_SUCCESS;

	templates = (risc_attr & BIT_9) ? 2 : 1;
	ql_dbg(ql_dbg_init, vha, 0x0160, "-> templates = %u\n", templates);
	for (j = 0; j < templates; j++, fwdt++) {
		vfree(fwdt->template);
		fwdt->template = NULL;
		fwdt->length = 0;

		dcode = (uint32_t *)req->ring;
		qla24xx_read_flash_data(vha, dcode, faddr, 7);
		risc_size = be32_to_cpu((__force __be32)dcode[2]);
		ql_dbg(ql_dbg_init, vha, 0x0161,
		    "-> fwdt%u template array at %#x (%#x dwords)\n",
		    j, faddr, risc_size);
		if (!risc_size || !~risc_size) {
			ql_dbg(ql_dbg_init, vha, 0x0162,
			    "-> fwdt%u failed to read array\n", j);
			goto failed;
		}

		/* skip header and ignore checksum */
		faddr += 7;
		risc_size -= 8;

		ql_dbg(ql_dbg_init, vha, 0x0163,
		    "-> fwdt%u template allocate template %#x words...\n",
		    j, risc_size);
		fwdt->template = vmalloc(risc_size * sizeof(*dcode));
		if (!fwdt->template) {
			ql_log(ql_log_warn, vha, 0x0164,
			    "-> fwdt%u failed allocate template.\n", j);
			goto failed;
		}

		dcode = fwdt->template;
		qla24xx_read_flash_data(vha, dcode, faddr, risc_size);

		if (!qla27xx_fwdt_template_valid(dcode)) {
			ql_log(ql_log_warn, vha, 0x0165,
			    "-> fwdt%u failed template validate\n", j);
			goto failed;
		}

		dlen = qla27xx_fwdt_template_size(dcode);
		ql_dbg(ql_dbg_init, vha, 0x0166,
		    "-> fwdt%u template size %#lx bytes (%#lx words)\n",
		    j, dlen, dlen / sizeof(*dcode));
		if (dlen > risc_size * sizeof(*dcode)) {
			ql_log(ql_log_warn, vha, 0x0167,
			    "-> fwdt%u template exceeds array (%-lu bytes)\n",
			    j, dlen - risc_size * sizeof(*dcode));
			goto failed;
		}

		fwdt->length = dlen;
		ql_dbg(ql_dbg_init, vha, 0x0168,
		    "-> fwdt%u loaded template ok\n", j);

		faddr += risc_size + 1;
	}

	return QLA_SUCCESS;

failed:
	vfree(fwdt->template);
	fwdt->template = NULL;
	fwdt->length = 0;

	return QLA_SUCCESS;
}

#define QLA_FW_URL "http://ldriver.qlogic.com/firmware/"

int
qla2x00_load_risc(scsi_qla_host_t *vha, uint32_t *srisc_addr)
{
	int	rval;
	int	i, fragment;
	uint16_t *wcode;
	__be16	 *fwcode;
	uint32_t risc_addr, risc_size, fwclen, wlen, *seg;
	struct fw_blob *blob;
	struct qla_hw_data *ha = vha->hw;
	struct req_que *req = ha->req_q_map[0];

	/* Load firmware blob. */
	blob = qla2x00_request_firmware(vha);
	if (!blob) {
		ql_log(ql_log_info, vha, 0x0083,
		    "Firmware image unavailable.\n");
		ql_log(ql_log_info, vha, 0x0084,
		    "Firmware images can be retrieved from: "QLA_FW_URL ".\n");
		return QLA_FUNCTION_FAILED;
	}

	rval = QLA_SUCCESS;

	wcode = (uint16_t *)req->ring;
	*srisc_addr = 0;
	fwcode = (__force __be16 *)blob->fw->data;
	fwclen = 0;

	/* Validate firmware image by checking version. */
	if (blob->fw->size < 8 * sizeof(uint16_t)) {
		ql_log(ql_log_fatal, vha, 0x0085,
		    "Unable to verify integrity of firmware image (%zd).\n",
		    blob->fw->size);
		goto fail_fw_integrity;
	}
	for (i = 0; i < 4; i++)
		wcode[i] = be16_to_cpu(fwcode[i + 4]);
	if ((wcode[0] == 0xffff && wcode[1] == 0xffff && wcode[2] == 0xffff &&
	    wcode[3] == 0xffff) || (wcode[0] == 0 && wcode[1] == 0 &&
		wcode[2] == 0 && wcode[3] == 0)) {
		ql_log(ql_log_fatal, vha, 0x0086,
		    "Unable to verify integrity of firmware image.\n");
		ql_log(ql_log_fatal, vha, 0x0087,
		    "Firmware data: %04x %04x %04x %04x.\n",
		    wcode[0], wcode[1], wcode[2], wcode[3]);
		goto fail_fw_integrity;
	}

	seg = blob->segs;
	while (*seg && rval == QLA_SUCCESS) {
		risc_addr = *seg;
		*srisc_addr = *srisc_addr == 0 ? *seg : *srisc_addr;
		risc_size = be16_to_cpu(fwcode[3]);

		/* Validate firmware image size. */
		fwclen += risc_size * sizeof(uint16_t);
		if (blob->fw->size < fwclen) {
			ql_log(ql_log_fatal, vha, 0x0088,
			    "Unable to verify integrity of firmware image "
			    "(%zd).\n", blob->fw->size);
			goto fail_fw_integrity;
		}

		fragment = 0;
		while (risc_size > 0 && rval == QLA_SUCCESS) {
			wlen = (uint16_t)(ha->fw_transfer_size >> 1);
			if (wlen > risc_size)
				wlen = risc_size;
			ql_dbg(ql_dbg_init, vha, 0x0089,
			    "Loading risc segment@ risc addr %x number of "
			    "words 0x%x.\n", risc_addr, wlen);

			for (i = 0; i < wlen; i++)
				wcode[i] = swab16((__force u32)fwcode[i]);

			rval = qla2x00_load_ram(vha, req->dma, risc_addr,
			    wlen);
			if (rval) {
				ql_log(ql_log_fatal, vha, 0x008a,
				    "Failed to load segment %d of firmware.\n",
				    fragment);
				break;
			}

			fwcode += wlen;
			risc_addr += wlen;
			risc_size -= wlen;
			fragment++;
		}

		/* Next segment. */
		seg++;
	}
	return rval;

fail_fw_integrity:
	return QLA_FUNCTION_FAILED;
}

static int
qla24xx_load_risc_blob(scsi_qla_host_t *vha, uint32_t *srisc_addr)
{
	int	rval;
	uint templates, segments, fragment;
	uint32_t *dcode;
	ulong dlen;
	uint32_t risc_addr, risc_size, risc_attr = 0;
	ulong i;
	uint j;
	struct fw_blob *blob;
	__be32 *fwcode;
	struct qla_hw_data *ha = vha->hw;
	struct req_que *req = ha->req_q_map[0];
	struct fwdt *fwdt = ha->fwdt;

	ql_dbg(ql_dbg_init, vha, 0x0090,
	    "-> FW: Loading via request-firmware.\n");

	blob = qla2x00_request_firmware(vha);
	if (!blob) {
		ql_log(ql_log_warn, vha, 0x0092,
		    "-> Firmware file not found.\n");

		return QLA_FUNCTION_FAILED;
	}

	fwcode = (__force __be32 *)blob->fw->data;
	dcode = (__force uint32_t *)fwcode;
	if (qla24xx_risc_firmware_invalid(dcode)) {
		ql_log(ql_log_fatal, vha, 0x0093,
		    "Unable to verify integrity of firmware image (%zd).\n",
		    blob->fw->size);
		ql_log(ql_log_fatal, vha, 0x0095,
		    "Firmware data: %08x %08x %08x %08x.\n",
		    dcode[0], dcode[1], dcode[2], dcode[3]);
		return QLA_FUNCTION_FAILED;
	}

	dcode = (uint32_t *)req->ring;
	*srisc_addr = 0;
	segments = FA_RISC_CODE_SEGMENTS;
	for (j = 0; j < segments; j++) {
		ql_dbg(ql_dbg_init, vha, 0x0096,
		    "-> Loading segment %u...\n", j);
		risc_addr = be32_to_cpu(fwcode[2]);
		risc_size = be32_to_cpu(fwcode[3]);

		if (!*srisc_addr) {
			*srisc_addr = risc_addr;
			risc_attr = be32_to_cpu(fwcode[9]);
		}

		dlen = ha->fw_transfer_size >> 2;
		for (fragment = 0; risc_size; fragment++) {
			if (dlen > risc_size)
				dlen = risc_size;

			ql_dbg(ql_dbg_init, vha, 0x0097,
			    "-> Loading fragment %u: %#x <- %#x (%#lx words)...\n",
			    fragment, risc_addr,
			    (uint32_t)(fwcode - (typeof(fwcode))blob->fw->data),
			    dlen);

			for (i = 0; i < dlen; i++)
				dcode[i] = swab32((__force u32)fwcode[i]);

			rval = qla2x00_load_ram(vha, req->dma, risc_addr, dlen);
			if (rval) {
				ql_log(ql_log_fatal, vha, 0x0098,
				    "-> Failed load firmware fragment %u.\n",
				    fragment);
				return QLA_FUNCTION_FAILED;
			}

			fwcode += dlen;
			risc_addr += dlen;
			risc_size -= dlen;
		}
	}

	if (!IS_QLA27XX(ha) && !IS_QLA28XX(ha))
		return QLA_SUCCESS;

	templates = (risc_attr & BIT_9) ? 2 : 1;
	ql_dbg(ql_dbg_init, vha, 0x0170, "-> templates = %u\n", templates);
	for (j = 0; j < templates; j++, fwdt++) {
		vfree(fwdt->template);
		fwdt->template = NULL;
		fwdt->length = 0;

		risc_size = be32_to_cpu(fwcode[2]);
		ql_dbg(ql_dbg_init, vha, 0x0171,
		    "-> fwdt%u template array at %#x (%#x dwords)\n",
		    j, (uint32_t)((void *)fwcode - (void *)blob->fw->data),
		    risc_size);
		if (!risc_size || !~risc_size) {
			ql_dbg(ql_dbg_init, vha, 0x0172,
			    "-> fwdt%u failed to read array\n", j);
			goto failed;
		}

		/* skip header and ignore checksum */
		fwcode += 7;
		risc_size -= 8;

		ql_dbg(ql_dbg_init, vha, 0x0173,
		    "-> fwdt%u template allocate template %#x words...\n",
		    j, risc_size);
		fwdt->template = vmalloc(risc_size * sizeof(*dcode));
		if (!fwdt->template) {
			ql_log(ql_log_warn, vha, 0x0174,
			    "-> fwdt%u failed allocate template.\n", j);
			goto failed;
		}

		dcode = fwdt->template;
		for (i = 0; i < risc_size; i++)
			dcode[i] = (__force u32)fwcode[i];

		if (!qla27xx_fwdt_template_valid(dcode)) {
			ql_log(ql_log_warn, vha, 0x0175,
			    "-> fwdt%u failed template validate\n", j);
			goto failed;
		}

		dlen = qla27xx_fwdt_template_size(dcode);
		ql_dbg(ql_dbg_init, vha, 0x0176,
		    "-> fwdt%u template size %#lx bytes (%#lx words)\n",
		    j, dlen, dlen / sizeof(*dcode));
		if (dlen > risc_size * sizeof(*dcode)) {
			ql_log(ql_log_warn, vha, 0x0177,
			    "-> fwdt%u template exceeds array (%-lu bytes)\n",
			    j, dlen - risc_size * sizeof(*dcode));
			goto failed;
		}

		fwdt->length = dlen;
		ql_dbg(ql_dbg_init, vha, 0x0178,
		    "-> fwdt%u loaded template ok\n", j);

		fwcode += risc_size + 1;
	}

	return QLA_SUCCESS;

failed:
	vfree(fwdt->template);
	fwdt->template = NULL;
	fwdt->length = 0;

	return QLA_SUCCESS;
}

int
qla24xx_load_risc(scsi_qla_host_t *vha, uint32_t *srisc_addr)
{
	int rval;

	if (ql2xfwloadbin == 1)
		return qla81xx_load_risc(vha, srisc_addr);

	/*
	 * FW Load priority:
	 * 1) Firmware via request-firmware interface (.bin file).
	 * 2) Firmware residing in flash.
	 */
	rval = qla24xx_load_risc_blob(vha, srisc_addr);
	if (rval == QLA_SUCCESS)
		return rval;

	return qla24xx_load_risc_flash(vha, srisc_addr,
	    vha->hw->flt_region_fw);
}

int
qla81xx_load_risc(scsi_qla_host_t *vha, uint32_t *srisc_addr)
{
	int rval;
	struct qla_hw_data *ha = vha->hw;
	struct active_regions active_regions = { };

	if (ql2xfwloadbin == 2)
		goto try_blob_fw;

	/* FW Load priority:
	 * 1) Firmware residing in flash.
	 * 2) Firmware via request-firmware interface (.bin file).
	 * 3) Golden-Firmware residing in flash -- (limited operation).
	 */

	if (!IS_QLA27XX(ha) && !IS_QLA28XX(ha))
		goto try_primary_fw;

	qla27xx_get_active_image(vha, &active_regions);

	if (active_regions.global != QLA27XX_SECONDARY_IMAGE)
		goto try_primary_fw;

	ql_dbg(ql_dbg_init, vha, 0x008b,
	    "Loading secondary firmware image.\n");
	rval = qla24xx_load_risc_flash(vha, srisc_addr, ha->flt_region_fw_sec);
	if (!rval)
		return rval;

try_primary_fw:
	ql_dbg(ql_dbg_init, vha, 0x008b,
	    "Loading primary firmware image.\n");
	rval = qla24xx_load_risc_flash(vha, srisc_addr, ha->flt_region_fw);
	if (!rval)
		return rval;

try_blob_fw:
	rval = qla24xx_load_risc_blob(vha, srisc_addr);
	if (!rval || !ha->flt_region_gold_fw)
		return rval;

	ql_log(ql_log_info, vha, 0x0099,
	    "Attempting to fallback to golden firmware.\n");
	rval = qla24xx_load_risc_flash(vha, srisc_addr, ha->flt_region_gold_fw);
	if (rval)
		return rval;

	ql_log(ql_log_info, vha, 0x009a, "Need firmware flash update.\n");
	ha->flags.running_gold_fw = 1;
	return rval;
}

void
qla2x00_try_to_stop_firmware(scsi_qla_host_t *vha)
{
	int ret, retries;
	struct qla_hw_data *ha = vha->hw;

	if (ha->flags.pci_channel_io_perm_failure)
		return;
	if (!IS_FWI2_CAPABLE(ha))
		return;
	if (!ha->fw_major_version)
		return;
	if (!ha->flags.fw_started)
		return;

	ret = qla2x00_stop_firmware(vha);
	for (retries = 5; ret != QLA_SUCCESS && ret != QLA_FUNCTION_TIMEOUT &&
	    ret != QLA_INVALID_COMMAND && retries ; retries--) {
		ha->isp_ops->reset_chip(vha);
		if (ha->isp_ops->chip_diag(vha) != QLA_SUCCESS)
			continue;
		if (qla2x00_setup_chip(vha) != QLA_SUCCESS)
			continue;
		ql_log(ql_log_info, vha, 0x8015,
		    "Attempting retry of stop-firmware command.\n");
		ret = qla2x00_stop_firmware(vha);
	}

	QLA_FW_STOPPED(ha);
	ha->flags.fw_init_done = 0;
}

int
qla24xx_configure_vhba(scsi_qla_host_t *vha)
{
	int rval = QLA_SUCCESS;
	int rval2;
	uint16_t mb[MAILBOX_REGISTER_COUNT];
	struct qla_hw_data *ha = vha->hw;
	struct scsi_qla_host *base_vha = pci_get_drvdata(ha->pdev);

	if (!vha->vp_idx)
		return -EINVAL;

	rval = qla2x00_fw_ready(base_vha);

	if (rval == QLA_SUCCESS) {
		clear_bit(RESET_MARKER_NEEDED, &vha->dpc_flags);
		qla2x00_marker(vha, ha->base_qpair, 0, 0, MK_SYNC_ALL);
	}

	vha->flags.management_server_logged_in = 0;

	/* Login to SNS first */
	rval2 = ha->isp_ops->fabric_login(vha, NPH_SNS, 0xff, 0xff, 0xfc, mb,
	    BIT_1);
	if (rval2 != QLA_SUCCESS || mb[0] != MBS_COMMAND_COMPLETE) {
		if (rval2 == QLA_MEMORY_ALLOC_FAILED)
			ql_dbg(ql_dbg_init, vha, 0x0120,
			    "Failed SNS login: loop_id=%x, rval2=%d\n",
			    NPH_SNS, rval2);
		else
			ql_dbg(ql_dbg_init, vha, 0x0103,
			    "Failed SNS login: loop_id=%x mb[0]=%x mb[1]=%x "
			    "mb[2]=%x mb[6]=%x mb[7]=%x.\n",
			    NPH_SNS, mb[0], mb[1], mb[2], mb[6], mb[7]);
		return (QLA_FUNCTION_FAILED);
	}

	atomic_set(&vha->loop_down_timer, 0);
	atomic_set(&vha->loop_state, LOOP_UP);
	set_bit(LOOP_RESYNC_NEEDED, &vha->dpc_flags);
	set_bit(LOCAL_LOOP_UPDATE, &vha->dpc_flags);
	rval = qla2x00_loop_resync(base_vha);

	return rval;
}

/* 84XX Support **************************************************************/

static LIST_HEAD(qla_cs84xx_list);
static DEFINE_MUTEX(qla_cs84xx_mutex);

static struct qla_chip_state_84xx *
qla84xx_get_chip(struct scsi_qla_host *vha)
{
	struct qla_chip_state_84xx *cs84xx;
	struct qla_hw_data *ha = vha->hw;

	mutex_lock(&qla_cs84xx_mutex);

	/* Find any shared 84xx chip. */
	list_for_each_entry(cs84xx, &qla_cs84xx_list, list) {
		if (cs84xx->bus == ha->pdev->bus) {
			kref_get(&cs84xx->kref);
			goto done;
		}
	}

	cs84xx = kzalloc(sizeof(*cs84xx), GFP_KERNEL);
	if (!cs84xx)
		goto done;

	kref_init(&cs84xx->kref);
	spin_lock_init(&cs84xx->access_lock);
	mutex_init(&cs84xx->fw_update_mutex);
	cs84xx->bus = ha->pdev->bus;

	list_add_tail(&cs84xx->list, &qla_cs84xx_list);
done:
	mutex_unlock(&qla_cs84xx_mutex);
	return cs84xx;
}

static void
__qla84xx_chip_release(struct kref *kref)
{
	struct qla_chip_state_84xx *cs84xx =
	    container_of(kref, struct qla_chip_state_84xx, kref);

	mutex_lock(&qla_cs84xx_mutex);
	list_del(&cs84xx->list);
	mutex_unlock(&qla_cs84xx_mutex);
	kfree(cs84xx);
}

void
qla84xx_put_chip(struct scsi_qla_host *vha)
{
	struct qla_hw_data *ha = vha->hw;

	if (ha->cs84xx)
		kref_put(&ha->cs84xx->kref, __qla84xx_chip_release);
}

static int
qla84xx_init_chip(scsi_qla_host_t *vha)
{
	int rval;
	uint16_t status[2];
	struct qla_hw_data *ha = vha->hw;

	mutex_lock(&ha->cs84xx->fw_update_mutex);

	rval = qla84xx_verify_chip(vha, status);

	mutex_unlock(&ha->cs84xx->fw_update_mutex);

	return rval != QLA_SUCCESS || status[0] ? QLA_FUNCTION_FAILED :
	    QLA_SUCCESS;
}

/* 81XX Support **************************************************************/

int
qla81xx_nvram_config(scsi_qla_host_t *vha)
{
	int   rval;
	struct init_cb_81xx *icb;
	struct nvram_81xx *nv;
	__le32 *dptr;
	uint8_t  *dptr1, *dptr2;
	uint32_t chksum;
	uint16_t cnt;
	struct qla_hw_data *ha = vha->hw;
	uint32_t faddr;
	struct active_regions active_regions = { };

	rval = QLA_SUCCESS;
	icb = (struct init_cb_81xx *)ha->init_cb;
	nv = ha->nvram;

	/* Determine NVRAM starting address. */
	ha->nvram_size = sizeof(*nv);
	ha->vpd_size = FA_NVRAM_VPD_SIZE;
	if (IS_P3P_TYPE(ha) || IS_QLA8031(ha))
		ha->vpd_size = FA_VPD_SIZE_82XX;

	if (IS_QLA28XX(ha) || IS_QLA27XX(ha))
		qla28xx_get_aux_images(vha, &active_regions);

	/* Get VPD data into cache */
	ha->vpd = ha->nvram + VPD_OFFSET;

	faddr = ha->flt_region_vpd;
	if (IS_QLA28XX(ha)) {
		if (active_regions.aux.vpd_nvram == QLA27XX_SECONDARY_IMAGE)
			faddr = ha->flt_region_vpd_sec;
		ql_dbg(ql_dbg_init, vha, 0x0110,
		    "Loading %s nvram image.\n",
		    active_regions.aux.vpd_nvram == QLA27XX_PRIMARY_IMAGE ?
		    "primary" : "secondary");
	}
	ha->isp_ops->read_optrom(vha, ha->vpd, faddr << 2, ha->vpd_size);

	/* Get NVRAM data into cache and calculate checksum. */
	faddr = ha->flt_region_nvram;
	if (IS_QLA28XX(ha)) {
		if (active_regions.aux.vpd_nvram == QLA27XX_SECONDARY_IMAGE)
			faddr = ha->flt_region_nvram_sec;
	}
	ql_dbg(ql_dbg_init, vha, 0x0110,
	    "Loading %s nvram image.\n",
	    active_regions.aux.vpd_nvram == QLA27XX_PRIMARY_IMAGE ?
	    "primary" : "secondary");
	ha->isp_ops->read_optrom(vha, ha->nvram, faddr << 2, ha->nvram_size);

	dptr = (__force __le32 *)nv;
	for (cnt = 0, chksum = 0; cnt < ha->nvram_size >> 2; cnt++, dptr++)
		chksum += le32_to_cpu(*dptr);

	ql_dbg(ql_dbg_init + ql_dbg_buffer, vha, 0x0111,
	    "Contents of NVRAM:\n");
	ql_dump_buffer(ql_dbg_init + ql_dbg_buffer, vha, 0x0112,
	    nv, ha->nvram_size);

	/* Bad NVRAM data, set defaults parameters. */
	if (chksum || memcmp("ISP ", nv->id, sizeof(nv->id)) ||
	    le16_to_cpu(nv->nvram_version) < ICB_VERSION) {
		/* Reset NVRAM data. */
		ql_log(ql_log_info, vha, 0x0073,
		    "Inconsistent NVRAM checksum=%#x id=%.4s version=%#x.\n",
		    chksum, nv->id, le16_to_cpu(nv->nvram_version));
		ql_dump_buffer(ql_dbg_init, vha, 0x0073, nv, sizeof(*nv));
		ql_log(ql_log_info, vha, 0x0074,
		    "Falling back to functioning (yet invalid -- WWPN) "
		    "defaults.\n");

		/*
		 * Set default initialization control block.
		 */
		memset(nv, 0, ha->nvram_size);
		nv->nvram_version = cpu_to_le16(ICB_VERSION);
		nv->version = cpu_to_le16(ICB_VERSION);
		nv->frame_payload_size = cpu_to_le16(2048);
		nv->execution_throttle = cpu_to_le16(0xFFFF);
		nv->exchange_count = cpu_to_le16(0);
		nv->port_name[0] = 0x21;
		nv->port_name[1] = 0x00 + ha->port_no + 1;
		nv->port_name[2] = 0x00;
		nv->port_name[3] = 0xe0;
		nv->port_name[4] = 0x8b;
		nv->port_name[5] = 0x1c;
		nv->port_name[6] = 0x55;
		nv->port_name[7] = 0x86;
		nv->node_name[0] = 0x20;
		nv->node_name[1] = 0x00;
		nv->node_name[2] = 0x00;
		nv->node_name[3] = 0xe0;
		nv->node_name[4] = 0x8b;
		nv->node_name[5] = 0x1c;
		nv->node_name[6] = 0x55;
		nv->node_name[7] = 0x86;
		nv->login_retry_count = cpu_to_le16(8);
		nv->interrupt_delay_timer = cpu_to_le16(0);
		nv->login_timeout = cpu_to_le16(0);
		nv->firmware_options_1 =
		    cpu_to_le32(BIT_14|BIT_13|BIT_2|BIT_1);
		nv->firmware_options_2 = cpu_to_le32(2 << 4);
		nv->firmware_options_2 |= cpu_to_le32(BIT_12);
		nv->firmware_options_3 = cpu_to_le32(2 << 13);
		nv->host_p = cpu_to_le32(BIT_11|BIT_10);
		nv->efi_parameters = cpu_to_le32(0);
		nv->reset_delay = 5;
		nv->max_luns_per_target = cpu_to_le16(128);
		nv->port_down_retry_count = cpu_to_le16(30);
		nv->link_down_timeout = cpu_to_le16(180);
		nv->enode_mac[0] = 0x00;
		nv->enode_mac[1] = 0xC0;
		nv->enode_mac[2] = 0xDD;
		nv->enode_mac[3] = 0x04;
		nv->enode_mac[4] = 0x05;
		nv->enode_mac[5] = 0x06 + ha->port_no + 1;

		rval = 1;
	}

	if (IS_T10_PI_CAPABLE(ha))
		nv->frame_payload_size &= cpu_to_le16(~7);

	qlt_81xx_config_nvram_stage1(vha, nv);

	/* Reset Initialization control block */
	memset(icb, 0, ha->init_cb_size);

	/* Copy 1st segment. */
	dptr1 = (uint8_t *)icb;
	dptr2 = (uint8_t *)&nv->version;
	cnt = (uint8_t *)&icb->response_q_inpointer - (uint8_t *)&icb->version;
	while (cnt--)
		*dptr1++ = *dptr2++;

	icb->login_retry_count = nv->login_retry_count;

	/* Copy 2nd segment. */
	dptr1 = (uint8_t *)&icb->interrupt_delay_timer;
	dptr2 = (uint8_t *)&nv->interrupt_delay_timer;
	cnt = (uint8_t *)&icb->reserved_5 -
	    (uint8_t *)&icb->interrupt_delay_timer;
	while (cnt--)
		*dptr1++ = *dptr2++;

	memcpy(icb->enode_mac, nv->enode_mac, sizeof(icb->enode_mac));
	/* Some boards (with valid NVRAMs) still have NULL enode_mac!! */
	if (!memcmp(icb->enode_mac, "\0\0\0\0\0\0", sizeof(icb->enode_mac))) {
		icb->enode_mac[0] = 0x00;
		icb->enode_mac[1] = 0xC0;
		icb->enode_mac[2] = 0xDD;
		icb->enode_mac[3] = 0x04;
		icb->enode_mac[4] = 0x05;
		icb->enode_mac[5] = 0x06 + ha->port_no + 1;
	}

	/* Use extended-initialization control block. */
	memcpy(ha->ex_init_cb, &nv->ex_version, sizeof(*ha->ex_init_cb));
	ha->frame_payload_size = le16_to_cpu(icb->frame_payload_size);
	/*
	 * Setup driver NVRAM options.
	 */
	qla2x00_set_model_info(vha, nv->model_name, sizeof(nv->model_name),
	    "QLE8XXX");

	qlt_81xx_config_nvram_stage2(vha, icb);

	/* Use alternate WWN? */
	if (nv->host_p & cpu_to_le32(BIT_15)) {
		memcpy(icb->node_name, nv->alternate_node_name, WWN_SIZE);
		memcpy(icb->port_name, nv->alternate_port_name, WWN_SIZE);
	}

	/* Prepare nodename */
	if ((icb->firmware_options_1 & cpu_to_le32(BIT_14)) == 0) {
		/*
		 * Firmware will apply the following mask if the nodename was
		 * not provided.
		 */
		memcpy(icb->node_name, icb->port_name, WWN_SIZE);
		icb->node_name[0] &= 0xF0;
	}

	if (IS_QLA28XX(ha) || IS_QLA27XX(ha)) {
		if ((nv->enhanced_features & BIT_7) == 0)
			ha->flags.scm_supported_a = 1;
	}

	/* Set host adapter parameters. */
	ha->flags.disable_risc_code_load = 0;
	ha->flags.enable_lip_reset = 0;
	ha->flags.enable_lip_full_login =
	    le32_to_cpu(nv->host_p) & BIT_10 ? 1 : 0;
	ha->flags.enable_target_reset =
	    le32_to_cpu(nv->host_p) & BIT_11 ? 1 : 0;
	ha->flags.enable_led_scheme = 0;
	ha->flags.disable_serdes = le32_to_cpu(nv->host_p) & BIT_5 ? 1 : 0;

	ha->operating_mode = (le32_to_cpu(icb->firmware_options_2) &
	    (BIT_6 | BIT_5 | BIT_4)) >> 4;

	/* save HBA serial number */
	ha->serial0 = icb->port_name[5];
	ha->serial1 = icb->port_name[6];
	ha->serial2 = icb->port_name[7];
	memcpy(vha->node_name, icb->node_name, WWN_SIZE);
	memcpy(vha->port_name, icb->port_name, WWN_SIZE);

	icb->execution_throttle = cpu_to_le16(0xFFFF);

	ha->retry_count = le16_to_cpu(nv->login_retry_count);

	/* Set minimum login_timeout to 4 seconds. */
	if (le16_to_cpu(nv->login_timeout) < ql2xlogintimeout)
		nv->login_timeout = cpu_to_le16(ql2xlogintimeout);
	if (le16_to_cpu(nv->login_timeout) < 4)
		nv->login_timeout = cpu_to_le16(4);
	ha->login_timeout = le16_to_cpu(nv->login_timeout);

	/* Set minimum RATOV to 100 tenths of a second. */
	ha->r_a_tov = 100;

	ha->loop_reset_delay = nv->reset_delay;

	/* Link Down Timeout = 0:
	 *
	 *	When Port Down timer expires we will start returning
	 *	I/O's to OS with "DID_NO_CONNECT".
	 *
	 * Link Down Timeout != 0:
	 *
	 *	 The driver waits for the link to come up after link down
	 *	 before returning I/Os to OS with "DID_NO_CONNECT".
	 */
	if (le16_to_cpu(nv->link_down_timeout) == 0) {
		ha->loop_down_abort_time =
		    (LOOP_DOWN_TIME - LOOP_DOWN_TIMEOUT);
	} else {
		ha->link_down_timeout =	le16_to_cpu(nv->link_down_timeout);
		ha->loop_down_abort_time =
		    (LOOP_DOWN_TIME - ha->link_down_timeout);
	}

	/* Need enough time to try and get the port back. */
	ha->port_down_retry_count = le16_to_cpu(nv->port_down_retry_count);
	if (qlport_down_retry)
		ha->port_down_retry_count = qlport_down_retry;

	/* Set login_retry_count */
	ha->login_retry_count  = le16_to_cpu(nv->login_retry_count);
	if (ha->port_down_retry_count ==
	    le16_to_cpu(nv->port_down_retry_count) &&
	    ha->port_down_retry_count > 3)
		ha->login_retry_count = ha->port_down_retry_count;
	else if (ha->port_down_retry_count > (int)ha->login_retry_count)
		ha->login_retry_count = ha->port_down_retry_count;
	if (ql2xloginretrycount)
		ha->login_retry_count = ql2xloginretrycount;

	/* if not running MSI-X we need handshaking on interrupts */
	if (!vha->hw->flags.msix_enabled &&
	    (IS_QLA83XX(ha) || IS_QLA27XX(ha) || IS_QLA28XX(ha)))
		icb->firmware_options_2 |= cpu_to_le32(BIT_22);

	/* Enable ZIO. */
	if (!vha->flags.init_done) {
		ha->zio_mode = le32_to_cpu(icb->firmware_options_2) &
		    (BIT_3 | BIT_2 | BIT_1 | BIT_0);
		ha->zio_timer = le16_to_cpu(icb->interrupt_delay_timer) ?
		    le16_to_cpu(icb->interrupt_delay_timer) : 2;
	}
	icb->firmware_options_2 &= cpu_to_le32(
	    ~(BIT_3 | BIT_2 | BIT_1 | BIT_0));
	vha->flags.process_response_queue = 0;
	if (ha->zio_mode != QLA_ZIO_DISABLED) {
		ha->zio_mode = QLA_ZIO_MODE_6;

		ql_log(ql_log_info, vha, 0x0075,
		    "ZIO mode %d enabled; timer delay (%d us).\n",
		    ha->zio_mode,
		    ha->zio_timer * 100);

		icb->firmware_options_2 |= cpu_to_le32(
		    (uint32_t)ha->zio_mode);
		icb->interrupt_delay_timer = cpu_to_le16(ha->zio_timer);
		vha->flags.process_response_queue = 1;
	}

	 /* enable RIDA Format2 */
	icb->firmware_options_3 |= cpu_to_le32(BIT_0);

	/* N2N: driver will initiate Login instead of FW */
	icb->firmware_options_3 |= cpu_to_le32(BIT_8);

	/* Determine NVMe/FCP priority for target ports */
	ha->fc4_type_priority = qla2xxx_get_fc4_priority(vha);

	if (rval) {
		ql_log(ql_log_warn, vha, 0x0076,
		    "NVRAM configuration failed.\n");
	}
	return (rval);
}

int
qla82xx_restart_isp(scsi_qla_host_t *vha)
{
	int status, rval;
	struct qla_hw_data *ha = vha->hw;
	struct scsi_qla_host *vp, *tvp;
	unsigned long flags;

	status = qla2x00_init_rings(vha);
	if (!status) {
		clear_bit(RESET_MARKER_NEEDED, &vha->dpc_flags);
		ha->flags.chip_reset_done = 1;

		status = qla2x00_fw_ready(vha);
		if (!status) {
			/* Issue a marker after FW becomes ready. */
			qla2x00_marker(vha, ha->base_qpair, 0, 0, MK_SYNC_ALL);
			vha->flags.online = 1;
			set_bit(LOOP_RESYNC_NEEDED, &vha->dpc_flags);
		}

		/* if no cable then assume it's good */
		if ((vha->device_flags & DFLG_NO_CABLE))
			status = 0;
	}

	if (!status) {
		clear_bit(RESET_MARKER_NEEDED, &vha->dpc_flags);

		if (!atomic_read(&vha->loop_down_timer)) {
			/*
			 * Issue marker command only when we are going
			 * to start the I/O .
			 */
			vha->marker_needed = 1;
		}

		ha->isp_ops->enable_intrs(ha);

		ha->isp_abort_cnt = 0;
		clear_bit(ISP_ABORT_RETRY, &vha->dpc_flags);

		/* Update the firmware version */
		status = qla82xx_check_md_needed(vha);

		if (ha->fce) {
			ha->flags.fce_enabled = 1;
			memset(ha->fce, 0,
			    fce_calc_size(ha->fce_bufs));
			rval = qla2x00_enable_fce_trace(vha,
			    ha->fce_dma, ha->fce_bufs, ha->fce_mb,
			    &ha->fce_bufs);
			if (rval) {
				ql_log(ql_log_warn, vha, 0x8001,
				    "Unable to reinitialize FCE (%d).\n",
				    rval);
				ha->flags.fce_enabled = 0;
			}
		}

		if (ha->eft) {
			memset(ha->eft, 0, EFT_SIZE);
			rval = qla2x00_enable_eft_trace(vha,
			    ha->eft_dma, EFT_NUM_BUFFERS);
			if (rval) {
				ql_log(ql_log_warn, vha, 0x8010,
				    "Unable to reinitialize EFT (%d).\n",
				    rval);
			}
		}
	}

	if (!status) {
		ql_dbg(ql_dbg_taskm, vha, 0x8011,
		    "qla82xx_restart_isp succeeded.\n");

		spin_lock_irqsave(&ha->vport_slock, flags);
		list_for_each_entry_safe(vp, tvp, &ha->vp_list, list) {
			if (vp->vp_idx) {
				atomic_inc(&vp->vref_count);
				spin_unlock_irqrestore(&ha->vport_slock, flags);

				qla2x00_vp_abort_isp(vp);

				spin_lock_irqsave(&ha->vport_slock, flags);
				atomic_dec(&vp->vref_count);
			}
		}
		spin_unlock_irqrestore(&ha->vport_slock, flags);

	} else {
		ql_log(ql_log_warn, vha, 0x8016,
		    "qla82xx_restart_isp **** FAILED ****.\n");
	}

	return status;
}

/*
 * qla24xx_get_fcp_prio
 *	Gets the fcp cmd priority value for the logged in port.
 *	Looks for a match of the port descriptors within
 *	each of the fcp prio config entries. If a match is found,
 *	the tag (priority) value is returned.
 *
 * Input:
 *	vha = scsi host structure pointer.
 *	fcport = port structure pointer.
 *
 * Return:
 *	non-zero (if found)
 *	-1 (if not found)
 *
 * Context:
 * 	Kernel context
 */
static int
qla24xx_get_fcp_prio(scsi_qla_host_t *vha, fc_port_t *fcport)
{
	int i, entries;
	uint8_t pid_match, wwn_match;
	int priority;
	uint32_t pid1, pid2;
	uint64_t wwn1, wwn2;
	struct qla_fcp_prio_entry *pri_entry;
	struct qla_hw_data *ha = vha->hw;

	if (!ha->fcp_prio_cfg || !ha->flags.fcp_prio_enabled)
		return -1;

	priority = -1;
	entries = ha->fcp_prio_cfg->num_entries;
	pri_entry = &ha->fcp_prio_cfg->entry[0];

	for (i = 0; i < entries; i++) {
		pid_match = wwn_match = 0;

		if (!(pri_entry->flags & FCP_PRIO_ENTRY_VALID)) {
			pri_entry++;
			continue;
		}

		/* check source pid for a match */
		if (pri_entry->flags & FCP_PRIO_ENTRY_SPID_VALID) {
			pid1 = pri_entry->src_pid & INVALID_PORT_ID;
			pid2 = vha->d_id.b24 & INVALID_PORT_ID;
			if (pid1 == INVALID_PORT_ID)
				pid_match++;
			else if (pid1 == pid2)
				pid_match++;
		}

		/* check destination pid for a match */
		if (pri_entry->flags & FCP_PRIO_ENTRY_DPID_VALID) {
			pid1 = pri_entry->dst_pid & INVALID_PORT_ID;
			pid2 = fcport->d_id.b24 & INVALID_PORT_ID;
			if (pid1 == INVALID_PORT_ID)
				pid_match++;
			else if (pid1 == pid2)
				pid_match++;
		}

		/* check source WWN for a match */
		if (pri_entry->flags & FCP_PRIO_ENTRY_SWWN_VALID) {
			wwn1 = wwn_to_u64(vha->port_name);
			wwn2 = wwn_to_u64(pri_entry->src_wwpn);
			if (wwn2 == (uint64_t)-1)
				wwn_match++;
			else if (wwn1 == wwn2)
				wwn_match++;
		}

		/* check destination WWN for a match */
		if (pri_entry->flags & FCP_PRIO_ENTRY_DWWN_VALID) {
			wwn1 = wwn_to_u64(fcport->port_name);
			wwn2 = wwn_to_u64(pri_entry->dst_wwpn);
			if (wwn2 == (uint64_t)-1)
				wwn_match++;
			else if (wwn1 == wwn2)
				wwn_match++;
		}

		if (pid_match == 2 || wwn_match == 2) {
			/* Found a matching entry */
			if (pri_entry->flags & FCP_PRIO_ENTRY_TAG_VALID)
				priority = pri_entry->tag;
			break;
		}

		pri_entry++;
	}

	return priority;
}

/*
 * qla24xx_update_fcport_fcp_prio
 *	Activates fcp priority for the logged in fc port
 *
 * Input:
 *	vha = scsi host structure pointer.
 *	fcp = port structure pointer.
 *
 * Return:
 *	QLA_SUCCESS or QLA_FUNCTION_FAILED
 *
 * Context:
 *	Kernel context.
 */
int
qla24xx_update_fcport_fcp_prio(scsi_qla_host_t *vha, fc_port_t *fcport)
{
	int ret;
	int priority;
	uint16_t mb[5];

	if (fcport->port_type != FCT_TARGET ||
	    fcport->loop_id == FC_NO_LOOP_ID)
		return QLA_FUNCTION_FAILED;

	priority = qla24xx_get_fcp_prio(vha, fcport);
	if (priority < 0)
		return QLA_FUNCTION_FAILED;

	if (IS_P3P_TYPE(vha->hw)) {
		fcport->fcp_prio = priority & 0xf;
		return QLA_SUCCESS;
	}

	ret = qla24xx_set_fcp_prio(vha, fcport->loop_id, priority, mb);
	if (ret == QLA_SUCCESS) {
		if (fcport->fcp_prio != priority)
			ql_dbg(ql_dbg_user, vha, 0x709e,
			    "Updated FCP_CMND priority - value=%d loop_id=%d "
			    "port_id=%02x%02x%02x.\n", priority,
			    fcport->loop_id, fcport->d_id.b.domain,
			    fcport->d_id.b.area, fcport->d_id.b.al_pa);
		fcport->fcp_prio = priority & 0xf;
	} else
		ql_dbg(ql_dbg_user, vha, 0x704f,
		    "Unable to update FCP_CMND priority - ret=0x%x for "
		    "loop_id=%d port_id=%02x%02x%02x.\n", ret, fcport->loop_id,
		    fcport->d_id.b.domain, fcport->d_id.b.area,
		    fcport->d_id.b.al_pa);
	return  ret;
}

/*
 * qla24xx_update_all_fcp_prio
 *	Activates fcp priority for all the logged in ports
 *
 * Input:
 *	ha = adapter block pointer.
 *
 * Return:
 *	QLA_SUCCESS or QLA_FUNCTION_FAILED
 *
 * Context:
 *	Kernel context.
 */
int
qla24xx_update_all_fcp_prio(scsi_qla_host_t *vha)
{
	int ret;
	fc_port_t *fcport;

	ret = QLA_FUNCTION_FAILED;
	/* We need to set priority for all logged in ports */
	list_for_each_entry(fcport, &vha->vp_fcports, list)
		ret = qla24xx_update_fcport_fcp_prio(vha, fcport);

	return ret;
}

struct qla_qpair *qla2xxx_create_qpair(struct scsi_qla_host *vha, int qos,
	int vp_idx, bool startqp)
{
	int rsp_id = 0;
	int  req_id = 0;
	int i;
	struct qla_hw_data *ha = vha->hw;
	uint16_t qpair_id = 0;
	struct qla_qpair *qpair = NULL;
	struct qla_msix_entry *msix;

	if (!(ha->fw_attributes & BIT_6) || !ha->flags.msix_enabled) {
		ql_log(ql_log_warn, vha, 0x00181,
		    "FW/Driver is not multi-queue capable.\n");
		return NULL;
	}

	if (ql2xmqsupport || ql2xnvmeenable) {
		qpair = kzalloc(sizeof(struct qla_qpair), GFP_KERNEL);
		if (qpair == NULL) {
			ql_log(ql_log_warn, vha, 0x0182,
			    "Failed to allocate memory for queue pair.\n");
			return NULL;
		}

		qpair->hw = vha->hw;
		qpair->vha = vha;
		qpair->qp_lock_ptr = &qpair->qp_lock;
		spin_lock_init(&qpair->qp_lock);
		qpair->use_shadow_reg = IS_SHADOW_REG_CAPABLE(ha) ? 1 : 0;

		/* Assign available que pair id */
		mutex_lock(&ha->mq_lock);
		qpair_id = find_first_zero_bit(ha->qpair_qid_map, ha->max_qpairs);
		if (ha->num_qpairs >= ha->max_qpairs) {
			mutex_unlock(&ha->mq_lock);
			ql_log(ql_log_warn, vha, 0x0183,
			    "No resources to create additional q pair.\n");
			goto fail_qid_map;
		}
		ha->num_qpairs++;
		set_bit(qpair_id, ha->qpair_qid_map);
		ha->queue_pair_map[qpair_id] = qpair;
		qpair->id = qpair_id;
		qpair->vp_idx = vp_idx;
		qpair->fw_started = ha->flags.fw_started;
		INIT_LIST_HEAD(&qpair->hints_list);
		qpair->chip_reset = ha->base_qpair->chip_reset;
		qpair->enable_class_2 = ha->base_qpair->enable_class_2;
		qpair->enable_explicit_conf =
		    ha->base_qpair->enable_explicit_conf;

		for (i = 0; i < ha->msix_count; i++) {
			msix = &ha->msix_entries[i];
			if (msix->in_use)
				continue;
			qpair->msix = msix;
			ql_dbg(ql_dbg_multiq, vha, 0xc00f,
			    "Vector %x selected for qpair\n", msix->vector);
			break;
		}
		if (!qpair->msix) {
			ql_log(ql_log_warn, vha, 0x0184,
			    "Out of MSI-X vectors!.\n");
			goto fail_msix;
		}

		qpair->msix->in_use = 1;
		list_add_tail(&qpair->qp_list_elem, &vha->qp_list);
		qpair->pdev = ha->pdev;
		if (IS_QLA27XX(ha) || IS_QLA83XX(ha) || IS_QLA28XX(ha))
			qpair->reqq_start_iocbs = qla_83xx_start_iocbs;

		mutex_unlock(&ha->mq_lock);

		/* Create response queue first */
		rsp_id = qla25xx_create_rsp_que(ha, 0, 0, 0, qpair, startqp);
		if (!rsp_id) {
			ql_log(ql_log_warn, vha, 0x0185,
			    "Failed to create response queue.\n");
			goto fail_rsp;
		}

		qpair->rsp = ha->rsp_q_map[rsp_id];

		/* Create request queue */
		req_id = qla25xx_create_req_que(ha, 0, vp_idx, 0, rsp_id, qos,
		    startqp);
		if (!req_id) {
			ql_log(ql_log_warn, vha, 0x0186,
			    "Failed to create request queue.\n");
			goto fail_req;
		}

		qpair->req = ha->req_q_map[req_id];
		qpair->rsp->req = qpair->req;
		qpair->rsp->qpair = qpair;
		/* init qpair to this cpu. Will adjust at run time. */
		qla_cpu_update(qpair, raw_smp_processor_id());

		if (IS_T10_PI_CAPABLE(ha) && ql2xenabledif) {
			if (ha->fw_attributes & BIT_4)
				qpair->difdix_supported = 1;
		}

		qpair->srb_mempool = mempool_create_slab_pool(SRB_MIN_REQ, srb_cachep);
		if (!qpair->srb_mempool) {
			ql_log(ql_log_warn, vha, 0xd036,
			    "Failed to create srb mempool for qpair %d\n",
			    qpair->id);
			goto fail_mempool;
		}

		/* Mark as online */
		qpair->online = 1;

		if (!vha->flags.qpairs_available)
			vha->flags.qpairs_available = 1;

		ql_dbg(ql_dbg_multiq, vha, 0xc00d,
		    "Request/Response queue pair created, id %d\n",
		    qpair->id);
		ql_dbg(ql_dbg_init, vha, 0x0187,
		    "Request/Response queue pair created, id %d\n",
		    qpair->id);
	}
	return qpair;

fail_mempool:
fail_req:
	qla25xx_delete_rsp_que(vha, qpair->rsp);
fail_rsp:
	mutex_lock(&ha->mq_lock);
	qpair->msix->in_use = 0;
	list_del(&qpair->qp_list_elem);
	if (list_empty(&vha->qp_list))
		vha->flags.qpairs_available = 0;
fail_msix:
	ha->queue_pair_map[qpair_id] = NULL;
	clear_bit(qpair_id, ha->qpair_qid_map);
	ha->num_qpairs--;
	mutex_unlock(&ha->mq_lock);
fail_qid_map:
	kfree(qpair);
	return NULL;
}

int qla2xxx_delete_qpair(struct scsi_qla_host *vha, struct qla_qpair *qpair)
{
	int ret = QLA_FUNCTION_FAILED;
	struct qla_hw_data *ha = qpair->hw;

	qpair->delete_in_progress = 1;

	ret = qla25xx_delete_req_que(vha, qpair->req);
	if (ret != QLA_SUCCESS)
		goto fail;

	ret = qla25xx_delete_rsp_que(vha, qpair->rsp);
	if (ret != QLA_SUCCESS)
		goto fail;

	mutex_lock(&ha->mq_lock);
	ha->queue_pair_map[qpair->id] = NULL;
	clear_bit(qpair->id, ha->qpair_qid_map);
	ha->num_qpairs--;
	list_del(&qpair->qp_list_elem);
	if (list_empty(&vha->qp_list)) {
		vha->flags.qpairs_available = 0;
		vha->flags.qpairs_req_created = 0;
		vha->flags.qpairs_rsp_created = 0;
	}
	mempool_destroy(qpair->srb_mempool);
	kfree(qpair);
	mutex_unlock(&ha->mq_lock);

	return QLA_SUCCESS;
fail:
	return ret;
}

uint64_t
qla2x00_count_set_bits(uint32_t num)
{
	/* Brian Kernighan's Algorithm */
	u64 count = 0;

	while (num) {
		num &= (num - 1);
		count++;
	}
	return count;
}

uint64_t
qla2x00_get_num_tgts(scsi_qla_host_t *vha)
{
	fc_port_t *f, *tf;
	u64 count = 0;

	f = NULL;
	tf = NULL;

	list_for_each_entry_safe(f, tf, &vha->vp_fcports, list) {
		if (f->port_type != FCT_TARGET)
			continue;
		count++;
	}
	return count;
}

int qla2xxx_reset_stats(struct Scsi_Host *host, u32 flags)
{
	scsi_qla_host_t *vha = shost_priv(host);
	fc_port_t *fcport = NULL;
	unsigned long int_flags;

	if (flags & QLA2XX_HW_ERROR)
		vha->hw_err_cnt = 0;
	if (flags & QLA2XX_SHT_LNK_DWN)
		vha->short_link_down_cnt = 0;
	if (flags & QLA2XX_INT_ERR)
		vha->interface_err_cnt = 0;
	if (flags & QLA2XX_CMD_TIMEOUT)
		vha->cmd_timeout_cnt = 0;
	if (flags & QLA2XX_RESET_CMD_ERR)
		vha->reset_cmd_err_cnt = 0;
	if (flags & QLA2XX_TGT_SHT_LNK_DOWN) {
		spin_lock_irqsave(&vha->hw->tgt.sess_lock, int_flags);
		list_for_each_entry(fcport, &vha->vp_fcports, list) {
			fcport->tgt_short_link_down_cnt = 0;
			fcport->tgt_link_down_time = QLA2XX_MAX_LINK_DOWN_TIME;
		}
		spin_unlock_irqrestore(&vha->hw->tgt.sess_lock, int_flags);
	}
	vha->link_down_time = QLA2XX_MAX_LINK_DOWN_TIME;
	return 0;
}

int qla2xxx_start_stats(struct Scsi_Host *host, u32 flags)
{
	return qla2xxx_reset_stats(host, flags);
}

int qla2xxx_stop_stats(struct Scsi_Host *host, u32 flags)
{
	return qla2xxx_reset_stats(host, flags);
}

int qla2xxx_get_ini_stats(struct Scsi_Host *host, u32 flags,
			  void *data, u64 size)
{
	scsi_qla_host_t *vha = shost_priv(host);
	struct ql_vnd_host_stats_resp *resp = (struct ql_vnd_host_stats_resp *)data;
	struct ql_vnd_stats *rsp_data = &resp->stats;
	u64 ini_entry_count = 0;
	u64 i = 0;
	u64 entry_count = 0;
	u64 num_tgt = 0;
	u32 tmp_stat_type = 0;
	fc_port_t *fcport = NULL;
	unsigned long int_flags;

	/* Copy stat type to work on it */
	tmp_stat_type = flags;

	if (tmp_stat_type & BIT_17) {
		num_tgt = qla2x00_get_num_tgts(vha);
		/* unset BIT_17 */
		tmp_stat_type &= ~(1 << 17);
	}
	ini_entry_count = qla2x00_count_set_bits(tmp_stat_type);

	entry_count = ini_entry_count + num_tgt;

	rsp_data->entry_count = entry_count;

	i = 0;
	if (flags & QLA2XX_HW_ERROR) {
		rsp_data->entry[i].stat_type = QLA2XX_HW_ERROR;
		rsp_data->entry[i].tgt_num = 0x0;
		rsp_data->entry[i].cnt = vha->hw_err_cnt;
		i++;
	}

	if (flags & QLA2XX_SHT_LNK_DWN) {
		rsp_data->entry[i].stat_type = QLA2XX_SHT_LNK_DWN;
		rsp_data->entry[i].tgt_num = 0x0;
		rsp_data->entry[i].cnt = vha->short_link_down_cnt;
		i++;
	}

	if (flags & QLA2XX_INT_ERR) {
		rsp_data->entry[i].stat_type = QLA2XX_INT_ERR;
		rsp_data->entry[i].tgt_num = 0x0;
		rsp_data->entry[i].cnt = vha->interface_err_cnt;
		i++;
	}

	if (flags & QLA2XX_CMD_TIMEOUT) {
		rsp_data->entry[i].stat_type = QLA2XX_CMD_TIMEOUT;
		rsp_data->entry[i].tgt_num = 0x0;
		rsp_data->entry[i].cnt = vha->cmd_timeout_cnt;
		i++;
	}

	if (flags & QLA2XX_RESET_CMD_ERR) {
		rsp_data->entry[i].stat_type = QLA2XX_RESET_CMD_ERR;
		rsp_data->entry[i].tgt_num = 0x0;
		rsp_data->entry[i].cnt = vha->reset_cmd_err_cnt;
		i++;
	}

	/* i will continue from previous loop, as target
	 * entries are after initiator
	 */
	if (flags & QLA2XX_TGT_SHT_LNK_DOWN) {
		spin_lock_irqsave(&vha->hw->tgt.sess_lock, int_flags);
		list_for_each_entry(fcport, &vha->vp_fcports, list) {
			if (fcport->port_type != FCT_TARGET)
				continue;
			if (!fcport->rport)
				continue;
			rsp_data->entry[i].stat_type = QLA2XX_TGT_SHT_LNK_DOWN;
			rsp_data->entry[i].tgt_num = fcport->rport->number;
			rsp_data->entry[i].cnt = fcport->tgt_short_link_down_cnt;
			i++;
		}
		spin_unlock_irqrestore(&vha->hw->tgt.sess_lock, int_flags);
	}
	resp->status = EXT_STATUS_OK;

	return 0;
}

int qla2xxx_get_tgt_stats(struct Scsi_Host *host, u32 flags,
			  struct fc_rport *rport, void *data, u64 size)
{
	struct ql_vnd_tgt_stats_resp *tgt_data = data;
	fc_port_t *fcport = *(fc_port_t **)rport->dd_data;

	tgt_data->status = 0;
	tgt_data->stats.entry_count = 1;
	tgt_data->stats.entry[0].stat_type = flags;
	tgt_data->stats.entry[0].tgt_num = rport->number;
	tgt_data->stats.entry[0].cnt = fcport->tgt_short_link_down_cnt;

	return 0;
}

int qla2xxx_disable_port(struct Scsi_Host *host)
{
	scsi_qla_host_t *vha = shost_priv(host);

	vha->hw->flags.port_isolated = 1;

	if (qla2x00_isp_reg_stat(vha->hw)) {
		ql_log(ql_log_info, vha, 0x9006,
		    "PCI/Register disconnect, exiting.\n");
		qla_pci_set_eeh_busy(vha);
		return FAILED;
	}
	if (qla2x00_chip_is_down(vha))
		return 0;

	if (vha->flags.online) {
		qla2x00_abort_isp_cleanup(vha);
		qla2x00_wait_for_sess_deletion(vha);
	}

	return 0;
}

int qla2xxx_enable_port(struct Scsi_Host *host)
{
	scsi_qla_host_t *vha = shost_priv(host);

	if (qla2x00_isp_reg_stat(vha->hw)) {
		ql_log(ql_log_info, vha, 0x9001,
		    "PCI/Register disconnect, exiting.\n");
		qla_pci_set_eeh_busy(vha);
		return FAILED;
	}

	vha->hw->flags.port_isolated = 0;
	/* Set the flag to 1, so that isp_abort can proceed */
	vha->flags.online = 1;
	set_bit(ISP_ABORT_NEEDED, &vha->dpc_flags);
	qla2xxx_wake_dpc(vha);

	return 0;
}<|MERGE_RESOLUTION|>--- conflicted
+++ resolved
@@ -1868,7 +1868,6 @@
 				fcport->scan_needed = 1;
 				fcport->rscn_gen++;
 			}
-<<<<<<< HEAD
 		}
 		break;
 	case RSCN_AREA_ADDR:
@@ -1883,22 +1882,6 @@
 			}
 		}
 		break;
-=======
-		}
-		break;
-	case RSCN_AREA_ADDR:
-		list_for_each_entry(fcport, &vha->vp_fcports, list) {
-			if (fcport->flags & FCF_FCP2_DEVICE &&
-			    atomic_read(&fcport->state) == FCS_ONLINE)
-				continue;
-
-			if ((ea->id.b24 & 0xffff00) == (fcport->d_id.b24 & 0xffff00)) {
-				fcport->scan_needed = 1;
-				fcport->rscn_gen++;
-			}
-		}
-		break;
->>>>>>> d60c95ef
 	case RSCN_DOM_ADDR:
 		list_for_each_entry(fcport, &vha->vp_fcports, list) {
 			if (fcport->flags & FCF_FCP2_DEVICE &&
