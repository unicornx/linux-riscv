// SPDX-License-Identifier: GPL-2.0-only
/*
 * QLogic Fibre Channel HBA Driver
 * Copyright (c)  2003-2014 QLogic Corporation
 */
#include "qla_def.h"
#include "qla_gbl.h"

#include <linux/kthread.h>
#include <linux/vmalloc.h>
#include <linux/delay.h>
#include <linux/bsg-lib.h>

static void qla2xxx_free_fcport_work(struct work_struct *work)
{
	struct fc_port *fcport = container_of(work, typeof(*fcport),
	    free_work);

	qla2x00_free_fcport(fcport);
}

/* BSG support for ELS/CT pass through */
void qla2x00_bsg_job_done(srb_t *sp, int res)
{
	struct bsg_job *bsg_job = sp->u.bsg_job;
	struct fc_bsg_reply *bsg_reply = bsg_job->reply;

<<<<<<< HEAD
=======
	ql_dbg(ql_dbg_user, sp->vha, 0x7009,
	    "%s: sp hdl %x, result=%x bsg ptr %p\n",
	    __func__, sp->handle, res, bsg_job);

>>>>>>> 3b17187f
	sp->free(sp);

	bsg_reply->result = res;
	bsg_job_done(bsg_job, bsg_reply->result,
		       bsg_reply->reply_payload_rcv_len);
}

void qla2x00_bsg_sp_free(srb_t *sp)
{
	struct qla_hw_data *ha = sp->vha->hw;
	struct bsg_job *bsg_job = sp->u.bsg_job;
	struct fc_bsg_request *bsg_request = bsg_job->request;
	struct qla_mt_iocb_rqst_fx00 *piocb_rqst;

	if (sp->type == SRB_FXIOCB_BCMD) {
		piocb_rqst = (struct qla_mt_iocb_rqst_fx00 *)
		    &bsg_request->rqst_data.h_vendor.vendor_cmd[1];

		if (piocb_rqst->flags & SRB_FXDISC_REQ_DMA_VALID)
			dma_unmap_sg(&ha->pdev->dev,
			    bsg_job->request_payload.sg_list,
			    bsg_job->request_payload.sg_cnt, DMA_TO_DEVICE);

		if (piocb_rqst->flags & SRB_FXDISC_RESP_DMA_VALID)
			dma_unmap_sg(&ha->pdev->dev,
			    bsg_job->reply_payload.sg_list,
			    bsg_job->reply_payload.sg_cnt, DMA_FROM_DEVICE);
	} else {

		if (sp->remap.remapped) {
			dma_pool_free(ha->purex_dma_pool, sp->remap.rsp.buf,
			    sp->remap.rsp.dma);
			dma_pool_free(ha->purex_dma_pool, sp->remap.req.buf,
			    sp->remap.req.dma);
		} else {
			dma_unmap_sg(&ha->pdev->dev, bsg_job->request_payload.sg_list,
				bsg_job->request_payload.sg_cnt, DMA_TO_DEVICE);

			dma_unmap_sg(&ha->pdev->dev, bsg_job->reply_payload.sg_list,
				bsg_job->reply_payload.sg_cnt, DMA_FROM_DEVICE);
		}
	}

	if (sp->type == SRB_CT_CMD ||
	    sp->type == SRB_FXIOCB_BCMD ||
	    sp->type == SRB_ELS_CMD_HST) {
		INIT_WORK(&sp->fcport->free_work, qla2xxx_free_fcport_work);
		queue_work(ha->wq, &sp->fcport->free_work);
	}

	qla2x00_rel_sp(sp);
}

int
qla24xx_fcp_prio_cfg_valid(scsi_qla_host_t *vha,
	struct qla_fcp_prio_cfg *pri_cfg, uint8_t flag)
{
	int i, ret, num_valid;
	uint8_t *bcode;
	struct qla_fcp_prio_entry *pri_entry;
	uint32_t *bcode_val_ptr, bcode_val;

	ret = 1;
	num_valid = 0;
	bcode = (uint8_t *)pri_cfg;
	bcode_val_ptr = (uint32_t *)pri_cfg;
	bcode_val = (uint32_t)(*bcode_val_ptr);

	if (bcode_val == 0xFFFFFFFF) {
		/* No FCP Priority config data in flash */
		ql_dbg(ql_dbg_user, vha, 0x7051,
		    "No FCP Priority config data.\n");
		return 0;
	}

	if (memcmp(bcode, "HQOS", 4)) {
		/* Invalid FCP priority data header*/
		ql_dbg(ql_dbg_user, vha, 0x7052,
		    "Invalid FCP Priority data header. bcode=0x%x.\n",
		    bcode_val);
		return 0;
	}
	if (flag != 1)
		return ret;

	pri_entry = &pri_cfg->entry[0];
	for (i = 0; i < pri_cfg->num_entries; i++) {
		if (pri_entry->flags & FCP_PRIO_ENTRY_TAG_VALID)
			num_valid++;
		pri_entry++;
	}

	if (num_valid == 0) {
		/* No valid FCP priority data entries */
		ql_dbg(ql_dbg_user, vha, 0x7053,
		    "No valid FCP Priority data entries.\n");
		ret = 0;
	} else {
		/* FCP priority data is valid */
		ql_dbg(ql_dbg_user, vha, 0x7054,
		    "Valid FCP priority data. num entries = %d.\n",
		    num_valid);
	}

	return ret;
}

static int
qla24xx_proc_fcp_prio_cfg_cmd(struct bsg_job *bsg_job)
{
	struct Scsi_Host *host = fc_bsg_to_shost(bsg_job);
	struct fc_bsg_request *bsg_request = bsg_job->request;
	struct fc_bsg_reply *bsg_reply = bsg_job->reply;
	scsi_qla_host_t *vha = shost_priv(host);
	struct qla_hw_data *ha = vha->hw;
	int ret = 0;
	uint32_t len;
	uint32_t oper;

	if (!(IS_QLA24XX_TYPE(ha) || IS_QLA25XX(ha) || IS_P3P_TYPE(ha))) {
		ret = -EINVAL;
		goto exit_fcp_prio_cfg;
	}

	/* Get the sub command */
	oper = bsg_request->rqst_data.h_vendor.vendor_cmd[1];

	/* Only set config is allowed if config memory is not allocated */
	if (!ha->fcp_prio_cfg && (oper != QLFC_FCP_PRIO_SET_CONFIG)) {
		ret = -EINVAL;
		goto exit_fcp_prio_cfg;
	}
	switch (oper) {
	case QLFC_FCP_PRIO_DISABLE:
		if (ha->flags.fcp_prio_enabled) {
			ha->flags.fcp_prio_enabled = 0;
			ha->fcp_prio_cfg->attributes &=
				~FCP_PRIO_ATTR_ENABLE;
			qla24xx_update_all_fcp_prio(vha);
			bsg_reply->result = DID_OK;
		} else {
			ret = -EINVAL;
			bsg_reply->result = (DID_ERROR << 16);
			goto exit_fcp_prio_cfg;
		}
		break;

	case QLFC_FCP_PRIO_ENABLE:
		if (!ha->flags.fcp_prio_enabled) {
			if (ha->fcp_prio_cfg) {
				ha->flags.fcp_prio_enabled = 1;
				ha->fcp_prio_cfg->attributes |=
				    FCP_PRIO_ATTR_ENABLE;
				qla24xx_update_all_fcp_prio(vha);
				bsg_reply->result = DID_OK;
			} else {
				ret = -EINVAL;
				bsg_reply->result = (DID_ERROR << 16);
				goto exit_fcp_prio_cfg;
			}
		}
		break;

	case QLFC_FCP_PRIO_GET_CONFIG:
		len = bsg_job->reply_payload.payload_len;
		if (!len || len > FCP_PRIO_CFG_SIZE) {
			ret = -EINVAL;
			bsg_reply->result = (DID_ERROR << 16);
			goto exit_fcp_prio_cfg;
		}

		bsg_reply->result = DID_OK;
		bsg_reply->reply_payload_rcv_len =
			sg_copy_from_buffer(
			bsg_job->reply_payload.sg_list,
			bsg_job->reply_payload.sg_cnt, ha->fcp_prio_cfg,
			len);

		break;

	case QLFC_FCP_PRIO_SET_CONFIG:
		len = bsg_job->request_payload.payload_len;
		if (!len || len > FCP_PRIO_CFG_SIZE) {
			bsg_reply->result = (DID_ERROR << 16);
			ret = -EINVAL;
			goto exit_fcp_prio_cfg;
		}

		if (!ha->fcp_prio_cfg) {
			ha->fcp_prio_cfg = vmalloc(FCP_PRIO_CFG_SIZE);
			if (!ha->fcp_prio_cfg) {
				ql_log(ql_log_warn, vha, 0x7050,
				    "Unable to allocate memory for fcp prio "
				    "config data (%x).\n", FCP_PRIO_CFG_SIZE);
				bsg_reply->result = (DID_ERROR << 16);
				ret = -ENOMEM;
				goto exit_fcp_prio_cfg;
			}
		}

		memset(ha->fcp_prio_cfg, 0, FCP_PRIO_CFG_SIZE);
		sg_copy_to_buffer(bsg_job->request_payload.sg_list,
		bsg_job->request_payload.sg_cnt, ha->fcp_prio_cfg,
			FCP_PRIO_CFG_SIZE);

		/* validate fcp priority data */

		if (!qla24xx_fcp_prio_cfg_valid(vha, ha->fcp_prio_cfg, 1)) {
			bsg_reply->result = (DID_ERROR << 16);
			ret = -EINVAL;
			/* If buffer was invalidatic int
			 * fcp_prio_cfg is of no use
			 */
			vfree(ha->fcp_prio_cfg);
			ha->fcp_prio_cfg = NULL;
			goto exit_fcp_prio_cfg;
		}

		ha->flags.fcp_prio_enabled = 0;
		if (ha->fcp_prio_cfg->attributes & FCP_PRIO_ATTR_ENABLE)
			ha->flags.fcp_prio_enabled = 1;
		qla24xx_update_all_fcp_prio(vha);
		bsg_reply->result = DID_OK;
		break;
	default:
		ret = -EINVAL;
		break;
	}
exit_fcp_prio_cfg:
	if (!ret)
		bsg_job_done(bsg_job, bsg_reply->result,
			       bsg_reply->reply_payload_rcv_len);
	return ret;
}

static int
qla2x00_process_els(struct bsg_job *bsg_job)
{
	struct fc_bsg_request *bsg_request = bsg_job->request;
	struct fc_rport *rport;
	fc_port_t *fcport = NULL;
	struct Scsi_Host *host;
	scsi_qla_host_t *vha;
	struct qla_hw_data *ha;
	srb_t *sp;
	const char *type;
	int req_sg_cnt, rsp_sg_cnt;
	int rval =  (DID_ERROR << 16);
	uint16_t nextlid = 0;
	uint32_t els_cmd = 0;

	if (bsg_request->msgcode == FC_BSG_RPT_ELS) {
		rport = fc_bsg_to_rport(bsg_job);
		fcport = *(fc_port_t **) rport->dd_data;
		host = rport_to_shost(rport);
		vha = shost_priv(host);
		ha = vha->hw;
		type = "FC_BSG_RPT_ELS";
	} else {
		host = fc_bsg_to_shost(bsg_job);
		vha = shost_priv(host);
		ha = vha->hw;
		type = "FC_BSG_HST_ELS_NOLOGIN";
		els_cmd = bsg_request->rqst_data.h_els.command_code;
		if (els_cmd == ELS_AUTH_ELS)
			return qla_edif_process_els(vha, bsg_job);
	}

	if (!vha->flags.online) {
		ql_log(ql_log_warn, vha, 0x7005, "Host not online.\n");
		rval = -EIO;
		goto done;
	}

	/* pass through is supported only for ISP 4Gb or higher */
	if (!IS_FWI2_CAPABLE(ha)) {
		ql_dbg(ql_dbg_user, vha, 0x7001,
		    "ELS passthru not supported for ISP23xx based adapters.\n");
		rval = -EPERM;
		goto done;
	}

	/*  Multiple SG's are not supported for ELS requests */
	if (bsg_job->request_payload.sg_cnt > 1 ||
		bsg_job->reply_payload.sg_cnt > 1) {
		ql_dbg(ql_dbg_user, vha, 0x7002,
		    "Multiple SG's are not supported for ELS requests, "
		    "request_sg_cnt=%x reply_sg_cnt=%x.\n",
		    bsg_job->request_payload.sg_cnt,
		    bsg_job->reply_payload.sg_cnt);
		rval = -EPERM;
		goto done;
	}

	/* ELS request for rport */
	if (bsg_request->msgcode == FC_BSG_RPT_ELS) {
		/* make sure the rport is logged in,
		 * if not perform fabric login
		 */
		if (qla2x00_fabric_login(vha, fcport, &nextlid)) {
			ql_dbg(ql_dbg_user, vha, 0x7003,
			    "Failed to login port %06X for ELS passthru.\n",
			    fcport->d_id.b24);
			rval = -EIO;
			goto done;
		}
	} else {
		/* Allocate a dummy fcport structure, since functions
		 * preparing the IOCB and mailbox command retrieves port
		 * specific information from fcport structure. For Host based
		 * ELS commands there will be no fcport structure allocated
		 */
		fcport = qla2x00_alloc_fcport(vha, GFP_KERNEL);
		if (!fcport) {
			rval = -ENOMEM;
			goto done;
		}

		/* Initialize all required  fields of fcport */
		fcport->vha = vha;
		fcport->d_id.b.al_pa =
			bsg_request->rqst_data.h_els.port_id[0];
		fcport->d_id.b.area =
			bsg_request->rqst_data.h_els.port_id[1];
		fcport->d_id.b.domain =
			bsg_request->rqst_data.h_els.port_id[2];
		fcport->loop_id =
			(fcport->d_id.b.al_pa == 0xFD) ?
			NPH_FABRIC_CONTROLLER : NPH_F_PORT;
	}

	req_sg_cnt =
		dma_map_sg(&ha->pdev->dev, bsg_job->request_payload.sg_list,
		bsg_job->request_payload.sg_cnt, DMA_TO_DEVICE);
	if (!req_sg_cnt) {
		dma_unmap_sg(&ha->pdev->dev, bsg_job->request_payload.sg_list,
		    bsg_job->request_payload.sg_cnt, DMA_TO_DEVICE);
		rval = -ENOMEM;
		goto done_free_fcport;
	}

	rsp_sg_cnt = dma_map_sg(&ha->pdev->dev, bsg_job->reply_payload.sg_list,
		bsg_job->reply_payload.sg_cnt, DMA_FROM_DEVICE);
        if (!rsp_sg_cnt) {
		dma_unmap_sg(&ha->pdev->dev, bsg_job->reply_payload.sg_list,
		    bsg_job->reply_payload.sg_cnt, DMA_FROM_DEVICE);
		rval = -ENOMEM;
		goto done_free_fcport;
	}

	if ((req_sg_cnt !=  bsg_job->request_payload.sg_cnt) ||
		(rsp_sg_cnt != bsg_job->reply_payload.sg_cnt)) {
		ql_log(ql_log_warn, vha, 0x7008,
		    "dma mapping resulted in different sg counts, "
		    "request_sg_cnt: %x dma_request_sg_cnt:%x reply_sg_cnt:%x "
		    "dma_reply_sg_cnt:%x.\n", bsg_job->request_payload.sg_cnt,
		    req_sg_cnt, bsg_job->reply_payload.sg_cnt, rsp_sg_cnt);
		rval = -EAGAIN;
		goto done_unmap_sg;
	}

	/* Alloc SRB structure */
	sp = qla2x00_get_sp(vha, fcport, GFP_KERNEL);
	if (!sp) {
		rval = -ENOMEM;
		goto done_unmap_sg;
	}

	sp->type =
		(bsg_request->msgcode == FC_BSG_RPT_ELS ?
		 SRB_ELS_CMD_RPT : SRB_ELS_CMD_HST);
	sp->name =
		(bsg_request->msgcode == FC_BSG_RPT_ELS ?
		 "bsg_els_rpt" : "bsg_els_hst");
	sp->u.bsg_job = bsg_job;
	sp->free = qla2x00_bsg_sp_free;
	sp->done = qla2x00_bsg_job_done;

	ql_dbg(ql_dbg_user, vha, 0x700a,
	    "bsg rqst type: %s els type: %x - loop-id=%x "
	    "portid=%-2x%02x%02x.\n", type,
	    bsg_request->rqst_data.h_els.command_code, fcport->loop_id,
	    fcport->d_id.b.domain, fcport->d_id.b.area, fcport->d_id.b.al_pa);

	rval = qla2x00_start_sp(sp);
	if (rval != QLA_SUCCESS) {
		ql_log(ql_log_warn, vha, 0x700e,
		    "qla2x00_start_sp failed = %d\n", rval);
		qla2x00_rel_sp(sp);
		rval = -EIO;
		goto done_unmap_sg;
	}
	return rval;

done_unmap_sg:
	dma_unmap_sg(&ha->pdev->dev, bsg_job->request_payload.sg_list,
		bsg_job->request_payload.sg_cnt, DMA_TO_DEVICE);
	dma_unmap_sg(&ha->pdev->dev, bsg_job->reply_payload.sg_list,
		bsg_job->reply_payload.sg_cnt, DMA_FROM_DEVICE);
	goto done_free_fcport;

done_free_fcport:
	if (bsg_request->msgcode != FC_BSG_RPT_ELS)
		qla2x00_free_fcport(fcport);
done:
	return rval;
}

static inline uint16_t
qla24xx_calc_ct_iocbs(uint16_t dsds)
{
	uint16_t iocbs;

	iocbs = 1;
	if (dsds > 2) {
		iocbs += (dsds - 2) / 5;
		if ((dsds - 2) % 5)
			iocbs++;
	}
	return iocbs;
}

static int
qla2x00_process_ct(struct bsg_job *bsg_job)
{
	srb_t *sp;
	struct fc_bsg_request *bsg_request = bsg_job->request;
	struct Scsi_Host *host = fc_bsg_to_shost(bsg_job);
	scsi_qla_host_t *vha = shost_priv(host);
	struct qla_hw_data *ha = vha->hw;
	int rval = (DID_ERROR << 16);
	int req_sg_cnt, rsp_sg_cnt;
	uint16_t loop_id;
	struct fc_port *fcport;
	char  *type = "FC_BSG_HST_CT";

	req_sg_cnt =
		dma_map_sg(&ha->pdev->dev, bsg_job->request_payload.sg_list,
			bsg_job->request_payload.sg_cnt, DMA_TO_DEVICE);
	if (!req_sg_cnt) {
		ql_log(ql_log_warn, vha, 0x700f,
		    "dma_map_sg return %d for request\n", req_sg_cnt);
		rval = -ENOMEM;
		goto done;
	}

	rsp_sg_cnt = dma_map_sg(&ha->pdev->dev, bsg_job->reply_payload.sg_list,
		bsg_job->reply_payload.sg_cnt, DMA_FROM_DEVICE);
	if (!rsp_sg_cnt) {
		ql_log(ql_log_warn, vha, 0x7010,
		    "dma_map_sg return %d for reply\n", rsp_sg_cnt);
		rval = -ENOMEM;
		goto done;
	}

	if ((req_sg_cnt !=  bsg_job->request_payload.sg_cnt) ||
	    (rsp_sg_cnt != bsg_job->reply_payload.sg_cnt)) {
		ql_log(ql_log_warn, vha, 0x7011,
		    "request_sg_cnt: %x dma_request_sg_cnt: %x reply_sg_cnt:%x "
		    "dma_reply_sg_cnt: %x\n", bsg_job->request_payload.sg_cnt,
		    req_sg_cnt, bsg_job->reply_payload.sg_cnt, rsp_sg_cnt);
		rval = -EAGAIN;
		goto done_unmap_sg;
	}

	if (!vha->flags.online) {
		ql_log(ql_log_warn, vha, 0x7012,
		    "Host is not online.\n");
		rval = -EIO;
		goto done_unmap_sg;
	}

	loop_id =
		(bsg_request->rqst_data.h_ct.preamble_word1 & 0xFF000000)
			>> 24;
	switch (loop_id) {
	case 0xFC:
		loop_id = NPH_SNS;
		break;
	case 0xFA:
		loop_id = vha->mgmt_svr_loop_id;
		break;
	default:
		ql_dbg(ql_dbg_user, vha, 0x7013,
		    "Unknown loop id: %x.\n", loop_id);
		rval = -EINVAL;
		goto done_unmap_sg;
	}

	/* Allocate a dummy fcport structure, since functions preparing the
	 * IOCB and mailbox command retrieves port specific information
	 * from fcport structure. For Host based ELS commands there will be
	 * no fcport structure allocated
	 */
	fcport = qla2x00_alloc_fcport(vha, GFP_KERNEL);
	if (!fcport) {
		ql_log(ql_log_warn, vha, 0x7014,
		    "Failed to allocate fcport.\n");
		rval = -ENOMEM;
		goto done_unmap_sg;
	}

	/* Initialize all required  fields of fcport */
	fcport->vha = vha;
	fcport->d_id.b.al_pa = bsg_request->rqst_data.h_ct.port_id[0];
	fcport->d_id.b.area = bsg_request->rqst_data.h_ct.port_id[1];
	fcport->d_id.b.domain = bsg_request->rqst_data.h_ct.port_id[2];
	fcport->loop_id = loop_id;

	/* Alloc SRB structure */
	sp = qla2x00_get_sp(vha, fcport, GFP_KERNEL);
	if (!sp) {
		ql_log(ql_log_warn, vha, 0x7015,
		    "qla2x00_get_sp failed.\n");
		rval = -ENOMEM;
		goto done_free_fcport;
	}

	sp->type = SRB_CT_CMD;
	sp->name = "bsg_ct";
	sp->iocbs = qla24xx_calc_ct_iocbs(req_sg_cnt + rsp_sg_cnt);
	sp->u.bsg_job = bsg_job;
	sp->free = qla2x00_bsg_sp_free;
	sp->done = qla2x00_bsg_job_done;

	ql_dbg(ql_dbg_user, vha, 0x7016,
	    "bsg rqst type: %s else type: %x - "
	    "loop-id=%x portid=%02x%02x%02x.\n", type,
	    (bsg_request->rqst_data.h_ct.preamble_word2 >> 16),
	    fcport->loop_id, fcport->d_id.b.domain, fcport->d_id.b.area,
	    fcport->d_id.b.al_pa);

	rval = qla2x00_start_sp(sp);
	if (rval != QLA_SUCCESS) {
		ql_log(ql_log_warn, vha, 0x7017,
		    "qla2x00_start_sp failed=%d.\n", rval);
		qla2x00_rel_sp(sp);
		rval = -EIO;
		goto done_free_fcport;
	}
	return rval;

done_free_fcport:
	qla2x00_free_fcport(fcport);
done_unmap_sg:
	dma_unmap_sg(&ha->pdev->dev, bsg_job->request_payload.sg_list,
		bsg_job->request_payload.sg_cnt, DMA_TO_DEVICE);
	dma_unmap_sg(&ha->pdev->dev, bsg_job->reply_payload.sg_list,
		bsg_job->reply_payload.sg_cnt, DMA_FROM_DEVICE);
done:
	return rval;
}

/* Disable loopback mode */
static inline int
qla81xx_reset_loopback_mode(scsi_qla_host_t *vha, uint16_t *config,
			    int wait, int wait2)
{
	int ret = 0;
	int rval = 0;
	uint16_t new_config[4];
	struct qla_hw_data *ha = vha->hw;

	if (!IS_QLA81XX(ha) && !IS_QLA8031(ha) && !IS_QLA8044(ha))
		goto done_reset_internal;

	memset(new_config, 0 , sizeof(new_config));
	if ((config[0] & INTERNAL_LOOPBACK_MASK) >> 1 ==
	    ENABLE_INTERNAL_LOOPBACK ||
	    (config[0] & INTERNAL_LOOPBACK_MASK) >> 1 ==
	    ENABLE_EXTERNAL_LOOPBACK) {
		new_config[0] = config[0] & ~INTERNAL_LOOPBACK_MASK;
		ql_dbg(ql_dbg_user, vha, 0x70bf, "new_config[0]=%02x\n",
		    (new_config[0] & INTERNAL_LOOPBACK_MASK));
		memcpy(&new_config[1], &config[1], sizeof(uint16_t) * 3) ;

		ha->notify_dcbx_comp = wait;
		ha->notify_lb_portup_comp = wait2;

		ret = qla81xx_set_port_config(vha, new_config);
		if (ret != QLA_SUCCESS) {
			ql_log(ql_log_warn, vha, 0x7025,
			    "Set port config failed.\n");
			ha->notify_dcbx_comp = 0;
			ha->notify_lb_portup_comp = 0;
			rval = -EINVAL;
			goto done_reset_internal;
		}

		/* Wait for DCBX complete event */
		if (wait && !wait_for_completion_timeout(&ha->dcbx_comp,
			(DCBX_COMP_TIMEOUT * HZ))) {
			ql_dbg(ql_dbg_user, vha, 0x7026,
			    "DCBX completion not received.\n");
			ha->notify_dcbx_comp = 0;
			ha->notify_lb_portup_comp = 0;
			rval = -EINVAL;
			goto done_reset_internal;
		} else
			ql_dbg(ql_dbg_user, vha, 0x7027,
			    "DCBX completion received.\n");

		if (wait2 &&
		    !wait_for_completion_timeout(&ha->lb_portup_comp,
		    (LB_PORTUP_COMP_TIMEOUT * HZ))) {
			ql_dbg(ql_dbg_user, vha, 0x70c5,
			    "Port up completion not received.\n");
			ha->notify_lb_portup_comp = 0;
			rval = -EINVAL;
			goto done_reset_internal;
		} else
			ql_dbg(ql_dbg_user, vha, 0x70c6,
			    "Port up completion received.\n");

		ha->notify_dcbx_comp = 0;
		ha->notify_lb_portup_comp = 0;
	}
done_reset_internal:
	return rval;
}

/*
 * Set the port configuration to enable the internal or external loopback
 * depending on the loopback mode.
 */
static inline int
qla81xx_set_loopback_mode(scsi_qla_host_t *vha, uint16_t *config,
	uint16_t *new_config, uint16_t mode)
{
	int ret = 0;
	int rval = 0;
	unsigned long rem_tmo = 0, current_tmo = 0;
	struct qla_hw_data *ha = vha->hw;

	if (!IS_QLA81XX(ha) && !IS_QLA8031(ha) && !IS_QLA8044(ha))
		goto done_set_internal;

	if (mode == INTERNAL_LOOPBACK)
		new_config[0] = config[0] | (ENABLE_INTERNAL_LOOPBACK << 1);
	else if (mode == EXTERNAL_LOOPBACK)
		new_config[0] = config[0] | (ENABLE_EXTERNAL_LOOPBACK << 1);
	ql_dbg(ql_dbg_user, vha, 0x70be,
	     "new_config[0]=%02x\n", (new_config[0] & INTERNAL_LOOPBACK_MASK));

	memcpy(&new_config[1], &config[1], sizeof(uint16_t) * 3);

	ha->notify_dcbx_comp = 1;
	ret = qla81xx_set_port_config(vha, new_config);
	if (ret != QLA_SUCCESS) {
		ql_log(ql_log_warn, vha, 0x7021,
		    "set port config failed.\n");
		ha->notify_dcbx_comp = 0;
		rval = -EINVAL;
		goto done_set_internal;
	}

	/* Wait for DCBX complete event */
	current_tmo = DCBX_COMP_TIMEOUT * HZ;
	while (1) {
		rem_tmo = wait_for_completion_timeout(&ha->dcbx_comp,
		    current_tmo);
		if (!ha->idc_extend_tmo || rem_tmo) {
			ha->idc_extend_tmo = 0;
			break;
		}
		current_tmo = ha->idc_extend_tmo * HZ;
		ha->idc_extend_tmo = 0;
	}

	if (!rem_tmo) {
		ql_dbg(ql_dbg_user, vha, 0x7022,
		    "DCBX completion not received.\n");
		ret = qla81xx_reset_loopback_mode(vha, new_config, 0, 0);
		/*
		 * If the reset of the loopback mode doesn't work take a FCoE
		 * dump and reset the chip.
		 */
		if (ret) {
			qla2xxx_dump_fw(vha);
			set_bit(ISP_ABORT_NEEDED, &vha->dpc_flags);
		}
		rval = -EINVAL;
	} else {
		if (ha->flags.idc_compl_status) {
			ql_dbg(ql_dbg_user, vha, 0x70c3,
			    "Bad status in IDC Completion AEN\n");
			rval = -EINVAL;
			ha->flags.idc_compl_status = 0;
		} else
			ql_dbg(ql_dbg_user, vha, 0x7023,
			    "DCBX completion received.\n");
	}

	ha->notify_dcbx_comp = 0;
	ha->idc_extend_tmo = 0;

done_set_internal:
	return rval;
}

static int
qla2x00_process_loopback(struct bsg_job *bsg_job)
{
	struct fc_bsg_request *bsg_request = bsg_job->request;
	struct fc_bsg_reply *bsg_reply = bsg_job->reply;
	struct Scsi_Host *host = fc_bsg_to_shost(bsg_job);
	scsi_qla_host_t *vha = shost_priv(host);
	struct qla_hw_data *ha = vha->hw;
	int rval;
	uint8_t command_sent;
	char *type;
	struct msg_echo_lb elreq;
	uint16_t response[MAILBOX_REGISTER_COUNT];
	uint16_t config[4], new_config[4];
	uint8_t *fw_sts_ptr;
	void *req_data = NULL;
	dma_addr_t req_data_dma;
	uint32_t req_data_len;
	uint8_t *rsp_data = NULL;
	dma_addr_t rsp_data_dma;
	uint32_t rsp_data_len;

	if (!vha->flags.online) {
		ql_log(ql_log_warn, vha, 0x7019, "Host is not online.\n");
		return -EIO;
	}

	memset(&elreq, 0, sizeof(elreq));

	elreq.req_sg_cnt = dma_map_sg(&ha->pdev->dev,
		bsg_job->request_payload.sg_list, bsg_job->request_payload.sg_cnt,
		DMA_TO_DEVICE);

	if (!elreq.req_sg_cnt) {
		ql_log(ql_log_warn, vha, 0x701a,
		    "dma_map_sg returned %d for request.\n", elreq.req_sg_cnt);
		return -ENOMEM;
	}

	elreq.rsp_sg_cnt = dma_map_sg(&ha->pdev->dev,
		bsg_job->reply_payload.sg_list, bsg_job->reply_payload.sg_cnt,
		DMA_FROM_DEVICE);

	if (!elreq.rsp_sg_cnt) {
		ql_log(ql_log_warn, vha, 0x701b,
		    "dma_map_sg returned %d for reply.\n", elreq.rsp_sg_cnt);
		rval = -ENOMEM;
		goto done_unmap_req_sg;
	}

	if ((elreq.req_sg_cnt !=  bsg_job->request_payload.sg_cnt) ||
		(elreq.rsp_sg_cnt != bsg_job->reply_payload.sg_cnt)) {
		ql_log(ql_log_warn, vha, 0x701c,
		    "dma mapping resulted in different sg counts, "
		    "request_sg_cnt: %x dma_request_sg_cnt: %x "
		    "reply_sg_cnt: %x dma_reply_sg_cnt: %x.\n",
		    bsg_job->request_payload.sg_cnt, elreq.req_sg_cnt,
		    bsg_job->reply_payload.sg_cnt, elreq.rsp_sg_cnt);
		rval = -EAGAIN;
		goto done_unmap_sg;
	}
	req_data_len = rsp_data_len = bsg_job->request_payload.payload_len;
	req_data = dma_alloc_coherent(&ha->pdev->dev, req_data_len,
		&req_data_dma, GFP_KERNEL);
	if (!req_data) {
		ql_log(ql_log_warn, vha, 0x701d,
		    "dma alloc failed for req_data.\n");
		rval = -ENOMEM;
		goto done_unmap_sg;
	}

	rsp_data = dma_alloc_coherent(&ha->pdev->dev, rsp_data_len,
		&rsp_data_dma, GFP_KERNEL);
	if (!rsp_data) {
		ql_log(ql_log_warn, vha, 0x7004,
		    "dma alloc failed for rsp_data.\n");
		rval = -ENOMEM;
		goto done_free_dma_req;
	}

	/* Copy the request buffer in req_data now */
	sg_copy_to_buffer(bsg_job->request_payload.sg_list,
		bsg_job->request_payload.sg_cnt, req_data, req_data_len);

	elreq.send_dma = req_data_dma;
	elreq.rcv_dma = rsp_data_dma;
	elreq.transfer_size = req_data_len;

	elreq.options = bsg_request->rqst_data.h_vendor.vendor_cmd[1];
	elreq.iteration_count =
	    bsg_request->rqst_data.h_vendor.vendor_cmd[2];

	if (atomic_read(&vha->loop_state) == LOOP_READY &&
	    ((ha->current_topology == ISP_CFG_F && (elreq.options & 7) >= 2) ||
	    ((IS_QLA81XX(ha) || IS_QLA8031(ha) || IS_QLA8044(ha)) &&
	    get_unaligned_le32(req_data) == ELS_OPCODE_BYTE &&
	    req_data_len == MAX_ELS_FRAME_PAYLOAD &&
	    elreq.options == EXTERNAL_LOOPBACK))) {
		type = "FC_BSG_HST_VENDOR_ECHO_DIAG";
		ql_dbg(ql_dbg_user, vha, 0x701e,
		    "BSG request type: %s.\n", type);
		command_sent = INT_DEF_LB_ECHO_CMD;
		rval = qla2x00_echo_test(vha, &elreq, response);
	} else {
		if (IS_QLA81XX(ha) || IS_QLA8031(ha) || IS_QLA8044(ha)) {
			memset(config, 0, sizeof(config));
			memset(new_config, 0, sizeof(new_config));

			if (qla81xx_get_port_config(vha, config)) {
				ql_log(ql_log_warn, vha, 0x701f,
				    "Get port config failed.\n");
				rval = -EPERM;
				goto done_free_dma_rsp;
			}

			if ((config[0] & INTERNAL_LOOPBACK_MASK) != 0) {
				ql_dbg(ql_dbg_user, vha, 0x70c4,
				    "Loopback operation already in "
				    "progress.\n");
				rval = -EAGAIN;
				goto done_free_dma_rsp;
			}

			ql_dbg(ql_dbg_user, vha, 0x70c0,
			    "elreq.options=%04x\n", elreq.options);

			if (elreq.options == EXTERNAL_LOOPBACK)
				if (IS_QLA8031(ha) || IS_QLA8044(ha))
					rval = qla81xx_set_loopback_mode(vha,
					    config, new_config, elreq.options);
				else
					rval = qla81xx_reset_loopback_mode(vha,
					    config, 1, 0);
			else
				rval = qla81xx_set_loopback_mode(vha, config,
				    new_config, elreq.options);

			if (rval) {
				rval = -EPERM;
				goto done_free_dma_rsp;
			}

			type = "FC_BSG_HST_VENDOR_LOOPBACK";
			ql_dbg(ql_dbg_user, vha, 0x7028,
			    "BSG request type: %s.\n", type);

			command_sent = INT_DEF_LB_LOOPBACK_CMD;
			rval = qla2x00_loopback_test(vha, &elreq, response);

			if (response[0] == MBS_COMMAND_ERROR &&
					response[1] == MBS_LB_RESET) {
				ql_log(ql_log_warn, vha, 0x7029,
				    "MBX command error, Aborting ISP.\n");
				set_bit(ISP_ABORT_NEEDED, &vha->dpc_flags);
				qla2xxx_wake_dpc(vha);
				qla2x00_wait_for_chip_reset(vha);
				/* Also reset the MPI */
				if (IS_QLA81XX(ha)) {
					if (qla81xx_restart_mpi_firmware(vha) !=
					    QLA_SUCCESS) {
						ql_log(ql_log_warn, vha, 0x702a,
						    "MPI reset failed.\n");
					}
				}

				rval = -EIO;
				goto done_free_dma_rsp;
			}

			if (new_config[0]) {
				int ret;

				/* Revert back to original port config
				 * Also clear internal loopback
				 */
				ret = qla81xx_reset_loopback_mode(vha,
				    new_config, 0, 1);
				if (ret) {
					/*
					 * If the reset of the loopback mode
					 * doesn't work take FCoE dump and then
					 * reset the chip.
					 */
					qla2xxx_dump_fw(vha);
					set_bit(ISP_ABORT_NEEDED,
					    &vha->dpc_flags);
				}

			}

		} else {
			type = "FC_BSG_HST_VENDOR_LOOPBACK";
			ql_dbg(ql_dbg_user, vha, 0x702b,
			    "BSG request type: %s.\n", type);
			command_sent = INT_DEF_LB_LOOPBACK_CMD;
			rval = qla2x00_loopback_test(vha, &elreq, response);
		}
	}

	if (rval) {
		ql_log(ql_log_warn, vha, 0x702c,
		    "Vendor request %s failed.\n", type);

		rval = 0;
		bsg_reply->result = (DID_ERROR << 16);
		bsg_reply->reply_payload_rcv_len = 0;
	} else {
		ql_dbg(ql_dbg_user, vha, 0x702d,
		    "Vendor request %s completed.\n", type);
		bsg_reply->result = (DID_OK << 16);
		sg_copy_from_buffer(bsg_job->reply_payload.sg_list,
			bsg_job->reply_payload.sg_cnt, rsp_data,
			rsp_data_len);
	}

	bsg_job->reply_len = sizeof(struct fc_bsg_reply) +
	    sizeof(response) + sizeof(uint8_t);
	fw_sts_ptr = bsg_job->reply + sizeof(struct fc_bsg_reply);
	memcpy(bsg_job->reply + sizeof(struct fc_bsg_reply), response,
			sizeof(response));
	fw_sts_ptr += sizeof(response);
	*fw_sts_ptr = command_sent;

done_free_dma_rsp:
	dma_free_coherent(&ha->pdev->dev, rsp_data_len,
		rsp_data, rsp_data_dma);
done_free_dma_req:
	dma_free_coherent(&ha->pdev->dev, req_data_len,
		req_data, req_data_dma);
done_unmap_sg:
	dma_unmap_sg(&ha->pdev->dev,
	    bsg_job->reply_payload.sg_list,
	    bsg_job->reply_payload.sg_cnt, DMA_FROM_DEVICE);
done_unmap_req_sg:
	dma_unmap_sg(&ha->pdev->dev,
	    bsg_job->request_payload.sg_list,
	    bsg_job->request_payload.sg_cnt, DMA_TO_DEVICE);
	if (!rval)
		bsg_job_done(bsg_job, bsg_reply->result,
			       bsg_reply->reply_payload_rcv_len);
	return rval;
}

static int
qla84xx_reset(struct bsg_job *bsg_job)
{
	struct fc_bsg_request *bsg_request = bsg_job->request;
	struct Scsi_Host *host = fc_bsg_to_shost(bsg_job);
	struct fc_bsg_reply *bsg_reply = bsg_job->reply;
	scsi_qla_host_t *vha = shost_priv(host);
	struct qla_hw_data *ha = vha->hw;
	int rval = 0;
	uint32_t flag;

	if (!IS_QLA84XX(ha)) {
		ql_dbg(ql_dbg_user, vha, 0x702f, "Not 84xx, exiting.\n");
		return -EINVAL;
	}

	flag = bsg_request->rqst_data.h_vendor.vendor_cmd[1];

	rval = qla84xx_reset_chip(vha, flag == A84_ISSUE_RESET_DIAG_FW);

	if (rval) {
		ql_log(ql_log_warn, vha, 0x7030,
		    "Vendor request 84xx reset failed.\n");
		rval = (DID_ERROR << 16);

	} else {
		ql_dbg(ql_dbg_user, vha, 0x7031,
		    "Vendor request 84xx reset completed.\n");
		bsg_reply->result = DID_OK;
		bsg_job_done(bsg_job, bsg_reply->result,
			       bsg_reply->reply_payload_rcv_len);
	}

	return rval;
}

static int
qla84xx_updatefw(struct bsg_job *bsg_job)
{
	struct fc_bsg_request *bsg_request = bsg_job->request;
	struct fc_bsg_reply *bsg_reply = bsg_job->reply;
	struct Scsi_Host *host = fc_bsg_to_shost(bsg_job);
	scsi_qla_host_t *vha = shost_priv(host);
	struct qla_hw_data *ha = vha->hw;
	struct verify_chip_entry_84xx *mn = NULL;
	dma_addr_t mn_dma, fw_dma;
	void *fw_buf = NULL;
	int rval = 0;
	uint32_t sg_cnt;
	uint32_t data_len;
	uint16_t options;
	uint32_t flag;
	uint32_t fw_ver;

	if (!IS_QLA84XX(ha)) {
		ql_dbg(ql_dbg_user, vha, 0x7032,
		    "Not 84xx, exiting.\n");
		return -EINVAL;
	}

	sg_cnt = dma_map_sg(&ha->pdev->dev, bsg_job->request_payload.sg_list,
		bsg_job->request_payload.sg_cnt, DMA_TO_DEVICE);
	if (!sg_cnt) {
		ql_log(ql_log_warn, vha, 0x7033,
		    "dma_map_sg returned %d for request.\n", sg_cnt);
		return -ENOMEM;
	}

	if (sg_cnt != bsg_job->request_payload.sg_cnt) {
		ql_log(ql_log_warn, vha, 0x7034,
		    "DMA mapping resulted in different sg counts, "
		    "request_sg_cnt: %x dma_request_sg_cnt: %x.\n",
		    bsg_job->request_payload.sg_cnt, sg_cnt);
		rval = -EAGAIN;
		goto done_unmap_sg;
	}

	data_len = bsg_job->request_payload.payload_len;
	fw_buf = dma_alloc_coherent(&ha->pdev->dev, data_len,
		&fw_dma, GFP_KERNEL);
	if (!fw_buf) {
		ql_log(ql_log_warn, vha, 0x7035,
		    "DMA alloc failed for fw_buf.\n");
		rval = -ENOMEM;
		goto done_unmap_sg;
	}

	sg_copy_to_buffer(bsg_job->request_payload.sg_list,
		bsg_job->request_payload.sg_cnt, fw_buf, data_len);

	mn = dma_pool_zalloc(ha->s_dma_pool, GFP_KERNEL, &mn_dma);
	if (!mn) {
		ql_log(ql_log_warn, vha, 0x7036,
		    "DMA alloc failed for fw buffer.\n");
		rval = -ENOMEM;
		goto done_free_fw_buf;
	}

	flag = bsg_request->rqst_data.h_vendor.vendor_cmd[1];
	fw_ver = get_unaligned_le32((uint32_t *)fw_buf + 2);

	mn->entry_type = VERIFY_CHIP_IOCB_TYPE;
	mn->entry_count = 1;

	options = VCO_FORCE_UPDATE | VCO_END_OF_DATA;
	if (flag == A84_ISSUE_UPDATE_DIAGFW_CMD)
		options |= VCO_DIAG_FW;

	mn->options = cpu_to_le16(options);
	mn->fw_ver =  cpu_to_le32(fw_ver);
	mn->fw_size =  cpu_to_le32(data_len);
	mn->fw_seq_size =  cpu_to_le32(data_len);
	put_unaligned_le64(fw_dma, &mn->dsd.address);
	mn->dsd.length = cpu_to_le32(data_len);
	mn->data_seg_cnt = cpu_to_le16(1);

	rval = qla2x00_issue_iocb_timeout(vha, mn, mn_dma, 0, 120);

	if (rval) {
		ql_log(ql_log_warn, vha, 0x7037,
		    "Vendor request 84xx updatefw failed.\n");

		rval = (DID_ERROR << 16);
	} else {
		ql_dbg(ql_dbg_user, vha, 0x7038,
		    "Vendor request 84xx updatefw completed.\n");

		bsg_job->reply_len = sizeof(struct fc_bsg_reply);
		bsg_reply->result = DID_OK;
	}

	dma_pool_free(ha->s_dma_pool, mn, mn_dma);

done_free_fw_buf:
	dma_free_coherent(&ha->pdev->dev, data_len, fw_buf, fw_dma);

done_unmap_sg:
	dma_unmap_sg(&ha->pdev->dev, bsg_job->request_payload.sg_list,
		bsg_job->request_payload.sg_cnt, DMA_TO_DEVICE);

	if (!rval)
		bsg_job_done(bsg_job, bsg_reply->result,
			       bsg_reply->reply_payload_rcv_len);
	return rval;
}

static int
qla84xx_mgmt_cmd(struct bsg_job *bsg_job)
{
	struct fc_bsg_request *bsg_request = bsg_job->request;
	struct fc_bsg_reply *bsg_reply = bsg_job->reply;
	struct Scsi_Host *host = fc_bsg_to_shost(bsg_job);
	scsi_qla_host_t *vha = shost_priv(host);
	struct qla_hw_data *ha = vha->hw;
	struct access_chip_84xx *mn = NULL;
	dma_addr_t mn_dma, mgmt_dma;
	void *mgmt_b = NULL;
	int rval = 0;
	struct qla_bsg_a84_mgmt *ql84_mgmt;
	uint32_t sg_cnt;
	uint32_t data_len = 0;
	uint32_t dma_direction = DMA_NONE;

	if (!IS_QLA84XX(ha)) {
		ql_log(ql_log_warn, vha, 0x703a,
		    "Not 84xx, exiting.\n");
		return -EINVAL;
	}

	mn = dma_pool_zalloc(ha->s_dma_pool, GFP_KERNEL, &mn_dma);
	if (!mn) {
		ql_log(ql_log_warn, vha, 0x703c,
		    "DMA alloc failed for fw buffer.\n");
		return -ENOMEM;
	}

	mn->entry_type = ACCESS_CHIP_IOCB_TYPE;
	mn->entry_count = 1;
	ql84_mgmt = (void *)bsg_request + sizeof(struct fc_bsg_request);
	switch (ql84_mgmt->mgmt.cmd) {
	case QLA84_MGMT_READ_MEM:
	case QLA84_MGMT_GET_INFO:
		sg_cnt = dma_map_sg(&ha->pdev->dev,
			bsg_job->reply_payload.sg_list,
			bsg_job->reply_payload.sg_cnt, DMA_FROM_DEVICE);
		if (!sg_cnt) {
			ql_log(ql_log_warn, vha, 0x703d,
			    "dma_map_sg returned %d for reply.\n", sg_cnt);
			rval = -ENOMEM;
			goto exit_mgmt;
		}

		dma_direction = DMA_FROM_DEVICE;

		if (sg_cnt != bsg_job->reply_payload.sg_cnt) {
			ql_log(ql_log_warn, vha, 0x703e,
			    "DMA mapping resulted in different sg counts, "
			    "reply_sg_cnt: %x dma_reply_sg_cnt: %x.\n",
			    bsg_job->reply_payload.sg_cnt, sg_cnt);
			rval = -EAGAIN;
			goto done_unmap_sg;
		}

		data_len = bsg_job->reply_payload.payload_len;

		mgmt_b = dma_alloc_coherent(&ha->pdev->dev, data_len,
		    &mgmt_dma, GFP_KERNEL);
		if (!mgmt_b) {
			ql_log(ql_log_warn, vha, 0x703f,
			    "DMA alloc failed for mgmt_b.\n");
			rval = -ENOMEM;
			goto done_unmap_sg;
		}

		if (ql84_mgmt->mgmt.cmd == QLA84_MGMT_READ_MEM) {
			mn->options = cpu_to_le16(ACO_DUMP_MEMORY);
			mn->parameter1 =
				cpu_to_le32(
				ql84_mgmt->mgmt.mgmtp.u.mem.start_addr);

		} else if (ql84_mgmt->mgmt.cmd == QLA84_MGMT_GET_INFO) {
			mn->options = cpu_to_le16(ACO_REQUEST_INFO);
			mn->parameter1 =
				cpu_to_le32(ql84_mgmt->mgmt.mgmtp.u.info.type);

			mn->parameter2 =
				cpu_to_le32(
				ql84_mgmt->mgmt.mgmtp.u.info.context);
		}
		break;

	case QLA84_MGMT_WRITE_MEM:
		sg_cnt = dma_map_sg(&ha->pdev->dev,
			bsg_job->request_payload.sg_list,
			bsg_job->request_payload.sg_cnt, DMA_TO_DEVICE);

		if (!sg_cnt) {
			ql_log(ql_log_warn, vha, 0x7040,
			    "dma_map_sg returned %d.\n", sg_cnt);
			rval = -ENOMEM;
			goto exit_mgmt;
		}

		dma_direction = DMA_TO_DEVICE;

		if (sg_cnt != bsg_job->request_payload.sg_cnt) {
			ql_log(ql_log_warn, vha, 0x7041,
			    "DMA mapping resulted in different sg counts, "
			    "request_sg_cnt: %x dma_request_sg_cnt: %x.\n",
			    bsg_job->request_payload.sg_cnt, sg_cnt);
			rval = -EAGAIN;
			goto done_unmap_sg;
		}

		data_len = bsg_job->request_payload.payload_len;
		mgmt_b = dma_alloc_coherent(&ha->pdev->dev, data_len,
			&mgmt_dma, GFP_KERNEL);
		if (!mgmt_b) {
			ql_log(ql_log_warn, vha, 0x7042,
			    "DMA alloc failed for mgmt_b.\n");
			rval = -ENOMEM;
			goto done_unmap_sg;
		}

		sg_copy_to_buffer(bsg_job->request_payload.sg_list,
			bsg_job->request_payload.sg_cnt, mgmt_b, data_len);

		mn->options = cpu_to_le16(ACO_LOAD_MEMORY);
		mn->parameter1 =
			cpu_to_le32(ql84_mgmt->mgmt.mgmtp.u.mem.start_addr);
		break;

	case QLA84_MGMT_CHNG_CONFIG:
		mn->options = cpu_to_le16(ACO_CHANGE_CONFIG_PARAM);
		mn->parameter1 =
			cpu_to_le32(ql84_mgmt->mgmt.mgmtp.u.config.id);

		mn->parameter2 =
			cpu_to_le32(ql84_mgmt->mgmt.mgmtp.u.config.param0);

		mn->parameter3 =
			cpu_to_le32(ql84_mgmt->mgmt.mgmtp.u.config.param1);
		break;

	default:
		rval = -EIO;
		goto exit_mgmt;
	}

	if (ql84_mgmt->mgmt.cmd != QLA84_MGMT_CHNG_CONFIG) {
		mn->total_byte_cnt = cpu_to_le32(ql84_mgmt->mgmt.len);
		mn->dseg_count = cpu_to_le16(1);
		put_unaligned_le64(mgmt_dma, &mn->dsd.address);
		mn->dsd.length = cpu_to_le32(ql84_mgmt->mgmt.len);
	}

	rval = qla2x00_issue_iocb(vha, mn, mn_dma, 0);

	if (rval) {
		ql_log(ql_log_warn, vha, 0x7043,
		    "Vendor request 84xx mgmt failed.\n");

		rval = (DID_ERROR << 16);

	} else {
		ql_dbg(ql_dbg_user, vha, 0x7044,
		    "Vendor request 84xx mgmt completed.\n");

		bsg_job->reply_len = sizeof(struct fc_bsg_reply);
		bsg_reply->result = DID_OK;

		if ((ql84_mgmt->mgmt.cmd == QLA84_MGMT_READ_MEM) ||
			(ql84_mgmt->mgmt.cmd == QLA84_MGMT_GET_INFO)) {
			bsg_reply->reply_payload_rcv_len =
				bsg_job->reply_payload.payload_len;

			sg_copy_from_buffer(bsg_job->reply_payload.sg_list,
				bsg_job->reply_payload.sg_cnt, mgmt_b,
				data_len);
		}
	}

done_unmap_sg:
	if (mgmt_b)
		dma_free_coherent(&ha->pdev->dev, data_len, mgmt_b, mgmt_dma);

	if (dma_direction == DMA_TO_DEVICE)
		dma_unmap_sg(&ha->pdev->dev, bsg_job->request_payload.sg_list,
			bsg_job->request_payload.sg_cnt, DMA_TO_DEVICE);
	else if (dma_direction == DMA_FROM_DEVICE)
		dma_unmap_sg(&ha->pdev->dev, bsg_job->reply_payload.sg_list,
			bsg_job->reply_payload.sg_cnt, DMA_FROM_DEVICE);

exit_mgmt:
	dma_pool_free(ha->s_dma_pool, mn, mn_dma);

	if (!rval)
		bsg_job_done(bsg_job, bsg_reply->result,
			       bsg_reply->reply_payload_rcv_len);
	return rval;
}

static int
qla24xx_iidma(struct bsg_job *bsg_job)
{
	struct fc_bsg_request *bsg_request = bsg_job->request;
	struct fc_bsg_reply *bsg_reply = bsg_job->reply;
	struct Scsi_Host *host = fc_bsg_to_shost(bsg_job);
	scsi_qla_host_t *vha = shost_priv(host);
	int rval = 0;
	struct qla_port_param *port_param = NULL;
	fc_port_t *fcport = NULL;
	int found = 0;
	uint16_t mb[MAILBOX_REGISTER_COUNT];
	uint8_t *rsp_ptr = NULL;

	if (!IS_IIDMA_CAPABLE(vha->hw)) {
		ql_log(ql_log_info, vha, 0x7046, "iiDMA not supported.\n");
		return -EINVAL;
	}

	port_param = (void *)bsg_request + sizeof(struct fc_bsg_request);
	if (port_param->fc_scsi_addr.dest_type != EXT_DEF_TYPE_WWPN) {
		ql_log(ql_log_warn, vha, 0x7048,
		    "Invalid destination type.\n");
		return -EINVAL;
	}

	list_for_each_entry(fcport, &vha->vp_fcports, list) {
		if (fcport->port_type != FCT_TARGET)
			continue;

		if (memcmp(port_param->fc_scsi_addr.dest_addr.wwpn,
			fcport->port_name, sizeof(fcport->port_name)))
			continue;

		found = 1;
		break;
	}

	if (!found) {
		ql_log(ql_log_warn, vha, 0x7049,
		    "Failed to find port.\n");
		return -EINVAL;
	}

	if (atomic_read(&fcport->state) != FCS_ONLINE) {
		ql_log(ql_log_warn, vha, 0x704a,
		    "Port is not online.\n");
		return -EINVAL;
	}

	if (fcport->flags & FCF_LOGIN_NEEDED) {
		ql_log(ql_log_warn, vha, 0x704b,
		    "Remote port not logged in flags = 0x%x.\n", fcport->flags);
		return -EINVAL;
	}

	if (port_param->mode)
		rval = qla2x00_set_idma_speed(vha, fcport->loop_id,
			port_param->speed, mb);
	else
		rval = qla2x00_get_idma_speed(vha, fcport->loop_id,
			&port_param->speed, mb);

	if (rval) {
		ql_log(ql_log_warn, vha, 0x704c,
		    "iiDMA cmd failed for %8phN -- "
		    "%04x %x %04x %04x.\n", fcport->port_name,
		    rval, fcport->fp_speed, mb[0], mb[1]);
		rval = (DID_ERROR << 16);
	} else {
		if (!port_param->mode) {
			bsg_job->reply_len = sizeof(struct fc_bsg_reply) +
				sizeof(struct qla_port_param);

			rsp_ptr = ((uint8_t *)bsg_reply) +
				sizeof(struct fc_bsg_reply);

			memcpy(rsp_ptr, port_param,
				sizeof(struct qla_port_param));
		}

		bsg_reply->result = DID_OK;
		bsg_job_done(bsg_job, bsg_reply->result,
			       bsg_reply->reply_payload_rcv_len);
	}

	return rval;
}

static int
qla2x00_optrom_setup(struct bsg_job *bsg_job, scsi_qla_host_t *vha,
	uint8_t is_update)
{
	struct fc_bsg_request *bsg_request = bsg_job->request;
	uint32_t start = 0;
	int valid = 0;
	struct qla_hw_data *ha = vha->hw;

	if (unlikely(pci_channel_offline(ha->pdev)))
		return -EINVAL;

	start = bsg_request->rqst_data.h_vendor.vendor_cmd[1];
	if (start > ha->optrom_size) {
		ql_log(ql_log_warn, vha, 0x7055,
		    "start %d > optrom_size %d.\n", start, ha->optrom_size);
		return -EINVAL;
	}

	if (ha->optrom_state != QLA_SWAITING) {
		ql_log(ql_log_info, vha, 0x7056,
		    "optrom_state %d.\n", ha->optrom_state);
		return -EBUSY;
	}

	ha->optrom_region_start = start;
	ql_dbg(ql_dbg_user, vha, 0x7057, "is_update=%d.\n", is_update);
	if (is_update) {
		if (ha->optrom_size == OPTROM_SIZE_2300 && start == 0)
			valid = 1;
		else if (start == (ha->flt_region_boot * 4) ||
		    start == (ha->flt_region_fw * 4))
			valid = 1;
		else if (IS_QLA24XX_TYPE(ha) || IS_QLA25XX(ha) ||
		    IS_CNA_CAPABLE(ha) || IS_QLA2031(ha) || IS_QLA27XX(ha) ||
		    IS_QLA28XX(ha))
			valid = 1;
		if (!valid) {
			ql_log(ql_log_warn, vha, 0x7058,
			    "Invalid start region 0x%x/0x%x.\n", start,
			    bsg_job->request_payload.payload_len);
			return -EINVAL;
		}

		ha->optrom_region_size = start +
		    bsg_job->request_payload.payload_len > ha->optrom_size ?
		    ha->optrom_size - start :
		    bsg_job->request_payload.payload_len;
		ha->optrom_state = QLA_SWRITING;
	} else {
		ha->optrom_region_size = start +
		    bsg_job->reply_payload.payload_len > ha->optrom_size ?
		    ha->optrom_size - start :
		    bsg_job->reply_payload.payload_len;
		ha->optrom_state = QLA_SREADING;
	}

	ha->optrom_buffer = vzalloc(ha->optrom_region_size);
	if (!ha->optrom_buffer) {
		ql_log(ql_log_warn, vha, 0x7059,
		    "Read: Unable to allocate memory for optrom retrieval "
		    "(%x)\n", ha->optrom_region_size);

		ha->optrom_state = QLA_SWAITING;
		return -ENOMEM;
	}

	return 0;
}

static int
qla2x00_read_optrom(struct bsg_job *bsg_job)
{
	struct fc_bsg_reply *bsg_reply = bsg_job->reply;
	struct Scsi_Host *host = fc_bsg_to_shost(bsg_job);
	scsi_qla_host_t *vha = shost_priv(host);
	struct qla_hw_data *ha = vha->hw;
	int rval = 0;

	if (ha->flags.nic_core_reset_hdlr_active)
		return -EBUSY;

	mutex_lock(&ha->optrom_mutex);
	rval = qla2x00_optrom_setup(bsg_job, vha, 0);
	if (rval) {
		mutex_unlock(&ha->optrom_mutex);
		return rval;
	}

	ha->isp_ops->read_optrom(vha, ha->optrom_buffer,
	    ha->optrom_region_start, ha->optrom_region_size);

	sg_copy_from_buffer(bsg_job->reply_payload.sg_list,
	    bsg_job->reply_payload.sg_cnt, ha->optrom_buffer,
	    ha->optrom_region_size);

	bsg_reply->reply_payload_rcv_len = ha->optrom_region_size;
	bsg_reply->result = DID_OK;
	vfree(ha->optrom_buffer);
	ha->optrom_buffer = NULL;
	ha->optrom_state = QLA_SWAITING;
	mutex_unlock(&ha->optrom_mutex);
	bsg_job_done(bsg_job, bsg_reply->result,
		       bsg_reply->reply_payload_rcv_len);
	return rval;
}

static int
qla2x00_update_optrom(struct bsg_job *bsg_job)
{
	struct fc_bsg_reply *bsg_reply = bsg_job->reply;
	struct Scsi_Host *host = fc_bsg_to_shost(bsg_job);
	scsi_qla_host_t *vha = shost_priv(host);
	struct qla_hw_data *ha = vha->hw;
	int rval = 0;

	mutex_lock(&ha->optrom_mutex);
	rval = qla2x00_optrom_setup(bsg_job, vha, 1);
	if (rval) {
		mutex_unlock(&ha->optrom_mutex);
		return rval;
	}

	/* Set the isp82xx_no_md_cap not to capture minidump */
	ha->flags.isp82xx_no_md_cap = 1;

	sg_copy_to_buffer(bsg_job->request_payload.sg_list,
	    bsg_job->request_payload.sg_cnt, ha->optrom_buffer,
	    ha->optrom_region_size);

	rval = ha->isp_ops->write_optrom(vha, ha->optrom_buffer,
	    ha->optrom_region_start, ha->optrom_region_size);

	if (rval) {
		bsg_reply->result = -EINVAL;
		rval = -EINVAL;
	} else {
		bsg_reply->result = DID_OK;
	}
	vfree(ha->optrom_buffer);
	ha->optrom_buffer = NULL;
	ha->optrom_state = QLA_SWAITING;
	mutex_unlock(&ha->optrom_mutex);
	bsg_job_done(bsg_job, bsg_reply->result,
		       bsg_reply->reply_payload_rcv_len);
	return rval;
}

static int
qla2x00_update_fru_versions(struct bsg_job *bsg_job)
{
	struct fc_bsg_reply *bsg_reply = bsg_job->reply;
	struct Scsi_Host *host = fc_bsg_to_shost(bsg_job);
	scsi_qla_host_t *vha = shost_priv(host);
	struct qla_hw_data *ha = vha->hw;
	int rval = 0;
	uint8_t bsg[DMA_POOL_SIZE];
	struct qla_image_version_list *list = (void *)bsg;
	struct qla_image_version *image;
	uint32_t count;
	dma_addr_t sfp_dma;
	void *sfp = dma_pool_alloc(ha->s_dma_pool, GFP_KERNEL, &sfp_dma);

	if (!sfp) {
		bsg_reply->reply_data.vendor_reply.vendor_rsp[0] =
		    EXT_STATUS_NO_MEMORY;
		goto done;
	}

	sg_copy_to_buffer(bsg_job->request_payload.sg_list,
	    bsg_job->request_payload.sg_cnt, list, sizeof(bsg));

	image = list->version;
	count = list->count;
	while (count--) {
		memcpy(sfp, &image->field_info, sizeof(image->field_info));
		rval = qla2x00_write_sfp(vha, sfp_dma, sfp,
		    image->field_address.device, image->field_address.offset,
		    sizeof(image->field_info), image->field_address.option);
		if (rval) {
			bsg_reply->reply_data.vendor_reply.vendor_rsp[0] =
			    EXT_STATUS_MAILBOX;
			goto dealloc;
		}
		image++;
	}

	bsg_reply->reply_data.vendor_reply.vendor_rsp[0] = 0;

dealloc:
	dma_pool_free(ha->s_dma_pool, sfp, sfp_dma);

done:
	bsg_job->reply_len = sizeof(struct fc_bsg_reply);
	bsg_reply->result = DID_OK << 16;
	bsg_job_done(bsg_job, bsg_reply->result,
		       bsg_reply->reply_payload_rcv_len);

	return 0;
}

static int
qla2x00_read_fru_status(struct bsg_job *bsg_job)
{
	struct fc_bsg_reply *bsg_reply = bsg_job->reply;
	struct Scsi_Host *host = fc_bsg_to_shost(bsg_job);
	scsi_qla_host_t *vha = shost_priv(host);
	struct qla_hw_data *ha = vha->hw;
	int rval = 0;
	uint8_t bsg[DMA_POOL_SIZE];
	struct qla_status_reg *sr = (void *)bsg;
	dma_addr_t sfp_dma;
	uint8_t *sfp = dma_pool_alloc(ha->s_dma_pool, GFP_KERNEL, &sfp_dma);

	if (!sfp) {
		bsg_reply->reply_data.vendor_reply.vendor_rsp[0] =
		    EXT_STATUS_NO_MEMORY;
		goto done;
	}

	sg_copy_to_buffer(bsg_job->request_payload.sg_list,
	    bsg_job->request_payload.sg_cnt, sr, sizeof(*sr));

	rval = qla2x00_read_sfp(vha, sfp_dma, sfp,
	    sr->field_address.device, sr->field_address.offset,
	    sizeof(sr->status_reg), sr->field_address.option);
	sr->status_reg = *sfp;

	if (rval) {
		bsg_reply->reply_data.vendor_reply.vendor_rsp[0] =
		    EXT_STATUS_MAILBOX;
		goto dealloc;
	}

	sg_copy_from_buffer(bsg_job->reply_payload.sg_list,
	    bsg_job->reply_payload.sg_cnt, sr, sizeof(*sr));

	bsg_reply->reply_data.vendor_reply.vendor_rsp[0] = 0;

dealloc:
	dma_pool_free(ha->s_dma_pool, sfp, sfp_dma);

done:
	bsg_job->reply_len = sizeof(struct fc_bsg_reply);
	bsg_reply->reply_payload_rcv_len = sizeof(*sr);
	bsg_reply->result = DID_OK << 16;
	bsg_job_done(bsg_job, bsg_reply->result,
		       bsg_reply->reply_payload_rcv_len);

	return 0;
}

static int
qla2x00_write_fru_status(struct bsg_job *bsg_job)
{
	struct fc_bsg_reply *bsg_reply = bsg_job->reply;
	struct Scsi_Host *host = fc_bsg_to_shost(bsg_job);
	scsi_qla_host_t *vha = shost_priv(host);
	struct qla_hw_data *ha = vha->hw;
	int rval = 0;
	uint8_t bsg[DMA_POOL_SIZE];
	struct qla_status_reg *sr = (void *)bsg;
	dma_addr_t sfp_dma;
	uint8_t *sfp = dma_pool_alloc(ha->s_dma_pool, GFP_KERNEL, &sfp_dma);

	if (!sfp) {
		bsg_reply->reply_data.vendor_reply.vendor_rsp[0] =
		    EXT_STATUS_NO_MEMORY;
		goto done;
	}

	sg_copy_to_buffer(bsg_job->request_payload.sg_list,
	    bsg_job->request_payload.sg_cnt, sr, sizeof(*sr));

	*sfp = sr->status_reg;
	rval = qla2x00_write_sfp(vha, sfp_dma, sfp,
	    sr->field_address.device, sr->field_address.offset,
	    sizeof(sr->status_reg), sr->field_address.option);

	if (rval) {
		bsg_reply->reply_data.vendor_reply.vendor_rsp[0] =
		    EXT_STATUS_MAILBOX;
		goto dealloc;
	}

	bsg_reply->reply_data.vendor_reply.vendor_rsp[0] = 0;

dealloc:
	dma_pool_free(ha->s_dma_pool, sfp, sfp_dma);

done:
	bsg_job->reply_len = sizeof(struct fc_bsg_reply);
	bsg_reply->result = DID_OK << 16;
	bsg_job_done(bsg_job, bsg_reply->result,
		       bsg_reply->reply_payload_rcv_len);

	return 0;
}

static int
qla2x00_write_i2c(struct bsg_job *bsg_job)
{
	struct fc_bsg_reply *bsg_reply = bsg_job->reply;
	struct Scsi_Host *host = fc_bsg_to_shost(bsg_job);
	scsi_qla_host_t *vha = shost_priv(host);
	struct qla_hw_data *ha = vha->hw;
	int rval = 0;
	uint8_t bsg[DMA_POOL_SIZE];
	struct qla_i2c_access *i2c = (void *)bsg;
	dma_addr_t sfp_dma;
	uint8_t *sfp = dma_pool_alloc(ha->s_dma_pool, GFP_KERNEL, &sfp_dma);

	if (!sfp) {
		bsg_reply->reply_data.vendor_reply.vendor_rsp[0] =
		    EXT_STATUS_NO_MEMORY;
		goto done;
	}

	sg_copy_to_buffer(bsg_job->request_payload.sg_list,
	    bsg_job->request_payload.sg_cnt, i2c, sizeof(*i2c));

	memcpy(sfp, i2c->buffer, i2c->length);
	rval = qla2x00_write_sfp(vha, sfp_dma, sfp,
	    i2c->device, i2c->offset, i2c->length, i2c->option);

	if (rval) {
		bsg_reply->reply_data.vendor_reply.vendor_rsp[0] =
		    EXT_STATUS_MAILBOX;
		goto dealloc;
	}

	bsg_reply->reply_data.vendor_reply.vendor_rsp[0] = 0;

dealloc:
	dma_pool_free(ha->s_dma_pool, sfp, sfp_dma);

done:
	bsg_job->reply_len = sizeof(struct fc_bsg_reply);
	bsg_reply->result = DID_OK << 16;
	bsg_job_done(bsg_job, bsg_reply->result,
		       bsg_reply->reply_payload_rcv_len);

	return 0;
}

static int
qla2x00_read_i2c(struct bsg_job *bsg_job)
{
	struct fc_bsg_reply *bsg_reply = bsg_job->reply;
	struct Scsi_Host *host = fc_bsg_to_shost(bsg_job);
	scsi_qla_host_t *vha = shost_priv(host);
	struct qla_hw_data *ha = vha->hw;
	int rval = 0;
	uint8_t bsg[DMA_POOL_SIZE];
	struct qla_i2c_access *i2c = (void *)bsg;
	dma_addr_t sfp_dma;
	uint8_t *sfp = dma_pool_alloc(ha->s_dma_pool, GFP_KERNEL, &sfp_dma);

	if (!sfp) {
		bsg_reply->reply_data.vendor_reply.vendor_rsp[0] =
		    EXT_STATUS_NO_MEMORY;
		goto done;
	}

	sg_copy_to_buffer(bsg_job->request_payload.sg_list,
	    bsg_job->request_payload.sg_cnt, i2c, sizeof(*i2c));

	rval = qla2x00_read_sfp(vha, sfp_dma, sfp,
		i2c->device, i2c->offset, i2c->length, i2c->option);

	if (rval) {
		bsg_reply->reply_data.vendor_reply.vendor_rsp[0] =
		    EXT_STATUS_MAILBOX;
		goto dealloc;
	}

	memcpy(i2c->buffer, sfp, i2c->length);
	sg_copy_from_buffer(bsg_job->reply_payload.sg_list,
	    bsg_job->reply_payload.sg_cnt, i2c, sizeof(*i2c));

	bsg_reply->reply_data.vendor_reply.vendor_rsp[0] = 0;

dealloc:
	dma_pool_free(ha->s_dma_pool, sfp, sfp_dma);

done:
	bsg_job->reply_len = sizeof(struct fc_bsg_reply);
	bsg_reply->reply_payload_rcv_len = sizeof(*i2c);
	bsg_reply->result = DID_OK << 16;
	bsg_job_done(bsg_job, bsg_reply->result,
		       bsg_reply->reply_payload_rcv_len);

	return 0;
}

static int
qla24xx_process_bidir_cmd(struct bsg_job *bsg_job)
{
	struct fc_bsg_reply *bsg_reply = bsg_job->reply;
	struct Scsi_Host *host = fc_bsg_to_shost(bsg_job);
	scsi_qla_host_t *vha = shost_priv(host);
	struct qla_hw_data *ha = vha->hw;
	uint32_t rval = EXT_STATUS_OK;
	uint16_t req_sg_cnt = 0;
	uint16_t rsp_sg_cnt = 0;
	uint16_t nextlid = 0;
	uint32_t tot_dsds;
	srb_t *sp = NULL;
	uint32_t req_data_len;
	uint32_t rsp_data_len;

	/* Check the type of the adapter */
	if (!IS_BIDI_CAPABLE(ha)) {
		ql_log(ql_log_warn, vha, 0x70a0,
			"This adapter is not supported\n");
		rval = EXT_STATUS_NOT_SUPPORTED;
		goto done;
	}

	if (test_bit(ISP_ABORT_NEEDED, &vha->dpc_flags) ||
		test_bit(ABORT_ISP_ACTIVE, &vha->dpc_flags) ||
		test_bit(ISP_ABORT_RETRY, &vha->dpc_flags)) {
		rval =  EXT_STATUS_BUSY;
		goto done;
	}

	/* Check if host is online */
	if (!vha->flags.online) {
		ql_log(ql_log_warn, vha, 0x70a1,
			"Host is not online\n");
		rval = EXT_STATUS_DEVICE_OFFLINE;
		goto done;
	}

	/* Check if cable is plugged in or not */
	if (vha->device_flags & DFLG_NO_CABLE) {
		ql_log(ql_log_warn, vha, 0x70a2,
			"Cable is unplugged...\n");
		rval = EXT_STATUS_INVALID_CFG;
		goto done;
	}

	/* Check if the switch is connected or not */
	if (ha->current_topology != ISP_CFG_F) {
		ql_log(ql_log_warn, vha, 0x70a3,
			"Host is not connected to the switch\n");
		rval = EXT_STATUS_INVALID_CFG;
		goto done;
	}

	/* Check if operating mode is P2P */
	if (ha->operating_mode != P2P) {
		ql_log(ql_log_warn, vha, 0x70a4,
		    "Host operating mode is not P2p\n");
		rval = EXT_STATUS_INVALID_CFG;
		goto done;
	}

	mutex_lock(&ha->selflogin_lock);
	if (vha->self_login_loop_id == 0) {
		/* Initialize all required  fields of fcport */
		vha->bidir_fcport.vha = vha;
		vha->bidir_fcport.d_id.b.al_pa = vha->d_id.b.al_pa;
		vha->bidir_fcport.d_id.b.area = vha->d_id.b.area;
		vha->bidir_fcport.d_id.b.domain = vha->d_id.b.domain;
		vha->bidir_fcport.loop_id = vha->loop_id;

		if (qla2x00_fabric_login(vha, &(vha->bidir_fcport), &nextlid)) {
			ql_log(ql_log_warn, vha, 0x70a7,
			    "Failed to login port %06X for bidirectional IOCB\n",
			    vha->bidir_fcport.d_id.b24);
			mutex_unlock(&ha->selflogin_lock);
			rval = EXT_STATUS_MAILBOX;
			goto done;
		}
		vha->self_login_loop_id = nextlid - 1;

	}
	/* Assign the self login loop id to fcport */
	mutex_unlock(&ha->selflogin_lock);

	vha->bidir_fcport.loop_id = vha->self_login_loop_id;

	req_sg_cnt = dma_map_sg(&ha->pdev->dev,
		bsg_job->request_payload.sg_list,
		bsg_job->request_payload.sg_cnt,
		DMA_TO_DEVICE);

	if (!req_sg_cnt) {
		rval = EXT_STATUS_NO_MEMORY;
		goto done;
	}

	rsp_sg_cnt = dma_map_sg(&ha->pdev->dev,
		bsg_job->reply_payload.sg_list, bsg_job->reply_payload.sg_cnt,
		DMA_FROM_DEVICE);

	if (!rsp_sg_cnt) {
		rval = EXT_STATUS_NO_MEMORY;
		goto done_unmap_req_sg;
	}

	if ((req_sg_cnt !=  bsg_job->request_payload.sg_cnt) ||
		(rsp_sg_cnt != bsg_job->reply_payload.sg_cnt)) {
		ql_dbg(ql_dbg_user, vha, 0x70a9,
		    "Dma mapping resulted in different sg counts "
		    "[request_sg_cnt: %x dma_request_sg_cnt: %x reply_sg_cnt: "
		    "%x dma_reply_sg_cnt: %x]\n",
		    bsg_job->request_payload.sg_cnt, req_sg_cnt,
		    bsg_job->reply_payload.sg_cnt, rsp_sg_cnt);
		rval = EXT_STATUS_NO_MEMORY;
		goto done_unmap_sg;
	}

	req_data_len = bsg_job->request_payload.payload_len;
	rsp_data_len = bsg_job->reply_payload.payload_len;

	if (req_data_len != rsp_data_len) {
		rval = EXT_STATUS_BUSY;
		ql_log(ql_log_warn, vha, 0x70aa,
		    "req_data_len != rsp_data_len\n");
		goto done_unmap_sg;
	}

	/* Alloc SRB structure */
	sp = qla2x00_get_sp(vha, &(vha->bidir_fcport), GFP_KERNEL);
	if (!sp) {
		ql_dbg(ql_dbg_user, vha, 0x70ac,
		    "Alloc SRB structure failed\n");
		rval = EXT_STATUS_NO_MEMORY;
		goto done_unmap_sg;
	}

	/*Populate srb->ctx with bidir ctx*/
	sp->u.bsg_job = bsg_job;
	sp->free = qla2x00_bsg_sp_free;
	sp->type = SRB_BIDI_CMD;
	sp->done = qla2x00_bsg_job_done;

	/* Add the read and write sg count */
	tot_dsds = rsp_sg_cnt + req_sg_cnt;

	rval = qla2x00_start_bidir(sp, vha, tot_dsds);
	if (rval != EXT_STATUS_OK)
		goto done_free_srb;
	/* the bsg request  will be completed in the interrupt handler */
	return rval;

done_free_srb:
	mempool_free(sp, ha->srb_mempool);
done_unmap_sg:
	dma_unmap_sg(&ha->pdev->dev,
	    bsg_job->reply_payload.sg_list,
	    bsg_job->reply_payload.sg_cnt, DMA_FROM_DEVICE);
done_unmap_req_sg:
	dma_unmap_sg(&ha->pdev->dev,
	    bsg_job->request_payload.sg_list,
	    bsg_job->request_payload.sg_cnt, DMA_TO_DEVICE);
done:

	/* Return an error vendor specific response
	 * and complete the bsg request
	 */
	bsg_reply->reply_data.vendor_reply.vendor_rsp[0] = rval;
	bsg_job->reply_len = sizeof(struct fc_bsg_reply);
	bsg_reply->reply_payload_rcv_len = 0;
	bsg_reply->result = (DID_OK) << 16;
	bsg_job_done(bsg_job, bsg_reply->result,
		       bsg_reply->reply_payload_rcv_len);
	/* Always return success, vendor rsp carries correct status */
	return 0;
}

static int
qlafx00_mgmt_cmd(struct bsg_job *bsg_job)
{
	struct fc_bsg_request *bsg_request = bsg_job->request;
	struct Scsi_Host *host = fc_bsg_to_shost(bsg_job);
	scsi_qla_host_t *vha = shost_priv(host);
	struct qla_hw_data *ha = vha->hw;
	int rval = (DID_ERROR << 16);
	struct qla_mt_iocb_rqst_fx00 *piocb_rqst;
	srb_t *sp;
	int req_sg_cnt = 0, rsp_sg_cnt = 0;
	struct fc_port *fcport;
	char  *type = "FC_BSG_HST_FX_MGMT";

	/* Copy the IOCB specific information */
	piocb_rqst = (struct qla_mt_iocb_rqst_fx00 *)
	    &bsg_request->rqst_data.h_vendor.vendor_cmd[1];

	/* Dump the vendor information */
	ql_dump_buffer(ql_dbg_user + ql_dbg_verbose , vha, 0x70cf,
	    piocb_rqst, sizeof(*piocb_rqst));

	if (!vha->flags.online) {
		ql_log(ql_log_warn, vha, 0x70d0,
		    "Host is not online.\n");
		rval = -EIO;
		goto done;
	}

	if (piocb_rqst->flags & SRB_FXDISC_REQ_DMA_VALID) {
		req_sg_cnt = dma_map_sg(&ha->pdev->dev,
		    bsg_job->request_payload.sg_list,
		    bsg_job->request_payload.sg_cnt, DMA_TO_DEVICE);
		if (!req_sg_cnt) {
			ql_log(ql_log_warn, vha, 0x70c7,
			    "dma_map_sg return %d for request\n", req_sg_cnt);
			rval = -ENOMEM;
			goto done;
		}
	}

	if (piocb_rqst->flags & SRB_FXDISC_RESP_DMA_VALID) {
		rsp_sg_cnt = dma_map_sg(&ha->pdev->dev,
		    bsg_job->reply_payload.sg_list,
		    bsg_job->reply_payload.sg_cnt, DMA_FROM_DEVICE);
		if (!rsp_sg_cnt) {
			ql_log(ql_log_warn, vha, 0x70c8,
			    "dma_map_sg return %d for reply\n", rsp_sg_cnt);
			rval = -ENOMEM;
			goto done_unmap_req_sg;
		}
	}

	ql_dbg(ql_dbg_user, vha, 0x70c9,
	    "request_sg_cnt: %x dma_request_sg_cnt: %x reply_sg_cnt:%x "
	    "dma_reply_sg_cnt: %x\n", bsg_job->request_payload.sg_cnt,
	    req_sg_cnt, bsg_job->reply_payload.sg_cnt, rsp_sg_cnt);

	/* Allocate a dummy fcport structure, since functions preparing the
	 * IOCB and mailbox command retrieves port specific information
	 * from fcport structure. For Host based ELS commands there will be
	 * no fcport structure allocated
	 */
	fcport = qla2x00_alloc_fcport(vha, GFP_KERNEL);
	if (!fcport) {
		ql_log(ql_log_warn, vha, 0x70ca,
		    "Failed to allocate fcport.\n");
		rval = -ENOMEM;
		goto done_unmap_rsp_sg;
	}

	/* Alloc SRB structure */
	sp = qla2x00_get_sp(vha, fcport, GFP_KERNEL);
	if (!sp) {
		ql_log(ql_log_warn, vha, 0x70cb,
		    "qla2x00_get_sp failed.\n");
		rval = -ENOMEM;
		goto done_free_fcport;
	}

	/* Initialize all required  fields of fcport */
	fcport->vha = vha;
	fcport->loop_id = le32_to_cpu(piocb_rqst->dataword);

	sp->type = SRB_FXIOCB_BCMD;
	sp->name = "bsg_fx_mgmt";
	sp->iocbs = qla24xx_calc_ct_iocbs(req_sg_cnt + rsp_sg_cnt);
	sp->u.bsg_job = bsg_job;
	sp->free = qla2x00_bsg_sp_free;
	sp->done = qla2x00_bsg_job_done;

	ql_dbg(ql_dbg_user, vha, 0x70cc,
	    "bsg rqst type: %s fx_mgmt_type: %x id=%x\n",
	    type, piocb_rqst->func_type, fcport->loop_id);

	rval = qla2x00_start_sp(sp);
	if (rval != QLA_SUCCESS) {
		ql_log(ql_log_warn, vha, 0x70cd,
		    "qla2x00_start_sp failed=%d.\n", rval);
		mempool_free(sp, ha->srb_mempool);
		rval = -EIO;
		goto done_free_fcport;
	}
	return rval;

done_free_fcport:
	qla2x00_free_fcport(fcport);

done_unmap_rsp_sg:
	if (piocb_rqst->flags & SRB_FXDISC_RESP_DMA_VALID)
		dma_unmap_sg(&ha->pdev->dev,
		    bsg_job->reply_payload.sg_list,
		    bsg_job->reply_payload.sg_cnt, DMA_FROM_DEVICE);
done_unmap_req_sg:
	if (piocb_rqst->flags & SRB_FXDISC_REQ_DMA_VALID)
		dma_unmap_sg(&ha->pdev->dev,
		    bsg_job->request_payload.sg_list,
		    bsg_job->request_payload.sg_cnt, DMA_TO_DEVICE);

done:
	return rval;
}

static int
qla26xx_serdes_op(struct bsg_job *bsg_job)
{
	struct fc_bsg_reply *bsg_reply = bsg_job->reply;
	struct Scsi_Host *host = fc_bsg_to_shost(bsg_job);
	scsi_qla_host_t *vha = shost_priv(host);
	int rval = 0;
	struct qla_serdes_reg sr;

	memset(&sr, 0, sizeof(sr));

	sg_copy_to_buffer(bsg_job->request_payload.sg_list,
	    bsg_job->request_payload.sg_cnt, &sr, sizeof(sr));

	switch (sr.cmd) {
	case INT_SC_SERDES_WRITE_REG:
		rval = qla2x00_write_serdes_word(vha, sr.addr, sr.val);
		bsg_reply->reply_payload_rcv_len = 0;
		break;
	case INT_SC_SERDES_READ_REG:
		rval = qla2x00_read_serdes_word(vha, sr.addr, &sr.val);
		sg_copy_from_buffer(bsg_job->reply_payload.sg_list,
		    bsg_job->reply_payload.sg_cnt, &sr, sizeof(sr));
		bsg_reply->reply_payload_rcv_len = sizeof(sr);
		break;
	default:
		ql_dbg(ql_dbg_user, vha, 0x708c,
		    "Unknown serdes cmd %x.\n", sr.cmd);
		rval = -EINVAL;
		break;
	}

	bsg_reply->reply_data.vendor_reply.vendor_rsp[0] =
	    rval ? EXT_STATUS_MAILBOX : 0;

	bsg_job->reply_len = sizeof(struct fc_bsg_reply);
	bsg_reply->result = DID_OK << 16;
	bsg_job_done(bsg_job, bsg_reply->result,
		       bsg_reply->reply_payload_rcv_len);
	return 0;
}

static int
qla8044_serdes_op(struct bsg_job *bsg_job)
{
	struct fc_bsg_reply *bsg_reply = bsg_job->reply;
	struct Scsi_Host *host = fc_bsg_to_shost(bsg_job);
	scsi_qla_host_t *vha = shost_priv(host);
	int rval = 0;
	struct qla_serdes_reg_ex sr;

	memset(&sr, 0, sizeof(sr));

	sg_copy_to_buffer(bsg_job->request_payload.sg_list,
	    bsg_job->request_payload.sg_cnt, &sr, sizeof(sr));

	switch (sr.cmd) {
	case INT_SC_SERDES_WRITE_REG:
		rval = qla8044_write_serdes_word(vha, sr.addr, sr.val);
		bsg_reply->reply_payload_rcv_len = 0;
		break;
	case INT_SC_SERDES_READ_REG:
		rval = qla8044_read_serdes_word(vha, sr.addr, &sr.val);
		sg_copy_from_buffer(bsg_job->reply_payload.sg_list,
		    bsg_job->reply_payload.sg_cnt, &sr, sizeof(sr));
		bsg_reply->reply_payload_rcv_len = sizeof(sr);
		break;
	default:
		ql_dbg(ql_dbg_user, vha, 0x7020,
		    "Unknown serdes cmd %x.\n", sr.cmd);
		rval = -EINVAL;
		break;
	}

	bsg_reply->reply_data.vendor_reply.vendor_rsp[0] =
	    rval ? EXT_STATUS_MAILBOX : 0;

	bsg_job->reply_len = sizeof(struct fc_bsg_reply);
	bsg_reply->result = DID_OK << 16;
	bsg_job_done(bsg_job, bsg_reply->result,
		       bsg_reply->reply_payload_rcv_len);
	return 0;
}

static int
qla27xx_get_flash_upd_cap(struct bsg_job *bsg_job)
{
	struct fc_bsg_reply *bsg_reply = bsg_job->reply;
	struct Scsi_Host *host = fc_bsg_to_shost(bsg_job);
	scsi_qla_host_t *vha = shost_priv(host);
	struct qla_hw_data *ha = vha->hw;
	struct qla_flash_update_caps cap;

	if (!(IS_QLA27XX(ha)) && !IS_QLA28XX(ha))
		return -EPERM;

	memset(&cap, 0, sizeof(cap));
	cap.capabilities = (uint64_t)ha->fw_attributes_ext[1] << 48 |
			   (uint64_t)ha->fw_attributes_ext[0] << 32 |
			   (uint64_t)ha->fw_attributes_h << 16 |
			   (uint64_t)ha->fw_attributes;

	sg_copy_from_buffer(bsg_job->reply_payload.sg_list,
	    bsg_job->reply_payload.sg_cnt, &cap, sizeof(cap));
	bsg_reply->reply_payload_rcv_len = sizeof(cap);

	bsg_reply->reply_data.vendor_reply.vendor_rsp[0] =
	    EXT_STATUS_OK;

	bsg_job->reply_len = sizeof(struct fc_bsg_reply);
	bsg_reply->result = DID_OK << 16;
	bsg_job_done(bsg_job, bsg_reply->result,
		       bsg_reply->reply_payload_rcv_len);
	return 0;
}

static int
qla27xx_set_flash_upd_cap(struct bsg_job *bsg_job)
{
	struct fc_bsg_reply *bsg_reply = bsg_job->reply;
	struct Scsi_Host *host = fc_bsg_to_shost(bsg_job);
	scsi_qla_host_t *vha = shost_priv(host);
	struct qla_hw_data *ha = vha->hw;
	uint64_t online_fw_attr = 0;
	struct qla_flash_update_caps cap;

	if (!IS_QLA27XX(ha) && !IS_QLA28XX(ha))
		return -EPERM;

	memset(&cap, 0, sizeof(cap));
	sg_copy_to_buffer(bsg_job->request_payload.sg_list,
	    bsg_job->request_payload.sg_cnt, &cap, sizeof(cap));

	online_fw_attr = (uint64_t)ha->fw_attributes_ext[1] << 48 |
			 (uint64_t)ha->fw_attributes_ext[0] << 32 |
			 (uint64_t)ha->fw_attributes_h << 16 |
			 (uint64_t)ha->fw_attributes;

	if (online_fw_attr != cap.capabilities) {
		bsg_reply->reply_data.vendor_reply.vendor_rsp[0] =
		    EXT_STATUS_INVALID_PARAM;
		return -EINVAL;
	}

	if (cap.outage_duration < MAX_LOOP_TIMEOUT)  {
		bsg_reply->reply_data.vendor_reply.vendor_rsp[0] =
		    EXT_STATUS_INVALID_PARAM;
		return -EINVAL;
	}

	bsg_reply->reply_payload_rcv_len = 0;

	bsg_reply->reply_data.vendor_reply.vendor_rsp[0] =
	    EXT_STATUS_OK;

	bsg_job->reply_len = sizeof(struct fc_bsg_reply);
	bsg_reply->result = DID_OK << 16;
	bsg_job_done(bsg_job, bsg_reply->result,
		       bsg_reply->reply_payload_rcv_len);
	return 0;
}

static int
qla27xx_get_bbcr_data(struct bsg_job *bsg_job)
{
	struct fc_bsg_reply *bsg_reply = bsg_job->reply;
	struct Scsi_Host *host = fc_bsg_to_shost(bsg_job);
	scsi_qla_host_t *vha = shost_priv(host);
	struct qla_hw_data *ha = vha->hw;
	struct qla_bbcr_data bbcr;
	uint16_t loop_id, topo, sw_cap;
	uint8_t domain, area, al_pa, state;
	int rval;

	if (!IS_QLA27XX(ha) && !IS_QLA28XX(ha))
		return -EPERM;

	memset(&bbcr, 0, sizeof(bbcr));

	if (vha->flags.bbcr_enable)
		bbcr.status = QLA_BBCR_STATUS_ENABLED;
	else
		bbcr.status = QLA_BBCR_STATUS_DISABLED;

	if (bbcr.status == QLA_BBCR_STATUS_ENABLED) {
		rval = qla2x00_get_adapter_id(vha, &loop_id, &al_pa,
			&area, &domain, &topo, &sw_cap);
		if (rval != QLA_SUCCESS) {
			bbcr.status = QLA_BBCR_STATUS_UNKNOWN;
			bbcr.state = QLA_BBCR_STATE_OFFLINE;
			bbcr.mbx1 = loop_id;
			goto done;
		}

		state = (vha->bbcr >> 12) & 0x1;

		if (state) {
			bbcr.state = QLA_BBCR_STATE_OFFLINE;
			bbcr.offline_reason_code = QLA_BBCR_REASON_LOGIN_REJECT;
		} else {
			bbcr.state = QLA_BBCR_STATE_ONLINE;
			bbcr.negotiated_bbscn = (vha->bbcr >> 8) & 0xf;
		}

		bbcr.configured_bbscn = vha->bbcr & 0xf;
	}

done:
	sg_copy_from_buffer(bsg_job->reply_payload.sg_list,
		bsg_job->reply_payload.sg_cnt, &bbcr, sizeof(bbcr));
	bsg_reply->reply_payload_rcv_len = sizeof(bbcr);

	bsg_reply->reply_data.vendor_reply.vendor_rsp[0] = EXT_STATUS_OK;

	bsg_job->reply_len = sizeof(struct fc_bsg_reply);
	bsg_reply->result = DID_OK << 16;
	bsg_job_done(bsg_job, bsg_reply->result,
		       bsg_reply->reply_payload_rcv_len);
	return 0;
}

static int
qla2x00_get_priv_stats(struct bsg_job *bsg_job)
{
	struct fc_bsg_request *bsg_request = bsg_job->request;
	struct fc_bsg_reply *bsg_reply = bsg_job->reply;
	struct Scsi_Host *host = fc_bsg_to_shost(bsg_job);
	scsi_qla_host_t *vha = shost_priv(host);
	struct qla_hw_data *ha = vha->hw;
	struct scsi_qla_host *base_vha = pci_get_drvdata(ha->pdev);
	struct link_statistics *stats = NULL;
	dma_addr_t stats_dma;
	int rval;
	uint32_t *cmd = bsg_request->rqst_data.h_vendor.vendor_cmd;
	uint options = cmd[0] == QL_VND_GET_PRIV_STATS_EX ? cmd[1] : 0;

	if (test_bit(UNLOADING, &vha->dpc_flags))
		return -ENODEV;

	if (unlikely(pci_channel_offline(ha->pdev)))
		return -ENODEV;

	if (qla2x00_reset_active(vha))
		return -EBUSY;

	if (!IS_FWI2_CAPABLE(ha))
		return -EPERM;

	stats = dma_alloc_coherent(&ha->pdev->dev, sizeof(*stats), &stats_dma,
				   GFP_KERNEL);
	if (!stats) {
		ql_log(ql_log_warn, vha, 0x70e2,
		    "Failed to allocate memory for stats.\n");
		return -ENOMEM;
	}

	rval = qla24xx_get_isp_stats(base_vha, stats, stats_dma, options);

	if (rval == QLA_SUCCESS) {
		ql_dump_buffer(ql_dbg_user + ql_dbg_verbose, vha, 0x70e5,
			stats, sizeof(*stats));
		sg_copy_from_buffer(bsg_job->reply_payload.sg_list,
			bsg_job->reply_payload.sg_cnt, stats, sizeof(*stats));
	}

	bsg_reply->reply_payload_rcv_len = sizeof(*stats);
	bsg_reply->reply_data.vendor_reply.vendor_rsp[0] =
	    rval ? EXT_STATUS_MAILBOX : EXT_STATUS_OK;

	bsg_job->reply_len = sizeof(*bsg_reply);
	bsg_reply->result = DID_OK << 16;
	bsg_job_done(bsg_job, bsg_reply->result,
		       bsg_reply->reply_payload_rcv_len);

	dma_free_coherent(&ha->pdev->dev, sizeof(*stats),
		stats, stats_dma);

	return 0;
}

static int
qla2x00_do_dport_diagnostics(struct bsg_job *bsg_job)
{
	struct fc_bsg_reply *bsg_reply = bsg_job->reply;
	struct Scsi_Host *host = fc_bsg_to_shost(bsg_job);
	scsi_qla_host_t *vha = shost_priv(host);
	int rval;
	struct qla_dport_diag *dd;

	if (!IS_QLA83XX(vha->hw) && !IS_QLA27XX(vha->hw) &&
	    !IS_QLA28XX(vha->hw))
		return -EPERM;

	dd = kmalloc(sizeof(*dd), GFP_KERNEL);
	if (!dd) {
		ql_log(ql_log_warn, vha, 0x70db,
		    "Failed to allocate memory for dport.\n");
		return -ENOMEM;
	}

	sg_copy_to_buffer(bsg_job->request_payload.sg_list,
	    bsg_job->request_payload.sg_cnt, dd, sizeof(*dd));

	rval = qla26xx_dport_diagnostics(
	    vha, dd->buf, sizeof(dd->buf), dd->options);
	if (rval == QLA_SUCCESS) {
		sg_copy_from_buffer(bsg_job->reply_payload.sg_list,
		    bsg_job->reply_payload.sg_cnt, dd, sizeof(*dd));
	}

	bsg_reply->reply_payload_rcv_len = sizeof(*dd);
	bsg_reply->reply_data.vendor_reply.vendor_rsp[0] =
	    rval ? EXT_STATUS_MAILBOX : EXT_STATUS_OK;

	bsg_job->reply_len = sizeof(*bsg_reply);
	bsg_reply->result = DID_OK << 16;
	bsg_job_done(bsg_job, bsg_reply->result,
		       bsg_reply->reply_payload_rcv_len);

	kfree(dd);

	return 0;
}

static int
qla2x00_get_flash_image_status(struct bsg_job *bsg_job)
{
	scsi_qla_host_t *vha = shost_priv(fc_bsg_to_shost(bsg_job));
	struct fc_bsg_reply *bsg_reply = bsg_job->reply;
	struct qla_hw_data *ha = vha->hw;
	struct qla_active_regions regions = { };
	struct active_regions active_regions = { };

	qla27xx_get_active_image(vha, &active_regions);
	regions.global_image = active_regions.global;

	if (IS_QLA28XX(ha)) {
		qla28xx_get_aux_images(vha, &active_regions);
		regions.board_config = active_regions.aux.board_config;
		regions.vpd_nvram = active_regions.aux.vpd_nvram;
		regions.npiv_config_0_1 = active_regions.aux.npiv_config_0_1;
		regions.npiv_config_2_3 = active_regions.aux.npiv_config_2_3;
	}

	ql_dbg(ql_dbg_user, vha, 0x70e1,
	    "%s(%lu): FW=%u BCFG=%u VPDNVR=%u NPIV01=%u NPIV02=%u\n",
	    __func__, vha->host_no, regions.global_image,
	    regions.board_config, regions.vpd_nvram,
	    regions.npiv_config_0_1, regions.npiv_config_2_3);

	sg_copy_from_buffer(bsg_job->reply_payload.sg_list,
	    bsg_job->reply_payload.sg_cnt, &regions, sizeof(regions));

	bsg_reply->reply_data.vendor_reply.vendor_rsp[0] = EXT_STATUS_OK;
	bsg_reply->reply_payload_rcv_len = sizeof(regions);
	bsg_reply->result = DID_OK << 16;
	bsg_job->reply_len = sizeof(struct fc_bsg_reply);
	bsg_job_done(bsg_job, bsg_reply->result,
	    bsg_reply->reply_payload_rcv_len);

	return 0;
}

static int
qla2x00_manage_host_stats(struct bsg_job *bsg_job)
{
	scsi_qla_host_t *vha = shost_priv(fc_bsg_to_shost(bsg_job));
	struct fc_bsg_reply *bsg_reply = bsg_job->reply;
	struct ql_vnd_mng_host_stats_param *req_data;
	struct ql_vnd_mng_host_stats_resp rsp_data;
	u32 req_data_len;
	int ret = 0;

	if (!vha->flags.online) {
		ql_log(ql_log_warn, vha, 0x0000, "Host is not online.\n");
		return -EIO;
	}

	req_data_len = bsg_job->request_payload.payload_len;

	if (req_data_len != sizeof(struct ql_vnd_mng_host_stats_param)) {
		ql_log(ql_log_warn, vha, 0x0000, "req_data_len invalid.\n");
		return -EIO;
	}

	req_data = kzalloc(sizeof(*req_data), GFP_KERNEL);
	if (!req_data) {
		ql_log(ql_log_warn, vha, 0x0000, "req_data memory allocation failure.\n");
		return -ENOMEM;
	}

	/* Copy the request buffer in req_data */
	sg_copy_to_buffer(bsg_job->request_payload.sg_list,
			  bsg_job->request_payload.sg_cnt, req_data,
			  req_data_len);

	switch (req_data->action) {
	case QLA_STOP:
		ret = qla2xxx_stop_stats(vha->host, req_data->stat_type);
		break;
	case QLA_START:
		ret = qla2xxx_start_stats(vha->host, req_data->stat_type);
		break;
	case QLA_CLEAR:
		ret = qla2xxx_reset_stats(vha->host, req_data->stat_type);
		break;
	default:
		ql_log(ql_log_warn, vha, 0x0000, "Invalid action.\n");
		ret = -EIO;
		break;
	}

	kfree(req_data);

	/* Prepare response */
	rsp_data.status = ret;
	bsg_job->reply_payload.payload_len = sizeof(struct ql_vnd_mng_host_stats_resp);

	bsg_reply->reply_data.vendor_reply.vendor_rsp[0] = EXT_STATUS_OK;
	bsg_reply->reply_payload_rcv_len =
		sg_copy_from_buffer(bsg_job->reply_payload.sg_list,
				    bsg_job->reply_payload.sg_cnt,
				    &rsp_data,
				    sizeof(struct ql_vnd_mng_host_stats_resp));

	bsg_reply->result = DID_OK;
	bsg_job_done(bsg_job, bsg_reply->result,
		     bsg_reply->reply_payload_rcv_len);

	return ret;
}

static int
qla2x00_get_host_stats(struct bsg_job *bsg_job)
{
	scsi_qla_host_t *vha = shost_priv(fc_bsg_to_shost(bsg_job));
	struct fc_bsg_reply *bsg_reply = bsg_job->reply;
	struct ql_vnd_stats_param *req_data;
	struct ql_vnd_host_stats_resp rsp_data;
	u32 req_data_len;
	int ret = 0;
	u64 ini_entry_count = 0;
	u64 entry_count = 0;
	u64 tgt_num = 0;
	u64 tmp_stat_type = 0;
	u64 response_len = 0;
	void *data;

	req_data_len = bsg_job->request_payload.payload_len;

	if (req_data_len != sizeof(struct ql_vnd_stats_param)) {
		ql_log(ql_log_warn, vha, 0x0000, "req_data_len invalid.\n");
		return -EIO;
	}

	req_data = kzalloc(sizeof(*req_data), GFP_KERNEL);
	if (!req_data) {
		ql_log(ql_log_warn, vha, 0x0000, "req_data memory allocation failure.\n");
		return -ENOMEM;
	}

	/* Copy the request buffer in req_data */
	sg_copy_to_buffer(bsg_job->request_payload.sg_list,
			  bsg_job->request_payload.sg_cnt, req_data, req_data_len);

	/* Copy stat type to work on it */
	tmp_stat_type = req_data->stat_type;

	if (tmp_stat_type & QLA2XX_TGT_SHT_LNK_DOWN) {
		/* Num of tgts connected to this host */
		tgt_num = qla2x00_get_num_tgts(vha);
		/* unset BIT_17 */
		tmp_stat_type &= ~(1 << 17);
	}

	/* Total ini stats */
	ini_entry_count = qla2x00_count_set_bits(tmp_stat_type);

	/* Total number of entries */
	entry_count = ini_entry_count + tgt_num;

	response_len = sizeof(struct ql_vnd_host_stats_resp) +
		(sizeof(struct ql_vnd_stat_entry) * entry_count);

	if (response_len > bsg_job->reply_payload.payload_len) {
		rsp_data.status = EXT_STATUS_BUFFER_TOO_SMALL;
		bsg_reply->reply_data.vendor_reply.vendor_rsp[0] = EXT_STATUS_BUFFER_TOO_SMALL;
		bsg_job->reply_payload.payload_len = sizeof(struct ql_vnd_mng_host_stats_resp);

		bsg_reply->reply_payload_rcv_len =
			sg_copy_from_buffer(bsg_job->reply_payload.sg_list,
					    bsg_job->reply_payload.sg_cnt, &rsp_data,
					    sizeof(struct ql_vnd_mng_host_stats_resp));

		bsg_reply->result = DID_OK;
		bsg_job_done(bsg_job, bsg_reply->result,
			     bsg_reply->reply_payload_rcv_len);
		goto host_stat_out;
	}

	data = kzalloc(response_len, GFP_KERNEL);
	if (!data) {
		ret = -ENOMEM;
		goto host_stat_out;
	}

	ret = qla2xxx_get_ini_stats(fc_bsg_to_shost(bsg_job), req_data->stat_type,
				    data, response_len);

	rsp_data.status = EXT_STATUS_OK;
	bsg_reply->reply_data.vendor_reply.vendor_rsp[0] = EXT_STATUS_OK;

	bsg_reply->reply_payload_rcv_len = sg_copy_from_buffer(bsg_job->reply_payload.sg_list,
							       bsg_job->reply_payload.sg_cnt,
							       data, response_len);
	bsg_reply->result = DID_OK;
	bsg_job_done(bsg_job, bsg_reply->result,
		     bsg_reply->reply_payload_rcv_len);

	kfree(data);
host_stat_out:
	kfree(req_data);
	return ret;
}

static struct fc_rport *
qla2xxx_find_rport(scsi_qla_host_t *vha, uint32_t tgt_num)
{
	fc_port_t *fcport = NULL;

	list_for_each_entry(fcport, &vha->vp_fcports, list) {
		if (fcport->rport->number == tgt_num)
			return fcport->rport;
	}
	return NULL;
}

static int
qla2x00_get_tgt_stats(struct bsg_job *bsg_job)
{
	scsi_qla_host_t *vha = shost_priv(fc_bsg_to_shost(bsg_job));
	struct fc_bsg_reply *bsg_reply = bsg_job->reply;
	struct ql_vnd_tgt_stats_param *req_data;
	u32 req_data_len;
	int ret = 0;
	u64 response_len = 0;
	struct ql_vnd_tgt_stats_resp *data = NULL;
	struct fc_rport *rport = NULL;

	if (!vha->flags.online) {
		ql_log(ql_log_warn, vha, 0x0000, "Host is not online.\n");
		return -EIO;
	}

	req_data_len = bsg_job->request_payload.payload_len;

	if (req_data_len != sizeof(struct ql_vnd_stat_entry)) {
		ql_log(ql_log_warn, vha, 0x0000, "req_data_len invalid.\n");
		return -EIO;
	}

	req_data = kzalloc(sizeof(*req_data), GFP_KERNEL);
	if (!req_data) {
		ql_log(ql_log_warn, vha, 0x0000, "req_data memory allocation failure.\n");
		return -ENOMEM;
	}

	/* Copy the request buffer in req_data */
	sg_copy_to_buffer(bsg_job->request_payload.sg_list,
			  bsg_job->request_payload.sg_cnt,
			  req_data, req_data_len);

	response_len = sizeof(struct ql_vnd_tgt_stats_resp) +
		sizeof(struct ql_vnd_stat_entry);

	/* structure + size for one entry */
	data = kzalloc(response_len, GFP_KERNEL);
	if (!data) {
		kfree(req_data);
		return -ENOMEM;
	}

	if (response_len > bsg_job->reply_payload.payload_len) {
		data->status = EXT_STATUS_BUFFER_TOO_SMALL;
		bsg_reply->reply_data.vendor_reply.vendor_rsp[0] = EXT_STATUS_BUFFER_TOO_SMALL;
		bsg_job->reply_payload.payload_len = sizeof(struct ql_vnd_mng_host_stats_resp);

		bsg_reply->reply_payload_rcv_len =
			sg_copy_from_buffer(bsg_job->reply_payload.sg_list,
					    bsg_job->reply_payload.sg_cnt, data,
					    sizeof(struct ql_vnd_tgt_stats_resp));

		bsg_reply->result = DID_OK;
		bsg_job_done(bsg_job, bsg_reply->result,
			     bsg_reply->reply_payload_rcv_len);
		goto tgt_stat_out;
	}

	rport = qla2xxx_find_rport(vha, req_data->tgt_id);
	if (!rport) {
		ql_log(ql_log_warn, vha, 0x0000, "target %d not found.\n", req_data->tgt_id);
		ret = EXT_STATUS_INVALID_PARAM;
		data->status = EXT_STATUS_INVALID_PARAM;
		goto reply;
	}

	ret = qla2xxx_get_tgt_stats(fc_bsg_to_shost(bsg_job), req_data->stat_type,
				    rport, (void *)data, response_len);

	bsg_reply->reply_data.vendor_reply.vendor_rsp[0] = EXT_STATUS_OK;
reply:
	bsg_reply->reply_payload_rcv_len =
		sg_copy_from_buffer(bsg_job->reply_payload.sg_list,
				    bsg_job->reply_payload.sg_cnt, data,
				    response_len);
	bsg_reply->result = DID_OK;
	bsg_job_done(bsg_job, bsg_reply->result,
		     bsg_reply->reply_payload_rcv_len);

tgt_stat_out:
	kfree(data);
	kfree(req_data);

	return ret;
}

static int
qla2x00_manage_host_port(struct bsg_job *bsg_job)
{
	scsi_qla_host_t *vha = shost_priv(fc_bsg_to_shost(bsg_job));
	struct fc_bsg_reply *bsg_reply = bsg_job->reply;
	struct ql_vnd_mng_host_port_param *req_data;
	struct ql_vnd_mng_host_port_resp rsp_data;
	u32 req_data_len;
	int ret = 0;

	req_data_len = bsg_job->request_payload.payload_len;

	if (req_data_len != sizeof(struct ql_vnd_mng_host_port_param)) {
		ql_log(ql_log_warn, vha, 0x0000, "req_data_len invalid.\n");
		return -EIO;
	}

	req_data = kzalloc(sizeof(*req_data), GFP_KERNEL);
	if (!req_data) {
		ql_log(ql_log_warn, vha, 0x0000, "req_data memory allocation failure.\n");
		return -ENOMEM;
	}

	/* Copy the request buffer in req_data */
	sg_copy_to_buffer(bsg_job->request_payload.sg_list,
			  bsg_job->request_payload.sg_cnt, req_data, req_data_len);

	switch (req_data->action) {
	case QLA_ENABLE:
		ret = qla2xxx_enable_port(vha->host);
		break;
	case QLA_DISABLE:
		ret = qla2xxx_disable_port(vha->host);
		break;
	default:
		ql_log(ql_log_warn, vha, 0x0000, "Invalid action.\n");
		ret = -EIO;
		break;
	}

	kfree(req_data);

	/* Prepare response */
	rsp_data.status = ret;
	bsg_reply->reply_data.vendor_reply.vendor_rsp[0] = EXT_STATUS_OK;
	bsg_job->reply_payload.payload_len = sizeof(struct ql_vnd_mng_host_port_resp);

	bsg_reply->reply_payload_rcv_len =
		sg_copy_from_buffer(bsg_job->reply_payload.sg_list,
				    bsg_job->reply_payload.sg_cnt, &rsp_data,
				    sizeof(struct ql_vnd_mng_host_port_resp));
	bsg_reply->result = DID_OK;
	bsg_job_done(bsg_job, bsg_reply->result,
		     bsg_reply->reply_payload_rcv_len);

	return ret;
}

static int
qla2x00_process_vendor_specific(struct scsi_qla_host *vha, struct bsg_job *bsg_job)
{
	struct fc_bsg_request *bsg_request = bsg_job->request;

	ql_dbg(ql_dbg_edif, vha, 0x911b, "%s FC_BSG_HST_VENDOR cmd[0]=0x%x\n",
	    __func__, bsg_request->rqst_data.h_vendor.vendor_cmd[0]);

	switch (bsg_request->rqst_data.h_vendor.vendor_cmd[0]) {
	case QL_VND_LOOPBACK:
		return qla2x00_process_loopback(bsg_job);

	case QL_VND_A84_RESET:
		return qla84xx_reset(bsg_job);

	case QL_VND_A84_UPDATE_FW:
		return qla84xx_updatefw(bsg_job);

	case QL_VND_A84_MGMT_CMD:
		return qla84xx_mgmt_cmd(bsg_job);

	case QL_VND_IIDMA:
		return qla24xx_iidma(bsg_job);

	case QL_VND_FCP_PRIO_CFG_CMD:
		return qla24xx_proc_fcp_prio_cfg_cmd(bsg_job);

	case QL_VND_READ_FLASH:
		return qla2x00_read_optrom(bsg_job);

	case QL_VND_UPDATE_FLASH:
		return qla2x00_update_optrom(bsg_job);

	case QL_VND_SET_FRU_VERSION:
		return qla2x00_update_fru_versions(bsg_job);

	case QL_VND_READ_FRU_STATUS:
		return qla2x00_read_fru_status(bsg_job);

	case QL_VND_WRITE_FRU_STATUS:
		return qla2x00_write_fru_status(bsg_job);

	case QL_VND_WRITE_I2C:
		return qla2x00_write_i2c(bsg_job);

	case QL_VND_READ_I2C:
		return qla2x00_read_i2c(bsg_job);

	case QL_VND_DIAG_IO_CMD:
		return qla24xx_process_bidir_cmd(bsg_job);

	case QL_VND_FX00_MGMT_CMD:
		return qlafx00_mgmt_cmd(bsg_job);

	case QL_VND_SERDES_OP:
		return qla26xx_serdes_op(bsg_job);

	case QL_VND_SERDES_OP_EX:
		return qla8044_serdes_op(bsg_job);

	case QL_VND_GET_FLASH_UPDATE_CAPS:
		return qla27xx_get_flash_upd_cap(bsg_job);

	case QL_VND_SET_FLASH_UPDATE_CAPS:
		return qla27xx_set_flash_upd_cap(bsg_job);

	case QL_VND_GET_BBCR_DATA:
		return qla27xx_get_bbcr_data(bsg_job);

	case QL_VND_GET_PRIV_STATS:
	case QL_VND_GET_PRIV_STATS_EX:
		return qla2x00_get_priv_stats(bsg_job);

	case QL_VND_DPORT_DIAGNOSTICS:
		return qla2x00_do_dport_diagnostics(bsg_job);

	case QL_VND_EDIF_MGMT:
		return qla_edif_app_mgmt(bsg_job);

	case QL_VND_SS_GET_FLASH_IMAGE_STATUS:
		return qla2x00_get_flash_image_status(bsg_job);

	case QL_VND_MANAGE_HOST_STATS:
		return qla2x00_manage_host_stats(bsg_job);

	case QL_VND_GET_HOST_STATS:
		return qla2x00_get_host_stats(bsg_job);

	case QL_VND_GET_TGT_STATS:
		return qla2x00_get_tgt_stats(bsg_job);

	case QL_VND_MANAGE_HOST_PORT:
		return qla2x00_manage_host_port(bsg_job);

	default:
		return -ENOSYS;
	}
}

int
qla24xx_bsg_request(struct bsg_job *bsg_job)
{
	struct fc_bsg_request *bsg_request = bsg_job->request;
	struct fc_bsg_reply *bsg_reply = bsg_job->reply;
	int ret = -EINVAL;
	struct fc_rport *rport;
	struct Scsi_Host *host;
	scsi_qla_host_t *vha;

	/* In case no data transferred. */
	bsg_reply->reply_payload_rcv_len = 0;

	if (bsg_request->msgcode == FC_BSG_RPT_ELS) {
		rport = fc_bsg_to_rport(bsg_job);
		host = rport_to_shost(rport);
		vha = shost_priv(host);
	} else {
		host = fc_bsg_to_shost(bsg_job);
		vha = shost_priv(host);
	}

	/* Disable port will bring down the chip, allow enable command */
	if (bsg_request->rqst_data.h_vendor.vendor_cmd[0] == QL_VND_MANAGE_HOST_PORT ||
	    bsg_request->rqst_data.h_vendor.vendor_cmd[0] == QL_VND_GET_HOST_STATS)
		goto skip_chip_chk;

	if (vha->hw->flags.port_isolated) {
		bsg_reply->result = DID_ERROR;
		/* operation not permitted */
		return -EPERM;
	}

	if (qla2x00_chip_is_down(vha)) {
		ql_dbg(ql_dbg_user, vha, 0x709f,
		    "BSG: ISP abort active/needed -- cmd=%d.\n",
		    bsg_request->msgcode);
		SET_DID_STATUS(bsg_reply->result, DID_ERROR);
		return -EBUSY;
	}

	if (test_bit(PFLG_DRIVER_REMOVING, &vha->pci_flags)) {
		SET_DID_STATUS(bsg_reply->result, DID_ERROR);
		return -EIO;
	}

skip_chip_chk:
	ql_dbg(ql_dbg_user + ql_dbg_verbose, vha, 0x7000,
	    "Entered %s msgcode=0x%x. bsg ptr %px\n",
	    __func__, bsg_request->msgcode, bsg_job);

	switch (bsg_request->msgcode) {
	case FC_BSG_RPT_ELS:
	case FC_BSG_HST_ELS_NOLOGIN:
		ret = qla2x00_process_els(bsg_job);
		break;
	case FC_BSG_HST_CT:
		ret = qla2x00_process_ct(bsg_job);
		break;
	case FC_BSG_HST_VENDOR:
		ret = qla2x00_process_vendor_specific(vha, bsg_job);
		break;
	case FC_BSG_HST_ADD_RPORT:
	case FC_BSG_HST_DEL_RPORT:
	case FC_BSG_RPT_CT:
	default:
		ql_log(ql_log_warn, vha, 0x705a, "Unsupported BSG request.\n");
		break;
	}

	ql_dbg(ql_dbg_user + ql_dbg_verbose, vha, 0x7000,
	    "%s done with return %x\n", __func__, ret);

	return ret;
}

int
qla24xx_bsg_timeout(struct bsg_job *bsg_job)
{
	struct fc_bsg_reply *bsg_reply = bsg_job->reply;
	scsi_qla_host_t *vha = shost_priv(fc_bsg_to_shost(bsg_job));
	struct qla_hw_data *ha = vha->hw;
	srb_t *sp;
	int cnt, que;
	unsigned long flags;
	struct req_que *req;

	ql_log(ql_log_info, vha, 0x708b, "%s CMD timeout. bsg ptr %p.\n",
	    __func__, bsg_job);
	/* find the bsg job from the active list of commands */
	spin_lock_irqsave(&ha->hardware_lock, flags);
	for (que = 0; que < ha->max_req_queues; que++) {
		req = ha->req_q_map[que];
		if (!req)
			continue;

		for (cnt = 1; cnt < req->num_outstanding_cmds; cnt++) {
			sp = req->outstanding_cmds[cnt];
			if (sp &&
			    (sp->type == SRB_CT_CMD ||
			     sp->type == SRB_ELS_CMD_HST ||
			     sp->type == SRB_ELS_CMD_HST_NOLOGIN ||
			     sp->type == SRB_FXIOCB_BCMD) &&
			    sp->u.bsg_job == bsg_job) {
				req->outstanding_cmds[cnt] = NULL;
				spin_unlock_irqrestore(&ha->hardware_lock, flags);
				if (ha->isp_ops->abort_command(sp)) {
					ql_log(ql_log_warn, vha, 0x7089,
					    "mbx abort_command failed.\n");
					bsg_reply->result = -EIO;
				} else {
					ql_dbg(ql_dbg_user, vha, 0x708a,
					    "mbx abort_command success.\n");
					bsg_reply->result = 0;
				}
				spin_lock_irqsave(&ha->hardware_lock, flags);
				goto done;

			}
		}
	}
	spin_unlock_irqrestore(&ha->hardware_lock, flags);
	ql_log(ql_log_info, vha, 0x708b, "SRB not found to abort.\n");
	bsg_reply->result = -ENXIO;
	return 0;

done:
	spin_unlock_irqrestore(&ha->hardware_lock, flags);
	sp->free(sp);
	return 0;
}<|MERGE_RESOLUTION|>--- conflicted
+++ resolved
@@ -25,13 +25,10 @@
 	struct bsg_job *bsg_job = sp->u.bsg_job;
 	struct fc_bsg_reply *bsg_reply = bsg_job->reply;
 
-<<<<<<< HEAD
-=======
 	ql_dbg(ql_dbg_user, sp->vha, 0x7009,
 	    "%s: sp hdl %x, result=%x bsg ptr %p\n",
 	    __func__, sp->handle, res, bsg_job);
 
->>>>>>> 3b17187f
 	sp->free(sp);
 
 	bsg_reply->result = res;
