/*******************************************************************
 * This file is part of the Emulex Linux Device Driver for         *
 * Fibre Channsel Host Bus Adapters.                               *
 * Copyright (C) 2017-2019 Broadcom. All Rights Reserved. The term *
 * “Broadcom” refers to Broadcom Inc. and/or its subsidiaries.     *
 * Copyright (C) 2004-2016 Emulex.  All rights reserved.           *
 * EMULEX and SLI are trademarks of Emulex.                        *
 * www.broadcom.com                                                *
 * Portions Copyright (C) 2004-2005 Christoph Hellwig              *
 *                                                                 *
 * This program is free software; you can redistribute it and/or   *
 * modify it under the terms of version 2 of the GNU General       *
 * Public License as published by the Free Software Foundation.    *
 * This program is distributed in the hope that it will be useful. *
 * ALL EXPRESS OR IMPLIED CONDITIONS, REPRESENTATIONS AND          *
 * WARRANTIES, INCLUDING ANY IMPLIED WARRANTY OF MERCHANTABILITY,  *
 * FITNESS FOR A PARTICULAR PURPOSE, OR NON-INFRINGEMENT, ARE      *
 * DISCLAIMED, EXCEPT TO THE EXTENT THAT SUCH DISCLAIMERS ARE HELD *
 * TO BE LEGALLY INVALID.  See the GNU General Public License for  *
 * more details, a copy of which can be found in the file COPYING  *
 * included with this package.                                     *
 ********************************************************************/
#include <linux/pci.h>
#include <linux/slab.h>
#include <linux/interrupt.h>
#include <linux/delay.h>
#include <asm/unaligned.h>
#include <linux/crc-t10dif.h>
#include <net/checksum.h>

#include <scsi/scsi.h>
#include <scsi/scsi_device.h>
#include <scsi/scsi_eh.h>
#include <scsi/scsi_host.h>
#include <scsi/scsi_tcq.h>
#include <scsi/scsi_transport_fc.h>
#include <scsi/fc/fc_fs.h>

#include <linux/nvme.h>
#include <linux/nvme-fc-driver.h>
#include <linux/nvme-fc.h>

#include "lpfc_version.h"
#include "lpfc_hw4.h"
#include "lpfc_hw.h"
#include "lpfc_sli.h"
#include "lpfc_sli4.h"
#include "lpfc_nl.h"
#include "lpfc_disc.h"
#include "lpfc.h"
#include "lpfc_scsi.h"
#include "lpfc_nvme.h"
#include "lpfc_nvmet.h"
#include "lpfc_logmsg.h"
#include "lpfc_crtn.h"
#include "lpfc_vport.h"
#include "lpfc_debugfs.h"

static struct lpfc_iocbq *lpfc_nvmet_prep_ls_wqe(struct lpfc_hba *,
						 struct lpfc_nvmet_rcv_ctx *,
						 dma_addr_t rspbuf,
						 uint16_t rspsize);
static struct lpfc_iocbq *lpfc_nvmet_prep_fcp_wqe(struct lpfc_hba *,
						  struct lpfc_nvmet_rcv_ctx *);
static int lpfc_nvmet_sol_fcp_issue_abort(struct lpfc_hba *,
					  struct lpfc_nvmet_rcv_ctx *,
					  uint32_t, uint16_t);
static int lpfc_nvmet_unsol_fcp_issue_abort(struct lpfc_hba *,
					    struct lpfc_nvmet_rcv_ctx *,
					    uint32_t, uint16_t);
static int lpfc_nvmet_unsol_ls_issue_abort(struct lpfc_hba *,
					   struct lpfc_nvmet_rcv_ctx *,
					   uint32_t, uint16_t);
static void lpfc_nvmet_wqfull_flush(struct lpfc_hba *, struct lpfc_queue *,
				    struct lpfc_nvmet_rcv_ctx *);
static void lpfc_nvmet_fcp_rqst_defer_work(struct work_struct *);

static void lpfc_nvmet_process_rcv_fcp_req(struct lpfc_nvmet_ctxbuf *ctx_buf);

static union lpfc_wqe128 lpfc_tsend_cmd_template;
static union lpfc_wqe128 lpfc_treceive_cmd_template;
static union lpfc_wqe128 lpfc_trsp_cmd_template;

/* Setup WQE templates for NVME IOs */
void
lpfc_nvmet_cmd_template(void)
{
	union lpfc_wqe128 *wqe;

	/* TSEND template */
	wqe = &lpfc_tsend_cmd_template;
	memset(wqe, 0, sizeof(union lpfc_wqe128));

	/* Word 0, 1, 2 - BDE is variable */

	/* Word 3 - payload_offset_len is zero */

	/* Word 4 - relative_offset is variable */

	/* Word 5 - is zero */

	/* Word 6 - ctxt_tag, xri_tag is variable */

	/* Word 7 - wqe_ar is variable */
	bf_set(wqe_cmnd, &wqe->fcp_tsend.wqe_com, CMD_FCP_TSEND64_WQE);
	bf_set(wqe_pu, &wqe->fcp_tsend.wqe_com, PARM_REL_OFF);
	bf_set(wqe_class, &wqe->fcp_tsend.wqe_com, CLASS3);
	bf_set(wqe_ct, &wqe->fcp_tsend.wqe_com, SLI4_CT_RPI);
	bf_set(wqe_ar, &wqe->fcp_tsend.wqe_com, 1);

	/* Word 8 - abort_tag is variable */

	/* Word 9  - reqtag, rcvoxid is variable */

	/* Word 10 - wqes, xc is variable */
	bf_set(wqe_nvme, &wqe->fcp_tsend.wqe_com, 1);
	bf_set(wqe_dbde, &wqe->fcp_tsend.wqe_com, 1);
	bf_set(wqe_wqes, &wqe->fcp_tsend.wqe_com, 0);
	bf_set(wqe_xc, &wqe->fcp_tsend.wqe_com, 1);
	bf_set(wqe_iod, &wqe->fcp_tsend.wqe_com, LPFC_WQE_IOD_WRITE);
	bf_set(wqe_lenloc, &wqe->fcp_tsend.wqe_com, LPFC_WQE_LENLOC_WORD12);

	/* Word 11 - sup, irsp, irsplen is variable */
	bf_set(wqe_cmd_type, &wqe->fcp_tsend.wqe_com, FCP_COMMAND_TSEND);
	bf_set(wqe_cqid, &wqe->fcp_tsend.wqe_com, LPFC_WQE_CQ_ID_DEFAULT);
	bf_set(wqe_sup, &wqe->fcp_tsend.wqe_com, 0);
	bf_set(wqe_irsp, &wqe->fcp_tsend.wqe_com, 0);
	bf_set(wqe_irsplen, &wqe->fcp_tsend.wqe_com, 0);
	bf_set(wqe_pbde, &wqe->fcp_tsend.wqe_com, 0);

	/* Word 12 - fcp_data_len is variable */

	/* Word 13, 14, 15 - PBDE is zero */

	/* TRECEIVE template */
	wqe = &lpfc_treceive_cmd_template;
	memset(wqe, 0, sizeof(union lpfc_wqe128));

	/* Word 0, 1, 2 - BDE is variable */

	/* Word 3 */
	wqe->fcp_treceive.payload_offset_len = TXRDY_PAYLOAD_LEN;

	/* Word 4 - relative_offset is variable */

	/* Word 5 - is zero */

	/* Word 6 - ctxt_tag, xri_tag is variable */

	/* Word 7 */
	bf_set(wqe_cmnd, &wqe->fcp_treceive.wqe_com, CMD_FCP_TRECEIVE64_WQE);
	bf_set(wqe_pu, &wqe->fcp_treceive.wqe_com, PARM_REL_OFF);
	bf_set(wqe_class, &wqe->fcp_treceive.wqe_com, CLASS3);
	bf_set(wqe_ct, &wqe->fcp_treceive.wqe_com, SLI4_CT_RPI);
	bf_set(wqe_ar, &wqe->fcp_treceive.wqe_com, 0);

	/* Word 8 - abort_tag is variable */

	/* Word 9  - reqtag, rcvoxid is variable */

	/* Word 10 - xc is variable */
	bf_set(wqe_dbde, &wqe->fcp_treceive.wqe_com, 1);
	bf_set(wqe_wqes, &wqe->fcp_treceive.wqe_com, 0);
	bf_set(wqe_nvme, &wqe->fcp_treceive.wqe_com, 1);
	bf_set(wqe_iod, &wqe->fcp_treceive.wqe_com, LPFC_WQE_IOD_READ);
	bf_set(wqe_lenloc, &wqe->fcp_treceive.wqe_com, LPFC_WQE_LENLOC_WORD12);
	bf_set(wqe_xc, &wqe->fcp_tsend.wqe_com, 1);

	/* Word 11 - pbde is variable */
	bf_set(wqe_cmd_type, &wqe->fcp_treceive.wqe_com, FCP_COMMAND_TRECEIVE);
	bf_set(wqe_cqid, &wqe->fcp_treceive.wqe_com, LPFC_WQE_CQ_ID_DEFAULT);
	bf_set(wqe_sup, &wqe->fcp_treceive.wqe_com, 0);
	bf_set(wqe_irsp, &wqe->fcp_treceive.wqe_com, 0);
	bf_set(wqe_irsplen, &wqe->fcp_treceive.wqe_com, 0);
	bf_set(wqe_pbde, &wqe->fcp_treceive.wqe_com, 1);

	/* Word 12 - fcp_data_len is variable */

	/* Word 13, 14, 15 - PBDE is variable */

	/* TRSP template */
	wqe = &lpfc_trsp_cmd_template;
	memset(wqe, 0, sizeof(union lpfc_wqe128));

	/* Word 0, 1, 2 - BDE is variable */

	/* Word 3 - response_len is variable */

	/* Word 4, 5 - is zero */

	/* Word 6 - ctxt_tag, xri_tag is variable */

	/* Word 7 */
	bf_set(wqe_cmnd, &wqe->fcp_trsp.wqe_com, CMD_FCP_TRSP64_WQE);
	bf_set(wqe_pu, &wqe->fcp_trsp.wqe_com, PARM_UNUSED);
	bf_set(wqe_class, &wqe->fcp_trsp.wqe_com, CLASS3);
	bf_set(wqe_ct, &wqe->fcp_trsp.wqe_com, SLI4_CT_RPI);
	bf_set(wqe_ag, &wqe->fcp_trsp.wqe_com, 1); /* wqe_ar */

	/* Word 8 - abort_tag is variable */

	/* Word 9  - reqtag is variable */

	/* Word 10 wqes, xc is variable */
	bf_set(wqe_dbde, &wqe->fcp_trsp.wqe_com, 1);
	bf_set(wqe_nvme, &wqe->fcp_trsp.wqe_com, 1);
	bf_set(wqe_wqes, &wqe->fcp_trsp.wqe_com, 0);
	bf_set(wqe_xc, &wqe->fcp_trsp.wqe_com, 0);
	bf_set(wqe_iod, &wqe->fcp_trsp.wqe_com, LPFC_WQE_IOD_NONE);
	bf_set(wqe_lenloc, &wqe->fcp_trsp.wqe_com, LPFC_WQE_LENLOC_WORD3);

	/* Word 11 irsp, irsplen is variable */
	bf_set(wqe_cmd_type, &wqe->fcp_trsp.wqe_com, FCP_COMMAND_TRSP);
	bf_set(wqe_cqid, &wqe->fcp_trsp.wqe_com, LPFC_WQE_CQ_ID_DEFAULT);
	bf_set(wqe_sup, &wqe->fcp_trsp.wqe_com, 0);
	bf_set(wqe_irsp, &wqe->fcp_trsp.wqe_com, 0);
	bf_set(wqe_irsplen, &wqe->fcp_trsp.wqe_com, 0);
	bf_set(wqe_pbde, &wqe->fcp_trsp.wqe_com, 0);

	/* Word 12, 13, 14, 15 - is zero */
}

#if (IS_ENABLED(CONFIG_NVME_TARGET_FC))
static struct lpfc_nvmet_rcv_ctx *
lpfc_nvmet_get_ctx_for_xri(struct lpfc_hba *phba, u16 xri)
{
	struct lpfc_nvmet_rcv_ctx *ctxp;
	unsigned long iflag;
	bool found = false;

	spin_lock_irqsave(&phba->sli4_hba.t_active_list_lock, iflag);
	list_for_each_entry(ctxp, &phba->sli4_hba.t_active_ctx_list, list) {
		if (ctxp->ctxbuf->sglq->sli4_xritag != xri)
			continue;

		found = true;
		break;
	}
	spin_unlock_irqrestore(&phba->sli4_hba.t_active_list_lock, iflag);
	if (found)
		return ctxp;

	return NULL;
}

static struct lpfc_nvmet_rcv_ctx *
lpfc_nvmet_get_ctx_for_oxid(struct lpfc_hba *phba, u16 oxid, u32 sid)
{
	struct lpfc_nvmet_rcv_ctx *ctxp;
	unsigned long iflag;
	bool found = false;

	spin_lock_irqsave(&phba->sli4_hba.t_active_list_lock, iflag);
	list_for_each_entry(ctxp, &phba->sli4_hba.t_active_ctx_list, list) {
		if (ctxp->oxid != oxid || ctxp->sid != sid)
			continue;

		found = true;
		break;
	}
	spin_unlock_irqrestore(&phba->sli4_hba.t_active_list_lock, iflag);
	if (found)
		return ctxp;

	return NULL;
}
#endif

static void
lpfc_nvmet_defer_release(struct lpfc_hba *phba, struct lpfc_nvmet_rcv_ctx *ctxp)
{
	lockdep_assert_held(&ctxp->ctxlock);

	lpfc_printf_log(phba, KERN_INFO, LOG_NVME_ABTS,
			"6313 NVMET Defer ctx release oxid x%x flg x%x\n",
			ctxp->oxid, ctxp->flag);

	if (ctxp->flag & LPFC_NVMET_CTX_RLS)
		return;

	ctxp->flag |= LPFC_NVMET_CTX_RLS;
	spin_lock(&phba->sli4_hba.t_active_list_lock);
	list_del(&ctxp->list);
	spin_unlock(&phba->sli4_hba.t_active_list_lock);
	spin_lock(&phba->sli4_hba.abts_nvmet_buf_list_lock);
	list_add_tail(&ctxp->list, &phba->sli4_hba.lpfc_abts_nvmet_ctx_list);
	spin_unlock(&phba->sli4_hba.abts_nvmet_buf_list_lock);
}

/**
 * lpfc_nvmet_xmt_ls_rsp_cmp - Completion handler for LS Response
 * @phba: Pointer to HBA context object.
 * @cmdwqe: Pointer to driver command WQE object.
 * @wcqe: Pointer to driver response CQE object.
 *
 * The function is called from SLI ring event handler with no
 * lock held. This function is the completion handler for NVME LS commands
 * The function frees memory resources used for the NVME commands.
 **/
static void
lpfc_nvmet_xmt_ls_rsp_cmp(struct lpfc_hba *phba, struct lpfc_iocbq *cmdwqe,
			  struct lpfc_wcqe_complete *wcqe)
{
	struct lpfc_nvmet_tgtport *tgtp;
	struct nvmefc_tgt_ls_req *rsp;
	struct lpfc_nvmet_rcv_ctx *ctxp;
	uint32_t status, result;

	status = bf_get(lpfc_wcqe_c_status, wcqe);
	result = wcqe->parameter;
	ctxp = cmdwqe->context2;

	if (ctxp->state != LPFC_NVMET_STE_LS_RSP || ctxp->entry_cnt != 2) {
		lpfc_printf_log(phba, KERN_ERR, LOG_NVME_IOERR,
				"6410 NVMET LS cmpl state mismatch IO x%x: "
				"%d %d\n",
				ctxp->oxid, ctxp->state, ctxp->entry_cnt);
	}

	if (!phba->targetport)
		goto out;

	tgtp = (struct lpfc_nvmet_tgtport *)phba->targetport->private;

	if (tgtp) {
		if (status) {
			atomic_inc(&tgtp->xmt_ls_rsp_error);
			if (result == IOERR_ABORT_REQUESTED)
				atomic_inc(&tgtp->xmt_ls_rsp_aborted);
			if (bf_get(lpfc_wcqe_c_xb, wcqe))
				atomic_inc(&tgtp->xmt_ls_rsp_xb_set);
		} else {
			atomic_inc(&tgtp->xmt_ls_rsp_cmpl);
		}
	}

out:
	rsp = &ctxp->ctx.ls_req;

	lpfc_nvmeio_data(phba, "NVMET LS  CMPL: xri x%x stat x%x result x%x\n",
			 ctxp->oxid, status, result);

	lpfc_printf_log(phba, KERN_INFO, LOG_NVME_DISC,
			"6038 NVMET LS rsp cmpl: %d %d oxid x%x\n",
			status, result, ctxp->oxid);

	lpfc_nlp_put(cmdwqe->context1);
	cmdwqe->context2 = NULL;
	cmdwqe->context3 = NULL;
	lpfc_sli_release_iocbq(phba, cmdwqe);
	rsp->done(rsp);
	kfree(ctxp);
}

/**
 * lpfc_nvmet_ctxbuf_post - Repost a NVMET RQ DMA buffer and clean up context
 * @phba: HBA buffer is associated with
 * @ctxp: context to clean up
 * @mp: Buffer to free
 *
 * Description: Frees the given DMA buffer in the appropriate way given by
 * reposting it to its associated RQ so it can be reused.
 *
 * Notes: Takes phba->hbalock.  Can be called with or without other locks held.
 *
 * Returns: None
 **/
void
lpfc_nvmet_ctxbuf_post(struct lpfc_hba *phba, struct lpfc_nvmet_ctxbuf *ctx_buf)
{
#if (IS_ENABLED(CONFIG_NVME_TARGET_FC))
	struct lpfc_nvmet_rcv_ctx *ctxp = ctx_buf->context;
	struct lpfc_nvmet_tgtport *tgtp;
	struct fc_frame_header *fc_hdr;
	struct rqb_dmabuf *nvmebuf;
	struct lpfc_nvmet_ctx_info *infop;
	uint32_t size, oxid, sid;
	int cpu;
	unsigned long iflag;

	if (ctxp->txrdy) {
		dma_pool_free(phba->txrdy_payload_pool, ctxp->txrdy,
			      ctxp->txrdy_phys);
		ctxp->txrdy = NULL;
		ctxp->txrdy_phys = 0;
	}

	if (ctxp->state == LPFC_NVMET_STE_FREE) {
		lpfc_printf_log(phba, KERN_ERR, LOG_NVME_IOERR,
				"6411 NVMET free, already free IO x%x: %d %d\n",
				ctxp->oxid, ctxp->state, ctxp->entry_cnt);
	}

	if (ctxp->rqb_buffer) {
		spin_lock_irqsave(&ctxp->ctxlock, iflag);
		nvmebuf = ctxp->rqb_buffer;
		/* check if freed in another path whilst acquiring lock */
		if (nvmebuf) {
			ctxp->rqb_buffer = NULL;
			if (ctxp->flag & LPFC_NVMET_CTX_REUSE_WQ) {
				ctxp->flag &= ~LPFC_NVMET_CTX_REUSE_WQ;
				spin_unlock_irqrestore(&ctxp->ctxlock, iflag);
				nvmebuf->hrq->rqbp->rqb_free_buffer(phba,
								    nvmebuf);
			} else {
				spin_unlock_irqrestore(&ctxp->ctxlock, iflag);
				/* repost */
				lpfc_rq_buf_free(phba, &nvmebuf->hbuf);
			}
		} else {
			spin_unlock_irqrestore(&ctxp->ctxlock, iflag);
		}
	}
	ctxp->state = LPFC_NVMET_STE_FREE;

	spin_lock_irqsave(&phba->sli4_hba.nvmet_io_wait_lock, iflag);
	if (phba->sli4_hba.nvmet_io_wait_cnt) {
		list_remove_head(&phba->sli4_hba.lpfc_nvmet_io_wait_list,
				 nvmebuf, struct rqb_dmabuf,
				 hbuf.list);
		phba->sli4_hba.nvmet_io_wait_cnt--;
		spin_unlock_irqrestore(&phba->sli4_hba.nvmet_io_wait_lock,
				       iflag);

		fc_hdr = (struct fc_frame_header *)(nvmebuf->hbuf.virt);
		oxid = be16_to_cpu(fc_hdr->fh_ox_id);
		tgtp = (struct lpfc_nvmet_tgtport *)phba->targetport->private;
		size = nvmebuf->bytes_recv;
		sid = sli4_sid_from_fc_hdr(fc_hdr);

		ctxp = (struct lpfc_nvmet_rcv_ctx *)ctx_buf->context;
		ctxp->wqeq = NULL;
		ctxp->txrdy = NULL;
		ctxp->offset = 0;
		ctxp->phba = phba;
		ctxp->size = size;
		ctxp->oxid = oxid;
		ctxp->sid = sid;
		ctxp->state = LPFC_NVMET_STE_RCV;
		ctxp->entry_cnt = 1;
		ctxp->flag = 0;
		ctxp->ctxbuf = ctx_buf;
		ctxp->rqb_buffer = (void *)nvmebuf;
		spin_lock_init(&ctxp->ctxlock);

#ifdef CONFIG_SCSI_LPFC_DEBUG_FS
		/* NOTE: isr time stamp is stale when context is re-assigned*/
		if (ctxp->ts_isr_cmd) {
			ctxp->ts_cmd_nvme = 0;
			ctxp->ts_nvme_data = 0;
			ctxp->ts_data_wqput = 0;
			ctxp->ts_isr_data = 0;
			ctxp->ts_data_nvme = 0;
			ctxp->ts_nvme_status = 0;
			ctxp->ts_status_wqput = 0;
			ctxp->ts_isr_status = 0;
			ctxp->ts_status_nvme = 0;
		}
#endif
		atomic_inc(&tgtp->rcv_fcp_cmd_in);

		/* Indicate that a replacement buffer has been posted */
		spin_lock_irqsave(&ctxp->ctxlock, iflag);
		ctxp->flag |= LPFC_NVMET_CTX_REUSE_WQ;
		spin_unlock_irqrestore(&ctxp->ctxlock, iflag);

		if (!queue_work(phba->wq, &ctx_buf->defer_work)) {
			atomic_inc(&tgtp->rcv_fcp_cmd_drop);
			lpfc_printf_log(phba, KERN_ERR, LOG_NVME,
					"6181 Unable to queue deferred work "
					"for oxid x%x. "
					"FCP Drop IO [x%x x%x x%x]\n",
					ctxp->oxid,
					atomic_read(&tgtp->rcv_fcp_cmd_in),
					atomic_read(&tgtp->rcv_fcp_cmd_out),
					atomic_read(&tgtp->xmt_fcp_release));

			spin_lock_irqsave(&ctxp->ctxlock, iflag);
			lpfc_nvmet_defer_release(phba, ctxp);
			spin_unlock_irqrestore(&ctxp->ctxlock, iflag);
			lpfc_nvmet_unsol_fcp_issue_abort(phba, ctxp, sid, oxid);
		}
		return;
	}
	spin_unlock_irqrestore(&phba->sli4_hba.nvmet_io_wait_lock, iflag);

	/*
	 * Use the CPU context list, from the MRQ the IO was received on
	 * (ctxp->idx), to save context structure.
	 */
	spin_lock_irqsave(&phba->sli4_hba.t_active_list_lock, iflag);
	list_del_init(&ctxp->list);
	spin_unlock_irqrestore(&phba->sli4_hba.t_active_list_lock, iflag);
	cpu = raw_smp_processor_id();
	infop = lpfc_get_ctx_list(phba, cpu, ctxp->idx);
	spin_lock_irqsave(&infop->nvmet_ctx_list_lock, iflag);
	list_add_tail(&ctx_buf->list, &infop->nvmet_ctx_list);
	infop->nvmet_ctx_list_cnt++;
	spin_unlock_irqrestore(&infop->nvmet_ctx_list_lock, iflag);
#endif
}

#ifdef CONFIG_SCSI_LPFC_DEBUG_FS
static void
lpfc_nvmet_ktime(struct lpfc_hba *phba,
		 struct lpfc_nvmet_rcv_ctx *ctxp)
{
	uint64_t seg1, seg2, seg3, seg4, seg5;
	uint64_t seg6, seg7, seg8, seg9, seg10;
	uint64_t segsum;

	if (!ctxp->ts_isr_cmd || !ctxp->ts_cmd_nvme ||
	    !ctxp->ts_nvme_data || !ctxp->ts_data_wqput ||
	    !ctxp->ts_isr_data || !ctxp->ts_data_nvme ||
	    !ctxp->ts_nvme_status || !ctxp->ts_status_wqput ||
	    !ctxp->ts_isr_status || !ctxp->ts_status_nvme)
		return;

	if (ctxp->ts_status_nvme < ctxp->ts_isr_cmd)
		return;
	if (ctxp->ts_isr_cmd  > ctxp->ts_cmd_nvme)
		return;
	if (ctxp->ts_cmd_nvme > ctxp->ts_nvme_data)
		return;
	if (ctxp->ts_nvme_data > ctxp->ts_data_wqput)
		return;
	if (ctxp->ts_data_wqput > ctxp->ts_isr_data)
		return;
	if (ctxp->ts_isr_data > ctxp->ts_data_nvme)
		return;
	if (ctxp->ts_data_nvme > ctxp->ts_nvme_status)
		return;
	if (ctxp->ts_nvme_status > ctxp->ts_status_wqput)
		return;
	if (ctxp->ts_status_wqput > ctxp->ts_isr_status)
		return;
	if (ctxp->ts_isr_status > ctxp->ts_status_nvme)
		return;
	/*
	 * Segment 1 - Time from FCP command received by MSI-X ISR
	 * to FCP command is passed to NVME Layer.
	 * Segment 2 - Time from FCP command payload handed
	 * off to NVME Layer to Driver receives a Command op
	 * from NVME Layer.
	 * Segment 3 - Time from Driver receives a Command op
	 * from NVME Layer to Command is put on WQ.
	 * Segment 4 - Time from Driver WQ put is done
	 * to MSI-X ISR for Command cmpl.
	 * Segment 5 - Time from MSI-X ISR for Command cmpl to
	 * Command cmpl is passed to NVME Layer.
	 * Segment 6 - Time from Command cmpl is passed to NVME
	 * Layer to Driver receives a RSP op from NVME Layer.
	 * Segment 7 - Time from Driver receives a RSP op from
	 * NVME Layer to WQ put is done on TRSP FCP Status.
	 * Segment 8 - Time from Driver WQ put is done on TRSP
	 * FCP Status to MSI-X ISR for TRSP cmpl.
	 * Segment 9 - Time from MSI-X ISR for TRSP cmpl to
	 * TRSP cmpl is passed to NVME Layer.
	 * Segment 10 - Time from FCP command received by
	 * MSI-X ISR to command is completed on wire.
	 * (Segments 1 thru 8) for READDATA / WRITEDATA
	 * (Segments 1 thru 4) for READDATA_RSP
	 */
	seg1 = ctxp->ts_cmd_nvme - ctxp->ts_isr_cmd;
	segsum = seg1;

	seg2 = ctxp->ts_nvme_data - ctxp->ts_isr_cmd;
	if (segsum > seg2)
		return;
	seg2 -= segsum;
	segsum += seg2;

	seg3 = ctxp->ts_data_wqput - ctxp->ts_isr_cmd;
	if (segsum > seg3)
		return;
	seg3 -= segsum;
	segsum += seg3;

	seg4 = ctxp->ts_isr_data - ctxp->ts_isr_cmd;
	if (segsum > seg4)
		return;
	seg4 -= segsum;
	segsum += seg4;

	seg5 = ctxp->ts_data_nvme - ctxp->ts_isr_cmd;
	if (segsum > seg5)
		return;
	seg5 -= segsum;
	segsum += seg5;


	/* For auto rsp commands seg6 thru seg10 will be 0 */
	if (ctxp->ts_nvme_status > ctxp->ts_data_nvme) {
		seg6 = ctxp->ts_nvme_status - ctxp->ts_isr_cmd;
		if (segsum > seg6)
			return;
		seg6 -= segsum;
		segsum += seg6;

		seg7 = ctxp->ts_status_wqput - ctxp->ts_isr_cmd;
		if (segsum > seg7)
			return;
		seg7 -= segsum;
		segsum += seg7;

		seg8 = ctxp->ts_isr_status - ctxp->ts_isr_cmd;
		if (segsum > seg8)
			return;
		seg8 -= segsum;
		segsum += seg8;

		seg9 = ctxp->ts_status_nvme - ctxp->ts_isr_cmd;
		if (segsum > seg9)
			return;
		seg9 -= segsum;
		segsum += seg9;

		if (ctxp->ts_isr_status < ctxp->ts_isr_cmd)
			return;
		seg10 = (ctxp->ts_isr_status -
			ctxp->ts_isr_cmd);
	} else {
		if (ctxp->ts_isr_data < ctxp->ts_isr_cmd)
			return;
		seg6 =  0;
		seg7 =  0;
		seg8 =  0;
		seg9 =  0;
		seg10 = (ctxp->ts_isr_data - ctxp->ts_isr_cmd);
	}

	phba->ktime_seg1_total += seg1;
	if (seg1 < phba->ktime_seg1_min)
		phba->ktime_seg1_min = seg1;
	else if (seg1 > phba->ktime_seg1_max)
		phba->ktime_seg1_max = seg1;

	phba->ktime_seg2_total += seg2;
	if (seg2 < phba->ktime_seg2_min)
		phba->ktime_seg2_min = seg2;
	else if (seg2 > phba->ktime_seg2_max)
		phba->ktime_seg2_max = seg2;

	phba->ktime_seg3_total += seg3;
	if (seg3 < phba->ktime_seg3_min)
		phba->ktime_seg3_min = seg3;
	else if (seg3 > phba->ktime_seg3_max)
		phba->ktime_seg3_max = seg3;

	phba->ktime_seg4_total += seg4;
	if (seg4 < phba->ktime_seg4_min)
		phba->ktime_seg4_min = seg4;
	else if (seg4 > phba->ktime_seg4_max)
		phba->ktime_seg4_max = seg4;

	phba->ktime_seg5_total += seg5;
	if (seg5 < phba->ktime_seg5_min)
		phba->ktime_seg5_min = seg5;
	else if (seg5 > phba->ktime_seg5_max)
		phba->ktime_seg5_max = seg5;

	phba->ktime_data_samples++;
	if (!seg6)
		goto out;

	phba->ktime_seg6_total += seg6;
	if (seg6 < phba->ktime_seg6_min)
		phba->ktime_seg6_min = seg6;
	else if (seg6 > phba->ktime_seg6_max)
		phba->ktime_seg6_max = seg6;

	phba->ktime_seg7_total += seg7;
	if (seg7 < phba->ktime_seg7_min)
		phba->ktime_seg7_min = seg7;
	else if (seg7 > phba->ktime_seg7_max)
		phba->ktime_seg7_max = seg7;

	phba->ktime_seg8_total += seg8;
	if (seg8 < phba->ktime_seg8_min)
		phba->ktime_seg8_min = seg8;
	else if (seg8 > phba->ktime_seg8_max)
		phba->ktime_seg8_max = seg8;

	phba->ktime_seg9_total += seg9;
	if (seg9 < phba->ktime_seg9_min)
		phba->ktime_seg9_min = seg9;
	else if (seg9 > phba->ktime_seg9_max)
		phba->ktime_seg9_max = seg9;
out:
	phba->ktime_seg10_total += seg10;
	if (seg10 < phba->ktime_seg10_min)
		phba->ktime_seg10_min = seg10;
	else if (seg10 > phba->ktime_seg10_max)
		phba->ktime_seg10_max = seg10;
	phba->ktime_status_samples++;
}
#endif

/**
 * lpfc_nvmet_xmt_fcp_op_cmp - Completion handler for FCP Response
 * @phba: Pointer to HBA context object.
 * @cmdwqe: Pointer to driver command WQE object.
 * @wcqe: Pointer to driver response CQE object.
 *
 * The function is called from SLI ring event handler with no
 * lock held. This function is the completion handler for NVME FCP commands
 * The function frees memory resources used for the NVME commands.
 **/
static void
lpfc_nvmet_xmt_fcp_op_cmp(struct lpfc_hba *phba, struct lpfc_iocbq *cmdwqe,
			  struct lpfc_wcqe_complete *wcqe)
{
	struct lpfc_nvmet_tgtport *tgtp;
	struct nvmefc_tgt_fcp_req *rsp;
	struct lpfc_nvmet_rcv_ctx *ctxp;
	uint32_t status, result, op, start_clean, logerr;
#ifdef CONFIG_SCSI_LPFC_DEBUG_FS
	uint32_t id;
#endif

	ctxp = cmdwqe->context2;
	ctxp->flag &= ~LPFC_NVMET_IO_INP;

	rsp = &ctxp->ctx.fcp_req;
	op = rsp->op;

	status = bf_get(lpfc_wcqe_c_status, wcqe);
	result = wcqe->parameter;

	if (phba->targetport)
		tgtp = (struct lpfc_nvmet_tgtport *)phba->targetport->private;
	else
		tgtp = NULL;

	lpfc_nvmeio_data(phba, "NVMET FCP CMPL: xri x%x op x%x status x%x\n",
			 ctxp->oxid, op, status);

	if (status) {
		rsp->fcp_error = NVME_SC_DATA_XFER_ERROR;
		rsp->transferred_length = 0;
		if (tgtp) {
			atomic_inc(&tgtp->xmt_fcp_rsp_error);
			if (result == IOERR_ABORT_REQUESTED)
				atomic_inc(&tgtp->xmt_fcp_rsp_aborted);
		}

		logerr = LOG_NVME_IOERR;

		/* pick up SLI4 exhange busy condition */
		if (bf_get(lpfc_wcqe_c_xb, wcqe)) {
			ctxp->flag |= LPFC_NVMET_XBUSY;
			logerr |= LOG_NVME_ABTS;
			if (tgtp)
				atomic_inc(&tgtp->xmt_fcp_rsp_xb_set);

		} else {
			ctxp->flag &= ~LPFC_NVMET_XBUSY;
		}

		lpfc_printf_log(phba, KERN_INFO, logerr,
				"6315 IO Error Cmpl oxid: x%x xri: x%x %x/%x "
				"XBUSY:x%x\n",
				ctxp->oxid, ctxp->ctxbuf->sglq->sli4_xritag,
				status, result, ctxp->flag);

	} else {
		rsp->fcp_error = NVME_SC_SUCCESS;
		if (op == NVMET_FCOP_RSP)
			rsp->transferred_length = rsp->rsplen;
		else
			rsp->transferred_length = rsp->transfer_length;
		if (tgtp)
			atomic_inc(&tgtp->xmt_fcp_rsp_cmpl);
	}

	if ((op == NVMET_FCOP_READDATA_RSP) ||
	    (op == NVMET_FCOP_RSP)) {
		/* Sanity check */
		ctxp->state = LPFC_NVMET_STE_DONE;
		ctxp->entry_cnt++;

#ifdef CONFIG_SCSI_LPFC_DEBUG_FS
		if (ctxp->ts_cmd_nvme) {
			if (rsp->op == NVMET_FCOP_READDATA_RSP) {
				ctxp->ts_isr_data =
					cmdwqe->isr_timestamp;
				ctxp->ts_data_nvme =
					ktime_get_ns();
				ctxp->ts_nvme_status =
					ctxp->ts_data_nvme;
				ctxp->ts_status_wqput =
					ctxp->ts_data_nvme;
				ctxp->ts_isr_status =
					ctxp->ts_data_nvme;
				ctxp->ts_status_nvme =
					ctxp->ts_data_nvme;
			} else {
				ctxp->ts_isr_status =
					cmdwqe->isr_timestamp;
				ctxp->ts_status_nvme =
					ktime_get_ns();
			}
		}
#endif
		rsp->done(rsp);
#ifdef CONFIG_SCSI_LPFC_DEBUG_FS
		if (ctxp->ts_cmd_nvme)
			lpfc_nvmet_ktime(phba, ctxp);
#endif
		/* lpfc_nvmet_xmt_fcp_release() will recycle the context */
	} else {
		ctxp->entry_cnt++;
		start_clean = offsetof(struct lpfc_iocbq, iocb_flag);
		memset(((char *)cmdwqe) + start_clean, 0,
		       (sizeof(struct lpfc_iocbq) - start_clean));
#ifdef CONFIG_SCSI_LPFC_DEBUG_FS
		if (ctxp->ts_cmd_nvme) {
			ctxp->ts_isr_data = cmdwqe->isr_timestamp;
			ctxp->ts_data_nvme = ktime_get_ns();
		}
#endif
		rsp->done(rsp);
	}
#ifdef CONFIG_SCSI_LPFC_DEBUG_FS
	if (phba->cpucheck_on & LPFC_CHECK_NVMET_IO) {
		id = raw_smp_processor_id();
		if (id < LPFC_CHECK_CPU_CNT) {
			if (ctxp->cpu != id)
				lpfc_printf_log(phba, KERN_INFO, LOG_NVME_IOERR,
						"6704 CPU Check cmdcmpl: "
						"cpu %d expect %d\n",
						id, ctxp->cpu);
			phba->sli4_hba.hdwq[rsp->hwqid].cpucheck_cmpl_io[id]++;
		}
	}
#endif
}

static int
lpfc_nvmet_xmt_ls_rsp(struct nvmet_fc_target_port *tgtport,
		      struct nvmefc_tgt_ls_req *rsp)
{
	struct lpfc_nvmet_rcv_ctx *ctxp =
		container_of(rsp, struct lpfc_nvmet_rcv_ctx, ctx.ls_req);
	struct lpfc_hba *phba = ctxp->phba;
	struct hbq_dmabuf *nvmebuf =
		(struct hbq_dmabuf *)ctxp->rqb_buffer;
	struct lpfc_iocbq *nvmewqeq;
	struct lpfc_nvmet_tgtport *nvmep = tgtport->private;
	struct lpfc_dmabuf dmabuf;
	struct ulp_bde64 bpl;
	int rc;

	if (phba->pport->load_flag & FC_UNLOADING)
		return -ENODEV;

	if (phba->pport->load_flag & FC_UNLOADING)
		return -ENODEV;

	lpfc_printf_log(phba, KERN_INFO, LOG_NVME_DISC,
			"6023 NVMET LS rsp oxid x%x\n", ctxp->oxid);

	if ((ctxp->state != LPFC_NVMET_STE_LS_RCV) ||
	    (ctxp->entry_cnt != 1)) {
		lpfc_printf_log(phba, KERN_ERR, LOG_NVME_IOERR,
				"6412 NVMET LS rsp state mismatch "
				"oxid x%x: %d %d\n",
				ctxp->oxid, ctxp->state, ctxp->entry_cnt);
	}
	ctxp->state = LPFC_NVMET_STE_LS_RSP;
	ctxp->entry_cnt++;

	nvmewqeq = lpfc_nvmet_prep_ls_wqe(phba, ctxp, rsp->rspdma,
				      rsp->rsplen);
	if (nvmewqeq == NULL) {
		atomic_inc(&nvmep->xmt_ls_drop);
		lpfc_printf_log(phba, KERN_ERR, LOG_NVME_IOERR,
				"6150 LS Drop IO x%x: Prep\n",
				ctxp->oxid);
		lpfc_in_buf_free(phba, &nvmebuf->dbuf);
		atomic_inc(&nvmep->xmt_ls_abort);
		lpfc_nvmet_unsol_ls_issue_abort(phba, ctxp,
						ctxp->sid, ctxp->oxid);
		return -ENOMEM;
	}

	/* Save numBdes for bpl2sgl */
	nvmewqeq->rsvd2 = 1;
	nvmewqeq->hba_wqidx = 0;
	nvmewqeq->context3 = &dmabuf;
	dmabuf.virt = &bpl;
	bpl.addrLow = nvmewqeq->wqe.xmit_sequence.bde.addrLow;
	bpl.addrHigh = nvmewqeq->wqe.xmit_sequence.bde.addrHigh;
	bpl.tus.f.bdeSize = rsp->rsplen;
	bpl.tus.f.bdeFlags = 0;
	bpl.tus.w = le32_to_cpu(bpl.tus.w);

	nvmewqeq->wqe_cmpl = lpfc_nvmet_xmt_ls_rsp_cmp;
	nvmewqeq->iocb_cmpl = NULL;
	nvmewqeq->context2 = ctxp;

	lpfc_nvmeio_data(phba, "NVMET LS  RESP: xri x%x wqidx x%x len x%x\n",
			 ctxp->oxid, nvmewqeq->hba_wqidx, rsp->rsplen);

	rc = lpfc_sli4_issue_wqe(phba, ctxp->hdwq, nvmewqeq);
	if (rc == WQE_SUCCESS) {
		/*
		 * Okay to repost buffer here, but wait till cmpl
		 * before freeing ctxp and iocbq.
		 */
		lpfc_in_buf_free(phba, &nvmebuf->dbuf);
		atomic_inc(&nvmep->xmt_ls_rsp);
		return 0;
	}
	/* Give back resources */
	atomic_inc(&nvmep->xmt_ls_drop);
	lpfc_printf_log(phba, KERN_ERR, LOG_NVME_IOERR,
			"6151 LS Drop IO x%x: Issue %d\n",
			ctxp->oxid, rc);

	lpfc_nlp_put(nvmewqeq->context1);

	lpfc_in_buf_free(phba, &nvmebuf->dbuf);
	atomic_inc(&nvmep->xmt_ls_abort);
	lpfc_nvmet_unsol_ls_issue_abort(phba, ctxp, ctxp->sid, ctxp->oxid);
	return -ENXIO;
}

static int
lpfc_nvmet_xmt_fcp_op(struct nvmet_fc_target_port *tgtport,
		      struct nvmefc_tgt_fcp_req *rsp)
{
	struct lpfc_nvmet_tgtport *lpfc_nvmep = tgtport->private;
	struct lpfc_nvmet_rcv_ctx *ctxp =
		container_of(rsp, struct lpfc_nvmet_rcv_ctx, ctx.fcp_req);
	struct lpfc_hba *phba = ctxp->phba;
	struct lpfc_queue *wq;
	struct lpfc_iocbq *nvmewqeq;
	struct lpfc_sli_ring *pring;
	unsigned long iflags;
	int rc;

	if (phba->pport->load_flag & FC_UNLOADING) {
		rc = -ENODEV;
		goto aerr;
	}

	if (phba->pport->load_flag & FC_UNLOADING) {
		rc = -ENODEV;
		goto aerr;
	}

#ifdef CONFIG_SCSI_LPFC_DEBUG_FS
	if (ctxp->ts_cmd_nvme) {
		if (rsp->op == NVMET_FCOP_RSP)
			ctxp->ts_nvme_status = ktime_get_ns();
		else
			ctxp->ts_nvme_data = ktime_get_ns();
	}

	/* Setup the hdw queue if not already set */
	if (!ctxp->hdwq)
		ctxp->hdwq = &phba->sli4_hba.hdwq[rsp->hwqid];

	if (phba->cpucheck_on & LPFC_CHECK_NVMET_IO) {
		int id = raw_smp_processor_id();
		if (id < LPFC_CHECK_CPU_CNT) {
			if (rsp->hwqid != id)
				lpfc_printf_log(phba, KERN_INFO, LOG_NVME_IOERR,
						"6705 CPU Check OP: "
						"cpu %d expect %d\n",
						id, rsp->hwqid);
			phba->sli4_hba.hdwq[rsp->hwqid].cpucheck_xmt_io[id]++;
		}
		ctxp->cpu = id; /* Setup cpu for cmpl check */
	}
#endif

	/* Sanity check */
	if ((ctxp->flag & LPFC_NVMET_ABTS_RCV) ||
	    (ctxp->state == LPFC_NVMET_STE_ABORT)) {
		atomic_inc(&lpfc_nvmep->xmt_fcp_drop);
		lpfc_printf_log(phba, KERN_ERR, LOG_NVME_IOERR,
				"6102 IO oxid x%x aborted\n",
				ctxp->oxid);
		rc = -ENXIO;
		goto aerr;
	}

	nvmewqeq = lpfc_nvmet_prep_fcp_wqe(phba, ctxp);
	if (nvmewqeq == NULL) {
		atomic_inc(&lpfc_nvmep->xmt_fcp_drop);
		lpfc_printf_log(phba, KERN_ERR, LOG_NVME_IOERR,
				"6152 FCP Drop IO x%x: Prep\n",
				ctxp->oxid);
		rc = -ENXIO;
		goto aerr;
	}

	nvmewqeq->wqe_cmpl = lpfc_nvmet_xmt_fcp_op_cmp;
	nvmewqeq->iocb_cmpl = NULL;
	nvmewqeq->context2 = ctxp;
	nvmewqeq->iocb_flag |=  LPFC_IO_NVMET;
	ctxp->wqeq->hba_wqidx = rsp->hwqid;

	lpfc_nvmeio_data(phba, "NVMET FCP CMND: xri x%x op x%x len x%x\n",
			 ctxp->oxid, rsp->op, rsp->rsplen);

	ctxp->flag |= LPFC_NVMET_IO_INP;
	rc = lpfc_sli4_issue_wqe(phba, ctxp->hdwq, nvmewqeq);
	if (rc == WQE_SUCCESS) {
#ifdef CONFIG_SCSI_LPFC_DEBUG_FS
		if (!ctxp->ts_cmd_nvme)
			return 0;
		if (rsp->op == NVMET_FCOP_RSP)
			ctxp->ts_status_wqput = ktime_get_ns();
		else
			ctxp->ts_data_wqput = ktime_get_ns();
#endif
		return 0;
	}

	if (rc == -EBUSY) {
		/*
		 * WQ was full, so queue nvmewqeq to be sent after
		 * WQE release CQE
		 */
		ctxp->flag |= LPFC_NVMET_DEFER_WQFULL;
		wq = ctxp->hdwq->io_wq;
		pring = wq->pring;
		spin_lock_irqsave(&pring->ring_lock, iflags);
		list_add_tail(&nvmewqeq->list, &wq->wqfull_list);
		wq->q_flag |= HBA_NVMET_WQFULL;
		spin_unlock_irqrestore(&pring->ring_lock, iflags);
		atomic_inc(&lpfc_nvmep->defer_wqfull);
		return 0;
	}

	/* Give back resources */
	atomic_inc(&lpfc_nvmep->xmt_fcp_drop);
	lpfc_printf_log(phba, KERN_ERR, LOG_NVME_IOERR,
			"6153 FCP Drop IO x%x: Issue: %d\n",
			ctxp->oxid, rc);

	ctxp->wqeq->hba_wqidx = 0;
	nvmewqeq->context2 = NULL;
	nvmewqeq->context3 = NULL;
	rc = -EBUSY;
aerr:
	return rc;
}

static void
lpfc_nvmet_targetport_delete(struct nvmet_fc_target_port *targetport)
{
	struct lpfc_nvmet_tgtport *tport = targetport->private;

	/* release any threads waiting for the unreg to complete */
	if (tport->phba->targetport)
		complete(tport->tport_unreg_cmp);
}

static void
lpfc_nvmet_xmt_fcp_abort(struct nvmet_fc_target_port *tgtport,
			 struct nvmefc_tgt_fcp_req *req)
{
	struct lpfc_nvmet_tgtport *lpfc_nvmep = tgtport->private;
	struct lpfc_nvmet_rcv_ctx *ctxp =
		container_of(req, struct lpfc_nvmet_rcv_ctx, ctx.fcp_req);
	struct lpfc_hba *phba = ctxp->phba;
	struct lpfc_queue *wq;
	unsigned long flags;

	if (phba->pport->load_flag & FC_UNLOADING)
		return;

	if (phba->pport->load_flag & FC_UNLOADING)
		return;

	if (!ctxp->hdwq)
		ctxp->hdwq = &phba->sli4_hba.hdwq[0];

	lpfc_printf_log(phba, KERN_INFO, LOG_NVME_ABTS,
			"6103 NVMET Abort op: oxid x%x flg x%x ste %d\n",
			ctxp->oxid, ctxp->flag, ctxp->state);

	lpfc_nvmeio_data(phba, "NVMET FCP ABRT: xri x%x flg x%x ste x%x\n",
			 ctxp->oxid, ctxp->flag, ctxp->state);

	atomic_inc(&lpfc_nvmep->xmt_fcp_abort);

	spin_lock_irqsave(&ctxp->ctxlock, flags);

	/* Since iaab/iaar are NOT set, we need to check
	 * if the firmware is in process of aborting IO
	 */
	if (ctxp->flag & (LPFC_NVMET_XBUSY | LPFC_NVMET_ABORT_OP)) {
		spin_unlock_irqrestore(&ctxp->ctxlock, flags);
		return;
	}
	ctxp->flag |= LPFC_NVMET_ABORT_OP;

	if (ctxp->flag & LPFC_NVMET_DEFER_WQFULL) {
		spin_unlock_irqrestore(&ctxp->ctxlock, flags);
		lpfc_nvmet_unsol_fcp_issue_abort(phba, ctxp, ctxp->sid,
						 ctxp->oxid);
		wq = ctxp->hdwq->io_wq;
		lpfc_nvmet_wqfull_flush(phba, wq, ctxp);
		return;
	}
	spin_unlock_irqrestore(&ctxp->ctxlock, flags);

	/* An state of LPFC_NVMET_STE_RCV means we have just received
	 * the NVME command and have not started processing it.
	 * (by issuing any IO WQEs on this exchange yet)
	 */
	if (ctxp->state == LPFC_NVMET_STE_RCV)
		lpfc_nvmet_unsol_fcp_issue_abort(phba, ctxp, ctxp->sid,
						 ctxp->oxid);
	else
		lpfc_nvmet_sol_fcp_issue_abort(phba, ctxp, ctxp->sid,
					       ctxp->oxid);
}

static void
lpfc_nvmet_xmt_fcp_release(struct nvmet_fc_target_port *tgtport,
			   struct nvmefc_tgt_fcp_req *rsp)
{
	struct lpfc_nvmet_tgtport *lpfc_nvmep = tgtport->private;
	struct lpfc_nvmet_rcv_ctx *ctxp =
		container_of(rsp, struct lpfc_nvmet_rcv_ctx, ctx.fcp_req);
	struct lpfc_hba *phba = ctxp->phba;
	unsigned long flags;
	bool aborting = false;

	spin_lock_irqsave(&ctxp->ctxlock, flags);
	if (ctxp->flag & LPFC_NVMET_XBUSY)
		lpfc_printf_log(phba, KERN_INFO, LOG_NVME_IOERR,
				"6027 NVMET release with XBUSY flag x%x"
				" oxid x%x\n",
				ctxp->flag, ctxp->oxid);
	else if (ctxp->state != LPFC_NVMET_STE_DONE &&
		 ctxp->state != LPFC_NVMET_STE_ABORT)
		lpfc_printf_log(phba, KERN_ERR, LOG_NVME_IOERR,
				"6413 NVMET release bad state %d %d oxid x%x\n",
				ctxp->state, ctxp->entry_cnt, ctxp->oxid);

	if ((ctxp->flag & LPFC_NVMET_ABORT_OP) ||
	    (ctxp->flag & LPFC_NVMET_XBUSY)) {
		aborting = true;
		/* let the abort path do the real release */
		lpfc_nvmet_defer_release(phba, ctxp);
	}
	spin_unlock_irqrestore(&ctxp->ctxlock, flags);

	lpfc_nvmeio_data(phba, "NVMET FCP FREE: xri x%x ste %d abt %d\n", ctxp->oxid,
			 ctxp->state, aborting);

	atomic_inc(&lpfc_nvmep->xmt_fcp_release);
	ctxp->flag &= ~LPFC_NVMET_TNOTIFY;

	if (aborting)
		return;

	lpfc_nvmet_ctxbuf_post(phba, ctxp->ctxbuf);
}

static void
lpfc_nvmet_defer_rcv(struct nvmet_fc_target_port *tgtport,
		     struct nvmefc_tgt_fcp_req *rsp)
{
	struct lpfc_nvmet_tgtport *tgtp;
	struct lpfc_nvmet_rcv_ctx *ctxp =
		container_of(rsp, struct lpfc_nvmet_rcv_ctx, ctx.fcp_req);
	struct rqb_dmabuf *nvmebuf = ctxp->rqb_buffer;
	struct lpfc_hba *phba = ctxp->phba;
	unsigned long iflag;


	lpfc_nvmeio_data(phba, "NVMET DEFERRCV: xri x%x sz %d CPU %02x\n",
			 ctxp->oxid, ctxp->size, raw_smp_processor_id());

	if (!nvmebuf) {
		lpfc_printf_log(phba, KERN_INFO, LOG_NVME_IOERR,
				"6425 Defer rcv: no buffer oxid x%x: "
				"flg %x ste %x\n",
				ctxp->oxid, ctxp->flag, ctxp->state);
		return;
	}

	tgtp = phba->targetport->private;
	if (tgtp)
		atomic_inc(&tgtp->rcv_fcp_cmd_defer);

	/* Free the nvmebuf since a new buffer already replaced it */
	nvmebuf->hrq->rqbp->rqb_free_buffer(phba, nvmebuf);
	spin_lock_irqsave(&ctxp->ctxlock, iflag);
	ctxp->rqb_buffer = NULL;
	spin_unlock_irqrestore(&ctxp->ctxlock, iflag);
}

static void
lpfc_nvmet_discovery_event(struct nvmet_fc_target_port *tgtport)
{
	struct lpfc_nvmet_tgtport *tgtp;
	struct lpfc_hba *phba;
	uint32_t rc;

	tgtp = tgtport->private;
	phba = tgtp->phba;

	rc = lpfc_issue_els_rscn(phba->pport, 0);
	lpfc_printf_log(phba, KERN_ERR, LOG_NVME,
			"6420 NVMET subsystem change: Notification %s\n",
			(rc) ? "Failed" : "Sent");
}

static struct nvmet_fc_target_template lpfc_tgttemplate = {
	.targetport_delete = lpfc_nvmet_targetport_delete,
	.xmt_ls_rsp     = lpfc_nvmet_xmt_ls_rsp,
	.fcp_op         = lpfc_nvmet_xmt_fcp_op,
	.fcp_abort      = lpfc_nvmet_xmt_fcp_abort,
	.fcp_req_release = lpfc_nvmet_xmt_fcp_release,
	.defer_rcv	= lpfc_nvmet_defer_rcv,
	.discovery_event = lpfc_nvmet_discovery_event,

	.max_hw_queues  = 1,
	.max_sgl_segments = LPFC_NVMET_DEFAULT_SEGS,
	.max_dif_sgl_segments = LPFC_NVMET_DEFAULT_SEGS,
	.dma_boundary = 0xFFFFFFFF,

	/* optional features */
	.target_features = 0,
	/* sizes of additional private data for data structures */
	.target_priv_sz = sizeof(struct lpfc_nvmet_tgtport),
};

static void
__lpfc_nvmet_clean_io_for_cpu(struct lpfc_hba *phba,
		struct lpfc_nvmet_ctx_info *infop)
{
	struct lpfc_nvmet_ctxbuf *ctx_buf, *next_ctx_buf;
	unsigned long flags;

	spin_lock_irqsave(&infop->nvmet_ctx_list_lock, flags);
	list_for_each_entry_safe(ctx_buf, next_ctx_buf,
				&infop->nvmet_ctx_list, list) {
		spin_lock(&phba->sli4_hba.abts_nvmet_buf_list_lock);
		list_del_init(&ctx_buf->list);
		spin_unlock(&phba->sli4_hba.abts_nvmet_buf_list_lock);

		__lpfc_clear_active_sglq(phba, ctx_buf->sglq->sli4_lxritag);
		ctx_buf->sglq->state = SGL_FREED;
		ctx_buf->sglq->ndlp = NULL;

		spin_lock(&phba->sli4_hba.sgl_list_lock);
		list_add_tail(&ctx_buf->sglq->list,
				&phba->sli4_hba.lpfc_nvmet_sgl_list);
		spin_unlock(&phba->sli4_hba.sgl_list_lock);

		lpfc_sli_release_iocbq(phba, ctx_buf->iocbq);
		kfree(ctx_buf->context);
	}
	spin_unlock_irqrestore(&infop->nvmet_ctx_list_lock, flags);
}

static void
lpfc_nvmet_cleanup_io_context(struct lpfc_hba *phba)
{
	struct lpfc_nvmet_ctx_info *infop;
	int i, j;

	/* The first context list, MRQ 0 CPU 0 */
	infop = phba->sli4_hba.nvmet_ctx_info;
	if (!infop)
		return;

	/* Cycle the the entire CPU context list for every MRQ */
	for (i = 0; i < phba->cfg_nvmet_mrq; i++) {
		for_each_present_cpu(j) {
			infop = lpfc_get_ctx_list(phba, j, i);
			__lpfc_nvmet_clean_io_for_cpu(phba, infop);
		}
	}
	kfree(phba->sli4_hba.nvmet_ctx_info);
	phba->sli4_hba.nvmet_ctx_info = NULL;
}

static int
lpfc_nvmet_setup_io_context(struct lpfc_hba *phba)
{
	struct lpfc_nvmet_ctxbuf *ctx_buf;
	struct lpfc_iocbq *nvmewqe;
	union lpfc_wqe128 *wqe;
	struct lpfc_nvmet_ctx_info *last_infop;
	struct lpfc_nvmet_ctx_info *infop;
	int i, j, idx, cpu;

	lpfc_printf_log(phba, KERN_INFO, LOG_NVME,
			"6403 Allocate NVMET resources for %d XRIs\n",
			phba->sli4_hba.nvmet_xri_cnt);

	phba->sli4_hba.nvmet_ctx_info = kcalloc(
		phba->sli4_hba.num_possible_cpu * phba->cfg_nvmet_mrq,
		sizeof(struct lpfc_nvmet_ctx_info), GFP_KERNEL);
	if (!phba->sli4_hba.nvmet_ctx_info) {
		lpfc_printf_log(phba, KERN_ERR, LOG_INIT,
				"6419 Failed allocate memory for "
				"nvmet context lists\n");
		return -ENOMEM;
	}

	/*
	 * Assuming X CPUs in the system, and Y MRQs, allocate some
	 * lpfc_nvmet_ctx_info structures as follows:
	 *
	 * cpu0/mrq0 cpu1/mrq0 ... cpuX/mrq0
	 * cpu0/mrq1 cpu1/mrq1 ... cpuX/mrq1
	 * ...
	 * cpuX/mrqY cpuX/mrqY ... cpuX/mrqY
	 *
	 * Each line represents a MRQ "silo" containing an entry for
	 * every CPU.
	 *
	 * MRQ X is initially assumed to be associated with CPU X, thus
	 * contexts are initially distributed across all MRQs using
	 * the MRQ index (N) as follows cpuN/mrqN. When contexts are
	 * freed, the are freed to the MRQ silo based on the CPU number
	 * of the IO completion. Thus a context that was allocated for MRQ A
	 * whose IO completed on CPU B will be freed to cpuB/mrqA.
	 */
	for_each_possible_cpu(i) {
		for (j = 0; j < phba->cfg_nvmet_mrq; j++) {
			infop = lpfc_get_ctx_list(phba, i, j);
			INIT_LIST_HEAD(&infop->nvmet_ctx_list);
			spin_lock_init(&infop->nvmet_ctx_list_lock);
			infop->nvmet_ctx_list_cnt = 0;
		}
	}

	/*
	 * Setup the next CPU context info ptr for each MRQ.
	 * MRQ 0 will cycle thru CPUs 0 - X separately from
	 * MRQ 1 cycling thru CPUs 0 - X, and so on.
	 */
	for (j = 0; j < phba->cfg_nvmet_mrq; j++) {
		last_infop = lpfc_get_ctx_list(phba,
					       cpumask_first(cpu_present_mask),
					       j);
		for (i = phba->sli4_hba.num_possible_cpu - 1;  i >= 0; i--) {
			infop = lpfc_get_ctx_list(phba, i, j);
			infop->nvmet_ctx_next_cpu = last_infop;
			last_infop = infop;
		}
	}

	/* For all nvmet xris, allocate resources needed to process a
	 * received command on a per xri basis.
	 */
	idx = 0;
	cpu = cpumask_first(cpu_present_mask);
	for (i = 0; i < phba->sli4_hba.nvmet_xri_cnt; i++) {
		ctx_buf = kzalloc(sizeof(*ctx_buf), GFP_KERNEL);
		if (!ctx_buf) {
			lpfc_printf_log(phba, KERN_ERR, LOG_NVME,
					"6404 Ran out of memory for NVMET\n");
			return -ENOMEM;
		}

		ctx_buf->context = kzalloc(sizeof(*ctx_buf->context),
					   GFP_KERNEL);
		if (!ctx_buf->context) {
			kfree(ctx_buf);
			lpfc_printf_log(phba, KERN_ERR, LOG_NVME,
					"6405 Ran out of NVMET "
					"context memory\n");
			return -ENOMEM;
		}
		ctx_buf->context->ctxbuf = ctx_buf;
		ctx_buf->context->state = LPFC_NVMET_STE_FREE;

		ctx_buf->iocbq = lpfc_sli_get_iocbq(phba);
		if (!ctx_buf->iocbq) {
			kfree(ctx_buf->context);
			kfree(ctx_buf);
			lpfc_printf_log(phba, KERN_ERR, LOG_NVME,
					"6406 Ran out of NVMET iocb/WQEs\n");
			return -ENOMEM;
		}
		ctx_buf->iocbq->iocb_flag = LPFC_IO_NVMET;
		nvmewqe = ctx_buf->iocbq;
		wqe = &nvmewqe->wqe;

		/* Initialize WQE */
		memset(wqe, 0, sizeof(union lpfc_wqe));

		ctx_buf->iocbq->context1 = NULL;
		spin_lock(&phba->sli4_hba.sgl_list_lock);
		ctx_buf->sglq = __lpfc_sli_get_nvmet_sglq(phba, ctx_buf->iocbq);
		spin_unlock(&phba->sli4_hba.sgl_list_lock);
		if (!ctx_buf->sglq) {
			lpfc_sli_release_iocbq(phba, ctx_buf->iocbq);
			kfree(ctx_buf->context);
			kfree(ctx_buf);
			lpfc_printf_log(phba, KERN_ERR, LOG_NVME,
					"6407 Ran out of NVMET XRIs\n");
			return -ENOMEM;
		}
		INIT_WORK(&ctx_buf->defer_work, lpfc_nvmet_fcp_rqst_defer_work);

		/*
		 * Add ctx to MRQidx context list. Our initial assumption
		 * is MRQidx will be associated with CPUidx. This association
		 * can change on the fly.
		 */
		infop = lpfc_get_ctx_list(phba, cpu, idx);
		spin_lock(&infop->nvmet_ctx_list_lock);
		list_add_tail(&ctx_buf->list, &infop->nvmet_ctx_list);
		infop->nvmet_ctx_list_cnt++;
		spin_unlock(&infop->nvmet_ctx_list_lock);

		/* Spread ctx structures evenly across all MRQs */
		idx++;
		if (idx >= phba->cfg_nvmet_mrq) {
			idx = 0;
			cpu = cpumask_first(cpu_present_mask);
			continue;
		}
		cpu = cpumask_next(cpu, cpu_present_mask);
		if (cpu == nr_cpu_ids)
			cpu = cpumask_first(cpu_present_mask);

	}

<<<<<<< HEAD
	for (i = 0; i < phba->sli4_hba.num_present_cpu; i++) {
=======
	for_each_present_cpu(i) {
>>>>>>> f7688b48
		for (j = 0; j < phba->cfg_nvmet_mrq; j++) {
			infop = lpfc_get_ctx_list(phba, i, j);
			lpfc_printf_log(phba, KERN_INFO, LOG_NVME | LOG_INIT,
					"6408 TOTAL NVMET ctx for CPU %d "
					"MRQ %d: cnt %d nextcpu x%px\n",
					i, j, infop->nvmet_ctx_list_cnt,
					infop->nvmet_ctx_next_cpu);
		}
	}
	return 0;
}

int
lpfc_nvmet_create_targetport(struct lpfc_hba *phba)
{
	struct lpfc_vport  *vport = phba->pport;
	struct lpfc_nvmet_tgtport *tgtp;
	struct nvmet_fc_port_info pinfo;
	int error;

	if (phba->targetport)
		return 0;

	error = lpfc_nvmet_setup_io_context(phba);
	if (error)
		return error;

	memset(&pinfo, 0, sizeof(struct nvmet_fc_port_info));
	pinfo.node_name = wwn_to_u64(vport->fc_nodename.u.wwn);
	pinfo.port_name = wwn_to_u64(vport->fc_portname.u.wwn);
	pinfo.port_id = vport->fc_myDID;

	/* We need to tell the transport layer + 1 because it takes page
	 * alignment into account. When space for the SGL is allocated we
	 * allocate + 3, one for cmd, one for rsp and one for this alignment
	 */
	lpfc_tgttemplate.max_sgl_segments = phba->cfg_nvme_seg_cnt + 1;
	lpfc_tgttemplate.max_hw_queues = phba->cfg_hdw_queue;
	lpfc_tgttemplate.target_features = NVMET_FCTGTFEAT_READDATA_RSP;

#if (IS_ENABLED(CONFIG_NVME_TARGET_FC))
	error = nvmet_fc_register_targetport(&pinfo, &lpfc_tgttemplate,
					     &phba->pcidev->dev,
					     &phba->targetport);
#else
	error = -ENOENT;
#endif
	if (error) {
		lpfc_printf_log(phba, KERN_ERR, LOG_NVME_DISC,
				"6025 Cannot register NVME targetport x%x: "
				"portnm %llx nodenm %llx segs %d qs %d\n",
				error,
				pinfo.port_name, pinfo.node_name,
				lpfc_tgttemplate.max_sgl_segments,
				lpfc_tgttemplate.max_hw_queues);
		phba->targetport = NULL;
		phba->nvmet_support = 0;

		lpfc_nvmet_cleanup_io_context(phba);

	} else {
		tgtp = (struct lpfc_nvmet_tgtport *)
			phba->targetport->private;
		tgtp->phba = phba;

		lpfc_printf_log(phba, KERN_INFO, LOG_NVME_DISC,
				"6026 Registered NVME "
				"targetport: x%px, private x%px "
				"portnm %llx nodenm %llx segs %d qs %d\n",
				phba->targetport, tgtp,
				pinfo.port_name, pinfo.node_name,
				lpfc_tgttemplate.max_sgl_segments,
				lpfc_tgttemplate.max_hw_queues);

		atomic_set(&tgtp->rcv_ls_req_in, 0);
		atomic_set(&tgtp->rcv_ls_req_out, 0);
		atomic_set(&tgtp->rcv_ls_req_drop, 0);
		atomic_set(&tgtp->xmt_ls_abort, 0);
		atomic_set(&tgtp->xmt_ls_abort_cmpl, 0);
		atomic_set(&tgtp->xmt_ls_rsp, 0);
		atomic_set(&tgtp->xmt_ls_drop, 0);
		atomic_set(&tgtp->xmt_ls_rsp_error, 0);
		atomic_set(&tgtp->xmt_ls_rsp_xb_set, 0);
		atomic_set(&tgtp->xmt_ls_rsp_aborted, 0);
		atomic_set(&tgtp->xmt_ls_rsp_cmpl, 0);
		atomic_set(&tgtp->rcv_fcp_cmd_in, 0);
		atomic_set(&tgtp->rcv_fcp_cmd_out, 0);
		atomic_set(&tgtp->rcv_fcp_cmd_drop, 0);
		atomic_set(&tgtp->xmt_fcp_drop, 0);
		atomic_set(&tgtp->xmt_fcp_read_rsp, 0);
		atomic_set(&tgtp->xmt_fcp_read, 0);
		atomic_set(&tgtp->xmt_fcp_write, 0);
		atomic_set(&tgtp->xmt_fcp_rsp, 0);
		atomic_set(&tgtp->xmt_fcp_release, 0);
		atomic_set(&tgtp->xmt_fcp_rsp_cmpl, 0);
		atomic_set(&tgtp->xmt_fcp_rsp_error, 0);
		atomic_set(&tgtp->xmt_fcp_rsp_xb_set, 0);
		atomic_set(&tgtp->xmt_fcp_rsp_aborted, 0);
		atomic_set(&tgtp->xmt_fcp_rsp_drop, 0);
		atomic_set(&tgtp->xmt_fcp_xri_abort_cqe, 0);
		atomic_set(&tgtp->xmt_fcp_abort, 0);
		atomic_set(&tgtp->xmt_fcp_abort_cmpl, 0);
		atomic_set(&tgtp->xmt_abort_unsol, 0);
		atomic_set(&tgtp->xmt_abort_sol, 0);
		atomic_set(&tgtp->xmt_abort_rsp, 0);
		atomic_set(&tgtp->xmt_abort_rsp_error, 0);
		atomic_set(&tgtp->defer_ctx, 0);
		atomic_set(&tgtp->defer_fod, 0);
		atomic_set(&tgtp->defer_wqfull, 0);
	}
	return error;
}

int
lpfc_nvmet_update_targetport(struct lpfc_hba *phba)
{
	struct lpfc_vport  *vport = phba->pport;

	if (!phba->targetport)
		return 0;

	lpfc_printf_vlog(vport, KERN_INFO, LOG_NVME,
			 "6007 Update NVMET port x%px did x%x\n",
			 phba->targetport, vport->fc_myDID);

	phba->targetport->port_id = vport->fc_myDID;
	return 0;
}

/**
 * lpfc_sli4_nvmet_xri_aborted - Fast-path process of nvmet xri abort
 * @phba: pointer to lpfc hba data structure.
 * @axri: pointer to the nvmet xri abort wcqe structure.
 *
 * This routine is invoked by the worker thread to process a SLI4 fast-path
 * NVMET aborted xri.
 **/
void
lpfc_sli4_nvmet_xri_aborted(struct lpfc_hba *phba,
			    struct sli4_wcqe_xri_aborted *axri)
{
#if (IS_ENABLED(CONFIG_NVME_TARGET_FC))
	uint16_t xri = bf_get(lpfc_wcqe_xa_xri, axri);
	uint16_t rxid = bf_get(lpfc_wcqe_xa_remote_xid, axri);
	struct lpfc_nvmet_rcv_ctx *ctxp, *next_ctxp;
	struct lpfc_nvmet_tgtport *tgtp;
	struct nvmefc_tgt_fcp_req *req = NULL;
	struct lpfc_nodelist *ndlp;
	unsigned long iflag = 0;
	int rrq_empty = 0;
	bool released = false;

	lpfc_printf_log(phba, KERN_INFO, LOG_NVME_ABTS,
			"6317 XB aborted xri x%x rxid x%x\n", xri, rxid);

	if (!(phba->cfg_enable_fc4_type & LPFC_ENABLE_NVME))
		return;

	if (phba->targetport) {
		tgtp = (struct lpfc_nvmet_tgtport *)phba->targetport->private;
		atomic_inc(&tgtp->xmt_fcp_xri_abort_cqe);
	}

	spin_lock_irqsave(&phba->hbalock, iflag);
	spin_lock(&phba->sli4_hba.abts_nvmet_buf_list_lock);
	list_for_each_entry_safe(ctxp, next_ctxp,
				 &phba->sli4_hba.lpfc_abts_nvmet_ctx_list,
				 list) {
		if (ctxp->ctxbuf->sglq->sli4_xritag != xri)
			continue;

		spin_lock(&ctxp->ctxlock);
		/* Check if we already received a free context call
		 * and we have completed processing an abort situation.
		 */
		if (ctxp->flag & LPFC_NVMET_CTX_RLS &&
		    !(ctxp->flag & LPFC_NVMET_ABORT_OP)) {
			list_del_init(&ctxp->list);
			released = true;
		}
		ctxp->flag &= ~LPFC_NVMET_XBUSY;
		spin_unlock(&ctxp->ctxlock);
		spin_unlock(&phba->sli4_hba.abts_nvmet_buf_list_lock);

		rrq_empty = list_empty(&phba->active_rrq_list);
		spin_unlock_irqrestore(&phba->hbalock, iflag);
		ndlp = lpfc_findnode_did(phba->pport, ctxp->sid);
		if (ndlp && NLP_CHK_NODE_ACT(ndlp) &&
		    (ndlp->nlp_state == NLP_STE_UNMAPPED_NODE ||
		     ndlp->nlp_state == NLP_STE_MAPPED_NODE)) {
			lpfc_set_rrq_active(phba, ndlp,
				ctxp->ctxbuf->sglq->sli4_lxritag,
				rxid, 1);
			lpfc_sli4_abts_err_handler(phba, ndlp, axri);
		}

		lpfc_printf_log(phba, KERN_INFO, LOG_NVME_ABTS,
				"6318 XB aborted oxid x%x flg x%x (%x)\n",
				ctxp->oxid, ctxp->flag, released);
		if (released)
			lpfc_nvmet_ctxbuf_post(phba, ctxp->ctxbuf);

		if (rrq_empty)
			lpfc_worker_wake_up(phba);
		return;
	}
	spin_unlock(&phba->sli4_hba.abts_nvmet_buf_list_lock);
	spin_unlock_irqrestore(&phba->hbalock, iflag);

	ctxp = lpfc_nvmet_get_ctx_for_xri(phba, xri);
	if (ctxp) {
		/*
		 *  Abort already done by FW, so BA_ACC sent.
		 *  However, the transport may be unaware.
		 */
		lpfc_printf_log(phba, KERN_INFO, LOG_NVME_ABTS,
				"6323 NVMET Rcv ABTS xri x%x ctxp state x%x "
				"flag x%x oxid x%x rxid x%x\n",
				xri, ctxp->state, ctxp->flag, ctxp->oxid,
				rxid);

		spin_lock_irqsave(&ctxp->ctxlock, iflag);
		ctxp->flag |= LPFC_NVMET_ABTS_RCV;
		ctxp->state = LPFC_NVMET_STE_ABORT;
		spin_unlock_irqrestore(&ctxp->ctxlock, iflag);

		lpfc_nvmeio_data(phba,
				 "NVMET ABTS RCV: xri x%x CPU %02x rjt %d\n",
				 xri, raw_smp_processor_id(), 0);

		req = &ctxp->ctx.fcp_req;
		if (req)
			nvmet_fc_rcv_fcp_abort(phba->targetport, req);
	}
#endif
}

int
lpfc_nvmet_rcv_unsol_abort(struct lpfc_vport *vport,
			   struct fc_frame_header *fc_hdr)
{
#if (IS_ENABLED(CONFIG_NVME_TARGET_FC))
	struct lpfc_hba *phba = vport->phba;
	struct lpfc_nvmet_rcv_ctx *ctxp, *next_ctxp;
	struct nvmefc_tgt_fcp_req *rsp;
	uint32_t sid;
	uint16_t oxid, xri;
	unsigned long iflag = 0;

	sid = sli4_sid_from_fc_hdr(fc_hdr);
	oxid = be16_to_cpu(fc_hdr->fh_ox_id);

	spin_lock_irqsave(&phba->hbalock, iflag);
	spin_lock(&phba->sli4_hba.abts_nvmet_buf_list_lock);
	list_for_each_entry_safe(ctxp, next_ctxp,
				 &phba->sli4_hba.lpfc_abts_nvmet_ctx_list,
				 list) {
		if (ctxp->oxid != oxid || ctxp->sid != sid)
			continue;

		xri = ctxp->ctxbuf->sglq->sli4_xritag;

		spin_unlock(&phba->sli4_hba.abts_nvmet_buf_list_lock);
		spin_unlock_irqrestore(&phba->hbalock, iflag);

		spin_lock_irqsave(&ctxp->ctxlock, iflag);
		ctxp->flag |= LPFC_NVMET_ABTS_RCV;
		spin_unlock_irqrestore(&ctxp->ctxlock, iflag);

		lpfc_nvmeio_data(phba,
			"NVMET ABTS RCV: xri x%x CPU %02x rjt %d\n",
			xri, raw_smp_processor_id(), 0);

		lpfc_printf_log(phba, KERN_INFO, LOG_NVME_ABTS,
				"6319 NVMET Rcv ABTS:acc xri x%x\n", xri);

		rsp = &ctxp->ctx.fcp_req;
		nvmet_fc_rcv_fcp_abort(phba->targetport, rsp);

		/* Respond with BA_ACC accordingly */
		lpfc_sli4_seq_abort_rsp(vport, fc_hdr, 1);
		return 0;
	}
	spin_unlock(&phba->sli4_hba.abts_nvmet_buf_list_lock);
	spin_unlock_irqrestore(&phba->hbalock, iflag);

	/* check the wait list */
	if (phba->sli4_hba.nvmet_io_wait_cnt) {
		struct rqb_dmabuf *nvmebuf;
		struct fc_frame_header *fc_hdr_tmp;
		u32 sid_tmp;
		u16 oxid_tmp;
		bool found = false;

		spin_lock_irqsave(&phba->sli4_hba.nvmet_io_wait_lock, iflag);

		/* match by oxid and s_id */
		list_for_each_entry(nvmebuf,
				    &phba->sli4_hba.lpfc_nvmet_io_wait_list,
				    hbuf.list) {
			fc_hdr_tmp = (struct fc_frame_header *)
					(nvmebuf->hbuf.virt);
			oxid_tmp = be16_to_cpu(fc_hdr_tmp->fh_ox_id);
			sid_tmp = sli4_sid_from_fc_hdr(fc_hdr_tmp);
			if (oxid_tmp != oxid || sid_tmp != sid)
				continue;

			lpfc_printf_log(phba, KERN_INFO, LOG_NVME_ABTS,
					"6321 NVMET Rcv ABTS oxid x%x from x%x "
					"is waiting for a ctxp\n",
					oxid, sid);

			list_del_init(&nvmebuf->hbuf.list);
			phba->sli4_hba.nvmet_io_wait_cnt--;
			found = true;
			break;
		}
		spin_unlock_irqrestore(&phba->sli4_hba.nvmet_io_wait_lock,
				       iflag);

		/* free buffer since already posted a new DMA buffer to RQ */
		if (found) {
			nvmebuf->hrq->rqbp->rqb_free_buffer(phba, nvmebuf);
			/* Respond with BA_ACC accordingly */
			lpfc_sli4_seq_abort_rsp(vport, fc_hdr, 1);
			return 0;
		}
	}

	/* check active list */
	ctxp = lpfc_nvmet_get_ctx_for_oxid(phba, oxid, sid);
	if (ctxp) {
		xri = ctxp->ctxbuf->sglq->sli4_xritag;

		spin_lock_irqsave(&ctxp->ctxlock, iflag);
		ctxp->flag |= (LPFC_NVMET_ABTS_RCV | LPFC_NVMET_ABORT_OP);
		spin_unlock_irqrestore(&ctxp->ctxlock, iflag);

		lpfc_nvmeio_data(phba,
				 "NVMET ABTS RCV: xri x%x CPU %02x rjt %d\n",
				 xri, raw_smp_processor_id(), 0);

		lpfc_printf_log(phba, KERN_INFO, LOG_NVME_ABTS,
				"6322 NVMET Rcv ABTS:acc oxid x%x xri x%x "
				"flag x%x state x%x\n",
				ctxp->oxid, xri, ctxp->flag, ctxp->state);

		if (ctxp->flag & LPFC_NVMET_TNOTIFY) {
			/* Notify the transport */
			nvmet_fc_rcv_fcp_abort(phba->targetport,
					       &ctxp->ctx.fcp_req);
		} else {
			cancel_work_sync(&ctxp->ctxbuf->defer_work);
			spin_lock_irqsave(&ctxp->ctxlock, iflag);
			lpfc_nvmet_defer_release(phba, ctxp);
			spin_unlock_irqrestore(&ctxp->ctxlock, iflag);
		}
		lpfc_nvmet_sol_fcp_issue_abort(phba, ctxp, ctxp->sid,
					       ctxp->oxid);

		lpfc_sli4_seq_abort_rsp(vport, fc_hdr, 1);
		return 0;
	}

	lpfc_nvmeio_data(phba, "NVMET ABTS RCV: oxid x%x CPU %02x rjt %d\n",
			 oxid, raw_smp_processor_id(), 1);

	lpfc_printf_log(phba, KERN_INFO, LOG_NVME_ABTS,
			"6320 NVMET Rcv ABTS:rjt oxid x%x\n", oxid);

	/* Respond with BA_RJT accordingly */
	lpfc_sli4_seq_abort_rsp(vport, fc_hdr, 0);
#endif
	return 0;
}

static void
lpfc_nvmet_wqfull_flush(struct lpfc_hba *phba, struct lpfc_queue *wq,
			struct lpfc_nvmet_rcv_ctx *ctxp)
{
	struct lpfc_sli_ring *pring;
	struct lpfc_iocbq *nvmewqeq;
	struct lpfc_iocbq *next_nvmewqeq;
	unsigned long iflags;
	struct lpfc_wcqe_complete wcqe;
	struct lpfc_wcqe_complete *wcqep;

	pring = wq->pring;
	wcqep = &wcqe;

	/* Fake an ABORT error code back to cmpl routine */
	memset(wcqep, 0, sizeof(struct lpfc_wcqe_complete));
	bf_set(lpfc_wcqe_c_status, wcqep, IOSTAT_LOCAL_REJECT);
	wcqep->parameter = IOERR_ABORT_REQUESTED;

	spin_lock_irqsave(&pring->ring_lock, iflags);
	list_for_each_entry_safe(nvmewqeq, next_nvmewqeq,
				 &wq->wqfull_list, list) {
		if (ctxp) {
			/* Checking for a specific IO to flush */
			if (nvmewqeq->context2 == ctxp) {
				list_del(&nvmewqeq->list);
				spin_unlock_irqrestore(&pring->ring_lock,
						       iflags);
				lpfc_nvmet_xmt_fcp_op_cmp(phba, nvmewqeq,
							  wcqep);
				return;
			}
			continue;
		} else {
			/* Flush all IOs */
			list_del(&nvmewqeq->list);
			spin_unlock_irqrestore(&pring->ring_lock, iflags);
			lpfc_nvmet_xmt_fcp_op_cmp(phba, nvmewqeq, wcqep);
			spin_lock_irqsave(&pring->ring_lock, iflags);
		}
	}
	if (!ctxp)
		wq->q_flag &= ~HBA_NVMET_WQFULL;
	spin_unlock_irqrestore(&pring->ring_lock, iflags);
}

void
lpfc_nvmet_wqfull_process(struct lpfc_hba *phba,
			  struct lpfc_queue *wq)
{
#if (IS_ENABLED(CONFIG_NVME_TARGET_FC))
	struct lpfc_sli_ring *pring;
	struct lpfc_iocbq *nvmewqeq;
	struct lpfc_nvmet_rcv_ctx *ctxp;
	unsigned long iflags;
	int rc;

	/*
	 * Some WQE slots are available, so try to re-issue anything
	 * on the WQ wqfull_list.
	 */
	pring = wq->pring;
	spin_lock_irqsave(&pring->ring_lock, iflags);
	while (!list_empty(&wq->wqfull_list)) {
		list_remove_head(&wq->wqfull_list, nvmewqeq, struct lpfc_iocbq,
				 list);
		spin_unlock_irqrestore(&pring->ring_lock, iflags);
		ctxp = (struct lpfc_nvmet_rcv_ctx *)nvmewqeq->context2;
		rc = lpfc_sli4_issue_wqe(phba, ctxp->hdwq, nvmewqeq);
		spin_lock_irqsave(&pring->ring_lock, iflags);
		if (rc == -EBUSY) {
			/* WQ was full again, so put it back on the list */
			list_add(&nvmewqeq->list, &wq->wqfull_list);
			spin_unlock_irqrestore(&pring->ring_lock, iflags);
			return;
		}
		if (rc == WQE_SUCCESS) {
#ifdef CONFIG_SCSI_LPFC_DEBUG_FS
			if (ctxp->ts_cmd_nvme) {
				if (ctxp->ctx.fcp_req.op == NVMET_FCOP_RSP)
					ctxp->ts_status_wqput = ktime_get_ns();
				else
					ctxp->ts_data_wqput = ktime_get_ns();
			}
#endif
		} else {
			WARN_ON(rc);
		}
	}
	wq->q_flag &= ~HBA_NVMET_WQFULL;
	spin_unlock_irqrestore(&pring->ring_lock, iflags);

#endif
}

void
lpfc_nvmet_destroy_targetport(struct lpfc_hba *phba)
{
#if (IS_ENABLED(CONFIG_NVME_TARGET_FC))
	struct lpfc_nvmet_tgtport *tgtp;
	struct lpfc_queue *wq;
	uint32_t qidx;
	DECLARE_COMPLETION_ONSTACK(tport_unreg_cmp);

	if (phba->nvmet_support == 0)
		return;
	if (phba->targetport) {
		tgtp = (struct lpfc_nvmet_tgtport *)phba->targetport->private;
		for (qidx = 0; qidx < phba->cfg_hdw_queue; qidx++) {
			wq = phba->sli4_hba.hdwq[qidx].io_wq;
			lpfc_nvmet_wqfull_flush(phba, wq, NULL);
		}
		tgtp->tport_unreg_cmp = &tport_unreg_cmp;
		nvmet_fc_unregister_targetport(phba->targetport);
		if (!wait_for_completion_timeout(tgtp->tport_unreg_cmp,
					msecs_to_jiffies(LPFC_NVMET_WAIT_TMO)))
			lpfc_printf_log(phba, KERN_ERR, LOG_NVME,
<<<<<<< HEAD
					"6179 Unreg targetport %p timeout "
=======
					"6179 Unreg targetport x%px timeout "
>>>>>>> f7688b48
					"reached.\n", phba->targetport);
		lpfc_nvmet_cleanup_io_context(phba);
	}
	phba->targetport = NULL;
#endif
}

/**
 * lpfc_nvmet_unsol_ls_buffer - Process an unsolicited event data buffer
 * @phba: pointer to lpfc hba data structure.
 * @pring: pointer to a SLI ring.
 * @nvmebuf: pointer to lpfc nvme command HBQ data structure.
 *
 * This routine is used for processing the WQE associated with a unsolicited
 * event. It first determines whether there is an existing ndlp that matches
 * the DID from the unsolicited WQE. If not, it will create a new one with
 * the DID from the unsolicited WQE. The ELS command from the unsolicited
 * WQE is then used to invoke the proper routine and to set up proper state
 * of the discovery state machine.
 **/
static void
lpfc_nvmet_unsol_ls_buffer(struct lpfc_hba *phba, struct lpfc_sli_ring *pring,
			   struct hbq_dmabuf *nvmebuf)
{
#if (IS_ENABLED(CONFIG_NVME_TARGET_FC))
	struct lpfc_nvmet_tgtport *tgtp;
	struct fc_frame_header *fc_hdr;
	struct lpfc_nvmet_rcv_ctx *ctxp;
	uint32_t *payload;
	uint32_t size, oxid, sid, rc;

	fc_hdr = (struct fc_frame_header *)(nvmebuf->hbuf.virt);
	oxid = be16_to_cpu(fc_hdr->fh_ox_id);

	if (!phba->targetport) {
		lpfc_printf_log(phba, KERN_ERR, LOG_NVME_IOERR,
				"6154 LS Drop IO x%x\n", oxid);
		oxid = 0;
		size = 0;
		sid = 0;
		ctxp = NULL;
		goto dropit;
	}

	tgtp = (struct lpfc_nvmet_tgtport *)phba->targetport->private;
	payload = (uint32_t *)(nvmebuf->dbuf.virt);
	size = bf_get(lpfc_rcqe_length,  &nvmebuf->cq_event.cqe.rcqe_cmpl);
	sid = sli4_sid_from_fc_hdr(fc_hdr);

	ctxp = kzalloc(sizeof(struct lpfc_nvmet_rcv_ctx), GFP_ATOMIC);
	if (ctxp == NULL) {
		atomic_inc(&tgtp->rcv_ls_req_drop);
		lpfc_printf_log(phba, KERN_ERR, LOG_NVME_IOERR,
				"6155 LS Drop IO x%x: Alloc\n",
				oxid);
dropit:
		lpfc_nvmeio_data(phba, "NVMET LS  DROP: "
				 "xri x%x sz %d from %06x\n",
				 oxid, size, sid);
		lpfc_in_buf_free(phba, &nvmebuf->dbuf);
		return;
	}
	ctxp->phba = phba;
	ctxp->size = size;
	ctxp->oxid = oxid;
	ctxp->sid = sid;
	ctxp->wqeq = NULL;
	ctxp->state = LPFC_NVMET_STE_LS_RCV;
	ctxp->entry_cnt = 1;
	ctxp->rqb_buffer = (void *)nvmebuf;
	ctxp->hdwq = &phba->sli4_hba.hdwq[0];

	lpfc_nvmeio_data(phba, "NVMET LS   RCV: xri x%x sz %d from %06x\n",
			 oxid, size, sid);
	/*
	 * The calling sequence should be:
	 * nvmet_fc_rcv_ls_req -> lpfc_nvmet_xmt_ls_rsp/cmp ->_req->done
	 * lpfc_nvmet_xmt_ls_rsp_cmp should free the allocated ctxp.
	 */
	atomic_inc(&tgtp->rcv_ls_req_in);
	rc = nvmet_fc_rcv_ls_req(phba->targetport, &ctxp->ctx.ls_req,
				 payload, size);

	lpfc_printf_log(phba, KERN_INFO, LOG_NVME_DISC,
			"6037 NVMET Unsol rcv: sz %d rc %d: %08x %08x %08x "
			"%08x %08x %08x\n", size, rc,
			*payload, *(payload+1), *(payload+2),
			*(payload+3), *(payload+4), *(payload+5));

	if (rc == 0) {
		atomic_inc(&tgtp->rcv_ls_req_out);
		return;
	}

	lpfc_nvmeio_data(phba, "NVMET LS  DROP: xri x%x sz %d from %06x\n",
			 oxid, size, sid);

	atomic_inc(&tgtp->rcv_ls_req_drop);
	lpfc_printf_log(phba, KERN_ERR, LOG_NVME_IOERR,
			"6156 LS Drop IO x%x: nvmet_fc_rcv_ls_req %d\n",
			ctxp->oxid, rc);

	/* We assume a rcv'ed cmd ALWAYs fits into 1 buffer */
	lpfc_in_buf_free(phba, &nvmebuf->dbuf);

	atomic_inc(&tgtp->xmt_ls_abort);
	lpfc_nvmet_unsol_ls_issue_abort(phba, ctxp, sid, oxid);
#endif
}

static void
lpfc_nvmet_process_rcv_fcp_req(struct lpfc_nvmet_ctxbuf *ctx_buf)
{
#if (IS_ENABLED(CONFIG_NVME_TARGET_FC))
	struct lpfc_nvmet_rcv_ctx *ctxp = ctx_buf->context;
	struct lpfc_hba *phba = ctxp->phba;
	struct rqb_dmabuf *nvmebuf = ctxp->rqb_buffer;
	struct lpfc_nvmet_tgtport *tgtp;
	uint32_t *payload, qno;
	uint32_t rc;
	unsigned long iflags;

	if (!nvmebuf) {
		lpfc_printf_log(phba, KERN_ERR, LOG_NVME_IOERR,
			"6159 process_rcv_fcp_req, nvmebuf is NULL, "
			"oxid: x%x flg: x%x state: x%x\n",
			ctxp->oxid, ctxp->flag, ctxp->state);
		spin_lock_irqsave(&ctxp->ctxlock, iflags);
		lpfc_nvmet_defer_release(phba, ctxp);
		spin_unlock_irqrestore(&ctxp->ctxlock, iflags);
		lpfc_nvmet_unsol_fcp_issue_abort(phba, ctxp, ctxp->sid,
						 ctxp->oxid);
		return;
	}

	if (ctxp->flag & LPFC_NVMET_ABTS_RCV) {
		lpfc_printf_log(phba, KERN_ERR, LOG_NVME_IOERR,
				"6324 IO oxid x%x aborted\n",
				ctxp->oxid);
		return;
	}

	payload = (uint32_t *)(nvmebuf->dbuf.virt);
	tgtp = (struct lpfc_nvmet_tgtport *)phba->targetport->private;
	ctxp->flag |= LPFC_NVMET_TNOTIFY;
#ifdef CONFIG_SCSI_LPFC_DEBUG_FS
	if (ctxp->ts_isr_cmd)
		ctxp->ts_cmd_nvme = ktime_get_ns();
#endif
	/*
	 * The calling sequence should be:
	 * nvmet_fc_rcv_fcp_req->lpfc_nvmet_xmt_fcp_op/cmp- req->done
	 * lpfc_nvmet_xmt_fcp_op_cmp should free the allocated ctxp.
	 * When we return from nvmet_fc_rcv_fcp_req, all relevant info
	 * the NVME command / FC header is stored.
	 * A buffer has already been reposted for this IO, so just free
	 * the nvmebuf.
	 */
	rc = nvmet_fc_rcv_fcp_req(phba->targetport, &ctxp->ctx.fcp_req,
				  payload, ctxp->size);
	/* Process FCP command */
	if (rc == 0) {
		atomic_inc(&tgtp->rcv_fcp_cmd_out);
		spin_lock_irqsave(&ctxp->ctxlock, iflags);
		if ((ctxp->flag & LPFC_NVMET_CTX_REUSE_WQ) ||
		    (nvmebuf != ctxp->rqb_buffer)) {
			spin_unlock_irqrestore(&ctxp->ctxlock, iflags);
			return;
		}
		ctxp->rqb_buffer = NULL;
		spin_unlock_irqrestore(&ctxp->ctxlock, iflags);
		lpfc_rq_buf_free(phba, &nvmebuf->hbuf); /* repost */
		return;
	}

	/* Processing of FCP command is deferred */
	if (rc == -EOVERFLOW) {
		lpfc_nvmeio_data(phba, "NVMET RCV BUSY: xri x%x sz %d "
				 "from %06x\n",
				 ctxp->oxid, ctxp->size, ctxp->sid);
		atomic_inc(&tgtp->rcv_fcp_cmd_out);
		atomic_inc(&tgtp->defer_fod);
		spin_lock_irqsave(&ctxp->ctxlock, iflags);
		if (ctxp->flag & LPFC_NVMET_CTX_REUSE_WQ) {
			spin_unlock_irqrestore(&ctxp->ctxlock, iflags);
			return;
		}
		spin_unlock_irqrestore(&ctxp->ctxlock, iflags);
		/*
		 * Post a replacement DMA buffer to RQ and defer
		 * freeing rcv buffer till .defer_rcv callback
		 */
		qno = nvmebuf->idx;
		lpfc_post_rq_buffer(
			phba, phba->sli4_hba.nvmet_mrq_hdr[qno],
			phba->sli4_hba.nvmet_mrq_data[qno], 1, qno);
		return;
	}
	ctxp->flag &= ~LPFC_NVMET_TNOTIFY;
	atomic_inc(&tgtp->rcv_fcp_cmd_drop);
	lpfc_printf_log(phba, KERN_ERR, LOG_NVME_IOERR,
			"2582 FCP Drop IO x%x: err x%x: x%x x%x x%x\n",
			ctxp->oxid, rc,
			atomic_read(&tgtp->rcv_fcp_cmd_in),
			atomic_read(&tgtp->rcv_fcp_cmd_out),
			atomic_read(&tgtp->xmt_fcp_release));
	lpfc_nvmeio_data(phba, "NVMET FCP DROP: xri x%x sz %d from %06x\n",
			 ctxp->oxid, ctxp->size, ctxp->sid);
	spin_lock_irqsave(&ctxp->ctxlock, iflags);
	lpfc_nvmet_defer_release(phba, ctxp);
	spin_unlock_irqrestore(&ctxp->ctxlock, iflags);
	lpfc_nvmet_unsol_fcp_issue_abort(phba, ctxp, ctxp->sid, ctxp->oxid);
#endif
}

static void
lpfc_nvmet_fcp_rqst_defer_work(struct work_struct *work)
{
#if (IS_ENABLED(CONFIG_NVME_TARGET_FC))
	struct lpfc_nvmet_ctxbuf *ctx_buf =
		container_of(work, struct lpfc_nvmet_ctxbuf, defer_work);

	lpfc_nvmet_process_rcv_fcp_req(ctx_buf);
#endif
}

static struct lpfc_nvmet_ctxbuf *
lpfc_nvmet_replenish_context(struct lpfc_hba *phba,
			     struct lpfc_nvmet_ctx_info *current_infop)
{
#if (IS_ENABLED(CONFIG_NVME_TARGET_FC))
	struct lpfc_nvmet_ctxbuf *ctx_buf = NULL;
	struct lpfc_nvmet_ctx_info *get_infop;
	int i;

	/*
	 * The current_infop for the MRQ a NVME command IU was received
	 * on is empty. Our goal is to replenish this MRQs context
	 * list from a another CPUs.
	 *
	 * First we need to pick a context list to start looking on.
	 * nvmet_ctx_start_cpu has available context the last time
	 * we needed to replenish this CPU where nvmet_ctx_next_cpu
	 * is just the next sequential CPU for this MRQ.
	 */
	if (current_infop->nvmet_ctx_start_cpu)
		get_infop = current_infop->nvmet_ctx_start_cpu;
	else
		get_infop = current_infop->nvmet_ctx_next_cpu;

	for (i = 0; i < phba->sli4_hba.num_possible_cpu; i++) {
		if (get_infop == current_infop) {
			get_infop = get_infop->nvmet_ctx_next_cpu;
			continue;
		}
		spin_lock(&get_infop->nvmet_ctx_list_lock);

		/* Just take the entire context list, if there are any */
		if (get_infop->nvmet_ctx_list_cnt) {
			list_splice_init(&get_infop->nvmet_ctx_list,
				    &current_infop->nvmet_ctx_list);
			current_infop->nvmet_ctx_list_cnt =
				get_infop->nvmet_ctx_list_cnt - 1;
			get_infop->nvmet_ctx_list_cnt = 0;
			spin_unlock(&get_infop->nvmet_ctx_list_lock);

			current_infop->nvmet_ctx_start_cpu = get_infop;
			list_remove_head(&current_infop->nvmet_ctx_list,
					 ctx_buf, struct lpfc_nvmet_ctxbuf,
					 list);
			return ctx_buf;
		}

		/* Otherwise, move on to the next CPU for this MRQ */
		spin_unlock(&get_infop->nvmet_ctx_list_lock);
		get_infop = get_infop->nvmet_ctx_next_cpu;
	}

#endif
	/* Nothing found, all contexts for the MRQ are in-flight */
	return NULL;
}

/**
 * lpfc_nvmet_unsol_fcp_buffer - Process an unsolicited event data buffer
 * @phba: pointer to lpfc hba data structure.
 * @idx: relative index of MRQ vector
 * @nvmebuf: pointer to lpfc nvme command HBQ data structure.
 * @isr_timestamp: in jiffies.
 * @cqflag: cq processing information regarding workload.
 *
 * This routine is used for processing the WQE associated with a unsolicited
 * event. It first determines whether there is an existing ndlp that matches
 * the DID from the unsolicited WQE. If not, it will create a new one with
 * the DID from the unsolicited WQE. The ELS command from the unsolicited
 * WQE is then used to invoke the proper routine and to set up proper state
 * of the discovery state machine.
 **/
static void
lpfc_nvmet_unsol_fcp_buffer(struct lpfc_hba *phba,
			    uint32_t idx,
			    struct rqb_dmabuf *nvmebuf,
			    uint64_t isr_timestamp,
			    uint8_t cqflag)
{
	struct lpfc_nvmet_rcv_ctx *ctxp;
	struct lpfc_nvmet_tgtport *tgtp;
	struct fc_frame_header *fc_hdr;
	struct lpfc_nvmet_ctxbuf *ctx_buf;
	struct lpfc_nvmet_ctx_info *current_infop;
	uint32_t size, oxid, sid, qno;
	unsigned long iflag;
	int current_cpu;

	if (!IS_ENABLED(CONFIG_NVME_TARGET_FC))
		return;

	ctx_buf = NULL;
	if (!nvmebuf || !phba->targetport) {
		lpfc_printf_log(phba, KERN_ERR, LOG_NVME_IOERR,
				"6157 NVMET FCP Drop IO\n");
		if (nvmebuf)
			lpfc_rq_buf_free(phba, &nvmebuf->hbuf);
		return;
	}

	/*
	 * Get a pointer to the context list for this MRQ based on
	 * the CPU this MRQ IRQ is associated with. If the CPU association
	 * changes from our initial assumption, the context list could
	 * be empty, thus it would need to be replenished with the
	 * context list from another CPU for this MRQ.
	 */
	current_cpu = raw_smp_processor_id();
	current_infop = lpfc_get_ctx_list(phba, current_cpu, idx);
	spin_lock_irqsave(&current_infop->nvmet_ctx_list_lock, iflag);
	if (current_infop->nvmet_ctx_list_cnt) {
		list_remove_head(&current_infop->nvmet_ctx_list,
				 ctx_buf, struct lpfc_nvmet_ctxbuf, list);
		current_infop->nvmet_ctx_list_cnt--;
	} else {
		ctx_buf = lpfc_nvmet_replenish_context(phba, current_infop);
	}
	spin_unlock_irqrestore(&current_infop->nvmet_ctx_list_lock, iflag);

	fc_hdr = (struct fc_frame_header *)(nvmebuf->hbuf.virt);
	oxid = be16_to_cpu(fc_hdr->fh_ox_id);
	size = nvmebuf->bytes_recv;

#ifdef CONFIG_SCSI_LPFC_DEBUG_FS
	if (phba->cpucheck_on & LPFC_CHECK_NVMET_RCV) {
		if (current_cpu < LPFC_CHECK_CPU_CNT) {
			if (idx != current_cpu)
				lpfc_printf_log(phba, KERN_INFO, LOG_NVME_IOERR,
						"6703 CPU Check rcv: "
						"cpu %d expect %d\n",
						current_cpu, idx);
			phba->sli4_hba.hdwq[idx].cpucheck_rcv_io[current_cpu]++;
		}
	}
#endif

	lpfc_nvmeio_data(phba, "NVMET FCP  RCV: xri x%x sz %d CPU %02x\n",
			 oxid, size, raw_smp_processor_id());

	tgtp = (struct lpfc_nvmet_tgtport *)phba->targetport->private;

	if (!ctx_buf) {
		/* Queue this NVME IO to process later */
		spin_lock_irqsave(&phba->sli4_hba.nvmet_io_wait_lock, iflag);
		list_add_tail(&nvmebuf->hbuf.list,
			      &phba->sli4_hba.lpfc_nvmet_io_wait_list);
		phba->sli4_hba.nvmet_io_wait_cnt++;
		phba->sli4_hba.nvmet_io_wait_total++;
		spin_unlock_irqrestore(&phba->sli4_hba.nvmet_io_wait_lock,
				       iflag);

		/* Post a brand new DMA buffer to RQ */
		qno = nvmebuf->idx;
		lpfc_post_rq_buffer(
			phba, phba->sli4_hba.nvmet_mrq_hdr[qno],
			phba->sli4_hba.nvmet_mrq_data[qno], 1, qno);

		atomic_inc(&tgtp->defer_ctx);
		return;
	}

	sid = sli4_sid_from_fc_hdr(fc_hdr);

	ctxp = (struct lpfc_nvmet_rcv_ctx *)ctx_buf->context;
	spin_lock_irqsave(&phba->sli4_hba.t_active_list_lock, iflag);
	list_add_tail(&ctxp->list, &phba->sli4_hba.t_active_ctx_list);
	spin_unlock_irqrestore(&phba->sli4_hba.t_active_list_lock, iflag);
	if (ctxp->state != LPFC_NVMET_STE_FREE) {
		lpfc_printf_log(phba, KERN_ERR, LOG_NVME_IOERR,
				"6414 NVMET Context corrupt %d %d oxid x%x\n",
				ctxp->state, ctxp->entry_cnt, ctxp->oxid);
	}
	ctxp->wqeq = NULL;
	ctxp->txrdy = NULL;
	ctxp->offset = 0;
	ctxp->phba = phba;
	ctxp->size = size;
	ctxp->oxid = oxid;
	ctxp->sid = sid;
	ctxp->idx = idx;
	ctxp->state = LPFC_NVMET_STE_RCV;
	ctxp->entry_cnt = 1;
	ctxp->flag = 0;
	ctxp->ctxbuf = ctx_buf;
	ctxp->rqb_buffer = (void *)nvmebuf;
	ctxp->hdwq = NULL;
	spin_lock_init(&ctxp->ctxlock);

#ifdef CONFIG_SCSI_LPFC_DEBUG_FS
	if (isr_timestamp)
		ctxp->ts_isr_cmd = isr_timestamp;
	ctxp->ts_cmd_nvme = 0;
	ctxp->ts_nvme_data = 0;
	ctxp->ts_data_wqput = 0;
	ctxp->ts_isr_data = 0;
	ctxp->ts_data_nvme = 0;
	ctxp->ts_nvme_status = 0;
	ctxp->ts_status_wqput = 0;
	ctxp->ts_isr_status = 0;
	ctxp->ts_status_nvme = 0;
#endif

	atomic_inc(&tgtp->rcv_fcp_cmd_in);
	/* check for cq processing load */
	if (!cqflag) {
		lpfc_nvmet_process_rcv_fcp_req(ctx_buf);
		return;
	}

	if (!queue_work(phba->wq, &ctx_buf->defer_work)) {
		atomic_inc(&tgtp->rcv_fcp_cmd_drop);
		lpfc_printf_log(phba, KERN_ERR, LOG_NVME,
				"6325 Unable to queue work for oxid x%x. "
				"FCP Drop IO [x%x x%x x%x]\n",
				ctxp->oxid,
				atomic_read(&tgtp->rcv_fcp_cmd_in),
				atomic_read(&tgtp->rcv_fcp_cmd_out),
				atomic_read(&tgtp->xmt_fcp_release));

		spin_lock_irqsave(&ctxp->ctxlock, iflag);
		lpfc_nvmet_defer_release(phba, ctxp);
		spin_unlock_irqrestore(&ctxp->ctxlock, iflag);
		lpfc_nvmet_unsol_fcp_issue_abort(phba, ctxp, sid, oxid);
	}
}

/**
 * lpfc_nvmet_unsol_ls_event - Process an unsolicited event from an nvme nport
 * @phba: pointer to lpfc hba data structure.
 * @pring: pointer to a SLI ring.
 * @nvmebuf: pointer to received nvme data structure.
 *
 * This routine is used to process an unsolicited event received from a SLI
 * (Service Level Interface) ring. The actual processing of the data buffer
 * associated with the unsolicited event is done by invoking the routine
 * lpfc_nvmet_unsol_ls_buffer() after properly set up the buffer from the
 * SLI RQ on which the unsolicited event was received.
 **/
void
lpfc_nvmet_unsol_ls_event(struct lpfc_hba *phba, struct lpfc_sli_ring *pring,
			  struct lpfc_iocbq *piocb)
{
	struct lpfc_dmabuf *d_buf;
	struct hbq_dmabuf *nvmebuf;

	d_buf = piocb->context2;
	nvmebuf = container_of(d_buf, struct hbq_dmabuf, dbuf);

	if (phba->nvmet_support == 0) {
		lpfc_in_buf_free(phba, &nvmebuf->dbuf);
		return;
	}
	lpfc_nvmet_unsol_ls_buffer(phba, pring, nvmebuf);
}

/**
 * lpfc_nvmet_unsol_fcp_event - Process an unsolicited event from an nvme nport
 * @phba: pointer to lpfc hba data structure.
 * @idx: relative index of MRQ vector
 * @nvmebuf: pointer to received nvme data structure.
 * @isr_timestamp: in jiffies.
 * @cqflag: cq processing information regarding workload.
 *
 * This routine is used to process an unsolicited event received from a SLI
 * (Service Level Interface) ring. The actual processing of the data buffer
 * associated with the unsolicited event is done by invoking the routine
 * lpfc_nvmet_unsol_fcp_buffer() after properly set up the buffer from the
 * SLI RQ on which the unsolicited event was received.
 **/
void
lpfc_nvmet_unsol_fcp_event(struct lpfc_hba *phba,
			   uint32_t idx,
			   struct rqb_dmabuf *nvmebuf,
			   uint64_t isr_timestamp,
			   uint8_t cqflag)
{
	if (phba->nvmet_support == 0) {
		lpfc_rq_buf_free(phba, &nvmebuf->hbuf);
		return;
	}
	lpfc_nvmet_unsol_fcp_buffer(phba, idx, nvmebuf, isr_timestamp, cqflag);
}

/**
 * lpfc_nvmet_prep_ls_wqe - Allocate and prepare a lpfc wqe data structure
 * @phba: pointer to a host N_Port data structure.
 * @ctxp: Context info for NVME LS Request
 * @rspbuf: DMA buffer of NVME command.
 * @rspsize: size of the NVME command.
 *
 * This routine is used for allocating a lpfc-WQE data structure from
 * the driver lpfc-WQE free-list and prepare the WQE with the parameters
 * passed into the routine for discovery state machine to issue an Extended
 * Link Service (NVME) commands. It is a generic lpfc-WQE allocation
 * and preparation routine that is used by all the discovery state machine
 * routines and the NVME command-specific fields will be later set up by
 * the individual discovery machine routines after calling this routine
 * allocating and preparing a generic WQE data structure. It fills in the
 * Buffer Descriptor Entries (BDEs), allocates buffers for both command
 * payload and response payload (if expected). The reference count on the
 * ndlp is incremented by 1 and the reference to the ndlp is put into
 * context1 of the WQE data structure for this WQE to hold the ndlp
 * reference for the command's callback function to access later.
 *
 * Return code
 *   Pointer to the newly allocated/prepared nvme wqe data structure
 *   NULL - when nvme wqe data structure allocation/preparation failed
 **/
static struct lpfc_iocbq *
lpfc_nvmet_prep_ls_wqe(struct lpfc_hba *phba,
		       struct lpfc_nvmet_rcv_ctx *ctxp,
		       dma_addr_t rspbuf, uint16_t rspsize)
{
	struct lpfc_nodelist *ndlp;
	struct lpfc_iocbq *nvmewqe;
	union lpfc_wqe128 *wqe;

	if (!lpfc_is_link_up(phba)) {
		lpfc_printf_log(phba, KERN_ERR, LOG_NVME_DISC,
				"6104 NVMET prep LS wqe: link err: "
				"NPORT x%x oxid:x%x ste %d\n",
				ctxp->sid, ctxp->oxid, ctxp->state);
		return NULL;
	}

	/* Allocate buffer for  command wqe */
	nvmewqe = lpfc_sli_get_iocbq(phba);
	if (nvmewqe == NULL) {
		lpfc_printf_log(phba, KERN_ERR, LOG_NVME_DISC,
				"6105 NVMET prep LS wqe: No WQE: "
				"NPORT x%x oxid x%x ste %d\n",
				ctxp->sid, ctxp->oxid, ctxp->state);
		return NULL;
	}

	ndlp = lpfc_findnode_did(phba->pport, ctxp->sid);
	if (!ndlp || !NLP_CHK_NODE_ACT(ndlp) ||
	    ((ndlp->nlp_state != NLP_STE_UNMAPPED_NODE) &&
	    (ndlp->nlp_state != NLP_STE_MAPPED_NODE))) {
		lpfc_printf_log(phba, KERN_ERR, LOG_NVME_DISC,
				"6106 NVMET prep LS wqe: No ndlp: "
				"NPORT x%x oxid x%x ste %d\n",
				ctxp->sid, ctxp->oxid, ctxp->state);
		goto nvme_wqe_free_wqeq_exit;
	}
	ctxp->wqeq = nvmewqe;

	/* prevent preparing wqe with NULL ndlp reference */
	nvmewqe->context1 = lpfc_nlp_get(ndlp);
	if (nvmewqe->context1 == NULL)
		goto nvme_wqe_free_wqeq_exit;
	nvmewqe->context2 = ctxp;

	wqe = &nvmewqe->wqe;
	memset(wqe, 0, sizeof(union lpfc_wqe));

	/* Words 0 - 2 */
	wqe->xmit_sequence.bde.tus.f.bdeFlags = BUFF_TYPE_BDE_64;
	wqe->xmit_sequence.bde.tus.f.bdeSize = rspsize;
	wqe->xmit_sequence.bde.addrLow = le32_to_cpu(putPaddrLow(rspbuf));
	wqe->xmit_sequence.bde.addrHigh = le32_to_cpu(putPaddrHigh(rspbuf));

	/* Word 3 */

	/* Word 4 */

	/* Word 5 */
	bf_set(wqe_dfctl, &wqe->xmit_sequence.wge_ctl, 0);
	bf_set(wqe_ls, &wqe->xmit_sequence.wge_ctl, 1);
	bf_set(wqe_la, &wqe->xmit_sequence.wge_ctl, 0);
	bf_set(wqe_rctl, &wqe->xmit_sequence.wge_ctl, FC_RCTL_ELS4_REP);
	bf_set(wqe_type, &wqe->xmit_sequence.wge_ctl, FC_TYPE_NVME);

	/* Word 6 */
	bf_set(wqe_ctxt_tag, &wqe->xmit_sequence.wqe_com,
	       phba->sli4_hba.rpi_ids[ndlp->nlp_rpi]);
	bf_set(wqe_xri_tag, &wqe->xmit_sequence.wqe_com, nvmewqe->sli4_xritag);

	/* Word 7 */
	bf_set(wqe_cmnd, &wqe->xmit_sequence.wqe_com,
	       CMD_XMIT_SEQUENCE64_WQE);
	bf_set(wqe_ct, &wqe->xmit_sequence.wqe_com, SLI4_CT_RPI);
	bf_set(wqe_class, &wqe->xmit_sequence.wqe_com, CLASS3);
	bf_set(wqe_pu, &wqe->xmit_sequence.wqe_com, 0);

	/* Word 8 */
	wqe->xmit_sequence.wqe_com.abort_tag = nvmewqe->iotag;

	/* Word 9 */
	bf_set(wqe_reqtag, &wqe->xmit_sequence.wqe_com, nvmewqe->iotag);
	/* Needs to be set by caller */
	bf_set(wqe_rcvoxid, &wqe->xmit_sequence.wqe_com, ctxp->oxid);

	/* Word 10 */
	bf_set(wqe_dbde, &wqe->xmit_sequence.wqe_com, 1);
	bf_set(wqe_iod, &wqe->xmit_sequence.wqe_com, LPFC_WQE_IOD_WRITE);
	bf_set(wqe_lenloc, &wqe->xmit_sequence.wqe_com,
	       LPFC_WQE_LENLOC_WORD12);
	bf_set(wqe_ebde_cnt, &wqe->xmit_sequence.wqe_com, 0);

	/* Word 11 */
	bf_set(wqe_cqid, &wqe->xmit_sequence.wqe_com,
	       LPFC_WQE_CQ_ID_DEFAULT);
	bf_set(wqe_cmd_type, &wqe->xmit_sequence.wqe_com,
	       OTHER_COMMAND);

	/* Word 12 */
	wqe->xmit_sequence.xmit_len = rspsize;

	nvmewqe->retry = 1;
	nvmewqe->vport = phba->pport;
	nvmewqe->drvrTimeout = (phba->fc_ratov * 3) + LPFC_DRVR_TIMEOUT;
	nvmewqe->iocb_flag |= LPFC_IO_NVME_LS;

	/* Xmit NVMET response to remote NPORT <did> */
	lpfc_printf_log(phba, KERN_INFO, LOG_NVME_DISC,
			"6039 Xmit NVMET LS response to remote "
			"NPORT x%x iotag:x%x oxid:x%x size:x%x\n",
			ndlp->nlp_DID, nvmewqe->iotag, ctxp->oxid,
			rspsize);
	return nvmewqe;

nvme_wqe_free_wqeq_exit:
	nvmewqe->context2 = NULL;
	nvmewqe->context3 = NULL;
	lpfc_sli_release_iocbq(phba, nvmewqe);
	return NULL;
}


static struct lpfc_iocbq *
lpfc_nvmet_prep_fcp_wqe(struct lpfc_hba *phba,
			struct lpfc_nvmet_rcv_ctx *ctxp)
{
	struct nvmefc_tgt_fcp_req *rsp = &ctxp->ctx.fcp_req;
	struct lpfc_nvmet_tgtport *tgtp;
	struct sli4_sge *sgl;
	struct lpfc_nodelist *ndlp;
	struct lpfc_iocbq *nvmewqe;
	struct scatterlist *sgel;
	union lpfc_wqe128 *wqe;
	struct ulp_bde64 *bde;
	uint32_t *txrdy;
	dma_addr_t physaddr;
	int i, cnt;
	int do_pbde;
	int xc = 1;

	if (!lpfc_is_link_up(phba)) {
		lpfc_printf_log(phba, KERN_ERR, LOG_NVME_IOERR,
				"6107 NVMET prep FCP wqe: link err:"
				"NPORT x%x oxid x%x ste %d\n",
				ctxp->sid, ctxp->oxid, ctxp->state);
		return NULL;
	}

	ndlp = lpfc_findnode_did(phba->pport, ctxp->sid);
	if (!ndlp || !NLP_CHK_NODE_ACT(ndlp) ||
	    ((ndlp->nlp_state != NLP_STE_UNMAPPED_NODE) &&
	     (ndlp->nlp_state != NLP_STE_MAPPED_NODE))) {
		lpfc_printf_log(phba, KERN_ERR, LOG_NVME_IOERR,
				"6108 NVMET prep FCP wqe: no ndlp: "
				"NPORT x%x oxid x%x ste %d\n",
				ctxp->sid, ctxp->oxid, ctxp->state);
		return NULL;
	}

	if (rsp->sg_cnt > lpfc_tgttemplate.max_sgl_segments) {
		lpfc_printf_log(phba, KERN_ERR, LOG_NVME_IOERR,
				"6109 NVMET prep FCP wqe: seg cnt err: "
				"NPORT x%x oxid x%x ste %d cnt %d\n",
				ctxp->sid, ctxp->oxid, ctxp->state,
				phba->cfg_nvme_seg_cnt);
		return NULL;
	}

	tgtp = (struct lpfc_nvmet_tgtport *)phba->targetport->private;
	nvmewqe = ctxp->wqeq;
	if (nvmewqe == NULL) {
		/* Allocate buffer for  command wqe */
		nvmewqe = ctxp->ctxbuf->iocbq;
		if (nvmewqe == NULL) {
			lpfc_printf_log(phba, KERN_ERR, LOG_NVME_IOERR,
					"6110 NVMET prep FCP wqe: No "
					"WQE: NPORT x%x oxid x%x ste %d\n",
					ctxp->sid, ctxp->oxid, ctxp->state);
			return NULL;
		}
		ctxp->wqeq = nvmewqe;
		xc = 0; /* create new XRI */
		nvmewqe->sli4_lxritag = NO_XRI;
		nvmewqe->sli4_xritag = NO_XRI;
	}

	/* Sanity check */
	if (((ctxp->state == LPFC_NVMET_STE_RCV) &&
	    (ctxp->entry_cnt == 1)) ||
	    (ctxp->state == LPFC_NVMET_STE_DATA)) {
		wqe = &nvmewqe->wqe;
	} else {
		lpfc_printf_log(phba, KERN_ERR, LOG_NVME_IOERR,
				"6111 Wrong state NVMET FCP: %d  cnt %d\n",
				ctxp->state, ctxp->entry_cnt);
		return NULL;
	}

	sgl  = (struct sli4_sge *)ctxp->ctxbuf->sglq->sgl;
	switch (rsp->op) {
	case NVMET_FCOP_READDATA:
	case NVMET_FCOP_READDATA_RSP:
		/* From the tsend template, initialize words 7 - 11 */
		memcpy(&wqe->words[7],
		       &lpfc_tsend_cmd_template.words[7],
		       sizeof(uint32_t) * 5);

		/* Words 0 - 2 : The first sg segment */
		sgel = &rsp->sg[0];
		physaddr = sg_dma_address(sgel);
		wqe->fcp_tsend.bde.tus.f.bdeFlags = BUFF_TYPE_BDE_64;
		wqe->fcp_tsend.bde.tus.f.bdeSize = sg_dma_len(sgel);
		wqe->fcp_tsend.bde.addrLow = cpu_to_le32(putPaddrLow(physaddr));
		wqe->fcp_tsend.bde.addrHigh =
			cpu_to_le32(putPaddrHigh(physaddr));

		/* Word 3 */
		wqe->fcp_tsend.payload_offset_len = 0;

		/* Word 4 */
		wqe->fcp_tsend.relative_offset = ctxp->offset;

		/* Word 5 */
		wqe->fcp_tsend.reserved = 0;

		/* Word 6 */
		bf_set(wqe_ctxt_tag, &wqe->fcp_tsend.wqe_com,
		       phba->sli4_hba.rpi_ids[ndlp->nlp_rpi]);
		bf_set(wqe_xri_tag, &wqe->fcp_tsend.wqe_com,
		       nvmewqe->sli4_xritag);

		/* Word 7 - set ar later */

		/* Word 8 */
		wqe->fcp_tsend.wqe_com.abort_tag = nvmewqe->iotag;

		/* Word 9 */
		bf_set(wqe_reqtag, &wqe->fcp_tsend.wqe_com, nvmewqe->iotag);
		bf_set(wqe_rcvoxid, &wqe->fcp_tsend.wqe_com, ctxp->oxid);

		/* Word 10 - set wqes later, in template xc=1 */
		if (!xc)
			bf_set(wqe_xc, &wqe->fcp_tsend.wqe_com, 0);

		/* Word 11 - set sup, irsp, irsplen later */
		do_pbde = 0;

		/* Word 12 */
		wqe->fcp_tsend.fcp_data_len = rsp->transfer_length;

		/* Setup 2 SKIP SGEs */
		sgl->addr_hi = 0;
		sgl->addr_lo = 0;
		sgl->word2 = 0;
		bf_set(lpfc_sli4_sge_type, sgl, LPFC_SGE_TYPE_SKIP);
		sgl->word2 = cpu_to_le32(sgl->word2);
		sgl->sge_len = 0;
		sgl++;
		sgl->addr_hi = 0;
		sgl->addr_lo = 0;
		sgl->word2 = 0;
		bf_set(lpfc_sli4_sge_type, sgl, LPFC_SGE_TYPE_SKIP);
		sgl->word2 = cpu_to_le32(sgl->word2);
		sgl->sge_len = 0;
		sgl++;
		if (rsp->op == NVMET_FCOP_READDATA_RSP) {
			atomic_inc(&tgtp->xmt_fcp_read_rsp);

			/* In template ar=1 wqes=0 sup=0 irsp=0 irsplen=0 */

			if (rsp->rsplen == LPFC_NVMET_SUCCESS_LEN) {
				if (ndlp->nlp_flag & NLP_SUPPRESS_RSP)
					bf_set(wqe_sup,
					       &wqe->fcp_tsend.wqe_com, 1);
			} else {
				bf_set(wqe_wqes, &wqe->fcp_tsend.wqe_com, 1);
				bf_set(wqe_irsp, &wqe->fcp_tsend.wqe_com, 1);
				bf_set(wqe_irsplen, &wqe->fcp_tsend.wqe_com,
				       ((rsp->rsplen >> 2) - 1));
				memcpy(&wqe->words[16], rsp->rspaddr,
				       rsp->rsplen);
			}
		} else {
			atomic_inc(&tgtp->xmt_fcp_read);

			/* In template ar=1 wqes=0 sup=0 irsp=0 irsplen=0 */
			bf_set(wqe_ar, &wqe->fcp_tsend.wqe_com, 0);
		}
		break;

	case NVMET_FCOP_WRITEDATA:
		/* From the treceive template, initialize words 3 - 11 */
		memcpy(&wqe->words[3],
		       &lpfc_treceive_cmd_template.words[3],
		       sizeof(uint32_t) * 9);

		/* Words 0 - 2 : The first sg segment */
		txrdy = dma_pool_alloc(phba->txrdy_payload_pool,
				       GFP_KERNEL, &physaddr);
		if (!txrdy) {
			lpfc_printf_log(phba, KERN_ERR, LOG_NVME_IOERR,
					"6041 Bad txrdy buffer: oxid x%x\n",
					ctxp->oxid);
			return NULL;
		}
		ctxp->txrdy = txrdy;
		ctxp->txrdy_phys = physaddr;
		wqe->fcp_treceive.bde.tus.f.bdeFlags = BUFF_TYPE_BDE_64;
		wqe->fcp_treceive.bde.tus.f.bdeSize = TXRDY_PAYLOAD_LEN;
		wqe->fcp_treceive.bde.addrLow =
			cpu_to_le32(putPaddrLow(physaddr));
		wqe->fcp_treceive.bde.addrHigh =
			cpu_to_le32(putPaddrHigh(physaddr));

		/* Word 4 */
		wqe->fcp_treceive.relative_offset = ctxp->offset;

		/* Word 6 */
		bf_set(wqe_ctxt_tag, &wqe->fcp_treceive.wqe_com,
		       phba->sli4_hba.rpi_ids[ndlp->nlp_rpi]);
		bf_set(wqe_xri_tag, &wqe->fcp_treceive.wqe_com,
		       nvmewqe->sli4_xritag);

		/* Word 7 */

		/* Word 8 */
		wqe->fcp_treceive.wqe_com.abort_tag = nvmewqe->iotag;

		/* Word 9 */
		bf_set(wqe_reqtag, &wqe->fcp_treceive.wqe_com, nvmewqe->iotag);
		bf_set(wqe_rcvoxid, &wqe->fcp_treceive.wqe_com, ctxp->oxid);

		/* Word 10 - in template xc=1 */
		if (!xc)
			bf_set(wqe_xc, &wqe->fcp_treceive.wqe_com, 0);

		/* Word 11 - set pbde later */
		if (phba->cfg_enable_pbde) {
			do_pbde = 1;
		} else {
			bf_set(wqe_pbde, &wqe->fcp_treceive.wqe_com, 0);
			do_pbde = 0;
		}

		/* Word 12 */
		wqe->fcp_tsend.fcp_data_len = rsp->transfer_length;

		/* Setup 1 TXRDY and 1 SKIP SGE */
		txrdy[0] = 0;
		txrdy[1] = cpu_to_be32(rsp->transfer_length);
		txrdy[2] = 0;

		sgl->addr_hi = putPaddrHigh(physaddr);
		sgl->addr_lo = putPaddrLow(physaddr);
		sgl->word2 = 0;
		bf_set(lpfc_sli4_sge_type, sgl, LPFC_SGE_TYPE_DATA);
		sgl->word2 = cpu_to_le32(sgl->word2);
		sgl->sge_len = cpu_to_le32(TXRDY_PAYLOAD_LEN);
		sgl++;
		sgl->addr_hi = 0;
		sgl->addr_lo = 0;
		sgl->word2 = 0;
		bf_set(lpfc_sli4_sge_type, sgl, LPFC_SGE_TYPE_SKIP);
		sgl->word2 = cpu_to_le32(sgl->word2);
		sgl->sge_len = 0;
		sgl++;
		atomic_inc(&tgtp->xmt_fcp_write);
		break;

	case NVMET_FCOP_RSP:
		/* From the treceive template, initialize words 4 - 11 */
		memcpy(&wqe->words[4],
		       &lpfc_trsp_cmd_template.words[4],
		       sizeof(uint32_t) * 8);

		/* Words 0 - 2 */
		physaddr = rsp->rspdma;
		wqe->fcp_trsp.bde.tus.f.bdeFlags = BUFF_TYPE_BDE_64;
		wqe->fcp_trsp.bde.tus.f.bdeSize = rsp->rsplen;
		wqe->fcp_trsp.bde.addrLow =
			cpu_to_le32(putPaddrLow(physaddr));
		wqe->fcp_trsp.bde.addrHigh =
			cpu_to_le32(putPaddrHigh(physaddr));

		/* Word 3 */
		wqe->fcp_trsp.response_len = rsp->rsplen;

		/* Word 6 */
		bf_set(wqe_ctxt_tag, &wqe->fcp_trsp.wqe_com,
		       phba->sli4_hba.rpi_ids[ndlp->nlp_rpi]);
		bf_set(wqe_xri_tag, &wqe->fcp_trsp.wqe_com,
		       nvmewqe->sli4_xritag);

		/* Word 7 */

		/* Word 8 */
		wqe->fcp_trsp.wqe_com.abort_tag = nvmewqe->iotag;

		/* Word 9 */
		bf_set(wqe_reqtag, &wqe->fcp_trsp.wqe_com, nvmewqe->iotag);
		bf_set(wqe_rcvoxid, &wqe->fcp_trsp.wqe_com, ctxp->oxid);

		/* Word 10 */
		if (xc)
			bf_set(wqe_xc, &wqe->fcp_trsp.wqe_com, 1);

		/* Word 11 */
		/* In template wqes=0 irsp=0 irsplen=0 - good response */
		if (rsp->rsplen != LPFC_NVMET_SUCCESS_LEN) {
			/* Bad response - embed it */
			bf_set(wqe_wqes, &wqe->fcp_trsp.wqe_com, 1);
			bf_set(wqe_irsp, &wqe->fcp_trsp.wqe_com, 1);
			bf_set(wqe_irsplen, &wqe->fcp_trsp.wqe_com,
			       ((rsp->rsplen >> 2) - 1));
			memcpy(&wqe->words[16], rsp->rspaddr, rsp->rsplen);
		}
		do_pbde = 0;

		/* Word 12 */
		wqe->fcp_trsp.rsvd_12_15[0] = 0;

		/* Use rspbuf, NOT sg list */
		rsp->sg_cnt = 0;
		sgl->word2 = 0;
		atomic_inc(&tgtp->xmt_fcp_rsp);
		break;

	default:
		lpfc_printf_log(phba, KERN_INFO, LOG_NVME_IOERR,
				"6064 Unknown Rsp Op %d\n",
				rsp->op);
		return NULL;
	}

	nvmewqe->retry = 1;
	nvmewqe->vport = phba->pport;
	nvmewqe->drvrTimeout = (phba->fc_ratov * 3) + LPFC_DRVR_TIMEOUT;
	nvmewqe->context1 = ndlp;

	for_each_sg(rsp->sg, sgel, rsp->sg_cnt, i) {
		physaddr = sg_dma_address(sgel);
		cnt = sg_dma_len(sgel);
		sgl->addr_hi = putPaddrHigh(physaddr);
		sgl->addr_lo = putPaddrLow(physaddr);
		sgl->word2 = 0;
		bf_set(lpfc_sli4_sge_type, sgl, LPFC_SGE_TYPE_DATA);
		bf_set(lpfc_sli4_sge_offset, sgl, ctxp->offset);
		if ((i+1) == rsp->sg_cnt)
			bf_set(lpfc_sli4_sge_last, sgl, 1);
		sgl->word2 = cpu_to_le32(sgl->word2);
		sgl->sge_len = cpu_to_le32(cnt);
		if (i == 0) {
			bde = (struct ulp_bde64 *)&wqe->words[13];
			if (do_pbde) {
				/* Words 13-15  (PBDE) */
				bde->addrLow = sgl->addr_lo;
				bde->addrHigh = sgl->addr_hi;
				bde->tus.f.bdeSize =
					le32_to_cpu(sgl->sge_len);
				bde->tus.f.bdeFlags = BUFF_TYPE_BDE_64;
				bde->tus.w = cpu_to_le32(bde->tus.w);
			} else {
				memset(bde, 0, sizeof(struct ulp_bde64));
			}
		}
		sgl++;
		ctxp->offset += cnt;
	}
	ctxp->state = LPFC_NVMET_STE_DATA;
	ctxp->entry_cnt++;
	return nvmewqe;
}

/**
 * lpfc_nvmet_sol_fcp_abort_cmp - Completion handler for ABTS
 * @phba: Pointer to HBA context object.
 * @cmdwqe: Pointer to driver command WQE object.
 * @wcqe: Pointer to driver response CQE object.
 *
 * The function is called from SLI ring event handler with no
 * lock held. This function is the completion handler for NVME ABTS for FCP cmds
 * The function frees memory resources used for the NVME commands.
 **/
static void
lpfc_nvmet_sol_fcp_abort_cmp(struct lpfc_hba *phba, struct lpfc_iocbq *cmdwqe,
			     struct lpfc_wcqe_complete *wcqe)
{
	struct lpfc_nvmet_rcv_ctx *ctxp;
	struct lpfc_nvmet_tgtport *tgtp;
	uint32_t result;
	unsigned long flags;
	bool released = false;

	ctxp = cmdwqe->context2;
	result = wcqe->parameter;

	tgtp = (struct lpfc_nvmet_tgtport *)phba->targetport->private;
	if (ctxp->flag & LPFC_NVMET_ABORT_OP)
		atomic_inc(&tgtp->xmt_fcp_abort_cmpl);

	spin_lock_irqsave(&ctxp->ctxlock, flags);
	ctxp->state = LPFC_NVMET_STE_DONE;

	/* Check if we already received a free context call
	 * and we have completed processing an abort situation.
	 */
	if ((ctxp->flag & LPFC_NVMET_CTX_RLS) &&
	    !(ctxp->flag & LPFC_NVMET_XBUSY)) {
		spin_lock(&phba->sli4_hba.abts_nvmet_buf_list_lock);
		list_del_init(&ctxp->list);
		spin_unlock(&phba->sli4_hba.abts_nvmet_buf_list_lock);
		released = true;
	}
	ctxp->flag &= ~LPFC_NVMET_ABORT_OP;
	spin_unlock_irqrestore(&ctxp->ctxlock, flags);
	atomic_inc(&tgtp->xmt_abort_rsp);

	lpfc_printf_log(phba, KERN_INFO, LOG_NVME_ABTS,
			"6165 ABORT cmpl: oxid x%x flg x%x (%d) "
			"WCQE: %08x %08x %08x %08x\n",
			ctxp->oxid, ctxp->flag, released,
			wcqe->word0, wcqe->total_data_placed,
			result, wcqe->word3);

	cmdwqe->context2 = NULL;
	cmdwqe->context3 = NULL;
	/*
	 * if transport has released ctx, then can reuse it. Otherwise,
	 * will be recycled by transport release call.
	 */
	if (released)
		lpfc_nvmet_ctxbuf_post(phba, ctxp->ctxbuf);

	/* This is the iocbq for the abort, not the command */
	lpfc_sli_release_iocbq(phba, cmdwqe);

	/* Since iaab/iaar are NOT set, there is no work left.
	 * For LPFC_NVMET_XBUSY, lpfc_sli4_nvmet_xri_aborted
	 * should have been called already.
	 */
}

/**
 * lpfc_nvmet_unsol_fcp_abort_cmp - Completion handler for ABTS
 * @phba: Pointer to HBA context object.
 * @cmdwqe: Pointer to driver command WQE object.
 * @wcqe: Pointer to driver response CQE object.
 *
 * The function is called from SLI ring event handler with no
 * lock held. This function is the completion handler for NVME ABTS for FCP cmds
 * The function frees memory resources used for the NVME commands.
 **/
static void
lpfc_nvmet_unsol_fcp_abort_cmp(struct lpfc_hba *phba, struct lpfc_iocbq *cmdwqe,
			       struct lpfc_wcqe_complete *wcqe)
{
	struct lpfc_nvmet_rcv_ctx *ctxp;
	struct lpfc_nvmet_tgtport *tgtp;
	unsigned long flags;
	uint32_t result;
	bool released = false;

	ctxp = cmdwqe->context2;
	result = wcqe->parameter;

	if (!ctxp) {
		/* if context is clear, related io alrady complete */
		lpfc_printf_log(phba, KERN_INFO, LOG_NVME_ABTS,
				"6070 ABTS cmpl: WCQE: %08x %08x %08x %08x\n",
				wcqe->word0, wcqe->total_data_placed,
				result, wcqe->word3);
		return;
	}

	tgtp = (struct lpfc_nvmet_tgtport *)phba->targetport->private;
	spin_lock_irqsave(&ctxp->ctxlock, flags);
	if (ctxp->flag & LPFC_NVMET_ABORT_OP)
		atomic_inc(&tgtp->xmt_fcp_abort_cmpl);

	/* Sanity check */
	if (ctxp->state != LPFC_NVMET_STE_ABORT) {
		lpfc_printf_log(phba, KERN_ERR, LOG_NVME_ABTS,
				"6112 ABTS Wrong state:%d oxid x%x\n",
				ctxp->state, ctxp->oxid);
	}

	/* Check if we already received a free context call
	 * and we have completed processing an abort situation.
	 */
	ctxp->state = LPFC_NVMET_STE_DONE;
	if ((ctxp->flag & LPFC_NVMET_CTX_RLS) &&
	    !(ctxp->flag & LPFC_NVMET_XBUSY)) {
		spin_lock(&phba->sli4_hba.abts_nvmet_buf_list_lock);
		list_del_init(&ctxp->list);
		spin_unlock(&phba->sli4_hba.abts_nvmet_buf_list_lock);
		released = true;
	}
	ctxp->flag &= ~LPFC_NVMET_ABORT_OP;
	spin_unlock_irqrestore(&ctxp->ctxlock, flags);
	atomic_inc(&tgtp->xmt_abort_rsp);

	lpfc_printf_log(phba, KERN_INFO, LOG_NVME_ABTS,
			"6316 ABTS cmpl oxid x%x flg x%x (%x) "
			"WCQE: %08x %08x %08x %08x\n",
			ctxp->oxid, ctxp->flag, released,
			wcqe->word0, wcqe->total_data_placed,
			result, wcqe->word3);

	cmdwqe->context2 = NULL;
	cmdwqe->context3 = NULL;
	/*
	 * if transport has released ctx, then can reuse it. Otherwise,
	 * will be recycled by transport release call.
	 */
	if (released)
		lpfc_nvmet_ctxbuf_post(phba, ctxp->ctxbuf);

	/* Since iaab/iaar are NOT set, there is no work left.
	 * For LPFC_NVMET_XBUSY, lpfc_sli4_nvmet_xri_aborted
	 * should have been called already.
	 */
}

/**
 * lpfc_nvmet_xmt_ls_abort_cmp - Completion handler for ABTS
 * @phba: Pointer to HBA context object.
 * @cmdwqe: Pointer to driver command WQE object.
 * @wcqe: Pointer to driver response CQE object.
 *
 * The function is called from SLI ring event handler with no
 * lock held. This function is the completion handler for NVME ABTS for LS cmds
 * The function frees memory resources used for the NVME commands.
 **/
static void
lpfc_nvmet_xmt_ls_abort_cmp(struct lpfc_hba *phba, struct lpfc_iocbq *cmdwqe,
			    struct lpfc_wcqe_complete *wcqe)
{
	struct lpfc_nvmet_rcv_ctx *ctxp;
	struct lpfc_nvmet_tgtport *tgtp;
	uint32_t result;

	ctxp = cmdwqe->context2;
	result = wcqe->parameter;

	tgtp = (struct lpfc_nvmet_tgtport *)phba->targetport->private;
	atomic_inc(&tgtp->xmt_ls_abort_cmpl);

	lpfc_printf_log(phba, KERN_INFO, LOG_NVME_ABTS,
			"6083 Abort cmpl: ctx x%px WCQE:%08x %08x %08x %08x\n",
			ctxp, wcqe->word0, wcqe->total_data_placed,
			result, wcqe->word3);

	if (!ctxp) {
		lpfc_printf_log(phba, KERN_ERR, LOG_NVME_ABTS,
				"6415 NVMET LS Abort No ctx: WCQE: "
				 "%08x %08x %08x %08x\n",
				wcqe->word0, wcqe->total_data_placed,
				result, wcqe->word3);

		lpfc_sli_release_iocbq(phba, cmdwqe);
		return;
	}

	if (ctxp->state != LPFC_NVMET_STE_LS_ABORT) {
		lpfc_printf_log(phba, KERN_ERR, LOG_NVME_IOERR,
				"6416 NVMET LS abort cmpl state mismatch: "
				"oxid x%x: %d %d\n",
				ctxp->oxid, ctxp->state, ctxp->entry_cnt);
	}

	cmdwqe->context2 = NULL;
	cmdwqe->context3 = NULL;
	lpfc_sli_release_iocbq(phba, cmdwqe);
	kfree(ctxp);
}

static int
lpfc_nvmet_unsol_issue_abort(struct lpfc_hba *phba,
			     struct lpfc_nvmet_rcv_ctx *ctxp,
			     uint32_t sid, uint16_t xri)
{
	struct lpfc_nvmet_tgtport *tgtp;
	struct lpfc_iocbq *abts_wqeq;
	union lpfc_wqe128 *wqe_abts;
	struct lpfc_nodelist *ndlp;

	lpfc_printf_log(phba, KERN_INFO, LOG_NVME_ABTS,
			"6067 ABTS: sid %x xri x%x/x%x\n",
			sid, xri, ctxp->wqeq->sli4_xritag);

	tgtp = (struct lpfc_nvmet_tgtport *)phba->targetport->private;

	ndlp = lpfc_findnode_did(phba->pport, sid);
	if (!ndlp || !NLP_CHK_NODE_ACT(ndlp) ||
	    ((ndlp->nlp_state != NLP_STE_UNMAPPED_NODE) &&
	    (ndlp->nlp_state != NLP_STE_MAPPED_NODE))) {
		atomic_inc(&tgtp->xmt_abort_rsp_error);
		lpfc_printf_log(phba, KERN_ERR, LOG_NVME_ABTS,
				"6134 Drop ABTS - wrong NDLP state x%x.\n",
				(ndlp) ? ndlp->nlp_state : NLP_STE_MAX_STATE);

		/* No failure to an ABTS request. */
		return 0;
	}

	abts_wqeq = ctxp->wqeq;
	wqe_abts = &abts_wqeq->wqe;

	/*
	 * Since we zero the whole WQE, we need to ensure we set the WQE fields
	 * that were initialized in lpfc_sli4_nvmet_alloc.
	 */
	memset(wqe_abts, 0, sizeof(union lpfc_wqe));

	/* Word 5 */
	bf_set(wqe_dfctl, &wqe_abts->xmit_sequence.wge_ctl, 0);
	bf_set(wqe_ls, &wqe_abts->xmit_sequence.wge_ctl, 1);
	bf_set(wqe_la, &wqe_abts->xmit_sequence.wge_ctl, 0);
	bf_set(wqe_rctl, &wqe_abts->xmit_sequence.wge_ctl, FC_RCTL_BA_ABTS);
	bf_set(wqe_type, &wqe_abts->xmit_sequence.wge_ctl, FC_TYPE_BLS);

	/* Word 6 */
	bf_set(wqe_ctxt_tag, &wqe_abts->xmit_sequence.wqe_com,
	       phba->sli4_hba.rpi_ids[ndlp->nlp_rpi]);
	bf_set(wqe_xri_tag, &wqe_abts->xmit_sequence.wqe_com,
	       abts_wqeq->sli4_xritag);

	/* Word 7 */
	bf_set(wqe_cmnd, &wqe_abts->xmit_sequence.wqe_com,
	       CMD_XMIT_SEQUENCE64_WQE);
	bf_set(wqe_ct, &wqe_abts->xmit_sequence.wqe_com, SLI4_CT_RPI);
	bf_set(wqe_class, &wqe_abts->xmit_sequence.wqe_com, CLASS3);
	bf_set(wqe_pu, &wqe_abts->xmit_sequence.wqe_com, 0);

	/* Word 8 */
	wqe_abts->xmit_sequence.wqe_com.abort_tag = abts_wqeq->iotag;

	/* Word 9 */
	bf_set(wqe_reqtag, &wqe_abts->xmit_sequence.wqe_com, abts_wqeq->iotag);
	/* Needs to be set by caller */
	bf_set(wqe_rcvoxid, &wqe_abts->xmit_sequence.wqe_com, xri);

	/* Word 10 */
	bf_set(wqe_dbde, &wqe_abts->xmit_sequence.wqe_com, 1);
	bf_set(wqe_iod, &wqe_abts->xmit_sequence.wqe_com, LPFC_WQE_IOD_WRITE);
	bf_set(wqe_lenloc, &wqe_abts->xmit_sequence.wqe_com,
	       LPFC_WQE_LENLOC_WORD12);
	bf_set(wqe_ebde_cnt, &wqe_abts->xmit_sequence.wqe_com, 0);
	bf_set(wqe_qosd, &wqe_abts->xmit_sequence.wqe_com, 0);

	/* Word 11 */
	bf_set(wqe_cqid, &wqe_abts->xmit_sequence.wqe_com,
	       LPFC_WQE_CQ_ID_DEFAULT);
	bf_set(wqe_cmd_type, &wqe_abts->xmit_sequence.wqe_com,
	       OTHER_COMMAND);

	abts_wqeq->vport = phba->pport;
	abts_wqeq->context1 = ndlp;
	abts_wqeq->context2 = ctxp;
	abts_wqeq->context3 = NULL;
	abts_wqeq->rsvd2 = 0;
	/* hba_wqidx should already be setup from command we are aborting */
	abts_wqeq->iocb.ulpCommand = CMD_XMIT_SEQUENCE64_CR;
	abts_wqeq->iocb.ulpLe = 1;

	lpfc_printf_log(phba, KERN_INFO, LOG_NVME_ABTS,
			"6069 Issue ABTS to xri x%x reqtag x%x\n",
			xri, abts_wqeq->iotag);
	return 1;
}

static int
lpfc_nvmet_sol_fcp_issue_abort(struct lpfc_hba *phba,
			       struct lpfc_nvmet_rcv_ctx *ctxp,
			       uint32_t sid, uint16_t xri)
{
	struct lpfc_nvmet_tgtport *tgtp;
	struct lpfc_iocbq *abts_wqeq;
	union lpfc_wqe128 *abts_wqe;
	struct lpfc_nodelist *ndlp;
	unsigned long flags;
	int rc;

	tgtp = (struct lpfc_nvmet_tgtport *)phba->targetport->private;
	if (!ctxp->wqeq) {
		ctxp->wqeq = ctxp->ctxbuf->iocbq;
		ctxp->wqeq->hba_wqidx = 0;
	}

	ndlp = lpfc_findnode_did(phba->pport, sid);
	if (!ndlp || !NLP_CHK_NODE_ACT(ndlp) ||
	    ((ndlp->nlp_state != NLP_STE_UNMAPPED_NODE) &&
	    (ndlp->nlp_state != NLP_STE_MAPPED_NODE))) {
		atomic_inc(&tgtp->xmt_abort_rsp_error);
		lpfc_printf_log(phba, KERN_ERR, LOG_NVME_ABTS,
				"6160 Drop ABORT - wrong NDLP state x%x.\n",
				(ndlp) ? ndlp->nlp_state : NLP_STE_MAX_STATE);

		/* No failure to an ABTS request. */
		spin_lock_irqsave(&ctxp->ctxlock, flags);
		ctxp->flag &= ~LPFC_NVMET_ABORT_OP;
		spin_unlock_irqrestore(&ctxp->ctxlock, flags);
		return 0;
	}

	/* Issue ABTS for this WQE based on iotag */
	ctxp->abort_wqeq = lpfc_sli_get_iocbq(phba);
	spin_lock_irqsave(&ctxp->ctxlock, flags);
	if (!ctxp->abort_wqeq) {
		atomic_inc(&tgtp->xmt_abort_rsp_error);
		lpfc_printf_log(phba, KERN_ERR, LOG_NVME_ABTS,
				"6161 ABORT failed: No wqeqs: "
				"xri: x%x\n", ctxp->oxid);
		/* No failure to an ABTS request. */
		ctxp->flag &= ~LPFC_NVMET_ABORT_OP;
		spin_unlock_irqrestore(&ctxp->ctxlock, flags);
		return 0;
	}
	abts_wqeq = ctxp->abort_wqeq;
	abts_wqe = &abts_wqeq->wqe;
	ctxp->state = LPFC_NVMET_STE_ABORT;
	spin_unlock_irqrestore(&ctxp->ctxlock, flags);

	/* Announce entry to new IO submit field. */
	lpfc_printf_log(phba, KERN_INFO, LOG_NVME_ABTS,
			"6162 ABORT Request to rport DID x%06x "
			"for xri x%x x%x\n",
			ctxp->sid, ctxp->oxid, ctxp->wqeq->sli4_xritag);

	/* If the hba is getting reset, this flag is set.  It is
	 * cleared when the reset is complete and rings reestablished.
	 */
	spin_lock_irqsave(&phba->hbalock, flags);
	/* driver queued commands are in process of being flushed */
	if (phba->hba_flag & HBA_IOQ_FLUSH) {
		spin_unlock_irqrestore(&phba->hbalock, flags);
		atomic_inc(&tgtp->xmt_abort_rsp_error);
		lpfc_printf_log(phba, KERN_ERR, LOG_NVME,
				"6163 Driver in reset cleanup - flushing "
				"NVME Req now. hba_flag x%x oxid x%x\n",
				phba->hba_flag, ctxp->oxid);
		lpfc_sli_release_iocbq(phba, abts_wqeq);
		spin_lock_irqsave(&ctxp->ctxlock, flags);
		ctxp->flag &= ~LPFC_NVMET_ABORT_OP;
		spin_unlock_irqrestore(&ctxp->ctxlock, flags);
		return 0;
	}

	/* Outstanding abort is in progress */
	if (abts_wqeq->iocb_flag & LPFC_DRIVER_ABORTED) {
		spin_unlock_irqrestore(&phba->hbalock, flags);
		atomic_inc(&tgtp->xmt_abort_rsp_error);
		lpfc_printf_log(phba, KERN_ERR, LOG_NVME,
				"6164 Outstanding NVME I/O Abort Request "
				"still pending on oxid x%x\n",
				ctxp->oxid);
		lpfc_sli_release_iocbq(phba, abts_wqeq);
		spin_lock_irqsave(&ctxp->ctxlock, flags);
		ctxp->flag &= ~LPFC_NVMET_ABORT_OP;
		spin_unlock_irqrestore(&ctxp->ctxlock, flags);
		return 0;
	}

	/* Ready - mark outstanding as aborted by driver. */
	abts_wqeq->iocb_flag |= LPFC_DRIVER_ABORTED;

	/* WQEs are reused.  Clear stale data and set key fields to
	 * zero like ia, iaab, iaar, xri_tag, and ctxt_tag.
	 */
	memset(abts_wqe, 0, sizeof(*abts_wqe));

	/* word 3 */
	bf_set(abort_cmd_criteria, &abts_wqe->abort_cmd, T_XRI_TAG);

	/* word 7 */
	bf_set(wqe_ct, &abts_wqe->abort_cmd.wqe_com, 0);
	bf_set(wqe_cmnd, &abts_wqe->abort_cmd.wqe_com, CMD_ABORT_XRI_CX);

	/* word 8 - tell the FW to abort the IO associated with this
	 * outstanding exchange ID.
	 */
	abts_wqe->abort_cmd.wqe_com.abort_tag = ctxp->wqeq->sli4_xritag;

	/* word 9 - this is the iotag for the abts_wqe completion. */
	bf_set(wqe_reqtag, &abts_wqe->abort_cmd.wqe_com,
	       abts_wqeq->iotag);

	/* word 10 */
	bf_set(wqe_qosd, &abts_wqe->abort_cmd.wqe_com, 1);
	bf_set(wqe_lenloc, &abts_wqe->abort_cmd.wqe_com, LPFC_WQE_LENLOC_NONE);

	/* word 11 */
	bf_set(wqe_cmd_type, &abts_wqe->abort_cmd.wqe_com, OTHER_COMMAND);
	bf_set(wqe_wqec, &abts_wqe->abort_cmd.wqe_com, 1);
	bf_set(wqe_cqid, &abts_wqe->abort_cmd.wqe_com, LPFC_WQE_CQ_ID_DEFAULT);

	/* ABTS WQE must go to the same WQ as the WQE to be aborted */
	abts_wqeq->hba_wqidx = ctxp->wqeq->hba_wqidx;
	abts_wqeq->wqe_cmpl = lpfc_nvmet_sol_fcp_abort_cmp;
	abts_wqeq->iocb_cmpl = 0;
	abts_wqeq->iocb_flag |= LPFC_IO_NVME;
	abts_wqeq->context2 = ctxp;
	abts_wqeq->vport = phba->pport;
	if (!ctxp->hdwq)
		ctxp->hdwq = &phba->sli4_hba.hdwq[abts_wqeq->hba_wqidx];

	rc = lpfc_sli4_issue_wqe(phba, ctxp->hdwq, abts_wqeq);
	spin_unlock_irqrestore(&phba->hbalock, flags);
	if (rc == WQE_SUCCESS) {
		atomic_inc(&tgtp->xmt_abort_sol);
		return 0;
	}

	atomic_inc(&tgtp->xmt_abort_rsp_error);
	spin_lock_irqsave(&ctxp->ctxlock, flags);
	ctxp->flag &= ~LPFC_NVMET_ABORT_OP;
	spin_unlock_irqrestore(&ctxp->ctxlock, flags);
	lpfc_sli_release_iocbq(phba, abts_wqeq);
	lpfc_printf_log(phba, KERN_ERR, LOG_NVME_ABTS,
			"6166 Failed ABORT issue_wqe with status x%x "
			"for oxid x%x.\n",
			rc, ctxp->oxid);
	return 1;
}

static int
lpfc_nvmet_unsol_fcp_issue_abort(struct lpfc_hba *phba,
				 struct lpfc_nvmet_rcv_ctx *ctxp,
				 uint32_t sid, uint16_t xri)
{
	struct lpfc_nvmet_tgtport *tgtp;
	struct lpfc_iocbq *abts_wqeq;
	unsigned long flags;
	bool released = false;
	int rc;

	tgtp = (struct lpfc_nvmet_tgtport *)phba->targetport->private;
	if (!ctxp->wqeq) {
		ctxp->wqeq = ctxp->ctxbuf->iocbq;
		ctxp->wqeq->hba_wqidx = 0;
	}

	if (ctxp->state == LPFC_NVMET_STE_FREE) {
		lpfc_printf_log(phba, KERN_ERR, LOG_NVME_IOERR,
				"6417 NVMET ABORT ctx freed %d %d oxid x%x\n",
				ctxp->state, ctxp->entry_cnt, ctxp->oxid);
		rc = WQE_BUSY;
		goto aerr;
	}
	ctxp->state = LPFC_NVMET_STE_ABORT;
	ctxp->entry_cnt++;
	rc = lpfc_nvmet_unsol_issue_abort(phba, ctxp, sid, xri);
	if (rc == 0)
		goto aerr;

	spin_lock_irqsave(&phba->hbalock, flags);
	abts_wqeq = ctxp->wqeq;
	abts_wqeq->wqe_cmpl = lpfc_nvmet_unsol_fcp_abort_cmp;
	abts_wqeq->iocb_cmpl = NULL;
	abts_wqeq->iocb_flag |= LPFC_IO_NVMET;
	if (!ctxp->hdwq)
		ctxp->hdwq = &phba->sli4_hba.hdwq[abts_wqeq->hba_wqidx];

	rc = lpfc_sli4_issue_wqe(phba, ctxp->hdwq, abts_wqeq);
	spin_unlock_irqrestore(&phba->hbalock, flags);
	if (rc == WQE_SUCCESS) {
		return 0;
	}

aerr:
	spin_lock_irqsave(&ctxp->ctxlock, flags);
	if (ctxp->flag & LPFC_NVMET_CTX_RLS) {
		spin_lock(&phba->sli4_hba.abts_nvmet_buf_list_lock);
		list_del_init(&ctxp->list);
		spin_unlock(&phba->sli4_hba.abts_nvmet_buf_list_lock);
		released = true;
	}
	ctxp->flag &= ~(LPFC_NVMET_ABORT_OP | LPFC_NVMET_CTX_RLS);
	spin_unlock_irqrestore(&ctxp->ctxlock, flags);

	atomic_inc(&tgtp->xmt_abort_rsp_error);
	lpfc_printf_log(phba, KERN_ERR, LOG_NVME_ABTS,
			"6135 Failed to Issue ABTS for oxid x%x. Status x%x "
			"(%x)\n",
			ctxp->oxid, rc, released);
	if (released)
		lpfc_nvmet_ctxbuf_post(phba, ctxp->ctxbuf);
	return 1;
}

static int
lpfc_nvmet_unsol_ls_issue_abort(struct lpfc_hba *phba,
				struct lpfc_nvmet_rcv_ctx *ctxp,
				uint32_t sid, uint16_t xri)
{
	struct lpfc_nvmet_tgtport *tgtp;
	struct lpfc_iocbq *abts_wqeq;
	unsigned long flags;
	int rc;

	if ((ctxp->state == LPFC_NVMET_STE_LS_RCV && ctxp->entry_cnt == 1) ||
	    (ctxp->state == LPFC_NVMET_STE_LS_RSP && ctxp->entry_cnt == 2)) {
		ctxp->state = LPFC_NVMET_STE_LS_ABORT;
		ctxp->entry_cnt++;
	} else {
		lpfc_printf_log(phba, KERN_ERR, LOG_NVME_IOERR,
				"6418 NVMET LS abort state mismatch "
				"IO x%x: %d %d\n",
				ctxp->oxid, ctxp->state, ctxp->entry_cnt);
		ctxp->state = LPFC_NVMET_STE_LS_ABORT;
	}

	tgtp = (struct lpfc_nvmet_tgtport *)phba->targetport->private;
	if (!ctxp->wqeq) {
		/* Issue ABTS for this WQE based on iotag */
		ctxp->wqeq = lpfc_sli_get_iocbq(phba);
		if (!ctxp->wqeq) {
			lpfc_printf_log(phba, KERN_ERR, LOG_NVME_ABTS,
					"6068 Abort failed: No wqeqs: "
					"xri: x%x\n", xri);
			/* No failure to an ABTS request. */
			kfree(ctxp);
			return 0;
		}
	}
	abts_wqeq = ctxp->wqeq;

	if (lpfc_nvmet_unsol_issue_abort(phba, ctxp, sid, xri) == 0) {
		rc = WQE_BUSY;
		goto out;
	}

	spin_lock_irqsave(&phba->hbalock, flags);
	abts_wqeq->wqe_cmpl = lpfc_nvmet_xmt_ls_abort_cmp;
	abts_wqeq->iocb_cmpl = 0;
	abts_wqeq->iocb_flag |=  LPFC_IO_NVME_LS;
	rc = lpfc_sli4_issue_wqe(phba, ctxp->hdwq, abts_wqeq);
	spin_unlock_irqrestore(&phba->hbalock, flags);
	if (rc == WQE_SUCCESS) {
		atomic_inc(&tgtp->xmt_abort_unsol);
		return 0;
	}
out:
	atomic_inc(&tgtp->xmt_abort_rsp_error);
	abts_wqeq->context2 = NULL;
	abts_wqeq->context3 = NULL;
	lpfc_sli_release_iocbq(phba, abts_wqeq);
	kfree(ctxp);
	lpfc_printf_log(phba, KERN_ERR, LOG_NVME_ABTS,
			"6056 Failed to Issue ABTS. Status x%x\n", rc);
	return 0;
}<|MERGE_RESOLUTION|>--- conflicted
+++ resolved
@@ -1432,11 +1432,7 @@
 
 	}
 
-<<<<<<< HEAD
-	for (i = 0; i < phba->sli4_hba.num_present_cpu; i++) {
-=======
 	for_each_present_cpu(i) {
->>>>>>> f7688b48
 		for (j = 0; j < phba->cfg_nvmet_mrq; j++) {
 			infop = lpfc_get_ctx_list(phba, i, j);
 			lpfc_printf_log(phba, KERN_INFO, LOG_NVME | LOG_INIT,
@@ -1930,11 +1926,7 @@
 		if (!wait_for_completion_timeout(tgtp->tport_unreg_cmp,
 					msecs_to_jiffies(LPFC_NVMET_WAIT_TMO)))
 			lpfc_printf_log(phba, KERN_ERR, LOG_NVME,
-<<<<<<< HEAD
-					"6179 Unreg targetport %p timeout "
-=======
 					"6179 Unreg targetport x%px timeout "
->>>>>>> f7688b48
 					"reached.\n", phba->targetport);
 		lpfc_nvmet_cleanup_io_context(phba);
 	}
