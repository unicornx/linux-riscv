/*
 * Xen SCSI frontend driver
 *
 * Copyright (c) 2008, FUJITSU Limited
 *
 * This program is free software; you can redistribute it and/or
 * modify it under the terms of the GNU General Public License version 2
 * as published by the Free Software Foundation; or, when distributed
 * separately from the Linux kernel or incorporated into other
 * software packages, subject to the following license:
 *
 * Permission is hereby granted, free of charge, to any person obtaining a copy
 * of this source file (the "Software"), to deal in the Software without
 * restriction, including without limitation the rights to use, copy, modify,
 * merge, publish, distribute, sublicense, and/or sell copies of the Software,
 * and to permit persons to whom the Software is furnished to do so, subject to
 * the following conditions:
 *
 * The above copyright notice and this permission notice shall be included in
 * all copies or substantial portions of the Software.
 *
 * THE SOFTWARE IS PROVIDED "AS IS", WITHOUT WARRANTY OF ANY KIND, EXPRESS OR
 * IMPLIED, INCLUDING BUT NOT LIMITED TO THE WARRANTIES OF MERCHANTABILITY,
 * FITNESS FOR A PARTICULAR PURPOSE AND NONINFRINGEMENT. IN NO EVENT SHALL THE
 * AUTHORS OR COPYRIGHT HOLDERS BE LIABLE FOR ANY CLAIM, DAMAGES OR OTHER
 * LIABILITY, WHETHER IN AN ACTION OF CONTRACT, TORT OR OTHERWISE, ARISING
 * FROM, OUT OF OR IN CONNECTION WITH THE SOFTWARE OR THE USE OR OTHER DEALINGS
 * IN THE SOFTWARE.
 */

#include <linux/module.h>
#include <linux/kernel.h>
#include <linux/device.h>
#include <linux/wait.h>
#include <linux/interrupt.h>
#include <linux/mutex.h>
#include <linux/spinlock.h>
#include <linux/sched.h>
#include <linux/blkdev.h>
#include <linux/pfn.h>
#include <linux/slab.h>
#include <linux/bitops.h>

#include <scsi/scsi_cmnd.h>
#include <scsi/scsi_device.h>
#include <scsi/scsi.h>
#include <scsi/scsi_host.h>

#include <xen/xen.h>
#include <xen/xenbus.h>
#include <xen/grant_table.h>
#include <xen/events.h>
#include <xen/page.h>

#include <xen/interface/grant_table.h>
#include <xen/interface/io/vscsiif.h>
#include <xen/interface/io/protocols.h>

#include <asm/xen/hypervisor.h>

#define VSCSIFRONT_OP_ADD_LUN	1
#define VSCSIFRONT_OP_DEL_LUN	2
#define VSCSIFRONT_OP_READD_LUN	3

/* Tuning point. */
#define VSCSIIF_DEFAULT_CMD_PER_LUN 10
#define VSCSIIF_MAX_TARGET          64
#define VSCSIIF_MAX_LUN             255

#define VSCSIIF_RING_SIZE	__CONST_RING_SIZE(vscsiif, PAGE_SIZE)
#define VSCSIIF_MAX_REQS	VSCSIIF_RING_SIZE

#define vscsiif_grants_sg(_sg)	(PFN_UP((_sg) *		\
				sizeof(struct scsiif_request_segment)))

struct vscsifrnt_shadow {
	/* command between backend and frontend */
	unsigned char act;
	uint8_t nr_segments;
	uint16_t rqid;
	uint16_t ref_rqid;

	bool inflight;

	unsigned int nr_grants;		/* number of grants in gref[] */
	struct scsiif_request_segment *sg;	/* scatter/gather elements */
	struct scsiif_request_segment seg[VSCSIIF_SG_TABLESIZE];

	/* Do reset or abort function. */
	wait_queue_head_t wq_reset;	/* reset work queue           */
	int wait_reset;			/* reset work queue condition */
	int32_t rslt_reset;		/* reset response status:     */
					/* SUCCESS or FAILED or:      */
#define RSLT_RESET_WAITING	0
#define RSLT_RESET_ERR		-1

	/* Requested struct scsi_cmnd is stored from kernel. */
	struct scsi_cmnd *sc;
	int gref[vscsiif_grants_sg(SG_ALL) + SG_ALL];
};

struct vscsifrnt_info {
	struct xenbus_device *dev;

	struct Scsi_Host *host;
	enum {
		STATE_INACTIVE,
		STATE_ACTIVE,
		STATE_ERROR
	}  host_active;

	unsigned int evtchn;
	unsigned int irq;

	grant_ref_t ring_ref;
	struct vscsiif_front_ring ring;
	struct vscsiif_response	ring_rsp;

	spinlock_t shadow_lock;
	DECLARE_BITMAP(shadow_free_bitmap, VSCSIIF_MAX_REQS);
	struct vscsifrnt_shadow *shadow[VSCSIIF_MAX_REQS];

	/* Following items are protected by the host lock. */
	wait_queue_head_t wq_sync;
	wait_queue_head_t wq_pause;
	unsigned int wait_ring_available:1;
	unsigned int waiting_pause:1;
	unsigned int pause:1;
	unsigned callers;

	char dev_state_path[64];
	struct task_struct *curr;
};

static DEFINE_MUTEX(scsifront_mutex);

static void scsifront_wake_up(struct vscsifrnt_info *info)
{
	info->wait_ring_available = 0;
	wake_up(&info->wq_sync);
}

static int scsifront_get_rqid(struct vscsifrnt_info *info)
{
	unsigned long flags;
	int free;

	spin_lock_irqsave(&info->shadow_lock, flags);

	free = find_first_bit(info->shadow_free_bitmap, VSCSIIF_MAX_REQS);
	__clear_bit(free, info->shadow_free_bitmap);

	spin_unlock_irqrestore(&info->shadow_lock, flags);

	return free;
}

static int _scsifront_put_rqid(struct vscsifrnt_info *info, uint32_t id)
{
	int empty = bitmap_empty(info->shadow_free_bitmap, VSCSIIF_MAX_REQS);

	__set_bit(id, info->shadow_free_bitmap);
	info->shadow[id] = NULL;

	return empty || info->wait_ring_available;
}

static void scsifront_put_rqid(struct vscsifrnt_info *info, uint32_t id)
{
	unsigned long flags;
	int kick;

	spin_lock_irqsave(&info->shadow_lock, flags);
	kick = _scsifront_put_rqid(info, id);
	spin_unlock_irqrestore(&info->shadow_lock, flags);

	if (kick)
		scsifront_wake_up(info);
}

static int scsifront_do_request(struct vscsifrnt_info *info,
				struct vscsifrnt_shadow *shadow)
{
	struct vscsiif_front_ring *ring = &(info->ring);
	struct vscsiif_request *ring_req;
	struct scsi_cmnd *sc = shadow->sc;
	uint32_t id;
	int i, notify;

	if (RING_FULL(&info->ring))
		return -EBUSY;

	id = scsifront_get_rqid(info);	/* use id in response */
	if (id >= VSCSIIF_MAX_REQS)
		return -EBUSY;

	info->shadow[id] = shadow;
	shadow->rqid = id;

	ring_req = RING_GET_REQUEST(&(info->ring), ring->req_prod_pvt);
	ring->req_prod_pvt++;

	ring_req->rqid        = id;
	ring_req->act         = shadow->act;
	ring_req->ref_rqid    = shadow->ref_rqid;
	ring_req->nr_segments = shadow->nr_segments;

	ring_req->id      = sc->device->id;
	ring_req->lun     = sc->device->lun;
	ring_req->channel = sc->device->channel;
	ring_req->cmd_len = sc->cmd_len;

	BUG_ON(sc->cmd_len > VSCSIIF_MAX_COMMAND_SIZE);

	memcpy(ring_req->cmnd, sc->cmnd, sc->cmd_len);

	ring_req->sc_data_direction   = (uint8_t)sc->sc_data_direction;
	ring_req->timeout_per_command = scsi_cmd_to_rq(sc)->timeout / HZ;

	for (i = 0; i < (shadow->nr_segments & ~VSCSIIF_SG_GRANT); i++)
		ring_req->seg[i] = shadow->seg[i];

	shadow->inflight = true;

	RING_PUSH_REQUESTS_AND_CHECK_NOTIFY(ring, notify);
	if (notify)
		notify_remote_via_irq(info->irq);

	return 0;
}

static void scsifront_set_error(struct vscsifrnt_info *info, const char *msg)
{
	shost_printk(KERN_ERR, info->host, KBUILD_MODNAME "%s\n"
		     "Disabling device for further use\n", msg);
	info->host_active = STATE_ERROR;
}

static void scsifront_gnttab_done(struct vscsifrnt_info *info,
				  struct vscsifrnt_shadow *shadow)
{
	int i;

	if (shadow->sc->sc_data_direction == DMA_NONE)
		return;

	for (i = 0; i < shadow->nr_grants; i++) {
		if (unlikely(!gnttab_try_end_foreign_access(shadow->gref[i]))) {
<<<<<<< HEAD
			shost_printk(KERN_ALERT, info->host, KBUILD_MODNAME
				     "grant still in use by backend\n");
			BUG();
=======
			scsifront_set_error(info, "grant still in use by backend");
			return;
>>>>>>> d60c95ef
		}
	}

	kfree(shadow->sg);
}

static unsigned int scsifront_host_byte(int32_t rslt)
{
	switch (XEN_VSCSIIF_RSLT_HOST(rslt)) {
	case XEN_VSCSIIF_RSLT_HOST_OK:
		return DID_OK;
	case XEN_VSCSIIF_RSLT_HOST_NO_CONNECT:
		return DID_NO_CONNECT;
	case XEN_VSCSIIF_RSLT_HOST_BUS_BUSY:
		return DID_BUS_BUSY;
	case XEN_VSCSIIF_RSLT_HOST_TIME_OUT:
		return DID_TIME_OUT;
	case XEN_VSCSIIF_RSLT_HOST_BAD_TARGET:
		return DID_BAD_TARGET;
	case XEN_VSCSIIF_RSLT_HOST_ABORT:
		return DID_ABORT;
	case XEN_VSCSIIF_RSLT_HOST_PARITY:
		return DID_PARITY;
	case XEN_VSCSIIF_RSLT_HOST_ERROR:
		return DID_ERROR;
	case XEN_VSCSIIF_RSLT_HOST_RESET:
		return DID_RESET;
	case XEN_VSCSIIF_RSLT_HOST_BAD_INTR:
		return DID_BAD_INTR;
	case XEN_VSCSIIF_RSLT_HOST_PASSTHROUGH:
		return DID_PASSTHROUGH;
	case XEN_VSCSIIF_RSLT_HOST_SOFT_ERROR:
		return DID_SOFT_ERROR;
	case XEN_VSCSIIF_RSLT_HOST_IMM_RETRY:
		return DID_IMM_RETRY;
	case XEN_VSCSIIF_RSLT_HOST_REQUEUE:
		return DID_REQUEUE;
	case XEN_VSCSIIF_RSLT_HOST_TRANSPORT_DISRUPTED:
		return DID_TRANSPORT_DISRUPTED;
	case XEN_VSCSIIF_RSLT_HOST_TRANSPORT_FAILFAST:
		return DID_TRANSPORT_FAILFAST;
	case XEN_VSCSIIF_RSLT_HOST_TRANSPORT_MARGINAL:
		return DID_TRANSPORT_MARGINAL;
	default:
		return DID_ERROR;
	}
}

static void scsifront_cdb_cmd_done(struct vscsifrnt_info *info,
				   struct vscsiif_response *ring_rsp)
{
	struct vscsifrnt_shadow *shadow;
	struct scsi_cmnd *sc;
	uint32_t id;
	uint8_t sense_len;

	id = ring_rsp->rqid;
	shadow = info->shadow[id];
	sc = shadow->sc;

	BUG_ON(sc == NULL);

	scsifront_gnttab_done(info, shadow);
	if (info->host_active == STATE_ERROR)
		return;
	scsifront_put_rqid(info, id);

	set_host_byte(sc, scsifront_host_byte(ring_rsp->rslt));
	set_status_byte(sc, XEN_VSCSIIF_RSLT_STATUS(ring_rsp->rslt));
	scsi_set_resid(sc, ring_rsp->residual_len);

	sense_len = min_t(uint8_t, VSCSIIF_SENSE_BUFFERSIZE,
			  ring_rsp->sense_len);

	if (sense_len)
		memcpy(sc->sense_buffer, ring_rsp->sense_buffer, sense_len);

	scsi_done(sc);
}

static void scsifront_sync_cmd_done(struct vscsifrnt_info *info,
				    struct vscsiif_response *ring_rsp)
{
	uint16_t id = ring_rsp->rqid;
	unsigned long flags;
	struct vscsifrnt_shadow *shadow = info->shadow[id];
	int kick;

	spin_lock_irqsave(&info->shadow_lock, flags);
	shadow->wait_reset = 1;
	switch (shadow->rslt_reset) {
	case RSLT_RESET_WAITING:
		if (ring_rsp->rslt == XEN_VSCSIIF_RSLT_RESET_SUCCESS)
			shadow->rslt_reset = SUCCESS;
		else
			shadow->rslt_reset = FAILED;
		break;
	case RSLT_RESET_ERR:
		kick = _scsifront_put_rqid(info, id);
		spin_unlock_irqrestore(&info->shadow_lock, flags);
		kfree(shadow);
		if (kick)
			scsifront_wake_up(info);
		return;
	default:
		scsifront_set_error(info, "bad reset state");
		break;
	}
	spin_unlock_irqrestore(&info->shadow_lock, flags);

	wake_up(&shadow->wq_reset);
}

static void scsifront_do_response(struct vscsifrnt_info *info,
				  struct vscsiif_response *ring_rsp)
{
	struct vscsifrnt_shadow *shadow;

	if (ring_rsp->rqid >= VSCSIIF_MAX_REQS ||
	    !info->shadow[ring_rsp->rqid]->inflight) {
		scsifront_set_error(info, "illegal rqid returned by backend!");
		return;
	}
	shadow = info->shadow[ring_rsp->rqid];
	shadow->inflight = false;

	if (shadow->act == VSCSIIF_ACT_SCSI_CDB)
		scsifront_cdb_cmd_done(info, ring_rsp);
	else
		scsifront_sync_cmd_done(info, ring_rsp);
}

static int scsifront_ring_drain(struct vscsifrnt_info *info,
				unsigned int *eoiflag)
{
	struct vscsiif_response ring_rsp;
	RING_IDX i, rp;
	int more_to_do = 0;

	rp = READ_ONCE(info->ring.sring->rsp_prod);
	virt_rmb();	/* ordering required respective to backend */
	if (RING_RESPONSE_PROD_OVERFLOW(&info->ring, rp)) {
		scsifront_set_error(info, "illegal number of responses");
		return 0;
	}
	for (i = info->ring.rsp_cons; i != rp; i++) {
		RING_COPY_RESPONSE(&info->ring, i, &ring_rsp);
		scsifront_do_response(info, &ring_rsp);
		if (info->host_active == STATE_ERROR)
			return 0;
		*eoiflag &= ~XEN_EOI_FLAG_SPURIOUS;
	}

	info->ring.rsp_cons = i;

	if (i != info->ring.req_prod_pvt)
		RING_FINAL_CHECK_FOR_RESPONSES(&info->ring, more_to_do);
	else
		info->ring.sring->rsp_event = i + 1;

	return more_to_do;
}

static int scsifront_cmd_done(struct vscsifrnt_info *info,
			      unsigned int *eoiflag)
{
	int more_to_do;
	unsigned long flags;

	spin_lock_irqsave(info->host->host_lock, flags);

	more_to_do = scsifront_ring_drain(info, eoiflag);

	info->wait_ring_available = 0;

	spin_unlock_irqrestore(info->host->host_lock, flags);

	wake_up(&info->wq_sync);

	return more_to_do;
}

static irqreturn_t scsifront_irq_fn(int irq, void *dev_id)
{
	struct vscsifrnt_info *info = dev_id;
	unsigned int eoiflag = XEN_EOI_FLAG_SPURIOUS;

	if (info->host_active == STATE_ERROR) {
		xen_irq_lateeoi(irq, XEN_EOI_FLAG_SPURIOUS);
		return IRQ_HANDLED;
	}

	while (scsifront_cmd_done(info, &eoiflag))
		/* Yield point for this unbounded loop. */
		cond_resched();

	xen_irq_lateeoi(irq, eoiflag);

	return IRQ_HANDLED;
}

static void scsifront_finish_all(struct vscsifrnt_info *info)
{
	unsigned int i, dummy;
	struct vscsiif_response resp;

	scsifront_ring_drain(info, &dummy);

	for (i = 0; i < VSCSIIF_MAX_REQS; i++) {
		if (test_bit(i, info->shadow_free_bitmap))
			continue;
		resp.rqid = i;
		resp.sense_len = 0;
		resp.rslt = DID_RESET << 16;
		resp.residual_len = 0;
		scsifront_do_response(info, &resp);
	}
}

static int map_data_for_request(struct vscsifrnt_info *info,
				struct scsi_cmnd *sc,
				struct vscsifrnt_shadow *shadow)
{
	grant_ref_t gref_head;
	struct page *page;
	int err, ref, ref_cnt = 0;
	int grant_ro = (sc->sc_data_direction == DMA_TO_DEVICE);
	unsigned int i, off, len, bytes;
	unsigned int data_len = scsi_bufflen(sc);
	unsigned int data_grants = 0, seg_grants = 0;
	struct scatterlist *sg;
	struct scsiif_request_segment *seg;

	if (sc->sc_data_direction == DMA_NONE || !data_len)
		return 0;

	scsi_for_each_sg(sc, sg, scsi_sg_count(sc), i)
		data_grants += PFN_UP(sg->offset + sg->length);

	if (data_grants > VSCSIIF_SG_TABLESIZE) {
		if (data_grants > info->host->sg_tablesize) {
			shost_printk(KERN_ERR, info->host, KBUILD_MODNAME
			     "Unable to map request_buffer for command!\n");
			return -E2BIG;
		}
		seg_grants = vscsiif_grants_sg(data_grants);
		shadow->sg = kcalloc(data_grants,
			sizeof(struct scsiif_request_segment), GFP_ATOMIC);
		if (!shadow->sg)
			return -ENOMEM;
	}
	seg = shadow->sg ? : shadow->seg;

	err = gnttab_alloc_grant_references(seg_grants + data_grants,
					    &gref_head);
	if (err) {
		kfree(shadow->sg);
		shost_printk(KERN_ERR, info->host, KBUILD_MODNAME
			     "gnttab_alloc_grant_references() error\n");
		return -ENOMEM;
	}

	if (seg_grants) {
		page = virt_to_page(seg);
		off = offset_in_page(seg);
		len = sizeof(struct scsiif_request_segment) * data_grants;
		while (len > 0) {
			bytes = min_t(unsigned int, len, PAGE_SIZE - off);

			ref = gnttab_claim_grant_reference(&gref_head);
			BUG_ON(ref == -ENOSPC);

			gnttab_grant_foreign_access_ref(ref,
				info->dev->otherend_id,
				xen_page_to_gfn(page), 1);
			shadow->gref[ref_cnt] = ref;
			shadow->seg[ref_cnt].gref   = ref;
			shadow->seg[ref_cnt].offset = (uint16_t)off;
			shadow->seg[ref_cnt].length = (uint16_t)bytes;

			page++;
			len -= bytes;
			off = 0;
			ref_cnt++;
		}
		BUG_ON(seg_grants < ref_cnt);
		seg_grants = ref_cnt;
	}

	scsi_for_each_sg(sc, sg, scsi_sg_count(sc), i) {
		page = sg_page(sg);
		off = sg->offset;
		len = sg->length;

		while (len > 0 && data_len > 0) {
			/*
			 * sg sends a scatterlist that is larger than
			 * the data_len it wants transferred for certain
			 * IO sizes.
			 */
			bytes = min_t(unsigned int, len, PAGE_SIZE - off);
			bytes = min(bytes, data_len);

			ref = gnttab_claim_grant_reference(&gref_head);
			BUG_ON(ref == -ENOSPC);

			gnttab_grant_foreign_access_ref(ref,
				info->dev->otherend_id,
				xen_page_to_gfn(page),
				grant_ro);

			shadow->gref[ref_cnt] = ref;
			seg->gref   = ref;
			seg->offset = (uint16_t)off;
			seg->length = (uint16_t)bytes;

			page++;
			seg++;
			len -= bytes;
			data_len -= bytes;
			off = 0;
			ref_cnt++;
		}
	}

	if (seg_grants)
		shadow->nr_segments = VSCSIIF_SG_GRANT | seg_grants;
	else
		shadow->nr_segments = (uint8_t)ref_cnt;
	shadow->nr_grants = ref_cnt;

	return 0;
}

static int scsifront_enter(struct vscsifrnt_info *info)
{
	if (info->pause)
		return 1;
	info->callers++;
	return 0;
}

static void scsifront_return(struct vscsifrnt_info *info)
{
	info->callers--;
	if (info->callers)
		return;

	if (!info->waiting_pause)
		return;

	info->waiting_pause = 0;
	wake_up(&info->wq_pause);
}

static int scsifront_queuecommand(struct Scsi_Host *shost,
				  struct scsi_cmnd *sc)
{
	struct vscsifrnt_info *info = shost_priv(shost);
	struct vscsifrnt_shadow *shadow = scsi_cmd_priv(sc);
	unsigned long flags;
	int err;

	if (info->host_active == STATE_ERROR)
		return SCSI_MLQUEUE_HOST_BUSY;

	sc->result = 0;

	shadow->sc  = sc;
	shadow->act = VSCSIIF_ACT_SCSI_CDB;

	spin_lock_irqsave(shost->host_lock, flags);
	if (scsifront_enter(info)) {
		spin_unlock_irqrestore(shost->host_lock, flags);
		return SCSI_MLQUEUE_HOST_BUSY;
	}

	err = map_data_for_request(info, sc, shadow);
	if (err < 0) {
		pr_debug("%s: err %d\n", __func__, err);
		scsifront_return(info);
		spin_unlock_irqrestore(shost->host_lock, flags);
		if (err == -ENOMEM)
			return SCSI_MLQUEUE_HOST_BUSY;
		sc->result = DID_ERROR << 16;
		scsi_done(sc);
		return 0;
	}

	if (scsifront_do_request(info, shadow)) {
		scsifront_gnttab_done(info, shadow);
		goto busy;
	}

	scsifront_return(info);
	spin_unlock_irqrestore(shost->host_lock, flags);

	return 0;

busy:
	scsifront_return(info);
	spin_unlock_irqrestore(shost->host_lock, flags);
	pr_debug("%s: busy\n", __func__);
	return SCSI_MLQUEUE_HOST_BUSY;
}

/*
 * Any exception handling (reset or abort) must be forwarded to the backend.
 * We have to wait until an answer is returned. This answer contains the
 * result to be returned to the requestor.
 */
static int scsifront_action_handler(struct scsi_cmnd *sc, uint8_t act)
{
	struct Scsi_Host *host = sc->device->host;
	struct vscsifrnt_info *info = shost_priv(host);
	struct vscsifrnt_shadow *shadow, *s = scsi_cmd_priv(sc);
	int err = 0;

	if (info->host_active == STATE_ERROR)
		return FAILED;

	shadow = kzalloc(sizeof(*shadow), GFP_NOIO);
	if (!shadow)
		return FAILED;

	shadow->act = act;
	shadow->rslt_reset = RSLT_RESET_WAITING;
	shadow->sc = sc;
	shadow->ref_rqid = s->rqid;
	init_waitqueue_head(&shadow->wq_reset);

	spin_lock_irq(host->host_lock);

	for (;;) {
		if (scsifront_enter(info))
			goto fail;

		if (!scsifront_do_request(info, shadow))
			break;

		scsifront_return(info);
		if (err)
			goto fail;
		info->wait_ring_available = 1;
		spin_unlock_irq(host->host_lock);
		err = wait_event_interruptible(info->wq_sync,
					       !info->wait_ring_available);
		spin_lock_irq(host->host_lock);
	}

	spin_unlock_irq(host->host_lock);
	err = wait_event_interruptible(shadow->wq_reset, shadow->wait_reset);
	spin_lock_irq(host->host_lock);

	if (!err) {
		err = shadow->rslt_reset;
		scsifront_put_rqid(info, shadow->rqid);
		kfree(shadow);
	} else {
		spin_lock(&info->shadow_lock);
		shadow->rslt_reset = RSLT_RESET_ERR;
		spin_unlock(&info->shadow_lock);
		err = FAILED;
	}

	scsifront_return(info);
	spin_unlock_irq(host->host_lock);
	return err;

fail:
	spin_unlock_irq(host->host_lock);
	kfree(shadow);
	return FAILED;
}

static int scsifront_eh_abort_handler(struct scsi_cmnd *sc)
{
	pr_debug("%s\n", __func__);
	return scsifront_action_handler(sc, VSCSIIF_ACT_SCSI_ABORT);
}

static int scsifront_dev_reset_handler(struct scsi_cmnd *sc)
{
	pr_debug("%s\n", __func__);
	return scsifront_action_handler(sc, VSCSIIF_ACT_SCSI_RESET);
}

static int scsifront_sdev_configure(struct scsi_device *sdev)
{
	struct vscsifrnt_info *info = shost_priv(sdev->host);
	int err;

	if (info->host_active == STATE_ERROR)
		return -EIO;

	if (info && current == info->curr) {
		err = xenbus_printf(XBT_NIL, info->dev->nodename,
			      info->dev_state_path, "%d", XenbusStateConnected);
		if (err) {
			xenbus_dev_error(info->dev, err,
				"%s: writing dev_state_path", __func__);
			return err;
		}
	}

	return 0;
}

static void scsifront_sdev_destroy(struct scsi_device *sdev)
{
	struct vscsifrnt_info *info = shost_priv(sdev->host);
	int err;

	if (info && current == info->curr) {
		err = xenbus_printf(XBT_NIL, info->dev->nodename,
			      info->dev_state_path, "%d", XenbusStateClosed);
		if (err)
			xenbus_dev_error(info->dev, err,
				"%s: writing dev_state_path", __func__);
	}
}

static struct scsi_host_template scsifront_sht = {
	.module			= THIS_MODULE,
	.name			= "Xen SCSI frontend driver",
	.queuecommand		= scsifront_queuecommand,
	.eh_abort_handler	= scsifront_eh_abort_handler,
	.eh_device_reset_handler = scsifront_dev_reset_handler,
	.slave_configure	= scsifront_sdev_configure,
	.slave_destroy		= scsifront_sdev_destroy,
	.cmd_per_lun		= VSCSIIF_DEFAULT_CMD_PER_LUN,
	.can_queue		= VSCSIIF_MAX_REQS,
	.this_id		= -1,
	.cmd_size		= sizeof(struct vscsifrnt_shadow),
	.sg_tablesize		= VSCSIIF_SG_TABLESIZE,
	.proc_name		= "scsifront",
};

static int scsifront_alloc_ring(struct vscsifrnt_info *info)
{
	struct xenbus_device *dev = info->dev;
	struct vscsiif_sring *sring;
	int err;

	/***** Frontend to Backend ring start *****/
	err = xenbus_setup_ring(dev, GFP_KERNEL, (void **)&sring, 1,
				&info->ring_ref);
	if (err)
		return err;

	XEN_FRONT_RING_INIT(&info->ring, sring, PAGE_SIZE);

	err = xenbus_alloc_evtchn(dev, &info->evtchn);
	if (err) {
		xenbus_dev_fatal(dev, err, "xenbus_alloc_evtchn");
		goto free_gnttab;
	}

	err = bind_evtchn_to_irq_lateeoi(info->evtchn);
	if (err <= 0) {
		xenbus_dev_fatal(dev, err, "bind_evtchn_to_irq");
		goto free_gnttab;
	}

	info->irq = err;

	err = request_threaded_irq(info->irq, NULL, scsifront_irq_fn,
				   IRQF_ONESHOT, "scsifront", info);
	if (err) {
		xenbus_dev_fatal(dev, err, "request_threaded_irq");
		goto free_irq;
	}

	return 0;

/* free resource */
free_irq:
	unbind_from_irqhandler(info->irq, info);
free_gnttab:
	xenbus_teardown_ring((void **)&sring, 1, &info->ring_ref);

	return err;
}

static void scsifront_free_ring(struct vscsifrnt_info *info)
{
	unbind_from_irqhandler(info->irq, info);
	xenbus_teardown_ring((void **)&info->ring.sring, 1, &info->ring_ref);
}

static int scsifront_init_ring(struct vscsifrnt_info *info)
{
	struct xenbus_device *dev = info->dev;
	struct xenbus_transaction xbt;
	int err;

	pr_debug("%s\n", __func__);

	err = scsifront_alloc_ring(info);
	if (err)
		return err;
	pr_debug("%s: %u %u\n", __func__, info->ring_ref, info->evtchn);

again:
	err = xenbus_transaction_start(&xbt);
	if (err)
		xenbus_dev_fatal(dev, err, "starting transaction");

	err = xenbus_printf(xbt, dev->nodename, "ring-ref", "%u",
			    info->ring_ref);
	if (err) {
		xenbus_dev_fatal(dev, err, "%s", "writing ring-ref");
		goto fail;
	}

	err = xenbus_printf(xbt, dev->nodename, "event-channel", "%u",
			    info->evtchn);

	if (err) {
		xenbus_dev_fatal(dev, err, "%s", "writing event-channel");
		goto fail;
	}

	err = xenbus_transaction_end(xbt, 0);
	if (err) {
		if (err == -EAGAIN)
			goto again;
		xenbus_dev_fatal(dev, err, "completing transaction");
		goto free_sring;
	}

	return 0;

fail:
	xenbus_transaction_end(xbt, 1);
free_sring:
	scsifront_free_ring(info);

	return err;
}


static int scsifront_probe(struct xenbus_device *dev,
			   const struct xenbus_device_id *id)
{
	struct vscsifrnt_info *info;
	struct Scsi_Host *host;
	int err = -ENOMEM;
	char name[TASK_COMM_LEN];

	host = scsi_host_alloc(&scsifront_sht, sizeof(*info));
	if (!host) {
		xenbus_dev_fatal(dev, err, "fail to allocate scsi host");
		return err;
	}
	info = (struct vscsifrnt_info *)host->hostdata;

	dev_set_drvdata(&dev->dev, info);
	info->dev = dev;

	bitmap_fill(info->shadow_free_bitmap, VSCSIIF_MAX_REQS);

	err = scsifront_init_ring(info);
	if (err) {
		scsi_host_put(host);
		return err;
	}

	init_waitqueue_head(&info->wq_sync);
	init_waitqueue_head(&info->wq_pause);
	spin_lock_init(&info->shadow_lock);

	snprintf(name, TASK_COMM_LEN, "vscsiif.%d", host->host_no);

	host->max_id      = VSCSIIF_MAX_TARGET;
	host->max_channel = 0;
	host->max_lun     = VSCSIIF_MAX_LUN;
	host->max_sectors = (host->sg_tablesize - 1) * PAGE_SIZE / 512;
	host->max_cmd_len = VSCSIIF_MAX_COMMAND_SIZE;

	err = scsi_add_host(host, &dev->dev);
	if (err) {
		dev_err(&dev->dev, "fail to add scsi host %d\n", err);
		goto free_sring;
	}
	info->host = host;
	info->host_active = STATE_ACTIVE;

	xenbus_switch_state(dev, XenbusStateInitialised);

	return 0;

free_sring:
	scsifront_free_ring(info);
	scsi_host_put(host);
	return err;
}

static int scsifront_resume(struct xenbus_device *dev)
{
	struct vscsifrnt_info *info = dev_get_drvdata(&dev->dev);
	struct Scsi_Host *host = info->host;
	int err;

	spin_lock_irq(host->host_lock);

	/* Finish all still pending commands. */
	scsifront_finish_all(info);

	spin_unlock_irq(host->host_lock);

	/* Reconnect to dom0. */
	scsifront_free_ring(info);
	err = scsifront_init_ring(info);
	if (err) {
		dev_err(&dev->dev, "fail to resume %d\n", err);
		scsi_host_put(host);
		return err;
	}

	xenbus_switch_state(dev, XenbusStateInitialised);

	return 0;
}

static int scsifront_suspend(struct xenbus_device *dev)
{
	struct vscsifrnt_info *info = dev_get_drvdata(&dev->dev);
	struct Scsi_Host *host = info->host;
	int err = 0;

	/* No new commands for the backend. */
	spin_lock_irq(host->host_lock);
	info->pause = 1;
	while (info->callers && !err) {
		info->waiting_pause = 1;
		info->wait_ring_available = 0;
		spin_unlock_irq(host->host_lock);
		wake_up(&info->wq_sync);
		err = wait_event_interruptible(info->wq_pause,
					       !info->waiting_pause);
		spin_lock_irq(host->host_lock);
	}
	spin_unlock_irq(host->host_lock);
	return err;
}

static int scsifront_remove(struct xenbus_device *dev)
{
	struct vscsifrnt_info *info = dev_get_drvdata(&dev->dev);

	pr_debug("%s: %s removed\n", __func__, dev->nodename);

	mutex_lock(&scsifront_mutex);
	if (info->host_active != STATE_INACTIVE) {
		/* Scsi_host not yet removed */
		scsi_remove_host(info->host);
		info->host_active = STATE_INACTIVE;
	}
	mutex_unlock(&scsifront_mutex);

	scsifront_free_ring(info);
	scsi_host_put(info->host);

	return 0;
}

static void scsifront_disconnect(struct vscsifrnt_info *info)
{
	struct xenbus_device *dev = info->dev;
	struct Scsi_Host *host = info->host;

	pr_debug("%s: %s disconnect\n", __func__, dev->nodename);

	/*
	 * When this function is executed, all devices of
	 * Frontend have been deleted.
	 * Therefore, it need not block I/O before remove_host.
	 */

	mutex_lock(&scsifront_mutex);
	if (info->host_active != STATE_INACTIVE) {
		scsi_remove_host(host);
		info->host_active = STATE_INACTIVE;
	}
	mutex_unlock(&scsifront_mutex);

	xenbus_frontend_closed(dev);
}

static void scsifront_do_lun_hotplug(struct vscsifrnt_info *info, int op)
{
	struct xenbus_device *dev = info->dev;
	int i, err = 0;
	char str[64];
	char **dir;
	unsigned int dir_n = 0;
	unsigned int device_state;
	unsigned int hst, chn, tgt, lun;
	struct scsi_device *sdev;

	if (info->host_active == STATE_ERROR)
		return;

	dir = xenbus_directory(XBT_NIL, dev->otherend, "vscsi-devs", &dir_n);
	if (IS_ERR(dir))
		return;

	/* mark current task as the one allowed to modify device states */
	BUG_ON(info->curr);
	info->curr = current;

	for (i = 0; i < dir_n; i++) {
		/* read status */
		snprintf(str, sizeof(str), "vscsi-devs/%s/state", dir[i]);
		err = xenbus_scanf(XBT_NIL, dev->otherend, str, "%u",
				   &device_state);
		if (XENBUS_EXIST_ERR(err))
			continue;

		/* virtual SCSI device */
		snprintf(str, sizeof(str), "vscsi-devs/%s/v-dev", dir[i]);
		err = xenbus_scanf(XBT_NIL, dev->otherend, str,
				   "%u:%u:%u:%u", &hst, &chn, &tgt, &lun);
		if (XENBUS_EXIST_ERR(err))
			continue;

		/*
		 * Front device state path, used in slave_configure called
		 * on successfull scsi_add_device, and in slave_destroy called
		 * on remove of a device.
		 */
		snprintf(info->dev_state_path, sizeof(info->dev_state_path),
			 "vscsi-devs/%s/state", dir[i]);

		switch (op) {
		case VSCSIFRONT_OP_ADD_LUN:
			if (device_state != XenbusStateInitialised)
				break;

			if (scsi_add_device(info->host, chn, tgt, lun)) {
				dev_err(&dev->dev, "scsi_add_device\n");
				err = xenbus_printf(XBT_NIL, dev->nodename,
					      info->dev_state_path,
					      "%d", XenbusStateClosed);
				if (err)
					xenbus_dev_error(dev, err,
						"%s: writing dev_state_path", __func__);
			}
			break;
		case VSCSIFRONT_OP_DEL_LUN:
			if (device_state != XenbusStateClosing)
				break;

			sdev = scsi_device_lookup(info->host, chn, tgt, lun);
			if (sdev) {
				scsi_remove_device(sdev);
				scsi_device_put(sdev);
			}
			break;
		case VSCSIFRONT_OP_READD_LUN:
			if (device_state == XenbusStateConnected) {
				err = xenbus_printf(XBT_NIL, dev->nodename,
					      info->dev_state_path,
					      "%d", XenbusStateConnected);
				if (err)
					xenbus_dev_error(dev, err,
						"%s: writing dev_state_path", __func__);
			}
			break;
		default:
			break;
		}
	}

	info->curr = NULL;

	kfree(dir);
}

static void scsifront_read_backend_params(struct xenbus_device *dev,
					  struct vscsifrnt_info *info)
{
	unsigned int sg_grant, nr_segs;
	struct Scsi_Host *host = info->host;

	sg_grant = xenbus_read_unsigned(dev->otherend, "feature-sg-grant", 0);
	nr_segs = min_t(unsigned int, sg_grant, SG_ALL);
	nr_segs = max_t(unsigned int, nr_segs, VSCSIIF_SG_TABLESIZE);
	nr_segs = min_t(unsigned int, nr_segs,
			VSCSIIF_SG_TABLESIZE * PAGE_SIZE /
			sizeof(struct scsiif_request_segment));

	if (!info->pause && sg_grant)
		dev_info(&dev->dev, "using up to %d SG entries\n", nr_segs);
	else if (info->pause && nr_segs < host->sg_tablesize)
		dev_warn(&dev->dev,
			 "SG entries decreased from %d to %u - device may not work properly anymore\n",
			 host->sg_tablesize, nr_segs);

	host->sg_tablesize = nr_segs;
	host->max_sectors = (nr_segs - 1) * PAGE_SIZE / 512;
}

static void scsifront_backend_changed(struct xenbus_device *dev,
				      enum xenbus_state backend_state)
{
	struct vscsifrnt_info *info = dev_get_drvdata(&dev->dev);

	pr_debug("%s: %p %u %u\n", __func__, dev, dev->state, backend_state);

	switch (backend_state) {
	case XenbusStateUnknown:
	case XenbusStateInitialising:
	case XenbusStateInitWait:
	case XenbusStateInitialised:
		break;

	case XenbusStateConnected:
		scsifront_read_backend_params(dev, info);

		if (info->pause) {
			scsifront_do_lun_hotplug(info, VSCSIFRONT_OP_READD_LUN);
			xenbus_switch_state(dev, XenbusStateConnected);
			info->pause = 0;
			return;
		}

		if (xenbus_read_driver_state(dev->nodename) ==
		    XenbusStateInitialised)
			scsifront_do_lun_hotplug(info, VSCSIFRONT_OP_ADD_LUN);

		if (dev->state != XenbusStateConnected)
			xenbus_switch_state(dev, XenbusStateConnected);
		break;

	case XenbusStateClosed:
		if (dev->state == XenbusStateClosed)
			break;
		fallthrough;	/* Missed the backend's Closing state */
	case XenbusStateClosing:
		scsifront_disconnect(info);
		break;

	case XenbusStateReconfiguring:
		scsifront_do_lun_hotplug(info, VSCSIFRONT_OP_DEL_LUN);
		xenbus_switch_state(dev, XenbusStateReconfiguring);
		break;

	case XenbusStateReconfigured:
		scsifront_do_lun_hotplug(info, VSCSIFRONT_OP_ADD_LUN);
		xenbus_switch_state(dev, XenbusStateConnected);
		break;
	}
}

static const struct xenbus_device_id scsifront_ids[] = {
	{ "vscsi" },
	{ "" }
};

static struct xenbus_driver scsifront_driver = {
	.ids			= scsifront_ids,
	.probe			= scsifront_probe,
	.remove			= scsifront_remove,
	.resume			= scsifront_resume,
	.suspend		= scsifront_suspend,
	.otherend_changed	= scsifront_backend_changed,
};

static int __init scsifront_init(void)
{
	if (!xen_domain())
		return -ENODEV;

	return xenbus_register_frontend(&scsifront_driver);
}
module_init(scsifront_init);

static void __exit scsifront_exit(void)
{
	xenbus_unregister_driver(&scsifront_driver);
}
module_exit(scsifront_exit);

MODULE_DESCRIPTION("Xen SCSI frontend driver");
MODULE_LICENSE("GPL");
MODULE_ALIAS("xen:vscsi");
MODULE_AUTHOR("Juergen Gross <jgross@suse.com>");<|MERGE_RESOLUTION|>--- conflicted
+++ resolved
@@ -246,14 +246,8 @@
 
 	for (i = 0; i < shadow->nr_grants; i++) {
 		if (unlikely(!gnttab_try_end_foreign_access(shadow->gref[i]))) {
-<<<<<<< HEAD
-			shost_printk(KERN_ALERT, info->host, KBUILD_MODNAME
-				     "grant still in use by backend\n");
-			BUG();
-=======
 			scsifront_set_error(info, "grant still in use by backend");
 			return;
->>>>>>> d60c95ef
 		}
 	}
 
