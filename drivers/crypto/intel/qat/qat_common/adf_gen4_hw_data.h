--- conflicted
+++ resolved
@@ -2,8 +2,6 @@
 /* Copyright(c) 2020 Intel Corporation */
 #ifndef ADF_GEN4_HW_DATA_H_
 #define ADF_GEN4_HW_DATA_H_
-
-#include <linux/units.h>
 
 #include <linux/units.h>
 
@@ -45,100 +43,6 @@
 #define ADF_GEN4_ETR_MAX_BANKS		64
 #define ADF_GEN4_RX_RINGS_OFFSET	1
 #define ADF_GEN4_TX_RINGS_MASK		0x1
-<<<<<<< HEAD
-
-/* Arbiter configuration */
-#define ADF_GEN4_ARB_CONFIG			(BIT(31) | BIT(6) | BIT(0))
-#define ADF_GEN4_ARB_OFFSET			0x0
-#define ADF_GEN4_ARB_WRK_2_SER_MAP_OFFSET	0x400
-
-/* Admin Interface Reg Offset */
-#define ADF_GEN4_ADMINMSGUR_OFFSET	0x500574
-#define ADF_GEN4_ADMINMSGLR_OFFSET	0x500578
-#define ADF_GEN4_MAILBOX_BASE_OFFSET	0x600970
-
-/* Transport access */
-#define ADF_BANK_INT_SRC_SEL_MASK	0x44UL
-#define ADF_RING_CSR_RING_CONFIG	0x1000
-#define ADF_RING_CSR_RING_LBASE		0x1040
-#define ADF_RING_CSR_RING_UBASE		0x1080
-#define ADF_RING_CSR_RING_HEAD		0x0C0
-#define ADF_RING_CSR_RING_TAIL		0x100
-#define ADF_RING_CSR_E_STAT		0x14C
-#define ADF_RING_CSR_INT_FLAG		0x170
-#define ADF_RING_CSR_INT_SRCSEL		0x174
-#define ADF_RING_CSR_INT_COL_CTL	0x180
-#define ADF_RING_CSR_INT_FLAG_AND_COL	0x184
-#define ADF_RING_CSR_INT_COL_CTL_ENABLE	0x80000000
-#define ADF_RING_CSR_INT_COL_EN		0x17C
-#define ADF_RING_CSR_ADDR_OFFSET	0x100000
-#define ADF_RING_BUNDLE_SIZE		0x2000
-
-#define BUILD_RING_BASE_ADDR(addr, size) \
-	((((addr) >> 6) & (GENMASK_ULL(63, 0) << (size))) << 6)
-#define READ_CSR_RING_HEAD(csr_base_addr, bank, ring) \
-	ADF_CSR_RD((csr_base_addr) + ADF_RING_CSR_ADDR_OFFSET, \
-		   ADF_RING_BUNDLE_SIZE * (bank) + \
-		   ADF_RING_CSR_RING_HEAD + ((ring) << 2))
-#define READ_CSR_RING_TAIL(csr_base_addr, bank, ring) \
-	ADF_CSR_RD((csr_base_addr) + ADF_RING_CSR_ADDR_OFFSET, \
-		   ADF_RING_BUNDLE_SIZE * (bank) + \
-		   ADF_RING_CSR_RING_TAIL + ((ring) << 2))
-#define READ_CSR_E_STAT(csr_base_addr, bank) \
-	ADF_CSR_RD((csr_base_addr) + ADF_RING_CSR_ADDR_OFFSET, \
-		   ADF_RING_BUNDLE_SIZE * (bank) + ADF_RING_CSR_E_STAT)
-#define WRITE_CSR_RING_CONFIG(csr_base_addr, bank, ring, value) \
-	ADF_CSR_WR((csr_base_addr) + ADF_RING_CSR_ADDR_OFFSET, \
-		   ADF_RING_BUNDLE_SIZE * (bank) + \
-		   ADF_RING_CSR_RING_CONFIG + ((ring) << 2), value)
-#define WRITE_CSR_RING_BASE(csr_base_addr, bank, ring, value)	\
-do { \
-	void __iomem *_csr_base_addr = csr_base_addr; \
-	u32 _bank = bank;						\
-	u32 _ring = ring;						\
-	dma_addr_t _value = value;					\
-	u32 l_base = 0, u_base = 0;					\
-	l_base = lower_32_bits(_value);					\
-	u_base = upper_32_bits(_value);					\
-	ADF_CSR_WR((_csr_base_addr) + ADF_RING_CSR_ADDR_OFFSET,		\
-		   ADF_RING_BUNDLE_SIZE * (_bank) +			\
-		   ADF_RING_CSR_RING_LBASE + ((_ring) << 2), l_base);	\
-	ADF_CSR_WR((_csr_base_addr) + ADF_RING_CSR_ADDR_OFFSET,		\
-		   ADF_RING_BUNDLE_SIZE * (_bank) +			\
-		   ADF_RING_CSR_RING_UBASE + ((_ring) << 2), u_base);	\
-} while (0)
-
-#define WRITE_CSR_RING_HEAD(csr_base_addr, bank, ring, value) \
-	ADF_CSR_WR((csr_base_addr) + ADF_RING_CSR_ADDR_OFFSET, \
-		   ADF_RING_BUNDLE_SIZE * (bank) + \
-		   ADF_RING_CSR_RING_HEAD + ((ring) << 2), value)
-#define WRITE_CSR_RING_TAIL(csr_base_addr, bank, ring, value) \
-	ADF_CSR_WR((csr_base_addr) + ADF_RING_CSR_ADDR_OFFSET, \
-		   ADF_RING_BUNDLE_SIZE * (bank) + \
-		   ADF_RING_CSR_RING_TAIL + ((ring) << 2), value)
-#define WRITE_CSR_INT_FLAG(csr_base_addr, bank, value) \
-	ADF_CSR_WR((csr_base_addr) + ADF_RING_CSR_ADDR_OFFSET, \
-		   ADF_RING_BUNDLE_SIZE * (bank) + \
-		   ADF_RING_CSR_INT_FLAG, (value))
-#define WRITE_CSR_INT_SRCSEL(csr_base_addr, bank) \
-	ADF_CSR_WR((csr_base_addr) + ADF_RING_CSR_ADDR_OFFSET, \
-		   ADF_RING_BUNDLE_SIZE * (bank) + \
-		   ADF_RING_CSR_INT_SRCSEL, ADF_BANK_INT_SRC_SEL_MASK)
-#define WRITE_CSR_INT_COL_EN(csr_base_addr, bank, value) \
-	ADF_CSR_WR((csr_base_addr) + ADF_RING_CSR_ADDR_OFFSET, \
-		   ADF_RING_BUNDLE_SIZE * (bank) + \
-		   ADF_RING_CSR_INT_COL_EN, (value))
-#define WRITE_CSR_INT_COL_CTL(csr_base_addr, bank, value) \
-	ADF_CSR_WR((csr_base_addr) + ADF_RING_CSR_ADDR_OFFSET, \
-		   ADF_RING_BUNDLE_SIZE * (bank) + \
-		   ADF_RING_CSR_INT_COL_CTL, \
-		   ADF_RING_CSR_INT_COL_CTL_ENABLE | (value))
-#define WRITE_CSR_INT_FLAG_AND_COL(csr_base_addr, bank, value) \
-	ADF_CSR_WR((csr_base_addr) + ADF_RING_CSR_ADDR_OFFSET, \
-		   ADF_RING_BUNDLE_SIZE * (bank) + \
-		   ADF_RING_CSR_INT_FLAG_AND_COL, (value))
-=======
->>>>>>> 0c383648
 
 /* Arbiter configuration */
 #define ADF_GEN4_ARB_CONFIG			(BIT(31) | BIT(6) | BIT(0))
@@ -214,8 +118,6 @@
 /* Arbiter threads mask with error value */
 #define ADF_GEN4_ENA_THD_MASK_ERROR	GENMASK(ADF_NUM_THREADS_PER_AE, 0)
 
-<<<<<<< HEAD
-=======
 /* PF2VM communication channel */
 #define ADF_GEN4_PF2VM_OFFSET(i)	(0x40B010 + (i) * 0x20)
 #define ADF_GEN4_VM2PF_OFFSET(i)	(0x40B014 + (i) * 0x20)
@@ -229,7 +131,6 @@
 	bool bank_stopped[ADF_GEN4_NUM_BANKS_PER_VF];
 };
 
->>>>>>> 0c383648
 void adf_gen4_set_ssm_wdtimer(struct adf_accel_dev *accel_dev);
 
 enum icp_qat_gen4_slice_mask {
@@ -263,17 +164,11 @@
 enum dev_sku_info adf_gen4_get_sku(struct adf_hw_device_data *self);
 u32 adf_gen4_get_sram_bar_id(struct adf_hw_device_data *self);
 int adf_gen4_init_device(struct adf_accel_dev *accel_dev);
-<<<<<<< HEAD
-void adf_gen4_init_hw_csr_ops(struct adf_hw_csr_ops *csr_ops);
-=======
->>>>>>> 0c383648
 int adf_gen4_ring_pair_reset(struct adf_accel_dev *accel_dev, u32 bank_number);
 void adf_gen4_set_msix_default_rttable(struct adf_accel_dev *accel_dev);
 void adf_gen4_set_ssm_wdtimer(struct adf_accel_dev *accel_dev);
 int adf_gen4_init_thd2arb_map(struct adf_accel_dev *accel_dev);
 u16 adf_gen4_get_ring_to_svc_map(struct adf_accel_dev *accel_dev);
-<<<<<<< HEAD
-=======
 int adf_gen4_bank_quiesce_coal_timer(struct adf_accel_dev *accel_dev,
 				     u32 bank_idx, int timeout_ms);
 int adf_gen4_bank_drain_start(struct adf_accel_dev *accel_dev,
@@ -284,6 +179,5 @@
 			     struct bank_state *state);
 int adf_gen4_bank_state_restore(struct adf_accel_dev *accel_dev,
 				u32 bank_number, struct bank_state *state);
->>>>>>> 0c383648
 
 #endif