// SPDX-License-Identifier: (BSD-3-Clause OR GPL-2.0-only)
/* Copyright(c) 2014 - 2020 Intel Corporation */
#include <linux/module.h>
#include <crypto/internal/rsa.h>
#include <crypto/internal/akcipher.h>
#include <crypto/akcipher.h>
#include <crypto/kpp.h>
#include <crypto/internal/kpp.h>
#include <crypto/dh.h>
#include <linux/dma-mapping.h>
#include <linux/fips.h>
#include <crypto/scatterwalk.h>
#include "icp_qat_fw_pke.h"
#include "adf_accel_devices.h"
#include "qat_algs_send.h"
#include "adf_transport.h"
#include "adf_common_drv.h"
#include "qat_crypto.h"

static DEFINE_MUTEX(algs_lock);
static unsigned int active_devs;

struct qat_rsa_input_params {
	union {
		struct {
			dma_addr_t m;
			dma_addr_t e;
			dma_addr_t n;
		} enc;
		struct {
			dma_addr_t c;
			dma_addr_t d;
			dma_addr_t n;
		} dec;
		struct {
			dma_addr_t c;
			dma_addr_t p;
			dma_addr_t q;
			dma_addr_t dp;
			dma_addr_t dq;
			dma_addr_t qinv;
		} dec_crt;
		u64 in_tab[8];
	};
} __packed __aligned(64);

struct qat_rsa_output_params {
	union {
		struct {
			dma_addr_t c;
		} enc;
		struct {
			dma_addr_t m;
		} dec;
		u64 out_tab[8];
	};
} __packed __aligned(64);

struct qat_rsa_ctx {
	char *n;
	char *e;
	char *d;
	char *p;
	char *q;
	char *dp;
	char *dq;
	char *qinv;
	dma_addr_t dma_n;
	dma_addr_t dma_e;
	dma_addr_t dma_d;
	dma_addr_t dma_p;
	dma_addr_t dma_q;
	dma_addr_t dma_dp;
	dma_addr_t dma_dq;
	dma_addr_t dma_qinv;
	unsigned int key_sz;
	bool crt_mode;
	struct qat_crypto_instance *inst;
} __packed __aligned(64);

struct qat_dh_input_params {
	union {
		struct {
			dma_addr_t b;
			dma_addr_t xa;
			dma_addr_t p;
		} in;
		struct {
			dma_addr_t xa;
			dma_addr_t p;
		} in_g2;
		u64 in_tab[8];
	};
} __packed __aligned(64);

struct qat_dh_output_params {
	union {
		dma_addr_t r;
		u64 out_tab[8];
	};
} __packed __aligned(64);

struct qat_dh_ctx {
	char *g;
	char *xa;
	char *p;
	dma_addr_t dma_g;
	dma_addr_t dma_xa;
	dma_addr_t dma_p;
	unsigned int p_size;
	bool g2;
	struct qat_crypto_instance *inst;
} __packed __aligned(64);

struct qat_asym_request {
	union {
		struct qat_rsa_input_params rsa;
		struct qat_dh_input_params dh;
	} in;
	union {
		struct qat_rsa_output_params rsa;
		struct qat_dh_output_params dh;
	} out;
	dma_addr_t phy_in;
	dma_addr_t phy_out;
	char *src_align;
	char *dst_align;
	struct icp_qat_fw_pke_request req;
	union {
		struct qat_rsa_ctx *rsa;
		struct qat_dh_ctx *dh;
	} ctx;
	union {
		struct akcipher_request *rsa;
		struct kpp_request *dh;
	} areq;
	int err;
	void (*cb)(struct icp_qat_fw_pke_resp *resp);
	struct qat_alg_req alg_req;
} __aligned(64);

static int qat_alg_send_asym_message(struct qat_asym_request *qat_req,
				     struct qat_crypto_instance *inst,
				     struct crypto_async_request *base)
{
	struct qat_alg_req *alg_req = &qat_req->alg_req;

	alg_req->fw_req = (u32 *)&qat_req->req;
	alg_req->tx_ring = inst->pke_tx;
	alg_req->base = base;
	alg_req->backlog = &inst->backlog;

	return qat_alg_send_message(alg_req);
}

static void qat_dh_cb(struct icp_qat_fw_pke_resp *resp)
{
	struct qat_asym_request *req = (void *)(__force long)resp->opaque;
	struct kpp_request *areq = req->areq.dh;
	struct device *dev = &GET_DEV(req->ctx.dh->inst->accel_dev);
	int err = ICP_QAT_FW_PKE_RESP_PKE_STAT_GET(
				resp->pke_resp_hdr.comn_resp_flags);

	err = (err == ICP_QAT_FW_COMN_STATUS_FLAG_OK) ? 0 : -EINVAL;

	if (areq->src) {
		dma_unmap_single(dev, req->in.dh.in.b, req->ctx.dh->p_size,
				 DMA_TO_DEVICE);
		kfree_sensitive(req->src_align);
	}

	areq->dst_len = req->ctx.dh->p_size;
	if (req->dst_align) {
		scatterwalk_map_and_copy(req->dst_align, areq->dst, 0,
					 areq->dst_len, 1);
		kfree_sensitive(req->dst_align);
	}

	dma_unmap_single(dev, req->out.dh.r, req->ctx.dh->p_size,
			 DMA_FROM_DEVICE);

	dma_unmap_single(dev, req->phy_in, sizeof(struct qat_dh_input_params),
			 DMA_TO_DEVICE);
	dma_unmap_single(dev, req->phy_out,
			 sizeof(struct qat_dh_output_params),
			 DMA_TO_DEVICE);

	kpp_request_complete(areq, err);
}

#define PKE_DH_1536 0x390c1a49
#define PKE_DH_G2_1536 0x2e0b1a3e
#define PKE_DH_2048 0x4d0c1a60
#define PKE_DH_G2_2048 0x3e0b1a55
#define PKE_DH_3072 0x510c1a77
#define PKE_DH_G2_3072 0x3a0b1a6c
#define PKE_DH_4096 0x690c1a8e
#define PKE_DH_G2_4096 0x4a0b1a83

static unsigned long qat_dh_fn_id(unsigned int len, bool g2)
{
	unsigned int bitslen = len << 3;

	switch (bitslen) {
	case 1536:
		return g2 ? PKE_DH_G2_1536 : PKE_DH_1536;
	case 2048:
		return g2 ? PKE_DH_G2_2048 : PKE_DH_2048;
	case 3072:
		return g2 ? PKE_DH_G2_3072 : PKE_DH_3072;
	case 4096:
		return g2 ? PKE_DH_G2_4096 : PKE_DH_4096;
	default:
		return 0;
	}
}

static int qat_dh_compute_value(struct kpp_request *req)
{
	struct crypto_kpp *tfm = crypto_kpp_reqtfm(req);
	struct qat_dh_ctx *ctx = kpp_tfm_ctx(tfm);
	struct qat_crypto_instance *inst = ctx->inst;
	struct device *dev = &GET_DEV(inst->accel_dev);
	struct qat_asym_request *qat_req =
			PTR_ALIGN(kpp_request_ctx(req), 64);
	struct icp_qat_fw_pke_request *msg = &qat_req->req;
<<<<<<< HEAD
	int ret;
	int n_input_params = 0;
	u8 *vaddr;
=======
	gfp_t flags = qat_algs_alloc_flags(&req->base);
	int n_input_params = 0;
	u8 *vaddr;
	int ret;
>>>>>>> d60c95ef

	if (unlikely(!ctx->xa))
		return -EINVAL;

	if (req->dst_len < ctx->p_size) {
		req->dst_len = ctx->p_size;
		return -EOVERFLOW;
	}

	if (req->src_len > ctx->p_size)
		return -EINVAL;

	memset(msg, '\0', sizeof(*msg));
	ICP_QAT_FW_PKE_HDR_VALID_FLAG_SET(msg->pke_hdr,
					  ICP_QAT_FW_COMN_REQ_FLAG_SET);

	msg->pke_hdr.cd_pars.func_id = qat_dh_fn_id(ctx->p_size,
						    !req->src && ctx->g2);
	if (unlikely(!msg->pke_hdr.cd_pars.func_id))
		return -EINVAL;

	qat_req->cb = qat_dh_cb;
	qat_req->ctx.dh = ctx;
	qat_req->areq.dh = req;
	msg->pke_hdr.service_type = ICP_QAT_FW_COMN_REQ_CPM_FW_PKE;
	msg->pke_hdr.comn_req_flags =
		ICP_QAT_FW_COMN_FLAGS_BUILD(QAT_COMN_PTR_TYPE_FLAT,
					    QAT_COMN_CD_FLD_TYPE_64BIT_ADR);

	/*
	 * If no source is provided use g as base
	 */
	if (req->src) {
		qat_req->in.dh.in.xa = ctx->dma_xa;
		qat_req->in.dh.in.p = ctx->dma_p;
		n_input_params = 3;
	} else {
		if (ctx->g2) {
			qat_req->in.dh.in_g2.xa = ctx->dma_xa;
			qat_req->in.dh.in_g2.p = ctx->dma_p;
			n_input_params = 2;
		} else {
			qat_req->in.dh.in.b = ctx->dma_g;
			qat_req->in.dh.in.xa = ctx->dma_xa;
			qat_req->in.dh.in.p = ctx->dma_p;
			n_input_params = 3;
		}
	}

	ret = -ENOMEM;
	if (req->src) {
		/*
		 * src can be of any size in valid range, but HW expects it to
		 * be the same as modulo p so in case it is different we need
		 * to allocate a new buf and copy src data.
		 * In other case we just need to map the user provided buffer.
		 * Also need to make sure that it is in contiguous buffer.
		 */
		if (sg_is_last(req->src) && req->src_len == ctx->p_size) {
			qat_req->src_align = NULL;
			vaddr = sg_virt(req->src);
		} else {
			int shift = ctx->p_size - req->src_len;

<<<<<<< HEAD
			qat_req->src_align = kzalloc(ctx->p_size, GFP_KERNEL);
=======
			qat_req->src_align = kzalloc(ctx->p_size, flags);
>>>>>>> d60c95ef
			if (unlikely(!qat_req->src_align))
				return ret;

			scatterwalk_map_and_copy(qat_req->src_align + shift,
						 req->src, 0, req->src_len, 0);

			vaddr = qat_req->src_align;
		}

		qat_req->in.dh.in.b = dma_map_single(dev, vaddr, ctx->p_size,
						     DMA_TO_DEVICE);
		if (unlikely(dma_mapping_error(dev, qat_req->in.dh.in.b)))
			goto unmap_src;
	}
	/*
	 * dst can be of any size in valid range, but HW expects it to be the
	 * same as modulo m so in case it is different we need to allocate a
	 * new buf and copy src data.
	 * In other case we just need to map the user provided buffer.
	 * Also need to make sure that it is in contiguous buffer.
	 */
	if (sg_is_last(req->dst) && req->dst_len == ctx->p_size) {
		qat_req->dst_align = NULL;
		vaddr = sg_virt(req->dst);
	} else {
<<<<<<< HEAD
		qat_req->dst_align = kzalloc(ctx->p_size, GFP_KERNEL);
=======
		qat_req->dst_align = kzalloc(ctx->p_size, flags);
>>>>>>> d60c95ef
		if (unlikely(!qat_req->dst_align))
			goto unmap_src;

		vaddr = qat_req->dst_align;
	}
	qat_req->out.dh.r = dma_map_single(dev, vaddr, ctx->p_size,
					   DMA_FROM_DEVICE);
	if (unlikely(dma_mapping_error(dev, qat_req->out.dh.r)))
		goto unmap_dst;

	qat_req->in.dh.in_tab[n_input_params] = 0;
	qat_req->out.dh.out_tab[1] = 0;
	/* Mapping in.in.b or in.in_g2.xa is the same */
<<<<<<< HEAD
	qat_req->phy_in = dma_map_single(dev, &qat_req->in.dh.in.b,
=======
	qat_req->phy_in = dma_map_single(dev, &qat_req->in.dh,
>>>>>>> d60c95ef
					 sizeof(struct qat_dh_input_params),
					 DMA_TO_DEVICE);
	if (unlikely(dma_mapping_error(dev, qat_req->phy_in)))
		goto unmap_dst;

<<<<<<< HEAD
	qat_req->phy_out = dma_map_single(dev, &qat_req->out.dh.r,
=======
	qat_req->phy_out = dma_map_single(dev, &qat_req->out.dh,
>>>>>>> d60c95ef
					  sizeof(struct qat_dh_output_params),
					  DMA_TO_DEVICE);
	if (unlikely(dma_mapping_error(dev, qat_req->phy_out)))
		goto unmap_in_params;

	msg->pke_mid.src_data_addr = qat_req->phy_in;
	msg->pke_mid.dest_data_addr = qat_req->phy_out;
	msg->pke_mid.opaque = (u64)(__force long)qat_req;
	msg->input_param_count = n_input_params;
	msg->output_param_count = 1;

	ret = qat_alg_send_asym_message(qat_req, inst, &req->base);
	if (ret == -ENOSPC)
		goto unmap_all;

	return ret;

unmap_all:
	if (!dma_mapping_error(dev, qat_req->phy_out))
		dma_unmap_single(dev, qat_req->phy_out,
				 sizeof(struct qat_dh_output_params),
				 DMA_TO_DEVICE);
unmap_in_params:
	if (!dma_mapping_error(dev, qat_req->phy_in))
		dma_unmap_single(dev, qat_req->phy_in,
				 sizeof(struct qat_dh_input_params),
				 DMA_TO_DEVICE);
unmap_dst:
	if (!dma_mapping_error(dev, qat_req->out.dh.r))
		dma_unmap_single(dev, qat_req->out.dh.r, ctx->p_size,
				 DMA_FROM_DEVICE);
	kfree_sensitive(qat_req->dst_align);
unmap_src:
	if (req->src) {
		if (!dma_mapping_error(dev, qat_req->in.dh.in.b))
			dma_unmap_single(dev, qat_req->in.dh.in.b,
					 ctx->p_size,
					 DMA_TO_DEVICE);
		kfree_sensitive(qat_req->src_align);
	}
	return ret;
}

static int qat_dh_check_params_length(unsigned int p_len)
{
	switch (p_len) {
	case 1536:
	case 2048:
	case 3072:
	case 4096:
		return 0;
	}
	return -EINVAL;
}

static int qat_dh_set_params(struct qat_dh_ctx *ctx, struct dh *params)
{
	struct qat_crypto_instance *inst = ctx->inst;
	struct device *dev = &GET_DEV(inst->accel_dev);

	if (qat_dh_check_params_length(params->p_size << 3))
		return -EINVAL;

	ctx->p_size = params->p_size;
	ctx->p = dma_alloc_coherent(dev, ctx->p_size, &ctx->dma_p, GFP_KERNEL);
	if (!ctx->p)
		return -ENOMEM;
	memcpy(ctx->p, params->p, ctx->p_size);

	/* If g equals 2 don't copy it */
	if (params->g_size == 1 && *(char *)params->g == 0x02) {
		ctx->g2 = true;
		return 0;
	}

	ctx->g = dma_alloc_coherent(dev, ctx->p_size, &ctx->dma_g, GFP_KERNEL);
	if (!ctx->g)
		return -ENOMEM;
	memcpy(ctx->g + (ctx->p_size - params->g_size), params->g,
	       params->g_size);

	return 0;
}

static void qat_dh_clear_ctx(struct device *dev, struct qat_dh_ctx *ctx)
{
	if (ctx->g) {
		memset(ctx->g, 0, ctx->p_size);
		dma_free_coherent(dev, ctx->p_size, ctx->g, ctx->dma_g);
		ctx->g = NULL;
	}
	if (ctx->xa) {
		memset(ctx->xa, 0, ctx->p_size);
		dma_free_coherent(dev, ctx->p_size, ctx->xa, ctx->dma_xa);
		ctx->xa = NULL;
	}
	if (ctx->p) {
		memset(ctx->p, 0, ctx->p_size);
		dma_free_coherent(dev, ctx->p_size, ctx->p, ctx->dma_p);
		ctx->p = NULL;
	}
	ctx->p_size = 0;
	ctx->g2 = false;
}

static int qat_dh_set_secret(struct crypto_kpp *tfm, const void *buf,
			     unsigned int len)
{
	struct qat_dh_ctx *ctx = kpp_tfm_ctx(tfm);
	struct device *dev = &GET_DEV(ctx->inst->accel_dev);
	struct dh params;
	int ret;

	if (crypto_dh_decode_key(buf, len, &params) < 0)
		return -EINVAL;

	/* Free old secret if any */
	qat_dh_clear_ctx(dev, ctx);

	ret = qat_dh_set_params(ctx, &params);
	if (ret < 0)
		goto err_clear_ctx;

	ctx->xa = dma_alloc_coherent(dev, ctx->p_size, &ctx->dma_xa,
				     GFP_KERNEL);
	if (!ctx->xa) {
		ret = -ENOMEM;
		goto err_clear_ctx;
	}
	memcpy(ctx->xa + (ctx->p_size - params.key_size), params.key,
	       params.key_size);

	return 0;

err_clear_ctx:
	qat_dh_clear_ctx(dev, ctx);
	return ret;
}

static unsigned int qat_dh_max_size(struct crypto_kpp *tfm)
{
	struct qat_dh_ctx *ctx = kpp_tfm_ctx(tfm);

	return ctx->p_size;
}

static int qat_dh_init_tfm(struct crypto_kpp *tfm)
{
	struct qat_dh_ctx *ctx = kpp_tfm_ctx(tfm);
	struct qat_crypto_instance *inst =
			qat_crypto_get_instance_node(numa_node_id());

	if (!inst)
		return -EINVAL;

	ctx->p_size = 0;
	ctx->g2 = false;
	ctx->inst = inst;
	return 0;
}

static void qat_dh_exit_tfm(struct crypto_kpp *tfm)
{
	struct qat_dh_ctx *ctx = kpp_tfm_ctx(tfm);
	struct device *dev = &GET_DEV(ctx->inst->accel_dev);

	qat_dh_clear_ctx(dev, ctx);
	qat_crypto_put_instance(ctx->inst);
}

static void qat_rsa_cb(struct icp_qat_fw_pke_resp *resp)
{
	struct qat_asym_request *req = (void *)(__force long)resp->opaque;
	struct akcipher_request *areq = req->areq.rsa;
	struct device *dev = &GET_DEV(req->ctx.rsa->inst->accel_dev);
	int err = ICP_QAT_FW_PKE_RESP_PKE_STAT_GET(
				resp->pke_resp_hdr.comn_resp_flags);

	err = (err == ICP_QAT_FW_COMN_STATUS_FLAG_OK) ? 0 : -EINVAL;

	kfree_sensitive(req->src_align);

	dma_unmap_single(dev, req->in.rsa.enc.m, req->ctx.rsa->key_sz,
			 DMA_TO_DEVICE);

	areq->dst_len = req->ctx.rsa->key_sz;
	if (req->dst_align) {
		scatterwalk_map_and_copy(req->dst_align, areq->dst, 0,
					 areq->dst_len, 1);

		kfree_sensitive(req->dst_align);
	}

	dma_unmap_single(dev, req->out.rsa.enc.c, req->ctx.rsa->key_sz,
			 DMA_FROM_DEVICE);

	dma_unmap_single(dev, req->phy_in, sizeof(struct qat_rsa_input_params),
			 DMA_TO_DEVICE);
	dma_unmap_single(dev, req->phy_out,
			 sizeof(struct qat_rsa_output_params),
			 DMA_TO_DEVICE);

	akcipher_request_complete(areq, err);
}

void qat_alg_asym_callback(void *_resp)
{
	struct icp_qat_fw_pke_resp *resp = _resp;
	struct qat_asym_request *areq = (void *)(__force long)resp->opaque;
	struct qat_instance_backlog *backlog = areq->alg_req.backlog;

	areq->cb(resp);

	qat_alg_send_backlog(backlog);
}

#define PKE_RSA_EP_512 0x1c161b21
#define PKE_RSA_EP_1024 0x35111bf7
#define PKE_RSA_EP_1536 0x4d111cdc
#define PKE_RSA_EP_2048 0x6e111dba
#define PKE_RSA_EP_3072 0x7d111ea3
#define PKE_RSA_EP_4096 0xa5101f7e

static unsigned long qat_rsa_enc_fn_id(unsigned int len)
{
	unsigned int bitslen = len << 3;

	switch (bitslen) {
	case 512:
		return PKE_RSA_EP_512;
	case 1024:
		return PKE_RSA_EP_1024;
	case 1536:
		return PKE_RSA_EP_1536;
	case 2048:
		return PKE_RSA_EP_2048;
	case 3072:
		return PKE_RSA_EP_3072;
	case 4096:
		return PKE_RSA_EP_4096;
	default:
		return 0;
	}
}

#define PKE_RSA_DP1_512 0x1c161b3c
#define PKE_RSA_DP1_1024 0x35111c12
#define PKE_RSA_DP1_1536 0x4d111cf7
#define PKE_RSA_DP1_2048 0x6e111dda
#define PKE_RSA_DP1_3072 0x7d111ebe
#define PKE_RSA_DP1_4096 0xa5101f98

static unsigned long qat_rsa_dec_fn_id(unsigned int len)
{
	unsigned int bitslen = len << 3;

	switch (bitslen) {
	case 512:
		return PKE_RSA_DP1_512;
	case 1024:
		return PKE_RSA_DP1_1024;
	case 1536:
		return PKE_RSA_DP1_1536;
	case 2048:
		return PKE_RSA_DP1_2048;
	case 3072:
		return PKE_RSA_DP1_3072;
	case 4096:
		return PKE_RSA_DP1_4096;
	default:
		return 0;
	}
}

#define PKE_RSA_DP2_512 0x1c131b57
#define PKE_RSA_DP2_1024 0x26131c2d
#define PKE_RSA_DP2_1536 0x45111d12
#define PKE_RSA_DP2_2048 0x59121dfa
#define PKE_RSA_DP2_3072 0x81121ed9
#define PKE_RSA_DP2_4096 0xb1111fb2

static unsigned long qat_rsa_dec_fn_id_crt(unsigned int len)
{
	unsigned int bitslen = len << 3;

	switch (bitslen) {
	case 512:
		return PKE_RSA_DP2_512;
	case 1024:
		return PKE_RSA_DP2_1024;
	case 1536:
		return PKE_RSA_DP2_1536;
	case 2048:
		return PKE_RSA_DP2_2048;
	case 3072:
		return PKE_RSA_DP2_3072;
	case 4096:
		return PKE_RSA_DP2_4096;
	default:
		return 0;
	}
}

static int qat_rsa_enc(struct akcipher_request *req)
{
	struct crypto_akcipher *tfm = crypto_akcipher_reqtfm(req);
	struct qat_rsa_ctx *ctx = akcipher_tfm_ctx(tfm);
	struct qat_crypto_instance *inst = ctx->inst;
	struct device *dev = &GET_DEV(inst->accel_dev);
	struct qat_asym_request *qat_req =
			PTR_ALIGN(akcipher_request_ctx(req), 64);
	struct icp_qat_fw_pke_request *msg = &qat_req->req;
<<<<<<< HEAD
=======
	gfp_t flags = qat_algs_alloc_flags(&req->base);
>>>>>>> d60c95ef
	u8 *vaddr;
	int ret;

	if (unlikely(!ctx->n || !ctx->e))
		return -EINVAL;

	if (req->dst_len < ctx->key_sz) {
		req->dst_len = ctx->key_sz;
		return -EOVERFLOW;
	}

	if (req->src_len > ctx->key_sz)
		return -EINVAL;

	memset(msg, '\0', sizeof(*msg));
	ICP_QAT_FW_PKE_HDR_VALID_FLAG_SET(msg->pke_hdr,
					  ICP_QAT_FW_COMN_REQ_FLAG_SET);
	msg->pke_hdr.cd_pars.func_id = qat_rsa_enc_fn_id(ctx->key_sz);
	if (unlikely(!msg->pke_hdr.cd_pars.func_id))
		return -EINVAL;

	qat_req->cb = qat_rsa_cb;
	qat_req->ctx.rsa = ctx;
	qat_req->areq.rsa = req;
	msg->pke_hdr.service_type = ICP_QAT_FW_COMN_REQ_CPM_FW_PKE;
	msg->pke_hdr.comn_req_flags =
		ICP_QAT_FW_COMN_FLAGS_BUILD(QAT_COMN_PTR_TYPE_FLAT,
					    QAT_COMN_CD_FLD_TYPE_64BIT_ADR);

	qat_req->in.rsa.enc.e = ctx->dma_e;
	qat_req->in.rsa.enc.n = ctx->dma_n;
	ret = -ENOMEM;

	/*
	 * src can be of any size in valid range, but HW expects it to be the
	 * same as modulo n so in case it is different we need to allocate a
	 * new buf and copy src data.
	 * In other case we just need to map the user provided buffer.
	 * Also need to make sure that it is in contiguous buffer.
	 */
	if (sg_is_last(req->src) && req->src_len == ctx->key_sz) {
		qat_req->src_align = NULL;
		vaddr = sg_virt(req->src);
	} else {
		int shift = ctx->key_sz - req->src_len;

<<<<<<< HEAD
		qat_req->src_align = kzalloc(ctx->key_sz, GFP_KERNEL);
=======
		qat_req->src_align = kzalloc(ctx->key_sz, flags);
>>>>>>> d60c95ef
		if (unlikely(!qat_req->src_align))
			return ret;

		scatterwalk_map_and_copy(qat_req->src_align + shift, req->src,
					 0, req->src_len, 0);
		vaddr = qat_req->src_align;
	}

	qat_req->in.rsa.enc.m = dma_map_single(dev, vaddr, ctx->key_sz,
					       DMA_TO_DEVICE);
	if (unlikely(dma_mapping_error(dev, qat_req->in.rsa.enc.m)))
		goto unmap_src;

	if (sg_is_last(req->dst) && req->dst_len == ctx->key_sz) {
		qat_req->dst_align = NULL;
		vaddr = sg_virt(req->dst);
	} else {
<<<<<<< HEAD
		qat_req->dst_align = kzalloc(ctx->key_sz, GFP_KERNEL);
=======
		qat_req->dst_align = kzalloc(ctx->key_sz, flags);
>>>>>>> d60c95ef
		if (unlikely(!qat_req->dst_align))
			goto unmap_src;
		vaddr = qat_req->dst_align;
	}

	qat_req->out.rsa.enc.c = dma_map_single(dev, vaddr, ctx->key_sz,
						DMA_FROM_DEVICE);
	if (unlikely(dma_mapping_error(dev, qat_req->out.rsa.enc.c)))
		goto unmap_dst;

	qat_req->in.rsa.in_tab[3] = 0;
	qat_req->out.rsa.out_tab[1] = 0;
<<<<<<< HEAD
	qat_req->phy_in = dma_map_single(dev, &qat_req->in.rsa.enc.m,
=======
	qat_req->phy_in = dma_map_single(dev, &qat_req->in.rsa,
>>>>>>> d60c95ef
					 sizeof(struct qat_rsa_input_params),
					 DMA_TO_DEVICE);
	if (unlikely(dma_mapping_error(dev, qat_req->phy_in)))
		goto unmap_dst;

<<<<<<< HEAD
	qat_req->phy_out = dma_map_single(dev, &qat_req->out.rsa.enc.c,
=======
	qat_req->phy_out = dma_map_single(dev, &qat_req->out.rsa,
>>>>>>> d60c95ef
					  sizeof(struct qat_rsa_output_params),
					  DMA_TO_DEVICE);
	if (unlikely(dma_mapping_error(dev, qat_req->phy_out)))
		goto unmap_in_params;

	msg->pke_mid.src_data_addr = qat_req->phy_in;
	msg->pke_mid.dest_data_addr = qat_req->phy_out;
	msg->pke_mid.opaque = (u64)(__force long)qat_req;
	msg->input_param_count = 3;
	msg->output_param_count = 1;

	ret = qat_alg_send_asym_message(qat_req, inst, &req->base);
	if (ret == -ENOSPC)
		goto unmap_all;

	return ret;

unmap_all:
	if (!dma_mapping_error(dev, qat_req->phy_out))
		dma_unmap_single(dev, qat_req->phy_out,
				 sizeof(struct qat_rsa_output_params),
				 DMA_TO_DEVICE);
unmap_in_params:
	if (!dma_mapping_error(dev, qat_req->phy_in))
		dma_unmap_single(dev, qat_req->phy_in,
				 sizeof(struct qat_rsa_input_params),
				 DMA_TO_DEVICE);
unmap_dst:
	if (!dma_mapping_error(dev, qat_req->out.rsa.enc.c))
		dma_unmap_single(dev, qat_req->out.rsa.enc.c,
				 ctx->key_sz, DMA_FROM_DEVICE);
	kfree_sensitive(qat_req->dst_align);
unmap_src:
	if (!dma_mapping_error(dev, qat_req->in.rsa.enc.m))
		dma_unmap_single(dev, qat_req->in.rsa.enc.m, ctx->key_sz,
				 DMA_TO_DEVICE);
	kfree_sensitive(qat_req->src_align);
	return ret;
}

static int qat_rsa_dec(struct akcipher_request *req)
{
	struct crypto_akcipher *tfm = crypto_akcipher_reqtfm(req);
	struct qat_rsa_ctx *ctx = akcipher_tfm_ctx(tfm);
	struct qat_crypto_instance *inst = ctx->inst;
	struct device *dev = &GET_DEV(inst->accel_dev);
	struct qat_asym_request *qat_req =
			PTR_ALIGN(akcipher_request_ctx(req), 64);
	struct icp_qat_fw_pke_request *msg = &qat_req->req;
<<<<<<< HEAD
=======
	gfp_t flags = qat_algs_alloc_flags(&req->base);
>>>>>>> d60c95ef
	u8 *vaddr;
	int ret;

	if (unlikely(!ctx->n || !ctx->d))
		return -EINVAL;

	if (req->dst_len < ctx->key_sz) {
		req->dst_len = ctx->key_sz;
		return -EOVERFLOW;
	}

	if (req->src_len > ctx->key_sz)
		return -EINVAL;

	memset(msg, '\0', sizeof(*msg));
	ICP_QAT_FW_PKE_HDR_VALID_FLAG_SET(msg->pke_hdr,
					  ICP_QAT_FW_COMN_REQ_FLAG_SET);
	msg->pke_hdr.cd_pars.func_id = ctx->crt_mode ?
		qat_rsa_dec_fn_id_crt(ctx->key_sz) :
		qat_rsa_dec_fn_id(ctx->key_sz);
	if (unlikely(!msg->pke_hdr.cd_pars.func_id))
		return -EINVAL;

	qat_req->cb = qat_rsa_cb;
	qat_req->ctx.rsa = ctx;
	qat_req->areq.rsa = req;
	msg->pke_hdr.service_type = ICP_QAT_FW_COMN_REQ_CPM_FW_PKE;
	msg->pke_hdr.comn_req_flags =
		ICP_QAT_FW_COMN_FLAGS_BUILD(QAT_COMN_PTR_TYPE_FLAT,
					    QAT_COMN_CD_FLD_TYPE_64BIT_ADR);

	if (ctx->crt_mode) {
		qat_req->in.rsa.dec_crt.p = ctx->dma_p;
		qat_req->in.rsa.dec_crt.q = ctx->dma_q;
		qat_req->in.rsa.dec_crt.dp = ctx->dma_dp;
		qat_req->in.rsa.dec_crt.dq = ctx->dma_dq;
		qat_req->in.rsa.dec_crt.qinv = ctx->dma_qinv;
	} else {
		qat_req->in.rsa.dec.d = ctx->dma_d;
		qat_req->in.rsa.dec.n = ctx->dma_n;
	}
	ret = -ENOMEM;

	/*
	 * src can be of any size in valid range, but HW expects it to be the
	 * same as modulo n so in case it is different we need to allocate a
	 * new buf and copy src data.
	 * In other case we just need to map the user provided buffer.
	 * Also need to make sure that it is in contiguous buffer.
	 */
	if (sg_is_last(req->src) && req->src_len == ctx->key_sz) {
		qat_req->src_align = NULL;
		vaddr = sg_virt(req->src);
	} else {
		int shift = ctx->key_sz - req->src_len;

<<<<<<< HEAD
		qat_req->src_align = kzalloc(ctx->key_sz, GFP_KERNEL);
=======
		qat_req->src_align = kzalloc(ctx->key_sz, flags);
>>>>>>> d60c95ef
		if (unlikely(!qat_req->src_align))
			return ret;

		scatterwalk_map_and_copy(qat_req->src_align + shift, req->src,
					 0, req->src_len, 0);
		vaddr = qat_req->src_align;
	}

	qat_req->in.rsa.dec.c = dma_map_single(dev, vaddr, ctx->key_sz,
					       DMA_TO_DEVICE);
	if (unlikely(dma_mapping_error(dev, qat_req->in.rsa.dec.c)))
		goto unmap_src;

	if (sg_is_last(req->dst) && req->dst_len == ctx->key_sz) {
		qat_req->dst_align = NULL;
		vaddr = sg_virt(req->dst);
	} else {
<<<<<<< HEAD
		qat_req->dst_align = kzalloc(ctx->key_sz, GFP_KERNEL);
=======
		qat_req->dst_align = kzalloc(ctx->key_sz, flags);
>>>>>>> d60c95ef
		if (unlikely(!qat_req->dst_align))
			goto unmap_src;
		vaddr = qat_req->dst_align;
	}
	qat_req->out.rsa.dec.m = dma_map_single(dev, vaddr, ctx->key_sz,
						DMA_FROM_DEVICE);
	if (unlikely(dma_mapping_error(dev, qat_req->out.rsa.dec.m)))
		goto unmap_dst;

	if (ctx->crt_mode)
		qat_req->in.rsa.in_tab[6] = 0;
	else
		qat_req->in.rsa.in_tab[3] = 0;
	qat_req->out.rsa.out_tab[1] = 0;
<<<<<<< HEAD
	qat_req->phy_in = dma_map_single(dev, &qat_req->in.rsa.dec.c,
=======
	qat_req->phy_in = dma_map_single(dev, &qat_req->in.rsa,
>>>>>>> d60c95ef
					 sizeof(struct qat_rsa_input_params),
					 DMA_TO_DEVICE);
	if (unlikely(dma_mapping_error(dev, qat_req->phy_in)))
		goto unmap_dst;

<<<<<<< HEAD
	qat_req->phy_out = dma_map_single(dev, &qat_req->out.rsa.dec.m,
=======
	qat_req->phy_out = dma_map_single(dev, &qat_req->out.rsa,
>>>>>>> d60c95ef
					  sizeof(struct qat_rsa_output_params),
					  DMA_TO_DEVICE);
	if (unlikely(dma_mapping_error(dev, qat_req->phy_out)))
		goto unmap_in_params;

	msg->pke_mid.src_data_addr = qat_req->phy_in;
	msg->pke_mid.dest_data_addr = qat_req->phy_out;
	msg->pke_mid.opaque = (u64)(__force long)qat_req;
	if (ctx->crt_mode)
		msg->input_param_count = 6;
	else
		msg->input_param_count = 3;

	msg->output_param_count = 1;

	ret = qat_alg_send_asym_message(qat_req, inst, &req->base);
	if (ret == -ENOSPC)
		goto unmap_all;

	return ret;

unmap_all:
	if (!dma_mapping_error(dev, qat_req->phy_out))
		dma_unmap_single(dev, qat_req->phy_out,
				 sizeof(struct qat_rsa_output_params),
				 DMA_TO_DEVICE);
unmap_in_params:
	if (!dma_mapping_error(dev, qat_req->phy_in))
		dma_unmap_single(dev, qat_req->phy_in,
				 sizeof(struct qat_rsa_input_params),
				 DMA_TO_DEVICE);
unmap_dst:
	if (!dma_mapping_error(dev, qat_req->out.rsa.dec.m))
		dma_unmap_single(dev, qat_req->out.rsa.dec.m,
				 ctx->key_sz, DMA_FROM_DEVICE);
	kfree_sensitive(qat_req->dst_align);
unmap_src:
	if (!dma_mapping_error(dev, qat_req->in.rsa.dec.c))
		dma_unmap_single(dev, qat_req->in.rsa.dec.c, ctx->key_sz,
				 DMA_TO_DEVICE);
	kfree_sensitive(qat_req->src_align);
	return ret;
}

static int qat_rsa_set_n(struct qat_rsa_ctx *ctx, const char *value,
			 size_t vlen)
{
	struct qat_crypto_instance *inst = ctx->inst;
	struct device *dev = &GET_DEV(inst->accel_dev);
	const char *ptr = value;
	int ret;

	while (!*ptr && vlen) {
		ptr++;
		vlen--;
	}

	ctx->key_sz = vlen;
	ret = -EINVAL;
	/* invalid key size provided */
	if (!qat_rsa_enc_fn_id(ctx->key_sz))
		goto err;

	ret = -ENOMEM;
	ctx->n = dma_alloc_coherent(dev, ctx->key_sz, &ctx->dma_n, GFP_KERNEL);
	if (!ctx->n)
		goto err;

	memcpy(ctx->n, ptr, ctx->key_sz);
	return 0;
err:
	ctx->key_sz = 0;
	ctx->n = NULL;
	return ret;
}

static int qat_rsa_set_e(struct qat_rsa_ctx *ctx, const char *value,
			 size_t vlen)
{
	struct qat_crypto_instance *inst = ctx->inst;
	struct device *dev = &GET_DEV(inst->accel_dev);
	const char *ptr = value;

	while (!*ptr && vlen) {
		ptr++;
		vlen--;
	}

	if (!ctx->key_sz || !vlen || vlen > ctx->key_sz) {
		ctx->e = NULL;
		return -EINVAL;
	}

	ctx->e = dma_alloc_coherent(dev, ctx->key_sz, &ctx->dma_e, GFP_KERNEL);
	if (!ctx->e)
		return -ENOMEM;

	memcpy(ctx->e + (ctx->key_sz - vlen), ptr, vlen);
	return 0;
}

static int qat_rsa_set_d(struct qat_rsa_ctx *ctx, const char *value,
			 size_t vlen)
{
	struct qat_crypto_instance *inst = ctx->inst;
	struct device *dev = &GET_DEV(inst->accel_dev);
	const char *ptr = value;
	int ret;

	while (!*ptr && vlen) {
		ptr++;
		vlen--;
	}

	ret = -EINVAL;
	if (!ctx->key_sz || !vlen || vlen > ctx->key_sz)
		goto err;

	ret = -ENOMEM;
	ctx->d = dma_alloc_coherent(dev, ctx->key_sz, &ctx->dma_d, GFP_KERNEL);
	if (!ctx->d)
		goto err;

	memcpy(ctx->d + (ctx->key_sz - vlen), ptr, vlen);
	return 0;
err:
	ctx->d = NULL;
	return ret;
}

static void qat_rsa_drop_leading_zeros(const char **ptr, unsigned int *len)
{
	while (!**ptr && *len) {
		(*ptr)++;
		(*len)--;
	}
}

static void qat_rsa_setkey_crt(struct qat_rsa_ctx *ctx, struct rsa_key *rsa_key)
{
	struct qat_crypto_instance *inst = ctx->inst;
	struct device *dev = &GET_DEV(inst->accel_dev);
	const char *ptr;
	unsigned int len;
	unsigned int half_key_sz = ctx->key_sz / 2;

	/* p */
	ptr = rsa_key->p;
	len = rsa_key->p_sz;
	qat_rsa_drop_leading_zeros(&ptr, &len);
	if (!len)
		goto err;
	ctx->p = dma_alloc_coherent(dev, half_key_sz, &ctx->dma_p, GFP_KERNEL);
	if (!ctx->p)
		goto err;
	memcpy(ctx->p + (half_key_sz - len), ptr, len);

	/* q */
	ptr = rsa_key->q;
	len = rsa_key->q_sz;
	qat_rsa_drop_leading_zeros(&ptr, &len);
	if (!len)
		goto free_p;
	ctx->q = dma_alloc_coherent(dev, half_key_sz, &ctx->dma_q, GFP_KERNEL);
	if (!ctx->q)
		goto free_p;
	memcpy(ctx->q + (half_key_sz - len), ptr, len);

	/* dp */
	ptr = rsa_key->dp;
	len = rsa_key->dp_sz;
	qat_rsa_drop_leading_zeros(&ptr, &len);
	if (!len)
		goto free_q;
	ctx->dp = dma_alloc_coherent(dev, half_key_sz, &ctx->dma_dp,
				     GFP_KERNEL);
	if (!ctx->dp)
		goto free_q;
	memcpy(ctx->dp + (half_key_sz - len), ptr, len);

	/* dq */
	ptr = rsa_key->dq;
	len = rsa_key->dq_sz;
	qat_rsa_drop_leading_zeros(&ptr, &len);
	if (!len)
		goto free_dp;
	ctx->dq = dma_alloc_coherent(dev, half_key_sz, &ctx->dma_dq,
				     GFP_KERNEL);
	if (!ctx->dq)
		goto free_dp;
	memcpy(ctx->dq + (half_key_sz - len), ptr, len);

	/* qinv */
	ptr = rsa_key->qinv;
	len = rsa_key->qinv_sz;
	qat_rsa_drop_leading_zeros(&ptr, &len);
	if (!len)
		goto free_dq;
	ctx->qinv = dma_alloc_coherent(dev, half_key_sz, &ctx->dma_qinv,
				       GFP_KERNEL);
	if (!ctx->qinv)
		goto free_dq;
	memcpy(ctx->qinv + (half_key_sz - len), ptr, len);

	ctx->crt_mode = true;
	return;

free_dq:
	memset(ctx->dq, '\0', half_key_sz);
	dma_free_coherent(dev, half_key_sz, ctx->dq, ctx->dma_dq);
	ctx->dq = NULL;
free_dp:
	memset(ctx->dp, '\0', half_key_sz);
	dma_free_coherent(dev, half_key_sz, ctx->dp, ctx->dma_dp);
	ctx->dp = NULL;
free_q:
	memset(ctx->q, '\0', half_key_sz);
	dma_free_coherent(dev, half_key_sz, ctx->q, ctx->dma_q);
	ctx->q = NULL;
free_p:
	memset(ctx->p, '\0', half_key_sz);
	dma_free_coherent(dev, half_key_sz, ctx->p, ctx->dma_p);
	ctx->p = NULL;
err:
	ctx->crt_mode = false;
}

static void qat_rsa_clear_ctx(struct device *dev, struct qat_rsa_ctx *ctx)
{
	unsigned int half_key_sz = ctx->key_sz / 2;

	/* Free the old key if any */
	if (ctx->n)
		dma_free_coherent(dev, ctx->key_sz, ctx->n, ctx->dma_n);
	if (ctx->e)
		dma_free_coherent(dev, ctx->key_sz, ctx->e, ctx->dma_e);
	if (ctx->d) {
		memset(ctx->d, '\0', ctx->key_sz);
		dma_free_coherent(dev, ctx->key_sz, ctx->d, ctx->dma_d);
	}
	if (ctx->p) {
		memset(ctx->p, '\0', half_key_sz);
		dma_free_coherent(dev, half_key_sz, ctx->p, ctx->dma_p);
	}
	if (ctx->q) {
		memset(ctx->q, '\0', half_key_sz);
		dma_free_coherent(dev, half_key_sz, ctx->q, ctx->dma_q);
	}
	if (ctx->dp) {
		memset(ctx->dp, '\0', half_key_sz);
		dma_free_coherent(dev, half_key_sz, ctx->dp, ctx->dma_dp);
	}
	if (ctx->dq) {
		memset(ctx->dq, '\0', half_key_sz);
		dma_free_coherent(dev, half_key_sz, ctx->dq, ctx->dma_dq);
	}
	if (ctx->qinv) {
		memset(ctx->qinv, '\0', half_key_sz);
		dma_free_coherent(dev, half_key_sz, ctx->qinv, ctx->dma_qinv);
	}

	ctx->n = NULL;
	ctx->e = NULL;
	ctx->d = NULL;
	ctx->p = NULL;
	ctx->q = NULL;
	ctx->dp = NULL;
	ctx->dq = NULL;
	ctx->qinv = NULL;
	ctx->crt_mode = false;
	ctx->key_sz = 0;
}

static int qat_rsa_setkey(struct crypto_akcipher *tfm, const void *key,
			  unsigned int keylen, bool private)
{
	struct qat_rsa_ctx *ctx = akcipher_tfm_ctx(tfm);
	struct device *dev = &GET_DEV(ctx->inst->accel_dev);
	struct rsa_key rsa_key;
	int ret;

	qat_rsa_clear_ctx(dev, ctx);

	if (private)
		ret = rsa_parse_priv_key(&rsa_key, key, keylen);
	else
		ret = rsa_parse_pub_key(&rsa_key, key, keylen);
	if (ret < 0)
		goto free;

	ret = qat_rsa_set_n(ctx, rsa_key.n, rsa_key.n_sz);
	if (ret < 0)
		goto free;
	ret = qat_rsa_set_e(ctx, rsa_key.e, rsa_key.e_sz);
	if (ret < 0)
		goto free;
	if (private) {
		ret = qat_rsa_set_d(ctx, rsa_key.d, rsa_key.d_sz);
		if (ret < 0)
			goto free;
		qat_rsa_setkey_crt(ctx, &rsa_key);
	}

	if (!ctx->n || !ctx->e) {
		/* invalid key provided */
		ret = -EINVAL;
		goto free;
	}
	if (private && !ctx->d) {
		/* invalid private key provided */
		ret = -EINVAL;
		goto free;
	}

	return 0;
free:
	qat_rsa_clear_ctx(dev, ctx);
	return ret;
}

static int qat_rsa_setpubkey(struct crypto_akcipher *tfm, const void *key,
			     unsigned int keylen)
{
	return qat_rsa_setkey(tfm, key, keylen, false);
}

static int qat_rsa_setprivkey(struct crypto_akcipher *tfm, const void *key,
			      unsigned int keylen)
{
	return qat_rsa_setkey(tfm, key, keylen, true);
}

static unsigned int qat_rsa_max_size(struct crypto_akcipher *tfm)
{
	struct qat_rsa_ctx *ctx = akcipher_tfm_ctx(tfm);

	return ctx->key_sz;
}

static int qat_rsa_init_tfm(struct crypto_akcipher *tfm)
{
	struct qat_rsa_ctx *ctx = akcipher_tfm_ctx(tfm);
	struct qat_crypto_instance *inst =
			qat_crypto_get_instance_node(numa_node_id());

	if (!inst)
		return -EINVAL;

	ctx->key_sz = 0;
	ctx->inst = inst;
	return 0;
}

static void qat_rsa_exit_tfm(struct crypto_akcipher *tfm)
{
	struct qat_rsa_ctx *ctx = akcipher_tfm_ctx(tfm);
	struct device *dev = &GET_DEV(ctx->inst->accel_dev);

	qat_rsa_clear_ctx(dev, ctx);
	qat_crypto_put_instance(ctx->inst);
}

static struct akcipher_alg rsa = {
	.encrypt = qat_rsa_enc,
	.decrypt = qat_rsa_dec,
	.set_pub_key = qat_rsa_setpubkey,
	.set_priv_key = qat_rsa_setprivkey,
	.max_size = qat_rsa_max_size,
	.init = qat_rsa_init_tfm,
	.exit = qat_rsa_exit_tfm,
	.reqsize = sizeof(struct qat_asym_request) + 64,
	.base = {
		.cra_name = "rsa",
		.cra_driver_name = "qat-rsa",
		.cra_priority = 1000,
		.cra_module = THIS_MODULE,
		.cra_ctxsize = sizeof(struct qat_rsa_ctx),
	},
};

static struct kpp_alg dh = {
	.set_secret = qat_dh_set_secret,
	.generate_public_key = qat_dh_compute_value,
	.compute_shared_secret = qat_dh_compute_value,
	.max_size = qat_dh_max_size,
	.init = qat_dh_init_tfm,
	.exit = qat_dh_exit_tfm,
	.reqsize = sizeof(struct qat_asym_request) + 64,
	.base = {
		.cra_name = "dh",
		.cra_driver_name = "qat-dh",
		.cra_priority = 1000,
		.cra_module = THIS_MODULE,
		.cra_ctxsize = sizeof(struct qat_dh_ctx),
	},
};

int qat_asym_algs_register(void)
{
	int ret = 0;

	mutex_lock(&algs_lock);
	if (++active_devs == 1) {
		rsa.base.cra_flags = 0;
		ret = crypto_register_akcipher(&rsa);
		if (ret)
			goto unlock;
		ret = crypto_register_kpp(&dh);
	}
unlock:
	mutex_unlock(&algs_lock);
	return ret;
}

void qat_asym_algs_unregister(void)
{
	mutex_lock(&algs_lock);
	if (--active_devs == 0) {
		crypto_unregister_akcipher(&rsa);
		crypto_unregister_kpp(&dh);
	}
	mutex_unlock(&algs_lock);
}<|MERGE_RESOLUTION|>--- conflicted
+++ resolved
@@ -224,16 +224,10 @@
 	struct qat_asym_request *qat_req =
 			PTR_ALIGN(kpp_request_ctx(req), 64);
 	struct icp_qat_fw_pke_request *msg = &qat_req->req;
-<<<<<<< HEAD
-	int ret;
-	int n_input_params = 0;
-	u8 *vaddr;
-=======
 	gfp_t flags = qat_algs_alloc_flags(&req->base);
 	int n_input_params = 0;
 	u8 *vaddr;
 	int ret;
->>>>>>> d60c95ef
 
 	if (unlikely(!ctx->xa))
 		return -EINVAL;
@@ -298,11 +292,7 @@
 		} else {
 			int shift = ctx->p_size - req->src_len;
 
-<<<<<<< HEAD
-			qat_req->src_align = kzalloc(ctx->p_size, GFP_KERNEL);
-=======
 			qat_req->src_align = kzalloc(ctx->p_size, flags);
->>>>>>> d60c95ef
 			if (unlikely(!qat_req->src_align))
 				return ret;
 
@@ -328,11 +318,7 @@
 		qat_req->dst_align = NULL;
 		vaddr = sg_virt(req->dst);
 	} else {
-<<<<<<< HEAD
-		qat_req->dst_align = kzalloc(ctx->p_size, GFP_KERNEL);
-=======
 		qat_req->dst_align = kzalloc(ctx->p_size, flags);
->>>>>>> d60c95ef
 		if (unlikely(!qat_req->dst_align))
 			goto unmap_src;
 
@@ -346,21 +332,13 @@
 	qat_req->in.dh.in_tab[n_input_params] = 0;
 	qat_req->out.dh.out_tab[1] = 0;
 	/* Mapping in.in.b or in.in_g2.xa is the same */
-<<<<<<< HEAD
-	qat_req->phy_in = dma_map_single(dev, &qat_req->in.dh.in.b,
-=======
 	qat_req->phy_in = dma_map_single(dev, &qat_req->in.dh,
->>>>>>> d60c95ef
 					 sizeof(struct qat_dh_input_params),
 					 DMA_TO_DEVICE);
 	if (unlikely(dma_mapping_error(dev, qat_req->phy_in)))
 		goto unmap_dst;
 
-<<<<<<< HEAD
-	qat_req->phy_out = dma_map_single(dev, &qat_req->out.dh.r,
-=======
 	qat_req->phy_out = dma_map_single(dev, &qat_req->out.dh,
->>>>>>> d60c95ef
 					  sizeof(struct qat_dh_output_params),
 					  DMA_TO_DEVICE);
 	if (unlikely(dma_mapping_error(dev, qat_req->phy_out)))
@@ -673,10 +651,7 @@
 	struct qat_asym_request *qat_req =
 			PTR_ALIGN(akcipher_request_ctx(req), 64);
 	struct icp_qat_fw_pke_request *msg = &qat_req->req;
-<<<<<<< HEAD
-=======
 	gfp_t flags = qat_algs_alloc_flags(&req->base);
->>>>>>> d60c95ef
 	u8 *vaddr;
 	int ret;
 
@@ -723,11 +698,7 @@
 	} else {
 		int shift = ctx->key_sz - req->src_len;
 
-<<<<<<< HEAD
-		qat_req->src_align = kzalloc(ctx->key_sz, GFP_KERNEL);
-=======
 		qat_req->src_align = kzalloc(ctx->key_sz, flags);
->>>>>>> d60c95ef
 		if (unlikely(!qat_req->src_align))
 			return ret;
 
@@ -745,11 +716,7 @@
 		qat_req->dst_align = NULL;
 		vaddr = sg_virt(req->dst);
 	} else {
-<<<<<<< HEAD
-		qat_req->dst_align = kzalloc(ctx->key_sz, GFP_KERNEL);
-=======
 		qat_req->dst_align = kzalloc(ctx->key_sz, flags);
->>>>>>> d60c95ef
 		if (unlikely(!qat_req->dst_align))
 			goto unmap_src;
 		vaddr = qat_req->dst_align;
@@ -762,21 +729,13 @@
 
 	qat_req->in.rsa.in_tab[3] = 0;
 	qat_req->out.rsa.out_tab[1] = 0;
-<<<<<<< HEAD
-	qat_req->phy_in = dma_map_single(dev, &qat_req->in.rsa.enc.m,
-=======
 	qat_req->phy_in = dma_map_single(dev, &qat_req->in.rsa,
->>>>>>> d60c95ef
 					 sizeof(struct qat_rsa_input_params),
 					 DMA_TO_DEVICE);
 	if (unlikely(dma_mapping_error(dev, qat_req->phy_in)))
 		goto unmap_dst;
 
-<<<<<<< HEAD
-	qat_req->phy_out = dma_map_single(dev, &qat_req->out.rsa.enc.c,
-=======
 	qat_req->phy_out = dma_map_single(dev, &qat_req->out.rsa,
->>>>>>> d60c95ef
 					  sizeof(struct qat_rsa_output_params),
 					  DMA_TO_DEVICE);
 	if (unlikely(dma_mapping_error(dev, qat_req->phy_out)))
@@ -826,10 +785,7 @@
 	struct qat_asym_request *qat_req =
 			PTR_ALIGN(akcipher_request_ctx(req), 64);
 	struct icp_qat_fw_pke_request *msg = &qat_req->req;
-<<<<<<< HEAD
-=======
 	gfp_t flags = qat_algs_alloc_flags(&req->base);
->>>>>>> d60c95ef
 	u8 *vaddr;
 	int ret;
 
@@ -886,11 +842,7 @@
 	} else {
 		int shift = ctx->key_sz - req->src_len;
 
-<<<<<<< HEAD
-		qat_req->src_align = kzalloc(ctx->key_sz, GFP_KERNEL);
-=======
 		qat_req->src_align = kzalloc(ctx->key_sz, flags);
->>>>>>> d60c95ef
 		if (unlikely(!qat_req->src_align))
 			return ret;
 
@@ -908,11 +860,7 @@
 		qat_req->dst_align = NULL;
 		vaddr = sg_virt(req->dst);
 	} else {
-<<<<<<< HEAD
-		qat_req->dst_align = kzalloc(ctx->key_sz, GFP_KERNEL);
-=======
 		qat_req->dst_align = kzalloc(ctx->key_sz, flags);
->>>>>>> d60c95ef
 		if (unlikely(!qat_req->dst_align))
 			goto unmap_src;
 		vaddr = qat_req->dst_align;
@@ -927,21 +875,13 @@
 	else
 		qat_req->in.rsa.in_tab[3] = 0;
 	qat_req->out.rsa.out_tab[1] = 0;
-<<<<<<< HEAD
-	qat_req->phy_in = dma_map_single(dev, &qat_req->in.rsa.dec.c,
-=======
 	qat_req->phy_in = dma_map_single(dev, &qat_req->in.rsa,
->>>>>>> d60c95ef
 					 sizeof(struct qat_rsa_input_params),
 					 DMA_TO_DEVICE);
 	if (unlikely(dma_mapping_error(dev, qat_req->phy_in)))
 		goto unmap_dst;
 
-<<<<<<< HEAD
-	qat_req->phy_out = dma_map_single(dev, &qat_req->out.rsa.dec.m,
-=======
 	qat_req->phy_out = dma_map_single(dev, &qat_req->out.rsa,
->>>>>>> d60c95ef
 					  sizeof(struct qat_rsa_output_params),
 					  DMA_TO_DEVICE);
 	if (unlikely(dma_mapping_error(dev, qat_req->phy_out)))
