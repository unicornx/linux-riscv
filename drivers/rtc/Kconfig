--- conflicted
+++ resolved
@@ -501,14 +501,8 @@
 	  watchdog timer in the ST M41T60 and M41T80 RTC chips series.
 
 config RTC_DRV_BD70528
-<<<<<<< HEAD
-	tristate "ROHM BD70528, BD71815 and BD71828 PMIC RTC"
-	depends on MFD_ROHM_BD71828 || MFD_ROHM_BD70528
-	depends on BD70528_WATCHDOG || !BD70528_WATCHDOG
-=======
 	tristate "ROHM BD71815 and BD71828 PMIC RTC"
 	depends on MFD_ROHM_BD71828
->>>>>>> d92805b6
 	help
 	  If you say Y here you will get support for the RTC
 	  block on ROHM BD71815 and BD71828 Power Management IC.
