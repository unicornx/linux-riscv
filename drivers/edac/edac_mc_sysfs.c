--- conflicted
+++ resolved
@@ -423,15 +423,7 @@
 
 	edac_dbg(0, "device %s created\n", dev_name(&csrow->dev));
 
-<<<<<<< HEAD
-	err = device_add(&csrow->dev);
-	if (err)
-		put_device(&csrow->dev);
-
-	return err;
-=======
 	return 0;
->>>>>>> f7688b48
 }
 
 /* Create a CSROW object under specifed edac_mc_device */
