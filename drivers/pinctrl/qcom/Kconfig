# SPDX-License-Identifier: GPL-2.0-only
if (ARCH_QCOM || COMPILE_TEST)

config PINCTRL_MSM
	tristate "Qualcomm core pin controller driver"
	depends on GPIOLIB && (QCOM_SCM || !QCOM_SCM) #if QCOM_SCM=m this can't be =y
	select PINMUX
	select PINCONF
	select GENERIC_PINCONF
	select GPIOLIB_IRQCHIP
	select IRQ_DOMAIN_HIERARCHY
	select IRQ_FASTEOI_HIERARCHY_HANDLERS

config PINCTRL_APQ8064
	tristate "Qualcomm APQ8064 pin controller driver"
	depends on GPIOLIB && OF
	depends on PINCTRL_MSM
	help
	  This is the pinctrl, pinmux, pinconf and gpiolib driver for the
	  Qualcomm TLMM block found in the Qualcomm APQ8064 platform.

config PINCTRL_APQ8084
	tristate "Qualcomm APQ8084 pin controller driver"
	depends on GPIOLIB && OF
	depends on PINCTRL_MSM
	help
	  This is the pinctrl, pinmux, pinconf and gpiolib driver for the
	  Qualcomm TLMM block found in the Qualcomm APQ8084 platform.

config PINCTRL_IPQ4019
	tristate "Qualcomm IPQ4019 pin controller driver"
	depends on GPIOLIB && OF
	depends on PINCTRL_MSM
	help
	  This is the pinctrl, pinmux, pinconf and gpiolib driver for the
	  Qualcomm TLMM block found in the Qualcomm IPQ4019 platform.

config PINCTRL_IPQ8064
	tristate "Qualcomm IPQ8064 pin controller driver"
	depends on GPIOLIB && OF
	depends on PINCTRL_MSM
	help
	  This is the pinctrl, pinmux, pinconf and gpiolib driver for the
	  Qualcomm TLMM block found in the Qualcomm IPQ8064 platform.

config PINCTRL_IPQ8074
	tristate "Qualcomm Technologies, Inc. IPQ8074 pin controller driver"
	depends on GPIOLIB && OF
	depends on PINCTRL_MSM
	help
	  This is the pinctrl, pinmux, pinconf and gpiolib driver for
	  the Qualcomm Technologies Inc. TLMM block found on the
	  Qualcomm Technologies Inc. IPQ8074 platform. Select this for
	  IPQ8074.

config PINCTRL_IPQ6018
	tristate "Qualcomm Technologies, Inc. IPQ6018 pin controller driver"
	depends on GPIOLIB && OF
	depends on PINCTRL_MSM
	help
	  This is the pinctrl, pinmux, pinconf and gpiolib driver for
	  the Qualcomm Technologies Inc. TLMM block found on the
	  Qualcomm Technologies Inc. IPQ6018 platform. Select this for
	  IPQ6018.

config PINCTRL_MSM8226
	tristate "Qualcomm 8226 pin controller driver"
	depends on GPIOLIB && OF
	depends on PINCTRL_MSM
	help
	  This is the pinctrl, pinmux, pinconf and gpiolib driver for the
	  Qualcomm Technologies Inc TLMM block found on the Qualcomm
	  Technologies Inc MSM8226 platform.

config PINCTRL_MSM8660
	tristate "Qualcomm 8660 pin controller driver"
	depends on GPIOLIB && OF
	depends on PINCTRL_MSM
	help
	  This is the pinctrl, pinmux, pinconf and gpiolib driver for the
	  Qualcomm TLMM block found in the Qualcomm 8660 platform.

config PINCTRL_MSM8960
	tristate "Qualcomm 8960 pin controller driver"
	depends on GPIOLIB && OF
	depends on PINCTRL_MSM
	help
	  This is the pinctrl, pinmux, pinconf and gpiolib driver for the
	  Qualcomm TLMM block found in the Qualcomm 8960 platform.

config PINCTRL_MDM9615
	tristate "Qualcomm 9615 pin controller driver"
	depends on GPIOLIB && OF
	depends on PINCTRL_MSM
	help
	  This is the pinctrl, pinmux, pinconf and gpiolib driver for the
	  Qualcomm TLMM block found in the Qualcomm 9615 platform.

config PINCTRL_MSM8X74
	tristate "Qualcomm 8x74 pin controller driver"
	depends on GPIOLIB && OF
	depends on PINCTRL_MSM
	help
	  This is the pinctrl, pinmux, pinconf and gpiolib driver for the
	  Qualcomm TLMM block found in the Qualcomm 8974 platform.

config PINCTRL_MSM8916
	tristate "Qualcomm 8916 pin controller driver"
	depends on GPIOLIB && OF
	depends on PINCTRL_MSM
	help
	  This is the pinctrl, pinmux, pinconf and gpiolib driver for the
	  Qualcomm TLMM block found on the Qualcomm 8916 platform.

config PINCTRL_MSM8953
	tristate "Qualcomm 8953 pin controller driver"
	depends on GPIOLIB && OF
	depends on PINCTRL_MSM
	help
	  This is the pinctrl, pinmux, pinconf and gpiolib driver for the
	  Qualcomm TLMM block found on the Qualcomm MSM8953 platform.
	  The Qualcomm APQ8053, SDM450, SDM632 platforms are also
	  supported by this driver.

config PINCTRL_MSM8976
	tristate "Qualcomm 8976 pin controller driver"
	depends on GPIOLIB && OF
	depends on PINCTRL_MSM
	help
	  This is the pinctrl, pinmux, pinconf and gpiolib driver for the
	  Qualcomm TLMM block found on the Qualcomm MSM8976 platform.
	  The Qualcomm MSM8956, APQ8056, APQ8076 platforms are also
	  supported by this driver.

config PINCTRL_MSM8994
	tristate "Qualcomm 8994 pin controller driver"
	depends on GPIOLIB && OF
	depends on PINCTRL_MSM
	help
	  This is the pinctrl, pinmux, pinconf and gpiolib driver for the
	  Qualcomm TLMM block found in the Qualcomm 8994 platform. The
	  Qualcomm 8992 platform is also supported by this driver.

config PINCTRL_MSM8996
	tristate "Qualcomm MSM8996 pin controller driver"
	depends on GPIOLIB && OF
	depends on PINCTRL_MSM
	help
	  This is the pinctrl, pinmux, pinconf and gpiolib driver for the
	  Qualcomm TLMM block found in the Qualcomm MSM8996 platform.

config PINCTRL_MSM8998
	tristate "Qualcomm MSM8998 pin controller driver"
	depends on GPIOLIB && OF
	depends on PINCTRL_MSM
	help
	  This is the pinctrl, pinmux, pinconf and gpiolib driver for the
	  Qualcomm TLMM block found in the Qualcomm MSM8998 platform.

config PINCTRL_QCS404
	tristate "Qualcomm QCS404 pin controller driver"
	depends on GPIOLIB && OF
	depends on PINCTRL_MSM
	help
	  This is the pinctrl, pinmux, pinconf and gpiolib driver for the
	  TLMM block found in the Qualcomm QCS404 platform.

config PINCTRL_QDF2XXX
	tristate "Qualcomm Technologies QDF2xxx pin controller driver"
	depends on GPIOLIB && ACPI
	depends on PINCTRL_MSM
	help
	  This is the GPIO driver for the TLMM block found on the
	  Qualcomm Technologies QDF2xxx SOCs.

config PINCTRL_QCOM_SPMI_PMIC
	tristate "Qualcomm SPMI PMIC pin controller driver"
	depends on GPIOLIB && OF && SPMI
	select REGMAP_SPMI
	select PINMUX
	select PINCONF
	select GENERIC_PINCONF
	select GPIOLIB_IRQCHIP
	select IRQ_DOMAIN_HIERARCHY
	help
	 This is the pinctrl, pinmux, pinconf and gpiolib driver for the
	 Qualcomm GPIO and MPP blocks found in the Qualcomm PMIC's chips,
	 which are using SPMI for communication with SoC. Example PMIC's
	 devices are pm8841, pm8941 and pma8084.

config PINCTRL_QCOM_SSBI_PMIC
	tristate "Qualcomm SSBI PMIC pin controller driver"
	depends on GPIOLIB && OF
	select PINMUX
	select PINCONF
	select GENERIC_PINCONF
	select GPIOLIB_IRQCHIP
	select IRQ_DOMAIN_HIERARCHY
	help
	 This is the pinctrl, pinmux, pinconf and gpiolib driver for the
	 Qualcomm GPIO and MPP blocks found in the Qualcomm PMIC's chips,
	 which are using SSBI for communication with SoC. Example PMIC's
	 devices are pm8058 and pm8921.

config PINCTRL_SC7180
	tristate "Qualcomm Technologies Inc SC7180 pin controller driver"
	depends on GPIOLIB && OF
	depends on PINCTRL_MSM
	help
	  This is the pinctrl, pinmux, pinconf and gpiolib driver for the
	  Qualcomm Technologies Inc TLMM block found on the Qualcomm
	  Technologies Inc SC7180 platform.

config PINCTRL_SC7280
	tristate "Qualcomm Technologies Inc SC7280 pin controller driver"
	depends on GPIOLIB && OF
	depends on PINCTRL_MSM
	help
	  This is the pinctrl, pinmux, pinconf and gpiolib driver for the
	  Qualcomm Technologies Inc TLMM block found on the Qualcomm
	  Technologies Inc SC7280 platform.

config PINCTRL_SC8180X
	tristate "Qualcomm Technologies Inc SC8180x pin controller driver"
<<<<<<< HEAD
	depends on GPIOLIB && OF
=======
	depends on GPIOLIB && (OF || ACPI)
>>>>>>> 25423f4b
	depends on PINCTRL_MSM
	help
	  This is the pinctrl, pinmux, pinconf and gpiolib driver for the
	  Qualcomm Technologies Inc TLMM block found on the Qualcomm
	  Technologies Inc SC8180x platform.

config PINCTRL_SDM660
	tristate "Qualcomm Technologies Inc SDM660 pin controller driver"
	depends on GPIOLIB && OF
	depends on PINCTRL_MSM
	help
	 This is the pinctrl, pinmux, pinconf and gpiolib driver for the
	 Qualcomm Technologies Inc TLMM block found on the Qualcomm
	 Technologies Inc SDM660 platform.

config PINCTRL_SDM845
	tristate "Qualcomm Technologies Inc SDM845 pin controller driver"
	depends on GPIOLIB && (OF || ACPI)
	depends on PINCTRL_MSM
	help
	 This is the pinctrl, pinmux, pinconf and gpiolib driver for the
	 Qualcomm Technologies Inc TLMM block found on the Qualcomm
	 Technologies Inc SDM845 platform.

config PINCTRL_SDX55
	tristate "Qualcomm Technologies Inc SDX55 pin controller driver"
	depends on GPIOLIB && OF
	depends on PINCTRL_MSM
	help
	 This is the pinctrl, pinmux, pinconf and gpiolib driver for the
	 Qualcomm Technologies Inc TLMM block found on the Qualcomm
	 Technologies Inc SDX55 platform.

config PINCTRL_SM8150
	tristate "Qualcomm Technologies Inc SM8150 pin controller driver"
	depends on GPIOLIB && OF
	depends on PINCTRL_MSM
	help
	 This is the pinctrl, pinmux, pinconf and gpiolib driver for the
	 Qualcomm Technologies Inc TLMM block found on the Qualcomm
	 Technologies Inc SM8150 platform.

config PINCTRL_SM8250
	tristate "Qualcomm Technologies Inc SM8250 pin controller driver"
	depends on GPIOLIB && OF
	depends on PINCTRL_MSM
	help
	  This is the pinctrl, pinmux, pinconf and gpiolib driver for the
	  Qualcomm Technologies Inc TLMM block found on the Qualcomm
	  Technologies Inc SM8250 platform.

config PINCTRL_SM8350
	tristate "Qualcomm Technologies Inc SM8350 pin controller driver"
	depends on GPIOLIB && OF
	select PINCTRL_MSM
	help
	  This is the pinctrl, pinmux, pinconf and gpiolib driver for the
	  Qualcomm Technologies Inc TLMM block found on the Qualcomm
	  Technologies Inc SM8350 platform.

config PINCTRL_LPASS_LPI
	tristate "Qualcomm Technologies Inc LPASS LPI pin controller driver"
	select PINMUX
	select PINCONF
	select GENERIC_PINCONF
	depends on GPIOLIB
	help
	  This is the pinctrl, pinmux, pinconf and gpiolib driver for the
	  Qualcomm Technologies Inc LPASS (Low Power Audio SubSystem) LPI
	  (Low Power Island) found on the Qualcomm Technologies Inc SoCs.

endif<|MERGE_RESOLUTION|>--- conflicted
+++ resolved
@@ -222,11 +222,7 @@
 
 config PINCTRL_SC8180X
 	tristate "Qualcomm Technologies Inc SC8180x pin controller driver"
-<<<<<<< HEAD
-	depends on GPIOLIB && OF
-=======
 	depends on GPIOLIB && (OF || ACPI)
->>>>>>> 25423f4b
 	depends on PINCTRL_MSM
 	help
 	  This is the pinctrl, pinmux, pinconf and gpiolib driver for the
