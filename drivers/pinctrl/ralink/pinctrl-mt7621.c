// SPDX-License-Identifier: GPL-2.0-only

#include <linux/module.h>
#include <linux/platform_device.h>
#include <linux/of.h>
#include "pinctrl-ralink.h"

#define MT7621_GPIO_MODE_UART1		1
#define MT7621_GPIO_MODE_I2C		2
#define MT7621_GPIO_MODE_UART3_MASK	0x3
#define MT7621_GPIO_MODE_UART3_SHIFT	3
#define MT7621_GPIO_MODE_UART3_GPIO	1
#define MT7621_GPIO_MODE_UART2_MASK	0x3
#define MT7621_GPIO_MODE_UART2_SHIFT	5
#define MT7621_GPIO_MODE_UART2_GPIO	1
#define MT7621_GPIO_MODE_JTAG		7
#define MT7621_GPIO_MODE_WDT_MASK	0x3
#define MT7621_GPIO_MODE_WDT_SHIFT	8
#define MT7621_GPIO_MODE_WDT_GPIO	1
#define MT7621_GPIO_MODE_PCIE_RST	0
#define MT7621_GPIO_MODE_PCIE_REF	2
#define MT7621_GPIO_MODE_PCIE_MASK	0x3
#define MT7621_GPIO_MODE_PCIE_SHIFT	10
#define MT7621_GPIO_MODE_PCIE_GPIO	1
#define MT7621_GPIO_MODE_MDIO_MASK	0x3
#define MT7621_GPIO_MODE_MDIO_SHIFT	12
#define MT7621_GPIO_MODE_MDIO_GPIO	1
#define MT7621_GPIO_MODE_RGMII1		14
#define MT7621_GPIO_MODE_RGMII2		15
#define MT7621_GPIO_MODE_SPI_MASK	0x3
#define MT7621_GPIO_MODE_SPI_SHIFT	16
#define MT7621_GPIO_MODE_SPI_GPIO	1
#define MT7621_GPIO_MODE_SDHCI_MASK	0x3
#define MT7621_GPIO_MODE_SDHCI_SHIFT	18
#define MT7621_GPIO_MODE_SDHCI_GPIO	1

<<<<<<< HEAD
static struct ralink_pmx_func uart1_grp[] =  { FUNC("uart1", 0, 1, 2) };
static struct ralink_pmx_func i2c_grp[] =  { FUNC("i2c", 0, 3, 2) };
static struct ralink_pmx_func uart3_grp[] = {
=======
static struct ralink_pmx_func uart1_func[] =  { FUNC("uart1", 0, 1, 2) };
static struct ralink_pmx_func i2c_func[] =  { FUNC("i2c", 0, 3, 2) };
static struct ralink_pmx_func uart3_func[] = {
>>>>>>> d60c95ef
	FUNC("uart3", 0, 5, 4),
	FUNC("i2s", 2, 5, 4),
	FUNC("spdif3", 3, 5, 4),
};
<<<<<<< HEAD
static struct ralink_pmx_func uart2_grp[] = {
=======
static struct ralink_pmx_func uart2_func[] = {
>>>>>>> d60c95ef
	FUNC("uart2", 0, 9, 4),
	FUNC("pcm", 2, 9, 4),
	FUNC("spdif2", 3, 9, 4),
};
<<<<<<< HEAD
static struct ralink_pmx_func jtag_grp[] = { FUNC("jtag", 0, 13, 5) };
static struct ralink_pmx_func wdt_grp[] = {
	FUNC("wdt rst", 0, 18, 1),
	FUNC("wdt refclk", 2, 18, 1),
};
static struct ralink_pmx_func pcie_rst_grp[] = {
	FUNC("pcie rst", MT7621_GPIO_MODE_PCIE_RST, 19, 1),
	FUNC("pcie refclk", MT7621_GPIO_MODE_PCIE_REF, 19, 1)
};
static struct ralink_pmx_func mdio_grp[] = { FUNC("mdio", 0, 20, 2) };
static struct ralink_pmx_func rgmii2_grp[] = { FUNC("rgmii2", 0, 22, 12) };
static struct ralink_pmx_func spi_grp[] = {
	FUNC("spi", 0, 34, 7),
	FUNC("nand1", 2, 34, 7),
};
static struct ralink_pmx_func sdhci_grp[] = {
	FUNC("sdhci", 0, 41, 8),
	FUNC("nand2", 2, 41, 8),
};
static struct ralink_pmx_func rgmii1_grp[] = { FUNC("rgmii1", 0, 49, 12) };

static struct ralink_pmx_group mt7621_pinmux_data[] = {
	GRP("uart1", uart1_grp, 1, MT7621_GPIO_MODE_UART1),
	GRP("i2c", i2c_grp, 1, MT7621_GPIO_MODE_I2C),
	GRP_G("uart3", uart3_grp, MT7621_GPIO_MODE_UART3_MASK,
=======
static struct ralink_pmx_func jtag_func[] = { FUNC("jtag", 0, 13, 5) };
static struct ralink_pmx_func wdt_func[] = {
	FUNC("wdt rst", 0, 18, 1),
	FUNC("wdt refclk", 2, 18, 1),
};
static struct ralink_pmx_func pcie_rst_func[] = {
	FUNC("pcie rst", MT7621_GPIO_MODE_PCIE_RST, 19, 1),
	FUNC("pcie refclk", MT7621_GPIO_MODE_PCIE_REF, 19, 1)
};
static struct ralink_pmx_func mdio_func[] = { FUNC("mdio", 0, 20, 2) };
static struct ralink_pmx_func rgmii2_func[] = { FUNC("rgmii2", 0, 22, 12) };
static struct ralink_pmx_func spi_func[] = {
	FUNC("spi", 0, 34, 7),
	FUNC("nand1", 2, 34, 7),
};
static struct ralink_pmx_func sdhci_func[] = {
	FUNC("sdhci", 0, 41, 8),
	FUNC("nand2", 2, 41, 8),
};
static struct ralink_pmx_func rgmii1_func[] = { FUNC("rgmii1", 0, 49, 12) };

static struct ralink_pmx_group mt7621_pinmux_data[] = {
	GRP("uart1", uart1_func, 1, MT7621_GPIO_MODE_UART1),
	GRP("i2c", i2c_func, 1, MT7621_GPIO_MODE_I2C),
	GRP_G("uart3", uart3_func, MT7621_GPIO_MODE_UART3_MASK,
>>>>>>> d60c95ef
		MT7621_GPIO_MODE_UART3_GPIO, MT7621_GPIO_MODE_UART3_SHIFT),
	GRP_G("uart2", uart2_func, MT7621_GPIO_MODE_UART2_MASK,
		MT7621_GPIO_MODE_UART2_GPIO, MT7621_GPIO_MODE_UART2_SHIFT),
	GRP("jtag", jtag_func, 1, MT7621_GPIO_MODE_JTAG),
	GRP_G("wdt", wdt_func, MT7621_GPIO_MODE_WDT_MASK,
		MT7621_GPIO_MODE_WDT_GPIO, MT7621_GPIO_MODE_WDT_SHIFT),
	GRP_G("pcie", pcie_rst_func, MT7621_GPIO_MODE_PCIE_MASK,
		MT7621_GPIO_MODE_PCIE_GPIO, MT7621_GPIO_MODE_PCIE_SHIFT),
	GRP_G("mdio", mdio_func, MT7621_GPIO_MODE_MDIO_MASK,
		MT7621_GPIO_MODE_MDIO_GPIO, MT7621_GPIO_MODE_MDIO_SHIFT),
	GRP("rgmii2", rgmii2_func, 1, MT7621_GPIO_MODE_RGMII2),
	GRP_G("spi", spi_func, MT7621_GPIO_MODE_SPI_MASK,
		MT7621_GPIO_MODE_SPI_GPIO, MT7621_GPIO_MODE_SPI_SHIFT),
	GRP_G("sdhci", sdhci_func, MT7621_GPIO_MODE_SDHCI_MASK,
		MT7621_GPIO_MODE_SDHCI_GPIO, MT7621_GPIO_MODE_SDHCI_SHIFT),
	GRP("rgmii1", rgmii1_func, 1, MT7621_GPIO_MODE_RGMII1),
	{ 0 }
};

static int mt7621_pinctrl_probe(struct platform_device *pdev)
{
<<<<<<< HEAD
	return ralink_pinmux_init(pdev, mt7621_pinmux_data);
=======
	return ralink_pinctrl_init(pdev, mt7621_pinmux_data);
>>>>>>> d60c95ef
}

static const struct of_device_id mt7621_pinctrl_match[] = {
	{ .compatible = "ralink,mt7621-pinctrl" },
	{}
};
MODULE_DEVICE_TABLE(of, mt7621_pinctrl_match);

static struct platform_driver mt7621_pinctrl_driver = {
	.probe = mt7621_pinctrl_probe,
	.driver = {
		.name = "mt7621-pinctrl",
		.of_match_table = mt7621_pinctrl_match,
	},
};

static int __init mt7621_pinctrl_init(void)
{
	return platform_driver_register(&mt7621_pinctrl_driver);
}
core_initcall_sync(mt7621_pinctrl_init);<|MERGE_RESOLUTION|>--- conflicted
+++ resolved
@@ -34,55 +34,18 @@
 #define MT7621_GPIO_MODE_SDHCI_SHIFT	18
 #define MT7621_GPIO_MODE_SDHCI_GPIO	1
 
-<<<<<<< HEAD
-static struct ralink_pmx_func uart1_grp[] =  { FUNC("uart1", 0, 1, 2) };
-static struct ralink_pmx_func i2c_grp[] =  { FUNC("i2c", 0, 3, 2) };
-static struct ralink_pmx_func uart3_grp[] = {
-=======
 static struct ralink_pmx_func uart1_func[] =  { FUNC("uart1", 0, 1, 2) };
 static struct ralink_pmx_func i2c_func[] =  { FUNC("i2c", 0, 3, 2) };
 static struct ralink_pmx_func uart3_func[] = {
->>>>>>> d60c95ef
 	FUNC("uart3", 0, 5, 4),
 	FUNC("i2s", 2, 5, 4),
 	FUNC("spdif3", 3, 5, 4),
 };
-<<<<<<< HEAD
-static struct ralink_pmx_func uart2_grp[] = {
-=======
 static struct ralink_pmx_func uart2_func[] = {
->>>>>>> d60c95ef
 	FUNC("uart2", 0, 9, 4),
 	FUNC("pcm", 2, 9, 4),
 	FUNC("spdif2", 3, 9, 4),
 };
-<<<<<<< HEAD
-static struct ralink_pmx_func jtag_grp[] = { FUNC("jtag", 0, 13, 5) };
-static struct ralink_pmx_func wdt_grp[] = {
-	FUNC("wdt rst", 0, 18, 1),
-	FUNC("wdt refclk", 2, 18, 1),
-};
-static struct ralink_pmx_func pcie_rst_grp[] = {
-	FUNC("pcie rst", MT7621_GPIO_MODE_PCIE_RST, 19, 1),
-	FUNC("pcie refclk", MT7621_GPIO_MODE_PCIE_REF, 19, 1)
-};
-static struct ralink_pmx_func mdio_grp[] = { FUNC("mdio", 0, 20, 2) };
-static struct ralink_pmx_func rgmii2_grp[] = { FUNC("rgmii2", 0, 22, 12) };
-static struct ralink_pmx_func spi_grp[] = {
-	FUNC("spi", 0, 34, 7),
-	FUNC("nand1", 2, 34, 7),
-};
-static struct ralink_pmx_func sdhci_grp[] = {
-	FUNC("sdhci", 0, 41, 8),
-	FUNC("nand2", 2, 41, 8),
-};
-static struct ralink_pmx_func rgmii1_grp[] = { FUNC("rgmii1", 0, 49, 12) };
-
-static struct ralink_pmx_group mt7621_pinmux_data[] = {
-	GRP("uart1", uart1_grp, 1, MT7621_GPIO_MODE_UART1),
-	GRP("i2c", i2c_grp, 1, MT7621_GPIO_MODE_I2C),
-	GRP_G("uart3", uart3_grp, MT7621_GPIO_MODE_UART3_MASK,
-=======
 static struct ralink_pmx_func jtag_func[] = { FUNC("jtag", 0, 13, 5) };
 static struct ralink_pmx_func wdt_func[] = {
 	FUNC("wdt rst", 0, 18, 1),
@@ -108,7 +71,6 @@
 	GRP("uart1", uart1_func, 1, MT7621_GPIO_MODE_UART1),
 	GRP("i2c", i2c_func, 1, MT7621_GPIO_MODE_I2C),
 	GRP_G("uart3", uart3_func, MT7621_GPIO_MODE_UART3_MASK,
->>>>>>> d60c95ef
 		MT7621_GPIO_MODE_UART3_GPIO, MT7621_GPIO_MODE_UART3_SHIFT),
 	GRP_G("uart2", uart2_func, MT7621_GPIO_MODE_UART2_MASK,
 		MT7621_GPIO_MODE_UART2_GPIO, MT7621_GPIO_MODE_UART2_SHIFT),
@@ -130,11 +92,7 @@
 
 static int mt7621_pinctrl_probe(struct platform_device *pdev)
 {
-<<<<<<< HEAD
-	return ralink_pinmux_init(pdev, mt7621_pinmux_data);
-=======
 	return ralink_pinctrl_init(pdev, mt7621_pinmux_data);
->>>>>>> d60c95ef
 }
 
 static const struct of_device_id mt7621_pinctrl_match[] = {
