// SPDX-License-Identifier: GPL-2.0-or-later
/*
 *      uvc_driver.c  --  USB Video Class driver
 *
 *      Copyright (C) 2005-2010
 *          Laurent Pinchart (laurent.pinchart@ideasonboard.com)
 */

#include <linux/atomic.h>
#include <linux/bits.h>
#include <linux/gpio/consumer.h>
#include <linux/kernel.h>
#include <linux/list.h>
#include <linux/module.h>
#include <linux/slab.h>
#include <linux/usb.h>
#include <linux/usb/quirks.h>
#include <linux/usb/uvc.h>
#include <linux/videodev2.h>
#include <linux/vmalloc.h>
#include <linux/wait.h>
#include <asm/unaligned.h>

#include <media/v4l2-common.h>
#include <media/v4l2-ioctl.h>

#include "uvcvideo.h"

#define DRIVER_AUTHOR		"Laurent Pinchart " \
				"<laurent.pinchart@ideasonboard.com>"
#define DRIVER_DESC		"USB Video Class driver"

unsigned int uvc_clock_param = CLOCK_MONOTONIC;
unsigned int uvc_hw_timestamps_param;
unsigned int uvc_no_drop_param;
static unsigned int uvc_quirks_param = -1;
unsigned int uvc_dbg_param;
unsigned int uvc_timeout_param = UVC_CTRL_STREAMING_TIMEOUT;

/* ------------------------------------------------------------------------
 * Utility functions
 */

struct usb_host_endpoint *uvc_find_endpoint(struct usb_host_interface *alts,
		u8 epaddr)
{
	struct usb_host_endpoint *ep;
	unsigned int i;

	for (i = 0; i < alts->desc.bNumEndpoints; ++i) {
		ep = &alts->endpoint[i];
		if (ep->desc.bEndpointAddress == epaddr)
			return ep;
	}

	return NULL;
}

static enum v4l2_colorspace uvc_colorspace(const u8 primaries)
{
	static const enum v4l2_colorspace colorprimaries[] = {
		V4L2_COLORSPACE_SRGB,  /* Unspecified */
		V4L2_COLORSPACE_SRGB,
		V4L2_COLORSPACE_470_SYSTEM_M,
		V4L2_COLORSPACE_470_SYSTEM_BG,
		V4L2_COLORSPACE_SMPTE170M,
		V4L2_COLORSPACE_SMPTE240M,
	};

	if (primaries < ARRAY_SIZE(colorprimaries))
		return colorprimaries[primaries];

	return V4L2_COLORSPACE_SRGB;  /* Reserved */
}

static enum v4l2_xfer_func uvc_xfer_func(const u8 transfer_characteristics)
{
	/*
	 * V4L2 does not currently have definitions for all possible values of
	 * UVC transfer characteristics. If v4l2_xfer_func is extended with new
	 * values, the mapping below should be updated.
	 *
	 * Substitutions are taken from the mapping given for
	 * V4L2_XFER_FUNC_DEFAULT documented in videodev2.h.
	 */
	static const enum v4l2_xfer_func xfer_funcs[] = {
		V4L2_XFER_FUNC_DEFAULT,    /* Unspecified */
		V4L2_XFER_FUNC_709,
		V4L2_XFER_FUNC_709,        /* Substitution for BT.470-2 M */
		V4L2_XFER_FUNC_709,        /* Substitution for BT.470-2 B, G */
		V4L2_XFER_FUNC_709,        /* Substitution for SMPTE 170M */
		V4L2_XFER_FUNC_SMPTE240M,
		V4L2_XFER_FUNC_NONE,
		V4L2_XFER_FUNC_SRGB,
	};

	if (transfer_characteristics < ARRAY_SIZE(xfer_funcs))
		return xfer_funcs[transfer_characteristics];

	return V4L2_XFER_FUNC_DEFAULT;  /* Reserved */
}

static enum v4l2_ycbcr_encoding uvc_ycbcr_enc(const u8 matrix_coefficients)
{
	/*
	 * V4L2 does not currently have definitions for all possible values of
	 * UVC matrix coefficients. If v4l2_ycbcr_encoding is extended with new
	 * values, the mapping below should be updated.
	 *
	 * Substitutions are taken from the mapping given for
	 * V4L2_YCBCR_ENC_DEFAULT documented in videodev2.h.
	 *
	 * FCC is assumed to be close enough to 601.
	 */
	static const enum v4l2_ycbcr_encoding ycbcr_encs[] = {
		V4L2_YCBCR_ENC_DEFAULT,  /* Unspecified */
		V4L2_YCBCR_ENC_709,
		V4L2_YCBCR_ENC_601,      /* Substitution for FCC */
		V4L2_YCBCR_ENC_601,      /* Substitution for BT.470-2 B, G */
		V4L2_YCBCR_ENC_601,
		V4L2_YCBCR_ENC_SMPTE240M,
	};

	if (matrix_coefficients < ARRAY_SIZE(ycbcr_encs))
		return ycbcr_encs[matrix_coefficients];

	return V4L2_YCBCR_ENC_DEFAULT;  /* Reserved */
}

/* ------------------------------------------------------------------------
 * Terminal and unit management
 */

struct uvc_entity *uvc_entity_by_id(struct uvc_device *dev, int id)
{
	struct uvc_entity *entity;

	list_for_each_entry(entity, &dev->entities, list) {
		if (entity->id == id)
			return entity;
	}

	return NULL;
}

static struct uvc_entity *uvc_entity_by_reference(struct uvc_device *dev,
	int id, struct uvc_entity *entity)
{
	unsigned int i;

	if (entity == NULL)
		entity = list_entry(&dev->entities, struct uvc_entity, list);

	list_for_each_entry_continue(entity, &dev->entities, list) {
		for (i = 0; i < entity->bNrInPins; ++i)
			if (entity->baSourceID[i] == id)
				return entity;
	}

	return NULL;
}

static struct uvc_streaming *uvc_stream_by_id(struct uvc_device *dev, int id)
{
	struct uvc_streaming *stream;

	list_for_each_entry(stream, &dev->streams, list) {
		if (stream->header.bTerminalLink == id)
			return stream;
	}

	return NULL;
}

/* ------------------------------------------------------------------------
 * Streaming Object Management
 */

static void uvc_stream_delete(struct uvc_streaming *stream)
{
	if (stream->async_wq)
		destroy_workqueue(stream->async_wq);

	mutex_destroy(&stream->mutex);

	usb_put_intf(stream->intf);

	kfree(stream->formats);
	kfree(stream->header.bmaControls);
	kfree(stream);
}

static struct uvc_streaming *uvc_stream_new(struct uvc_device *dev,
					    struct usb_interface *intf)
{
	struct uvc_streaming *stream;

	stream = kzalloc(sizeof(*stream), GFP_KERNEL);
	if (stream == NULL)
		return NULL;

	mutex_init(&stream->mutex);

	stream->dev = dev;
	stream->intf = usb_get_intf(intf);
	stream->intfnum = intf->cur_altsetting->desc.bInterfaceNumber;

	/* Allocate a stream specific work queue for asynchronous tasks. */
	stream->async_wq = alloc_workqueue("uvcvideo", WQ_UNBOUND | WQ_HIGHPRI,
					   0);
	if (!stream->async_wq) {
		uvc_stream_delete(stream);
		return NULL;
	}

	return stream;
}

/* ------------------------------------------------------------------------
 * Descriptors parsing
 */

static int uvc_parse_format(struct uvc_device *dev,
	struct uvc_streaming *streaming, struct uvc_format *format,
	struct uvc_frame *frames, u32 **intervals, const unsigned char *buffer,
	int buflen)
{
	struct usb_interface *intf = streaming->intf;
	struct usb_host_interface *alts = intf->cur_altsetting;
	const struct uvc_format_desc *fmtdesc;
	struct uvc_frame *frame;
	const unsigned char *start = buffer;
	unsigned int width_multiplier = 1;
	unsigned int interval;
	unsigned int i, n;
	u8 ftype;

	format->type = buffer[2];
	format->index = buffer[3];
	format->frames = frames;

	switch (buffer[2]) {
	case UVC_VS_FORMAT_UNCOMPRESSED:
	case UVC_VS_FORMAT_FRAME_BASED:
		n = buffer[2] == UVC_VS_FORMAT_UNCOMPRESSED ? 27 : 28;
		if (buflen < n) {
			uvc_dbg(dev, DESCR,
				"device %d videostreaming interface %d FORMAT error\n",
				dev->udev->devnum,
				alts->desc.bInterfaceNumber);
			return -EINVAL;
		}

		/* Find the format descriptor from its GUID. */
		fmtdesc = uvc_format_by_guid(&buffer[5]);

		if (!fmtdesc) {
			/*
			 * Unknown video formats are not fatal errors, the
			 * caller will skip this descriptor.
			 */
			dev_info(&streaming->intf->dev,
				 "Unknown video format %pUl\n", &buffer[5]);
			return 0;
		}

		format->fcc = fmtdesc->fcc;
		format->bpp = buffer[21];

		/*
		 * Some devices report a format that doesn't match what they
		 * really send.
		 */
		if (dev->quirks & UVC_QUIRK_FORCE_Y8) {
			if (format->fcc == V4L2_PIX_FMT_YUYV) {
				format->fcc = V4L2_PIX_FMT_GREY;
				format->bpp = 8;
				width_multiplier = 2;
			}
		}

		/* Some devices report bpp that doesn't match the format. */
		if (dev->quirks & UVC_QUIRK_FORCE_BPP) {
			const struct v4l2_format_info *info =
				v4l2_format_info(format->fcc);

			if (info) {
				unsigned int div = info->hdiv * info->vdiv;

				n = info->bpp[0] * div;
				for (i = 1; i < info->comp_planes; i++)
					n += info->bpp[i];

				format->bpp = DIV_ROUND_UP(8 * n, div);
			}
		}

		if (buffer[2] == UVC_VS_FORMAT_UNCOMPRESSED) {
			ftype = UVC_VS_FRAME_UNCOMPRESSED;
		} else {
			ftype = UVC_VS_FRAME_FRAME_BASED;
			if (buffer[27])
				format->flags = UVC_FMT_FLAG_COMPRESSED;
		}
		break;

	case UVC_VS_FORMAT_MJPEG:
		if (buflen < 11) {
			uvc_dbg(dev, DESCR,
				"device %d videostreaming interface %d FORMAT error\n",
				dev->udev->devnum,
				alts->desc.bInterfaceNumber);
			return -EINVAL;
		}

		format->fcc = V4L2_PIX_FMT_MJPEG;
		format->flags = UVC_FMT_FLAG_COMPRESSED;
		format->bpp = 0;
		ftype = UVC_VS_FRAME_MJPEG;
		break;

	case UVC_VS_FORMAT_DV:
		if (buflen < 9) {
			uvc_dbg(dev, DESCR,
				"device %d videostreaming interface %d FORMAT error\n",
				dev->udev->devnum,
				alts->desc.bInterfaceNumber);
			return -EINVAL;
		}

		if ((buffer[8] & 0x7f) > 2) {
			uvc_dbg(dev, DESCR,
				"device %d videostreaming interface %d: unknown DV format %u\n",
				dev->udev->devnum,
				alts->desc.bInterfaceNumber, buffer[8]);
			return -EINVAL;
		}

		format->fcc = V4L2_PIX_FMT_DV;
		format->flags = UVC_FMT_FLAG_COMPRESSED | UVC_FMT_FLAG_STREAM;
		format->bpp = 0;
		ftype = 0;

		/* Create a dummy frame descriptor. */
		frame = &frames[0];
		memset(frame, 0, sizeof(*frame));
		frame->bFrameIntervalType = 1;
		frame->dwDefaultFrameInterval = 1;
		frame->dwFrameInterval = *intervals;
		*(*intervals)++ = 1;
		format->nframes = 1;
		break;

	case UVC_VS_FORMAT_MPEG2TS:
	case UVC_VS_FORMAT_STREAM_BASED:
		/* Not supported yet. */
	default:
		uvc_dbg(dev, DESCR,
			"device %d videostreaming interface %d unsupported format %u\n",
			dev->udev->devnum, alts->desc.bInterfaceNumber,
			buffer[2]);
		return -EINVAL;
	}

	uvc_dbg(dev, DESCR, "Found format %p4cc", &format->fcc);

	buflen -= buffer[0];
	buffer += buffer[0];

	/*
	 * Parse the frame descriptors. Only uncompressed, MJPEG and frame
	 * based formats have frame descriptors.
	 */
	while (buflen > 2 && buffer[1] == USB_DT_CS_INTERFACE &&
	       buffer[2] == ftype) {
		unsigned int maxIntervalIndex;

		frame = &frames[format->nframes];
		if (ftype != UVC_VS_FRAME_FRAME_BASED)
			n = buflen > 25 ? buffer[25] : 0;
		else
			n = buflen > 21 ? buffer[21] : 0;

		n = n ? n : 3;

		if (buflen < 26 + 4*n) {
			uvc_dbg(dev, DESCR,
				"device %d videostreaming interface %d FRAME error\n",
				dev->udev->devnum,
				alts->desc.bInterfaceNumber);
			return -EINVAL;
		}

		frame->bFrameIndex = buffer[3];
		frame->bmCapabilities = buffer[4];
		frame->wWidth = get_unaligned_le16(&buffer[5])
			      * width_multiplier;
		frame->wHeight = get_unaligned_le16(&buffer[7]);
		frame->dwMinBitRate = get_unaligned_le32(&buffer[9]);
		frame->dwMaxBitRate = get_unaligned_le32(&buffer[13]);
		if (ftype != UVC_VS_FRAME_FRAME_BASED) {
			frame->dwMaxVideoFrameBufferSize =
				get_unaligned_le32(&buffer[17]);
			frame->dwDefaultFrameInterval =
				get_unaligned_le32(&buffer[21]);
			frame->bFrameIntervalType = buffer[25];
		} else {
			frame->dwMaxVideoFrameBufferSize = 0;
			frame->dwDefaultFrameInterval =
				get_unaligned_le32(&buffer[17]);
			frame->bFrameIntervalType = buffer[21];
		}

		/*
		 * Copy the frame intervals.
		 *
		 * Some bogus devices report dwMinFrameInterval equal to
		 * dwMaxFrameInterval and have dwFrameIntervalStep set to
		 * zero. Setting all null intervals to 1 fixes the problem and
		 * some other divisions by zero that could happen.
		 */
		frame->dwFrameInterval = *intervals;

		for (i = 0; i < n; ++i) {
			interval = get_unaligned_le32(&buffer[26+4*i]);
			(*intervals)[i] = interval ? interval : 1;
		}

		/*
		 * Apply more fixes, quirks and workarounds to handle incorrect
		 * or broken descriptors.
		 */

		/*
		 * Several UVC chipsets screw up dwMaxVideoFrameBufferSize
		 * completely. Observed behaviours range from setting the
		 * value to 1.1x the actual frame size to hardwiring the
		 * 16 low bits to 0. This results in a higher than necessary
		 * memory usage as well as a wrong image size information. For
		 * uncompressed formats this can be fixed by computing the
		 * value from the frame size.
		 */
		if (!(format->flags & UVC_FMT_FLAG_COMPRESSED))
			frame->dwMaxVideoFrameBufferSize = format->bpp
				* frame->wWidth * frame->wHeight / 8;

		/*
		 * Clamp the default frame interval to the boundaries. A zero
		 * bFrameIntervalType value indicates a continuous frame
		 * interval range, with dwFrameInterval[0] storing the minimum
		 * value and dwFrameInterval[1] storing the maximum value.
		 */
		maxIntervalIndex = frame->bFrameIntervalType ? n - 1 : 1;
		frame->dwDefaultFrameInterval =
			clamp(frame->dwDefaultFrameInterval,
			      frame->dwFrameInterval[0],
			      frame->dwFrameInterval[maxIntervalIndex]);

		/*
		 * Some devices report frame intervals that are not functional.
		 * If the corresponding quirk is set, restrict operation to the
		 * first interval only.
		 */
		if (dev->quirks & UVC_QUIRK_RESTRICT_FRAME_RATE) {
			frame->bFrameIntervalType = 1;
			(*intervals)[0] = frame->dwDefaultFrameInterval;
		}

		uvc_dbg(dev, DESCR, "- %ux%u (%u.%u fps)\n",
			frame->wWidth, frame->wHeight,
			10000000 / frame->dwDefaultFrameInterval,
			(100000000 / frame->dwDefaultFrameInterval) % 10);

		format->nframes++;
		*intervals += n;

		buflen -= buffer[0];
		buffer += buffer[0];
	}

	if (buflen > 2 && buffer[1] == USB_DT_CS_INTERFACE &&
	    buffer[2] == UVC_VS_STILL_IMAGE_FRAME) {
		buflen -= buffer[0];
		buffer += buffer[0];
	}

	if (buflen > 2 && buffer[1] == USB_DT_CS_INTERFACE &&
	    buffer[2] == UVC_VS_COLORFORMAT) {
		if (buflen < 6) {
			uvc_dbg(dev, DESCR,
				"device %d videostreaming interface %d COLORFORMAT error\n",
				dev->udev->devnum,
				alts->desc.bInterfaceNumber);
			return -EINVAL;
		}

		format->colorspace = uvc_colorspace(buffer[3]);
		format->xfer_func = uvc_xfer_func(buffer[4]);
		format->ycbcr_enc = uvc_ycbcr_enc(buffer[5]);

		buflen -= buffer[0];
		buffer += buffer[0];
	} else {
		format->colorspace = V4L2_COLORSPACE_SRGB;
	}

	return buffer - start;
}

static int uvc_parse_streaming(struct uvc_device *dev,
	struct usb_interface *intf)
{
	struct uvc_streaming *streaming = NULL;
	struct uvc_format *format;
	struct uvc_frame *frame;
	struct usb_host_interface *alts = &intf->altsetting[0];
	const unsigned char *_buffer, *buffer = alts->extra;
	int _buflen, buflen = alts->extralen;
	unsigned int nformats = 0, nframes = 0, nintervals = 0;
	unsigned int size, i, n, p;
	u32 *interval;
	u16 psize;
	int ret = -EINVAL;

	if (intf->cur_altsetting->desc.bInterfaceSubClass
		!= UVC_SC_VIDEOSTREAMING) {
		uvc_dbg(dev, DESCR,
			"device %d interface %d isn't a video streaming interface\n",
			dev->udev->devnum,
			intf->altsetting[0].desc.bInterfaceNumber);
		return -EINVAL;
	}

	if (usb_driver_claim_interface(&uvc_driver.driver, intf, dev)) {
		uvc_dbg(dev, DESCR,
			"device %d interface %d is already claimed\n",
			dev->udev->devnum,
			intf->altsetting[0].desc.bInterfaceNumber);
		return -EINVAL;
	}

	streaming = uvc_stream_new(dev, intf);
	if (streaming == NULL) {
		usb_driver_release_interface(&uvc_driver.driver, intf);
		return -ENOMEM;
	}

	/*
	 * The Pico iMage webcam has its class-specific interface descriptors
	 * after the endpoint descriptors.
	 */
	if (buflen == 0) {
		for (i = 0; i < alts->desc.bNumEndpoints; ++i) {
			struct usb_host_endpoint *ep = &alts->endpoint[i];

			if (ep->extralen == 0)
				continue;

			if (ep->extralen > 2 &&
			    ep->extra[1] == USB_DT_CS_INTERFACE) {
				uvc_dbg(dev, DESCR,
					"trying extra data from endpoint %u\n",
					i);
				buffer = alts->endpoint[i].extra;
				buflen = alts->endpoint[i].extralen;
				break;
			}
		}
	}

	/* Skip the standard interface descriptors. */
	while (buflen > 2 && buffer[1] != USB_DT_CS_INTERFACE) {
		buflen -= buffer[0];
		buffer += buffer[0];
	}

	if (buflen <= 2) {
		uvc_dbg(dev, DESCR,
			"no class-specific streaming interface descriptors found\n");
		goto error;
	}

	/* Parse the header descriptor. */
	switch (buffer[2]) {
	case UVC_VS_OUTPUT_HEADER:
		streaming->type = V4L2_BUF_TYPE_VIDEO_OUTPUT;
		size = 9;
		break;

	case UVC_VS_INPUT_HEADER:
		streaming->type = V4L2_BUF_TYPE_VIDEO_CAPTURE;
		size = 13;
		break;

	default:
		uvc_dbg(dev, DESCR,
			"device %d videostreaming interface %d HEADER descriptor not found\n",
			dev->udev->devnum, alts->desc.bInterfaceNumber);
		goto error;
	}

	p = buflen >= 4 ? buffer[3] : 0;
	n = buflen >= size ? buffer[size-1] : 0;

	if (buflen < size + p*n) {
		uvc_dbg(dev, DESCR,
			"device %d videostreaming interface %d HEADER descriptor is invalid\n",
			dev->udev->devnum, alts->desc.bInterfaceNumber);
		goto error;
	}

	streaming->header.bNumFormats = p;
	streaming->header.bEndpointAddress = buffer[6];
	if (buffer[2] == UVC_VS_INPUT_HEADER) {
		streaming->header.bmInfo = buffer[7];
		streaming->header.bTerminalLink = buffer[8];
		streaming->header.bStillCaptureMethod = buffer[9];
		streaming->header.bTriggerSupport = buffer[10];
		streaming->header.bTriggerUsage = buffer[11];
	} else {
		streaming->header.bTerminalLink = buffer[7];
	}
	streaming->header.bControlSize = n;

	streaming->header.bmaControls = kmemdup(&buffer[size], p * n,
						GFP_KERNEL);
	if (streaming->header.bmaControls == NULL) {
		ret = -ENOMEM;
		goto error;
	}

	buflen -= buffer[0];
	buffer += buffer[0];

	_buffer = buffer;
	_buflen = buflen;

	/* Count the format and frame descriptors. */
	while (_buflen > 2 && _buffer[1] == USB_DT_CS_INTERFACE) {
		switch (_buffer[2]) {
		case UVC_VS_FORMAT_UNCOMPRESSED:
		case UVC_VS_FORMAT_MJPEG:
		case UVC_VS_FORMAT_FRAME_BASED:
			nformats++;
			break;

		case UVC_VS_FORMAT_DV:
			/*
			 * DV format has no frame descriptor. We will create a
			 * dummy frame descriptor with a dummy frame interval.
			 */
			nformats++;
			nframes++;
			nintervals++;
			break;

		case UVC_VS_FORMAT_MPEG2TS:
		case UVC_VS_FORMAT_STREAM_BASED:
			uvc_dbg(dev, DESCR,
				"device %d videostreaming interface %d FORMAT %u is not supported\n",
				dev->udev->devnum,
				alts->desc.bInterfaceNumber, _buffer[2]);
			break;

		case UVC_VS_FRAME_UNCOMPRESSED:
		case UVC_VS_FRAME_MJPEG:
			nframes++;
			if (_buflen > 25)
				nintervals += _buffer[25] ? _buffer[25] : 3;
			break;

		case UVC_VS_FRAME_FRAME_BASED:
			nframes++;
			if (_buflen > 21)
				nintervals += _buffer[21] ? _buffer[21] : 3;
			break;
		}

		_buflen -= _buffer[0];
		_buffer += _buffer[0];
	}

	if (nformats == 0) {
		uvc_dbg(dev, DESCR,
			"device %d videostreaming interface %d has no supported formats defined\n",
			dev->udev->devnum, alts->desc.bInterfaceNumber);
		goto error;
	}

	size = nformats * sizeof(*format) + nframes * sizeof(*frame)
	     + nintervals * sizeof(*interval);
	format = kzalloc(size, GFP_KERNEL);
	if (format == NULL) {
		ret = -ENOMEM;
		goto error;
	}

	frame = (struct uvc_frame *)&format[nformats];
	interval = (u32 *)&frame[nframes];

	streaming->formats = format;
	streaming->nformats = 0;

	/* Parse the format descriptors. */
	while (buflen > 2 && buffer[1] == USB_DT_CS_INTERFACE) {
		switch (buffer[2]) {
		case UVC_VS_FORMAT_UNCOMPRESSED:
		case UVC_VS_FORMAT_MJPEG:
		case UVC_VS_FORMAT_DV:
		case UVC_VS_FORMAT_FRAME_BASED:
			ret = uvc_parse_format(dev, streaming, format, frame,
				&interval, buffer, buflen);
			if (ret < 0)
				goto error;
			if (!ret)
				break;

			streaming->nformats++;
			frame += format->nframes;
			format++;

			buflen -= ret;
			buffer += ret;
			continue;

		default:
			break;
		}

		buflen -= buffer[0];
		buffer += buffer[0];
	}

	if (buflen)
		uvc_dbg(dev, DESCR,
			"device %d videostreaming interface %d has %u bytes of trailing descriptor garbage\n",
			dev->udev->devnum, alts->desc.bInterfaceNumber, buflen);

	/* Parse the alternate settings to find the maximum bandwidth. */
	for (i = 0; i < intf->num_altsetting; ++i) {
		struct usb_host_endpoint *ep;

		alts = &intf->altsetting[i];
		ep = uvc_find_endpoint(alts,
				streaming->header.bEndpointAddress);
		if (ep == NULL)
			continue;
		psize = uvc_endpoint_max_bpi(dev->udev, ep);
		if (psize > streaming->maxpsize)
			streaming->maxpsize = psize;
	}

	list_add_tail(&streaming->list, &dev->streams);
	return 0;

error:
	usb_driver_release_interface(&uvc_driver.driver, intf);
	uvc_stream_delete(streaming);
	return ret;
}

static const u8 uvc_camera_guid[16] = UVC_GUID_UVC_CAMERA;
static const u8 uvc_gpio_guid[16] = UVC_GUID_EXT_GPIO_CONTROLLER;
static const u8 uvc_media_transport_input_guid[16] =
	UVC_GUID_UVC_MEDIA_TRANSPORT_INPUT;
static const u8 uvc_processing_guid[16] = UVC_GUID_UVC_PROCESSING;

static struct uvc_entity *uvc_alloc_entity(u16 type, u16 id,
		unsigned int num_pads, unsigned int extra_size)
{
	struct uvc_entity *entity;
	unsigned int num_inputs;
	unsigned int size;
	unsigned int i;

	extra_size = roundup(extra_size, sizeof(*entity->pads));
	if (num_pads)
		num_inputs = type & UVC_TERM_OUTPUT ? num_pads : num_pads - 1;
	else
		num_inputs = 0;
	size = sizeof(*entity) + extra_size + sizeof(*entity->pads) * num_pads
	     + num_inputs;
	entity = kzalloc(size, GFP_KERNEL);
	if (entity == NULL)
		return NULL;

	entity->id = id;
	entity->type = type;

	/*
	 * Set the GUID for standard entity types. For extension units, the GUID
	 * is initialized by the caller.
	 */
	switch (type) {
	case UVC_EXT_GPIO_UNIT:
		memcpy(entity->guid, uvc_gpio_guid, 16);
		break;
	case UVC_ITT_CAMERA:
		memcpy(entity->guid, uvc_camera_guid, 16);
		break;
	case UVC_ITT_MEDIA_TRANSPORT_INPUT:
		memcpy(entity->guid, uvc_media_transport_input_guid, 16);
		break;
	case UVC_VC_PROCESSING_UNIT:
		memcpy(entity->guid, uvc_processing_guid, 16);
		break;
	}

	entity->num_links = 0;
	entity->num_pads = num_pads;
	entity->pads = ((void *)(entity + 1)) + extra_size;

	for (i = 0; i < num_inputs; ++i)
		entity->pads[i].flags = MEDIA_PAD_FL_SINK;
	if (!UVC_ENTITY_IS_OTERM(entity) && num_pads)
		entity->pads[num_pads-1].flags = MEDIA_PAD_FL_SOURCE;

	entity->bNrInPins = num_inputs;
	entity->baSourceID = (u8 *)(&entity->pads[num_pads]);

	return entity;
}

static void uvc_entity_set_name(struct uvc_device *dev, struct uvc_entity *entity,
				const char *type_name, u8 string_id)
{
	int ret;

	/*
	 * First attempt to read the entity name from the device. If the entity
	 * has no associated string, or if reading the string fails (most
	 * likely due to a buggy firmware), fall back to default names based on
	 * the entity type.
	 */
	if (string_id) {
		ret = usb_string(dev->udev, string_id, entity->name,
				 sizeof(entity->name));
		if (!ret)
			return;
	}

	sprintf(entity->name, "%s %u", type_name, entity->id);
}

/* Parse vendor-specific extensions. */
static int uvc_parse_vendor_control(struct uvc_device *dev,
	const unsigned char *buffer, int buflen)
{
	struct usb_device *udev = dev->udev;
	struct usb_host_interface *alts = dev->intf->cur_altsetting;
	struct uvc_entity *unit;
	unsigned int n, p;
	int handled = 0;

	switch (le16_to_cpu(dev->udev->descriptor.idVendor)) {
	case 0x046d:		/* Logitech */
		if (buffer[1] != 0x41 || buffer[2] != 0x01)
			break;

		/*
		 * Logitech implements several vendor specific functions
		 * through vendor specific extension units (LXU).
		 *
		 * The LXU descriptors are similar to XU descriptors
		 * (see "USB Device Video Class for Video Devices", section
		 * 3.7.2.6 "Extension Unit Descriptor") with the following
		 * differences:
		 *
		 * ----------------------------------------------------------
		 * 0		bLength		1	 Number
		 *	Size of this descriptor, in bytes: 24+p+n*2
		 * ----------------------------------------------------------
		 * 23+p+n	bmControlsType	N	Bitmap
		 *	Individual bits in the set are defined:
		 *	0: Absolute
		 *	1: Relative
		 *
		 *	This bitset is mapped exactly the same as bmControls.
		 * ----------------------------------------------------------
		 * 23+p+n*2	bReserved	1	Boolean
		 * ----------------------------------------------------------
		 * 24+p+n*2	iExtension	1	Index
		 *	Index of a string descriptor that describes this
		 *	extension unit.
		 * ----------------------------------------------------------
		 */
		p = buflen >= 22 ? buffer[21] : 0;
		n = buflen >= 25 + p ? buffer[22+p] : 0;

		if (buflen < 25 + p + 2*n) {
			uvc_dbg(dev, DESCR,
				"device %d videocontrol interface %d EXTENSION_UNIT error\n",
				udev->devnum, alts->desc.bInterfaceNumber);
			break;
		}

		unit = uvc_alloc_entity(UVC_VC_EXTENSION_UNIT, buffer[3],
					p + 1, 2*n);
		if (unit == NULL)
			return -ENOMEM;

		memcpy(unit->guid, &buffer[4], 16);
		unit->extension.bNumControls = buffer[20];
		memcpy(unit->baSourceID, &buffer[22], p);
		unit->extension.bControlSize = buffer[22+p];
		unit->extension.bmControls = (u8 *)unit + sizeof(*unit);
		unit->extension.bmControlsType = (u8 *)unit + sizeof(*unit)
					       + n;
		memcpy(unit->extension.bmControls, &buffer[23+p], 2*n);

		uvc_entity_set_name(dev, unit, "Extension", buffer[24+p+2*n]);

		list_add_tail(&unit->list, &dev->entities);
		handled = 1;
		break;
	}

	return handled;
}

static int uvc_parse_standard_control(struct uvc_device *dev,
	const unsigned char *buffer, int buflen)
{
	struct usb_device *udev = dev->udev;
	struct uvc_entity *unit, *term;
	struct usb_interface *intf;
	struct usb_host_interface *alts = dev->intf->cur_altsetting;
	unsigned int i, n, p, len;
	const char *type_name;
	u16 type;

	switch (buffer[2]) {
	case UVC_VC_HEADER:
		n = buflen >= 12 ? buffer[11] : 0;

		if (buflen < 12 + n) {
			uvc_dbg(dev, DESCR,
				"device %d videocontrol interface %d HEADER error\n",
				udev->devnum, alts->desc.bInterfaceNumber);
			return -EINVAL;
		}

		dev->uvc_version = get_unaligned_le16(&buffer[3]);
		dev->clock_frequency = get_unaligned_le32(&buffer[7]);

		/* Parse all USB Video Streaming interfaces. */
		for (i = 0; i < n; ++i) {
			intf = usb_ifnum_to_if(udev, buffer[12+i]);
			if (intf == NULL) {
				uvc_dbg(dev, DESCR,
					"device %d interface %d doesn't exists\n",
					udev->devnum, i);
				continue;
			}

			uvc_parse_streaming(dev, intf);
		}
		break;

	case UVC_VC_INPUT_TERMINAL:
		if (buflen < 8) {
			uvc_dbg(dev, DESCR,
				"device %d videocontrol interface %d INPUT_TERMINAL error\n",
				udev->devnum, alts->desc.bInterfaceNumber);
			return -EINVAL;
		}

		/*
		 * Reject invalid terminal types that would cause issues:
		 *
		 * - The high byte must be non-zero, otherwise it would be
		 *   confused with a unit.
		 *
		 * - Bit 15 must be 0, as we use it internally as a terminal
		 *   direction flag.
		 *
		 * Other unknown types are accepted.
		 */
		type = get_unaligned_le16(&buffer[4]);
		if ((type & 0x7f00) == 0 || (type & 0x8000) != 0) {
			uvc_dbg(dev, DESCR,
				"device %d videocontrol interface %d INPUT_TERMINAL %d has invalid type 0x%04x, skipping\n",
				udev->devnum, alts->desc.bInterfaceNumber,
				buffer[3], type);
			return 0;
		}

		n = 0;
		p = 0;
		len = 8;

		if (type == UVC_ITT_CAMERA) {
			n = buflen >= 15 ? buffer[14] : 0;
			len = 15;

		} else if (type == UVC_ITT_MEDIA_TRANSPORT_INPUT) {
			n = buflen >= 9 ? buffer[8] : 0;
			p = buflen >= 10 + n ? buffer[9+n] : 0;
			len = 10;
		}

		if (buflen < len + n + p) {
			uvc_dbg(dev, DESCR,
				"device %d videocontrol interface %d INPUT_TERMINAL error\n",
				udev->devnum, alts->desc.bInterfaceNumber);
			return -EINVAL;
		}

		term = uvc_alloc_entity(type | UVC_TERM_INPUT, buffer[3],
					1, n + p);
		if (term == NULL)
			return -ENOMEM;

		if (UVC_ENTITY_TYPE(term) == UVC_ITT_CAMERA) {
			term->camera.bControlSize = n;
			term->camera.bmControls = (u8 *)term + sizeof(*term);
			term->camera.wObjectiveFocalLengthMin =
				get_unaligned_le16(&buffer[8]);
			term->camera.wObjectiveFocalLengthMax =
				get_unaligned_le16(&buffer[10]);
			term->camera.wOcularFocalLength =
				get_unaligned_le16(&buffer[12]);
			memcpy(term->camera.bmControls, &buffer[15], n);
		} else if (UVC_ENTITY_TYPE(term) ==
			   UVC_ITT_MEDIA_TRANSPORT_INPUT) {
			term->media.bControlSize = n;
			term->media.bmControls = (u8 *)term + sizeof(*term);
			term->media.bTransportModeSize = p;
			term->media.bmTransportModes = (u8 *)term
						     + sizeof(*term) + n;
			memcpy(term->media.bmControls, &buffer[9], n);
			memcpy(term->media.bmTransportModes, &buffer[10+n], p);
		}

		if (UVC_ENTITY_TYPE(term) == UVC_ITT_CAMERA)
			type_name = "Camera";
		else if (UVC_ENTITY_TYPE(term) == UVC_ITT_MEDIA_TRANSPORT_INPUT)
			type_name = "Media";
		else
			type_name = "Input";

		uvc_entity_set_name(dev, term, type_name, buffer[7]);

		list_add_tail(&term->list, &dev->entities);
		break;

	case UVC_VC_OUTPUT_TERMINAL:
		if (buflen < 9) {
			uvc_dbg(dev, DESCR,
				"device %d videocontrol interface %d OUTPUT_TERMINAL error\n",
				udev->devnum, alts->desc.bInterfaceNumber);
			return -EINVAL;
		}

		/*
		 * Make sure the terminal type MSB is not null, otherwise it
		 * could be confused with a unit.
		 */
		type = get_unaligned_le16(&buffer[4]);
		if ((type & 0xff00) == 0) {
			uvc_dbg(dev, DESCR,
				"device %d videocontrol interface %d OUTPUT_TERMINAL %d has invalid type 0x%04x, skipping\n",
				udev->devnum, alts->desc.bInterfaceNumber,
				buffer[3], type);
			return 0;
		}

		term = uvc_alloc_entity(type | UVC_TERM_OUTPUT, buffer[3],
					1, 0);
		if (term == NULL)
			return -ENOMEM;

		memcpy(term->baSourceID, &buffer[7], 1);

		uvc_entity_set_name(dev, term, "Output", buffer[8]);

		list_add_tail(&term->list, &dev->entities);
		break;

	case UVC_VC_SELECTOR_UNIT:
		p = buflen >= 5 ? buffer[4] : 0;

		if (buflen < 5 || buflen < 6 + p) {
			uvc_dbg(dev, DESCR,
				"device %d videocontrol interface %d SELECTOR_UNIT error\n",
				udev->devnum, alts->desc.bInterfaceNumber);
			return -EINVAL;
		}

		unit = uvc_alloc_entity(buffer[2], buffer[3], p + 1, 0);
		if (unit == NULL)
			return -ENOMEM;

		memcpy(unit->baSourceID, &buffer[5], p);

		uvc_entity_set_name(dev, unit, "Selector", buffer[5+p]);

		list_add_tail(&unit->list, &dev->entities);
		break;

	case UVC_VC_PROCESSING_UNIT:
		n = buflen >= 8 ? buffer[7] : 0;
		p = dev->uvc_version >= 0x0110 ? 10 : 9;

		if (buflen < p + n) {
			uvc_dbg(dev, DESCR,
				"device %d videocontrol interface %d PROCESSING_UNIT error\n",
				udev->devnum, alts->desc.bInterfaceNumber);
			return -EINVAL;
		}

		unit = uvc_alloc_entity(buffer[2], buffer[3], 2, n);
		if (unit == NULL)
			return -ENOMEM;

		memcpy(unit->baSourceID, &buffer[4], 1);
		unit->processing.wMaxMultiplier =
			get_unaligned_le16(&buffer[5]);
		unit->processing.bControlSize = buffer[7];
		unit->processing.bmControls = (u8 *)unit + sizeof(*unit);
		memcpy(unit->processing.bmControls, &buffer[8], n);
		if (dev->uvc_version >= 0x0110)
			unit->processing.bmVideoStandards = buffer[9+n];

		uvc_entity_set_name(dev, unit, "Processing", buffer[8+n]);

		list_add_tail(&unit->list, &dev->entities);
		break;

	case UVC_VC_EXTENSION_UNIT:
		p = buflen >= 22 ? buffer[21] : 0;
		n = buflen >= 24 + p ? buffer[22+p] : 0;

		if (buflen < 24 + p + n) {
			uvc_dbg(dev, DESCR,
				"device %d videocontrol interface %d EXTENSION_UNIT error\n",
				udev->devnum, alts->desc.bInterfaceNumber);
			return -EINVAL;
		}

		unit = uvc_alloc_entity(buffer[2], buffer[3], p + 1, n);
		if (unit == NULL)
			return -ENOMEM;

		memcpy(unit->guid, &buffer[4], 16);
		unit->extension.bNumControls = buffer[20];
		memcpy(unit->baSourceID, &buffer[22], p);
		unit->extension.bControlSize = buffer[22+p];
		unit->extension.bmControls = (u8 *)unit + sizeof(*unit);
		memcpy(unit->extension.bmControls, &buffer[23+p], n);

		uvc_entity_set_name(dev, unit, "Extension", buffer[23+p+n]);

		list_add_tail(&unit->list, &dev->entities);
		break;

	default:
		uvc_dbg(dev, DESCR,
			"Found an unknown CS_INTERFACE descriptor (%u)\n",
			buffer[2]);
		break;
	}

	return 0;
}

static int uvc_parse_control(struct uvc_device *dev)
{
	struct usb_host_interface *alts = dev->intf->cur_altsetting;
	const unsigned char *buffer = alts->extra;
	int buflen = alts->extralen;
	int ret;

	/*
	 * Parse the default alternate setting only, as the UVC specification
	 * defines a single alternate setting, the default alternate setting
	 * zero.
	 */

	while (buflen > 2) {
		if (uvc_parse_vendor_control(dev, buffer, buflen) ||
		    buffer[1] != USB_DT_CS_INTERFACE)
			goto next_descriptor;

		ret = uvc_parse_standard_control(dev, buffer, buflen);
		if (ret < 0)
			return ret;

next_descriptor:
		buflen -= buffer[0];
		buffer += buffer[0];
	}

	/*
	 * Check if the optional status endpoint is present. Built-in iSight
	 * webcams have an interrupt endpoint but spit proprietary data that
	 * don't conform to the UVC status endpoint messages. Don't try to
	 * handle the interrupt endpoint for those cameras.
	 */
	if (alts->desc.bNumEndpoints == 1 &&
	    !(dev->quirks & UVC_QUIRK_BUILTIN_ISIGHT)) {
		struct usb_host_endpoint *ep = &alts->endpoint[0];
		struct usb_endpoint_descriptor *desc = &ep->desc;

		if (usb_endpoint_is_int_in(desc) &&
		    le16_to_cpu(desc->wMaxPacketSize) >= 8 &&
		    desc->bInterval != 0) {
			uvc_dbg(dev, DESCR,
				"Found a Status endpoint (addr %02x)\n",
				desc->bEndpointAddress);
			dev->int_ep = ep;
		}
	}

	return 0;
}

/* -----------------------------------------------------------------------------
 * Privacy GPIO
 */

static void uvc_gpio_event(struct uvc_device *dev)
{
	struct uvc_entity *unit = dev->gpio_unit;
	struct uvc_video_chain *chain;
	u8 new_val;

	if (!unit)
		return;

	new_val = gpiod_get_value_cansleep(unit->gpio.gpio_privacy);

	/* GPIO entities are always on the first chain. */
	chain = list_first_entry(&dev->chains, struct uvc_video_chain, list);
	uvc_ctrl_status_event(chain, unit->controls, &new_val);
}

static int uvc_gpio_get_cur(struct uvc_device *dev, struct uvc_entity *entity,
			    u8 cs, void *data, u16 size)
{
	if (cs != UVC_CT_PRIVACY_CONTROL || size < 1)
		return -EINVAL;

	*(u8 *)data = gpiod_get_value_cansleep(entity->gpio.gpio_privacy);

	return 0;
}

static int uvc_gpio_get_info(struct uvc_device *dev, struct uvc_entity *entity,
			     u8 cs, u8 *caps)
{
	if (cs != UVC_CT_PRIVACY_CONTROL)
		return -EINVAL;

	*caps = UVC_CONTROL_CAP_GET | UVC_CONTROL_CAP_AUTOUPDATE;
	return 0;
}

static irqreturn_t uvc_gpio_irq(int irq, void *data)
{
	struct uvc_device *dev = data;

	uvc_gpio_event(dev);
	return IRQ_HANDLED;
}

static int uvc_gpio_parse(struct uvc_device *dev)
{
	struct uvc_entity *unit;
	struct gpio_desc *gpio_privacy;
	int irq;

	gpio_privacy = devm_gpiod_get_optional(&dev->udev->dev, "privacy",
					       GPIOD_IN);
	if (IS_ERR_OR_NULL(gpio_privacy))
		return PTR_ERR_OR_ZERO(gpio_privacy);

	irq = gpiod_to_irq(gpio_privacy);
	if (irq < 0)
		return dev_err_probe(&dev->udev->dev, irq,
				     "No IRQ for privacy GPIO\n");

	unit = uvc_alloc_entity(UVC_EXT_GPIO_UNIT, UVC_EXT_GPIO_UNIT_ID, 0, 1);
	if (!unit)
		return -ENOMEM;

	unit->gpio.gpio_privacy = gpio_privacy;
	unit->gpio.irq = irq;
	unit->gpio.bControlSize = 1;
	unit->gpio.bmControls = (u8 *)unit + sizeof(*unit);
	unit->gpio.bmControls[0] = 1;
	unit->get_cur = uvc_gpio_get_cur;
	unit->get_info = uvc_gpio_get_info;
	strscpy(unit->name, "GPIO", sizeof(unit->name));

	list_add_tail(&unit->list, &dev->entities);

	dev->gpio_unit = unit;

	return 0;
}

static int uvc_gpio_init_irq(struct uvc_device *dev)
{
	struct uvc_entity *unit = dev->gpio_unit;

	if (!unit || unit->gpio.irq < 0)
		return 0;

	return devm_request_threaded_irq(&dev->udev->dev, unit->gpio.irq, NULL,
					 uvc_gpio_irq,
					 IRQF_ONESHOT | IRQF_TRIGGER_FALLING |
					 IRQF_TRIGGER_RISING,
					 "uvc_privacy_gpio", dev);
}

/* ------------------------------------------------------------------------
 * UVC device scan
 */

/*
 * Scan the UVC descriptors to locate a chain starting at an Output Terminal
 * and containing the following units:
 *
 * - one or more Output Terminals (USB Streaming or Display)
 * - zero or one Processing Unit
 * - zero, one or more single-input Selector Units
 * - zero or one multiple-input Selector Units, provided all inputs are
 *   connected to input terminals
 * - zero, one or mode single-input Extension Units
 * - one or more Input Terminals (Camera, External or USB Streaming)
 *
 * The terminal and units must match on of the following structures:
 *
 * ITT_*(0) -> +---------+    +---------+    +---------+ -> TT_STREAMING(0)
 * ...         | SU{0,1} | -> | PU{0,1} | -> | XU{0,n} |    ...
 * ITT_*(n) -> +---------+    +---------+    +---------+ -> TT_STREAMING(n)
 *
 *                 +---------+    +---------+ -> OTT_*(0)
 * TT_STREAMING -> | PU{0,1} | -> | XU{0,n} |    ...
 *                 +---------+    +---------+ -> OTT_*(n)
 *
 * The Processing Unit and Extension Units can be in any order. Additional
 * Extension Units connected to the main chain as single-unit branches are
 * also supported. Single-input Selector Units are ignored.
 */
static int uvc_scan_chain_entity(struct uvc_video_chain *chain,
	struct uvc_entity *entity)
{
	switch (UVC_ENTITY_TYPE(entity)) {
	case UVC_VC_EXTENSION_UNIT:
		uvc_dbg_cont(PROBE, " <- XU %d", entity->id);

		if (entity->bNrInPins != 1) {
			uvc_dbg(chain->dev, DESCR,
				"Extension unit %d has more than 1 input pin\n",
				entity->id);
			return -1;
		}

		break;

	case UVC_VC_PROCESSING_UNIT:
		uvc_dbg_cont(PROBE, " <- PU %d", entity->id);

		if (chain->processing != NULL) {
			uvc_dbg(chain->dev, DESCR,
				"Found multiple Processing Units in chain\n");
			return -1;
		}

		chain->processing = entity;
		break;

	case UVC_VC_SELECTOR_UNIT:
		uvc_dbg_cont(PROBE, " <- SU %d", entity->id);

		/* Single-input selector units are ignored. */
		if (entity->bNrInPins == 1)
			break;

		if (chain->selector != NULL) {
			uvc_dbg(chain->dev, DESCR,
				"Found multiple Selector Units in chain\n");
			return -1;
		}

		chain->selector = entity;
		break;

	case UVC_ITT_VENDOR_SPECIFIC:
	case UVC_ITT_CAMERA:
	case UVC_ITT_MEDIA_TRANSPORT_INPUT:
		uvc_dbg_cont(PROBE, " <- IT %d\n", entity->id);

		break;

	case UVC_OTT_VENDOR_SPECIFIC:
	case UVC_OTT_DISPLAY:
	case UVC_OTT_MEDIA_TRANSPORT_OUTPUT:
		uvc_dbg_cont(PROBE, " OT %d", entity->id);

		break;

	case UVC_TT_STREAMING:
		if (UVC_ENTITY_IS_ITERM(entity))
			uvc_dbg_cont(PROBE, " <- IT %d\n", entity->id);
		else
			uvc_dbg_cont(PROBE, " OT %d", entity->id);

		break;

	default:
		uvc_dbg(chain->dev, DESCR,
			"Unsupported entity type 0x%04x found in chain\n",
			UVC_ENTITY_TYPE(entity));
		return -1;
	}

	list_add_tail(&entity->chain, &chain->entities);
	return 0;
}

static int uvc_scan_chain_forward(struct uvc_video_chain *chain,
	struct uvc_entity *entity, struct uvc_entity *prev)
{
	struct uvc_entity *forward;
	int found;

	/* Forward scan */
	forward = NULL;
	found = 0;

	while (1) {
		forward = uvc_entity_by_reference(chain->dev, entity->id,
			forward);
		if (forward == NULL)
			break;
		if (forward == prev)
			continue;
		if (forward->chain.next || forward->chain.prev) {
			uvc_dbg(chain->dev, DESCR,
				"Found reference to entity %d already in chain\n",
				forward->id);
			return -EINVAL;
		}

		switch (UVC_ENTITY_TYPE(forward)) {
		case UVC_VC_EXTENSION_UNIT:
			if (forward->bNrInPins != 1) {
				uvc_dbg(chain->dev, DESCR,
					"Extension unit %d has more than 1 input pin\n",
					forward->id);
				return -EINVAL;
			}

			/*
			 * Some devices reference an output terminal as the
			 * source of extension units. This is incorrect, as
			 * output terminals only have an input pin, and thus
			 * can't be connected to any entity in the forward
			 * direction. The resulting topology would cause issues
			 * when registering the media controller graph. To
			 * avoid this problem, connect the extension unit to
			 * the source of the output terminal instead.
			 */
			if (UVC_ENTITY_IS_OTERM(entity)) {
				struct uvc_entity *source;

				source = uvc_entity_by_id(chain->dev,
							  entity->baSourceID[0]);
				if (!source) {
					uvc_dbg(chain->dev, DESCR,
						"Can't connect extension unit %u in chain\n",
						forward->id);
					break;
				}

				forward->baSourceID[0] = source->id;
			}

			list_add_tail(&forward->chain, &chain->entities);
			if (!found)
				uvc_dbg_cont(PROBE, " (->");

			uvc_dbg_cont(PROBE, " XU %d", forward->id);
			found = 1;
			break;

		case UVC_OTT_VENDOR_SPECIFIC:
		case UVC_OTT_DISPLAY:
		case UVC_OTT_MEDIA_TRANSPORT_OUTPUT:
		case UVC_TT_STREAMING:
			if (UVC_ENTITY_IS_ITERM(forward)) {
				uvc_dbg(chain->dev, DESCR,
					"Unsupported input terminal %u\n",
					forward->id);
				return -EINVAL;
			}

			if (UVC_ENTITY_IS_OTERM(entity)) {
				uvc_dbg(chain->dev, DESCR,
					"Unsupported connection between output terminals %u and %u\n",
					entity->id, forward->id);
				break;
			}

			list_add_tail(&forward->chain, &chain->entities);
			if (!found)
				uvc_dbg_cont(PROBE, " (->");

			uvc_dbg_cont(PROBE, " OT %d", forward->id);
			found = 1;
			break;
		}
	}
	if (found)
		uvc_dbg_cont(PROBE, ")");

	return 0;
}

static int uvc_scan_chain_backward(struct uvc_video_chain *chain,
	struct uvc_entity **_entity)
{
	struct uvc_entity *entity = *_entity;
	struct uvc_entity *term;
	int id = -EINVAL, i;

	switch (UVC_ENTITY_TYPE(entity)) {
	case UVC_VC_EXTENSION_UNIT:
	case UVC_VC_PROCESSING_UNIT:
		id = entity->baSourceID[0];
		break;

	case UVC_VC_SELECTOR_UNIT:
		/* Single-input selector units are ignored. */
		if (entity->bNrInPins == 1) {
			id = entity->baSourceID[0];
			break;
		}

		uvc_dbg_cont(PROBE, " <- IT");

		chain->selector = entity;
		for (i = 0; i < entity->bNrInPins; ++i) {
			id = entity->baSourceID[i];
			term = uvc_entity_by_id(chain->dev, id);
			if (term == NULL || !UVC_ENTITY_IS_ITERM(term)) {
				uvc_dbg(chain->dev, DESCR,
					"Selector unit %d input %d isn't connected to an input terminal\n",
					entity->id, i);
				return -1;
			}

			if (term->chain.next || term->chain.prev) {
				uvc_dbg(chain->dev, DESCR,
					"Found reference to entity %d already in chain\n",
					term->id);
				return -EINVAL;
			}

			uvc_dbg_cont(PROBE, " %d", term->id);

			list_add_tail(&term->chain, &chain->entities);
			uvc_scan_chain_forward(chain, term, entity);
		}

		uvc_dbg_cont(PROBE, "\n");

		id = 0;
		break;

	case UVC_ITT_VENDOR_SPECIFIC:
	case UVC_ITT_CAMERA:
	case UVC_ITT_MEDIA_TRANSPORT_INPUT:
	case UVC_OTT_VENDOR_SPECIFIC:
	case UVC_OTT_DISPLAY:
	case UVC_OTT_MEDIA_TRANSPORT_OUTPUT:
	case UVC_TT_STREAMING:
		id = UVC_ENTITY_IS_OTERM(entity) ? entity->baSourceID[0] : 0;
		break;
	}

	if (id <= 0) {
		*_entity = NULL;
		return id;
	}

	entity = uvc_entity_by_id(chain->dev, id);
	if (entity == NULL) {
		uvc_dbg(chain->dev, DESCR,
			"Found reference to unknown entity %d\n", id);
		return -EINVAL;
	}

	*_entity = entity;
	return 0;
}

static int uvc_scan_chain(struct uvc_video_chain *chain,
			  struct uvc_entity *term)
{
	struct uvc_entity *entity, *prev;

	uvc_dbg(chain->dev, PROBE, "Scanning UVC chain:");

	entity = term;
	prev = NULL;

	while (entity != NULL) {
		/* Entity must not be part of an existing chain */
		if (entity->chain.next || entity->chain.prev) {
			uvc_dbg(chain->dev, DESCR,
				"Found reference to entity %d already in chain\n",
				entity->id);
			return -EINVAL;
		}

		/* Process entity */
		if (uvc_scan_chain_entity(chain, entity) < 0)
			return -EINVAL;

		/* Forward scan */
		if (uvc_scan_chain_forward(chain, entity, prev) < 0)
			return -EINVAL;

		/* Backward scan */
		prev = entity;
		if (uvc_scan_chain_backward(chain, &entity) < 0)
			return -EINVAL;
	}

	return 0;
}

static unsigned int uvc_print_terms(struct list_head *terms, u16 dir,
		char *buffer)
{
	struct uvc_entity *term;
	unsigned int nterms = 0;
	char *p = buffer;

	list_for_each_entry(term, terms, chain) {
		if (!UVC_ENTITY_IS_TERM(term) ||
		    UVC_TERM_DIRECTION(term) != dir)
			continue;

		if (nterms)
			p += sprintf(p, ",");
		if (++nterms >= 4) {
			p += sprintf(p, "...");
			break;
		}
		p += sprintf(p, "%u", term->id);
	}

	return p - buffer;
}

static const char *uvc_print_chain(struct uvc_video_chain *chain)
{
	static char buffer[43];
	char *p = buffer;

	p += uvc_print_terms(&chain->entities, UVC_TERM_INPUT, p);
	p += sprintf(p, " -> ");
	uvc_print_terms(&chain->entities, UVC_TERM_OUTPUT, p);

	return buffer;
}

static struct uvc_video_chain *uvc_alloc_chain(struct uvc_device *dev)
{
	struct uvc_video_chain *chain;

	chain = kzalloc(sizeof(*chain), GFP_KERNEL);
	if (chain == NULL)
		return NULL;

	INIT_LIST_HEAD(&chain->entities);
	mutex_init(&chain->ctrl_mutex);
	chain->dev = dev;
	v4l2_prio_init(&chain->prio);

	return chain;
}

/*
 * Fallback heuristic for devices that don't connect units and terminals in a
 * valid chain.
 *
 * Some devices have invalid baSourceID references, causing uvc_scan_chain()
 * to fail, but if we just take the entities we can find and put them together
 * in the most sensible chain we can think of, turns out they do work anyway.
 * Note: This heuristic assumes there is a single chain.
 *
 * At the time of writing, devices known to have such a broken chain are
 *  - Acer Integrated Camera (5986:055a)
 *  - Realtek rtl157a7 (0bda:57a7)
 */
static int uvc_scan_fallback(struct uvc_device *dev)
{
	struct uvc_video_chain *chain;
	struct uvc_entity *iterm = NULL;
	struct uvc_entity *oterm = NULL;
	struct uvc_entity *entity;
	struct uvc_entity *prev;

	/*
	 * Start by locating the input and output terminals. We only support
	 * devices with exactly one of each for now.
	 */
	list_for_each_entry(entity, &dev->entities, list) {
		if (UVC_ENTITY_IS_ITERM(entity)) {
			if (iterm)
				return -EINVAL;
			iterm = entity;
		}

		if (UVC_ENTITY_IS_OTERM(entity)) {
			if (oterm)
				return -EINVAL;
			oterm = entity;
		}
	}

	if (iterm == NULL || oterm == NULL)
		return -EINVAL;

	/* Allocate the chain and fill it. */
	chain = uvc_alloc_chain(dev);
	if (chain == NULL)
		return -ENOMEM;

	if (uvc_scan_chain_entity(chain, oterm) < 0)
		goto error;

	prev = oterm;

	/*
	 * Add all Processing and Extension Units with two pads. The order
	 * doesn't matter much, use reverse list traversal to connect units in
	 * UVC descriptor order as we build the chain from output to input. This
	 * leads to units appearing in the order meant by the manufacturer for
	 * the cameras known to require this heuristic.
	 */
	list_for_each_entry_reverse(entity, &dev->entities, list) {
		if (entity->type != UVC_VC_PROCESSING_UNIT &&
		    entity->type != UVC_VC_EXTENSION_UNIT)
			continue;

		if (entity->num_pads != 2)
			continue;

		if (uvc_scan_chain_entity(chain, entity) < 0)
			goto error;

		prev->baSourceID[0] = entity->id;
		prev = entity;
	}

	if (uvc_scan_chain_entity(chain, iterm) < 0)
		goto error;

	prev->baSourceID[0] = iterm->id;

	list_add_tail(&chain->list, &dev->chains);

	uvc_dbg(dev, PROBE, "Found a video chain by fallback heuristic (%s)\n",
		uvc_print_chain(chain));

	return 0;

error:
	kfree(chain);
	return -EINVAL;
}

/*
 * Scan the device for video chains and register video devices.
 *
 * Chains are scanned starting at their output terminals and walked backwards.
 */
static int uvc_scan_device(struct uvc_device *dev)
{
	struct uvc_video_chain *chain;
	struct uvc_entity *term;

	list_for_each_entry(term, &dev->entities, list) {
		if (!UVC_ENTITY_IS_OTERM(term))
			continue;

		/*
		 * If the terminal is already included in a chain, skip it.
		 * This can happen for chains that have multiple output
		 * terminals, where all output terminals beside the first one
		 * will be inserted in the chain in forward scans.
		 */
		if (term->chain.next || term->chain.prev)
			continue;

		chain = uvc_alloc_chain(dev);
		if (chain == NULL)
			return -ENOMEM;

		term->flags |= UVC_ENTITY_FLAG_DEFAULT;

		if (uvc_scan_chain(chain, term) < 0) {
			kfree(chain);
			continue;
		}

		uvc_dbg(dev, PROBE, "Found a valid video chain (%s)\n",
			uvc_print_chain(chain));

		list_add_tail(&chain->list, &dev->chains);
	}

	if (list_empty(&dev->chains))
		uvc_scan_fallback(dev);

	if (list_empty(&dev->chains)) {
		dev_info(&dev->udev->dev, "No valid video chain found.\n");
		return -1;
	}

	/* Add GPIO entity to the first chain. */
	if (dev->gpio_unit) {
		chain = list_first_entry(&dev->chains,
					 struct uvc_video_chain, list);
		list_add_tail(&dev->gpio_unit->chain, &chain->entities);
	}

	return 0;
}

/* ------------------------------------------------------------------------
 * Video device registration and unregistration
 */

/*
 * Delete the UVC device.
 *
 * Called by the kernel when the last reference to the uvc_device structure
 * is released.
 *
 * As this function is called after or during disconnect(), all URBs have
 * already been cancelled by the USB core. There is no need to kill the
 * interrupt URB manually.
 */
static void uvc_delete(struct kref *kref)
{
	struct uvc_device *dev = container_of(kref, struct uvc_device, ref);
	struct list_head *p, *n;

	uvc_status_cleanup(dev);
	uvc_ctrl_cleanup_device(dev);

	usb_put_intf(dev->intf);
	usb_put_dev(dev->udev);

#ifdef CONFIG_MEDIA_CONTROLLER
	media_device_cleanup(&dev->mdev);
#endif

	list_for_each_safe(p, n, &dev->chains) {
		struct uvc_video_chain *chain;

		chain = list_entry(p, struct uvc_video_chain, list);
		kfree(chain);
	}

	list_for_each_safe(p, n, &dev->entities) {
		struct uvc_entity *entity;

		entity = list_entry(p, struct uvc_entity, list);
#ifdef CONFIG_MEDIA_CONTROLLER
		uvc_mc_cleanup_entity(entity);
#endif
		kfree(entity);
	}

	list_for_each_safe(p, n, &dev->streams) {
		struct uvc_streaming *streaming;

		streaming = list_entry(p, struct uvc_streaming, list);
		usb_driver_release_interface(&uvc_driver.driver,
			streaming->intf);
		uvc_stream_delete(streaming);
	}

	kfree(dev);
}

static void uvc_release(struct video_device *vdev)
{
	struct uvc_streaming *stream = video_get_drvdata(vdev);
	struct uvc_device *dev = stream->dev;

	kref_put(&dev->ref, uvc_delete);
}

/*
 * Unregister the video devices.
 */
static void uvc_unregister_video(struct uvc_device *dev)
{
	struct uvc_streaming *stream;

	list_for_each_entry(stream, &dev->streams, list) {
		if (!video_is_registered(&stream->vdev))
			continue;

		video_unregister_device(&stream->vdev);
		video_unregister_device(&stream->meta.vdev);

		uvc_debugfs_cleanup_stream(stream);
	}

	uvc_status_unregister(dev);

	if (dev->vdev.dev)
		v4l2_device_unregister(&dev->vdev);
#ifdef CONFIG_MEDIA_CONTROLLER
	if (media_devnode_is_registered(dev->mdev.devnode))
		media_device_unregister(&dev->mdev);
#endif
}

int uvc_register_video_device(struct uvc_device *dev,
			      struct uvc_streaming *stream,
			      struct video_device *vdev,
			      struct uvc_video_queue *queue,
			      enum v4l2_buf_type type,
			      const struct v4l2_file_operations *fops,
			      const struct v4l2_ioctl_ops *ioctl_ops)
{
	int ret;

	/* Initialize the video buffers queue. */
	ret = uvc_queue_init(queue, type, !uvc_no_drop_param);
	if (ret)
		return ret;

	/* Register the device with V4L. */

	/*
	 * We already hold a reference to dev->udev. The video device will be
	 * unregistered before the reference is released, so we don't need to
	 * get another one.
	 */
	vdev->v4l2_dev = &dev->vdev;
	vdev->fops = fops;
	vdev->ioctl_ops = ioctl_ops;
	vdev->release = uvc_release;
	vdev->prio = &stream->chain->prio;
	if (type == V4L2_BUF_TYPE_VIDEO_OUTPUT)
		vdev->vfl_dir = VFL_DIR_TX;
	else
		vdev->vfl_dir = VFL_DIR_RX;

	switch (type) {
	case V4L2_BUF_TYPE_VIDEO_CAPTURE:
	default:
		vdev->device_caps = V4L2_CAP_VIDEO_CAPTURE | V4L2_CAP_STREAMING;
		break;
	case V4L2_BUF_TYPE_VIDEO_OUTPUT:
		vdev->device_caps = V4L2_CAP_VIDEO_OUTPUT | V4L2_CAP_STREAMING;
		break;
	case V4L2_BUF_TYPE_META_CAPTURE:
		vdev->device_caps = V4L2_CAP_META_CAPTURE | V4L2_CAP_STREAMING;
		break;
	}

	strscpy(vdev->name, dev->name, sizeof(vdev->name));

	/*
	 * Set the driver data before calling video_register_device, otherwise
	 * the file open() handler might race us.
	 */
	video_set_drvdata(vdev, stream);

	ret = video_register_device(vdev, VFL_TYPE_VIDEO, -1);
	if (ret < 0) {
		dev_err(&stream->intf->dev,
			"Failed to register %s device (%d).\n",
			v4l2_type_names[type], ret);
		return ret;
	}

	kref_get(&dev->ref);
	return 0;
}

static int uvc_register_video(struct uvc_device *dev,
		struct uvc_streaming *stream)
{
	int ret;

	/* Initialize the streaming interface with default parameters. */
	ret = uvc_video_init(stream);
	if (ret < 0) {
		dev_err(&stream->intf->dev,
			"Failed to initialize the device (%d).\n", ret);
		return ret;
	}

	if (stream->type == V4L2_BUF_TYPE_VIDEO_CAPTURE)
		stream->chain->caps |= V4L2_CAP_VIDEO_CAPTURE
			| V4L2_CAP_META_CAPTURE;
	else
		stream->chain->caps |= V4L2_CAP_VIDEO_OUTPUT;

	uvc_debugfs_init_stream(stream);

	/* Register the device with V4L. */
	return uvc_register_video_device(dev, stream, &stream->vdev,
					 &stream->queue, stream->type,
					 &uvc_fops, &uvc_ioctl_ops);
}

/*
 * Register all video devices in all chains.
 */
static int uvc_register_terms(struct uvc_device *dev,
	struct uvc_video_chain *chain)
{
	struct uvc_streaming *stream;
	struct uvc_entity *term;
	int ret;

	list_for_each_entry(term, &chain->entities, chain) {
		if (UVC_ENTITY_TYPE(term) != UVC_TT_STREAMING)
			continue;

		stream = uvc_stream_by_id(dev, term->id);
		if (stream == NULL) {
			dev_info(&dev->udev->dev,
				 "No streaming interface found for terminal %u.",
				 term->id);
			continue;
		}

		stream->chain = chain;
		ret = uvc_register_video(dev, stream);
		if (ret < 0)
			return ret;

		/*
		 * Register a metadata node, but ignore a possible failure,
		 * complete registration of video nodes anyway.
		 */
		uvc_meta_register(stream);

		term->vdev = &stream->vdev;
	}

	return 0;
}

static int uvc_register_chains(struct uvc_device *dev)
{
	struct uvc_video_chain *chain;
	int ret;

	list_for_each_entry(chain, &dev->chains, list) {
		ret = uvc_register_terms(dev, chain);
		if (ret < 0)
			return ret;

#ifdef CONFIG_MEDIA_CONTROLLER
		ret = uvc_mc_register_entities(chain);
		if (ret < 0)
			dev_info(&dev->udev->dev,
				 "Failed to register entities (%d).\n", ret);
#endif
	}

	return 0;
}

/* ------------------------------------------------------------------------
 * USB probe, disconnect, suspend and resume
 */

static const struct uvc_device_info uvc_quirk_none = { 0 };

static int uvc_probe(struct usb_interface *intf,
		     const struct usb_device_id *id)
{
	struct usb_device *udev = interface_to_usbdev(intf);
	struct uvc_device *dev;
	const struct uvc_device_info *info =
		(const struct uvc_device_info *)id->driver_info;
	int function;
	int ret;

	/* Allocate memory for the device and initialize it. */
	dev = kzalloc(sizeof(*dev), GFP_KERNEL);
	if (dev == NULL)
		return -ENOMEM;

	INIT_LIST_HEAD(&dev->entities);
	INIT_LIST_HEAD(&dev->chains);
	INIT_LIST_HEAD(&dev->streams);
	kref_init(&dev->ref);
	atomic_set(&dev->nmappings, 0);
	mutex_init(&dev->lock);

	dev->udev = usb_get_dev(udev);
	dev->intf = usb_get_intf(intf);
	dev->intfnum = intf->cur_altsetting->desc.bInterfaceNumber;
	dev->info = info ? info : &uvc_quirk_none;
	dev->quirks = uvc_quirks_param == -1
		    ? dev->info->quirks : uvc_quirks_param;

	if (id->idVendor && id->idProduct)
		uvc_dbg(dev, PROBE, "Probing known UVC device %s (%04x:%04x)\n",
			udev->devpath, id->idVendor, id->idProduct);
	else
		uvc_dbg(dev, PROBE, "Probing generic UVC device %s\n",
			udev->devpath);

	if (udev->product != NULL)
		strscpy(dev->name, udev->product, sizeof(dev->name));
	else
		snprintf(dev->name, sizeof(dev->name),
			 "UVC Camera (%04x:%04x)",
			 le16_to_cpu(udev->descriptor.idVendor),
			 le16_to_cpu(udev->descriptor.idProduct));

	/*
	 * Add iFunction or iInterface to names when available as additional
	 * distinguishers between interfaces. iFunction is prioritized over
	 * iInterface which matches Windows behavior at the point of writing.
	 */
	if (intf->intf_assoc && intf->intf_assoc->iFunction != 0)
		function = intf->intf_assoc->iFunction;
	else
		function = intf->cur_altsetting->desc.iInterface;
	if (function != 0) {
		size_t len;

		strlcat(dev->name, ": ", sizeof(dev->name));
		len = strlen(dev->name);
		usb_string(udev, function, dev->name + len,
			   sizeof(dev->name) - len);
	}

	/* Initialize the media device. */
#ifdef CONFIG_MEDIA_CONTROLLER
	dev->mdev.dev = &intf->dev;
	strscpy(dev->mdev.model, dev->name, sizeof(dev->mdev.model));
	if (udev->serial)
		strscpy(dev->mdev.serial, udev->serial,
			sizeof(dev->mdev.serial));
	usb_make_path(udev, dev->mdev.bus_info, sizeof(dev->mdev.bus_info));
	dev->mdev.hw_revision = le16_to_cpu(udev->descriptor.bcdDevice);
	media_device_init(&dev->mdev);

	dev->vdev.mdev = &dev->mdev;
#endif

	/* Parse the Video Class control descriptor. */
	if (uvc_parse_control(dev) < 0) {
		uvc_dbg(dev, PROBE, "Unable to parse UVC descriptors\n");
		goto error;
	}

	/* Parse the associated GPIOs. */
	if (uvc_gpio_parse(dev) < 0) {
		uvc_dbg(dev, PROBE, "Unable to parse UVC GPIOs\n");
		goto error;
	}

	dev_info(&dev->udev->dev, "Found UVC %u.%02x device %s (%04x:%04x)\n",
		 dev->uvc_version >> 8, dev->uvc_version & 0xff,
		 udev->product ? udev->product : "<unnamed>",
		 le16_to_cpu(udev->descriptor.idVendor),
		 le16_to_cpu(udev->descriptor.idProduct));

	if (dev->quirks != dev->info->quirks) {
		dev_info(&dev->udev->dev,
			 "Forcing device quirks to 0x%x by module parameter for testing purpose.\n",
			 dev->quirks);
		dev_info(&dev->udev->dev,
			 "Please report required quirks to the linux-media mailing list.\n");
	}

	if (dev->info->uvc_version) {
		dev->uvc_version = dev->info->uvc_version;
		dev_info(&dev->udev->dev, "Forcing UVC version to %u.%02x\n",
			 dev->uvc_version >> 8, dev->uvc_version & 0xff);
	}

	/* Register the V4L2 device. */
	if (v4l2_device_register(&intf->dev, &dev->vdev) < 0)
		goto error;

	/* Scan the device for video chains. */
	if (uvc_scan_device(dev) < 0)
		goto error;

	/* Initialize controls. */
	if (uvc_ctrl_init_device(dev) < 0)
		goto error;

	/* Register video device nodes. */
	if (uvc_register_chains(dev) < 0)
		goto error;

#ifdef CONFIG_MEDIA_CONTROLLER
	/* Register the media device node */
	if (media_device_register(&dev->mdev) < 0)
		goto error;
#endif
	/* Save our data pointer in the interface data. */
	usb_set_intfdata(intf, dev);

	/* Initialize the interrupt URB. */
	ret = uvc_status_init(dev);
	if (ret < 0) {
		dev_info(&dev->udev->dev,
			 "Unable to initialize the status endpoint (%d), status interrupt will not be supported.\n",
			 ret);
	}

	ret = uvc_gpio_init_irq(dev);
	if (ret < 0) {
		dev_err(&dev->udev->dev,
			"Unable to request privacy GPIO IRQ (%d)\n", ret);
		goto error;
	}

	if (dev->quirks & UVC_QUIRK_NO_RESET_RESUME)
		udev->quirks &= ~USB_QUIRK_RESET_RESUME;

	if (!(dev->quirks & UVC_QUIRK_DISABLE_AUTOSUSPEND))
		usb_enable_autosuspend(udev);

	uvc_dbg(dev, PROBE, "UVC device initialized\n");

	return 0;

error:
	uvc_unregister_video(dev);
	kref_put(&dev->ref, uvc_delete);
	return -ENODEV;
}

static void uvc_disconnect(struct usb_interface *intf)
{
	struct uvc_device *dev = usb_get_intfdata(intf);

	/*
	 * Set the USB interface data to NULL. This can be done outside the
	 * lock, as there's no other reader.
	 */
	usb_set_intfdata(intf, NULL);

	if (intf->cur_altsetting->desc.bInterfaceSubClass ==
	    UVC_SC_VIDEOSTREAMING)
		return;

	uvc_unregister_video(dev);
	kref_put(&dev->ref, uvc_delete);
}

static int uvc_suspend(struct usb_interface *intf, pm_message_t message)
{
	struct uvc_device *dev = usb_get_intfdata(intf);
	struct uvc_streaming *stream;

	uvc_dbg(dev, SUSPEND, "Suspending interface %u\n",
		intf->cur_altsetting->desc.bInterfaceNumber);

	/* Controls are cached on the fly so they don't need to be saved. */
	if (intf->cur_altsetting->desc.bInterfaceSubClass ==
	    UVC_SC_VIDEOCONTROL) {
		mutex_lock(&dev->lock);
		if (dev->users)
			uvc_status_stop(dev);
		mutex_unlock(&dev->lock);
		return 0;
	}

	list_for_each_entry(stream, &dev->streams, list) {
		if (stream->intf == intf)
			return uvc_video_suspend(stream);
	}

	uvc_dbg(dev, SUSPEND,
		"Suspend: video streaming USB interface mismatch\n");
	return -EINVAL;
}

static int __uvc_resume(struct usb_interface *intf, int reset)
{
	struct uvc_device *dev = usb_get_intfdata(intf);
	struct uvc_streaming *stream;
	int ret = 0;

	uvc_dbg(dev, SUSPEND, "Resuming interface %u\n",
		intf->cur_altsetting->desc.bInterfaceNumber);

	if (intf->cur_altsetting->desc.bInterfaceSubClass ==
	    UVC_SC_VIDEOCONTROL) {
		if (reset) {
			ret = uvc_ctrl_restore_values(dev);
			if (ret < 0)
				return ret;
		}

		mutex_lock(&dev->lock);
		if (dev->users)
			ret = uvc_status_start(dev, GFP_NOIO);
		mutex_unlock(&dev->lock);

		return ret;
	}

	list_for_each_entry(stream, &dev->streams, list) {
		if (stream->intf == intf) {
			ret = uvc_video_resume(stream, reset);
			if (ret < 0)
				uvc_queue_streamoff(&stream->queue,
						    stream->queue.queue.type);
			return ret;
		}
	}

	uvc_dbg(dev, SUSPEND,
		"Resume: video streaming USB interface mismatch\n");
	return -EINVAL;
}

static int uvc_resume(struct usb_interface *intf)
{
	return __uvc_resume(intf, 0);
}

static int uvc_reset_resume(struct usb_interface *intf)
{
	return __uvc_resume(intf, 1);
}

/* ------------------------------------------------------------------------
 * Module parameters
 */

static int uvc_clock_param_get(char *buffer, const struct kernel_param *kp)
{
	if (uvc_clock_param == CLOCK_MONOTONIC)
		return sprintf(buffer, "CLOCK_MONOTONIC");
	else
		return sprintf(buffer, "CLOCK_REALTIME");
}

static int uvc_clock_param_set(const char *val, const struct kernel_param *kp)
{
	if (strncasecmp(val, "clock_", strlen("clock_")) == 0)
		val += strlen("clock_");

	if (strcasecmp(val, "monotonic") == 0)
		uvc_clock_param = CLOCK_MONOTONIC;
	else if (strcasecmp(val, "realtime") == 0)
		uvc_clock_param = CLOCK_REALTIME;
	else
		return -EINVAL;

	return 0;
}

module_param_call(clock, uvc_clock_param_set, uvc_clock_param_get,
		  &uvc_clock_param, 0644);
MODULE_PARM_DESC(clock, "Video buffers timestamp clock");
module_param_named(hwtimestamps, uvc_hw_timestamps_param, uint, 0644);
MODULE_PARM_DESC(hwtimestamps, "Use hardware timestamps");
module_param_named(nodrop, uvc_no_drop_param, uint, 0644);
MODULE_PARM_DESC(nodrop, "Don't drop incomplete frames");
module_param_named(quirks, uvc_quirks_param, uint, 0644);
MODULE_PARM_DESC(quirks, "Forced device quirks");
module_param_named(trace, uvc_dbg_param, uint, 0644);
MODULE_PARM_DESC(trace, "Trace level bitmask");
module_param_named(timeout, uvc_timeout_param, uint, 0644);
MODULE_PARM_DESC(timeout, "Streaming control requests timeout");

/* ------------------------------------------------------------------------
 * Driver initialization and cleanup
 */

static const struct uvc_device_info uvc_ctrl_power_line_limited = {
	.mappings = (const struct uvc_control_mapping *[]) {
		&uvc_ctrl_power_line_mapping_limited,
		NULL, /* Sentinel */
	},
};

static const struct uvc_device_info uvc_ctrl_power_line_uvc11 = {
	.mappings = (const struct uvc_control_mapping *[]) {
		&uvc_ctrl_power_line_mapping_uvc11,
		NULL, /* Sentinel */
	},
};

static const struct uvc_device_info uvc_quirk_probe_minmax = {
	.quirks = UVC_QUIRK_PROBE_MINMAX,
};

static const struct uvc_device_info uvc_quirk_fix_bandwidth = {
	.quirks = UVC_QUIRK_FIX_BANDWIDTH,
};

static const struct uvc_device_info uvc_quirk_probe_def = {
	.quirks = UVC_QUIRK_PROBE_DEF,
};

static const struct uvc_device_info uvc_quirk_stream_no_fid = {
	.quirks = UVC_QUIRK_STREAM_NO_FID,
};

static const struct uvc_device_info uvc_quirk_force_y8 = {
	.quirks = UVC_QUIRK_FORCE_Y8,
};

#define UVC_INFO_QUIRK(q) (kernel_ulong_t)&(struct uvc_device_info){.quirks = q}
#define UVC_INFO_META(m) (kernel_ulong_t)&(struct uvc_device_info) \
	{.meta_format = m}

/*
 * The Logitech cameras listed below have their interface class set to
 * VENDOR_SPEC because they don't announce themselves as UVC devices, even
 * though they are compliant.
 */
static const struct usb_device_id uvc_ids[] = {
	/* Quanta USB2.0 HD UVC Webcam */
	{ .match_flags		= USB_DEVICE_ID_MATCH_DEVICE
				| USB_DEVICE_ID_MATCH_INT_INFO,
	  .idVendor		= 0x0408,
	  .idProduct		= 0x3090,
	  .bInterfaceClass	= USB_CLASS_VIDEO,
	  .bInterfaceSubClass	= 1,
	  .bInterfaceProtocol	= 0,
	  .driver_info		= (kernel_ulong_t)&uvc_ctrl_power_line_limited },
	/* Quanta USB2.0 HD UVC Webcam */
	{ .match_flags		= USB_DEVICE_ID_MATCH_DEVICE
				| USB_DEVICE_ID_MATCH_INT_INFO,
	  .idVendor		= 0x0408,
	  .idProduct		= 0x4030,
	  .bInterfaceClass	= USB_CLASS_VIDEO,
	  .bInterfaceSubClass	= 1,
	  .bInterfaceProtocol	= 0,
	  .driver_info		= (kernel_ulong_t)&uvc_ctrl_power_line_limited },
	/* Quanta USB2.0 HD UVC Webcam */
	{ .match_flags		= USB_DEVICE_ID_MATCH_DEVICE
				| USB_DEVICE_ID_MATCH_INT_INFO,
	  .idVendor		= 0x0408,
	  .idProduct		= 0x4034,
	  .bInterfaceClass	= USB_CLASS_VIDEO,
	  .bInterfaceSubClass	= 1,
	  .bInterfaceProtocol	= UVC_PC_PROTOCOL_15,
	  .driver_info		= (kernel_ulong_t)&uvc_ctrl_power_line_limited },
	/* LogiLink Wireless Webcam */
	{ .match_flags		= USB_DEVICE_ID_MATCH_DEVICE
				| USB_DEVICE_ID_MATCH_INT_INFO,
	  .idVendor		= 0x0416,
	  .idProduct		= 0xa91a,
	  .bInterfaceClass	= USB_CLASS_VIDEO,
	  .bInterfaceSubClass	= 1,
	  .bInterfaceProtocol	= 0,
	  .driver_info		= (kernel_ulong_t)&uvc_quirk_probe_minmax },
	/* Genius eFace 2025 */
	{ .match_flags		= USB_DEVICE_ID_MATCH_DEVICE
				| USB_DEVICE_ID_MATCH_INT_INFO,
	  .idVendor		= 0x0458,
	  .idProduct		= 0x706e,
	  .bInterfaceClass	= USB_CLASS_VIDEO,
	  .bInterfaceSubClass	= 1,
	  .bInterfaceProtocol	= 0,
	  .driver_info		= (kernel_ulong_t)&uvc_quirk_probe_minmax },
	/* Microsoft Lifecam NX-6000 */
	{ .match_flags		= USB_DEVICE_ID_MATCH_DEVICE
				| USB_DEVICE_ID_MATCH_INT_INFO,
	  .idVendor		= 0x045e,
	  .idProduct		= 0x00f8,
	  .bInterfaceClass	= USB_CLASS_VIDEO,
	  .bInterfaceSubClass	= 1,
	  .bInterfaceProtocol	= 0,
	  .driver_info		= (kernel_ulong_t)&uvc_quirk_probe_minmax },
	/* Microsoft Lifecam NX-3000 */
	{ .match_flags		= USB_DEVICE_ID_MATCH_DEVICE
				| USB_DEVICE_ID_MATCH_INT_INFO,
	  .idVendor		= 0x045e,
	  .idProduct		= 0x0721,
	  .bInterfaceClass	= USB_CLASS_VIDEO,
	  .bInterfaceSubClass	= 1,
	  .bInterfaceProtocol	= 0,
	  .driver_info		= (kernel_ulong_t)&uvc_quirk_probe_def },
	/* Microsoft Lifecam VX-7000 */
	{ .match_flags		= USB_DEVICE_ID_MATCH_DEVICE
				| USB_DEVICE_ID_MATCH_INT_INFO,
	  .idVendor		= 0x045e,
	  .idProduct		= 0x0723,
	  .bInterfaceClass	= USB_CLASS_VIDEO,
	  .bInterfaceSubClass	= 1,
	  .bInterfaceProtocol	= 0,
	  .driver_info		= (kernel_ulong_t)&uvc_quirk_probe_minmax },
	/* Logitech, Webcam C910 */
	{ .match_flags		= USB_DEVICE_ID_MATCH_DEVICE
				| USB_DEVICE_ID_MATCH_INT_INFO,
	  .idVendor		= 0x046d,
	  .idProduct		= 0x0821,
	  .bInterfaceClass	= USB_CLASS_VIDEO,
	  .bInterfaceSubClass	= 1,
	  .bInterfaceProtocol	= 0,
	  .driver_info		= UVC_INFO_QUIRK(UVC_QUIRK_WAKE_AUTOSUSPEND)},
	/* Logitech, Webcam B910 */
	{ .match_flags		= USB_DEVICE_ID_MATCH_DEVICE
				| USB_DEVICE_ID_MATCH_INT_INFO,
	  .idVendor		= 0x046d,
	  .idProduct		= 0x0823,
	  .bInterfaceClass	= USB_CLASS_VIDEO,
	  .bInterfaceSubClass	= 1,
	  .bInterfaceProtocol	= 0,
	  .driver_info		= UVC_INFO_QUIRK(UVC_QUIRK_WAKE_AUTOSUSPEND)},
	/* Logitech Quickcam Fusion */
	{ .match_flags		= USB_DEVICE_ID_MATCH_DEVICE
				| USB_DEVICE_ID_MATCH_INT_INFO,
	  .idVendor		= 0x046d,
	  .idProduct		= 0x08c1,
	  .bInterfaceClass	= USB_CLASS_VENDOR_SPEC,
	  .bInterfaceSubClass	= 1,
	  .bInterfaceProtocol	= 0 },
	/* Logitech Quickcam Orbit MP */
	{ .match_flags		= USB_DEVICE_ID_MATCH_DEVICE
				| USB_DEVICE_ID_MATCH_INT_INFO,
	  .idVendor		= 0x046d,
	  .idProduct		= 0x08c2,
	  .bInterfaceClass	= USB_CLASS_VENDOR_SPEC,
	  .bInterfaceSubClass	= 1,
	  .bInterfaceProtocol	= 0 },
	/* Logitech Quickcam Pro for Notebook */
	{ .match_flags		= USB_DEVICE_ID_MATCH_DEVICE
				| USB_DEVICE_ID_MATCH_INT_INFO,
	  .idVendor		= 0x046d,
	  .idProduct		= 0x08c3,
	  .bInterfaceClass	= USB_CLASS_VENDOR_SPEC,
	  .bInterfaceSubClass	= 1,
	  .bInterfaceProtocol	= 0 },
	/* Logitech Quickcam Pro 5000 */
	{ .match_flags		= USB_DEVICE_ID_MATCH_DEVICE
				| USB_DEVICE_ID_MATCH_INT_INFO,
	  .idVendor		= 0x046d,
	  .idProduct		= 0x08c5,
	  .bInterfaceClass	= USB_CLASS_VENDOR_SPEC,
	  .bInterfaceSubClass	= 1,
	  .bInterfaceProtocol	= 0 },
	/* Logitech Quickcam OEM Dell Notebook */
	{ .match_flags		= USB_DEVICE_ID_MATCH_DEVICE
				| USB_DEVICE_ID_MATCH_INT_INFO,
	  .idVendor		= 0x046d,
	  .idProduct		= 0x08c6,
	  .bInterfaceClass	= USB_CLASS_VENDOR_SPEC,
	  .bInterfaceSubClass	= 1,
	  .bInterfaceProtocol	= 0 },
	/* Logitech Quickcam OEM Cisco VT Camera II */
	{ .match_flags		= USB_DEVICE_ID_MATCH_DEVICE
				| USB_DEVICE_ID_MATCH_INT_INFO,
	  .idVendor		= 0x046d,
	  .idProduct		= 0x08c7,
	  .bInterfaceClass	= USB_CLASS_VENDOR_SPEC,
	  .bInterfaceSubClass	= 1,
	  .bInterfaceProtocol	= 0 },
	/* Logitech HD Pro Webcam C920 */
	{ .match_flags		= USB_DEVICE_ID_MATCH_DEVICE
				| USB_DEVICE_ID_MATCH_INT_INFO,
	  .idVendor		= 0x046d,
	  .idProduct		= 0x082d,
	  .bInterfaceClass	= USB_CLASS_VIDEO,
	  .bInterfaceSubClass	= 1,
	  .bInterfaceProtocol	= 0,
	  .driver_info		= UVC_INFO_QUIRK(UVC_QUIRK_RESTORE_CTRLS_ON_INIT) },
	/* Logitech Rally Bar Huddle */
	{ .match_flags		= USB_DEVICE_ID_MATCH_DEVICE
				| USB_DEVICE_ID_MATCH_INT_INFO,
	  .idVendor		= 0x046d,
	  .idProduct		= 0x087c,
	  .bInterfaceClass	= USB_CLASS_VIDEO,
	  .bInterfaceSubClass	= 1,
	  .bInterfaceProtocol	= 0,
	  .driver_info		= UVC_INFO_QUIRK(UVC_QUIRK_NO_RESET_RESUME) },
	/* Logitech Rally Bar */
	{ .match_flags		= USB_DEVICE_ID_MATCH_DEVICE
				| USB_DEVICE_ID_MATCH_INT_INFO,
	  .idVendor		= 0x046d,
	  .idProduct		= 0x089b,
	  .bInterfaceClass	= USB_CLASS_VIDEO,
	  .bInterfaceSubClass	= 1,
	  .bInterfaceProtocol	= 0,
	  .driver_info		= UVC_INFO_QUIRK(UVC_QUIRK_NO_RESET_RESUME) },
	/* Logitech Rally Bar Mini */
	{ .match_flags		= USB_DEVICE_ID_MATCH_DEVICE
				| USB_DEVICE_ID_MATCH_INT_INFO,
	  .idVendor		= 0x046d,
	  .idProduct		= 0x08d3,
	  .bInterfaceClass	= USB_CLASS_VIDEO,
	  .bInterfaceSubClass	= 1,
	  .bInterfaceProtocol	= 0,
	  .driver_info		= UVC_INFO_QUIRK(UVC_QUIRK_NO_RESET_RESUME) },
	/* Chicony CNF7129 (Asus EEE 100HE) */
	{ .match_flags		= USB_DEVICE_ID_MATCH_DEVICE
				| USB_DEVICE_ID_MATCH_INT_INFO,
	  .idVendor		= 0x04f2,
	  .idProduct		= 0xb071,
	  .bInterfaceClass	= USB_CLASS_VIDEO,
	  .bInterfaceSubClass	= 1,
	  .bInterfaceProtocol	= 0,
	  .driver_info		= UVC_INFO_QUIRK(UVC_QUIRK_RESTRICT_FRAME_RATE) },
	/* Chicony EasyCamera */
	{ .match_flags		= USB_DEVICE_ID_MATCH_DEVICE
				| USB_DEVICE_ID_MATCH_INT_INFO,
	  .idVendor		= 0x04f2,
	  .idProduct		= 0xb5eb,
	  .bInterfaceClass	= USB_CLASS_VIDEO,
	  .bInterfaceSubClass	= 1,
	  .bInterfaceProtocol	= 0,
	  .driver_info		= (kernel_ulong_t)&uvc_ctrl_power_line_limited },
	/* Chicony Electronics Co., Ltd Integrated Camera */
	{ .match_flags		= USB_DEVICE_ID_MATCH_DEVICE
				| USB_DEVICE_ID_MATCH_INT_INFO,
	  .idVendor		= 0x04f2,
	  .idProduct		= 0xb67c,
	  .bInterfaceClass	= USB_CLASS_VIDEO,
	  .bInterfaceSubClass	= 1,
	  .bInterfaceProtocol	= UVC_PC_PROTOCOL_15,
	  .driver_info		= (kernel_ulong_t)&uvc_ctrl_power_line_uvc11 },
	/* Chicony EasyCamera */
	{ .match_flags		= USB_DEVICE_ID_MATCH_DEVICE
				| USB_DEVICE_ID_MATCH_INT_INFO,
	  .idVendor		= 0x04f2,
	  .idProduct		= 0xb6ba,
	  .bInterfaceClass	= USB_CLASS_VIDEO,
	  .bInterfaceSubClass	= 1,
	  .bInterfaceProtocol	= 0,
	  .driver_info		= (kernel_ulong_t)&uvc_ctrl_power_line_limited },
	/* Chicony EasyCamera */
	{ .match_flags		= USB_DEVICE_ID_MATCH_DEVICE
				| USB_DEVICE_ID_MATCH_INT_INFO,
	  .idVendor		= 0x04f2,
	  .idProduct		= 0xb746,
	  .bInterfaceClass	= USB_CLASS_VIDEO,
	  .bInterfaceSubClass	= 1,
	  .bInterfaceProtocol	= 0,
	  .driver_info		= (kernel_ulong_t)&uvc_ctrl_power_line_limited },
	/* Alcor Micro AU3820 (Future Boy PC USB Webcam) */
	{ .match_flags		= USB_DEVICE_ID_MATCH_DEVICE
				| USB_DEVICE_ID_MATCH_INT_INFO,
	  .idVendor		= 0x058f,
	  .idProduct		= 0x3820,
	  .bInterfaceClass	= USB_CLASS_VIDEO,
	  .bInterfaceSubClass	= 1,
	  .bInterfaceProtocol	= 0,
	  .driver_info		= (kernel_ulong_t)&uvc_quirk_probe_minmax },
	/* Dell XPS m1530 */
	{ .match_flags		= USB_DEVICE_ID_MATCH_DEVICE
				| USB_DEVICE_ID_MATCH_INT_INFO,
	  .idVendor		= 0x05a9,
	  .idProduct		= 0x2640,
	  .bInterfaceClass	= USB_CLASS_VIDEO,
	  .bInterfaceSubClass	= 1,
	  .bInterfaceProtocol	= 0,
	  .driver_info		= (kernel_ulong_t)&uvc_quirk_probe_def },
	/* Dell SP2008WFP Monitor */
	{ .match_flags		= USB_DEVICE_ID_MATCH_DEVICE
				| USB_DEVICE_ID_MATCH_INT_INFO,
	  .idVendor		= 0x05a9,
	  .idProduct		= 0x2641,
	  .bInterfaceClass	= USB_CLASS_VIDEO,
	  .bInterfaceSubClass	= 1,
	  .bInterfaceProtocol	= 0,
	  .driver_info		= (kernel_ulong_t)&uvc_quirk_probe_def },
	/* Dell Alienware X51 */
	{ .match_flags		= USB_DEVICE_ID_MATCH_DEVICE
				| USB_DEVICE_ID_MATCH_INT_INFO,
	  .idVendor		= 0x05a9,
	  .idProduct		= 0x2643,
	  .bInterfaceClass	= USB_CLASS_VIDEO,
	  .bInterfaceSubClass	= 1,
	  .bInterfaceProtocol	= 0,
	  .driver_info		= (kernel_ulong_t)&uvc_quirk_probe_def },
	/* Dell Studio Hybrid 140g (OmniVision webcam) */
	{ .match_flags		= USB_DEVICE_ID_MATCH_DEVICE
				| USB_DEVICE_ID_MATCH_INT_INFO,
	  .idVendor		= 0x05a9,
	  .idProduct		= 0x264a,
	  .bInterfaceClass	= USB_CLASS_VIDEO,
	  .bInterfaceSubClass	= 1,
	  .bInterfaceProtocol	= 0,
	  .driver_info		= (kernel_ulong_t)&uvc_quirk_probe_def },
	/* Dell XPS M1330 (OmniVision OV7670 webcam) */
	{ .match_flags		= USB_DEVICE_ID_MATCH_DEVICE
				| USB_DEVICE_ID_MATCH_INT_INFO,
	  .idVendor		= 0x05a9,
	  .idProduct		= 0x7670,
	  .bInterfaceClass	= USB_CLASS_VIDEO,
	  .bInterfaceSubClass	= 1,
	  .bInterfaceProtocol	= 0,
	  .driver_info		= (kernel_ulong_t)&uvc_quirk_probe_def },
	/* Apple Built-In iSight */
	{ .match_flags		= USB_DEVICE_ID_MATCH_DEVICE
				| USB_DEVICE_ID_MATCH_INT_INFO,
	  .idVendor		= 0x05ac,
	  .idProduct		= 0x8501,
	  .bInterfaceClass	= USB_CLASS_VIDEO,
	  .bInterfaceSubClass	= 1,
	  .bInterfaceProtocol	= 0,
	  .driver_info		= UVC_INFO_QUIRK(UVC_QUIRK_PROBE_MINMAX
					| UVC_QUIRK_BUILTIN_ISIGHT) },
	/* Apple FaceTime HD Camera (Built-In) */
	{ .match_flags		= USB_DEVICE_ID_MATCH_DEVICE
				| USB_DEVICE_ID_MATCH_INT_INFO,
	  .idVendor		= 0x05ac,
	  .idProduct		= 0x8514,
	  .bInterfaceClass	= USB_CLASS_VIDEO,
	  .bInterfaceSubClass	= 1,
	  .bInterfaceProtocol	= 0,
	  .driver_info		= (kernel_ulong_t)&uvc_quirk_probe_def },
	/* Apple Built-In iSight via iBridge */
	{ .match_flags		= USB_DEVICE_ID_MATCH_DEVICE
				| USB_DEVICE_ID_MATCH_INT_INFO,
	  .idVendor		= 0x05ac,
	  .idProduct		= 0x8600,
	  .bInterfaceClass	= USB_CLASS_VIDEO,
	  .bInterfaceSubClass	= 1,
	  .bInterfaceProtocol	= 0,
	  .driver_info		= (kernel_ulong_t)&uvc_quirk_probe_def },
	/* Foxlink ("HP Webcam" on HP Mini 5103) */
	{ .match_flags		= USB_DEVICE_ID_MATCH_DEVICE
				| USB_DEVICE_ID_MATCH_INT_INFO,
	  .idVendor		= 0x05c8,
	  .idProduct		= 0x0403,
	  .bInterfaceClass	= USB_CLASS_VIDEO,
	  .bInterfaceSubClass	= 1,
	  .bInterfaceProtocol	= 0,
	  .driver_info		= (kernel_ulong_t)&uvc_quirk_fix_bandwidth },
	/* Genesys Logic USB 2.0 PC Camera */
	{ .match_flags		= USB_DEVICE_ID_MATCH_DEVICE
				| USB_DEVICE_ID_MATCH_INT_INFO,
	  .idVendor		= 0x05e3,
	  .idProduct		= 0x0505,
	  .bInterfaceClass	= USB_CLASS_VIDEO,
	  .bInterfaceSubClass	= 1,
	  .bInterfaceProtocol	= 0,
	  .driver_info		= (kernel_ulong_t)&uvc_quirk_stream_no_fid },
	/* Hercules Classic Silver */
	{ .match_flags		= USB_DEVICE_ID_MATCH_DEVICE
				| USB_DEVICE_ID_MATCH_INT_INFO,
	  .idVendor		= 0x06f8,
	  .idProduct		= 0x300c,
	  .bInterfaceClass	= USB_CLASS_VIDEO,
	  .bInterfaceSubClass	= 1,
	  .bInterfaceProtocol	= 0,
	  .driver_info		= (kernel_ulong_t)&uvc_quirk_fix_bandwidth },
	/* ViMicro Vega */
	{ .match_flags		= USB_DEVICE_ID_MATCH_DEVICE
				| USB_DEVICE_ID_MATCH_INT_INFO,
	  .idVendor		= 0x0ac8,
	  .idProduct		= 0x332d,
	  .bInterfaceClass	= USB_CLASS_VIDEO,
	  .bInterfaceSubClass	= 1,
	  .bInterfaceProtocol	= 0,
	  .driver_info		= (kernel_ulong_t)&uvc_quirk_fix_bandwidth },
	/* ViMicro - Minoru3D */
	{ .match_flags		= USB_DEVICE_ID_MATCH_DEVICE
				| USB_DEVICE_ID_MATCH_INT_INFO,
	  .idVendor		= 0x0ac8,
	  .idProduct		= 0x3410,
	  .bInterfaceClass	= USB_CLASS_VIDEO,
	  .bInterfaceSubClass	= 1,
	  .bInterfaceProtocol	= 0,
	  .driver_info		= (kernel_ulong_t)&uvc_quirk_fix_bandwidth },
	/* ViMicro Venus - Minoru3D */
	{ .match_flags		= USB_DEVICE_ID_MATCH_DEVICE
				| USB_DEVICE_ID_MATCH_INT_INFO,
	  .idVendor		= 0x0ac8,
	  .idProduct		= 0x3420,
	  .bInterfaceClass	= USB_CLASS_VIDEO,
	  .bInterfaceSubClass	= 1,
	  .bInterfaceProtocol	= 0,
	  .driver_info		= (kernel_ulong_t)&uvc_quirk_fix_bandwidth },
	/* Ophir Optronics - SPCAM 620U */
	{ .match_flags		= USB_DEVICE_ID_MATCH_DEVICE
				| USB_DEVICE_ID_MATCH_INT_INFO,
	  .idVendor		= 0x0bd3,
	  .idProduct		= 0x0555,
	  .bInterfaceClass	= USB_CLASS_VIDEO,
	  .bInterfaceSubClass	= 1,
	  .bInterfaceProtocol	= 0,
	  .driver_info		= (kernel_ulong_t)&uvc_quirk_probe_minmax },
	/* MT6227 */
	{ .match_flags		= USB_DEVICE_ID_MATCH_DEVICE
				| USB_DEVICE_ID_MATCH_INT_INFO,
	  .idVendor		= 0x0e8d,
	  .idProduct		= 0x0004,
	  .bInterfaceClass	= USB_CLASS_VIDEO,
	  .bInterfaceSubClass	= 1,
	  .bInterfaceProtocol	= 0,
	  .driver_info		= UVC_INFO_QUIRK(UVC_QUIRK_PROBE_MINMAX
					| UVC_QUIRK_PROBE_DEF) },
	/* IMC Networks (Medion Akoya) */
	{ .match_flags		= USB_DEVICE_ID_MATCH_DEVICE
				| USB_DEVICE_ID_MATCH_INT_INFO,
	  .idVendor		= 0x13d3,
	  .idProduct		= 0x5103,
	  .bInterfaceClass	= USB_CLASS_VIDEO,
	  .bInterfaceSubClass	= 1,
	  .bInterfaceProtocol	= 0,
	  .driver_info		= (kernel_ulong_t)&uvc_quirk_stream_no_fid },
	/* JMicron USB2.0 XGA WebCam */
	{ .match_flags		= USB_DEVICE_ID_MATCH_DEVICE
				| USB_DEVICE_ID_MATCH_INT_INFO,
	  .idVendor		= 0x152d,
	  .idProduct		= 0x0310,
	  .bInterfaceClass	= USB_CLASS_VIDEO,
	  .bInterfaceSubClass	= 1,
	  .bInterfaceProtocol	= 0,
	  .driver_info		= (kernel_ulong_t)&uvc_quirk_probe_minmax },
	/* Syntek (HP Spartan) */
	{ .match_flags		= USB_DEVICE_ID_MATCH_DEVICE
				| USB_DEVICE_ID_MATCH_INT_INFO,
	  .idVendor		= 0x174f,
	  .idProduct		= 0x5212,
	  .bInterfaceClass	= USB_CLASS_VIDEO,
	  .bInterfaceSubClass	= 1,
	  .bInterfaceProtocol	= 0,
	  .driver_info		= (kernel_ulong_t)&uvc_quirk_stream_no_fid },
	/* Syntek (Samsung Q310) */
	{ .match_flags		= USB_DEVICE_ID_MATCH_DEVICE
				| USB_DEVICE_ID_MATCH_INT_INFO,
	  .idVendor		= 0x174f,
	  .idProduct		= 0x5931,
	  .bInterfaceClass	= USB_CLASS_VIDEO,
	  .bInterfaceSubClass	= 1,
	  .bInterfaceProtocol	= 0,
	  .driver_info		= (kernel_ulong_t)&uvc_quirk_stream_no_fid },
	/* Syntek (Packard Bell EasyNote MX52 */
	{ .match_flags		= USB_DEVICE_ID_MATCH_DEVICE
				| USB_DEVICE_ID_MATCH_INT_INFO,
	  .idVendor		= 0x174f,
	  .idProduct		= 0x8a12,
	  .bInterfaceClass	= USB_CLASS_VIDEO,
	  .bInterfaceSubClass	= 1,
	  .bInterfaceProtocol	= 0,
	  .driver_info		= (kernel_ulong_t)&uvc_quirk_stream_no_fid },
	/* Syntek (Asus F9SG) */
	{ .match_flags		= USB_DEVICE_ID_MATCH_DEVICE
				| USB_DEVICE_ID_MATCH_INT_INFO,
	  .idVendor		= 0x174f,
	  .idProduct		= 0x8a31,
	  .bInterfaceClass	= USB_CLASS_VIDEO,
	  .bInterfaceSubClass	= 1,
	  .bInterfaceProtocol	= 0,
	  .driver_info		= (kernel_ulong_t)&uvc_quirk_stream_no_fid },
	/* Syntek (Asus U3S) */
	{ .match_flags		= USB_DEVICE_ID_MATCH_DEVICE
				| USB_DEVICE_ID_MATCH_INT_INFO,
	  .idVendor		= 0x174f,
	  .idProduct		= 0x8a33,
	  .bInterfaceClass	= USB_CLASS_VIDEO,
	  .bInterfaceSubClass	= 1,
	  .bInterfaceProtocol	= 0,
	  .driver_info		= (kernel_ulong_t)&uvc_quirk_stream_no_fid },
	/* Syntek (JAOtech Smart Terminal) */
	{ .match_flags		= USB_DEVICE_ID_MATCH_DEVICE
				| USB_DEVICE_ID_MATCH_INT_INFO,
	  .idVendor		= 0x174f,
	  .idProduct		= 0x8a34,
	  .bInterfaceClass	= USB_CLASS_VIDEO,
	  .bInterfaceSubClass	= 1,
	  .bInterfaceProtocol	= 0,
	  .driver_info		= (kernel_ulong_t)&uvc_quirk_stream_no_fid },
	/* Miricle 307K */
	{ .match_flags		= USB_DEVICE_ID_MATCH_DEVICE
				| USB_DEVICE_ID_MATCH_INT_INFO,
	  .idVendor		= 0x17dc,
	  .idProduct		= 0x0202,
	  .bInterfaceClass	= USB_CLASS_VIDEO,
	  .bInterfaceSubClass	= 1,
	  .bInterfaceProtocol	= 0,
	  .driver_info		= (kernel_ulong_t)&uvc_quirk_stream_no_fid },
	/* Lenovo Thinkpad SL400/SL500 */
	{ .match_flags		= USB_DEVICE_ID_MATCH_DEVICE
				| USB_DEVICE_ID_MATCH_INT_INFO,
	  .idVendor		= 0x17ef,
	  .idProduct		= 0x480b,
	  .bInterfaceClass	= USB_CLASS_VIDEO,
	  .bInterfaceSubClass	= 1,
	  .bInterfaceProtocol	= 0,
	  .driver_info		= (kernel_ulong_t)&uvc_quirk_stream_no_fid },
	/* Aveo Technology USB 2.0 Camera */
	{ .match_flags		= USB_DEVICE_ID_MATCH_DEVICE
				| USB_DEVICE_ID_MATCH_INT_INFO,
	  .idVendor		= 0x1871,
	  .idProduct		= 0x0306,
	  .bInterfaceClass	= USB_CLASS_VIDEO,
	  .bInterfaceSubClass	= 1,
	  .bInterfaceProtocol	= 0,
	  .driver_info		= UVC_INFO_QUIRK(UVC_QUIRK_PROBE_MINMAX
					| UVC_QUIRK_PROBE_EXTRAFIELDS) },
	/* Aveo Technology USB 2.0 Camera (Tasco USB Microscope) */
	{ .match_flags		= USB_DEVICE_ID_MATCH_DEVICE
				| USB_DEVICE_ID_MATCH_INT_INFO,
	  .idVendor		= 0x1871,
	  .idProduct		= 0x0516,
	  .bInterfaceClass	= USB_CLASS_VENDOR_SPEC,
	  .bInterfaceSubClass	= 1,
	  .bInterfaceProtocol	= 0 },
	/* Ecamm Pico iMage */
	{ .match_flags		= USB_DEVICE_ID_MATCH_DEVICE
				| USB_DEVICE_ID_MATCH_INT_INFO,
	  .idVendor		= 0x18cd,
	  .idProduct		= 0xcafe,
	  .bInterfaceClass	= USB_CLASS_VIDEO,
	  .bInterfaceSubClass	= 1,
	  .bInterfaceProtocol	= 0,
	  .driver_info		= UVC_INFO_QUIRK(UVC_QUIRK_PROBE_EXTRAFIELDS) },
	/* Manta MM-353 Plako */
	{ .match_flags		= USB_DEVICE_ID_MATCH_DEVICE
				| USB_DEVICE_ID_MATCH_INT_INFO,
	  .idVendor		= 0x18ec,
	  .idProduct		= 0x3188,
	  .bInterfaceClass	= USB_CLASS_VIDEO,
	  .bInterfaceSubClass	= 1,
	  .bInterfaceProtocol	= 0,
	  .driver_info		= (kernel_ulong_t)&uvc_quirk_probe_minmax },
	/* FSC WebCam V30S */
	{ .match_flags		= USB_DEVICE_ID_MATCH_DEVICE
				| USB_DEVICE_ID_MATCH_INT_INFO,
	  .idVendor		= 0x18ec,
	  .idProduct		= 0x3288,
	  .bInterfaceClass	= USB_CLASS_VIDEO,
	  .bInterfaceSubClass	= 1,
	  .bInterfaceProtocol	= 0,
	  .driver_info		= (kernel_ulong_t)&uvc_quirk_probe_minmax },
	/* Arkmicro unbranded */
	{ .match_flags		= USB_DEVICE_ID_MATCH_DEVICE
				| USB_DEVICE_ID_MATCH_INT_INFO,
	  .idVendor		= 0x18ec,
	  .idProduct		= 0x3290,
	  .bInterfaceClass	= USB_CLASS_VIDEO,
	  .bInterfaceSubClass	= 1,
	  .bInterfaceProtocol	= 0,
	  .driver_info		= (kernel_ulong_t)&uvc_quirk_probe_def },
	/* The Imaging Source USB CCD cameras */
	{ .match_flags		= USB_DEVICE_ID_MATCH_DEVICE
				| USB_DEVICE_ID_MATCH_INT_INFO,
	  .idVendor		= 0x199e,
	  .idProduct		= 0x8102,
	  .bInterfaceClass	= USB_CLASS_VENDOR_SPEC,
	  .bInterfaceSubClass	= 1,
	  .bInterfaceProtocol	= 0 },
	/* Bodelin ProScopeHR */
	{ .match_flags		= USB_DEVICE_ID_MATCH_DEVICE
				| USB_DEVICE_ID_MATCH_DEV_HI
				| USB_DEVICE_ID_MATCH_INT_INFO,
	  .idVendor		= 0x19ab,
	  .idProduct		= 0x1000,
	  .bcdDevice_hi		= 0x0126,
	  .bInterfaceClass	= USB_CLASS_VIDEO,
	  .bInterfaceSubClass	= 1,
	  .bInterfaceProtocol	= 0,
	  .driver_info		= UVC_INFO_QUIRK(UVC_QUIRK_STATUS_INTERVAL) },
	/* MSI StarCam 370i */
	{ .match_flags		= USB_DEVICE_ID_MATCH_DEVICE
				| USB_DEVICE_ID_MATCH_INT_INFO,
	  .idVendor		= 0x1b3b,
	  .idProduct		= 0x2951,
	  .bInterfaceClass	= USB_CLASS_VIDEO,
	  .bInterfaceSubClass	= 1,
	  .bInterfaceProtocol	= 0,
	  .driver_info		= (kernel_ulong_t)&uvc_quirk_probe_minmax },
	/* Generalplus Technology Inc. 808 Camera */
	{ .match_flags		= USB_DEVICE_ID_MATCH_DEVICE
				| USB_DEVICE_ID_MATCH_INT_INFO,
	  .idVendor		= 0x1b3f,
	  .idProduct		= 0x2002,
	  .bInterfaceClass	= USB_CLASS_VIDEO,
	  .bInterfaceSubClass	= 1,
	  .bInterfaceProtocol	= 0,
	  .driver_info		= (kernel_ulong_t)&uvc_quirk_probe_minmax },
	/* Shenzhen Aoni Electronic Co.,Ltd 2K FHD camera */
	{ .match_flags		= USB_DEVICE_ID_MATCH_DEVICE
				| USB_DEVICE_ID_MATCH_INT_INFO,
	  .idVendor		= 0x1bcf,
	  .idProduct		= 0x0b40,
	  .bInterfaceClass	= USB_CLASS_VIDEO,
	  .bInterfaceSubClass	= 1,
	  .bInterfaceProtocol	= 0,
	  .driver_info		= (kernel_ulong_t)&(const struct uvc_device_info){
		.uvc_version = 0x010a,
	  } },
	/* SiGma Micro USB Web Camera */
	{ .match_flags		= USB_DEVICE_ID_MATCH_DEVICE
				| USB_DEVICE_ID_MATCH_INT_INFO,
	  .idVendor		= 0x1c4f,
	  .idProduct		= 0x3000,
	  .bInterfaceClass	= USB_CLASS_VIDEO,
	  .bInterfaceSubClass	= 1,
	  .bInterfaceProtocol	= 0,
	  .driver_info		= UVC_INFO_QUIRK(UVC_QUIRK_PROBE_MINMAX
					| UVC_QUIRK_IGNORE_SELECTOR_UNIT) },
	/* Oculus VR Positional Tracker DK2 */
	{ .match_flags		= USB_DEVICE_ID_MATCH_DEVICE
				| USB_DEVICE_ID_MATCH_INT_INFO,
	  .idVendor		= 0x2833,
	  .idProduct		= 0x0201,
	  .bInterfaceClass	= USB_CLASS_VIDEO,
	  .bInterfaceSubClass	= 1,
	  .bInterfaceProtocol	= 0,
	  .driver_info		= (kernel_ulong_t)&uvc_quirk_force_y8 },
	/* Oculus VR Rift Sensor */
	{ .match_flags		= USB_DEVICE_ID_MATCH_DEVICE
				| USB_DEVICE_ID_MATCH_INT_INFO,
	  .idVendor		= 0x2833,
	  .idProduct		= 0x0211,
	  .bInterfaceClass	= USB_CLASS_VENDOR_SPEC,
	  .bInterfaceSubClass	= 1,
	  .bInterfaceProtocol	= 0,
	  .driver_info		= (kernel_ulong_t)&uvc_quirk_force_y8 },
	/* GEO Semiconductor GC6500 */
	{ .match_flags		= USB_DEVICE_ID_MATCH_DEVICE
				| USB_DEVICE_ID_MATCH_INT_INFO,
	  .idVendor		= 0x29fe,
	  .idProduct		= 0x4d53,
	  .bInterfaceClass	= USB_CLASS_VIDEO,
	  .bInterfaceSubClass	= 1,
	  .bInterfaceProtocol	= 0,
	  .driver_info		= UVC_INFO_QUIRK(UVC_QUIRK_FORCE_BPP) },
	/* SunplusIT Inc HD Camera */
	{ .match_flags		= USB_DEVICE_ID_MATCH_DEVICE
				| USB_DEVICE_ID_MATCH_INT_INFO,
	  .idVendor		= 0x2b7e,
	  .idProduct		= 0xb752,
	  .bInterfaceClass	= USB_CLASS_VIDEO,
	  .bInterfaceSubClass	= 1,
	  .bInterfaceProtocol	= UVC_PC_PROTOCOL_15,
	  .driver_info		= (kernel_ulong_t)&uvc_ctrl_power_line_uvc11 },
<<<<<<< HEAD
=======
	/* Insta360 Link */
	{ .match_flags		= USB_DEVICE_ID_MATCH_DEVICE
				| USB_DEVICE_ID_MATCH_INT_INFO,
	  .idVendor		= 0x2e1a,
	  .idProduct		= 0x4c01,
	  .bInterfaceClass	= USB_CLASS_VIDEO,
	  .bInterfaceSubClass	= 1,
	  .bInterfaceProtocol	= 0,
	  .driver_info		= UVC_INFO_QUIRK(UVC_QUIRK_DISABLE_AUTOSUSPEND) },
>>>>>>> 0c383648
	/* Lenovo Integrated Camera */
	{ .match_flags		= USB_DEVICE_ID_MATCH_DEVICE
				| USB_DEVICE_ID_MATCH_INT_INFO,
	  .idVendor		= 0x30c9,
	  .idProduct		= 0x0093,
	  .bInterfaceClass	= USB_CLASS_VIDEO,
	  .bInterfaceSubClass	= 1,
	  .bInterfaceProtocol	= UVC_PC_PROTOCOL_15,
	  .driver_info		= (kernel_ulong_t)&uvc_ctrl_power_line_uvc11 },
	/* Sonix Technology USB 2.0 Camera */
	{ .match_flags		= USB_DEVICE_ID_MATCH_DEVICE
				| USB_DEVICE_ID_MATCH_INT_INFO,
	  .idVendor		= 0x3277,
	  .idProduct		= 0x0072,
	  .bInterfaceClass	= USB_CLASS_VIDEO,
	  .bInterfaceSubClass	= 1,
	  .bInterfaceProtocol	= 0,
	  .driver_info		= (kernel_ulong_t)&uvc_ctrl_power_line_limited },
	/* Shine-Optics Integrated Camera */
	{ .match_flags		= USB_DEVICE_ID_MATCH_DEVICE
				| USB_DEVICE_ID_MATCH_INT_INFO,
	  .idVendor		= 0x3277,
	  .idProduct		= 0x009e,
	  .bInterfaceClass	= USB_CLASS_VIDEO,
	  .bInterfaceSubClass	= 1,
	  .bInterfaceProtocol	= UVC_PC_PROTOCOL_15,
	  .driver_info		= (kernel_ulong_t)&uvc_ctrl_power_line_uvc11 },
	/* Acer EasyCamera */
	{ .match_flags		= USB_DEVICE_ID_MATCH_DEVICE
				| USB_DEVICE_ID_MATCH_INT_INFO,
	  .idVendor		= 0x5986,
	  .idProduct		= 0x1172,
	  .bInterfaceClass	= USB_CLASS_VIDEO,
	  .bInterfaceSubClass	= 1,
	  .bInterfaceProtocol	= 0,
	  .driver_info		= (kernel_ulong_t)&uvc_ctrl_power_line_limited },
	/* Acer EasyCamera */
	{ .match_flags		= USB_DEVICE_ID_MATCH_DEVICE
				| USB_DEVICE_ID_MATCH_INT_INFO,
	  .idVendor		= 0x5986,
	  .idProduct		= 0x1180,
	  .bInterfaceClass	= USB_CLASS_VIDEO,
	  .bInterfaceSubClass	= 1,
	  .bInterfaceProtocol	= 0,
	  .driver_info		= (kernel_ulong_t)&uvc_ctrl_power_line_limited },
	/* Intel D410/ASR depth camera */
	{ .match_flags		= USB_DEVICE_ID_MATCH_DEVICE
				| USB_DEVICE_ID_MATCH_INT_INFO,
	  .idVendor		= 0x8086,
	  .idProduct		= 0x0ad2,
	  .bInterfaceClass	= USB_CLASS_VIDEO,
	  .bInterfaceSubClass	= 1,
	  .bInterfaceProtocol	= 0,
	  .driver_info		= UVC_INFO_META(V4L2_META_FMT_D4XX) },
	/* Intel D415/ASRC depth camera */
	{ .match_flags		= USB_DEVICE_ID_MATCH_DEVICE
				| USB_DEVICE_ID_MATCH_INT_INFO,
	  .idVendor		= 0x8086,
	  .idProduct		= 0x0ad3,
	  .bInterfaceClass	= USB_CLASS_VIDEO,
	  .bInterfaceSubClass	= 1,
	  .bInterfaceProtocol	= 0,
	  .driver_info		= UVC_INFO_META(V4L2_META_FMT_D4XX) },
	/* Intel D430/AWG depth camera */
	{ .match_flags		= USB_DEVICE_ID_MATCH_DEVICE
				| USB_DEVICE_ID_MATCH_INT_INFO,
	  .idVendor		= 0x8086,
	  .idProduct		= 0x0ad4,
	  .bInterfaceClass	= USB_CLASS_VIDEO,
	  .bInterfaceSubClass	= 1,
	  .bInterfaceProtocol	= 0,
	  .driver_info		= UVC_INFO_META(V4L2_META_FMT_D4XX) },
	/* Intel RealSense D4M */
	{ .match_flags		= USB_DEVICE_ID_MATCH_DEVICE
				| USB_DEVICE_ID_MATCH_INT_INFO,
	  .idVendor		= 0x8086,
	  .idProduct		= 0x0b03,
	  .bInterfaceClass	= USB_CLASS_VIDEO,
	  .bInterfaceSubClass	= 1,
	  .bInterfaceProtocol	= 0,
	  .driver_info		= UVC_INFO_META(V4L2_META_FMT_D4XX) },
	/* Intel D435/AWGC depth camera */
	{ .match_flags		= USB_DEVICE_ID_MATCH_DEVICE
				| USB_DEVICE_ID_MATCH_INT_INFO,
	  .idVendor		= 0x8086,
	  .idProduct		= 0x0b07,
	  .bInterfaceClass	= USB_CLASS_VIDEO,
	  .bInterfaceSubClass	= 1,
	  .bInterfaceProtocol	= 0,
	  .driver_info		= UVC_INFO_META(V4L2_META_FMT_D4XX) },
	/* Intel D435i depth camera */
	{ .match_flags		= USB_DEVICE_ID_MATCH_DEVICE
				| USB_DEVICE_ID_MATCH_INT_INFO,
	  .idVendor		= 0x8086,
	  .idProduct		= 0x0b3a,
	  .bInterfaceClass	= USB_CLASS_VIDEO,
	  .bInterfaceSubClass	= 1,
	  .bInterfaceProtocol	= 0,
	  .driver_info		= UVC_INFO_META(V4L2_META_FMT_D4XX) },
	/* Intel D405 Depth Camera */
	{ .match_flags		= USB_DEVICE_ID_MATCH_DEVICE
				| USB_DEVICE_ID_MATCH_INT_INFO,
	  .idVendor		= 0x8086,
	  .idProduct		= 0x0b5b,
	  .bInterfaceClass	= USB_CLASS_VIDEO,
	  .bInterfaceSubClass	= 1,
	  .bInterfaceProtocol	= 0,
	  .driver_info		= UVC_INFO_META(V4L2_META_FMT_D4XX) },
	/* Intel D455 Depth Camera */
	{ .match_flags		= USB_DEVICE_ID_MATCH_DEVICE
				| USB_DEVICE_ID_MATCH_INT_INFO,
	  .idVendor		= 0x8086,
	  .idProduct		= 0x0b5c,
	  .bInterfaceClass	= USB_CLASS_VIDEO,
	  .bInterfaceSubClass	= 1,
	  .bInterfaceProtocol	= 0,
	  .driver_info		= UVC_INFO_META(V4L2_META_FMT_D4XX) },
	/* Generic USB Video Class */
	{ USB_INTERFACE_INFO(USB_CLASS_VIDEO, 1, UVC_PC_PROTOCOL_UNDEFINED) },
	{ USB_INTERFACE_INFO(USB_CLASS_VIDEO, 1, UVC_PC_PROTOCOL_15) },
	{}
};

MODULE_DEVICE_TABLE(usb, uvc_ids);

struct uvc_driver uvc_driver = {
	.driver = {
		.name		= "uvcvideo",
		.probe		= uvc_probe,
		.disconnect	= uvc_disconnect,
		.suspend	= uvc_suspend,
		.resume		= uvc_resume,
		.reset_resume	= uvc_reset_resume,
		.id_table	= uvc_ids,
		.supports_autosuspend = 1,
	},
};

static int __init uvc_init(void)
{
	int ret;

	uvc_debugfs_init();

	ret = usb_register(&uvc_driver.driver);
	if (ret < 0) {
		uvc_debugfs_cleanup();
		return ret;
	}

	return 0;
}

static void __exit uvc_cleanup(void)
{
	usb_deregister(&uvc_driver.driver);
	uvc_debugfs_cleanup();
}

module_init(uvc_init);
module_exit(uvc_cleanup);

MODULE_AUTHOR(DRIVER_AUTHOR);
MODULE_DESCRIPTION(DRIVER_DESC);
MODULE_LICENSE("GPL");
MODULE_VERSION(DRIVER_VERSION);
<|MERGE_RESOLUTION|>--- conflicted
+++ resolved
@@ -3046,8 +3046,6 @@
 	  .bInterfaceSubClass	= 1,
 	  .bInterfaceProtocol	= UVC_PC_PROTOCOL_15,
 	  .driver_info		= (kernel_ulong_t)&uvc_ctrl_power_line_uvc11 },
-<<<<<<< HEAD
-=======
 	/* Insta360 Link */
 	{ .match_flags		= USB_DEVICE_ID_MATCH_DEVICE
 				| USB_DEVICE_ID_MATCH_INT_INFO,
@@ -3057,7 +3055,6 @@
 	  .bInterfaceSubClass	= 1,
 	  .bInterfaceProtocol	= 0,
 	  .driver_info		= UVC_INFO_QUIRK(UVC_QUIRK_DISABLE_AUTOSUSPEND) },
->>>>>>> 0c383648
 	/* Lenovo Integrated Camera */
 	{ .match_flags		= USB_DEVICE_ID_MATCH_DEVICE
 				| USB_DEVICE_ID_MATCH_INT_INFO,
