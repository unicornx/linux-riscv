--- conflicted
+++ resolved
@@ -531,20 +531,12 @@
 	 * Copy the color space for the sink pad. When converting from Bayer to
 	 * YUV, default to a limited quantization range.
 	 */
-<<<<<<< HEAD
-	if (format->flags & V4L2_MBUS_FRAMEFMT_SET_CSC &&
-	    format->quantization == V4L2_QUANTIZATION_FULL_RANGE &&
-	    src_info->pixel_enc == V4L2_PIXEL_ENC_YUV)
-		src_fmt->quantization = V4L2_QUANTIZATION_FULL_RANGE;
-	else if (src_info->pixel_enc == V4L2_PIXEL_ENC_YUV)
-=======
 	src_fmt->colorspace = sink_fmt->colorspace;
 	src_fmt->xfer_func = sink_fmt->xfer_func;
 	src_fmt->ycbcr_enc = sink_fmt->ycbcr_enc;
 
 	if (sink_info->pixel_enc == V4L2_PIXEL_ENC_BAYER &&
 	    src_info->pixel_enc == V4L2_PIXEL_ENC_YUV)
->>>>>>> 2cb8e624
 		src_fmt->quantization = V4L2_QUANTIZATION_LIM_RANGE;
 	else
 		src_fmt->quantization = sink_fmt->quantization;
@@ -583,8 +575,6 @@
 
 	*format = *src_fmt;
 
-<<<<<<< HEAD
-=======
 	/*
 	 * Restore the SET_CSC flag if it was set to indicate support for the
 	 * CSC setting API.
@@ -592,7 +582,6 @@
 	if (set_csc)
 		format->flags |= V4L2_MBUS_FRAMEFMT_SET_CSC;
 
->>>>>>> 2cb8e624
 	/* Store the source format info when setting the active format. */
 	if (which == V4L2_SUBDEV_FORMAT_ACTIVE)
 		isp->src_fmt = src_info;
