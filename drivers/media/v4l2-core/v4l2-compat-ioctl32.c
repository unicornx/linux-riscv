// SPDX-License-Identifier: GPL-2.0-only
/*
 * ioctl32.c: Conversion between 32bit and 64bit native ioctls.
 *	Separated from fs stuff by Arnd Bergmann <arnd@arndb.de>
 *
 * Copyright (C) 1997-2000  Jakub Jelinek  (jakub@redhat.com)
 * Copyright (C) 1998  Eddie C. Dost  (ecd@skynet.be)
 * Copyright (C) 2001,2002  Andi Kleen, SuSE Labs
 * Copyright (C) 2003       Pavel Machek (pavel@ucw.cz)
 * Copyright (C) 2005       Philippe De Muyter (phdm@macqel.be)
 * Copyright (C) 2008       Hans Verkuil <hverkuil@xs4all.nl>
 *
 * These routines maintain argument size conversion between 32bit and 64bit
 * ioctls.
 */

#include <linux/compat.h>
#include <linux/module.h>
#include <linux/videodev2.h>
#include <linux/v4l2-subdev.h>
#include <media/v4l2-dev.h>
#include <media/v4l2-fh.h>
#include <media/v4l2-ctrls.h>
#include <media/v4l2-ioctl.h>

/**
 * assign_in_user() - Copy from one __user var to another one
 *
 * @to: __user var where data will be stored
 * @from: __user var where data will be retrieved.
 *
 * As this code very often needs to allocate userspace memory, it is easier
 * to have a macro that will do both get_user() and put_user() at once.
 *
 * This function complements the macros defined at asm-generic/uaccess.h.
 * It uses the same argument order as copy_in_user()
 */
#define assign_in_user(to, from)					\
({									\
	typeof(*from) __assign_tmp;					\
									\
	get_user(__assign_tmp, from) || put_user(__assign_tmp, to);	\
})

/**
 * get_user_cast() - Stores at a kernelspace local var the contents from a
 *		pointer with userspace data that is not tagged with __user.
 *
 * @__x: var where data will be stored
 * @__ptr: var where data will be retrieved.
 *
 * Sometimes we need to declare a pointer without __user because it
 * comes from a pointer struct field that will be retrieved from userspace
 * by the 64-bit native ioctl handler. This function ensures that the
 * @__ptr will be cast to __user before calling get_user() in order to
 * avoid warnings with static code analyzers like smatch.
 */
#define get_user_cast(__x, __ptr)					\
({									\
	get_user(__x, (typeof(*__ptr) __user *)(__ptr));		\
})

/**
 * put_user_force() - Stores the contents of a kernelspace local var
 *		      into a userspace pointer, removing any __user cast.
 *
 * @__x: var where data will be stored
 * @__ptr: var where data will be retrieved.
 *
 * Sometimes we need to remove the __user attribute from some data,
 * by passing the __force macro. This function ensures that the
 * @__ptr will be cast with __force before calling put_user(), in order to
 * avoid warnings with static code analyzers like smatch.
 */
#define put_user_force(__x, __ptr)					\
({									\
	put_user((typeof(*__x) __force *)(__x), __ptr);			\
})

/**
 * assign_in_user_cast() - Copy from one __user var to another one
 *
 * @to: __user var where data will be stored
 * @from: var where data will be retrieved that needs to be cast to __user.
 *
 * As this code very often needs to allocate userspace memory, it is easier
 * to have a macro that will do both get_user_cast() and put_user() at once.
 *
 * This function should be used instead of assign_in_user() when the @from
 * variable was not declared as __user. See get_user_cast() for more details.
 *
 * This function complements the macros defined at asm-generic/uaccess.h.
 * It uses the same argument order as copy_in_user()
 */
#define assign_in_user_cast(to, from)					\
({									\
	typeof(*from) __assign_tmp;					\
									\
	get_user_cast(__assign_tmp, from) || put_user(__assign_tmp, to);\
})

/**
 * native_ioctl - Ancillary function that calls the native 64 bits ioctl
 * handler.
 *
 * @file: pointer to &struct file with the file handler
 * @cmd: ioctl to be called
 * @arg: arguments passed from/to the ioctl handler
 *
 * This function calls the native ioctl handler at v4l2-dev, e. g. v4l2_ioctl()
 */
static long native_ioctl(struct file *file, unsigned int cmd, unsigned long arg)
{
	long ret = -ENOIOCTLCMD;

	if (file->f_op->unlocked_ioctl)
		ret = file->f_op->unlocked_ioctl(file, cmd, arg);

	return ret;
}


/*
 * Per-ioctl data copy handlers.
 *
 * Those come in pairs, with a get_v4l2_foo() and a put_v4l2_foo() routine,
 * where "v4l2_foo" is the name of the V4L2 struct.
 *
 * They basically get two __user pointers, one with a 32-bits struct that
 * came from the userspace call and a 64-bits struct, also allocated as
 * userspace, but filled internally by do_video_ioctl().
 *
 * For ioctls that have pointers inside it, the functions will also
 * receive an ancillary buffer with extra space, used to pass extra
 * data to the routine.
 */

struct v4l2_clip32 {
	struct v4l2_rect        c;
	compat_caddr_t		next;
};

struct v4l2_window32 {
	struct v4l2_rect        w;
	__u32			field;	/* enum v4l2_field */
	__u32			chromakey;
	compat_caddr_t		clips; /* actually struct v4l2_clip32 * */
	__u32			clipcount;
	compat_caddr_t		bitmap;
	__u8                    global_alpha;
};

static int get_v4l2_window32(struct v4l2_window __user *p64,
			     struct v4l2_window32 __user *p32,
			     void __user *aux_buf, u32 aux_space)
{
	struct v4l2_clip32 __user *uclips;
	struct v4l2_clip __user *kclips;
	compat_caddr_t p;
	u32 clipcount;

	if (!access_ok(p32, sizeof(*p32)) ||
	    copy_in_user(&p64->w, &p32->w, sizeof(p32->w)) ||
	    assign_in_user(&p64->field, &p32->field) ||
	    assign_in_user(&p64->chromakey, &p32->chromakey) ||
	    assign_in_user(&p64->global_alpha, &p32->global_alpha) ||
	    get_user(clipcount, &p32->clipcount) ||
	    put_user(clipcount, &p64->clipcount))
		return -EFAULT;
	if (clipcount > 2048)
		return -EINVAL;
	if (!clipcount)
		return put_user(NULL, &p64->clips);

	if (get_user(p, &p32->clips))
		return -EFAULT;
	uclips = compat_ptr(p);
	if (aux_space < clipcount * sizeof(*kclips))
		return -EFAULT;
	kclips = aux_buf;
	if (put_user(kclips, &p64->clips))
		return -EFAULT;

	while (clipcount--) {
		if (copy_in_user(&kclips->c, &uclips->c, sizeof(uclips->c)))
			return -EFAULT;
		if (put_user(clipcount ? kclips + 1 : NULL, &kclips->next))
			return -EFAULT;
		uclips++;
		kclips++;
	}
	return 0;
}

static int put_v4l2_window32(struct v4l2_window __user *p64,
			     struct v4l2_window32 __user *p32)
{
	struct v4l2_clip __user *kclips;
	struct v4l2_clip32 __user *uclips;
	compat_caddr_t p;
	u32 clipcount;

	if (copy_in_user(&p32->w, &p64->w, sizeof(p64->w)) ||
	    assign_in_user(&p32->field, &p64->field) ||
	    assign_in_user(&p32->chromakey, &p64->chromakey) ||
	    assign_in_user(&p32->global_alpha, &p64->global_alpha) ||
	    get_user(clipcount, &p64->clipcount) ||
	    put_user(clipcount, &p32->clipcount))
		return -EFAULT;
	if (!clipcount)
		return 0;

	if (get_user(kclips, &p64->clips))
		return -EFAULT;
	if (get_user(p, &p32->clips))
		return -EFAULT;
	uclips = compat_ptr(p);
	while (clipcount--) {
		if (copy_in_user(&uclips->c, &kclips->c, sizeof(uclips->c)))
			return -EFAULT;
		uclips++;
		kclips++;
	}
	return 0;
}

struct v4l2_format32 {
	__u32	type;	/* enum v4l2_buf_type */
	union {
		struct v4l2_pix_format	pix;
		struct v4l2_pix_format_mplane	pix_mp;
		struct v4l2_window32	win;
		struct v4l2_vbi_format	vbi;
		struct v4l2_sliced_vbi_format	sliced;
		struct v4l2_sdr_format	sdr;
		struct v4l2_meta_format	meta;
		__u8	raw_data[200];        /* user-defined */
	} fmt;
};

/**
 * struct v4l2_create_buffers32 - VIDIOC_CREATE_BUFS32 argument
 * @index:	on return, index of the first created buffer
 * @count:	entry: number of requested buffers,
 *		return: number of created buffers
 * @memory:	buffer memory type
 * @format:	frame format, for which buffers are requested
 * @capabilities: capabilities of this buffer type.
 * @reserved:	future extensions
 */
struct v4l2_create_buffers32 {
	__u32			index;
	__u32			count;
	__u32			memory;	/* enum v4l2_memory */
	struct v4l2_format32	format;
	__u32			capabilities;
	__u32			reserved[7];
};

static int __bufsize_v4l2_format(struct v4l2_format32 __user *p32, u32 *size)
{
	u32 type;

	if (get_user(type, &p32->type))
		return -EFAULT;

	switch (type) {
	case V4L2_BUF_TYPE_VIDEO_OVERLAY:
	case V4L2_BUF_TYPE_VIDEO_OUTPUT_OVERLAY: {
		u32 clipcount;

		if (get_user(clipcount, &p32->fmt.win.clipcount))
			return -EFAULT;
		if (clipcount > 2048)
			return -EINVAL;
		*size = clipcount * sizeof(struct v4l2_clip);
		return 0;
	}
	default:
		*size = 0;
		return 0;
	}
}

static int bufsize_v4l2_format(struct v4l2_format32 __user *p32, u32 *size)
{
	if (!access_ok(p32, sizeof(*p32)))
		return -EFAULT;
	return __bufsize_v4l2_format(p32, size);
}

static int __get_v4l2_format32(struct v4l2_format __user *p64,
			       struct v4l2_format32 __user *p32,
			       void __user *aux_buf, u32 aux_space)
{
	u32 type;

	if (get_user(type, &p32->type) || put_user(type, &p64->type))
		return -EFAULT;

	switch (type) {
	case V4L2_BUF_TYPE_VIDEO_CAPTURE:
	case V4L2_BUF_TYPE_VIDEO_OUTPUT:
		return copy_in_user(&p64->fmt.pix, &p32->fmt.pix,
				    sizeof(p64->fmt.pix)) ? -EFAULT : 0;
	case V4L2_BUF_TYPE_VIDEO_CAPTURE_MPLANE:
	case V4L2_BUF_TYPE_VIDEO_OUTPUT_MPLANE:
		return copy_in_user(&p64->fmt.pix_mp, &p32->fmt.pix_mp,
				    sizeof(p64->fmt.pix_mp)) ? -EFAULT : 0;
	case V4L2_BUF_TYPE_VIDEO_OVERLAY:
	case V4L2_BUF_TYPE_VIDEO_OUTPUT_OVERLAY:
		return get_v4l2_window32(&p64->fmt.win, &p32->fmt.win,
					 aux_buf, aux_space);
	case V4L2_BUF_TYPE_VBI_CAPTURE:
	case V4L2_BUF_TYPE_VBI_OUTPUT:
		return copy_in_user(&p64->fmt.vbi, &p32->fmt.vbi,
				    sizeof(p64->fmt.vbi)) ? -EFAULT : 0;
	case V4L2_BUF_TYPE_SLICED_VBI_CAPTURE:
	case V4L2_BUF_TYPE_SLICED_VBI_OUTPUT:
		return copy_in_user(&p64->fmt.sliced, &p32->fmt.sliced,
				    sizeof(p64->fmt.sliced)) ? -EFAULT : 0;
	case V4L2_BUF_TYPE_SDR_CAPTURE:
	case V4L2_BUF_TYPE_SDR_OUTPUT:
		return copy_in_user(&p64->fmt.sdr, &p32->fmt.sdr,
				    sizeof(p64->fmt.sdr)) ? -EFAULT : 0;
	case V4L2_BUF_TYPE_META_CAPTURE:
	case V4L2_BUF_TYPE_META_OUTPUT:
		return copy_in_user(&p64->fmt.meta, &p32->fmt.meta,
				    sizeof(p64->fmt.meta)) ? -EFAULT : 0;
	default:
		return -EINVAL;
	}
}

static int get_v4l2_format32(struct v4l2_format __user *p64,
			     struct v4l2_format32 __user *p32,
			     void __user *aux_buf, u32 aux_space)
{
	if (!access_ok(p32, sizeof(*p32)))
		return -EFAULT;
	return __get_v4l2_format32(p64, p32, aux_buf, aux_space);
}

static int bufsize_v4l2_create(struct v4l2_create_buffers32 __user *p32,
			       u32 *size)
{
	if (!access_ok(p32, sizeof(*p32)))
		return -EFAULT;
	return __bufsize_v4l2_format(&p32->format, size);
}

static int get_v4l2_create32(struct v4l2_create_buffers __user *p64,
			     struct v4l2_create_buffers32 __user *p32,
			     void __user *aux_buf, u32 aux_space)
{
	if (!access_ok(p32, sizeof(*p32)) ||
	    copy_in_user(p64, p32,
			 offsetof(struct v4l2_create_buffers32, format)))
		return -EFAULT;
	return __get_v4l2_format32(&p64->format, &p32->format,
				   aux_buf, aux_space);
}

static int __put_v4l2_format32(struct v4l2_format __user *p64,
			       struct v4l2_format32 __user *p32)
{
	u32 type;

	if (get_user(type, &p64->type))
		return -EFAULT;

	switch (type) {
	case V4L2_BUF_TYPE_VIDEO_CAPTURE:
	case V4L2_BUF_TYPE_VIDEO_OUTPUT:
		return copy_in_user(&p32->fmt.pix, &p64->fmt.pix,
				    sizeof(p64->fmt.pix)) ? -EFAULT : 0;
	case V4L2_BUF_TYPE_VIDEO_CAPTURE_MPLANE:
	case V4L2_BUF_TYPE_VIDEO_OUTPUT_MPLANE:
		return copy_in_user(&p32->fmt.pix_mp, &p64->fmt.pix_mp,
				    sizeof(p64->fmt.pix_mp)) ? -EFAULT : 0;
	case V4L2_BUF_TYPE_VIDEO_OVERLAY:
	case V4L2_BUF_TYPE_VIDEO_OUTPUT_OVERLAY:
		return put_v4l2_window32(&p64->fmt.win, &p32->fmt.win);
	case V4L2_BUF_TYPE_VBI_CAPTURE:
	case V4L2_BUF_TYPE_VBI_OUTPUT:
		return copy_in_user(&p32->fmt.vbi, &p64->fmt.vbi,
				    sizeof(p64->fmt.vbi)) ? -EFAULT : 0;
	case V4L2_BUF_TYPE_SLICED_VBI_CAPTURE:
	case V4L2_BUF_TYPE_SLICED_VBI_OUTPUT:
		return copy_in_user(&p32->fmt.sliced, &p64->fmt.sliced,
				    sizeof(p64->fmt.sliced)) ? -EFAULT : 0;
	case V4L2_BUF_TYPE_SDR_CAPTURE:
	case V4L2_BUF_TYPE_SDR_OUTPUT:
		return copy_in_user(&p32->fmt.sdr, &p64->fmt.sdr,
				    sizeof(p64->fmt.sdr)) ? -EFAULT : 0;
	case V4L2_BUF_TYPE_META_CAPTURE:
	case V4L2_BUF_TYPE_META_OUTPUT:
		return copy_in_user(&p32->fmt.meta, &p64->fmt.meta,
				    sizeof(p64->fmt.meta)) ? -EFAULT : 0;
	default:
		return -EINVAL;
	}
}

static int put_v4l2_format32(struct v4l2_format __user *p64,
			     struct v4l2_format32 __user *p32)
{
	if (!access_ok(p32, sizeof(*p32)))
		return -EFAULT;
	return __put_v4l2_format32(p64, p32);
}

static int put_v4l2_create32(struct v4l2_create_buffers __user *p64,
			     struct v4l2_create_buffers32 __user *p32)
{
	if (!access_ok(p32, sizeof(*p32)) ||
	    copy_in_user(p32, p64,
			 offsetof(struct v4l2_create_buffers32, format)) ||
	    assign_in_user(&p32->capabilities, &p64->capabilities) ||
	    copy_in_user(p32->reserved, p64->reserved, sizeof(p64->reserved)))
		return -EFAULT;
	return __put_v4l2_format32(&p64->format, &p32->format);
}

struct v4l2_standard32 {
	__u32		     index;
	compat_u64	     id;
	__u8		     name[24];
	struct v4l2_fract    frameperiod; /* Frames, not fields */
	__u32		     framelines;
	__u32		     reserved[4];
};

static int get_v4l2_standard32(struct v4l2_standard __user *p64,
			       struct v4l2_standard32 __user *p32)
{
	/* other fields are not set by the user, nor used by the driver */
	if (!access_ok(p32, sizeof(*p32)) ||
	    assign_in_user(&p64->index, &p32->index))
		return -EFAULT;
	return 0;
}

static int put_v4l2_standard32(struct v4l2_standard __user *p64,
			       struct v4l2_standard32 __user *p32)
{
	if (!access_ok(p32, sizeof(*p32)) ||
	    assign_in_user(&p32->index, &p64->index) ||
	    assign_in_user(&p32->id, &p64->id) ||
	    copy_in_user(p32->name, p64->name, sizeof(p32->name)) ||
	    copy_in_user(&p32->frameperiod, &p64->frameperiod,
			 sizeof(p32->frameperiod)) ||
	    assign_in_user(&p32->framelines, &p64->framelines) ||
	    copy_in_user(p32->reserved, p64->reserved, sizeof(p32->reserved)))
		return -EFAULT;
	return 0;
}

struct v4l2_plane32 {
	__u32			bytesused;
	__u32			length;
	union {
		__u32		mem_offset;
		compat_long_t	userptr;
		__s32		fd;
	} m;
	__u32			data_offset;
	__u32			reserved[11];
};

/*
 * This is correct for all architectures including i386, but not x32,
 * which has different alignment requirements for timestamp
 */
struct v4l2_buffer32 {
	__u32			index;
	__u32			type;	/* enum v4l2_buf_type */
	__u32			bytesused;
	__u32			flags;
	__u32			field;	/* enum v4l2_field */
	struct {
		compat_s64	tv_sec;
		compat_s64	tv_usec;
	}			timestamp;
	struct v4l2_timecode	timecode;
	__u32			sequence;

	/* memory location */
	__u32			memory;	/* enum v4l2_memory */
	union {
		__u32           offset;
		compat_long_t   userptr;
		compat_caddr_t  planes;
		__s32		fd;
	} m;
	__u32			length;
	__u32			reserved2;
	__s32			request_fd;
};

struct v4l2_buffer32_time32 {
	__u32			index;
	__u32			type;	/* enum v4l2_buf_type */
	__u32			bytesused;
	__u32			flags;
	__u32			field;	/* enum v4l2_field */
	struct old_timeval32	timestamp;
	struct v4l2_timecode	timecode;
	__u32			sequence;

	/* memory location */
	__u32			memory;	/* enum v4l2_memory */
	union {
		__u32           offset;
		compat_long_t   userptr;
		compat_caddr_t  planes;
		__s32		fd;
	} m;
	__u32			length;
	__u32			reserved2;
	__s32			request_fd;
};

static int get_v4l2_plane32(struct v4l2_plane __user *p64,
			    struct v4l2_plane32 __user *p32,
			    enum v4l2_memory memory)
{
	compat_ulong_t p;

	if (copy_in_user(p64, p32, 2 * sizeof(__u32)) ||
	    copy_in_user(&p64->data_offset, &p32->data_offset,
			 sizeof(p64->data_offset)))
		return -EFAULT;

	switch (memory) {
	case V4L2_MEMORY_MMAP:
	case V4L2_MEMORY_OVERLAY:
		if (copy_in_user(&p64->m.mem_offset, &p32->m.mem_offset,
				 sizeof(p32->m.mem_offset)))
			return -EFAULT;
		break;
	case V4L2_MEMORY_USERPTR:
		if (get_user(p, &p32->m.userptr) ||
		    put_user((unsigned long)compat_ptr(p), &p64->m.userptr))
			return -EFAULT;
		break;
	case V4L2_MEMORY_DMABUF:
		if (copy_in_user(&p64->m.fd, &p32->m.fd, sizeof(p32->m.fd)))
			return -EFAULT;
		break;
	}

	return 0;
}

static int put_v4l2_plane32(struct v4l2_plane __user *p64,
			    struct v4l2_plane32 __user *p32,
			    enum v4l2_memory memory)
{
	unsigned long p;

	if (copy_in_user(p32, p64, 2 * sizeof(__u32)) ||
	    copy_in_user(&p32->data_offset, &p64->data_offset,
			 sizeof(p64->data_offset)))
		return -EFAULT;

	switch (memory) {
	case V4L2_MEMORY_MMAP:
	case V4L2_MEMORY_OVERLAY:
		if (copy_in_user(&p32->m.mem_offset, &p64->m.mem_offset,
				 sizeof(p64->m.mem_offset)))
			return -EFAULT;
		break;
	case V4L2_MEMORY_USERPTR:
		if (get_user(p, &p64->m.userptr) ||
		    put_user((compat_ulong_t)ptr_to_compat((void __user *)p),
			     &p32->m.userptr))
			return -EFAULT;
		break;
	case V4L2_MEMORY_DMABUF:
		if (copy_in_user(&p32->m.fd, &p64->m.fd, sizeof(p64->m.fd)))
			return -EFAULT;
		break;
	}

	return 0;
}

static int bufsize_v4l2_buffer(struct v4l2_buffer32 __user *p32, u32 *size)
{
	u32 type;
	u32 length;

	if (!access_ok(p32, sizeof(*p32)) ||
	    get_user(type, &p32->type) ||
	    get_user(length, &p32->length))
		return -EFAULT;

	if (V4L2_TYPE_IS_MULTIPLANAR(type)) {
		if (length > VIDEO_MAX_PLANES)
			return -EINVAL;

		/*
		 * We don't really care if userspace decides to kill itself
		 * by passing a very big length value
		 */
		*size = length * sizeof(struct v4l2_plane);
	} else {
		*size = 0;
	}
	return 0;
}

static int bufsize_v4l2_buffer_time32(struct v4l2_buffer32_time32 __user *p32, u32 *size)
{
	u32 type;
	u32 length;

	if (!access_ok(p32, sizeof(*p32)) ||
	    get_user(type, &p32->type) ||
	    get_user(length, &p32->length))
		return -EFAULT;

	if (V4L2_TYPE_IS_MULTIPLANAR(type)) {
		if (length > VIDEO_MAX_PLANES)
			return -EINVAL;

		/*
		 * We don't really care if userspace decides to kill itself
		 * by passing a very big length value
		 */
		*size = length * sizeof(struct v4l2_plane);
	} else {
		*size = 0;
	}
	return 0;
}

static int get_v4l2_buffer32(struct v4l2_buffer __user *p64,
			     struct v4l2_buffer32 __user *p32,
			     void __user *aux_buf, u32 aux_space)
{
	u32 type;
	u32 length;
	s32 request_fd;
	enum v4l2_memory memory;
	struct v4l2_plane32 __user *uplane32;
	struct v4l2_plane __user *uplane;
	compat_caddr_t p;
	int ret;

	if (!access_ok(p32, sizeof(*p32)) ||
	    assign_in_user(&p64->index, &p32->index) ||
	    get_user(type, &p32->type) ||
	    put_user(type, &p64->type) ||
	    assign_in_user(&p64->flags, &p32->flags) ||
	    get_user(memory, &p32->memory) ||
	    put_user(memory, &p64->memory) ||
	    get_user(length, &p32->length) ||
	    put_user(length, &p64->length) ||
	    get_user(request_fd, &p32->request_fd) ||
	    put_user(request_fd, &p64->request_fd))
		return -EFAULT;

	if (V4L2_TYPE_IS_OUTPUT(type))
		if (assign_in_user(&p64->bytesused, &p32->bytesused) ||
		    assign_in_user(&p64->field, &p32->field) ||
		    assign_in_user(&p64->timestamp.tv_sec,
				   &p32->timestamp.tv_sec) ||
		    assign_in_user(&p64->timestamp.tv_usec,
				   &p32->timestamp.tv_usec))
			return -EFAULT;

	if (V4L2_TYPE_IS_MULTIPLANAR(type)) {
		u32 num_planes = length;

		if (num_planes == 0) {
			/*
			 * num_planes == 0 is legal, e.g. when userspace doesn't
			 * need planes array on DQBUF
			 */
			return put_user(NULL, &p64->m.planes);
		}
		if (num_planes > VIDEO_MAX_PLANES)
			return -EINVAL;

		if (get_user(p, &p32->m.planes))
			return -EFAULT;

		uplane32 = compat_ptr(p);
		if (!access_ok(uplane32,
			       num_planes * sizeof(*uplane32)))
			return -EFAULT;

		/*
		 * We don't really care if userspace decides to kill itself
		 * by passing a very big num_planes value
		 */
		if (aux_space < num_planes * sizeof(*uplane))
			return -EFAULT;

		uplane = aux_buf;
		if (put_user_force(uplane, &p64->m.planes))
			return -EFAULT;

		while (num_planes--) {
			ret = get_v4l2_plane32(uplane, uplane32, memory);
			if (ret)
				return ret;
			uplane++;
			uplane32++;
		}
	} else {
		switch (memory) {
		case V4L2_MEMORY_MMAP:
		case V4L2_MEMORY_OVERLAY:
			if (assign_in_user(&p64->m.offset, &p32->m.offset))
				return -EFAULT;
			break;
		case V4L2_MEMORY_USERPTR: {
			compat_ulong_t userptr;

			if (get_user(userptr, &p32->m.userptr) ||
			    put_user((unsigned long)compat_ptr(userptr),
				     &p64->m.userptr))
				return -EFAULT;
			break;
		}
		case V4L2_MEMORY_DMABUF:
			if (assign_in_user(&p64->m.fd, &p32->m.fd))
				return -EFAULT;
			break;
		}
	}

	return 0;
}

static int get_v4l2_buffer32_time32(struct v4l2_buffer_time32 __user *p64,
				    struct v4l2_buffer32_time32 __user *p32,
				    void __user *aux_buf, u32 aux_space)
{
	u32 type;
	u32 length;
	s32 request_fd;
	enum v4l2_memory memory;
	struct v4l2_plane32 __user *uplane32;
	struct v4l2_plane __user *uplane;
	compat_caddr_t p;
	int ret;

	if (!access_ok(p32, sizeof(*p32)) ||
	    assign_in_user(&p64->index, &p32->index) ||
	    get_user(type, &p32->type) ||
	    put_user(type, &p64->type) ||
	    assign_in_user(&p64->flags, &p32->flags) ||
	    get_user(memory, &p32->memory) ||
	    put_user(memory, &p64->memory) ||
	    get_user(length, &p32->length) ||
	    put_user(length, &p64->length) ||
	    get_user(request_fd, &p32->request_fd) ||
	    put_user(request_fd, &p64->request_fd))
		return -EFAULT;

	if (V4L2_TYPE_IS_OUTPUT(type))
		if (assign_in_user(&p64->bytesused, &p32->bytesused) ||
		    assign_in_user(&p64->field, &p32->field) ||
		    assign_in_user(&p64->timestamp.tv_sec,
				   &p32->timestamp.tv_sec) ||
		    assign_in_user(&p64->timestamp.tv_usec,
				   &p32->timestamp.tv_usec))
			return -EFAULT;

	if (V4L2_TYPE_IS_MULTIPLANAR(type)) {
		u32 num_planes = length;

		if (num_planes == 0) {
			/*
			 * num_planes == 0 is legal, e.g. when userspace doesn't
			 * need planes array on DQBUF
			 */
			return put_user(NULL, &p64->m.planes);
		}
		if (num_planes > VIDEO_MAX_PLANES)
			return -EINVAL;

		if (get_user(p, &p32->m.planes))
			return -EFAULT;

		uplane32 = compat_ptr(p);
		if (!access_ok(uplane32,
			       num_planes * sizeof(*uplane32)))
			return -EFAULT;

		/*
		 * We don't really care if userspace decides to kill itself
		 * by passing a very big num_planes value
		 */
		if (aux_space < num_planes * sizeof(*uplane))
			return -EFAULT;

		uplane = aux_buf;
		if (put_user_force(uplane, &p64->m.planes))
			return -EFAULT;

		while (num_planes--) {
			ret = get_v4l2_plane32(uplane, uplane32, memory);
			if (ret)
				return ret;
			uplane++;
			uplane32++;
		}
	} else {
		switch (memory) {
		case V4L2_MEMORY_MMAP:
		case V4L2_MEMORY_OVERLAY:
			if (assign_in_user(&p64->m.offset, &p32->m.offset))
				return -EFAULT;
			break;
		case V4L2_MEMORY_USERPTR: {
			compat_ulong_t userptr;

			if (get_user(userptr, &p32->m.userptr) ||
			    put_user((unsigned long)compat_ptr(userptr),
				     &p64->m.userptr))
				return -EFAULT;
			break;
		}
		case V4L2_MEMORY_DMABUF:
			if (assign_in_user(&p64->m.fd, &p32->m.fd))
				return -EFAULT;
			break;
		}
	}

	return 0;
}

static int put_v4l2_buffer32(struct v4l2_buffer __user *p64,
			     struct v4l2_buffer32 __user *p32)
{
	u32 type;
	u32 length;
	enum v4l2_memory memory;
	struct v4l2_plane32 __user *uplane32;
	struct v4l2_plane *uplane;
	compat_caddr_t p;
	int ret;

	if (!access_ok(p32, sizeof(*p32)) ||
	    assign_in_user(&p32->index, &p64->index) ||
	    get_user(type, &p64->type) ||
	    put_user(type, &p32->type) ||
	    assign_in_user(&p32->flags, &p64->flags) ||
	    get_user(memory, &p64->memory) ||
	    put_user(memory, &p32->memory))
		return -EFAULT;

	if (assign_in_user(&p32->bytesused, &p64->bytesused) ||
	    assign_in_user(&p32->field, &p64->field) ||
	    assign_in_user(&p32->timestamp.tv_sec, &p64->timestamp.tv_sec) ||
	    assign_in_user(&p32->timestamp.tv_usec, &p64->timestamp.tv_usec) ||
	    copy_in_user(&p32->timecode, &p64->timecode, sizeof(p64->timecode)) ||
	    assign_in_user(&p32->sequence, &p64->sequence) ||
	    assign_in_user(&p32->reserved2, &p64->reserved2) ||
	    assign_in_user(&p32->request_fd, &p64->request_fd) ||
	    get_user(length, &p64->length) ||
	    put_user(length, &p32->length))
		return -EFAULT;

	if (V4L2_TYPE_IS_MULTIPLANAR(type)) {
		u32 num_planes = length;

		if (num_planes == 0)
			return 0;
		/* We need to define uplane without __user, even though
		 * it does point to data in userspace here. The reason is
		 * that v4l2-ioctl.c copies it from userspace to kernelspace,
		 * so its definition in videodev2.h doesn't have a
		 * __user markup. Defining uplane with __user causes
		 * smatch warnings, so instead declare it without __user
		 * and cast it as a userspace pointer to put_v4l2_plane32().
		 */
		if (get_user(uplane, &p64->m.planes))
			return -EFAULT;
		if (get_user(p, &p32->m.planes))
			return -EFAULT;
		uplane32 = compat_ptr(p);

		while (num_planes--) {
			ret = put_v4l2_plane32((void __user *)uplane,
					       uplane32, memory);
			if (ret)
				return ret;
			++uplane;
			++uplane32;
		}
	} else {
		switch (memory) {
		case V4L2_MEMORY_MMAP:
		case V4L2_MEMORY_OVERLAY:
			if (assign_in_user(&p32->m.offset, &p64->m.offset))
				return -EFAULT;
			break;
		case V4L2_MEMORY_USERPTR:
			if (assign_in_user(&p32->m.userptr, &p64->m.userptr))
				return -EFAULT;
			break;
		case V4L2_MEMORY_DMABUF:
			if (assign_in_user(&p32->m.fd, &p64->m.fd))
				return -EFAULT;
			break;
		}
	}

	return 0;
}

static int put_v4l2_buffer32_time32(struct v4l2_buffer_time32 __user *p64,
				    struct v4l2_buffer32_time32 __user *p32)
{
	u32 type;
	u32 length;
	enum v4l2_memory memory;
	struct v4l2_plane32 __user *uplane32;
	struct v4l2_plane *uplane;
	compat_caddr_t p;
	int ret;

	if (!access_ok(p32, sizeof(*p32)) ||
	    assign_in_user(&p32->index, &p64->index) ||
	    get_user(type, &p64->type) ||
	    put_user(type, &p32->type) ||
	    assign_in_user(&p32->flags, &p64->flags) ||
	    get_user(memory, &p64->memory) ||
	    put_user(memory, &p32->memory))
		return -EFAULT;

	if (assign_in_user(&p32->bytesused, &p64->bytesused) ||
	    assign_in_user(&p32->field, &p64->field) ||
	    assign_in_user(&p32->timestamp.tv_sec, &p64->timestamp.tv_sec) ||
	    assign_in_user(&p32->timestamp.tv_usec, &p64->timestamp.tv_usec) ||
	    copy_in_user(&p32->timecode, &p64->timecode, sizeof(p64->timecode)) ||
	    assign_in_user(&p32->sequence, &p64->sequence) ||
	    assign_in_user(&p32->reserved2, &p64->reserved2) ||
	    assign_in_user(&p32->request_fd, &p64->request_fd) ||
	    get_user(length, &p64->length) ||
	    put_user(length, &p32->length))
		return -EFAULT;

	if (V4L2_TYPE_IS_MULTIPLANAR(type)) {
		u32 num_planes = length;

		if (num_planes == 0)
			return 0;
		/* We need to define uplane without __user, even though
		 * it does point to data in userspace here. The reason is
		 * that v4l2-ioctl.c copies it from userspace to kernelspace,
		 * so its definition in videodev2.h doesn't have a
		 * __user markup. Defining uplane with __user causes
		 * smatch warnings, so instead declare it without __user
		 * and cast it as a userspace pointer to put_v4l2_plane32().
		 */
		if (get_user(uplane, &p64->m.planes))
			return -EFAULT;
		if (get_user(p, &p32->m.planes))
			return -EFAULT;
		uplane32 = compat_ptr(p);

		while (num_planes--) {
			ret = put_v4l2_plane32((void __user *)uplane,
					       uplane32, memory);
			if (ret)
				return ret;
			++uplane;
			++uplane32;
		}
	} else {
		switch (memory) {
		case V4L2_MEMORY_MMAP:
		case V4L2_MEMORY_OVERLAY:
			if (assign_in_user(&p32->m.offset, &p64->m.offset))
				return -EFAULT;
			break;
		case V4L2_MEMORY_USERPTR:
			if (assign_in_user(&p32->m.userptr, &p64->m.userptr))
				return -EFAULT;
			break;
		case V4L2_MEMORY_DMABUF:
			if (assign_in_user(&p32->m.fd, &p64->m.fd))
				return -EFAULT;
			break;
		}
	}

	return 0;
}

struct v4l2_framebuffer32 {
	__u32			capability;
	__u32			flags;
	compat_caddr_t		base;
	struct {
		__u32		width;
		__u32		height;
		__u32		pixelformat;
		__u32		field;
		__u32		bytesperline;
		__u32		sizeimage;
		__u32		colorspace;
		__u32		priv;
	} fmt;
};

static int get_v4l2_framebuffer32(struct v4l2_framebuffer __user *p64,
				  struct v4l2_framebuffer32 __user *p32)
{
	compat_caddr_t tmp;

	if (!access_ok(p32, sizeof(*p32)) ||
	    get_user(tmp, &p32->base) ||
	    put_user_force(compat_ptr(tmp), &p64->base) ||
	    assign_in_user(&p64->capability, &p32->capability) ||
	    assign_in_user(&p64->flags, &p32->flags) ||
	    copy_in_user(&p64->fmt, &p32->fmt, sizeof(p64->fmt)))
		return -EFAULT;
	return 0;
}

static int put_v4l2_framebuffer32(struct v4l2_framebuffer __user *p64,
				  struct v4l2_framebuffer32 __user *p32)
{
	void *base;

	if (!access_ok(p32, sizeof(*p32)) ||
	    get_user(base, &p64->base) ||
	    put_user(ptr_to_compat((void __user *)base), &p32->base) ||
	    assign_in_user(&p32->capability, &p64->capability) ||
	    assign_in_user(&p32->flags, &p64->flags) ||
	    copy_in_user(&p32->fmt, &p64->fmt, sizeof(p64->fmt)))
		return -EFAULT;
	return 0;
}

struct v4l2_input32 {
	__u32	     index;		/*  Which input */
	__u8	     name[32];		/*  Label */
	__u32	     type;		/*  Type of input */
	__u32	     audioset;		/*  Associated audios (bitfield) */
	__u32        tuner;             /*  Associated tuner */
	compat_u64   std;
	__u32	     status;
	__u32	     capabilities;
	__u32	     reserved[3];
};

/*
 * The 64-bit v4l2_input struct has extra padding at the end of the struct.
 * Otherwise it is identical to the 32-bit version.
 */
static inline int get_v4l2_input32(struct v4l2_input __user *p64,
				   struct v4l2_input32 __user *p32)
{
	if (copy_in_user(p64, p32, sizeof(*p32)))
		return -EFAULT;
	return 0;
}

static inline int put_v4l2_input32(struct v4l2_input __user *p64,
				   struct v4l2_input32 __user *p32)
{
	if (copy_in_user(p32, p64, sizeof(*p32)))
		return -EFAULT;
	return 0;
}

struct v4l2_ext_controls32 {
	__u32 which;
	__u32 count;
	__u32 error_idx;
	__s32 request_fd;
	__u32 reserved[1];
	compat_caddr_t controls; /* actually struct v4l2_ext_control32 * */
};

struct v4l2_ext_control32 {
	__u32 id;
	__u32 size;
	__u32 reserved2[1];
	union {
		__s32 value;
		__s64 value64;
		compat_caddr_t string; /* actually char * */
	};
} __attribute__ ((packed));

/* Return true if this control is a pointer type. */
static inline bool ctrl_is_pointer(struct file *file, u32 id)
{
	struct video_device *vdev = video_devdata(file);
	struct v4l2_fh *fh = NULL;
	struct v4l2_ctrl_handler *hdl = NULL;
	struct v4l2_query_ext_ctrl qec = { id };
	const struct v4l2_ioctl_ops *ops = vdev->ioctl_ops;

	if (test_bit(V4L2_FL_USES_V4L2_FH, &vdev->flags))
		fh = file->private_data;

	if (fh && fh->ctrl_handler)
		hdl = fh->ctrl_handler;
	else if (vdev->ctrl_handler)
		hdl = vdev->ctrl_handler;

	if (hdl) {
		struct v4l2_ctrl *ctrl = v4l2_ctrl_find(hdl, id);

		return ctrl && ctrl->is_ptr;
	}

	if (!ops || !ops->vidioc_query_ext_ctrl)
		return false;

	return !ops->vidioc_query_ext_ctrl(file, fh, &qec) &&
		(qec.flags & V4L2_CTRL_FLAG_HAS_PAYLOAD);
}

static int bufsize_v4l2_ext_controls(struct v4l2_ext_controls32 __user *p32,
				     u32 *size)
{
	u32 count;

	if (!access_ok(p32, sizeof(*p32)) ||
	    get_user(count, &p32->count))
		return -EFAULT;
	if (count > V4L2_CID_MAX_CTRLS)
		return -EINVAL;
	*size = count * sizeof(struct v4l2_ext_control);
	return 0;
}

static int get_v4l2_ext_controls32(struct file *file,
				   struct v4l2_ext_controls __user *p64,
				   struct v4l2_ext_controls32 __user *p32,
				   void __user *aux_buf, u32 aux_space)
{
	struct v4l2_ext_control32 __user *ucontrols;
	struct v4l2_ext_control __user *kcontrols;
	u32 count;
	u32 n;
	compat_caddr_t p;

	if (!access_ok(p32, sizeof(*p32)) ||
	    assign_in_user(&p64->which, &p32->which) ||
	    get_user(count, &p32->count) ||
	    put_user(count, &p64->count) ||
	    assign_in_user(&p64->error_idx, &p32->error_idx) ||
	    assign_in_user(&p64->request_fd, &p32->request_fd) ||
	    copy_in_user(p64->reserved, p32->reserved, sizeof(p64->reserved)))
		return -EFAULT;

	if (count == 0)
		return put_user(NULL, &p64->controls);
	if (count > V4L2_CID_MAX_CTRLS)
		return -EINVAL;
	if (get_user(p, &p32->controls))
		return -EFAULT;
	ucontrols = compat_ptr(p);
	if (!access_ok(ucontrols, count * sizeof(*ucontrols)))
		return -EFAULT;
	if (aux_space < count * sizeof(*kcontrols))
		return -EFAULT;
	kcontrols = aux_buf;
	if (put_user_force(kcontrols, &p64->controls))
		return -EFAULT;

	for (n = 0; n < count; n++) {
		u32 id;

		if (copy_in_user(kcontrols, ucontrols, sizeof(*ucontrols)))
			return -EFAULT;

		if (get_user(id, &kcontrols->id))
			return -EFAULT;

		if (ctrl_is_pointer(file, id)) {
			void __user *s;

			if (get_user(p, &ucontrols->string))
				return -EFAULT;
			s = compat_ptr(p);
			if (put_user(s, &kcontrols->string))
				return -EFAULT;
		}
		ucontrols++;
		kcontrols++;
	}
	return 0;
}

static int put_v4l2_ext_controls32(struct file *file,
				   struct v4l2_ext_controls __user *p64,
				   struct v4l2_ext_controls32 __user *p32)
{
	struct v4l2_ext_control32 __user *ucontrols;
	struct v4l2_ext_control *kcontrols;
	u32 count;
	u32 n;
	compat_caddr_t p;

	/*
	 * We need to define kcontrols without __user, even though it does
	 * point to data in userspace here. The reason is that v4l2-ioctl.c
	 * copies it from userspace to kernelspace, so its definition in
	 * videodev2.h doesn't have a __user markup. Defining kcontrols
	 * with __user causes smatch warnings, so instead declare it
	 * without __user and cast it as a userspace pointer where needed.
	 */
	if (!access_ok(p32, sizeof(*p32)) ||
	    assign_in_user(&p32->which, &p64->which) ||
	    get_user(count, &p64->count) ||
	    put_user(count, &p32->count) ||
	    assign_in_user(&p32->error_idx, &p64->error_idx) ||
	    assign_in_user(&p32->request_fd, &p64->request_fd) ||
	    copy_in_user(p32->reserved, p64->reserved, sizeof(p32->reserved)) ||
	    get_user(kcontrols, &p64->controls))
		return -EFAULT;

	if (!count || count > (U32_MAX/sizeof(*ucontrols)))
		return 0;
	if (get_user(p, &p32->controls))
		return -EFAULT;
	ucontrols = compat_ptr(p);
	if (!access_ok(ucontrols, count * sizeof(*ucontrols)))
		return -EFAULT;

	for (n = 0; n < count; n++) {
		unsigned int size = sizeof(*ucontrols);
		u32 id;

		if (get_user_cast(id, &kcontrols->id) ||
		    put_user(id, &ucontrols->id) ||
		    assign_in_user_cast(&ucontrols->size, &kcontrols->size) ||
		    copy_in_user(&ucontrols->reserved2,
				 (void __user *)&kcontrols->reserved2,
				 sizeof(ucontrols->reserved2)))
			return -EFAULT;

		/*
		 * Do not modify the pointer when copying a pointer control.
		 * The contents of the pointer was changed, not the pointer
		 * itself.
		 */
		if (ctrl_is_pointer(file, id))
			size -= sizeof(ucontrols->value64);

		if (copy_in_user(ucontrols,
				 (void __user *)kcontrols, size))
			return -EFAULT;

		ucontrols++;
		kcontrols++;
	}
	return 0;
}

#ifdef CONFIG_X86_64
/*
 * x86 is the only compat architecture with different struct alignment
 * between 32-bit and 64-bit tasks.
 *
 * On all other architectures, v4l2_event32 and v4l2_event32_time32 are
 * the same as v4l2_event and v4l2_event_time32, so we can use the native
 * handlers, converting v4l2_event to v4l2_event_time32 if necessary.
 */
struct v4l2_event32 {
	__u32				type;
	union {
		compat_s64		value64;
		__u8			data[64];
	} u;
	__u32				pending;
	__u32				sequence;
	struct {
		compat_s64		tv_sec;
		compat_s64		tv_nsec;
	} timestamp;
	__u32				id;
	__u32				reserved[8];
};

struct v4l2_event32_time32 {
	__u32				type;
	union {
		compat_s64		value64;
		__u8			data[64];
	} u;
	__u32				pending;
	__u32				sequence;
	struct old_timespec32		timestamp;
	__u32				id;
	__u32				reserved[8];
};

static int put_v4l2_event32(struct v4l2_event __user *p64,
			    struct v4l2_event32 __user *p32)
{
	if (!access_ok(p32, sizeof(*p32)) ||
	    assign_in_user(&p32->type, &p64->type) ||
	    copy_in_user(&p32->u, &p64->u, sizeof(p64->u)) ||
	    assign_in_user(&p32->pending, &p64->pending) ||
	    assign_in_user(&p32->sequence, &p64->sequence) ||
	    assign_in_user(&p32->timestamp.tv_sec, &p64->timestamp.tv_sec) ||
	    assign_in_user(&p32->timestamp.tv_nsec, &p64->timestamp.tv_nsec) ||
	    assign_in_user(&p32->id, &p64->id) ||
	    copy_in_user(p32->reserved, p64->reserved, sizeof(p32->reserved)))
		return -EFAULT;
	return 0;
}

static int put_v4l2_event32_time32(struct v4l2_event_time32 __user *p64,
				   struct v4l2_event32_time32 __user *p32)
{
	if (!access_ok(p32, sizeof(*p32)) ||
	    assign_in_user(&p32->type, &p64->type) ||
	    copy_in_user(&p32->u, &p64->u, sizeof(p64->u)) ||
	    assign_in_user(&p32->pending, &p64->pending) ||
	    assign_in_user(&p32->sequence, &p64->sequence) ||
	    assign_in_user(&p32->timestamp.tv_sec, &p64->timestamp.tv_sec) ||
	    assign_in_user(&p32->timestamp.tv_nsec, &p64->timestamp.tv_nsec) ||
	    assign_in_user(&p32->id, &p64->id) ||
	    copy_in_user(p32->reserved, p64->reserved, sizeof(p32->reserved)))
		return -EFAULT;
	return 0;
}
#endif

struct v4l2_edid32 {
	__u32 pad;
	__u32 start_block;
	__u32 blocks;
	__u32 reserved[5];
	compat_caddr_t edid;
};

static int get_v4l2_edid32(struct v4l2_edid __user *p64,
			   struct v4l2_edid32 __user *p32)
{
	compat_uptr_t tmp;

	if (!access_ok(p32, sizeof(*p32)) ||
	    assign_in_user(&p64->pad, &p32->pad) ||
	    assign_in_user(&p64->start_block, &p32->start_block) ||
	    assign_in_user_cast(&p64->blocks, &p32->blocks) ||
	    get_user(tmp, &p32->edid) ||
	    put_user_force(compat_ptr(tmp), &p64->edid) ||
	    copy_in_user(p64->reserved, p32->reserved, sizeof(p64->reserved)))
		return -EFAULT;
	return 0;
}

static int put_v4l2_edid32(struct v4l2_edid __user *p64,
			   struct v4l2_edid32 __user *p32)
{
	void *edid;

	if (!access_ok(p32, sizeof(*p32)) ||
	    assign_in_user(&p32->pad, &p64->pad) ||
	    assign_in_user(&p32->start_block, &p64->start_block) ||
	    assign_in_user(&p32->blocks, &p64->blocks) ||
	    get_user(edid, &p64->edid) ||
	    put_user(ptr_to_compat((void __user *)edid), &p32->edid) ||
	    copy_in_user(p32->reserved, p64->reserved, sizeof(p32->reserved)))
		return -EFAULT;
	return 0;
}

/*
 * List of ioctls that require 32-bits/64-bits conversion
 *
 * The V4L2 ioctls that aren't listed there don't have pointer arguments
 * and the struct size is identical for both 32 and 64 bits versions, so
 * they don't need translations.
 */

#define VIDIOC_G_FMT32		_IOWR('V',  4, struct v4l2_format32)
#define VIDIOC_S_FMT32		_IOWR('V',  5, struct v4l2_format32)
#define VIDIOC_QUERYBUF32	_IOWR('V',  9, struct v4l2_buffer32)
#define VIDIOC_QUERYBUF32_TIME32 _IOWR('V',  9, struct v4l2_buffer32_time32)
#define VIDIOC_G_FBUF32		_IOR ('V', 10, struct v4l2_framebuffer32)
#define VIDIOC_S_FBUF32		_IOW ('V', 11, struct v4l2_framebuffer32)
#define VIDIOC_QBUF32		_IOWR('V', 15, struct v4l2_buffer32)
#define VIDIOC_QBUF32_TIME32	_IOWR('V', 15, struct v4l2_buffer32_time32)
#define VIDIOC_DQBUF32		_IOWR('V', 17, struct v4l2_buffer32)
#define VIDIOC_DQBUF32_TIME32	_IOWR('V', 17, struct v4l2_buffer32_time32)
#define VIDIOC_ENUMSTD32	_IOWR('V', 25, struct v4l2_standard32)
#define VIDIOC_ENUMINPUT32	_IOWR('V', 26, struct v4l2_input32)
#define VIDIOC_G_EDID32		_IOWR('V', 40, struct v4l2_edid32)
#define VIDIOC_S_EDID32		_IOWR('V', 41, struct v4l2_edid32)
#define VIDIOC_TRY_FMT32	_IOWR('V', 64, struct v4l2_format32)
#define VIDIOC_G_EXT_CTRLS32    _IOWR('V', 71, struct v4l2_ext_controls32)
#define VIDIOC_S_EXT_CTRLS32    _IOWR('V', 72, struct v4l2_ext_controls32)
#define VIDIOC_TRY_EXT_CTRLS32  _IOWR('V', 73, struct v4l2_ext_controls32)
#define	VIDIOC_DQEVENT32	_IOR ('V', 89, struct v4l2_event32)
#define	VIDIOC_DQEVENT32_TIME32	_IOR ('V', 89, struct v4l2_event32_time32)
#define VIDIOC_CREATE_BUFS32	_IOWR('V', 92, struct v4l2_create_buffers32)
#define VIDIOC_PREPARE_BUF32	_IOWR('V', 93, struct v4l2_buffer32)
#define VIDIOC_PREPARE_BUF32_TIME32 _IOWR('V', 93, struct v4l2_buffer32_time32)

#define VIDIOC_OVERLAY32	_IOW ('V', 14, s32)
#define VIDIOC_STREAMON32	_IOW ('V', 18, s32)
#define VIDIOC_STREAMOFF32	_IOW ('V', 19, s32)
#define VIDIOC_G_INPUT32	_IOR ('V', 38, s32)
#define VIDIOC_S_INPUT32	_IOWR('V', 39, s32)
#define VIDIOC_G_OUTPUT32	_IOR ('V', 46, s32)
#define VIDIOC_S_OUTPUT32	_IOWR('V', 47, s32)

/**
 * alloc_userspace() - Allocates a 64-bits userspace pointer compatible
 *	for calling the native 64-bits version of an ioctl.
 *
 * @size:	size of the structure itself to be allocated.
 * @aux_space:	extra size needed to store "extra" data, e.g. space for
 *		other __user data that is pointed to fields inside the
 *		structure.
 * @new_p64:	pointer to a pointer to be filled with the allocated struct.
 *
 * Return:
 *
 * if it can't allocate memory, either -ENOMEM or -EFAULT will be returned.
 * Zero otherwise.
 */
static int alloc_userspace(unsigned int size, u32 aux_space,
			   void __user **new_p64)
{
	*new_p64 = compat_alloc_user_space(size + aux_space);
	if (!*new_p64)
		return -ENOMEM;
	if (clear_user(*new_p64, size))
		return -EFAULT;
	return 0;
}

/**
 * do_video_ioctl() - Ancillary function with handles a compat32 ioctl call
 *
 * @file: pointer to &struct file with the file handler
 * @cmd: ioctl to be called
 * @arg: arguments passed from/to the ioctl handler
 *
 * This function is called when a 32 bits application calls a V4L2 ioctl
 * and the Kernel is compiled with 64 bits.
 *
 * This function is called by v4l2_compat_ioctl32() when the function is
 * not private to some specific driver.
 *
 * It converts a 32-bits struct into a 64 bits one, calls the native 64-bits
 * ioctl handler and fills back the 32-bits struct with the results of the
 * native call.
 */
static long do_video_ioctl(struct file *file, unsigned int cmd, unsigned long arg)
{
	void __user *p32 = compat_ptr(arg);
	void __user *new_p64 = NULL;
	void __user *aux_buf;
	u32 aux_space;
	int compatible_arg = 1;
	long err = 0;
	unsigned int ncmd;

	/*
	 * 1. When struct size is different, converts the command.
	 */
	switch (cmd) {
	case VIDIOC_G_FMT32: ncmd = VIDIOC_G_FMT; break;
	case VIDIOC_S_FMT32: ncmd = VIDIOC_S_FMT; break;
	case VIDIOC_QUERYBUF32: ncmd = VIDIOC_QUERYBUF; break;
<<<<<<< HEAD
	case VIDIOC_G_FBUF32: ncmd = VIDIOC_G_FBUF; break;
	case VIDIOC_S_FBUF32: ncmd = VIDIOC_S_FBUF; break;
	case VIDIOC_QBUF32: ncmd = VIDIOC_QBUF; break;
	case VIDIOC_DQBUF32: ncmd = VIDIOC_DQBUF; break;
=======
	case VIDIOC_QUERYBUF32_TIME32: ncmd = VIDIOC_QUERYBUF_TIME32; break;
	case VIDIOC_G_FBUF32: ncmd = VIDIOC_G_FBUF; break;
	case VIDIOC_S_FBUF32: ncmd = VIDIOC_S_FBUF; break;
	case VIDIOC_QBUF32: ncmd = VIDIOC_QBUF; break;
	case VIDIOC_QBUF32_TIME32: ncmd = VIDIOC_QBUF_TIME32; break;
	case VIDIOC_DQBUF32: ncmd = VIDIOC_DQBUF; break;
	case VIDIOC_DQBUF32_TIME32: ncmd = VIDIOC_DQBUF_TIME32; break;
>>>>>>> d1988041
	case VIDIOC_ENUMSTD32: ncmd = VIDIOC_ENUMSTD; break;
	case VIDIOC_ENUMINPUT32: ncmd = VIDIOC_ENUMINPUT; break;
	case VIDIOC_TRY_FMT32: ncmd = VIDIOC_TRY_FMT; break;
	case VIDIOC_G_EXT_CTRLS32: ncmd = VIDIOC_G_EXT_CTRLS; break;
	case VIDIOC_S_EXT_CTRLS32: ncmd = VIDIOC_S_EXT_CTRLS; break;
	case VIDIOC_TRY_EXT_CTRLS32: ncmd = VIDIOC_TRY_EXT_CTRLS; break;
<<<<<<< HEAD
	case VIDIOC_DQEVENT32: ncmd = VIDIOC_DQEVENT; break;
=======
#ifdef CONFIG_X86_64
	case VIDIOC_DQEVENT32: ncmd = VIDIOC_DQEVENT; break;
	case VIDIOC_DQEVENT32_TIME32: ncmd = VIDIOC_DQEVENT_TIME32; break;
#endif
>>>>>>> d1988041
	case VIDIOC_OVERLAY32: ncmd = VIDIOC_OVERLAY; break;
	case VIDIOC_STREAMON32: ncmd = VIDIOC_STREAMON; break;
	case VIDIOC_STREAMOFF32: ncmd = VIDIOC_STREAMOFF; break;
	case VIDIOC_G_INPUT32: ncmd = VIDIOC_G_INPUT; break;
	case VIDIOC_S_INPUT32: ncmd = VIDIOC_S_INPUT; break;
	case VIDIOC_G_OUTPUT32: ncmd = VIDIOC_G_OUTPUT; break;
	case VIDIOC_S_OUTPUT32: ncmd = VIDIOC_S_OUTPUT; break;
	case VIDIOC_CREATE_BUFS32: ncmd = VIDIOC_CREATE_BUFS; break;
	case VIDIOC_PREPARE_BUF32: ncmd = VIDIOC_PREPARE_BUF; break;
<<<<<<< HEAD
=======
	case VIDIOC_PREPARE_BUF32_TIME32: ncmd = VIDIOC_PREPARE_BUF_TIME32; break;
>>>>>>> d1988041
	case VIDIOC_G_EDID32: ncmd = VIDIOC_G_EDID; break;
	case VIDIOC_S_EDID32: ncmd = VIDIOC_S_EDID; break;
	default: ncmd = cmd; break;
	}

	/*
	 * 2. Allocates a 64-bits userspace pointer to store the
	 * values of the ioctl and copy data from the 32-bits __user
	 * argument into it.
	 */
	switch (cmd) {
	case VIDIOC_OVERLAY32:
	case VIDIOC_STREAMON32:
	case VIDIOC_STREAMOFF32:
	case VIDIOC_S_INPUT32:
	case VIDIOC_S_OUTPUT32:
		err = alloc_userspace(sizeof(unsigned int), 0, &new_p64);
		if (!err && assign_in_user((unsigned int __user *)new_p64,
					   (compat_uint_t __user *)p32))
			err = -EFAULT;
		compatible_arg = 0;
		break;

	case VIDIOC_G_INPUT32:
	case VIDIOC_G_OUTPUT32:
		err = alloc_userspace(sizeof(unsigned int), 0, &new_p64);
		compatible_arg = 0;
		break;

	case VIDIOC_G_EDID32:
	case VIDIOC_S_EDID32:
		err = alloc_userspace(sizeof(struct v4l2_edid), 0, &new_p64);
		if (!err)
			err = get_v4l2_edid32(new_p64, p32);
		compatible_arg = 0;
		break;

	case VIDIOC_G_FMT32:
	case VIDIOC_S_FMT32:
	case VIDIOC_TRY_FMT32:
		err = bufsize_v4l2_format(p32, &aux_space);
		if (!err)
			err = alloc_userspace(sizeof(struct v4l2_format),
					      aux_space, &new_p64);
		if (!err) {
			aux_buf = new_p64 + sizeof(struct v4l2_format);
			err = get_v4l2_format32(new_p64, p32,
						aux_buf, aux_space);
		}
		compatible_arg = 0;
		break;

	case VIDIOC_CREATE_BUFS32:
		err = bufsize_v4l2_create(p32, &aux_space);
		if (!err)
			err = alloc_userspace(sizeof(struct v4l2_create_buffers),
					      aux_space, &new_p64);
		if (!err) {
			aux_buf = new_p64 + sizeof(struct v4l2_create_buffers);
			err = get_v4l2_create32(new_p64, p32,
						aux_buf, aux_space);
		}
		compatible_arg = 0;
		break;

	case VIDIOC_PREPARE_BUF32:
	case VIDIOC_QUERYBUF32:
	case VIDIOC_QBUF32:
	case VIDIOC_DQBUF32:
		err = bufsize_v4l2_buffer(p32, &aux_space);
		if (!err)
			err = alloc_userspace(sizeof(struct v4l2_buffer),
					      aux_space, &new_p64);
		if (!err) {
			aux_buf = new_p64 + sizeof(struct v4l2_buffer);
			err = get_v4l2_buffer32(new_p64, p32,
						aux_buf, aux_space);
		}
		compatible_arg = 0;
		break;

<<<<<<< HEAD
=======
	case VIDIOC_PREPARE_BUF32_TIME32:
	case VIDIOC_QUERYBUF32_TIME32:
	case VIDIOC_QBUF32_TIME32:
	case VIDIOC_DQBUF32_TIME32:
		err = bufsize_v4l2_buffer_time32(p32, &aux_space);
		if (!err)
			err = alloc_userspace(sizeof(struct v4l2_buffer),
					      aux_space, &new_p64);
		if (!err) {
			aux_buf = new_p64 + sizeof(struct v4l2_buffer);
			err = get_v4l2_buffer32_time32(new_p64, p32,
						       aux_buf, aux_space);
		}
		compatible_arg = 0;
		break;

>>>>>>> d1988041
	case VIDIOC_S_FBUF32:
		err = alloc_userspace(sizeof(struct v4l2_framebuffer), 0,
				      &new_p64);
		if (!err)
			err = get_v4l2_framebuffer32(new_p64, p32);
		compatible_arg = 0;
		break;

	case VIDIOC_G_FBUF32:
		err = alloc_userspace(sizeof(struct v4l2_framebuffer), 0,
				      &new_p64);
		compatible_arg = 0;
		break;

	case VIDIOC_ENUMSTD32:
		err = alloc_userspace(sizeof(struct v4l2_standard), 0,
				      &new_p64);
		if (!err)
			err = get_v4l2_standard32(new_p64, p32);
		compatible_arg = 0;
		break;

	case VIDIOC_ENUMINPUT32:
		err = alloc_userspace(sizeof(struct v4l2_input), 0, &new_p64);
		if (!err)
			err = get_v4l2_input32(new_p64, p32);
		compatible_arg = 0;
		break;

	case VIDIOC_G_EXT_CTRLS32:
	case VIDIOC_S_EXT_CTRLS32:
	case VIDIOC_TRY_EXT_CTRLS32:
		err = bufsize_v4l2_ext_controls(p32, &aux_space);
		if (!err)
			err = alloc_userspace(sizeof(struct v4l2_ext_controls),
					      aux_space, &new_p64);
		if (!err) {
			aux_buf = new_p64 + sizeof(struct v4l2_ext_controls);
			err = get_v4l2_ext_controls32(file, new_p64, p32,
						      aux_buf, aux_space);
		}
		compatible_arg = 0;
		break;
<<<<<<< HEAD
=======
#ifdef CONFIG_X86_64
>>>>>>> d1988041
	case VIDIOC_DQEVENT32:
		err = alloc_userspace(sizeof(struct v4l2_event), 0, &new_p64);
		compatible_arg = 0;
		break;
	case VIDIOC_DQEVENT32_TIME32:
		err = alloc_userspace(sizeof(struct v4l2_event_time32), 0, &new_p64);
		compatible_arg = 0;
		break;
#endif
	}
	if (err)
		return err;

	/*
	 * 3. Calls the native 64-bits ioctl handler.
	 *
	 * For the functions where a conversion was not needed,
	 * compatible_arg is true, and it will call it with the arguments
	 * provided by userspace and stored at @p32 var.
	 *
	 * Otherwise, it will pass the newly allocated @new_p64 argument.
	 */
	if (compatible_arg)
		err = native_ioctl(file, ncmd, (unsigned long)p32);
	else
		err = native_ioctl(file, ncmd, (unsigned long)new_p64);

	if (err == -ENOTTY)
		return err;

	/*
	 * 4. Special case: even after an error we need to put the
	 * results back for some ioctls.
	 *
	 * In the case of EXT_CTRLS, the error_idx will contain information
	 * on which control failed.
	 *
	 * In the case of S_EDID, the driver can return E2BIG and set
	 * the blocks to maximum allowed value.
	 */
	switch (cmd) {
	case VIDIOC_G_EXT_CTRLS32:
	case VIDIOC_S_EXT_CTRLS32:
	case VIDIOC_TRY_EXT_CTRLS32:
		if (put_v4l2_ext_controls32(file, new_p64, p32))
			err = -EFAULT;
		break;
	case VIDIOC_S_EDID32:
		if (put_v4l2_edid32(new_p64, p32))
			err = -EFAULT;
		break;
	}
	if (err)
		return err;

	/*
	 * 5. Copy the data returned at the 64 bits userspace pointer to
	 * the original 32 bits structure.
	 */
	switch (cmd) {
	case VIDIOC_S_INPUT32:
	case VIDIOC_S_OUTPUT32:
	case VIDIOC_G_INPUT32:
	case VIDIOC_G_OUTPUT32:
		if (assign_in_user((compat_uint_t __user *)p32,
				   ((unsigned int __user *)new_p64)))
			err = -EFAULT;
		break;

	case VIDIOC_G_FBUF32:
		err = put_v4l2_framebuffer32(new_p64, p32);
		break;

<<<<<<< HEAD
=======
#ifdef CONFIG_X86_64
>>>>>>> d1988041
	case VIDIOC_DQEVENT32:
		err = put_v4l2_event32(new_p64, p32);
		break;

<<<<<<< HEAD
=======
	case VIDIOC_DQEVENT32_TIME32:
		err = put_v4l2_event32_time32(new_p64, p32);
		break;
#endif

>>>>>>> d1988041
	case VIDIOC_G_EDID32:
		err = put_v4l2_edid32(new_p64, p32);
		break;

	case VIDIOC_G_FMT32:
	case VIDIOC_S_FMT32:
	case VIDIOC_TRY_FMT32:
		err = put_v4l2_format32(new_p64, p32);
		break;

	case VIDIOC_CREATE_BUFS32:
		err = put_v4l2_create32(new_p64, p32);
		break;

	case VIDIOC_PREPARE_BUF32:
	case VIDIOC_QUERYBUF32:
	case VIDIOC_QBUF32:
	case VIDIOC_DQBUF32:
		err = put_v4l2_buffer32(new_p64, p32);
		break;

<<<<<<< HEAD
=======
	case VIDIOC_PREPARE_BUF32_TIME32:
	case VIDIOC_QUERYBUF32_TIME32:
	case VIDIOC_QBUF32_TIME32:
	case VIDIOC_DQBUF32_TIME32:
		err = put_v4l2_buffer32_time32(new_p64, p32);
		break;

>>>>>>> d1988041
	case VIDIOC_ENUMSTD32:
		err = put_v4l2_standard32(new_p64, p32);
		break;

	case VIDIOC_ENUMINPUT32:
		err = put_v4l2_input32(new_p64, p32);
		break;
	}
	return err;
}

/**
 * v4l2_compat_ioctl32() - Handles a compat32 ioctl call
 *
 * @file: pointer to &struct file with the file handler
 * @cmd: ioctl to be called
 * @arg: arguments passed from/to the ioctl handler
 *
 * This function is meant to be used as .compat_ioctl fops at v4l2-dev.c
 * in order to deal with 32-bit calls on a 64-bits Kernel.
 *
 * This function calls do_video_ioctl() for non-private V4L2 ioctls.
 * If the function is a private one it calls vdev->fops->compat_ioctl32
 * instead.
 */
long v4l2_compat_ioctl32(struct file *file, unsigned int cmd, unsigned long arg)
{
	struct video_device *vdev = video_devdata(file);
	long ret = -ENOIOCTLCMD;

	if (!file->f_op->unlocked_ioctl)
		return ret;

	if (_IOC_TYPE(cmd) == 'V' && _IOC_NR(cmd) < BASE_VIDIOC_PRIVATE)
		ret = do_video_ioctl(file, cmd, arg);
	else if (vdev->fops->compat_ioctl32)
		ret = vdev->fops->compat_ioctl32(file, cmd, arg);

	if (ret == -ENOIOCTLCMD)
		pr_debug("compat_ioctl32: unknown ioctl '%c', dir=%d, #%d (0x%08x)\n",
			 _IOC_TYPE(cmd), _IOC_DIR(cmd), _IOC_NR(cmd), cmd);
	return ret;
}
EXPORT_SYMBOL_GPL(v4l2_compat_ioctl32);<|MERGE_RESOLUTION|>--- conflicted
+++ resolved
@@ -1474,12 +1474,6 @@
 	case VIDIOC_G_FMT32: ncmd = VIDIOC_G_FMT; break;
 	case VIDIOC_S_FMT32: ncmd = VIDIOC_S_FMT; break;
 	case VIDIOC_QUERYBUF32: ncmd = VIDIOC_QUERYBUF; break;
-<<<<<<< HEAD
-	case VIDIOC_G_FBUF32: ncmd = VIDIOC_G_FBUF; break;
-	case VIDIOC_S_FBUF32: ncmd = VIDIOC_S_FBUF; break;
-	case VIDIOC_QBUF32: ncmd = VIDIOC_QBUF; break;
-	case VIDIOC_DQBUF32: ncmd = VIDIOC_DQBUF; break;
-=======
 	case VIDIOC_QUERYBUF32_TIME32: ncmd = VIDIOC_QUERYBUF_TIME32; break;
 	case VIDIOC_G_FBUF32: ncmd = VIDIOC_G_FBUF; break;
 	case VIDIOC_S_FBUF32: ncmd = VIDIOC_S_FBUF; break;
@@ -1487,21 +1481,16 @@
 	case VIDIOC_QBUF32_TIME32: ncmd = VIDIOC_QBUF_TIME32; break;
 	case VIDIOC_DQBUF32: ncmd = VIDIOC_DQBUF; break;
 	case VIDIOC_DQBUF32_TIME32: ncmd = VIDIOC_DQBUF_TIME32; break;
->>>>>>> d1988041
 	case VIDIOC_ENUMSTD32: ncmd = VIDIOC_ENUMSTD; break;
 	case VIDIOC_ENUMINPUT32: ncmd = VIDIOC_ENUMINPUT; break;
 	case VIDIOC_TRY_FMT32: ncmd = VIDIOC_TRY_FMT; break;
 	case VIDIOC_G_EXT_CTRLS32: ncmd = VIDIOC_G_EXT_CTRLS; break;
 	case VIDIOC_S_EXT_CTRLS32: ncmd = VIDIOC_S_EXT_CTRLS; break;
 	case VIDIOC_TRY_EXT_CTRLS32: ncmd = VIDIOC_TRY_EXT_CTRLS; break;
-<<<<<<< HEAD
-	case VIDIOC_DQEVENT32: ncmd = VIDIOC_DQEVENT; break;
-=======
 #ifdef CONFIG_X86_64
 	case VIDIOC_DQEVENT32: ncmd = VIDIOC_DQEVENT; break;
 	case VIDIOC_DQEVENT32_TIME32: ncmd = VIDIOC_DQEVENT_TIME32; break;
 #endif
->>>>>>> d1988041
 	case VIDIOC_OVERLAY32: ncmd = VIDIOC_OVERLAY; break;
 	case VIDIOC_STREAMON32: ncmd = VIDIOC_STREAMON; break;
 	case VIDIOC_STREAMOFF32: ncmd = VIDIOC_STREAMOFF; break;
@@ -1511,10 +1500,7 @@
 	case VIDIOC_S_OUTPUT32: ncmd = VIDIOC_S_OUTPUT; break;
 	case VIDIOC_CREATE_BUFS32: ncmd = VIDIOC_CREATE_BUFS; break;
 	case VIDIOC_PREPARE_BUF32: ncmd = VIDIOC_PREPARE_BUF; break;
-<<<<<<< HEAD
-=======
 	case VIDIOC_PREPARE_BUF32_TIME32: ncmd = VIDIOC_PREPARE_BUF_TIME32; break;
->>>>>>> d1988041
 	case VIDIOC_G_EDID32: ncmd = VIDIOC_G_EDID; break;
 	case VIDIOC_S_EDID32: ncmd = VIDIOC_S_EDID; break;
 	default: ncmd = cmd; break;
@@ -1596,8 +1582,6 @@
 		compatible_arg = 0;
 		break;
 
-<<<<<<< HEAD
-=======
 	case VIDIOC_PREPARE_BUF32_TIME32:
 	case VIDIOC_QUERYBUF32_TIME32:
 	case VIDIOC_QBUF32_TIME32:
@@ -1614,7 +1598,6 @@
 		compatible_arg = 0;
 		break;
 
->>>>>>> d1988041
 	case VIDIOC_S_FBUF32:
 		err = alloc_userspace(sizeof(struct v4l2_framebuffer), 0,
 				      &new_p64);
@@ -1658,10 +1641,7 @@
 		}
 		compatible_arg = 0;
 		break;
-<<<<<<< HEAD
-=======
 #ifdef CONFIG_X86_64
->>>>>>> d1988041
 	case VIDIOC_DQEVENT32:
 		err = alloc_userspace(sizeof(struct v4l2_event), 0, &new_p64);
 		compatible_arg = 0;
@@ -1735,22 +1715,16 @@
 		err = put_v4l2_framebuffer32(new_p64, p32);
 		break;
 
-<<<<<<< HEAD
-=======
 #ifdef CONFIG_X86_64
->>>>>>> d1988041
 	case VIDIOC_DQEVENT32:
 		err = put_v4l2_event32(new_p64, p32);
 		break;
 
-<<<<<<< HEAD
-=======
 	case VIDIOC_DQEVENT32_TIME32:
 		err = put_v4l2_event32_time32(new_p64, p32);
 		break;
 #endif
 
->>>>>>> d1988041
 	case VIDIOC_G_EDID32:
 		err = put_v4l2_edid32(new_p64, p32);
 		break;
@@ -1772,8 +1746,6 @@
 		err = put_v4l2_buffer32(new_p64, p32);
 		break;
 
-<<<<<<< HEAD
-=======
 	case VIDIOC_PREPARE_BUF32_TIME32:
 	case VIDIOC_QUERYBUF32_TIME32:
 	case VIDIOC_QBUF32_TIME32:
@@ -1781,7 +1753,6 @@
 		err = put_v4l2_buffer32_time32(new_p64, p32);
 		break;
 
->>>>>>> d1988041
 	case VIDIOC_ENUMSTD32:
 		err = put_v4l2_standard32(new_p64, p32);
 		break;
