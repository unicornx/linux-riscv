// SPDX-License-Identifier: GPL-2.0
/******************************************************************************
 * usb_ops_linux.c
 *
 * Copyright(c) 2007 - 2010 Realtek Corporation. All rights reserved.
 * Linux device driver for RTL8192SU
 *
 * Modifications for inclusion into the Linux staging tree are
 * Copyright(c) 2010 Larry Finger. All rights reserved.
 *
 * Contact information:
 * WLAN FAE <wlanfae@realtek.com>
 * Larry Finger <Larry.Finger@lwfinger.net>
 *
 ******************************************************************************/

#define _HCI_OPS_OS_C_

#include <linux/usb.h>

#include "osdep_service.h"
#include "drv_types.h"
#include "osdep_intf.h"
#include "usb_ops.h"

#define	RTL871X_VENQT_READ	0xc0
#define	RTL871X_VENQT_WRITE	0x40

struct zero_bulkout_context {
	void *pbuf;
	void *purb;
	void *pirp;
	void *padapter;
};

uint r8712_usb_init_intf_priv(struct intf_priv *pintfpriv)
{
	pintfpriv->piorw_urb = usb_alloc_urb(0, GFP_ATOMIC);
	if (!pintfpriv->piorw_urb)
		return _FAIL;
	init_completion(&pintfpriv->io_retevt_comp);
	return _SUCCESS;
}

void r8712_usb_unload_intf_priv(struct intf_priv *pintfpriv)
{
	if (pintfpriv->piorw_urb) {
		usb_kill_urb(pintfpriv->piorw_urb);
		usb_free_urb(pintfpriv->piorw_urb);
	}
}

static unsigned int ffaddr2pipehdl(struct dvobj_priv *pdvobj, u32 addr)
{
	unsigned int pipe = 0;
	struct usb_device *pusbd = pdvobj->pusbdev;

	if (pdvobj->nr_endpoint == 11) {
		switch (addr) {
		case RTL8712_DMA_BKQ:
			pipe = usb_sndbulkpipe(pusbd, 0x07);
			break;
		case RTL8712_DMA_BEQ:
			pipe = usb_sndbulkpipe(pusbd, 0x06);
			break;
		case RTL8712_DMA_VIQ:
			pipe = usb_sndbulkpipe(pusbd, 0x05);
			break;
		case RTL8712_DMA_VOQ:
			pipe = usb_sndbulkpipe(pusbd, 0x04);
			break;
		case RTL8712_DMA_BCNQ:
			pipe = usb_sndbulkpipe(pusbd, 0x0a);
			break;
		case RTL8712_DMA_BMCQ:	/* HI Queue */
			pipe = usb_sndbulkpipe(pusbd, 0x0b);
			break;
		case RTL8712_DMA_MGTQ:
			pipe = usb_sndbulkpipe(pusbd, 0x0c);
			break;
		case RTL8712_DMA_RX0FF:
			pipe = usb_rcvbulkpipe(pusbd, 0x03); /* in */
			break;
		case RTL8712_DMA_C2HCMD:
			pipe = usb_rcvbulkpipe(pusbd, 0x09); /* in */
			break;
		case RTL8712_DMA_H2CCMD:
			pipe = usb_sndbulkpipe(pusbd, 0x0d);
			break;
		}
	} else if (pdvobj->nr_endpoint == 6) {
		switch (addr) {
		case RTL8712_DMA_BKQ:
			pipe = usb_sndbulkpipe(pusbd, 0x07);
			break;
		case RTL8712_DMA_BEQ:
			pipe = usb_sndbulkpipe(pusbd, 0x06);
			break;
		case RTL8712_DMA_VIQ:
			pipe = usb_sndbulkpipe(pusbd, 0x05);
			break;
		case RTL8712_DMA_VOQ:
			pipe = usb_sndbulkpipe(pusbd, 0x04);
			break;
		case RTL8712_DMA_RX0FF:
		case RTL8712_DMA_C2HCMD:
			pipe = usb_rcvbulkpipe(pusbd, 0x03); /* in */
			break;
		case RTL8712_DMA_H2CCMD:
		case RTL8712_DMA_BCNQ:
		case RTL8712_DMA_BMCQ:
		case RTL8712_DMA_MGTQ:
			pipe = usb_sndbulkpipe(pusbd, 0x0d);
			break;
		}
	} else if (pdvobj->nr_endpoint == 4) {
		switch (addr) {
		case RTL8712_DMA_BEQ:
			pipe = usb_sndbulkpipe(pusbd, 0x06);
			break;
		case RTL8712_DMA_VOQ:
			pipe = usb_sndbulkpipe(pusbd, 0x04);
			break;
		case RTL8712_DMA_RX0FF:
		case RTL8712_DMA_C2HCMD:
			pipe = usb_rcvbulkpipe(pusbd, 0x03); /* in */
			break;
		case RTL8712_DMA_H2CCMD:
		case RTL8712_DMA_BCNQ:
		case RTL8712_DMA_BMCQ:
		case RTL8712_DMA_MGTQ:
			pipe = usb_sndbulkpipe(pusbd, 0x0d);
			break;
		}
	} else {
		pipe = 0;
	}
	return pipe;
}

static void usb_write_mem_complete(struct urb *purb)
{
	struct io_queue *pio_q = (struct io_queue *)purb->context;
	struct intf_hdl *pintf = &(pio_q->intf);
	struct intf_priv *pintfpriv = pintf->pintfpriv;
	struct _adapter *padapter = (struct _adapter *)pintf->adapter;

	if (purb->status != 0) {
		if (purb->status == (-ESHUTDOWN))
			padapter->driver_stopped = true;
		else
			padapter->surprise_removed = true;
	}
	complete(&pintfpriv->io_retevt_comp);
}

void r8712_usb_write_mem(struct intf_hdl *pintfhdl, u32 addr, u32 cnt, u8 *wmem)
{
	unsigned int pipe;
	struct _adapter *padapter = (struct _adapter *)pintfhdl->adapter;
	struct intf_priv *pintfpriv = pintfhdl->pintfpriv;
	struct io_queue *pio_queue = padapter->pio_queue;
	struct dvobj_priv *pdvobj = (struct dvobj_priv *)pintfpriv->intf_dev;
	struct usb_device *pusbd = pdvobj->pusbdev;
	struct urb *piorw_urb = pintfpriv->piorw_urb;

	if ((padapter->driver_stopped) || (padapter->surprise_removed) ||
	    (padapter->pwrctrlpriv.pnp_bstop_trx))
		return;
	/* translate DMA FIFO addr to pipehandle */
	pipe = ffaddr2pipehdl(pdvobj, addr);
	if (pipe == 0)
		return;
	usb_fill_bulk_urb(piorw_urb, pusbd, pipe,
			  wmem, cnt, usb_write_mem_complete,
			  pio_queue);
	usb_submit_urb(piorw_urb, GFP_ATOMIC);
	wait_for_completion_interruptible(&pintfpriv->io_retevt_comp);
}

static void r8712_usb_read_port_complete(struct urb *purb)
{
	uint isevt;
	__le32 *pbuf;
	struct recv_buf	*precvbuf = (struct recv_buf *)purb->context;
	struct _adapter *padapter = (struct _adapter *)precvbuf->adapter;
	struct recv_priv *precvpriv = &padapter->recvpriv;

	if (padapter->surprise_removed || padapter->driver_stopped)
		return;
	if (purb->status == 0) { /* SUCCESS */
		if ((purb->actual_length > (MAX_RECVBUF_SZ)) ||
		    (purb->actual_length < RXDESC_SIZE)) {
			r8712_read_port(padapter, precvpriv->ff_hwaddr, 0,
				  (unsigned char *)precvbuf);
		} else {
			_pkt *pskb = precvbuf->pskb;

			precvbuf->transfer_len = purb->actual_length;
			pbuf = (__le32 *)precvbuf->pbuf;
			isevt = le32_to_cpu(*(pbuf + 1)) & 0x1ff;
			if ((isevt & 0x1ff) == 0x1ff) {
				r8712_rxcmd_event_hdl(padapter, pbuf);
				skb_queue_tail(&precvpriv->rx_skb_queue, pskb);
				r8712_read_port(padapter, precvpriv->ff_hwaddr,
						0, (unsigned char *)precvbuf);
			} else {
				skb_put(pskb, purb->actual_length);
				skb_queue_tail(&precvpriv->rx_skb_queue, pskb);
				tasklet_hi_schedule(&precvpriv->recv_tasklet);
				r8712_read_port(padapter, precvpriv->ff_hwaddr,
						0, (unsigned char *)precvbuf);
			}
		}
	} else {
		switch (purb->status) {
		case -EINVAL:
		case -EPIPE:
		case -ENODEV:
		case -ESHUTDOWN:
			padapter->driver_stopped = true;
			break;
		case -ENOENT:
			if (!padapter->suspended) {
				padapter->driver_stopped = true;
				break;
			}
			fallthrough;
		case -EPROTO:
			r8712_read_port(padapter, precvpriv->ff_hwaddr, 0,
				  (unsigned char *)precvbuf);
			break;
		case -EINPROGRESS:
			netdev_err(padapter->pnetdev, "ERROR: URB IS IN PROGRESS!\n");
			break;
		default:
			break;
		}
	}
}

u32 r8712_usb_read_port(struct intf_hdl *pintfhdl, u32 addr, u32 cnt, u8 *rmem)
{
	unsigned int pipe;
	int err;
	u32 tmpaddr = 0;
	int alignment = 0;
	u32 ret = _SUCCESS;
	struct urb *purb = NULL;
	struct recv_buf	*precvbuf = (struct recv_buf *)rmem;
	struct intf_priv *pintfpriv = pintfhdl->pintfpriv;
	struct dvobj_priv *pdvobj = (struct dvobj_priv *)pintfpriv->intf_dev;
	struct _adapter *adapter = pdvobj->padapter;
	struct recv_priv *precvpriv = &adapter->recvpriv;
	struct usb_device *pusbd = pdvobj->pusbdev;

	if (adapter->driver_stopped || adapter->surprise_removed ||
	    adapter->pwrctrlpriv.pnp_bstop_trx || !precvbuf)
		return _FAIL;
	r8712_init_recvbuf(adapter, precvbuf);
	/* Try to use skb from the free queue */
	precvbuf->pskb = skb_dequeue(&precvpriv->free_recv_skb_queue);

	if (!precvbuf->pskb) {
		precvbuf->pskb = netdev_alloc_skb(adapter->pnetdev,
				 MAX_RECVBUF_SZ + RECVBUFF_ALIGN_SZ);
		if (!precvbuf->pskb)
			return _FAIL;
		tmpaddr = (addr_t)precvbuf->pskb->data;
		alignment = tmpaddr & (RECVBUFF_ALIGN_SZ - 1);
		skb_reserve(precvbuf->pskb,
			    (RECVBUFF_ALIGN_SZ - alignment));
		precvbuf->phead = precvbuf->pskb->head;
		precvbuf->pdata = precvbuf->pskb->data;
		precvbuf->ptail = skb_tail_pointer(precvbuf->pskb);
		precvbuf->pend = skb_end_pointer(precvbuf->pskb);
		precvbuf->pbuf = precvbuf->pskb->data;
	} else { /* skb is reused */
		precvbuf->phead = precvbuf->pskb->head;
		precvbuf->pdata = precvbuf->pskb->data;
		precvbuf->ptail = skb_tail_pointer(precvbuf->pskb);
		precvbuf->pend = skb_end_pointer(precvbuf->pskb);
		precvbuf->pbuf = precvbuf->pskb->data;
	}
	purb = precvbuf->purb;
	/* translate DMA FIFO addr to pipehandle */
	pipe = ffaddr2pipehdl(pdvobj, addr);
	usb_fill_bulk_urb(purb, pusbd, pipe,
			  precvbuf->pbuf, MAX_RECVBUF_SZ,
			  r8712_usb_read_port_complete,
			  precvbuf);
	err = usb_submit_urb(purb, GFP_ATOMIC);
	if ((err) && (err != (-EPERM)))
		ret = _FAIL;
	return ret;
}

void r8712_usb_read_port_cancel(struct _adapter *padapter)
{
	int i;
	struct recv_buf *precvbuf;

	precvbuf = (struct recv_buf *)padapter->recvpriv.precv_buf;
	for (i = 0; i < NR_RECVBUFF; i++) {
		if (precvbuf->purb)
			usb_kill_urb(precvbuf->purb);
		precvbuf++;
	}
}

void r8712_xmit_bh(struct tasklet_struct *t)
{
	int ret = false;
	struct _adapter *padapter = from_tasklet(padapter, t,
						 xmitpriv.xmit_tasklet);
	struct xmit_priv *pxmitpriv = &padapter->xmitpriv;

	if (padapter->driver_stopped ||
	    padapter->surprise_removed) {
		netdev_err(padapter->pnetdev, "xmit_bh => driver_stopped or surprise_removed\n");
		return;
	}
	ret = r8712_xmitframe_complete(padapter, pxmitpriv, NULL);
	if (!ret)
		return;
	tasklet_hi_schedule(&pxmitpriv->xmit_tasklet);
}

static void usb_write_port_complete(struct urb *purb)
{
	int i;
	struct xmit_frame *pxmitframe = (struct xmit_frame *)purb->context;
	struct xmit_buf *pxmitbuf = pxmitframe->pxmitbuf;
	struct _adapter *padapter = pxmitframe->padapter;
	struct xmit_priv *pxmitpriv = &padapter->xmitpriv;
	struct pkt_attrib *pattrib = &pxmitframe->attrib;

	switch (pattrib->priority) {
	case 1:
	case 2:
		pxmitpriv->bkq_cnt--;
		break;
	case 4:
	case 5:
		pxmitpriv->viq_cnt--;
		break;
	case 6:
	case 7:
		pxmitpriv->voq_cnt--;
		break;
	case 0:
	case 3:
	default:
		pxmitpriv->beq_cnt--;
		break;
	}
	pxmitpriv->txirp_cnt--;
	for (i = 0; i < 8; i++) {
		if (purb == pxmitframe->pxmit_urb[i]) {
			pxmitframe->bpending[i] = false;
			break;
		}
	}
	if (padapter->surprise_removed)
		return;
	switch (purb->status) {
	case 0:
		break;
	default:
		netdev_warn(padapter->pnetdev,
				"r8712u: pipe error: (%d)\n", purb->status);
		break;
	}
	/* not to consider tx fragment */
	r8712_free_xmitframe_ex(pxmitpriv, pxmitframe);
	r8712_free_xmitbuf(pxmitpriv, pxmitbuf);
	tasklet_hi_schedule(&pxmitpriv->xmit_tasklet);
}

u32 r8712_usb_write_port(struct intf_hdl *pintfhdl, u32 addr, u32 cnt, u8 *wmem)
{
	unsigned long irqL;
	int i, status;
	unsigned int pipe;
	u32 ret, bwritezero;
	struct urb *purb = NULL;
	struct _adapter *padapter = (struct _adapter *)pintfhdl->adapter;
	struct dvobj_priv *pdvobj = &padapter->dvobjpriv;
	struct xmit_priv *pxmitpriv = &padapter->xmitpriv;
	struct xmit_frame *pxmitframe = (struct xmit_frame *)wmem;
	struct usb_device *pusbd = pdvobj->pusbdev;
	struct pkt_attrib *pattrib = &pxmitframe->attrib;

	if ((padapter->driver_stopped) || (padapter->surprise_removed) ||
	    (padapter->pwrctrlpriv.pnp_bstop_trx))
		return _FAIL;
	for (i = 0; i < 8; i++) {
		if (!pxmitframe->bpending[i]) {
			spin_lock_irqsave(&pxmitpriv->lock, irqL);
			pxmitpriv->txirp_cnt++;
			pxmitframe->bpending[i]  = true;
			switch (pattrib->priority) {
			case 1:
			case 2:
				pxmitpriv->bkq_cnt++;
				break;
			case 4:
			case 5:
				pxmitpriv->viq_cnt++;
				break;
			case 6:
			case 7:
				pxmitpriv->voq_cnt++;
				break;
			case 0:
			case 3:
			default:
				pxmitpriv->beq_cnt++;
				break;
			}
			spin_unlock_irqrestore(&pxmitpriv->lock, irqL);
			pxmitframe->sz[i] = (u16)cnt;
			purb = pxmitframe->pxmit_urb[i];
			break;
		}
	}
	bwritezero = false;
	if (pdvobj->ishighspeed) {
		if (cnt > 0 && cnt % 512 == 0)
			bwritezero = true;
	} else {
		if (cnt > 0 && cnt % 64 == 0)
			bwritezero = true;
	}
	/* translate DMA FIFO addr to pipehandle */
	pipe = ffaddr2pipehdl(pdvobj, addr);
	if (pxmitpriv->free_xmitbuf_cnt % NR_XMITBUFF == 0)
		purb->transfer_flags  &=  (~URB_NO_INTERRUPT);
	else
		purb->transfer_flags  |=  URB_NO_INTERRUPT;
	if (bwritezero)
		cnt += 8;
	usb_fill_bulk_urb(purb, pusbd, pipe,
			  pxmitframe->mem_addr,
			  cnt, usb_write_port_complete,
			  pxmitframe); /* context is xmit_frame */
	status = usb_submit_urb(purb, GFP_ATOMIC);
	if (!status)
		ret = _SUCCESS;
	else
		ret = _FAIL;
	return ret;
}

void r8712_usb_write_port_cancel(struct _adapter *padapter)
{
	int i, j;
	struct xmit_buf	*pxmitbuf = (struct xmit_buf *)
				     padapter->xmitpriv.pxmitbuf;

	for (i = 0; i < NR_XMITBUFF; i++) {
		for (j = 0; j < 8; j++) {
			if (pxmitbuf->pxmit_urb[j])
				usb_kill_urb(pxmitbuf->pxmit_urb[j]);
		}
		pxmitbuf++;
	}
}

int r8712_usbctrl_vendorreq(struct intf_priv *pintfpriv, u8 request, u16 value,
		      u16 index, void *pdata, u16 len, u8 requesttype)
{
	unsigned int pipe;
	int status;
	u8 reqtype;
	struct dvobj_priv *pdvobjpriv = (struct dvobj_priv *)
					 pintfpriv->intf_dev;
	struct usb_device *udev = pdvobjpriv->pusbdev;
	/* For mstar platform, mstar suggests the address for USB IO
	 * should be 16 bytes alignment. Trying to fix it here.
	 */
	u8 *palloc_buf, *pIo_buf;

	palloc_buf = kmalloc((u32)len + 16, GFP_ATOMIC);
	if (!palloc_buf)
		return -ENOMEM;
	pIo_buf = palloc_buf + 16 - ((addr_t)(palloc_buf) & 0x0f);
	if (requesttype == 0x01) {
		pipe = usb_rcvctrlpipe(udev, 0); /* read_in */
		reqtype =  RTL871X_VENQT_READ;
	} else {
		pipe = usb_sndctrlpipe(udev, 0); /* write_out */
		reqtype =  RTL871X_VENQT_WRITE;
		memcpy(pIo_buf, pdata, len);
	}
	status = usb_control_msg(udev, pipe, request, reqtype, value, index,
				 pIo_buf, len, 500);
<<<<<<< HEAD
	if (status > 0) {  /* Success this control transfer. */
		if (requesttype == 0x01) {
			/* For Control read transfer, we have to copy the read
			 * data from pIo_buf to pdata.
			 */
			memcpy(pdata, pIo_buf,  status);
		}
=======
	if (status < 0)
		goto free;
	if (status != len) {
		status = -EREMOTEIO;
		goto free;
	}
	/* Success this control transfer. */
	if (requesttype == 0x01) {
		/* For Control read transfer, we have to copy the read
		 * data from pIo_buf to pdata.
		 */
		memcpy(pdata, pIo_buf, status);
>>>>>>> d60c95ef
	}

free:
	kfree(palloc_buf);
	return status;
}<|MERGE_RESOLUTION|>--- conflicted
+++ resolved
@@ -495,15 +495,6 @@
 	}
 	status = usb_control_msg(udev, pipe, request, reqtype, value, index,
 				 pIo_buf, len, 500);
-<<<<<<< HEAD
-	if (status > 0) {  /* Success this control transfer. */
-		if (requesttype == 0x01) {
-			/* For Control read transfer, we have to copy the read
-			 * data from pIo_buf to pdata.
-			 */
-			memcpy(pdata, pIo_buf,  status);
-		}
-=======
 	if (status < 0)
 		goto free;
 	if (status != len) {
@@ -516,7 +507,6 @@
 		 * data from pIo_buf to pdata.
 		 */
 		memcpy(pdata, pIo_buf, status);
->>>>>>> d60c95ef
 	}
 
 free:
