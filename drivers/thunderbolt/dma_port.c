--- conflicted
+++ resolved
@@ -358,41 +358,8 @@
 int dma_port_flash_read(struct tb_dma_port *dma, unsigned int address,
 			void *buf, size_t size)
 {
-<<<<<<< HEAD
-	unsigned int retries = DMA_PORT_RETRIES;
-
-	do {
-		unsigned int offset;
-		size_t nbytes;
-		int ret;
-
-		offset = address & 3;
-		nbytes = min_t(size_t, size + offset, MAIL_DATA_DWORDS * 4);
-
-		ret = dma_port_flash_read_block(dma, address, dma->buf,
-						ALIGN(nbytes, 4));
-		if (ret) {
-			if (ret == -ETIMEDOUT) {
-				if (retries--)
-					continue;
-				ret = -EIO;
-			}
-			return ret;
-		}
-
-		nbytes -= offset;
-		memcpy(buf, dma->buf + offset, nbytes);
-
-		size -= nbytes;
-		address += nbytes;
-		buf += nbytes;
-	} while (size > 0);
-
-	return 0;
-=======
 	return tb_nvm_read_data(address, buf, size, DMA_PORT_RETRIES,
 				dma_port_flash_read_block, dma);
->>>>>>> 3b17187f
 }
 
 /**
