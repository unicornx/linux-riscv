--- conflicted
+++ resolved
@@ -534,58 +534,6 @@
 	return iova + iova_off;
 }
 
-<<<<<<< HEAD
-static dma_addr_t __iommu_dma_map_swiotlb(struct device *dev, phys_addr_t phys,
-		size_t org_size, dma_addr_t dma_mask, bool coherent,
-		enum dma_data_direction dir, unsigned long attrs)
-{
-	int prot = dma_info_to_prot(dir, coherent, attrs);
-	struct iommu_domain *domain = iommu_get_dma_domain(dev);
-	struct iommu_dma_cookie *cookie = domain->iova_cookie;
-	struct iova_domain *iovad = &cookie->iovad;
-	size_t aligned_size = org_size;
-	void *padding_start;
-	size_t padding_size;
-	dma_addr_t iova;
-
-	/*
-	 * If both the physical buffer start address and size are
-	 * page aligned, we don't need to use a bounce page.
-	 */
-	if (IS_ENABLED(CONFIG_SWIOTLB) && dev_is_untrusted(dev) &&
-	    iova_offset(iovad, phys | org_size)) {
-		aligned_size = iova_align(iovad, org_size);
-		phys = swiotlb_tbl_map_single(dev, phys, org_size,
-					      aligned_size, dir, attrs);
-
-		if (phys == DMA_MAPPING_ERROR)
-			return DMA_MAPPING_ERROR;
-
-		/* Cleanup the padding area. */
-		padding_start = phys_to_virt(phys);
-		padding_size = aligned_size;
-
-		if (!(attrs & DMA_ATTR_SKIP_CPU_SYNC) &&
-		    (dir == DMA_TO_DEVICE ||
-		     dir == DMA_BIDIRECTIONAL)) {
-			padding_start += org_size;
-			padding_size -= org_size;
-		}
-
-		memset(padding_start, 0, padding_size);
-	}
-
-	if (!coherent && !(attrs & DMA_ATTR_SKIP_CPU_SYNC))
-		arch_sync_dma_for_device(phys, org_size, dir);
-
-	iova = __iommu_dma_map(dev, phys, aligned_size, prot, dma_mask);
-	if (iova == DMA_MAPPING_ERROR && is_swiotlb_buffer(dev, phys))
-		swiotlb_tbl_unmap_single(dev, phys, org_size, dir, attrs);
-	return iova;
-}
-
-=======
->>>>>>> 92b4b594
 static void __iommu_dma_free_pages(struct page **pages, int count)
 {
 	while (count--)
@@ -815,11 +763,7 @@
 	struct scatterlist *sg;
 	int i;
 
-<<<<<<< HEAD
-	if (dev_is_untrusted(dev))
-=======
 	if (dev_use_swiotlb(dev))
->>>>>>> 92b4b594
 		for_each_sg(sgl, sg, nelems, i)
 			iommu_dma_sync_single_for_cpu(dev, sg_dma_address(sg),
 						      sg->length, dir);
@@ -835,11 +779,7 @@
 	struct scatterlist *sg;
 	int i;
 
-<<<<<<< HEAD
-	if (dev_is_untrusted(dev))
-=======
 	if (dev_use_swiotlb(dev))
->>>>>>> 92b4b594
 		for_each_sg(sgl, sg, nelems, i)
 			iommu_dma_sync_single_for_device(dev,
 							 sg_dma_address(sg),
@@ -855,11 +795,6 @@
 {
 	phys_addr_t phys = page_to_phys(page) + offset;
 	bool coherent = dev_is_dma_coherent(dev);
-<<<<<<< HEAD
-
-	return __iommu_dma_map_swiotlb(dev, phys, size, dma_get_mask(dev),
-			coherent, dir, attrs);
-=======
 	int prot = dma_info_to_prot(dir, coherent, attrs);
 	struct iommu_domain *domain = iommu_get_dma_domain(dev);
 	struct iommu_dma_cookie *cookie = domain->iova_cookie;
@@ -901,7 +836,6 @@
 	if (iova == DMA_MAPPING_ERROR && is_swiotlb_buffer(dev, phys))
 		swiotlb_tbl_unmap_single(dev, phys, size, dir, attrs);
 	return iova;
->>>>>>> 92b4b594
 }
 
 static void iommu_dma_unmap_page(struct device *dev, dma_addr_t dma_handle,
@@ -1057,11 +991,7 @@
 			goto out;
 	}
 
-<<<<<<< HEAD
-	if (dev_is_untrusted(dev))
-=======
 	if (dev_use_swiotlb(dev))
->>>>>>> 92b4b594
 		return iommu_dma_map_sg_swiotlb(dev, sg, nents, dir, attrs);
 
 	if (!(attrs & DMA_ATTR_SKIP_CPU_SYNC))
