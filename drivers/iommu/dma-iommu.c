--- conflicted
+++ resolved
@@ -518,15 +518,6 @@
 }
 
 static bool dev_use_swiotlb(struct device *dev)
-<<<<<<< HEAD
-{
-	return IS_ENABLED(CONFIG_SWIOTLB) && dev_is_untrusted(dev);
-}
-
-/* sysfs updates are serialised by the mutex of the group owning @domain */
-int iommu_dma_init_fq(struct iommu_domain *domain)
-=======
->>>>>>> d60c95ef
 {
 	return IS_ENABLED(CONFIG_SWIOTLB) && dev_is_untrusted(dev);
 }
@@ -1003,21 +994,17 @@
 		void *padding_start;
 		size_t padding_size, aligned_size;
 
-<<<<<<< HEAD
-=======
 		if (!is_swiotlb_active(dev)) {
 			dev_warn_once(dev, "DMA bounce buffers are inactive, unable to map unaligned transaction.\n");
 			return DMA_MAPPING_ERROR;
 		}
 
->>>>>>> d60c95ef
 		aligned_size = iova_align(iovad, size);
 		phys = swiotlb_tbl_map_single(dev, phys, size, aligned_size,
 					      iova_mask(iovad), dir, attrs);
 
 		if (phys == DMA_MAPPING_ERROR)
 			return DMA_MAPPING_ERROR;
-<<<<<<< HEAD
 
 		/* Cleanup the padding area. */
 		padding_start = phys_to_virt(phys);
@@ -1032,22 +1019,6 @@
 		memset(padding_start, 0, padding_size);
 	}
 
-=======
-
-		/* Cleanup the padding area. */
-		padding_start = phys_to_virt(phys);
-		padding_size = aligned_size;
-
-		if (!(attrs & DMA_ATTR_SKIP_CPU_SYNC) &&
-		    (dir == DMA_TO_DEVICE || dir == DMA_BIDIRECTIONAL)) {
-			padding_start += size;
-			padding_size -= size;
-		}
-
-		memset(padding_start, 0, padding_size);
-	}
-
->>>>>>> d60c95ef
 	if (!coherent && !(attrs & DMA_ATTR_SKIP_CPU_SYNC))
 		arch_sync_dma_for_device(phys, size, dir);
 
