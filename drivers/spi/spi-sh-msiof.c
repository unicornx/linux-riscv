--- conflicted
+++ resolved
@@ -1345,10 +1345,6 @@
 
 	i = platform_get_irq(pdev, 0);
 	if (i < 0) {
-<<<<<<< HEAD
-		dev_err(&pdev->dev, "cannot get IRQ\n");
-=======
->>>>>>> f7688b48
 		ret = i;
 		goto err1;
 	}
