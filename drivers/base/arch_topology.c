// SPDX-License-Identifier: GPL-2.0
/*
 * Arch specific cpu topology information
 *
 * Copyright (C) 2016, ARM Ltd.
 * Written by: Juri Lelli, ARM Ltd.
 */

#include <linux/acpi.h>
#include <linux/cacheinfo.h>
#include <linux/cpu.h>
#include <linux/cpufreq.h>
#include <linux/device.h>
#include <linux/of.h>
#include <linux/slab.h>
#include <linux/sched/topology.h>
#include <linux/cpuset.h>
#include <linux/cpumask.h>
#include <linux/init.h>
#include <linux/rcupdate.h>
#include <linux/sched.h>

#define CREATE_TRACE_POINTS
#include <trace/events/thermal_pressure.h>

static DEFINE_PER_CPU(struct scale_freq_data __rcu *, sft_data);
static struct cpumask scale_freq_counters_mask;
static bool scale_freq_invariant;
static DEFINE_PER_CPU(u32, freq_factor) = 1;

static bool supports_scale_freq_counters(const struct cpumask *cpus)
{
	return cpumask_subset(cpus, &scale_freq_counters_mask);
}

bool topology_scale_freq_invariant(void)
{
	return cpufreq_supports_freq_invariance() ||
	       supports_scale_freq_counters(cpu_online_mask);
}

static void update_scale_freq_invariant(bool status)
{
	if (scale_freq_invariant == status)
		return;

	/*
	 * Task scheduler behavior depends on frequency invariance support,
	 * either cpufreq or counter driven. If the support status changes as
	 * a result of counter initialisation and use, retrigger the build of
	 * scheduling domains to ensure the information is propagated properly.
	 */
	if (topology_scale_freq_invariant() == status) {
		scale_freq_invariant = status;
		rebuild_sched_domains_energy();
	}
}

void topology_set_scale_freq_source(struct scale_freq_data *data,
				    const struct cpumask *cpus)
{
	struct scale_freq_data *sfd;
	int cpu;

	/*
	 * Avoid calling rebuild_sched_domains() unnecessarily if FIE is
	 * supported by cpufreq.
	 */
	if (cpumask_empty(&scale_freq_counters_mask))
		scale_freq_invariant = topology_scale_freq_invariant();

	rcu_read_lock();

	for_each_cpu(cpu, cpus) {
		sfd = rcu_dereference(*per_cpu_ptr(&sft_data, cpu));

		/* Use ARCH provided counters whenever possible */
		if (!sfd || sfd->source != SCALE_FREQ_SOURCE_ARCH) {
			rcu_assign_pointer(per_cpu(sft_data, cpu), data);
			cpumask_set_cpu(cpu, &scale_freq_counters_mask);
		}
	}

	rcu_read_unlock();

	update_scale_freq_invariant(true);
}
EXPORT_SYMBOL_GPL(topology_set_scale_freq_source);

void topology_clear_scale_freq_source(enum scale_freq_source source,
				      const struct cpumask *cpus)
{
	struct scale_freq_data *sfd;
	int cpu;

	rcu_read_lock();

	for_each_cpu(cpu, cpus) {
		sfd = rcu_dereference(*per_cpu_ptr(&sft_data, cpu));

		if (sfd && sfd->source == source) {
			rcu_assign_pointer(per_cpu(sft_data, cpu), NULL);
			cpumask_clear_cpu(cpu, &scale_freq_counters_mask);
		}
	}

	rcu_read_unlock();

	/*
	 * Make sure all references to previous sft_data are dropped to avoid
	 * use-after-free races.
	 */
	synchronize_rcu();

	update_scale_freq_invariant(false);
}
EXPORT_SYMBOL_GPL(topology_clear_scale_freq_source);

void topology_scale_freq_tick(void)
{
	struct scale_freq_data *sfd = rcu_dereference_sched(*this_cpu_ptr(&sft_data));

	if (sfd)
		sfd->set_freq_scale();
}

DEFINE_PER_CPU(unsigned long, arch_freq_scale) = SCHED_CAPACITY_SCALE;
EXPORT_PER_CPU_SYMBOL_GPL(arch_freq_scale);

void topology_set_freq_scale(const struct cpumask *cpus, unsigned long cur_freq,
			     unsigned long max_freq)
{
	unsigned long scale;
	int i;

	if (WARN_ON_ONCE(!cur_freq || !max_freq))
		return;

	/*
	 * If the use of counters for FIE is enabled, just return as we don't
	 * want to update the scale factor with information from CPUFREQ.
	 * Instead the scale factor will be updated from arch_scale_freq_tick.
	 */
	if (supports_scale_freq_counters(cpus))
		return;

	scale = (cur_freq << SCHED_CAPACITY_SHIFT) / max_freq;

	for_each_cpu(i, cpus)
		per_cpu(arch_freq_scale, i) = scale;
}

DEFINE_PER_CPU(unsigned long, cpu_scale) = SCHED_CAPACITY_SCALE;
EXPORT_PER_CPU_SYMBOL_GPL(cpu_scale);

void topology_set_cpu_scale(unsigned int cpu, unsigned long capacity)
{
	per_cpu(cpu_scale, cpu) = capacity;
}

DEFINE_PER_CPU(unsigned long, thermal_pressure);

/**
 * topology_update_thermal_pressure() - Update thermal pressure for CPUs
 * @cpus        : The related CPUs for which capacity has been reduced
 * @capped_freq : The maximum allowed frequency that CPUs can run at
 *
 * Update the value of thermal pressure for all @cpus in the mask. The
 * cpumask should include all (online+offline) affected CPUs, to avoid
 * operating on stale data when hot-plug is used for some CPUs. The
 * @capped_freq reflects the currently allowed max CPUs frequency due to
 * thermal capping. It might be also a boost frequency value, which is bigger
 * than the internal 'freq_factor' max frequency. In such case the pressure
 * value should simply be removed, since this is an indication that there is
 * no thermal throttling. The @capped_freq must be provided in kHz.
 */
void topology_update_thermal_pressure(const struct cpumask *cpus,
				      unsigned long capped_freq)
{
	unsigned long max_capacity, capacity, th_pressure;
	u32 max_freq;
	int cpu;

	cpu = cpumask_first(cpus);
	max_capacity = arch_scale_cpu_capacity(cpu);
	max_freq = per_cpu(freq_factor, cpu);

	/* Convert to MHz scale which is used in 'freq_factor' */
	capped_freq /= 1000;

	/*
	 * Handle properly the boost frequencies, which should simply clean
	 * the thermal pressure value.
	 */
	if (max_freq <= capped_freq)
		capacity = max_capacity;
	else
		capacity = mult_frac(max_capacity, capped_freq, max_freq);

	th_pressure = max_capacity - capacity;

	trace_thermal_pressure_update(cpu, th_pressure);

	for_each_cpu(cpu, cpus)
		WRITE_ONCE(per_cpu(thermal_pressure, cpu), th_pressure);
}
EXPORT_SYMBOL_GPL(topology_update_thermal_pressure);

static ssize_t cpu_capacity_show(struct device *dev,
				 struct device_attribute *attr,
				 char *buf)
{
	struct cpu *cpu = container_of(dev, struct cpu, dev);

	return sysfs_emit(buf, "%lu\n", topology_get_cpu_scale(cpu->dev.id));
}

static void update_topology_flags_workfn(struct work_struct *work);
static DECLARE_WORK(update_topology_flags_work, update_topology_flags_workfn);

static DEVICE_ATTR_RO(cpu_capacity);

static int register_cpu_capacity_sysctl(void)
{
	int i;
	struct device *cpu;

	for_each_possible_cpu(i) {
		cpu = get_cpu_device(i);
		if (!cpu) {
			pr_err("%s: too early to get CPU%d device!\n",
			       __func__, i);
			continue;
		}
		device_create_file(cpu, &dev_attr_cpu_capacity);
	}

	return 0;
}
subsys_initcall(register_cpu_capacity_sysctl);

static int update_topology;

int topology_update_cpu_topology(void)
{
	return update_topology;
}

/*
 * Updating the sched_domains can't be done directly from cpufreq callbacks
 * due to locking, so queue the work for later.
 */
static void update_topology_flags_workfn(struct work_struct *work)
{
	update_topology = 1;
	rebuild_sched_domains();
	pr_debug("sched_domain hierarchy rebuilt, flags updated\n");
	update_topology = 0;
}

static u32 *raw_capacity;

static int free_raw_capacity(void)
{
	kfree(raw_capacity);
	raw_capacity = NULL;

	return 0;
}

void topology_normalize_cpu_scale(void)
{
	u64 capacity;
	u64 capacity_scale;
	int cpu;

	if (!raw_capacity)
		return;

	capacity_scale = 1;
	for_each_possible_cpu(cpu) {
		capacity = raw_capacity[cpu] * per_cpu(freq_factor, cpu);
		capacity_scale = max(capacity, capacity_scale);
	}

	pr_debug("cpu_capacity: capacity_scale=%llu\n", capacity_scale);
	for_each_possible_cpu(cpu) {
		capacity = raw_capacity[cpu] * per_cpu(freq_factor, cpu);
		capacity = div64_u64(capacity << SCHED_CAPACITY_SHIFT,
			capacity_scale);
		topology_set_cpu_scale(cpu, capacity);
		pr_debug("cpu_capacity: CPU%d cpu_capacity=%lu\n",
			cpu, topology_get_cpu_scale(cpu));
	}
}

bool __init topology_parse_cpu_capacity(struct device_node *cpu_node, int cpu)
{
	struct clk *cpu_clk;
	static bool cap_parsing_failed;
	int ret;
	u32 cpu_capacity;

	if (cap_parsing_failed)
		return false;

	ret = of_property_read_u32(cpu_node, "capacity-dmips-mhz",
				   &cpu_capacity);
	if (!ret) {
		if (!raw_capacity) {
			raw_capacity = kcalloc(num_possible_cpus(),
					       sizeof(*raw_capacity),
					       GFP_KERNEL);
			if (!raw_capacity) {
				cap_parsing_failed = true;
				return false;
			}
		}
		raw_capacity[cpu] = cpu_capacity;
		pr_debug("cpu_capacity: %pOF cpu_capacity=%u (raw)\n",
			cpu_node, raw_capacity[cpu]);

		/*
		 * Update freq_factor for calculating early boot cpu capacities.
		 * For non-clk CPU DVFS mechanism, there's no way to get the
		 * frequency value now, assuming they are running at the same
		 * frequency (by keeping the initial freq_factor value).
		 */
		cpu_clk = of_clk_get(cpu_node, 0);
		if (!PTR_ERR_OR_ZERO(cpu_clk)) {
			per_cpu(freq_factor, cpu) =
				clk_get_rate(cpu_clk) / 1000;
			clk_put(cpu_clk);
		}
	} else {
		if (raw_capacity) {
			pr_err("cpu_capacity: missing %pOF raw capacity\n",
				cpu_node);
			pr_err("cpu_capacity: partial information: fallback to 1024 for all CPUs\n");
		}
		cap_parsing_failed = true;
		free_raw_capacity();
	}

	return !ret;
}

#ifdef CONFIG_ACPI_CPPC_LIB
#include <acpi/cppc_acpi.h>

void topology_init_cpu_capacity_cppc(void)
{
	struct cppc_perf_caps perf_caps;
	int cpu;

	if (likely(!acpi_cpc_valid()))
		return;

	raw_capacity = kcalloc(num_possible_cpus(), sizeof(*raw_capacity),
			       GFP_KERNEL);
	if (!raw_capacity)
		return;

	for_each_possible_cpu(cpu) {
		if (!cppc_get_perf_caps(cpu, &perf_caps) &&
		    (perf_caps.highest_perf >= perf_caps.nominal_perf) &&
		    (perf_caps.highest_perf >= perf_caps.lowest_perf)) {
			raw_capacity[cpu] = perf_caps.highest_perf;
			pr_debug("cpu_capacity: CPU%d cpu_capacity=%u (raw).\n",
				 cpu, raw_capacity[cpu]);
			continue;
		}

		pr_err("cpu_capacity: CPU%d missing/invalid highest performance.\n", cpu);
		pr_err("cpu_capacity: partial information: fallback to 1024 for all CPUs\n");
		goto exit;
	}

	topology_normalize_cpu_scale();
	schedule_work(&update_topology_flags_work);
	pr_debug("cpu_capacity: cpu_capacity initialization done\n");

exit:
	free_raw_capacity();
}
#endif

#ifdef CONFIG_CPU_FREQ
static cpumask_var_t cpus_to_visit;
static void parsing_done_workfn(struct work_struct *work);
static DECLARE_WORK(parsing_done_work, parsing_done_workfn);

static int
init_cpu_capacity_callback(struct notifier_block *nb,
			   unsigned long val,
			   void *data)
{
	struct cpufreq_policy *policy = data;
	int cpu;

	if (!raw_capacity)
		return 0;

	if (val != CPUFREQ_CREATE_POLICY)
		return 0;

	pr_debug("cpu_capacity: init cpu capacity for CPUs [%*pbl] (to_visit=%*pbl)\n",
		 cpumask_pr_args(policy->related_cpus),
		 cpumask_pr_args(cpus_to_visit));

	cpumask_andnot(cpus_to_visit, cpus_to_visit, policy->related_cpus);

	for_each_cpu(cpu, policy->related_cpus)
		per_cpu(freq_factor, cpu) = policy->cpuinfo.max_freq / 1000;

	if (cpumask_empty(cpus_to_visit)) {
		topology_normalize_cpu_scale();
		schedule_work(&update_topology_flags_work);
		free_raw_capacity();
		pr_debug("cpu_capacity: parsing done\n");
		schedule_work(&parsing_done_work);
	}

	return 0;
}

static struct notifier_block init_cpu_capacity_notifier = {
	.notifier_call = init_cpu_capacity_callback,
};

static int __init register_cpufreq_notifier(void)
{
	int ret;

	/*
	 * On ACPI-based systems skip registering cpufreq notifier as cpufreq
	 * information is not needed for cpu capacity initialization.
	 */
	if (!acpi_disabled || !raw_capacity)
		return -EINVAL;

	if (!alloc_cpumask_var(&cpus_to_visit, GFP_KERNEL))
		return -ENOMEM;

	cpumask_copy(cpus_to_visit, cpu_possible_mask);

	ret = cpufreq_register_notifier(&init_cpu_capacity_notifier,
					CPUFREQ_POLICY_NOTIFIER);

	if (ret)
		free_cpumask_var(cpus_to_visit);

	return ret;
}
core_initcall(register_cpufreq_notifier);

static void parsing_done_workfn(struct work_struct *work)
{
	cpufreq_unregister_notifier(&init_cpu_capacity_notifier,
					 CPUFREQ_POLICY_NOTIFIER);
	free_cpumask_var(cpus_to_visit);
}

#else
core_initcall(free_raw_capacity);
#endif

#if defined(CONFIG_ARM64) || defined(CONFIG_RISCV)
/*
 * This function returns the logic cpu number of the node.
 * There are basically three kinds of return values:
 * (1) logic cpu number which is > 0.
 * (2) -ENODEV when the device tree(DT) node is valid and found in the DT but
 * there is no possible logical CPU in the kernel to match. This happens
 * when CONFIG_NR_CPUS is configure to be smaller than the number of
 * CPU nodes in DT. We need to just ignore this case.
 * (3) -1 if the node does not exist in the device tree
 */
static int __init get_cpu_for_node(struct device_node *node)
{
	struct device_node *cpu_node;
	int cpu;

	cpu_node = of_parse_phandle(node, "cpu", 0);
	if (!cpu_node)
		return -1;

	cpu = of_cpu_node_to_id(cpu_node);
	if (cpu >= 0)
		topology_parse_cpu_capacity(cpu_node, cpu);
	else
		pr_info("CPU node for %pOF exist but the possible cpu range is :%*pbl\n",
			cpu_node, cpumask_pr_args(cpu_possible_mask));

	of_node_put(cpu_node);
	return cpu;
}

static int __init parse_core(struct device_node *core, int package_id,
			     int cluster_id, int core_id)
{
	char name[20];
	bool leaf = true;
	int i = 0;
	int cpu;
	struct device_node *t;

	do {
		snprintf(name, sizeof(name), "thread%d", i);
		t = of_get_child_by_name(core, name);
		if (t) {
			leaf = false;
			cpu = get_cpu_for_node(t);
			if (cpu >= 0) {
				cpu_topology[cpu].package_id = package_id;
				cpu_topology[cpu].cluster_id = cluster_id;
				cpu_topology[cpu].core_id = core_id;
				cpu_topology[cpu].thread_id = i;
			} else if (cpu != -ENODEV) {
				pr_err("%pOF: Can't get CPU for thread\n", t);
				of_node_put(t);
				return -EINVAL;
			}
			of_node_put(t);
		}
		i++;
	} while (t);

	cpu = get_cpu_for_node(core);
	if (cpu >= 0) {
		if (!leaf) {
			pr_err("%pOF: Core has both threads and CPU\n",
			       core);
			return -EINVAL;
		}

		cpu_topology[cpu].package_id = package_id;
		cpu_topology[cpu].cluster_id = cluster_id;
		cpu_topology[cpu].core_id = core_id;
	} else if (leaf && cpu != -ENODEV) {
		pr_err("%pOF: Can't get CPU for leaf core\n", core);
		return -EINVAL;
	}

	return 0;
}

static int __init parse_cluster(struct device_node *cluster, int package_id,
				int cluster_id, int depth)
{
	char name[20];
	bool leaf = true;
	bool has_cores = false;
	struct device_node *c;
	int core_id = 0;
	int i, ret;

	/*
	 * First check for child clusters; we currently ignore any
	 * information about the nesting of clusters and present the
	 * scheduler with a flat list of them.
	 */
	i = 0;
	do {
		snprintf(name, sizeof(name), "cluster%d", i);
		c = of_get_child_by_name(cluster, name);
		if (c) {
			leaf = false;
			ret = parse_cluster(c, package_id, i, depth + 1);
			if (depth > 0)
				pr_warn("Topology for clusters of clusters not yet supported\n");
			of_node_put(c);
			if (ret != 0)
				return ret;
		}
		i++;
	} while (c);

	/* Now check for cores */
	i = 0;
	do {
		snprintf(name, sizeof(name), "core%d", i);
		c = of_get_child_by_name(cluster, name);
		if (c) {
			has_cores = true;

			if (depth == 0) {
				pr_err("%pOF: cpu-map children should be clusters\n",
				       c);
				of_node_put(c);
				return -EINVAL;
			}

			if (leaf) {
				ret = parse_core(c, package_id, cluster_id,
						 core_id++);
			} else {
				pr_err("%pOF: Non-leaf cluster with core %s\n",
				       cluster, name);
				ret = -EINVAL;
			}

			of_node_put(c);
			if (ret != 0)
				return ret;
		}
		i++;
	} while (c);

	if (leaf && !has_cores)
		pr_warn("%pOF: empty cluster\n", cluster);

	return 0;
}

static int __init parse_socket(struct device_node *socket)
{
	char name[20];
	struct device_node *c;
	bool has_socket = false;
	int package_id = 0, ret;

	do {
		snprintf(name, sizeof(name), "socket%d", package_id);
		c = of_get_child_by_name(socket, name);
		if (c) {
			has_socket = true;
			ret = parse_cluster(c, package_id, -1, 0);
			of_node_put(c);
			if (ret != 0)
				return ret;
		}
		package_id++;
	} while (c);

	if (!has_socket)
		ret = parse_cluster(socket, 0, -1, 0);

	return ret;
}

static int __init parse_dt_topology(void)
{
	struct device_node *cn, *map;
	int ret = 0;
	int cpu;

	cn = of_find_node_by_path("/cpus");
	if (!cn) {
		pr_err("No CPU information found in DT\n");
		return 0;
	}

	/*
	 * When topology is provided cpu-map is essentially a root
	 * cluster with restricted subnodes.
	 */
	map = of_get_child_by_name(cn, "cpu-map");
	if (!map)
		goto out;

	ret = parse_socket(map);
	if (ret != 0)
		goto out_map;

	topology_normalize_cpu_scale();

	/*
	 * Check that all cores are in the topology; the SMP code will
	 * only mark cores described in the DT as possible.
	 */
	for_each_possible_cpu(cpu)
		if (cpu_topology[cpu].package_id < 0) {
			ret = -EINVAL;
			break;
		}

out_map:
	of_node_put(map);
out:
	of_node_put(cn);
	return ret;
}
#endif

/*
 * cpu topology table
 */
struct cpu_topology cpu_topology[NR_CPUS];
EXPORT_SYMBOL_GPL(cpu_topology);

const struct cpumask *cpu_coregroup_mask(int cpu)
{
	const cpumask_t *core_mask = cpumask_of_node(cpu_to_node(cpu));

	/* Find the smaller of NUMA, core or LLC siblings */
	if (cpumask_subset(&cpu_topology[cpu].core_sibling, core_mask)) {
		/* not numa in package, lets use the package siblings */
		core_mask = &cpu_topology[cpu].core_sibling;
	}

	if (last_level_cache_is_valid(cpu)) {
		if (cpumask_subset(&cpu_topology[cpu].llc_sibling, core_mask))
			core_mask = &cpu_topology[cpu].llc_sibling;
	}

	/*
	 * For systems with no shared cpu-side LLC but with clusters defined,
	 * extend core_mask to cluster_siblings. The sched domain builder will
	 * then remove MC as redundant with CLS if SCHED_CLUSTER is enabled.
	 */
	if (IS_ENABLED(CONFIG_SCHED_CLUSTER) &&
	    cpumask_subset(core_mask, &cpu_topology[cpu].cluster_sibling))
		core_mask = &cpu_topology[cpu].cluster_sibling;

	return core_mask;
}

const struct cpumask *cpu_clustergroup_mask(int cpu)
{
	/*
	 * Forbid cpu_clustergroup_mask() to span more or the same CPUs as
	 * cpu_coregroup_mask().
	 */
	if (cpumask_subset(cpu_coregroup_mask(cpu),
			   &cpu_topology[cpu].cluster_sibling))
		return topology_sibling_cpumask(cpu);

	return &cpu_topology[cpu].cluster_sibling;
}

void update_siblings_masks(unsigned int cpuid)
{
	struct cpu_topology *cpu_topo, *cpuid_topo = &cpu_topology[cpuid];
	int cpu, ret;

	ret = detect_cache_attributes(cpuid);
	if (ret && ret != -ENOENT)
		pr_info("Early cacheinfo failed, ret = %d\n", ret);

	/* update core and thread sibling masks */
	for_each_online_cpu(cpu) {
		cpu_topo = &cpu_topology[cpu];

<<<<<<< HEAD
		if (cpu_topo->llc_id != -1 && cpuid_topo->llc_id == cpu_topo->llc_id) {
=======
		if (last_level_cache_is_shared(cpu, cpuid)) {
>>>>>>> d60c95ef
			cpumask_set_cpu(cpu, &cpuid_topo->llc_sibling);
			cpumask_set_cpu(cpuid, &cpu_topo->llc_sibling);
		}

		if (cpuid_topo->package_id != cpu_topo->package_id)
			continue;

		cpumask_set_cpu(cpuid, &cpu_topo->core_sibling);
		cpumask_set_cpu(cpu, &cpuid_topo->core_sibling);

		if (cpuid_topo->cluster_id != cpu_topo->cluster_id)
			continue;

		if (cpuid_topo->cluster_id >= 0) {
			cpumask_set_cpu(cpu, &cpuid_topo->cluster_sibling);
			cpumask_set_cpu(cpuid, &cpu_topo->cluster_sibling);
		}

		if (cpuid_topo->core_id != cpu_topo->core_id)
			continue;

		cpumask_set_cpu(cpuid, &cpu_topo->thread_sibling);
		cpumask_set_cpu(cpu, &cpuid_topo->thread_sibling);
	}
}

static void clear_cpu_topology(int cpu)
{
	struct cpu_topology *cpu_topo = &cpu_topology[cpu];

	cpumask_clear(&cpu_topo->llc_sibling);
	cpumask_set_cpu(cpu, &cpu_topo->llc_sibling);

	cpumask_clear(&cpu_topo->cluster_sibling);
	cpumask_set_cpu(cpu, &cpu_topo->cluster_sibling);

	cpumask_clear(&cpu_topo->core_sibling);
	cpumask_set_cpu(cpu, &cpu_topo->core_sibling);
	cpumask_clear(&cpu_topo->thread_sibling);
	cpumask_set_cpu(cpu, &cpu_topo->thread_sibling);
}

void __init reset_cpu_topology(void)
{
	unsigned int cpu;

	for_each_possible_cpu(cpu) {
		struct cpu_topology *cpu_topo = &cpu_topology[cpu];

		cpu_topo->thread_id = -1;
		cpu_topo->core_id = -1;
		cpu_topo->cluster_id = -1;
		cpu_topo->package_id = -1;

		clear_cpu_topology(cpu);
	}
}

void remove_cpu_topology(unsigned int cpu)
{
	int sibling;

	for_each_cpu(sibling, topology_core_cpumask(cpu))
		cpumask_clear_cpu(cpu, topology_core_cpumask(sibling));
	for_each_cpu(sibling, topology_sibling_cpumask(cpu))
		cpumask_clear_cpu(cpu, topology_sibling_cpumask(sibling));
	for_each_cpu(sibling, topology_cluster_cpumask(cpu))
		cpumask_clear_cpu(cpu, topology_cluster_cpumask(sibling));
	for_each_cpu(sibling, topology_llc_cpumask(cpu))
		cpumask_clear_cpu(cpu, topology_llc_cpumask(sibling));

	clear_cpu_topology(cpu);
}

__weak int __init parse_acpi_topology(void)
{
	return 0;
}

#if defined(CONFIG_ARM64) || defined(CONFIG_RISCV)
void __init init_cpu_topology(void)
{
	int ret;

	reset_cpu_topology();
	ret = parse_acpi_topology();
	if (!ret)
		ret = of_have_populated_dt() && parse_dt_topology();

	if (ret) {
		/*
		 * Discard anything that was parsed if we hit an error so we
		 * don't use partial information.
		 */
		reset_cpu_topology();
		return;
	}
}

void store_cpu_topology(unsigned int cpuid)
{
	struct cpu_topology *cpuid_topo = &cpu_topology[cpuid];

	if (cpuid_topo->package_id != -1)
		goto topology_populated;

	cpuid_topo->thread_id = -1;
	cpuid_topo->core_id = cpuid;
	cpuid_topo->package_id = cpu_to_node(cpuid);

	pr_debug("CPU%u: package %d core %d thread %d\n",
		 cpuid, cpuid_topo->package_id, cpuid_topo->core_id,
		 cpuid_topo->thread_id);

topology_populated:
	update_siblings_masks(cpuid);
}

void store_cpu_topology(unsigned int cpuid)
{
	struct cpu_topology *cpuid_topo = &cpu_topology[cpuid];

	if (cpuid_topo->package_id != -1)
		goto topology_populated;

	cpuid_topo->thread_id = -1;
	cpuid_topo->core_id = cpuid;
	cpuid_topo->package_id = cpu_to_node(cpuid);

	pr_debug("CPU%u: package %d core %d thread %d\n",
		 cpuid, cpuid_topo->package_id, cpuid_topo->core_id,
		 cpuid_topo->thread_id);

topology_populated:
	update_siblings_masks(cpuid);
}
#endif<|MERGE_RESOLUTION|>--- conflicted
+++ resolved
@@ -742,11 +742,7 @@
 	for_each_online_cpu(cpu) {
 		cpu_topo = &cpu_topology[cpu];
 
-<<<<<<< HEAD
-		if (cpu_topo->llc_id != -1 && cpuid_topo->llc_id == cpu_topo->llc_id) {
-=======
 		if (last_level_cache_is_shared(cpu, cpuid)) {
->>>>>>> d60c95ef
 			cpumask_set_cpu(cpu, &cpuid_topo->llc_sibling);
 			cpumask_set_cpu(cpuid, &cpu_topo->llc_sibling);
 		}
@@ -864,23 +860,4 @@
 topology_populated:
 	update_siblings_masks(cpuid);
 }
-
-void store_cpu_topology(unsigned int cpuid)
-{
-	struct cpu_topology *cpuid_topo = &cpu_topology[cpuid];
-
-	if (cpuid_topo->package_id != -1)
-		goto topology_populated;
-
-	cpuid_topo->thread_id = -1;
-	cpuid_topo->core_id = cpuid;
-	cpuid_topo->package_id = cpu_to_node(cpuid);
-
-	pr_debug("CPU%u: package %d core %d thread %d\n",
-		 cpuid, cpuid_topo->package_id, cpuid_topo->core_id,
-		 cpuid_topo->thread_id);
-
-topology_populated:
-	update_siblings_masks(cpuid);
-}
 #endif