--- conflicted
+++ resolved
@@ -107,8 +107,6 @@
 	return test_bit(channel, pca->pwms_enabled);
 }
 
-<<<<<<< HEAD
-=======
 static int pca9685_read_reg(struct pca9685 *pca, unsigned int reg, unsigned int *val)
 {
 	struct device *dev = pca->chip.dev;
@@ -133,7 +131,6 @@
 	return err;
 }
 
->>>>>>> d92805b6
 /* Helper function to set the duty cycle ratio to duty/4096 (e.g. duty=2048 -> 50%) */
 static void pca9685_pwm_set_duty(struct pca9685 *pca, int channel, unsigned int duty)
 {
@@ -539,13 +536,9 @@
 
 	mutex_init(&pca->lock);
 
-<<<<<<< HEAD
-	regmap_read(pca->regmap, PCA9685_MODE2, &reg);
-=======
 	ret = pca9685_read_reg(pca, PCA9685_MODE2, &reg);
 	if (ret)
 		return ret;
->>>>>>> d92805b6
 
 	if (device_property_read_bool(&client->dev, "invert"))
 		reg |= MODE2_INVRT;
