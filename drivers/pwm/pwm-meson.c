// SPDX-License-Identifier: GPL-2.0 OR BSD-3-Clause
/*
 * PWM controller driver for Amlogic Meson SoCs.
 *
 * This PWM is only a set of Gates, Dividers and Counters:
 * PWM output is achieved by calculating a clock that permits calculating
 * two periods (low and high). The counter then has to be set to switch after
 * N cycles for the first half period.
 * The hardware has no "polarity" setting. This driver reverses the period
 * cycles (the low length is inverted with the high length) for
 * PWM_POLARITY_INVERSED. This means that .get_state cannot read the polarity
 * from the hardware.
 * Setting the duty cycle will disable and re-enable the PWM output.
 * Disabling the PWM stops the output immediately (without waiting for the
 * current period to complete first).
 *
 * The public S912 (GXM) datasheet contains some documentation for this PWM
 * controller starting on page 543:
 * https://dl.khadas.com/Hardware/VIM2/Datasheet/S912_Datasheet_V0.220170314publicversion-Wesion.pdf
 * An updated version of this IP block is found in S922X (G12B) SoCs. The
 * datasheet contains the description for this IP block revision starting at
 * page 1084:
 * https://dn.odroid.com/S922X/ODROID-N2/Datasheet/S922X_Public_Datasheet_V0.2.pdf
 *
 * Copyright (c) 2016 BayLibre, SAS.
 * Author: Neil Armstrong <narmstrong@baylibre.com>
 * Copyright (C) 2014 Amlogic, Inc.
 */

#include <linux/bitfield.h>
#include <linux/bits.h>
#include <linux/clk.h>
#include <linux/clk-provider.h>
#include <linux/err.h>
#include <linux/io.h>
#include <linux/kernel.h>
#include <linux/math64.h>
#include <linux/module.h>
#include <linux/of.h>
#include <linux/of_device.h>
#include <linux/platform_device.h>
#include <linux/pwm.h>
#include <linux/slab.h>
#include <linux/spinlock.h>

#define REG_PWM_A		0x0
#define REG_PWM_B		0x4
#define PWM_LOW_MASK		GENMASK(15, 0)
#define PWM_HIGH_MASK		GENMASK(31, 16)

#define REG_MISC_AB		0x8
#define MISC_B_CLK_EN		BIT(23)
#define MISC_A_CLK_EN		BIT(15)
#define MISC_CLK_DIV_MASK	0x7f
#define MISC_B_CLK_DIV_SHIFT	16
#define MISC_A_CLK_DIV_SHIFT	8
#define MISC_B_CLK_SEL_SHIFT	6
#define MISC_A_CLK_SEL_SHIFT	4
#define MISC_CLK_SEL_MASK	0x3
#define MISC_B_EN		BIT(1)
#define MISC_A_EN		BIT(0)

#define MESON_NUM_PWMS		2

static struct meson_pwm_channel_data {
	u8		reg_offset;
	u8		clk_sel_shift;
	u8		clk_div_shift;
	u32		clk_en_mask;
	u32		pwm_en_mask;
} meson_pwm_per_channel_data[MESON_NUM_PWMS] = {
	{
		.reg_offset	= REG_PWM_A,
		.clk_sel_shift	= MISC_A_CLK_SEL_SHIFT,
		.clk_div_shift	= MISC_A_CLK_DIV_SHIFT,
		.clk_en_mask	= MISC_A_CLK_EN,
		.pwm_en_mask	= MISC_A_EN,
	},
	{
		.reg_offset	= REG_PWM_B,
		.clk_sel_shift	= MISC_B_CLK_SEL_SHIFT,
		.clk_div_shift	= MISC_B_CLK_DIV_SHIFT,
		.clk_en_mask	= MISC_B_CLK_EN,
		.pwm_en_mask	= MISC_B_EN,
	}
};

struct meson_pwm_channel {
	unsigned int hi;
	unsigned int lo;
	u8 pre_div;

	struct clk *clk_parent;
	struct clk_mux mux;
	struct clk *clk;
};

struct meson_pwm_data {
	const char * const *parent_names;
	unsigned int num_parents;
};

struct meson_pwm {
	struct pwm_chip chip;
	const struct meson_pwm_data *data;
	struct meson_pwm_channel channels[MESON_NUM_PWMS];
	void __iomem *base;
<<<<<<< HEAD
	u8 inverter_mask;
=======
>>>>>>> f7688b48
	/*
	 * Protects register (write) access to the REG_MISC_AB register
	 * that is shared between the two PWMs.
	 */
	spinlock_t lock;
};

static inline struct meson_pwm *to_meson_pwm(struct pwm_chip *chip)
{
	return container_of(chip, struct meson_pwm, chip);
}

static int meson_pwm_request(struct pwm_chip *chip, struct pwm_device *pwm)
{
	struct meson_pwm *meson = to_meson_pwm(chip);
	struct meson_pwm_channel *channel;
	struct device *dev = chip->dev;
	int err;

	channel = pwm_get_chip_data(pwm);
	if (channel)
		return 0;

	channel = &meson->channels[pwm->hwpwm];

	if (channel->clk_parent) {
		err = clk_set_parent(channel->clk, channel->clk_parent);
		if (err < 0) {
			dev_err(dev, "failed to set parent %s for %s: %d\n",
				__clk_get_name(channel->clk_parent),
				__clk_get_name(channel->clk), err);
				return err;
		}
	}

	err = clk_prepare_enable(channel->clk);
	if (err < 0) {
		dev_err(dev, "failed to enable clock %s: %d\n",
			__clk_get_name(channel->clk), err);
		return err;
	}

	return pwm_set_chip_data(pwm, channel);
}

static void meson_pwm_free(struct pwm_chip *chip, struct pwm_device *pwm)
{
	struct meson_pwm_channel *channel = pwm_get_chip_data(pwm);

	if (channel)
		clk_disable_unprepare(channel->clk);
}

static int meson_pwm_calc(struct meson_pwm *meson, struct pwm_device *pwm,
			  const struct pwm_state *state)
{
	struct meson_pwm_channel *channel = pwm_get_chip_data(pwm);
	unsigned int duty, period, pre_div, cnt, duty_cnt;
	unsigned long fin_freq = -1;

	duty = state->duty_cycle;
	period = state->period;

	if (state->polarity == PWM_POLARITY_INVERSED)
		duty = period - duty;

	fin_freq = clk_get_rate(channel->clk);
	if (fin_freq == 0) {
		dev_err(meson->chip.dev, "invalid source clock frequency\n");
		return -EINVAL;
	}

	dev_dbg(meson->chip.dev, "fin_freq: %lu Hz\n", fin_freq);

	pre_div = div64_u64(fin_freq * (u64)period, NSEC_PER_SEC * 0xffffLL);
	if (pre_div > MISC_CLK_DIV_MASK) {
		dev_err(meson->chip.dev, "unable to get period pre_div\n");
		return -EINVAL;
	}

	cnt = div64_u64(fin_freq * (u64)period, NSEC_PER_SEC * (pre_div + 1));
	if (cnt > 0xffff) {
		dev_err(meson->chip.dev, "unable to get period cnt\n");
		return -EINVAL;
	}

	dev_dbg(meson->chip.dev, "period=%u pre_div=%u cnt=%u\n", period,
		pre_div, cnt);

	if (duty == period) {
		channel->pre_div = pre_div;
		channel->hi = cnt;
		channel->lo = 0;
	} else if (duty == 0) {
		channel->pre_div = pre_div;
		channel->hi = 0;
		channel->lo = cnt;
	} else {
		/* Then check is we can have the duty with the same pre_div */
		duty_cnt = div64_u64(fin_freq * (u64)duty,
				     NSEC_PER_SEC * (pre_div + 1));
		if (duty_cnt > 0xffff) {
			dev_err(meson->chip.dev, "unable to get duty cycle\n");
			return -EINVAL;
		}

		dev_dbg(meson->chip.dev, "duty=%u pre_div=%u duty_cnt=%u\n",
			duty, pre_div, duty_cnt);

		channel->pre_div = pre_div;
		channel->hi = duty_cnt;
		channel->lo = cnt - duty_cnt;
	}

	return 0;
}

static void meson_pwm_enable(struct meson_pwm *meson, struct pwm_device *pwm)
{
<<<<<<< HEAD
	u32 value, clk_shift, clk_enable, enable;
	unsigned int offset;
	unsigned long flags;

	switch (id) {
	case 0:
		clk_shift = MISC_A_CLK_DIV_SHIFT;
		clk_enable = MISC_A_CLK_EN;
		enable = MISC_A_EN;
		offset = REG_PWM_A;
		break;

	case 1:
		clk_shift = MISC_B_CLK_DIV_SHIFT;
		clk_enable = MISC_B_CLK_EN;
		enable = MISC_B_EN;
		offset = REG_PWM_B;
		break;

	default:
		return;
	}
=======
	struct meson_pwm_channel *channel = pwm_get_chip_data(pwm);
	struct meson_pwm_channel_data *channel_data;
	unsigned long flags;
	u32 value;

	channel_data = &meson_pwm_per_channel_data[pwm->hwpwm];

	spin_lock_irqsave(&meson->lock, flags);
>>>>>>> f7688b48

	spin_lock_irqsave(&meson->lock, flags);

	value = readl(meson->base + REG_MISC_AB);
	value &= ~(MISC_CLK_DIV_MASK << channel_data->clk_div_shift);
	value |= channel->pre_div << channel_data->clk_div_shift;
	value |= channel_data->clk_en_mask;
	writel(value, meson->base + REG_MISC_AB);

	value = FIELD_PREP(PWM_HIGH_MASK, channel->hi) |
		FIELD_PREP(PWM_LOW_MASK, channel->lo);
	writel(value, meson->base + channel_data->reg_offset);

	value = readl(meson->base + REG_MISC_AB);
	value |= channel_data->pwm_en_mask;
	writel(value, meson->base + REG_MISC_AB);

	spin_unlock_irqrestore(&meson->lock, flags);
}

static void meson_pwm_disable(struct meson_pwm *meson, struct pwm_device *pwm)
{
<<<<<<< HEAD
	u32 value, enable;
	unsigned long flags;

	switch (id) {
	case 0:
		enable = MISC_A_EN;
		break;

	case 1:
		enable = MISC_B_EN;
		break;
=======
	unsigned long flags;
	u32 value;
>>>>>>> f7688b48

	spin_lock_irqsave(&meson->lock, flags);

	spin_lock_irqsave(&meson->lock, flags);

	value = readl(meson->base + REG_MISC_AB);
	value &= ~meson_pwm_per_channel_data[pwm->hwpwm].pwm_en_mask;
	writel(value, meson->base + REG_MISC_AB);

	spin_unlock_irqrestore(&meson->lock, flags);
}

static int meson_pwm_apply(struct pwm_chip *chip, struct pwm_device *pwm,
			   const struct pwm_state *state)
{
	struct meson_pwm_channel *channel = pwm_get_chip_data(pwm);
	struct meson_pwm *meson = to_meson_pwm(chip);
	int err = 0;

	if (!state)
		return -EINVAL;

	if (!state->enabled) {
		if (state->polarity == PWM_POLARITY_INVERSED) {
			/*
			 * This IP block revision doesn't have an "always high"
			 * setting which we can use for "inverted disabled".
			 * Instead we achieve this using the same settings
			 * that we use a pre_div of 0 (to get the shortest
			 * possible duration for one "count") and
			 * "period == duty_cycle". This results in a signal
			 * which is LOW for one "count", while being HIGH for
			 * the rest of the (so the signal is HIGH for slightly
			 * less than 100% of the period, but this is the best
			 * we can achieve).
			 */
			channel->pre_div = 0;
			channel->hi = ~0;
			channel->lo = 0;

			meson_pwm_enable(meson, pwm);
		} else {
			meson_pwm_disable(meson, pwm);
		}
	} else {
		err = meson_pwm_calc(meson, pwm, state);
		if (err < 0)
			return err;

<<<<<<< HEAD
		return 0;
=======
		meson_pwm_enable(meson, pwm);
>>>>>>> f7688b48
	}

	return 0;
}

static unsigned int meson_pwm_cnt_to_ns(struct pwm_chip *chip,
					struct pwm_device *pwm, u32 cnt)
{
	struct meson_pwm *meson = to_meson_pwm(chip);
	struct meson_pwm_channel *channel;
	unsigned long fin_freq;
	u32 fin_ns;

<<<<<<< HEAD
		err = meson_pwm_calc(meson, channel, pwm->hwpwm,
				     state->duty_cycle, state->period);
		if (err < 0)
			return err;
=======
	/* to_meson_pwm() can only be used after .get_state() is called */
	channel = &meson->channels[pwm->hwpwm];
>>>>>>> f7688b48

	fin_freq = clk_get_rate(channel->clk);
	if (fin_freq == 0)
		return 0;

	fin_ns = div_u64(NSEC_PER_SEC, fin_freq);

<<<<<<< HEAD
	return 0;
=======
	return cnt * fin_ns * (channel->pre_div + 1);
>>>>>>> f7688b48
}

static void meson_pwm_get_state(struct pwm_chip *chip, struct pwm_device *pwm,
				struct pwm_state *state)
{
	struct meson_pwm *meson = to_meson_pwm(chip);
	struct meson_pwm_channel_data *channel_data;
	struct meson_pwm_channel *channel;
	u32 value, tmp;

	if (!state)
		return;

	channel = &meson->channels[pwm->hwpwm];
	channel_data = &meson_pwm_per_channel_data[pwm->hwpwm];

	value = readl(meson->base + REG_MISC_AB);

	tmp = channel_data->pwm_en_mask | channel_data->clk_en_mask;
	state->enabled = (value & tmp) == tmp;

	tmp = value >> channel_data->clk_div_shift;
	channel->pre_div = FIELD_GET(MISC_CLK_DIV_MASK, tmp);

	value = readl(meson->base + channel_data->reg_offset);

	channel->lo = FIELD_GET(PWM_LOW_MASK, value);
	channel->hi = FIELD_GET(PWM_HIGH_MASK, value);

	if (channel->lo == 0) {
		state->period = meson_pwm_cnt_to_ns(chip, pwm, channel->hi);
		state->duty_cycle = state->period;
	} else if (channel->lo >= channel->hi) {
		state->period = meson_pwm_cnt_to_ns(chip, pwm,
						    channel->lo + channel->hi);
		state->duty_cycle = meson_pwm_cnt_to_ns(chip, pwm,
							channel->hi);
	} else {
		state->period = 0;
		state->duty_cycle = 0;
	}
}

static const struct pwm_ops meson_pwm_ops = {
	.request = meson_pwm_request,
	.free = meson_pwm_free,
	.apply = meson_pwm_apply,
	.get_state = meson_pwm_get_state,
	.owner = THIS_MODULE,
};

static const char * const pwm_meson8b_parent_names[] = {
	"xtal", "vid_pll", "fclk_div4", "fclk_div3"
};

static const struct meson_pwm_data pwm_meson8b_data = {
	.parent_names = pwm_meson8b_parent_names,
	.num_parents = ARRAY_SIZE(pwm_meson8b_parent_names),
};

static const char * const pwm_gxbb_parent_names[] = {
	"xtal", "hdmi_pll", "fclk_div4", "fclk_div3"
};

static const struct meson_pwm_data pwm_gxbb_data = {
	.parent_names = pwm_gxbb_parent_names,
	.num_parents = ARRAY_SIZE(pwm_gxbb_parent_names),
};

/*
 * Only the 2 first inputs of the GXBB AO PWMs are valid
 * The last 2 are grounded
 */
static const char * const pwm_gxbb_ao_parent_names[] = {
	"xtal", "clk81"
};

static const struct meson_pwm_data pwm_gxbb_ao_data = {
	.parent_names = pwm_gxbb_ao_parent_names,
	.num_parents = ARRAY_SIZE(pwm_gxbb_ao_parent_names),
};

static const char * const pwm_axg_ee_parent_names[] = {
	"xtal", "fclk_div5", "fclk_div4", "fclk_div3"
};

static const struct meson_pwm_data pwm_axg_ee_data = {
	.parent_names = pwm_axg_ee_parent_names,
	.num_parents = ARRAY_SIZE(pwm_axg_ee_parent_names),
};

static const char * const pwm_axg_ao_parent_names[] = {
	"aoclk81", "xtal", "fclk_div4", "fclk_div5"
};

static const struct meson_pwm_data pwm_axg_ao_data = {
	.parent_names = pwm_axg_ao_parent_names,
	.num_parents = ARRAY_SIZE(pwm_axg_ao_parent_names),
};

static const char * const pwm_g12a_ao_ab_parent_names[] = {
	"xtal", "aoclk81", "fclk_div4", "fclk_div5"
};

static const struct meson_pwm_data pwm_g12a_ao_ab_data = {
	.parent_names = pwm_g12a_ao_ab_parent_names,
	.num_parents = ARRAY_SIZE(pwm_g12a_ao_ab_parent_names),
};

static const char * const pwm_g12a_ao_cd_parent_names[] = {
	"xtal", "aoclk81",
};

static const struct meson_pwm_data pwm_g12a_ao_cd_data = {
	.parent_names = pwm_g12a_ao_cd_parent_names,
	.num_parents = ARRAY_SIZE(pwm_g12a_ao_cd_parent_names),
};

static const char * const pwm_g12a_ee_parent_names[] = {
	"xtal", "hdmi_pll", "fclk_div4", "fclk_div3"
};

static const struct meson_pwm_data pwm_g12a_ee_data = {
	.parent_names = pwm_g12a_ee_parent_names,
	.num_parents = ARRAY_SIZE(pwm_g12a_ee_parent_names),
};

static const struct of_device_id meson_pwm_matches[] = {
	{
		.compatible = "amlogic,meson8b-pwm",
		.data = &pwm_meson8b_data
	},
	{
		.compatible = "amlogic,meson-gxbb-pwm",
		.data = &pwm_gxbb_data
	},
	{
		.compatible = "amlogic,meson-gxbb-ao-pwm",
		.data = &pwm_gxbb_ao_data
	},
	{
		.compatible = "amlogic,meson-axg-ee-pwm",
		.data = &pwm_axg_ee_data
	},
	{
		.compatible = "amlogic,meson-axg-ao-pwm",
		.data = &pwm_axg_ao_data
	},
	{
		.compatible = "amlogic,meson-g12a-ee-pwm",
		.data = &pwm_g12a_ee_data
	},
	{
		.compatible = "amlogic,meson-g12a-ao-pwm-ab",
		.data = &pwm_g12a_ao_ab_data
	},
	{
		.compatible = "amlogic,meson-g12a-ao-pwm-cd",
		.data = &pwm_g12a_ao_cd_data
	},
	{},
};
MODULE_DEVICE_TABLE(of, meson_pwm_matches);

static int meson_pwm_init_channels(struct meson_pwm *meson)
{
	struct device *dev = meson->chip.dev;
	struct clk_init_data init;
	unsigned int i;
	char name[255];
	int err;

	for (i = 0; i < meson->chip.npwm; i++) {
		struct meson_pwm_channel *channel = &meson->channels[i];

		snprintf(name, sizeof(name), "%s#mux%u", dev_name(dev), i);

		init.name = name;
		init.ops = &clk_mux_ops;
		init.flags = 0;
		init.parent_names = meson->data->parent_names;
		init.num_parents = meson->data->num_parents;

		channel->mux.reg = meson->base + REG_MISC_AB;
		channel->mux.shift =
				meson_pwm_per_channel_data[i].clk_sel_shift;
		channel->mux.mask = MISC_CLK_SEL_MASK;
		channel->mux.flags = 0;
		channel->mux.lock = &meson->lock;
		channel->mux.table = NULL;
		channel->mux.hw.init = &init;

		channel->clk = devm_clk_register(dev, &channel->mux.hw);
		if (IS_ERR(channel->clk)) {
			err = PTR_ERR(channel->clk);
			dev_err(dev, "failed to register %s: %d\n", name, err);
			return err;
		}

		snprintf(name, sizeof(name), "clkin%u", i);

		channel->clk_parent = devm_clk_get_optional(dev, name);
		if (IS_ERR(channel->clk_parent))
			return PTR_ERR(channel->clk_parent);
	}

	return 0;
}

static int meson_pwm_probe(struct platform_device *pdev)
{
	struct meson_pwm *meson;
	struct resource *regs;
	int err;

	meson = devm_kzalloc(&pdev->dev, sizeof(*meson), GFP_KERNEL);
	if (!meson)
		return -ENOMEM;

	regs = platform_get_resource(pdev, IORESOURCE_MEM, 0);
	meson->base = devm_ioremap_resource(&pdev->dev, regs);
	if (IS_ERR(meson->base))
		return PTR_ERR(meson->base);

	spin_lock_init(&meson->lock);
	meson->chip.dev = &pdev->dev;
	meson->chip.ops = &meson_pwm_ops;
	meson->chip.base = -1;
	meson->chip.npwm = MESON_NUM_PWMS;
	meson->chip.of_xlate = of_pwm_xlate_with_flags;
	meson->chip.of_pwm_n_cells = 3;

	meson->data = of_device_get_match_data(&pdev->dev);

	err = meson_pwm_init_channels(meson);
	if (err < 0)
		return err;

	err = pwmchip_add(&meson->chip);
	if (err < 0) {
		dev_err(&pdev->dev, "failed to register PWM chip: %d\n", err);
		return err;
	}

	platform_set_drvdata(pdev, meson);

	return 0;
}

static int meson_pwm_remove(struct platform_device *pdev)
{
	struct meson_pwm *meson = platform_get_drvdata(pdev);

	return pwmchip_remove(&meson->chip);
}

static struct platform_driver meson_pwm_driver = {
	.driver = {
		.name = "meson-pwm",
		.of_match_table = meson_pwm_matches,
	},
	.probe = meson_pwm_probe,
	.remove = meson_pwm_remove,
};
module_platform_driver(meson_pwm_driver);

MODULE_DESCRIPTION("Amlogic Meson PWM Generator driver");
MODULE_AUTHOR("Neil Armstrong <narmstrong@baylibre.com>");
MODULE_LICENSE("Dual BSD/GPL");<|MERGE_RESOLUTION|>--- conflicted
+++ resolved
@@ -105,10 +105,6 @@
 	const struct meson_pwm_data *data;
 	struct meson_pwm_channel channels[MESON_NUM_PWMS];
 	void __iomem *base;
-<<<<<<< HEAD
-	u8 inverter_mask;
-=======
->>>>>>> f7688b48
 	/*
 	 * Protects register (write) access to the REG_MISC_AB register
 	 * that is shared between the two PWMs.
@@ -228,39 +224,12 @@
 
 static void meson_pwm_enable(struct meson_pwm *meson, struct pwm_device *pwm)
 {
-<<<<<<< HEAD
-	u32 value, clk_shift, clk_enable, enable;
-	unsigned int offset;
-	unsigned long flags;
-
-	switch (id) {
-	case 0:
-		clk_shift = MISC_A_CLK_DIV_SHIFT;
-		clk_enable = MISC_A_CLK_EN;
-		enable = MISC_A_EN;
-		offset = REG_PWM_A;
-		break;
-
-	case 1:
-		clk_shift = MISC_B_CLK_DIV_SHIFT;
-		clk_enable = MISC_B_CLK_EN;
-		enable = MISC_B_EN;
-		offset = REG_PWM_B;
-		break;
-
-	default:
-		return;
-	}
-=======
 	struct meson_pwm_channel *channel = pwm_get_chip_data(pwm);
 	struct meson_pwm_channel_data *channel_data;
 	unsigned long flags;
 	u32 value;
 
 	channel_data = &meson_pwm_per_channel_data[pwm->hwpwm];
-
-	spin_lock_irqsave(&meson->lock, flags);
->>>>>>> f7688b48
 
 	spin_lock_irqsave(&meson->lock, flags);
 
@@ -283,24 +252,8 @@
 
 static void meson_pwm_disable(struct meson_pwm *meson, struct pwm_device *pwm)
 {
-<<<<<<< HEAD
-	u32 value, enable;
-	unsigned long flags;
-
-	switch (id) {
-	case 0:
-		enable = MISC_A_EN;
-		break;
-
-	case 1:
-		enable = MISC_B_EN;
-		break;
-=======
 	unsigned long flags;
 	u32 value;
->>>>>>> f7688b48
-
-	spin_lock_irqsave(&meson->lock, flags);
 
 	spin_lock_irqsave(&meson->lock, flags);
 
@@ -348,11 +301,7 @@
 		if (err < 0)
 			return err;
 
-<<<<<<< HEAD
-		return 0;
-=======
 		meson_pwm_enable(meson, pwm);
->>>>>>> f7688b48
 	}
 
 	return 0;
@@ -366,15 +315,8 @@
 	unsigned long fin_freq;
 	u32 fin_ns;
 
-<<<<<<< HEAD
-		err = meson_pwm_calc(meson, channel, pwm->hwpwm,
-				     state->duty_cycle, state->period);
-		if (err < 0)
-			return err;
-=======
 	/* to_meson_pwm() can only be used after .get_state() is called */
 	channel = &meson->channels[pwm->hwpwm];
->>>>>>> f7688b48
 
 	fin_freq = clk_get_rate(channel->clk);
 	if (fin_freq == 0)
@@ -382,11 +324,7 @@
 
 	fin_ns = div_u64(NSEC_PER_SEC, fin_freq);
 
-<<<<<<< HEAD
-	return 0;
-=======
 	return cnt * fin_ns * (channel->pre_div + 1);
->>>>>>> f7688b48
 }
 
 static void meson_pwm_get_state(struct pwm_chip *chip, struct pwm_device *pwm,
