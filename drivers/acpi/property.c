--- conflicted
+++ resolved
@@ -161,11 +161,7 @@
 }
 
 static bool acpi_add_nondev_subnodes(acpi_handle scope,
-<<<<<<< HEAD
-				     const union acpi_object *links,
-=======
 				     union acpi_object *links,
->>>>>>> e6f4ff3f
 				     struct list_head *list,
 				     struct fwnode_handle *parent)
 {
