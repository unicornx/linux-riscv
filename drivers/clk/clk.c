// SPDX-License-Identifier: GPL-2.0
/*
 * Copyright (C) 2010-2011 Canonical Ltd <jeremy.kerr@canonical.com>
 * Copyright (C) 2011-2012 Linaro Ltd <mturquette@linaro.org>
 *
 * Standard functionality for the common clock API.  See Documentation/driver-api/clk.rst
 */

#include <linux/clk.h>
#include <linux/clk-provider.h>
#include <linux/clk/clk-conf.h>
#include <linux/module.h>
#include <linux/mutex.h>
#include <linux/spinlock.h>
#include <linux/err.h>
#include <linux/list.h>
#include <linux/slab.h>
#include <linux/of.h>
#include <linux/device.h>
#include <linux/init.h>
#include <linux/pm_runtime.h>
#include <linux/sched.h>
#include <linux/clkdev.h>

#include "clk.h"

static DEFINE_SPINLOCK(enable_lock);
static DEFINE_MUTEX(prepare_lock);

static struct task_struct *prepare_owner;
static struct task_struct *enable_owner;

static int prepare_refcnt;
static int enable_refcnt;

static HLIST_HEAD(clk_root_list);
static HLIST_HEAD(clk_orphan_list);
static LIST_HEAD(clk_notifier_list);

static const struct hlist_head *all_lists[] = {
	&clk_root_list,
	&clk_orphan_list,
	NULL,
};

/***    private data structures    ***/

struct clk_parent_map {
	const struct clk_hw	*hw;
	struct clk_core		*core;
	const char		*fw_name;
	const char		*name;
	int			index;
};

struct clk_core {
	const char		*name;
	const struct clk_ops	*ops;
	struct clk_hw		*hw;
	struct module		*owner;
	struct device		*dev;
	struct device_node	*of_node;
	struct clk_core		*parent;
	struct clk_parent_map	*parents;
	u8			num_parents;
	u8			new_parent_index;
	unsigned long		rate;
	unsigned long		req_rate;
	unsigned long		new_rate;
	struct clk_core		*new_parent;
	struct clk_core		*new_child;
	unsigned long		flags;
	bool			orphan;
	bool			rpm_enabled;
	unsigned int		enable_count;
	unsigned int		prepare_count;
	unsigned int		protect_count;
	unsigned long		min_rate;
	unsigned long		max_rate;
	unsigned long		accuracy;
	int			phase;
	struct clk_duty		duty;
	struct hlist_head	children;
	struct hlist_node	child_node;
	struct hlist_head	clks;
	unsigned int		notifier_count;
#ifdef CONFIG_DEBUG_FS
	struct dentry		*dentry;
	struct hlist_node	debug_node;
#endif
	struct kref		ref;
};

#define CREATE_TRACE_POINTS
#include <trace/events/clk.h>

struct clk {
	struct clk_core	*core;
	struct device *dev;
	const char *dev_id;
	const char *con_id;
	unsigned long min_rate;
	unsigned long max_rate;
	unsigned int exclusive_count;
	struct hlist_node clks_node;
};

/***           runtime pm          ***/
static int clk_pm_runtime_get(struct clk_core *core)
{
	int ret;

	if (!core->rpm_enabled)
		return 0;

	ret = pm_runtime_get_sync(core->dev);
	if (ret < 0) {
		pm_runtime_put_noidle(core->dev);
		return ret;
	}
	return 0;
}

static void clk_pm_runtime_put(struct clk_core *core)
{
	if (!core->rpm_enabled)
		return;

	pm_runtime_put_sync(core->dev);
}

/***           locking             ***/
static void clk_prepare_lock(void)
{
	if (!mutex_trylock(&prepare_lock)) {
		if (prepare_owner == current) {
			prepare_refcnt++;
			return;
		}
		mutex_lock(&prepare_lock);
	}
	WARN_ON_ONCE(prepare_owner != NULL);
	WARN_ON_ONCE(prepare_refcnt != 0);
	prepare_owner = current;
	prepare_refcnt = 1;
}

static void clk_prepare_unlock(void)
{
	WARN_ON_ONCE(prepare_owner != current);
	WARN_ON_ONCE(prepare_refcnt == 0);

	if (--prepare_refcnt)
		return;
	prepare_owner = NULL;
	mutex_unlock(&prepare_lock);
}

static unsigned long clk_enable_lock(void)
	__acquires(enable_lock)
{
	unsigned long flags;

	/*
	 * On UP systems, spin_trylock_irqsave() always returns true, even if
	 * we already hold the lock. So, in that case, we rely only on
	 * reference counting.
	 */
	if (!IS_ENABLED(CONFIG_SMP) ||
	    !spin_trylock_irqsave(&enable_lock, flags)) {
		if (enable_owner == current) {
			enable_refcnt++;
			__acquire(enable_lock);
			if (!IS_ENABLED(CONFIG_SMP))
				local_save_flags(flags);
			return flags;
		}
		spin_lock_irqsave(&enable_lock, flags);
	}
	WARN_ON_ONCE(enable_owner != NULL);
	WARN_ON_ONCE(enable_refcnt != 0);
	enable_owner = current;
	enable_refcnt = 1;
	return flags;
}

static void clk_enable_unlock(unsigned long flags)
	__releases(enable_lock)
{
	WARN_ON_ONCE(enable_owner != current);
	WARN_ON_ONCE(enable_refcnt == 0);

	if (--enable_refcnt) {
		__release(enable_lock);
		return;
	}
	enable_owner = NULL;
	spin_unlock_irqrestore(&enable_lock, flags);
}

static bool clk_core_rate_is_protected(struct clk_core *core)
{
	return core->protect_count;
}

static bool clk_core_is_prepared(struct clk_core *core)
{
	bool ret = false;

	/*
	 * .is_prepared is optional for clocks that can prepare
	 * fall back to software usage counter if it is missing
	 */
	if (!core->ops->is_prepared)
		return core->prepare_count;

	if (!clk_pm_runtime_get(core)) {
		ret = core->ops->is_prepared(core->hw);
		clk_pm_runtime_put(core);
	}

	return ret;
}

static bool clk_core_is_enabled(struct clk_core *core)
{
	bool ret = false;

	/*
	 * .is_enabled is only mandatory for clocks that gate
	 * fall back to software usage counter if .is_enabled is missing
	 */
	if (!core->ops->is_enabled)
		return core->enable_count;

	/*
	 * Check if clock controller's device is runtime active before
	 * calling .is_enabled callback. If not, assume that clock is
	 * disabled, because we might be called from atomic context, from
	 * which pm_runtime_get() is not allowed.
	 * This function is called mainly from clk_disable_unused_subtree,
	 * which ensures proper runtime pm activation of controller before
	 * taking enable spinlock, but the below check is needed if one tries
	 * to call it from other places.
	 */
	if (core->rpm_enabled) {
		pm_runtime_get_noresume(core->dev);
		if (!pm_runtime_active(core->dev)) {
			ret = false;
			goto done;
		}
	}

	ret = core->ops->is_enabled(core->hw);
done:
	if (core->rpm_enabled)
		pm_runtime_put(core->dev);

	return ret;
}

/***    helper functions   ***/

const char *__clk_get_name(const struct clk *clk)
{
	return !clk ? NULL : clk->core->name;
}
EXPORT_SYMBOL_GPL(__clk_get_name);

const char *clk_hw_get_name(const struct clk_hw *hw)
{
	return hw->core->name;
}
EXPORT_SYMBOL_GPL(clk_hw_get_name);

struct clk_hw *__clk_get_hw(struct clk *clk)
{
	return !clk ? NULL : clk->core->hw;
}
EXPORT_SYMBOL_GPL(__clk_get_hw);

unsigned int clk_hw_get_num_parents(const struct clk_hw *hw)
{
	return hw->core->num_parents;
}
EXPORT_SYMBOL_GPL(clk_hw_get_num_parents);

struct clk_hw *clk_hw_get_parent(const struct clk_hw *hw)
{
	return hw->core->parent ? hw->core->parent->hw : NULL;
}
EXPORT_SYMBOL_GPL(clk_hw_get_parent);

static struct clk_core *__clk_lookup_subtree(const char *name,
					     struct clk_core *core)
{
	struct clk_core *child;
	struct clk_core *ret;

	if (!strcmp(core->name, name))
		return core;

	hlist_for_each_entry(child, &core->children, child_node) {
		ret = __clk_lookup_subtree(name, child);
		if (ret)
			return ret;
	}

	return NULL;
}

static struct clk_core *clk_core_lookup(const char *name)
{
	struct clk_core *root_clk;
	struct clk_core *ret;

	if (!name)
		return NULL;

	/* search the 'proper' clk tree first */
	hlist_for_each_entry(root_clk, &clk_root_list, child_node) {
		ret = __clk_lookup_subtree(name, root_clk);
		if (ret)
			return ret;
	}

	/* if not found, then search the orphan tree */
	hlist_for_each_entry(root_clk, &clk_orphan_list, child_node) {
		ret = __clk_lookup_subtree(name, root_clk);
		if (ret)
			return ret;
	}

	return NULL;
}

#ifdef CONFIG_OF
static int of_parse_clkspec(const struct device_node *np, int index,
			    const char *name, struct of_phandle_args *out_args);
static struct clk_hw *
of_clk_get_hw_from_clkspec(struct of_phandle_args *clkspec);
#else
static inline int of_parse_clkspec(const struct device_node *np, int index,
				   const char *name,
				   struct of_phandle_args *out_args)
{
	return -ENOENT;
}
static inline struct clk_hw *
of_clk_get_hw_from_clkspec(struct of_phandle_args *clkspec)
{
	return ERR_PTR(-ENOENT);
}
#endif

/**
 * clk_core_get - Find the clk_core parent of a clk
 * @core: clk to find parent of
 * @p_index: parent index to search for
 *
 * This is the preferred method for clk providers to find the parent of a
 * clk when that parent is external to the clk controller. The parent_names
 * array is indexed and treated as a local name matching a string in the device
 * node's 'clock-names' property or as the 'con_id' matching the device's
 * dev_name() in a clk_lookup. This allows clk providers to use their own
 * namespace instead of looking for a globally unique parent string.
 *
 * For example the following DT snippet would allow a clock registered by the
 * clock-controller@c001 that has a clk_init_data::parent_data array
 * with 'xtal' in the 'name' member to find the clock provided by the
 * clock-controller@f00abcd without needing to get the globally unique name of
 * the xtal clk.
 *
 *      parent: clock-controller@f00abcd {
 *              reg = <0xf00abcd 0xabcd>;
 *              #clock-cells = <0>;
 *      };
 *
 *      clock-controller@c001 {
 *              reg = <0xc001 0xf00d>;
 *              clocks = <&parent>;
 *              clock-names = "xtal";
 *              #clock-cells = <1>;
 *      };
 *
 * Returns: -ENOENT when the provider can't be found or the clk doesn't
 * exist in the provider or the name can't be found in the DT node or
 * in a clkdev lookup. NULL when the provider knows about the clk but it
 * isn't provided on this system.
 * A valid clk_core pointer when the clk can be found in the provider.
 */
static struct clk_core *clk_core_get(struct clk_core *core, u8 p_index)
{
	const char *name = core->parents[p_index].fw_name;
	int index = core->parents[p_index].index;
	struct clk_hw *hw = ERR_PTR(-ENOENT);
	struct device *dev = core->dev;
	const char *dev_id = dev ? dev_name(dev) : NULL;
	struct device_node *np = core->of_node;
	struct of_phandle_args clkspec;

	if (np && (name || index >= 0) &&
	    !of_parse_clkspec(np, index, name, &clkspec)) {
		hw = of_clk_get_hw_from_clkspec(&clkspec);
		of_node_put(clkspec.np);
	} else if (name) {
		/*
		 * If the DT search above couldn't find the provider fallback to
		 * looking up via clkdev based clk_lookups.
		 */
		hw = clk_find_hw(dev_id, name);
	}

	if (IS_ERR(hw))
		return ERR_CAST(hw);

	return hw->core;
}

static void clk_core_fill_parent_index(struct clk_core *core, u8 index)
{
	struct clk_parent_map *entry = &core->parents[index];
	struct clk_core *parent;

	if (entry->hw) {
		parent = entry->hw->core;
	} else {
		parent = clk_core_get(core, index);
		if (PTR_ERR(parent) == -ENOENT && entry->name)
			parent = clk_core_lookup(entry->name);
	}

	/*
	 * We have a direct reference but it isn't registered yet?
	 * Orphan it and let clk_reparent() update the orphan status
	 * when the parent is registered.
	 */
	if (!parent)
		parent = ERR_PTR(-EPROBE_DEFER);

	/* Only cache it if it's not an error */
	if (!IS_ERR(parent))
		entry->core = parent;
}

static struct clk_core *clk_core_get_parent_by_index(struct clk_core *core,
							 u8 index)
{
	if (!core || index >= core->num_parents || !core->parents)
		return NULL;

	if (!core->parents[index].core)
		clk_core_fill_parent_index(core, index);

	return core->parents[index].core;
}

struct clk_hw *
clk_hw_get_parent_by_index(const struct clk_hw *hw, unsigned int index)
{
	struct clk_core *parent;

	parent = clk_core_get_parent_by_index(hw->core, index);

	return !parent ? NULL : parent->hw;
}
EXPORT_SYMBOL_GPL(clk_hw_get_parent_by_index);

unsigned int __clk_get_enable_count(struct clk *clk)
{
	return !clk ? 0 : clk->core->enable_count;
}

static unsigned long clk_core_get_rate_nolock(struct clk_core *core)
{
	if (!core)
		return 0;

	if (!core->num_parents || core->parent)
		return core->rate;

	/*
	 * Clk must have a parent because num_parents > 0 but the parent isn't
	 * known yet. Best to return 0 as the rate of this clk until we can
	 * properly recalc the rate based on the parent's rate.
	 */
	return 0;
}

unsigned long clk_hw_get_rate(const struct clk_hw *hw)
{
	return clk_core_get_rate_nolock(hw->core);
}
EXPORT_SYMBOL_GPL(clk_hw_get_rate);

static unsigned long clk_core_get_accuracy_no_lock(struct clk_core *core)
{
	if (!core)
		return 0;

	return core->accuracy;
}

unsigned long clk_hw_get_flags(const struct clk_hw *hw)
{
	return hw->core->flags;
}
EXPORT_SYMBOL_GPL(clk_hw_get_flags);

bool clk_hw_is_prepared(const struct clk_hw *hw)
{
	return clk_core_is_prepared(hw->core);
}
EXPORT_SYMBOL_GPL(clk_hw_is_prepared);

bool clk_hw_rate_is_protected(const struct clk_hw *hw)
{
	return clk_core_rate_is_protected(hw->core);
}
EXPORT_SYMBOL_GPL(clk_hw_rate_is_protected);

bool clk_hw_is_enabled(const struct clk_hw *hw)
{
	return clk_core_is_enabled(hw->core);
}
EXPORT_SYMBOL_GPL(clk_hw_is_enabled);

bool __clk_is_enabled(struct clk *clk)
{
	if (!clk)
		return false;

	return clk_core_is_enabled(clk->core);
}
EXPORT_SYMBOL_GPL(__clk_is_enabled);

static bool mux_is_better_rate(unsigned long rate, unsigned long now,
			   unsigned long best, unsigned long flags)
{
	if (flags & CLK_MUX_ROUND_CLOSEST)
		return abs(now - rate) < abs(best - rate);

	return now <= rate && now > best;
}

int clk_mux_determine_rate_flags(struct clk_hw *hw,
				 struct clk_rate_request *req,
				 unsigned long flags)
{
	struct clk_core *core = hw->core, *parent, *best_parent = NULL;
	int i, num_parents, ret;
	unsigned long best = 0;
	struct clk_rate_request parent_req = *req;

	/* if NO_REPARENT flag set, pass through to current parent */
	if (core->flags & CLK_SET_RATE_NO_REPARENT) {
		parent = core->parent;
		if (core->flags & CLK_SET_RATE_PARENT) {
			ret = __clk_determine_rate(parent ? parent->hw : NULL,
						   &parent_req);
			if (ret)
				return ret;

			best = parent_req.rate;
		} else if (parent) {
			best = clk_core_get_rate_nolock(parent);
		} else {
			best = clk_core_get_rate_nolock(core);
		}

		goto out;
	}

	/* find the parent that can provide the fastest rate <= rate */
	num_parents = core->num_parents;
	for (i = 0; i < num_parents; i++) {
		parent = clk_core_get_parent_by_index(core, i);
		if (!parent)
			continue;

		if (core->flags & CLK_SET_RATE_PARENT) {
			parent_req = *req;
			ret = __clk_determine_rate(parent->hw, &parent_req);
			if (ret)
				continue;
		} else {
			parent_req.rate = clk_core_get_rate_nolock(parent);
		}

		if (mux_is_better_rate(req->rate, parent_req.rate,
				       best, flags)) {
			best_parent = parent;
			best = parent_req.rate;
		}
	}

	if (!best_parent)
		return -EINVAL;

out:
	if (best_parent)
		req->best_parent_hw = best_parent->hw;
	req->best_parent_rate = best;
	req->rate = best;

	return 0;
}
EXPORT_SYMBOL_GPL(clk_mux_determine_rate_flags);

struct clk *__clk_lookup(const char *name)
{
	struct clk_core *core = clk_core_lookup(name);

	return !core ? NULL : core->hw->clk;
}

static void clk_core_get_boundaries(struct clk_core *core,
				    unsigned long *min_rate,
				    unsigned long *max_rate)
{
	struct clk *clk_user;

	lockdep_assert_held(&prepare_lock);

	*min_rate = core->min_rate;
	*max_rate = core->max_rate;

	hlist_for_each_entry(clk_user, &core->clks, clks_node)
		*min_rate = max(*min_rate, clk_user->min_rate);

	hlist_for_each_entry(clk_user, &core->clks, clks_node)
		*max_rate = min(*max_rate, clk_user->max_rate);
}

static bool clk_core_check_boundaries(struct clk_core *core,
				      unsigned long min_rate,
				      unsigned long max_rate)
{
	struct clk *user;

	lockdep_assert_held(&prepare_lock);

	if (min_rate > core->max_rate || max_rate < core->min_rate)
		return false;

	hlist_for_each_entry(user, &core->clks, clks_node)
		if (min_rate > user->max_rate || max_rate < user->min_rate)
			return false;

	return true;
}

void clk_hw_set_rate_range(struct clk_hw *hw, unsigned long min_rate,
			   unsigned long max_rate)
{
	hw->core->min_rate = min_rate;
	hw->core->max_rate = max_rate;
}
EXPORT_SYMBOL_GPL(clk_hw_set_rate_range);

/*
 * __clk_mux_determine_rate - clk_ops::determine_rate implementation for a mux type clk
 * @hw: mux type clk to determine rate on
 * @req: rate request, also used to return preferred parent and frequencies
 *
 * Helper for finding best parent to provide a given frequency. This can be used
 * directly as a determine_rate callback (e.g. for a mux), or from a more
 * complex clock that may combine a mux with other operations.
 *
 * Returns: 0 on success, -EERROR value on error
 */
int __clk_mux_determine_rate(struct clk_hw *hw,
			     struct clk_rate_request *req)
{
	return clk_mux_determine_rate_flags(hw, req, 0);
}
EXPORT_SYMBOL_GPL(__clk_mux_determine_rate);

int __clk_mux_determine_rate_closest(struct clk_hw *hw,
				     struct clk_rate_request *req)
{
	return clk_mux_determine_rate_flags(hw, req, CLK_MUX_ROUND_CLOSEST);
}
EXPORT_SYMBOL_GPL(__clk_mux_determine_rate_closest);

/***        clk api        ***/

static void clk_core_rate_unprotect(struct clk_core *core)
{
	lockdep_assert_held(&prepare_lock);

	if (!core)
		return;

	if (WARN(core->protect_count == 0,
	    "%s already unprotected\n", core->name))
		return;

	if (--core->protect_count > 0)
		return;

	clk_core_rate_unprotect(core->parent);
}

static int clk_core_rate_nuke_protect(struct clk_core *core)
{
	int ret;

	lockdep_assert_held(&prepare_lock);

	if (!core)
		return -EINVAL;

	if (core->protect_count == 0)
		return 0;

	ret = core->protect_count;
	core->protect_count = 1;
	clk_core_rate_unprotect(core);

	return ret;
}

/**
 * clk_rate_exclusive_put - release exclusivity over clock rate control
 * @clk: the clk over which the exclusivity is released
 *
 * clk_rate_exclusive_put() completes a critical section during which a clock
 * consumer cannot tolerate any other consumer making any operation on the
 * clock which could result in a rate change or rate glitch. Exclusive clocks
 * cannot have their rate changed, either directly or indirectly due to changes
 * further up the parent chain of clocks. As a result, clocks up parent chain
 * also get under exclusive control of the calling consumer.
 *
 * If exlusivity is claimed more than once on clock, even by the same consumer,
 * the rate effectively gets locked as exclusivity can't be preempted.
 *
 * Calls to clk_rate_exclusive_put() must be balanced with calls to
 * clk_rate_exclusive_get(). Calls to this function may sleep, and do not return
 * error status.
 */
void clk_rate_exclusive_put(struct clk *clk)
{
	if (!clk)
		return;

	clk_prepare_lock();

	/*
	 * if there is something wrong with this consumer protect count, stop
	 * here before messing with the provider
	 */
	if (WARN_ON(clk->exclusive_count <= 0))
		goto out;

	clk_core_rate_unprotect(clk->core);
	clk->exclusive_count--;
out:
	clk_prepare_unlock();
}
EXPORT_SYMBOL_GPL(clk_rate_exclusive_put);

static void clk_core_rate_protect(struct clk_core *core)
{
	lockdep_assert_held(&prepare_lock);

	if (!core)
		return;

	if (core->protect_count == 0)
		clk_core_rate_protect(core->parent);

	core->protect_count++;
}

static void clk_core_rate_restore_protect(struct clk_core *core, int count)
{
	lockdep_assert_held(&prepare_lock);

	if (!core)
		return;

	if (count == 0)
		return;

	clk_core_rate_protect(core);
	core->protect_count = count;
}

/**
 * clk_rate_exclusive_get - get exclusivity over the clk rate control
 * @clk: the clk over which the exclusity of rate control is requested
 *
 * clk_rate_exclusive_get() begins a critical section during which a clock
 * consumer cannot tolerate any other consumer making any operation on the
 * clock which could result in a rate change or rate glitch. Exclusive clocks
 * cannot have their rate changed, either directly or indirectly due to changes
 * further up the parent chain of clocks. As a result, clocks up parent chain
 * also get under exclusive control of the calling consumer.
 *
 * If exlusivity is claimed more than once on clock, even by the same consumer,
 * the rate effectively gets locked as exclusivity can't be preempted.
 *
 * Calls to clk_rate_exclusive_get() should be balanced with calls to
 * clk_rate_exclusive_put(). Calls to this function may sleep.
 * Returns 0 on success, -EERROR otherwise
 */
int clk_rate_exclusive_get(struct clk *clk)
{
	if (!clk)
		return 0;

	clk_prepare_lock();
	clk_core_rate_protect(clk->core);
	clk->exclusive_count++;
	clk_prepare_unlock();

	return 0;
}
EXPORT_SYMBOL_GPL(clk_rate_exclusive_get);

static void clk_core_unprepare(struct clk_core *core)
{
	lockdep_assert_held(&prepare_lock);

	if (!core)
		return;

	if (WARN(core->prepare_count == 0,
	    "%s already unprepared\n", core->name))
		return;

	if (WARN(core->prepare_count == 1 && core->flags & CLK_IS_CRITICAL,
	    "Unpreparing critical %s\n", core->name))
		return;

	if (core->flags & CLK_SET_RATE_GATE)
		clk_core_rate_unprotect(core);

	if (--core->prepare_count > 0)
		return;

	WARN(core->enable_count > 0, "Unpreparing enabled %s\n", core->name);

	trace_clk_unprepare(core);

	if (core->ops->unprepare)
		core->ops->unprepare(core->hw);

	clk_pm_runtime_put(core);

	trace_clk_unprepare_complete(core);
	clk_core_unprepare(core->parent);
}

static void clk_core_unprepare_lock(struct clk_core *core)
{
	clk_prepare_lock();
	clk_core_unprepare(core);
	clk_prepare_unlock();
}

/**
 * clk_unprepare - undo preparation of a clock source
 * @clk: the clk being unprepared
 *
 * clk_unprepare may sleep, which differentiates it from clk_disable.  In a
 * simple case, clk_unprepare can be used instead of clk_disable to gate a clk
 * if the operation may sleep.  One example is a clk which is accessed over
 * I2c.  In the complex case a clk gate operation may require a fast and a slow
 * part.  It is this reason that clk_unprepare and clk_disable are not mutually
 * exclusive.  In fact clk_disable must be called before clk_unprepare.
 */
void clk_unprepare(struct clk *clk)
{
	if (IS_ERR_OR_NULL(clk))
		return;

	clk_core_unprepare_lock(clk->core);
}
EXPORT_SYMBOL_GPL(clk_unprepare);

static int clk_core_prepare(struct clk_core *core)
{
	int ret = 0;

	lockdep_assert_held(&prepare_lock);

	if (!core)
		return 0;

	if (core->prepare_count == 0) {
		ret = clk_pm_runtime_get(core);
		if (ret)
			return ret;

		ret = clk_core_prepare(core->parent);
		if (ret)
			goto runtime_put;

		trace_clk_prepare(core);

		if (core->ops->prepare)
			ret = core->ops->prepare(core->hw);

		trace_clk_prepare_complete(core);

		if (ret)
			goto unprepare;
	}

	core->prepare_count++;

	/*
	 * CLK_SET_RATE_GATE is a special case of clock protection
	 * Instead of a consumer claiming exclusive rate control, it is
	 * actually the provider which prevents any consumer from making any
	 * operation which could result in a rate change or rate glitch while
	 * the clock is prepared.
	 */
	if (core->flags & CLK_SET_RATE_GATE)
		clk_core_rate_protect(core);

	return 0;
unprepare:
	clk_core_unprepare(core->parent);
runtime_put:
	clk_pm_runtime_put(core);
	return ret;
}

static int clk_core_prepare_lock(struct clk_core *core)
{
	int ret;

	clk_prepare_lock();
	ret = clk_core_prepare(core);
	clk_prepare_unlock();

	return ret;
}

/**
 * clk_prepare - prepare a clock source
 * @clk: the clk being prepared
 *
 * clk_prepare may sleep, which differentiates it from clk_enable.  In a simple
 * case, clk_prepare can be used instead of clk_enable to ungate a clk if the
 * operation may sleep.  One example is a clk which is accessed over I2c.  In
 * the complex case a clk ungate operation may require a fast and a slow part.
 * It is this reason that clk_prepare and clk_enable are not mutually
 * exclusive.  In fact clk_prepare must be called before clk_enable.
 * Returns 0 on success, -EERROR otherwise.
 */
int clk_prepare(struct clk *clk)
{
	if (!clk)
		return 0;

	return clk_core_prepare_lock(clk->core);
}
EXPORT_SYMBOL_GPL(clk_prepare);

static void clk_core_disable(struct clk_core *core)
{
	lockdep_assert_held(&enable_lock);

	if (!core)
		return;

	if (WARN(core->enable_count == 0, "%s already disabled\n", core->name))
		return;

	if (WARN(core->enable_count == 1 && core->flags & CLK_IS_CRITICAL,
	    "Disabling critical %s\n", core->name))
		return;

	if (--core->enable_count > 0)
		return;

	trace_clk_disable_rcuidle(core);

	if (core->ops->disable)
		core->ops->disable(core->hw);

	trace_clk_disable_complete_rcuidle(core);

	clk_core_disable(core->parent);
}

static void clk_core_disable_lock(struct clk_core *core)
{
	unsigned long flags;

	flags = clk_enable_lock();
	clk_core_disable(core);
	clk_enable_unlock(flags);
}

/**
 * clk_disable - gate a clock
 * @clk: the clk being gated
 *
 * clk_disable must not sleep, which differentiates it from clk_unprepare.  In
 * a simple case, clk_disable can be used instead of clk_unprepare to gate a
 * clk if the operation is fast and will never sleep.  One example is a
 * SoC-internal clk which is controlled via simple register writes.  In the
 * complex case a clk gate operation may require a fast and a slow part.  It is
 * this reason that clk_unprepare and clk_disable are not mutually exclusive.
 * In fact clk_disable must be called before clk_unprepare.
 */
void clk_disable(struct clk *clk)
{
	if (IS_ERR_OR_NULL(clk))
		return;

	clk_core_disable_lock(clk->core);
}
EXPORT_SYMBOL_GPL(clk_disable);

static int clk_core_enable(struct clk_core *core)
{
	int ret = 0;

	lockdep_assert_held(&enable_lock);

	if (!core)
		return 0;

	if (WARN(core->prepare_count == 0,
	    "Enabling unprepared %s\n", core->name))
		return -ESHUTDOWN;

	if (core->enable_count == 0) {
		ret = clk_core_enable(core->parent);

		if (ret)
			return ret;

		trace_clk_enable_rcuidle(core);

		if (core->ops->enable)
			ret = core->ops->enable(core->hw);

		trace_clk_enable_complete_rcuidle(core);

		if (ret) {
			clk_core_disable(core->parent);
			return ret;
		}
	}

	core->enable_count++;
	return 0;
}

static int clk_core_enable_lock(struct clk_core *core)
{
	unsigned long flags;
	int ret;

	flags = clk_enable_lock();
	ret = clk_core_enable(core);
	clk_enable_unlock(flags);

	return ret;
}

/**
 * clk_gate_restore_context - restore context for poweroff
 * @hw: the clk_hw pointer of clock whose state is to be restored
 *
 * The clock gate restore context function enables or disables
 * the gate clocks based on the enable_count. This is done in cases
 * where the clock context is lost and based on the enable_count
 * the clock either needs to be enabled/disabled. This
 * helps restore the state of gate clocks.
 */
void clk_gate_restore_context(struct clk_hw *hw)
{
	struct clk_core *core = hw->core;

	if (core->enable_count)
		core->ops->enable(hw);
	else
		core->ops->disable(hw);
}
EXPORT_SYMBOL_GPL(clk_gate_restore_context);

static int clk_core_save_context(struct clk_core *core)
{
	struct clk_core *child;
	int ret = 0;

	hlist_for_each_entry(child, &core->children, child_node) {
		ret = clk_core_save_context(child);
		if (ret < 0)
			return ret;
	}

	if (core->ops && core->ops->save_context)
		ret = core->ops->save_context(core->hw);

	return ret;
}

static void clk_core_restore_context(struct clk_core *core)
{
	struct clk_core *child;

	if (core->ops && core->ops->restore_context)
		core->ops->restore_context(core->hw);

	hlist_for_each_entry(child, &core->children, child_node)
		clk_core_restore_context(child);
}

/**
 * clk_save_context - save clock context for poweroff
 *
 * Saves the context of the clock register for powerstates in which the
 * contents of the registers will be lost. Occurs deep within the suspend
 * code.  Returns 0 on success.
 */
int clk_save_context(void)
{
	struct clk_core *clk;
	int ret;

	hlist_for_each_entry(clk, &clk_root_list, child_node) {
		ret = clk_core_save_context(clk);
		if (ret < 0)
			return ret;
	}

	hlist_for_each_entry(clk, &clk_orphan_list, child_node) {
		ret = clk_core_save_context(clk);
		if (ret < 0)
			return ret;
	}

	return 0;
}
EXPORT_SYMBOL_GPL(clk_save_context);

/**
 * clk_restore_context - restore clock context after poweroff
 *
 * Restore the saved clock context upon resume.
 *
 */
void clk_restore_context(void)
{
	struct clk_core *core;

	hlist_for_each_entry(core, &clk_root_list, child_node)
		clk_core_restore_context(core);

	hlist_for_each_entry(core, &clk_orphan_list, child_node)
		clk_core_restore_context(core);
}
EXPORT_SYMBOL_GPL(clk_restore_context);

/**
 * clk_enable - ungate a clock
 * @clk: the clk being ungated
 *
 * clk_enable must not sleep, which differentiates it from clk_prepare.  In a
 * simple case, clk_enable can be used instead of clk_prepare to ungate a clk
 * if the operation will never sleep.  One example is a SoC-internal clk which
 * is controlled via simple register writes.  In the complex case a clk ungate
 * operation may require a fast and a slow part.  It is this reason that
 * clk_enable and clk_prepare are not mutually exclusive.  In fact clk_prepare
 * must be called before clk_enable.  Returns 0 on success, -EERROR
 * otherwise.
 */
int clk_enable(struct clk *clk)
{
	if (!clk)
		return 0;

	return clk_core_enable_lock(clk->core);
}
EXPORT_SYMBOL_GPL(clk_enable);

/**
 * clk_is_enabled_when_prepared - indicate if preparing a clock also enables it.
 * @clk: clock source
 *
 * Returns true if clk_prepare() implicitly enables the clock, effectively
 * making clk_enable()/clk_disable() no-ops, false otherwise.
 *
 * This is of interest mainly to power management code where actually
 * disabling the clock also requires unpreparing it to have any material
 * effect.
 *
 * Regardless of the value returned here, the caller must always invoke
 * clk_enable() or clk_prepare_enable()  and counterparts for usage counts
 * to be right.
 */
bool clk_is_enabled_when_prepared(struct clk *clk)
{
	return clk && !(clk->core->ops->enable && clk->core->ops->disable);
}
EXPORT_SYMBOL_GPL(clk_is_enabled_when_prepared);

static int clk_core_prepare_enable(struct clk_core *core)
{
	int ret;

	ret = clk_core_prepare_lock(core);
	if (ret)
		return ret;

	ret = clk_core_enable_lock(core);
	if (ret)
		clk_core_unprepare_lock(core);

	return ret;
}

static void clk_core_disable_unprepare(struct clk_core *core)
{
	clk_core_disable_lock(core);
	clk_core_unprepare_lock(core);
}

static void __init clk_unprepare_unused_subtree(struct clk_core *core)
{
	struct clk_core *child;

	lockdep_assert_held(&prepare_lock);

	hlist_for_each_entry(child, &core->children, child_node)
		clk_unprepare_unused_subtree(child);

	if (core->prepare_count)
		return;

	if (core->flags & CLK_IGNORE_UNUSED)
		return;

	if (clk_pm_runtime_get(core))
		return;

	if (clk_core_is_prepared(core)) {
		trace_clk_unprepare(core);
		if (core->ops->unprepare_unused)
			core->ops->unprepare_unused(core->hw);
		else if (core->ops->unprepare)
			core->ops->unprepare(core->hw);
		trace_clk_unprepare_complete(core);
	}

	clk_pm_runtime_put(core);
}

static void __init clk_disable_unused_subtree(struct clk_core *core)
{
	struct clk_core *child;
	unsigned long flags;

	lockdep_assert_held(&prepare_lock);

	hlist_for_each_entry(child, &core->children, child_node)
		clk_disable_unused_subtree(child);

	if (core->flags & CLK_OPS_PARENT_ENABLE)
		clk_core_prepare_enable(core->parent);

	if (clk_pm_runtime_get(core))
		goto unprepare_out;

	flags = clk_enable_lock();

	if (core->enable_count)
		goto unlock_out;

	if (core->flags & CLK_IGNORE_UNUSED)
		goto unlock_out;

	/*
	 * some gate clocks have special needs during the disable-unused
	 * sequence.  call .disable_unused if available, otherwise fall
	 * back to .disable
	 */
	if (clk_core_is_enabled(core)) {
		trace_clk_disable(core);
		if (core->ops->disable_unused)
			core->ops->disable_unused(core->hw);
		else if (core->ops->disable)
			core->ops->disable(core->hw);
		trace_clk_disable_complete(core);
	}

unlock_out:
	clk_enable_unlock(flags);
	clk_pm_runtime_put(core);
unprepare_out:
	if (core->flags & CLK_OPS_PARENT_ENABLE)
		clk_core_disable_unprepare(core->parent);
}

static bool clk_ignore_unused __initdata;
static int __init clk_ignore_unused_setup(char *__unused)
{
	clk_ignore_unused = true;
	return 1;
}
__setup("clk_ignore_unused", clk_ignore_unused_setup);

static int __init clk_disable_unused(void)
{
	struct clk_core *core;

	if (clk_ignore_unused) {
		pr_warn("clk: Not disabling unused clocks\n");
		return 0;
	}

	clk_prepare_lock();

	hlist_for_each_entry(core, &clk_root_list, child_node)
		clk_disable_unused_subtree(core);

	hlist_for_each_entry(core, &clk_orphan_list, child_node)
		clk_disable_unused_subtree(core);

	hlist_for_each_entry(core, &clk_root_list, child_node)
		clk_unprepare_unused_subtree(core);

	hlist_for_each_entry(core, &clk_orphan_list, child_node)
		clk_unprepare_unused_subtree(core);

	clk_prepare_unlock();

	return 0;
}
late_initcall_sync(clk_disable_unused);

static int clk_core_determine_round_nolock(struct clk_core *core,
					   struct clk_rate_request *req)
{
	long rate;

	lockdep_assert_held(&prepare_lock);

	if (!core)
		return 0;

	req->rate = clamp(req->rate, req->min_rate, req->max_rate);

	/*
	 * At this point, core protection will be disabled
	 * - if the provider is not protected at all
	 * - if the calling consumer is the only one which has exclusivity
	 *   over the provider
	 */
	if (clk_core_rate_is_protected(core)) {
		req->rate = core->rate;
	} else if (core->ops->determine_rate) {
		return core->ops->determine_rate(core->hw, req);
	} else if (core->ops->round_rate) {
		rate = core->ops->round_rate(core->hw, req->rate,
					     &req->best_parent_rate);
		if (rate < 0)
			return rate;

		req->rate = rate;
	} else {
		return -EINVAL;
	}

	return 0;
}

static void clk_core_init_rate_req(struct clk_core * const core,
				   struct clk_rate_request *req)
{
	struct clk_core *parent;

	if (WARN_ON(!core || !req))
		return;

	parent = core->parent;
	if (parent) {
		req->best_parent_hw = parent->hw;
		req->best_parent_rate = parent->rate;
	} else {
		req->best_parent_hw = NULL;
		req->best_parent_rate = 0;
	}
}

static bool clk_core_can_round(struct clk_core * const core)
{
	return core->ops->determine_rate || core->ops->round_rate;
}

static int clk_core_round_rate_nolock(struct clk_core *core,
				      struct clk_rate_request *req)
{
	lockdep_assert_held(&prepare_lock);

	if (!core) {
		req->rate = 0;
		return 0;
	}

	clk_core_init_rate_req(core, req);

	if (clk_core_can_round(core))
		return clk_core_determine_round_nolock(core, req);
	else if (core->flags & CLK_SET_RATE_PARENT)
		return clk_core_round_rate_nolock(core->parent, req);

	req->rate = core->rate;
	return 0;
}

/**
 * __clk_determine_rate - get the closest rate actually supported by a clock
 * @hw: determine the rate of this clock
 * @req: target rate request
 *
 * Useful for clk_ops such as .set_rate and .determine_rate.
 */
int __clk_determine_rate(struct clk_hw *hw, struct clk_rate_request *req)
{
	if (!hw) {
		req->rate = 0;
		return 0;
	}

	return clk_core_round_rate_nolock(hw->core, req);
}
EXPORT_SYMBOL_GPL(__clk_determine_rate);

/**
 * clk_hw_round_rate() - round the given rate for a hw clk
 * @hw: the hw clk for which we are rounding a rate
 * @rate: the rate which is to be rounded
 *
 * Takes in a rate as input and rounds it to a rate that the clk can actually
 * use.
 *
 * Context: prepare_lock must be held.
 *          For clk providers to call from within clk_ops such as .round_rate,
 *          .determine_rate.
 *
 * Return: returns rounded rate of hw clk if clk supports round_rate operation
 *         else returns the parent rate.
 */
unsigned long clk_hw_round_rate(struct clk_hw *hw, unsigned long rate)
{
	int ret;
	struct clk_rate_request req;

	clk_core_get_boundaries(hw->core, &req.min_rate, &req.max_rate);
	req.rate = rate;

	ret = clk_core_round_rate_nolock(hw->core, &req);
	if (ret)
		return 0;

	return req.rate;
}
EXPORT_SYMBOL_GPL(clk_hw_round_rate);

/**
 * clk_round_rate - round the given rate for a clk
 * @clk: the clk for which we are rounding a rate
 * @rate: the rate which is to be rounded
 *
 * Takes in a rate as input and rounds it to a rate that the clk can actually
 * use which is then returned.  If clk doesn't support round_rate operation
 * then the parent rate is returned.
 */
long clk_round_rate(struct clk *clk, unsigned long rate)
{
	struct clk_rate_request req;
	int ret;

	if (!clk)
		return 0;

	clk_prepare_lock();

	if (clk->exclusive_count)
		clk_core_rate_unprotect(clk->core);

	clk_core_get_boundaries(clk->core, &req.min_rate, &req.max_rate);
	req.rate = rate;

	ret = clk_core_round_rate_nolock(clk->core, &req);

	if (clk->exclusive_count)
		clk_core_rate_protect(clk->core);

	clk_prepare_unlock();

	if (ret)
		return ret;

	return req.rate;
}
EXPORT_SYMBOL_GPL(clk_round_rate);

/**
 * __clk_notify - call clk notifier chain
 * @core: clk that is changing rate
 * @msg: clk notifier type (see include/linux/clk.h)
 * @old_rate: old clk rate
 * @new_rate: new clk rate
 *
 * Triggers a notifier call chain on the clk rate-change notification
 * for 'clk'.  Passes a pointer to the struct clk and the previous
 * and current rates to the notifier callback.  Intended to be called by
 * internal clock code only.  Returns NOTIFY_DONE from the last driver
 * called if all went well, or NOTIFY_STOP or NOTIFY_BAD immediately if
 * a driver returns that.
 */
static int __clk_notify(struct clk_core *core, unsigned long msg,
		unsigned long old_rate, unsigned long new_rate)
{
	struct clk_notifier *cn;
	struct clk_notifier_data cnd;
	int ret = NOTIFY_DONE;

	cnd.old_rate = old_rate;
	cnd.new_rate = new_rate;

	list_for_each_entry(cn, &clk_notifier_list, node) {
		if (cn->clk->core == core) {
			cnd.clk = cn->clk;
			ret = srcu_notifier_call_chain(&cn->notifier_head, msg,
					&cnd);
			if (ret & NOTIFY_STOP_MASK)
				return ret;
		}
	}

	return ret;
}

/**
 * __clk_recalc_accuracies
 * @core: first clk in the subtree
 *
 * Walks the subtree of clks starting with clk and recalculates accuracies as
 * it goes.  Note that if a clk does not implement the .recalc_accuracy
 * callback then it is assumed that the clock will take on the accuracy of its
 * parent.
 */
static void __clk_recalc_accuracies(struct clk_core *core)
{
	unsigned long parent_accuracy = 0;
	struct clk_core *child;

	lockdep_assert_held(&prepare_lock);

	if (core->parent)
		parent_accuracy = core->parent->accuracy;

	if (core->ops->recalc_accuracy)
		core->accuracy = core->ops->recalc_accuracy(core->hw,
							  parent_accuracy);
	else
		core->accuracy = parent_accuracy;

	hlist_for_each_entry(child, &core->children, child_node)
		__clk_recalc_accuracies(child);
}

static long clk_core_get_accuracy_recalc(struct clk_core *core)
{
	if (core && (core->flags & CLK_GET_ACCURACY_NOCACHE))
		__clk_recalc_accuracies(core);

	return clk_core_get_accuracy_no_lock(core);
}

/**
 * clk_get_accuracy - return the accuracy of clk
 * @clk: the clk whose accuracy is being returned
 *
 * Simply returns the cached accuracy of the clk, unless
 * CLK_GET_ACCURACY_NOCACHE flag is set, which means a recalc_rate will be
 * issued.
 * If clk is NULL then returns 0.
 */
long clk_get_accuracy(struct clk *clk)
{
	long accuracy;

	if (!clk)
		return 0;

	clk_prepare_lock();
	accuracy = clk_core_get_accuracy_recalc(clk->core);
	clk_prepare_unlock();

	return accuracy;
}
EXPORT_SYMBOL_GPL(clk_get_accuracy);

static unsigned long clk_recalc(struct clk_core *core,
				unsigned long parent_rate)
{
	unsigned long rate = parent_rate;

	if (core->ops->recalc_rate && !clk_pm_runtime_get(core)) {
		rate = core->ops->recalc_rate(core->hw, parent_rate);
		clk_pm_runtime_put(core);
	}
	return rate;
}

/**
 * __clk_recalc_rates
 * @core: first clk in the subtree
 * @msg: notification type (see include/linux/clk.h)
 *
 * Walks the subtree of clks starting with clk and recalculates rates as it
 * goes.  Note that if a clk does not implement the .recalc_rate callback then
 * it is assumed that the clock will take on the rate of its parent.
 *
 * clk_recalc_rates also propagates the POST_RATE_CHANGE notification,
 * if necessary.
 */
static void __clk_recalc_rates(struct clk_core *core, unsigned long msg)
{
	unsigned long old_rate;
	unsigned long parent_rate = 0;
	struct clk_core *child;

	lockdep_assert_held(&prepare_lock);

	old_rate = core->rate;

	if (core->parent)
		parent_rate = core->parent->rate;

	core->rate = clk_recalc(core, parent_rate);

	/*
	 * ignore NOTIFY_STOP and NOTIFY_BAD return values for POST_RATE_CHANGE
	 * & ABORT_RATE_CHANGE notifiers
	 */
	if (core->notifier_count && msg)
		__clk_notify(core, msg, old_rate, core->rate);

	hlist_for_each_entry(child, &core->children, child_node)
		__clk_recalc_rates(child, msg);
}

static unsigned long clk_core_get_rate_recalc(struct clk_core *core)
{
	if (core && (core->flags & CLK_GET_RATE_NOCACHE))
		__clk_recalc_rates(core, 0);

	return clk_core_get_rate_nolock(core);
}

/**
 * clk_get_rate - return the rate of clk
 * @clk: the clk whose rate is being returned
 *
 * Simply returns the cached rate of the clk, unless CLK_GET_RATE_NOCACHE flag
 * is set, which means a recalc_rate will be issued.
 * If clk is NULL then returns 0.
 */
unsigned long clk_get_rate(struct clk *clk)
{
	unsigned long rate;

	if (!clk)
		return 0;

	clk_prepare_lock();
	rate = clk_core_get_rate_recalc(clk->core);
	clk_prepare_unlock();

	return rate;
}
EXPORT_SYMBOL_GPL(clk_get_rate);

static int clk_fetch_parent_index(struct clk_core *core,
				  struct clk_core *parent)
{
	int i;

	if (!parent)
		return -EINVAL;

	for (i = 0; i < core->num_parents; i++) {
		/* Found it first try! */
		if (core->parents[i].core == parent)
			return i;

		/* Something else is here, so keep looking */
		if (core->parents[i].core)
			continue;

		/* Maybe core hasn't been cached but the hw is all we know? */
		if (core->parents[i].hw) {
			if (core->parents[i].hw == parent->hw)
				break;

			/* Didn't match, but we're expecting a clk_hw */
			continue;
		}

		/* Maybe it hasn't been cached (clk_set_parent() path) */
		if (parent == clk_core_get(core, i))
			break;

		/* Fallback to comparing globally unique names */
		if (core->parents[i].name &&
		    !strcmp(parent->name, core->parents[i].name))
			break;
	}

	if (i == core->num_parents)
		return -EINVAL;

	core->parents[i].core = parent;
	return i;
}

/**
 * clk_hw_get_parent_index - return the index of the parent clock
 * @hw: clk_hw associated with the clk being consumed
 *
 * Fetches and returns the index of parent clock. Returns -EINVAL if the given
 * clock does not have a current parent.
 */
int clk_hw_get_parent_index(struct clk_hw *hw)
{
	struct clk_hw *parent = clk_hw_get_parent(hw);

	if (WARN_ON(parent == NULL))
		return -EINVAL;

	return clk_fetch_parent_index(hw->core, parent->core);
}
EXPORT_SYMBOL_GPL(clk_hw_get_parent_index);

/*
 * Update the orphan status of @core and all its children.
 */
static void clk_core_update_orphan_status(struct clk_core *core, bool is_orphan)
{
	struct clk_core *child;

	core->orphan = is_orphan;

	hlist_for_each_entry(child, &core->children, child_node)
		clk_core_update_orphan_status(child, is_orphan);
}

static void clk_reparent(struct clk_core *core, struct clk_core *new_parent)
{
	bool was_orphan = core->orphan;

	hlist_del(&core->child_node);

	if (new_parent) {
		bool becomes_orphan = new_parent->orphan;

		/* avoid duplicate POST_RATE_CHANGE notifications */
		if (new_parent->new_child == core)
			new_parent->new_child = NULL;

		hlist_add_head(&core->child_node, &new_parent->children);

		if (was_orphan != becomes_orphan)
			clk_core_update_orphan_status(core, becomes_orphan);
	} else {
		hlist_add_head(&core->child_node, &clk_orphan_list);
		if (!was_orphan)
			clk_core_update_orphan_status(core, true);
	}

	core->parent = new_parent;
}

static struct clk_core *__clk_set_parent_before(struct clk_core *core,
					   struct clk_core *parent)
{
	unsigned long flags;
	struct clk_core *old_parent = core->parent;

	/*
	 * 1. enable parents for CLK_OPS_PARENT_ENABLE clock
	 *
	 * 2. Migrate prepare state between parents and prevent race with
	 * clk_enable().
	 *
	 * If the clock is not prepared, then a race with
	 * clk_enable/disable() is impossible since we already have the
	 * prepare lock (future calls to clk_enable() need to be preceded by
	 * a clk_prepare()).
	 *
	 * If the clock is prepared, migrate the prepared state to the new
	 * parent and also protect against a race with clk_enable() by
	 * forcing the clock and the new parent on.  This ensures that all
	 * future calls to clk_enable() are practically NOPs with respect to
	 * hardware and software states.
	 *
	 * See also: Comment for clk_set_parent() below.
	 */

	/* enable old_parent & parent if CLK_OPS_PARENT_ENABLE is set */
	if (core->flags & CLK_OPS_PARENT_ENABLE) {
		clk_core_prepare_enable(old_parent);
		clk_core_prepare_enable(parent);
	}

	/* migrate prepare count if > 0 */
	if (core->prepare_count) {
		clk_core_prepare_enable(parent);
		clk_core_enable_lock(core);
	}

	/* update the clk tree topology */
	flags = clk_enable_lock();
	clk_reparent(core, parent);
	clk_enable_unlock(flags);

	return old_parent;
}

static void __clk_set_parent_after(struct clk_core *core,
				   struct clk_core *parent,
				   struct clk_core *old_parent)
{
	/*
	 * Finish the migration of prepare state and undo the changes done
	 * for preventing a race with clk_enable().
	 */
	if (core->prepare_count) {
		clk_core_disable_lock(core);
		clk_core_disable_unprepare(old_parent);
	}

	/* re-balance ref counting if CLK_OPS_PARENT_ENABLE is set */
	if (core->flags & CLK_OPS_PARENT_ENABLE) {
		clk_core_disable_unprepare(parent);
		clk_core_disable_unprepare(old_parent);
	}
}

static int __clk_set_parent(struct clk_core *core, struct clk_core *parent,
			    u8 p_index)
{
	unsigned long flags;
	int ret = 0;
	struct clk_core *old_parent;

	old_parent = __clk_set_parent_before(core, parent);

	trace_clk_set_parent(core, parent);

	/* change clock input source */
	if (parent && core->ops->set_parent)
		ret = core->ops->set_parent(core->hw, p_index);

	trace_clk_set_parent_complete(core, parent);

	if (ret) {
		flags = clk_enable_lock();
		clk_reparent(core, old_parent);
		clk_enable_unlock(flags);
		__clk_set_parent_after(core, old_parent, parent);

		return ret;
	}

	__clk_set_parent_after(core, parent, old_parent);

	return 0;
}

/**
 * __clk_speculate_rates
 * @core: first clk in the subtree
 * @parent_rate: the "future" rate of clk's parent
 *
 * Walks the subtree of clks starting with clk, speculating rates as it
 * goes and firing off PRE_RATE_CHANGE notifications as necessary.
 *
 * Unlike clk_recalc_rates, clk_speculate_rates exists only for sending
 * pre-rate change notifications and returns early if no clks in the
 * subtree have subscribed to the notifications.  Note that if a clk does not
 * implement the .recalc_rate callback then it is assumed that the clock will
 * take on the rate of its parent.
 */
static int __clk_speculate_rates(struct clk_core *core,
				 unsigned long parent_rate)
{
	struct clk_core *child;
	unsigned long new_rate;
	int ret = NOTIFY_DONE;

	lockdep_assert_held(&prepare_lock);

	new_rate = clk_recalc(core, parent_rate);

	/* abort rate change if a driver returns NOTIFY_BAD or NOTIFY_STOP */
	if (core->notifier_count)
		ret = __clk_notify(core, PRE_RATE_CHANGE, core->rate, new_rate);

	if (ret & NOTIFY_STOP_MASK) {
		pr_debug("%s: clk notifier callback for clock %s aborted with error %d\n",
				__func__, core->name, ret);
		goto out;
	}

	hlist_for_each_entry(child, &core->children, child_node) {
		ret = __clk_speculate_rates(child, new_rate);
		if (ret & NOTIFY_STOP_MASK)
			break;
	}

out:
	return ret;
}

static void clk_calc_subtree(struct clk_core *core, unsigned long new_rate,
			     struct clk_core *new_parent, u8 p_index)
{
	struct clk_core *child;

	core->new_rate = new_rate;
	core->new_parent = new_parent;
	core->new_parent_index = p_index;
	/* include clk in new parent's PRE_RATE_CHANGE notifications */
	core->new_child = NULL;
	if (new_parent && new_parent != core->parent)
		new_parent->new_child = core;

	hlist_for_each_entry(child, &core->children, child_node) {
		child->new_rate = clk_recalc(child, new_rate);
		clk_calc_subtree(child, child->new_rate, NULL, 0);
	}
}

/*
 * calculate the new rates returning the topmost clock that has to be
 * changed.
 */
static struct clk_core *clk_calc_new_rates(struct clk_core *core,
					   unsigned long rate)
{
	struct clk_core *top = core;
	struct clk_core *old_parent, *parent;
	unsigned long best_parent_rate = 0;
	unsigned long new_rate;
	unsigned long min_rate;
	unsigned long max_rate;
	int p_index = 0;
	long ret;

	/* sanity */
	if (IS_ERR_OR_NULL(core))
		return NULL;

	/* save parent rate, if it exists */
	parent = old_parent = core->parent;
	if (parent)
		best_parent_rate = parent->rate;

	clk_core_get_boundaries(core, &min_rate, &max_rate);

	/* find the closest rate and parent clk/rate */
	if (clk_core_can_round(core)) {
		struct clk_rate_request req;

		req.rate = rate;
		req.min_rate = min_rate;
		req.max_rate = max_rate;

		clk_core_init_rate_req(core, &req);

		ret = clk_core_determine_round_nolock(core, &req);
		if (ret < 0)
			return NULL;

		best_parent_rate = req.best_parent_rate;
		new_rate = req.rate;
		parent = req.best_parent_hw ? req.best_parent_hw->core : NULL;

		if (new_rate < min_rate || new_rate > max_rate)
			return NULL;
	} else if (!parent || !(core->flags & CLK_SET_RATE_PARENT)) {
		/* pass-through clock without adjustable parent */
		core->new_rate = core->rate;
		return NULL;
	} else {
		/* pass-through clock with adjustable parent */
		top = clk_calc_new_rates(parent, rate);
		new_rate = parent->new_rate;
		goto out;
	}

	/* some clocks must be gated to change parent */
	if (parent != old_parent &&
	    (core->flags & CLK_SET_PARENT_GATE) && core->prepare_count) {
		pr_debug("%s: %s not gated but wants to reparent\n",
			 __func__, core->name);
		return NULL;
	}

	/* try finding the new parent index */
	if (parent && core->num_parents > 1) {
		p_index = clk_fetch_parent_index(core, parent);
		if (p_index < 0) {
			pr_debug("%s: clk %s can not be parent of clk %s\n",
				 __func__, parent->name, core->name);
			return NULL;
		}
	}

	if ((core->flags & CLK_SET_RATE_PARENT) && parent &&
	    best_parent_rate != parent->rate)
		top = clk_calc_new_rates(parent, best_parent_rate);

out:
	clk_calc_subtree(core, new_rate, parent, p_index);

	return top;
}

/*
 * Notify about rate changes in a subtree. Always walk down the whole tree
 * so that in case of an error we can walk down the whole tree again and
 * abort the change.
 */
static struct clk_core *clk_propagate_rate_change(struct clk_core *core,
						  unsigned long event)
{
	struct clk_core *child, *tmp_clk, *fail_clk = NULL;
	int ret = NOTIFY_DONE;

	if (core->rate == core->new_rate)
		return NULL;

	if (core->notifier_count) {
		ret = __clk_notify(core, event, core->rate, core->new_rate);
		if (ret & NOTIFY_STOP_MASK)
			fail_clk = core;
	}

	hlist_for_each_entry(child, &core->children, child_node) {
		/* Skip children who will be reparented to another clock */
		if (child->new_parent && child->new_parent != core)
			continue;
		tmp_clk = clk_propagate_rate_change(child, event);
		if (tmp_clk)
			fail_clk = tmp_clk;
	}

	/* handle the new child who might not be in core->children yet */
	if (core->new_child) {
		tmp_clk = clk_propagate_rate_change(core->new_child, event);
		if (tmp_clk)
			fail_clk = tmp_clk;
	}

	return fail_clk;
}

/*
 * walk down a subtree and set the new rates notifying the rate
 * change on the way
 */
static void clk_change_rate(struct clk_core *core)
{
	struct clk_core *child;
	struct hlist_node *tmp;
	unsigned long old_rate;
	unsigned long best_parent_rate = 0;
	bool skip_set_rate = false;
	struct clk_core *old_parent;
	struct clk_core *parent = NULL;

	old_rate = core->rate;

	if (core->new_parent) {
		parent = core->new_parent;
		best_parent_rate = core->new_parent->rate;
	} else if (core->parent) {
		parent = core->parent;
		best_parent_rate = core->parent->rate;
	}

	if (clk_pm_runtime_get(core))
		return;

	if (core->flags & CLK_SET_RATE_UNGATE) {
		clk_core_prepare(core);
		clk_core_enable_lock(core);
	}

	if (core->new_parent && core->new_parent != core->parent) {
		old_parent = __clk_set_parent_before(core, core->new_parent);
		trace_clk_set_parent(core, core->new_parent);

		if (core->ops->set_rate_and_parent) {
			skip_set_rate = true;
			core->ops->set_rate_and_parent(core->hw, core->new_rate,
					best_parent_rate,
					core->new_parent_index);
		} else if (core->ops->set_parent) {
			core->ops->set_parent(core->hw, core->new_parent_index);
		}

		trace_clk_set_parent_complete(core, core->new_parent);
		__clk_set_parent_after(core, core->new_parent, old_parent);
	}

	if (core->flags & CLK_OPS_PARENT_ENABLE)
		clk_core_prepare_enable(parent);

	trace_clk_set_rate(core, core->new_rate);

	if (!skip_set_rate && core->ops->set_rate)
		core->ops->set_rate(core->hw, core->new_rate, best_parent_rate);

	trace_clk_set_rate_complete(core, core->new_rate);

	core->rate = clk_recalc(core, best_parent_rate);

	if (core->flags & CLK_SET_RATE_UNGATE) {
		clk_core_disable_lock(core);
		clk_core_unprepare(core);
	}

	if (core->flags & CLK_OPS_PARENT_ENABLE)
		clk_core_disable_unprepare(parent);

	if (core->notifier_count && old_rate != core->rate)
		__clk_notify(core, POST_RATE_CHANGE, old_rate, core->rate);

	if (core->flags & CLK_RECALC_NEW_RATES)
		(void)clk_calc_new_rates(core, core->new_rate);

	/*
	 * Use safe iteration, as change_rate can actually swap parents
	 * for certain clock types.
	 */
	hlist_for_each_entry_safe(child, tmp, &core->children, child_node) {
		/* Skip children who will be reparented to another clock */
		if (child->new_parent && child->new_parent != core)
			continue;
		clk_change_rate(child);
	}

	/* handle the new child who might not be in core->children yet */
	if (core->new_child)
		clk_change_rate(core->new_child);

	clk_pm_runtime_put(core);
}

static unsigned long clk_core_req_round_rate_nolock(struct clk_core *core,
						     unsigned long req_rate)
{
	int ret, cnt;
	struct clk_rate_request req;

	lockdep_assert_held(&prepare_lock);

	if (!core)
		return 0;

	/* simulate what the rate would be if it could be freely set */
	cnt = clk_core_rate_nuke_protect(core);
	if (cnt < 0)
		return cnt;

	clk_core_get_boundaries(core, &req.min_rate, &req.max_rate);
	req.rate = req_rate;

	ret = clk_core_round_rate_nolock(core, &req);

	/* restore the protection */
	clk_core_rate_restore_protect(core, cnt);

	return ret ? 0 : req.rate;
}

static int clk_core_set_rate_nolock(struct clk_core *core,
				    unsigned long req_rate)
{
	struct clk_core *top, *fail_clk;
	unsigned long rate;
	int ret = 0;

	if (!core)
		return 0;

	rate = clk_core_req_round_rate_nolock(core, req_rate);

	/* bail early if nothing to do */
	if (rate == clk_core_get_rate_nolock(core))
		return 0;

	/* fail on a direct rate set of a protected provider */
	if (clk_core_rate_is_protected(core))
		return -EBUSY;

	/* calculate new rates and get the topmost changed clock */
	top = clk_calc_new_rates(core, req_rate);
	if (!top)
		return -EINVAL;

	ret = clk_pm_runtime_get(core);
	if (ret)
		return ret;

	/* notify that we are about to change rates */
	fail_clk = clk_propagate_rate_change(top, PRE_RATE_CHANGE);
	if (fail_clk) {
		pr_debug("%s: failed to set %s rate\n", __func__,
				fail_clk->name);
		clk_propagate_rate_change(top, ABORT_RATE_CHANGE);
		ret = -EBUSY;
		goto err;
	}

	/* change the rates */
	clk_change_rate(top);

	core->req_rate = req_rate;
err:
	clk_pm_runtime_put(core);

	return ret;
}

/**
 * clk_set_rate - specify a new rate for clk
 * @clk: the clk whose rate is being changed
 * @rate: the new rate for clk
 *
 * In the simplest case clk_set_rate will only adjust the rate of clk.
 *
 * Setting the CLK_SET_RATE_PARENT flag allows the rate change operation to
 * propagate up to clk's parent; whether or not this happens depends on the
 * outcome of clk's .round_rate implementation.  If *parent_rate is unchanged
 * after calling .round_rate then upstream parent propagation is ignored.  If
 * *parent_rate comes back with a new rate for clk's parent then we propagate
 * up to clk's parent and set its rate.  Upward propagation will continue
 * until either a clk does not support the CLK_SET_RATE_PARENT flag or
 * .round_rate stops requesting changes to clk's parent_rate.
 *
 * Rate changes are accomplished via tree traversal that also recalculates the
 * rates for the clocks and fires off POST_RATE_CHANGE notifiers.
 *
 * Returns 0 on success, -EERROR otherwise.
 */
int clk_set_rate(struct clk *clk, unsigned long rate)
{
	int ret;

	if (!clk)
		return 0;

	/* prevent racing with updates to the clock topology */
	clk_prepare_lock();

	if (clk->exclusive_count)
		clk_core_rate_unprotect(clk->core);

	ret = clk_core_set_rate_nolock(clk->core, rate);

	if (clk->exclusive_count)
		clk_core_rate_protect(clk->core);

	clk_prepare_unlock();

	return ret;
}
EXPORT_SYMBOL_GPL(clk_set_rate);

/**
 * clk_set_rate_exclusive - specify a new rate and get exclusive control
 * @clk: the clk whose rate is being changed
 * @rate: the new rate for clk
 *
 * This is a combination of clk_set_rate() and clk_rate_exclusive_get()
 * within a critical section
 *
 * This can be used initially to ensure that at least 1 consumer is
 * satisfied when several consumers are competing for exclusivity over the
 * same clock provider.
 *
 * The exclusivity is not applied if setting the rate failed.
 *
 * Calls to clk_rate_exclusive_get() should be balanced with calls to
 * clk_rate_exclusive_put().
 *
 * Returns 0 on success, -EERROR otherwise.
 */
int clk_set_rate_exclusive(struct clk *clk, unsigned long rate)
{
	int ret;

	if (!clk)
		return 0;

	/* prevent racing with updates to the clock topology */
	clk_prepare_lock();

	/*
	 * The temporary protection removal is not here, on purpose
	 * This function is meant to be used instead of clk_rate_protect,
	 * so before the consumer code path protect the clock provider
	 */

	ret = clk_core_set_rate_nolock(clk->core, rate);
	if (!ret) {
		clk_core_rate_protect(clk->core);
		clk->exclusive_count++;
	}

	clk_prepare_unlock();

	return ret;
}
EXPORT_SYMBOL_GPL(clk_set_rate_exclusive);

/**
 * clk_set_rate_range - set a rate range for a clock source
 * @clk: clock source
 * @min: desired minimum clock rate in Hz, inclusive
 * @max: desired maximum clock rate in Hz, inclusive
 *
 * Returns success (0) or negative errno.
 */
int clk_set_rate_range(struct clk *clk, unsigned long min, unsigned long max)
{
	int ret = 0;
	unsigned long old_min, old_max, rate;

	if (!clk)
		return 0;

	trace_clk_set_rate_range(clk->core, min, max);

	if (min > max) {
		pr_err("%s: clk %s dev %s con %s: invalid range [%lu, %lu]\n",
		       __func__, clk->core->name, clk->dev_id, clk->con_id,
		       min, max);
		return -EINVAL;
	}

	clk_prepare_lock();

	if (clk->exclusive_count)
		clk_core_rate_unprotect(clk->core);

	/* Save the current values in case we need to rollback the change */
	old_min = clk->min_rate;
	old_max = clk->max_rate;
	clk->min_rate = min;
	clk->max_rate = max;

	if (!clk_core_check_boundaries(clk->core, min, max)) {
		ret = -EINVAL;
		goto out;
	}
<<<<<<< HEAD

	rate = clk_core_get_rate_nolock(clk->core);
	if (rate < min || rate > max) {
		/*
		 * FIXME:
		 * We are in bit of trouble here, current rate is outside the
		 * the requested range. We are going try to request appropriate
		 * range boundary but there is a catch. It may fail for the
		 * usual reason (clock broken, clock protected, etc) but also
		 * because:
		 * - round_rate() was not favorable and fell on the wrong
		 *   side of the boundary
		 * - the determine_rate() callback does not really check for
		 *   this corner case when determining the rate
		 */

		if (rate < min)
			rate = min;
		else
			rate = max;
=======
>>>>>>> 3a82f341

	/*
	 * Since the boundaries have been changed, let's give the
	 * opportunity to the provider to adjust the clock rate based on
	 * the new boundaries.
	 *
	 * We also need to handle the case where the clock is currently
	 * outside of the boundaries. Clamping the last requested rate
	 * to the current minimum and maximum will also handle this.
	 *
	 * FIXME:
	 * There is a catch. It may fail for the usual reason (clock
	 * broken, clock protected, etc) but also because:
	 * - round_rate() was not favorable and fell on the wrong
	 *   side of the boundary
	 * - the determine_rate() callback does not really check for
	 *   this corner case when determining the rate
	 */
	rate = clamp(clk->core->req_rate, min, max);
	ret = clk_core_set_rate_nolock(clk->core, rate);
	if (ret) {
		/* rollback the changes */
		clk->min_rate = old_min;
		clk->max_rate = old_max;
	}

out:
	if (clk->exclusive_count)
		clk_core_rate_protect(clk->core);

	clk_prepare_unlock();

	return ret;
}
EXPORT_SYMBOL_GPL(clk_set_rate_range);

/**
 * clk_set_min_rate - set a minimum clock rate for a clock source
 * @clk: clock source
 * @rate: desired minimum clock rate in Hz, inclusive
 *
 * Returns success (0) or negative errno.
 */
int clk_set_min_rate(struct clk *clk, unsigned long rate)
{
	if (!clk)
		return 0;

	trace_clk_set_min_rate(clk->core, rate);

	return clk_set_rate_range(clk, rate, clk->max_rate);
}
EXPORT_SYMBOL_GPL(clk_set_min_rate);

/**
 * clk_set_max_rate - set a maximum clock rate for a clock source
 * @clk: clock source
 * @rate: desired maximum clock rate in Hz, inclusive
 *
 * Returns success (0) or negative errno.
 */
int clk_set_max_rate(struct clk *clk, unsigned long rate)
{
	if (!clk)
		return 0;

	trace_clk_set_max_rate(clk->core, rate);

	return clk_set_rate_range(clk, clk->min_rate, rate);
}
EXPORT_SYMBOL_GPL(clk_set_max_rate);

/**
 * clk_get_parent - return the parent of a clk
 * @clk: the clk whose parent gets returned
 *
 * Simply returns clk->parent.  Returns NULL if clk is NULL.
 */
struct clk *clk_get_parent(struct clk *clk)
{
	struct clk *parent;

	if (!clk)
		return NULL;

	clk_prepare_lock();
	/* TODO: Create a per-user clk and change callers to call clk_put */
	parent = !clk->core->parent ? NULL : clk->core->parent->hw->clk;
	clk_prepare_unlock();

	return parent;
}
EXPORT_SYMBOL_GPL(clk_get_parent);

static struct clk_core *__clk_init_parent(struct clk_core *core)
{
	u8 index = 0;

	if (core->num_parents > 1 && core->ops->get_parent)
		index = core->ops->get_parent(core->hw);

	return clk_core_get_parent_by_index(core, index);
}

static void clk_core_reparent(struct clk_core *core,
				  struct clk_core *new_parent)
{
	clk_reparent(core, new_parent);
	__clk_recalc_accuracies(core);
	__clk_recalc_rates(core, POST_RATE_CHANGE);
}

void clk_hw_reparent(struct clk_hw *hw, struct clk_hw *new_parent)
{
	if (!hw)
		return;

	clk_core_reparent(hw->core, !new_parent ? NULL : new_parent->core);
}

/**
 * clk_has_parent - check if a clock is a possible parent for another
 * @clk: clock source
 * @parent: parent clock source
 *
 * This function can be used in drivers that need to check that a clock can be
 * the parent of another without actually changing the parent.
 *
 * Returns true if @parent is a possible parent for @clk, false otherwise.
 */
bool clk_has_parent(struct clk *clk, struct clk *parent)
{
	struct clk_core *core, *parent_core;
	int i;

	/* NULL clocks should be nops, so return success if either is NULL. */
	if (!clk || !parent)
		return true;

	core = clk->core;
	parent_core = parent->core;

	/* Optimize for the case where the parent is already the parent. */
	if (core->parent == parent_core)
		return true;

	for (i = 0; i < core->num_parents; i++)
		if (!strcmp(core->parents[i].name, parent_core->name))
			return true;

	return false;
}
EXPORT_SYMBOL_GPL(clk_has_parent);

static int clk_core_set_parent_nolock(struct clk_core *core,
				      struct clk_core *parent)
{
	int ret = 0;
	int p_index = 0;
	unsigned long p_rate = 0;

	lockdep_assert_held(&prepare_lock);

	if (!core)
		return 0;

	if (core->parent == parent)
		return 0;

	/* verify ops for multi-parent clks */
	if (core->num_parents > 1 && !core->ops->set_parent)
		return -EPERM;

	/* check that we are allowed to re-parent if the clock is in use */
	if ((core->flags & CLK_SET_PARENT_GATE) && core->prepare_count)
		return -EBUSY;

	if (clk_core_rate_is_protected(core))
		return -EBUSY;

	/* try finding the new parent index */
	if (parent) {
		p_index = clk_fetch_parent_index(core, parent);
		if (p_index < 0) {
			pr_debug("%s: clk %s can not be parent of clk %s\n",
					__func__, parent->name, core->name);
			return p_index;
		}
		p_rate = parent->rate;
	}

	ret = clk_pm_runtime_get(core);
	if (ret)
		return ret;

	/* propagate PRE_RATE_CHANGE notifications */
	ret = __clk_speculate_rates(core, p_rate);

	/* abort if a driver objects */
	if (ret & NOTIFY_STOP_MASK)
		goto runtime_put;

	/* do the re-parent */
	ret = __clk_set_parent(core, parent, p_index);

	/* propagate rate an accuracy recalculation accordingly */
	if (ret) {
		__clk_recalc_rates(core, ABORT_RATE_CHANGE);
	} else {
		__clk_recalc_rates(core, POST_RATE_CHANGE);
		__clk_recalc_accuracies(core);
	}

runtime_put:
	clk_pm_runtime_put(core);

	return ret;
}

int clk_hw_set_parent(struct clk_hw *hw, struct clk_hw *parent)
{
	return clk_core_set_parent_nolock(hw->core, parent->core);
}
EXPORT_SYMBOL_GPL(clk_hw_set_parent);

/**
 * clk_set_parent - switch the parent of a mux clk
 * @clk: the mux clk whose input we are switching
 * @parent: the new input to clk
 *
 * Re-parent clk to use parent as its new input source.  If clk is in
 * prepared state, the clk will get enabled for the duration of this call. If
 * that's not acceptable for a specific clk (Eg: the consumer can't handle
 * that, the reparenting is glitchy in hardware, etc), use the
 * CLK_SET_PARENT_GATE flag to allow reparenting only when clk is unprepared.
 *
 * After successfully changing clk's parent clk_set_parent will update the
 * clk topology, sysfs topology and propagate rate recalculation via
 * __clk_recalc_rates.
 *
 * Returns 0 on success, -EERROR otherwise.
 */
int clk_set_parent(struct clk *clk, struct clk *parent)
{
	int ret;

	if (!clk)
		return 0;

	clk_prepare_lock();

	if (clk->exclusive_count)
		clk_core_rate_unprotect(clk->core);

	ret = clk_core_set_parent_nolock(clk->core,
					 parent ? parent->core : NULL);

	if (clk->exclusive_count)
		clk_core_rate_protect(clk->core);

	clk_prepare_unlock();

	return ret;
}
EXPORT_SYMBOL_GPL(clk_set_parent);

static int clk_core_set_phase_nolock(struct clk_core *core, int degrees)
{
	int ret = -EINVAL;

	lockdep_assert_held(&prepare_lock);

	if (!core)
		return 0;

	if (clk_core_rate_is_protected(core))
		return -EBUSY;

	trace_clk_set_phase(core, degrees);

	if (core->ops->set_phase) {
		ret = core->ops->set_phase(core->hw, degrees);
		if (!ret)
			core->phase = degrees;
	}

	trace_clk_set_phase_complete(core, degrees);

	return ret;
}

/**
 * clk_set_phase - adjust the phase shift of a clock signal
 * @clk: clock signal source
 * @degrees: number of degrees the signal is shifted
 *
 * Shifts the phase of a clock signal by the specified
 * degrees. Returns 0 on success, -EERROR otherwise.
 *
 * This function makes no distinction about the input or reference
 * signal that we adjust the clock signal phase against. For example
 * phase locked-loop clock signal generators we may shift phase with
 * respect to feedback clock signal input, but for other cases the
 * clock phase may be shifted with respect to some other, unspecified
 * signal.
 *
 * Additionally the concept of phase shift does not propagate through
 * the clock tree hierarchy, which sets it apart from clock rates and
 * clock accuracy. A parent clock phase attribute does not have an
 * impact on the phase attribute of a child clock.
 */
int clk_set_phase(struct clk *clk, int degrees)
{
	int ret;

	if (!clk)
		return 0;

	/* sanity check degrees */
	degrees %= 360;
	if (degrees < 0)
		degrees += 360;

	clk_prepare_lock();

	if (clk->exclusive_count)
		clk_core_rate_unprotect(clk->core);

	ret = clk_core_set_phase_nolock(clk->core, degrees);

	if (clk->exclusive_count)
		clk_core_rate_protect(clk->core);

	clk_prepare_unlock();

	return ret;
}
EXPORT_SYMBOL_GPL(clk_set_phase);

static int clk_core_get_phase(struct clk_core *core)
{
	int ret;

	lockdep_assert_held(&prepare_lock);
	if (!core->ops->get_phase)
		return 0;

	/* Always try to update cached phase if possible */
	ret = core->ops->get_phase(core->hw);
	if (ret >= 0)
		core->phase = ret;

	return ret;
}

/**
 * clk_get_phase - return the phase shift of a clock signal
 * @clk: clock signal source
 *
 * Returns the phase shift of a clock node in degrees, otherwise returns
 * -EERROR.
 */
int clk_get_phase(struct clk *clk)
{
	int ret;

	if (!clk)
		return 0;

	clk_prepare_lock();
	ret = clk_core_get_phase(clk->core);
	clk_prepare_unlock();

	return ret;
}
EXPORT_SYMBOL_GPL(clk_get_phase);

static void clk_core_reset_duty_cycle_nolock(struct clk_core *core)
{
	/* Assume a default value of 50% */
	core->duty.num = 1;
	core->duty.den = 2;
}

static int clk_core_update_duty_cycle_parent_nolock(struct clk_core *core);

static int clk_core_update_duty_cycle_nolock(struct clk_core *core)
{
	struct clk_duty *duty = &core->duty;
	int ret = 0;

	if (!core->ops->get_duty_cycle)
		return clk_core_update_duty_cycle_parent_nolock(core);

	ret = core->ops->get_duty_cycle(core->hw, duty);
	if (ret)
		goto reset;

	/* Don't trust the clock provider too much */
	if (duty->den == 0 || duty->num > duty->den) {
		ret = -EINVAL;
		goto reset;
	}

	return 0;

reset:
	clk_core_reset_duty_cycle_nolock(core);
	return ret;
}

static int clk_core_update_duty_cycle_parent_nolock(struct clk_core *core)
{
	int ret = 0;

	if (core->parent &&
	    core->flags & CLK_DUTY_CYCLE_PARENT) {
		ret = clk_core_update_duty_cycle_nolock(core->parent);
		memcpy(&core->duty, &core->parent->duty, sizeof(core->duty));
	} else {
		clk_core_reset_duty_cycle_nolock(core);
	}

	return ret;
}

static int clk_core_set_duty_cycle_parent_nolock(struct clk_core *core,
						 struct clk_duty *duty);

static int clk_core_set_duty_cycle_nolock(struct clk_core *core,
					  struct clk_duty *duty)
{
	int ret;

	lockdep_assert_held(&prepare_lock);

	if (clk_core_rate_is_protected(core))
		return -EBUSY;

	trace_clk_set_duty_cycle(core, duty);

	if (!core->ops->set_duty_cycle)
		return clk_core_set_duty_cycle_parent_nolock(core, duty);

	ret = core->ops->set_duty_cycle(core->hw, duty);
	if (!ret)
		memcpy(&core->duty, duty, sizeof(*duty));

	trace_clk_set_duty_cycle_complete(core, duty);

	return ret;
}

static int clk_core_set_duty_cycle_parent_nolock(struct clk_core *core,
						 struct clk_duty *duty)
{
	int ret = 0;

	if (core->parent &&
	    core->flags & (CLK_DUTY_CYCLE_PARENT | CLK_SET_RATE_PARENT)) {
		ret = clk_core_set_duty_cycle_nolock(core->parent, duty);
		memcpy(&core->duty, &core->parent->duty, sizeof(core->duty));
	}

	return ret;
}

/**
 * clk_set_duty_cycle - adjust the duty cycle ratio of a clock signal
 * @clk: clock signal source
 * @num: numerator of the duty cycle ratio to be applied
 * @den: denominator of the duty cycle ratio to be applied
 *
 * Apply the duty cycle ratio if the ratio is valid and the clock can
 * perform this operation
 *
 * Returns (0) on success, a negative errno otherwise.
 */
int clk_set_duty_cycle(struct clk *clk, unsigned int num, unsigned int den)
{
	int ret;
	struct clk_duty duty;

	if (!clk)
		return 0;

	/* sanity check the ratio */
	if (den == 0 || num > den)
		return -EINVAL;

	duty.num = num;
	duty.den = den;

	clk_prepare_lock();

	if (clk->exclusive_count)
		clk_core_rate_unprotect(clk->core);

	ret = clk_core_set_duty_cycle_nolock(clk->core, &duty);

	if (clk->exclusive_count)
		clk_core_rate_protect(clk->core);

	clk_prepare_unlock();

	return ret;
}
EXPORT_SYMBOL_GPL(clk_set_duty_cycle);

static int clk_core_get_scaled_duty_cycle(struct clk_core *core,
					  unsigned int scale)
{
	struct clk_duty *duty = &core->duty;
	int ret;

	clk_prepare_lock();

	ret = clk_core_update_duty_cycle_nolock(core);
	if (!ret)
		ret = mult_frac(scale, duty->num, duty->den);

	clk_prepare_unlock();

	return ret;
}

/**
 * clk_get_scaled_duty_cycle - return the duty cycle ratio of a clock signal
 * @clk: clock signal source
 * @scale: scaling factor to be applied to represent the ratio as an integer
 *
 * Returns the duty cycle ratio of a clock node multiplied by the provided
 * scaling factor, or negative errno on error.
 */
int clk_get_scaled_duty_cycle(struct clk *clk, unsigned int scale)
{
	if (!clk)
		return 0;

	return clk_core_get_scaled_duty_cycle(clk->core, scale);
}
EXPORT_SYMBOL_GPL(clk_get_scaled_duty_cycle);

/**
 * clk_is_match - check if two clk's point to the same hardware clock
 * @p: clk compared against q
 * @q: clk compared against p
 *
 * Returns true if the two struct clk pointers both point to the same hardware
 * clock node. Put differently, returns true if struct clk *p and struct clk *q
 * share the same struct clk_core object.
 *
 * Returns false otherwise. Note that two NULL clks are treated as matching.
 */
bool clk_is_match(const struct clk *p, const struct clk *q)
{
	/* trivial case: identical struct clk's or both NULL */
	if (p == q)
		return true;

	/* true if clk->core pointers match. Avoid dereferencing garbage */
	if (!IS_ERR_OR_NULL(p) && !IS_ERR_OR_NULL(q))
		if (p->core == q->core)
			return true;

	return false;
}
EXPORT_SYMBOL_GPL(clk_is_match);

/***        debugfs support        ***/

#ifdef CONFIG_DEBUG_FS
#include <linux/debugfs.h>

static struct dentry *rootdir;
static int inited = 0;
static DEFINE_MUTEX(clk_debug_lock);
static HLIST_HEAD(clk_debug_list);

static struct hlist_head *orphan_list[] = {
	&clk_orphan_list,
	NULL,
};

static void clk_summary_show_one(struct seq_file *s, struct clk_core *c,
				 int level)
{
	int phase;

	seq_printf(s, "%*s%-*s %7d %8d %8d %11lu %10lu ",
		   level * 3 + 1, "",
		   30 - level * 3, c->name,
		   c->enable_count, c->prepare_count, c->protect_count,
		   clk_core_get_rate_recalc(c),
		   clk_core_get_accuracy_recalc(c));

	phase = clk_core_get_phase(c);
	if (phase >= 0)
		seq_printf(s, "%5d", phase);
	else
		seq_puts(s, "-----");

	seq_printf(s, " %6d", clk_core_get_scaled_duty_cycle(c, 100000));

	if (c->ops->is_enabled)
		seq_printf(s, " %9c\n", clk_core_is_enabled(c) ? 'Y' : 'N');
	else if (!c->ops->enable)
		seq_printf(s, " %9c\n", 'Y');
	else
		seq_printf(s, " %9c\n", '?');
}

static void clk_summary_show_subtree(struct seq_file *s, struct clk_core *c,
				     int level)
{
	struct clk_core *child;

	clk_pm_runtime_get(c);
	clk_summary_show_one(s, c, level);
	clk_pm_runtime_put(c);

	hlist_for_each_entry(child, &c->children, child_node)
		clk_summary_show_subtree(s, child, level + 1);
}

static int clk_summary_show(struct seq_file *s, void *data)
{
	struct clk_core *c;
	struct hlist_head **lists = (struct hlist_head **)s->private;

	seq_puts(s, "                                 enable  prepare  protect                                duty  hardware\n");
	seq_puts(s, "   clock                          count    count    count        rate   accuracy phase  cycle    enable\n");
	seq_puts(s, "-------------------------------------------------------------------------------------------------------\n");

	clk_prepare_lock();

	for (; *lists; lists++)
		hlist_for_each_entry(c, *lists, child_node)
			clk_summary_show_subtree(s, c, 0);

	clk_prepare_unlock();

	return 0;
}
DEFINE_SHOW_ATTRIBUTE(clk_summary);

static void clk_dump_one(struct seq_file *s, struct clk_core *c, int level)
{
	int phase;
	unsigned long min_rate, max_rate;

	clk_core_get_boundaries(c, &min_rate, &max_rate);

	/* This should be JSON format, i.e. elements separated with a comma */
	seq_printf(s, "\"%s\": { ", c->name);
	seq_printf(s, "\"enable_count\": %d,", c->enable_count);
	seq_printf(s, "\"prepare_count\": %d,", c->prepare_count);
	seq_printf(s, "\"protect_count\": %d,", c->protect_count);
	seq_printf(s, "\"rate\": %lu,", clk_core_get_rate_recalc(c));
	seq_printf(s, "\"min_rate\": %lu,", min_rate);
	seq_printf(s, "\"max_rate\": %lu,", max_rate);
	seq_printf(s, "\"accuracy\": %lu,", clk_core_get_accuracy_recalc(c));
	phase = clk_core_get_phase(c);
	if (phase >= 0)
		seq_printf(s, "\"phase\": %d,", phase);
	seq_printf(s, "\"duty_cycle\": %u",
		   clk_core_get_scaled_duty_cycle(c, 100000));
}

static void clk_dump_subtree(struct seq_file *s, struct clk_core *c, int level)
{
	struct clk_core *child;

	clk_dump_one(s, c, level);

	hlist_for_each_entry(child, &c->children, child_node) {
		seq_putc(s, ',');
		clk_dump_subtree(s, child, level + 1);
	}

	seq_putc(s, '}');
}

static int clk_dump_show(struct seq_file *s, void *data)
{
	struct clk_core *c;
	bool first_node = true;
	struct hlist_head **lists = (struct hlist_head **)s->private;

	seq_putc(s, '{');
	clk_prepare_lock();

	for (; *lists; lists++) {
		hlist_for_each_entry(c, *lists, child_node) {
			if (!first_node)
				seq_putc(s, ',');
			first_node = false;
			clk_dump_subtree(s, c, 0);
		}
	}

	clk_prepare_unlock();

	seq_puts(s, "}\n");
	return 0;
}
DEFINE_SHOW_ATTRIBUTE(clk_dump);

#undef CLOCK_ALLOW_WRITE_DEBUGFS
#ifdef CLOCK_ALLOW_WRITE_DEBUGFS
/*
 * This can be dangerous, therefore don't provide any real compile time
 * configuration option for this feature.
 * People who want to use this will need to modify the source code directly.
 */
static int clk_rate_set(void *data, u64 val)
{
	struct clk_core *core = data;
	int ret;

	clk_prepare_lock();
	ret = clk_core_set_rate_nolock(core, val);
	clk_prepare_unlock();

	return ret;
}

#define clk_rate_mode	0644

static int clk_prepare_enable_set(void *data, u64 val)
{
	struct clk_core *core = data;
	int ret = 0;

	if (val)
		ret = clk_prepare_enable(core->hw->clk);
	else
		clk_disable_unprepare(core->hw->clk);

	return ret;
}

static int clk_prepare_enable_get(void *data, u64 *val)
{
	struct clk_core *core = data;

	*val = core->enable_count && core->prepare_count;
	return 0;
}

DEFINE_DEBUGFS_ATTRIBUTE(clk_prepare_enable_fops, clk_prepare_enable_get,
			 clk_prepare_enable_set, "%llu\n");

#else
#define clk_rate_set	NULL
#define clk_rate_mode	0444
#endif

static int clk_rate_get(void *data, u64 *val)
{
	struct clk_core *core = data;

	clk_prepare_lock();
	*val = clk_core_get_rate_recalc(core);
	clk_prepare_unlock();

	return 0;
}

DEFINE_DEBUGFS_ATTRIBUTE(clk_rate_fops, clk_rate_get, clk_rate_set, "%llu\n");

static const struct {
	unsigned long flag;
	const char *name;
} clk_flags[] = {
#define ENTRY(f) { f, #f }
	ENTRY(CLK_SET_RATE_GATE),
	ENTRY(CLK_SET_PARENT_GATE),
	ENTRY(CLK_SET_RATE_PARENT),
	ENTRY(CLK_IGNORE_UNUSED),
	ENTRY(CLK_GET_RATE_NOCACHE),
	ENTRY(CLK_SET_RATE_NO_REPARENT),
	ENTRY(CLK_GET_ACCURACY_NOCACHE),
	ENTRY(CLK_RECALC_NEW_RATES),
	ENTRY(CLK_SET_RATE_UNGATE),
	ENTRY(CLK_IS_CRITICAL),
	ENTRY(CLK_OPS_PARENT_ENABLE),
	ENTRY(CLK_DUTY_CYCLE_PARENT),
#undef ENTRY
};

static int clk_flags_show(struct seq_file *s, void *data)
{
	struct clk_core *core = s->private;
	unsigned long flags = core->flags;
	unsigned int i;

	for (i = 0; flags && i < ARRAY_SIZE(clk_flags); i++) {
		if (flags & clk_flags[i].flag) {
			seq_printf(s, "%s\n", clk_flags[i].name);
			flags &= ~clk_flags[i].flag;
		}
	}
	if (flags) {
		/* Unknown flags */
		seq_printf(s, "0x%lx\n", flags);
	}

	return 0;
}
DEFINE_SHOW_ATTRIBUTE(clk_flags);

static void possible_parent_show(struct seq_file *s, struct clk_core *core,
				 unsigned int i, char terminator)
{
	struct clk_core *parent;

	/*
	 * Go through the following options to fetch a parent's name.
	 *
	 * 1. Fetch the registered parent clock and use its name
	 * 2. Use the global (fallback) name if specified
	 * 3. Use the local fw_name if provided
	 * 4. Fetch parent clock's clock-output-name if DT index was set
	 *
	 * This may still fail in some cases, such as when the parent is
	 * specified directly via a struct clk_hw pointer, but it isn't
	 * registered (yet).
	 */
	parent = clk_core_get_parent_by_index(core, i);
	if (parent)
		seq_puts(s, parent->name);
	else if (core->parents[i].name)
		seq_puts(s, core->parents[i].name);
	else if (core->parents[i].fw_name)
		seq_printf(s, "<%s>(fw)", core->parents[i].fw_name);
	else if (core->parents[i].index >= 0)
		seq_puts(s,
			 of_clk_get_parent_name(core->of_node,
						core->parents[i].index));
	else
		seq_puts(s, "(missing)");

	seq_putc(s, terminator);
}

static int possible_parents_show(struct seq_file *s, void *data)
{
	struct clk_core *core = s->private;
	int i;

	for (i = 0; i < core->num_parents - 1; i++)
		possible_parent_show(s, core, i, ' ');

	possible_parent_show(s, core, i, '\n');

	return 0;
}
DEFINE_SHOW_ATTRIBUTE(possible_parents);

static int current_parent_show(struct seq_file *s, void *data)
{
	struct clk_core *core = s->private;

	if (core->parent)
		seq_printf(s, "%s\n", core->parent->name);

	return 0;
}
DEFINE_SHOW_ATTRIBUTE(current_parent);

#ifdef CLOCK_ALLOW_WRITE_DEBUGFS
static ssize_t current_parent_write(struct file *file, const char __user *ubuf,
				    size_t count, loff_t *ppos)
{
	struct seq_file *s = file->private_data;
	struct clk_core *core = s->private;
	struct clk_core *parent;
	u8 idx;
	int err;

	err = kstrtou8_from_user(ubuf, count, 0, &idx);
	if (err < 0)
		return err;

	parent = clk_core_get_parent_by_index(core, idx);
	if (!parent)
		return -ENOENT;

	clk_prepare_lock();
	err = clk_core_set_parent_nolock(core, parent);
	clk_prepare_unlock();
	if (err)
		return err;

	return count;
}

static const struct file_operations current_parent_rw_fops = {
	.open		= current_parent_open,
	.write		= current_parent_write,
	.read		= seq_read,
	.llseek		= seq_lseek,
	.release	= single_release,
};
#endif

static int clk_duty_cycle_show(struct seq_file *s, void *data)
{
	struct clk_core *core = s->private;
	struct clk_duty *duty = &core->duty;

	seq_printf(s, "%u/%u\n", duty->num, duty->den);

	return 0;
}
DEFINE_SHOW_ATTRIBUTE(clk_duty_cycle);

static int clk_min_rate_show(struct seq_file *s, void *data)
{
	struct clk_core *core = s->private;
	unsigned long min_rate, max_rate;

	clk_prepare_lock();
	clk_core_get_boundaries(core, &min_rate, &max_rate);
	clk_prepare_unlock();
	seq_printf(s, "%lu\n", min_rate);

	return 0;
}
DEFINE_SHOW_ATTRIBUTE(clk_min_rate);

static int clk_max_rate_show(struct seq_file *s, void *data)
{
	struct clk_core *core = s->private;
	unsigned long min_rate, max_rate;

	clk_prepare_lock();
	clk_core_get_boundaries(core, &min_rate, &max_rate);
	clk_prepare_unlock();
	seq_printf(s, "%lu\n", max_rate);

	return 0;
}
DEFINE_SHOW_ATTRIBUTE(clk_max_rate);

static void clk_debug_create_one(struct clk_core *core, struct dentry *pdentry)
{
	struct dentry *root;

	if (!core || !pdentry)
		return;

	root = debugfs_create_dir(core->name, pdentry);
	core->dentry = root;

	debugfs_create_file("clk_rate", clk_rate_mode, root, core,
			    &clk_rate_fops);
	debugfs_create_file("clk_min_rate", 0444, root, core, &clk_min_rate_fops);
	debugfs_create_file("clk_max_rate", 0444, root, core, &clk_max_rate_fops);
	debugfs_create_ulong("clk_accuracy", 0444, root, &core->accuracy);
	debugfs_create_u32("clk_phase", 0444, root, &core->phase);
	debugfs_create_file("clk_flags", 0444, root, core, &clk_flags_fops);
	debugfs_create_u32("clk_prepare_count", 0444, root, &core->prepare_count);
	debugfs_create_u32("clk_enable_count", 0444, root, &core->enable_count);
	debugfs_create_u32("clk_protect_count", 0444, root, &core->protect_count);
	debugfs_create_u32("clk_notifier_count", 0444, root, &core->notifier_count);
	debugfs_create_file("clk_duty_cycle", 0444, root, core,
			    &clk_duty_cycle_fops);
#ifdef CLOCK_ALLOW_WRITE_DEBUGFS
	debugfs_create_file("clk_prepare_enable", 0644, root, core,
			    &clk_prepare_enable_fops);

	if (core->num_parents > 1)
		debugfs_create_file("clk_parent", 0644, root, core,
				    &current_parent_rw_fops);
	else
#endif
	if (core->num_parents > 0)
		debugfs_create_file("clk_parent", 0444, root, core,
				    &current_parent_fops);

	if (core->num_parents > 1)
		debugfs_create_file("clk_possible_parents", 0444, root, core,
				    &possible_parents_fops);

	if (core->ops->debug_init)
		core->ops->debug_init(core->hw, core->dentry);
}

/**
 * clk_debug_register - add a clk node to the debugfs clk directory
 * @core: the clk being added to the debugfs clk directory
 *
 * Dynamically adds a clk to the debugfs clk directory if debugfs has been
 * initialized.  Otherwise it bails out early since the debugfs clk directory
 * will be created lazily by clk_debug_init as part of a late_initcall.
 */
static void clk_debug_register(struct clk_core *core)
{
	mutex_lock(&clk_debug_lock);
	hlist_add_head(&core->debug_node, &clk_debug_list);
	if (inited)
		clk_debug_create_one(core, rootdir);
	mutex_unlock(&clk_debug_lock);
}

 /**
 * clk_debug_unregister - remove a clk node from the debugfs clk directory
 * @core: the clk being removed from the debugfs clk directory
 *
 * Dynamically removes a clk and all its child nodes from the
 * debugfs clk directory if clk->dentry points to debugfs created by
 * clk_debug_register in __clk_core_init.
 */
static void clk_debug_unregister(struct clk_core *core)
{
	mutex_lock(&clk_debug_lock);
	hlist_del_init(&core->debug_node);
	debugfs_remove_recursive(core->dentry);
	core->dentry = NULL;
	mutex_unlock(&clk_debug_lock);
}

/**
 * clk_debug_init - lazily populate the debugfs clk directory
 *
 * clks are often initialized very early during boot before memory can be
 * dynamically allocated and well before debugfs is setup. This function
 * populates the debugfs clk directory once at boot-time when we know that
 * debugfs is setup. It should only be called once at boot-time, all other clks
 * added dynamically will be done so with clk_debug_register.
 */
static int __init clk_debug_init(void)
{
	struct clk_core *core;

#ifdef CLOCK_ALLOW_WRITE_DEBUGFS
	pr_warn("\n");
	pr_warn("********************************************************************\n");
	pr_warn("**     NOTICE NOTICE NOTICE NOTICE NOTICE NOTICE NOTICE           **\n");
	pr_warn("**                                                                **\n");
	pr_warn("**  WRITEABLE clk DebugFS SUPPORT HAS BEEN ENABLED IN THIS KERNEL **\n");
	pr_warn("**                                                                **\n");
	pr_warn("** This means that this kernel is built to expose clk operations  **\n");
	pr_warn("** such as parent or rate setting, enabling, disabling, etc.      **\n");
	pr_warn("** to userspace, which may compromise security on your system.    **\n");
	pr_warn("**                                                                **\n");
	pr_warn("** If you see this message and you are not debugging the          **\n");
	pr_warn("** kernel, report this immediately to your vendor!                **\n");
	pr_warn("**                                                                **\n");
	pr_warn("**     NOTICE NOTICE NOTICE NOTICE NOTICE NOTICE NOTICE           **\n");
	pr_warn("********************************************************************\n");
#endif

	rootdir = debugfs_create_dir("clk", NULL);

	debugfs_create_file("clk_summary", 0444, rootdir, &all_lists,
			    &clk_summary_fops);
	debugfs_create_file("clk_dump", 0444, rootdir, &all_lists,
			    &clk_dump_fops);
	debugfs_create_file("clk_orphan_summary", 0444, rootdir, &orphan_list,
			    &clk_summary_fops);
	debugfs_create_file("clk_orphan_dump", 0444, rootdir, &orphan_list,
			    &clk_dump_fops);

	mutex_lock(&clk_debug_lock);
	hlist_for_each_entry(core, &clk_debug_list, debug_node)
		clk_debug_create_one(core, rootdir);

	inited = 1;
	mutex_unlock(&clk_debug_lock);

	return 0;
}
late_initcall(clk_debug_init);
#else
static inline void clk_debug_register(struct clk_core *core) { }
static inline void clk_debug_unregister(struct clk_core *core)
{
}
#endif

static void clk_core_reparent_orphans_nolock(void)
{
	struct clk_core *orphan;
	struct hlist_node *tmp2;

	/*
	 * walk the list of orphan clocks and reparent any that newly finds a
	 * parent.
	 */
	hlist_for_each_entry_safe(orphan, tmp2, &clk_orphan_list, child_node) {
		struct clk_core *parent = __clk_init_parent(orphan);

		/*
		 * We need to use __clk_set_parent_before() and _after() to
		 * to properly migrate any prepare/enable count of the orphan
		 * clock. This is important for CLK_IS_CRITICAL clocks, which
		 * are enabled during init but might not have a parent yet.
		 */
		if (parent) {
			/* update the clk tree topology */
			__clk_set_parent_before(orphan, parent);
			__clk_set_parent_after(orphan, parent, NULL);
			__clk_recalc_accuracies(orphan);
			__clk_recalc_rates(orphan, 0);

			/*
			 * __clk_init_parent() will set the initial req_rate to
			 * 0 if the clock doesn't have clk_ops::recalc_rate and
			 * is an orphan when it's registered.
			 *
			 * 'req_rate' is used by clk_set_rate_range() and
			 * clk_put() to trigger a clk_set_rate() call whenever
			 * the boundaries are modified. Let's make sure
			 * 'req_rate' is set to something non-zero so that
			 * clk_set_rate_range() doesn't drop the frequency.
			 */
			orphan->req_rate = orphan->rate;
		}
	}
}

/**
 * __clk_core_init - initialize the data structures in a struct clk_core
 * @core:	clk_core being initialized
 *
 * Initializes the lists in struct clk_core, queries the hardware for the
 * parent and rate and sets them both.
 */
static int __clk_core_init(struct clk_core *core)
{
	int ret;
	struct clk_core *parent;
	unsigned long rate;
	int phase;

	clk_prepare_lock();

	/*
	 * Set hw->core after grabbing the prepare_lock to synchronize with
	 * callers of clk_core_fill_parent_index() where we treat hw->core
	 * being NULL as the clk not being registered yet. This is crucial so
	 * that clks aren't parented until their parent is fully registered.
	 */
	core->hw->core = core;

	ret = clk_pm_runtime_get(core);
	if (ret)
		goto unlock;

	/* check to see if a clock with this name is already registered */
	if (clk_core_lookup(core->name)) {
		pr_debug("%s: clk %s already initialized\n",
				__func__, core->name);
		ret = -EEXIST;
		goto out;
	}

	/* check that clk_ops are sane.  See Documentation/driver-api/clk.rst */
	if (core->ops->set_rate &&
	    !((core->ops->round_rate || core->ops->determine_rate) &&
	      core->ops->recalc_rate)) {
		pr_err("%s: %s must implement .round_rate or .determine_rate in addition to .recalc_rate\n",
		       __func__, core->name);
		ret = -EINVAL;
		goto out;
	}

	if (core->ops->set_parent && !core->ops->get_parent) {
		pr_err("%s: %s must implement .get_parent & .set_parent\n",
		       __func__, core->name);
		ret = -EINVAL;
		goto out;
	}

	if (core->num_parents > 1 && !core->ops->get_parent) {
		pr_err("%s: %s must implement .get_parent as it has multi parents\n",
		       __func__, core->name);
		ret = -EINVAL;
		goto out;
	}

	if (core->ops->set_rate_and_parent &&
			!(core->ops->set_parent && core->ops->set_rate)) {
		pr_err("%s: %s must implement .set_parent & .set_rate\n",
				__func__, core->name);
		ret = -EINVAL;
		goto out;
	}

	/*
	 * optional platform-specific magic
	 *
	 * The .init callback is not used by any of the basic clock types, but
	 * exists for weird hardware that must perform initialization magic for
	 * CCF to get an accurate view of clock for any other callbacks. It may
	 * also be used needs to perform dynamic allocations. Such allocation
	 * must be freed in the terminate() callback.
	 * This callback shall not be used to initialize the parameters state,
	 * such as rate, parent, etc ...
	 *
	 * If it exist, this callback should called before any other callback of
	 * the clock
	 */
	if (core->ops->init) {
		ret = core->ops->init(core->hw);
		if (ret)
			goto out;
	}

	parent = core->parent = __clk_init_parent(core);

	/*
	 * Populate core->parent if parent has already been clk_core_init'd. If
	 * parent has not yet been clk_core_init'd then place clk in the orphan
	 * list.  If clk doesn't have any parents then place it in the root
	 * clk list.
	 *
	 * Every time a new clk is clk_init'd then we walk the list of orphan
	 * clocks and re-parent any that are children of the clock currently
	 * being clk_init'd.
	 */
	if (parent) {
		hlist_add_head(&core->child_node, &parent->children);
		core->orphan = parent->orphan;
	} else if (!core->num_parents) {
		hlist_add_head(&core->child_node, &clk_root_list);
		core->orphan = false;
	} else {
		hlist_add_head(&core->child_node, &clk_orphan_list);
		core->orphan = true;
	}

	/*
	 * Set clk's accuracy.  The preferred method is to use
	 * .recalc_accuracy. For simple clocks and lazy developers the default
	 * fallback is to use the parent's accuracy.  If a clock doesn't have a
	 * parent (or is orphaned) then accuracy is set to zero (perfect
	 * clock).
	 */
	if (core->ops->recalc_accuracy)
		core->accuracy = core->ops->recalc_accuracy(core->hw,
					clk_core_get_accuracy_no_lock(parent));
	else if (parent)
		core->accuracy = parent->accuracy;
	else
		core->accuracy = 0;

	/*
	 * Set clk's phase by clk_core_get_phase() caching the phase.
	 * Since a phase is by definition relative to its parent, just
	 * query the current clock phase, or just assume it's in phase.
	 */
	phase = clk_core_get_phase(core);
	if (phase < 0) {
		ret = phase;
		pr_warn("%s: Failed to get phase for clk '%s'\n", __func__,
			core->name);
		goto out;
	}

	/*
	 * Set clk's duty cycle.
	 */
	clk_core_update_duty_cycle_nolock(core);

	/*
	 * Set clk's rate.  The preferred method is to use .recalc_rate.  For
	 * simple clocks and lazy developers the default fallback is to use the
	 * parent's rate.  If a clock doesn't have a parent (or is orphaned)
	 * then rate is set to zero.
	 */
	if (core->ops->recalc_rate)
		rate = core->ops->recalc_rate(core->hw,
				clk_core_get_rate_nolock(parent));
	else if (parent)
		rate = parent->rate;
	else
		rate = 0;
	core->rate = core->req_rate = rate;

	/*
	 * Enable CLK_IS_CRITICAL clocks so newly added critical clocks
	 * don't get accidentally disabled when walking the orphan tree and
	 * reparenting clocks
	 */
	if (core->flags & CLK_IS_CRITICAL) {
		ret = clk_core_prepare(core);
		if (ret) {
			pr_warn("%s: critical clk '%s' failed to prepare\n",
			       __func__, core->name);
			goto out;
		}

		ret = clk_core_enable_lock(core);
		if (ret) {
			pr_warn("%s: critical clk '%s' failed to enable\n",
			       __func__, core->name);
			clk_core_unprepare(core);
			goto out;
		}
	}

	clk_core_reparent_orphans_nolock();


	kref_init(&core->ref);
out:
	clk_pm_runtime_put(core);
unlock:
	if (ret) {
		hlist_del_init(&core->child_node);
		core->hw->core = NULL;
	}

	clk_prepare_unlock();

	if (!ret)
		clk_debug_register(core);

	return ret;
}

/**
 * clk_core_link_consumer - Add a clk consumer to the list of consumers in a clk_core
 * @core: clk to add consumer to
 * @clk: consumer to link to a clk
 */
static void clk_core_link_consumer(struct clk_core *core, struct clk *clk)
{
	clk_prepare_lock();
	hlist_add_head(&clk->clks_node, &core->clks);
	clk_prepare_unlock();
}

/**
 * clk_core_unlink_consumer - Remove a clk consumer from the list of consumers in a clk_core
 * @clk: consumer to unlink
 */
static void clk_core_unlink_consumer(struct clk *clk)
{
	lockdep_assert_held(&prepare_lock);
	hlist_del(&clk->clks_node);
}

/**
 * alloc_clk - Allocate a clk consumer, but leave it unlinked to the clk_core
 * @core: clk to allocate a consumer for
 * @dev_id: string describing device name
 * @con_id: connection ID string on device
 *
 * Returns: clk consumer left unlinked from the consumer list
 */
static struct clk *alloc_clk(struct clk_core *core, const char *dev_id,
			     const char *con_id)
{
	struct clk *clk;

	clk = kzalloc(sizeof(*clk), GFP_KERNEL);
	if (!clk)
		return ERR_PTR(-ENOMEM);

	clk->core = core;
	clk->dev_id = dev_id;
	clk->con_id = kstrdup_const(con_id, GFP_KERNEL);
	clk->max_rate = ULONG_MAX;

	return clk;
}

/**
 * free_clk - Free a clk consumer
 * @clk: clk consumer to free
 *
 * Note, this assumes the clk has been unlinked from the clk_core consumer
 * list.
 */
static void free_clk(struct clk *clk)
{
	kfree_const(clk->con_id);
	kfree(clk);
}

/**
 * clk_hw_create_clk: Allocate and link a clk consumer to a clk_core given
 * a clk_hw
 * @dev: clk consumer device
 * @hw: clk_hw associated with the clk being consumed
 * @dev_id: string describing device name
 * @con_id: connection ID string on device
 *
 * This is the main function used to create a clk pointer for use by clk
 * consumers. It connects a consumer to the clk_core and clk_hw structures
 * used by the framework and clk provider respectively.
 */
struct clk *clk_hw_create_clk(struct device *dev, struct clk_hw *hw,
			      const char *dev_id, const char *con_id)
{
	struct clk *clk;
	struct clk_core *core;

	/* This is to allow this function to be chained to others */
	if (IS_ERR_OR_NULL(hw))
		return ERR_CAST(hw);

	core = hw->core;
	clk = alloc_clk(core, dev_id, con_id);
	if (IS_ERR(clk))
		return clk;
	clk->dev = dev;

	if (!try_module_get(core->owner)) {
		free_clk(clk);
		return ERR_PTR(-ENOENT);
	}

	kref_get(&core->ref);
	clk_core_link_consumer(core, clk);

	return clk;
}

/**
 * clk_hw_get_clk - get clk consumer given an clk_hw
 * @hw: clk_hw associated with the clk being consumed
 * @con_id: connection ID string on device
 *
 * Returns: new clk consumer
 * This is the function to be used by providers which need
 * to get a consumer clk and act on the clock element
 * Calls to this function must be balanced with calls clk_put()
 */
struct clk *clk_hw_get_clk(struct clk_hw *hw, const char *con_id)
{
	struct device *dev = hw->core->dev;
	const char *name = dev ? dev_name(dev) : NULL;

	return clk_hw_create_clk(dev, hw, name, con_id);
}
EXPORT_SYMBOL(clk_hw_get_clk);

static int clk_cpy_name(const char **dst_p, const char *src, bool must_exist)
{
	const char *dst;

	if (!src) {
		if (must_exist)
			return -EINVAL;
		return 0;
	}

	*dst_p = dst = kstrdup_const(src, GFP_KERNEL);
	if (!dst)
		return -ENOMEM;

	return 0;
}

static int clk_core_populate_parent_map(struct clk_core *core,
					const struct clk_init_data *init)
{
	u8 num_parents = init->num_parents;
	const char * const *parent_names = init->parent_names;
	const struct clk_hw **parent_hws = init->parent_hws;
	const struct clk_parent_data *parent_data = init->parent_data;
	int i, ret = 0;
	struct clk_parent_map *parents, *parent;

	if (!num_parents)
		return 0;

	/*
	 * Avoid unnecessary string look-ups of clk_core's possible parents by
	 * having a cache of names/clk_hw pointers to clk_core pointers.
	 */
	parents = kcalloc(num_parents, sizeof(*parents), GFP_KERNEL);
	core->parents = parents;
	if (!parents)
		return -ENOMEM;

	/* Copy everything over because it might be __initdata */
	for (i = 0, parent = parents; i < num_parents; i++, parent++) {
		parent->index = -1;
		if (parent_names) {
			/* throw a WARN if any entries are NULL */
			WARN(!parent_names[i],
				"%s: invalid NULL in %s's .parent_names\n",
				__func__, core->name);
			ret = clk_cpy_name(&parent->name, parent_names[i],
					   true);
		} else if (parent_data) {
			parent->hw = parent_data[i].hw;
			parent->index = parent_data[i].index;
			ret = clk_cpy_name(&parent->fw_name,
					   parent_data[i].fw_name, false);
			if (!ret)
				ret = clk_cpy_name(&parent->name,
						   parent_data[i].name,
						   false);
		} else if (parent_hws) {
			parent->hw = parent_hws[i];
		} else {
			ret = -EINVAL;
			WARN(1, "Must specify parents if num_parents > 0\n");
		}

		if (ret) {
			do {
				kfree_const(parents[i].name);
				kfree_const(parents[i].fw_name);
			} while (--i >= 0);
			kfree(parents);

			return ret;
		}
	}

	return 0;
}

static void clk_core_free_parent_map(struct clk_core *core)
{
	int i = core->num_parents;

	if (!core->num_parents)
		return;

	while (--i >= 0) {
		kfree_const(core->parents[i].name);
		kfree_const(core->parents[i].fw_name);
	}

	kfree(core->parents);
}

static struct clk *
__clk_register(struct device *dev, struct device_node *np, struct clk_hw *hw)
{
	int ret;
	struct clk_core *core;
	const struct clk_init_data *init = hw->init;

	/*
	 * The init data is not supposed to be used outside of registration path.
	 * Set it to NULL so that provider drivers can't use it either and so that
	 * we catch use of hw->init early on in the core.
	 */
	hw->init = NULL;

	core = kzalloc(sizeof(*core), GFP_KERNEL);
	if (!core) {
		ret = -ENOMEM;
		goto fail_out;
	}

	core->name = kstrdup_const(init->name, GFP_KERNEL);
	if (!core->name) {
		ret = -ENOMEM;
		goto fail_name;
	}

	if (WARN_ON(!init->ops)) {
		ret = -EINVAL;
		goto fail_ops;
	}
	core->ops = init->ops;

	if (dev && pm_runtime_enabled(dev))
		core->rpm_enabled = true;
	core->dev = dev;
	core->of_node = np;
	if (dev && dev->driver)
		core->owner = dev->driver->owner;
	core->hw = hw;
	core->flags = init->flags;
	core->num_parents = init->num_parents;
	core->min_rate = 0;
	core->max_rate = ULONG_MAX;

	ret = clk_core_populate_parent_map(core, init);
	if (ret)
		goto fail_parents;

	INIT_HLIST_HEAD(&core->clks);

	/*
	 * Don't call clk_hw_create_clk() here because that would pin the
	 * provider module to itself and prevent it from ever being removed.
	 */
	hw->clk = alloc_clk(core, NULL, NULL);
	if (IS_ERR(hw->clk)) {
		ret = PTR_ERR(hw->clk);
		goto fail_create_clk;
	}

	clk_core_link_consumer(core, hw->clk);

	ret = __clk_core_init(core);
	if (!ret)
		return hw->clk;

	clk_prepare_lock();
	clk_core_unlink_consumer(hw->clk);
	clk_prepare_unlock();

	free_clk(hw->clk);
	hw->clk = NULL;

fail_create_clk:
	clk_core_free_parent_map(core);
fail_parents:
fail_ops:
	kfree_const(core->name);
fail_name:
	kfree(core);
fail_out:
	return ERR_PTR(ret);
}

/**
 * dev_or_parent_of_node() - Get device node of @dev or @dev's parent
 * @dev: Device to get device node of
 *
 * Return: device node pointer of @dev, or the device node pointer of
 * @dev->parent if dev doesn't have a device node, or NULL if neither
 * @dev or @dev->parent have a device node.
 */
static struct device_node *dev_or_parent_of_node(struct device *dev)
{
	struct device_node *np;

	if (!dev)
		return NULL;

	np = dev_of_node(dev);
	if (!np)
		np = dev_of_node(dev->parent);

	return np;
}

/**
 * clk_register - allocate a new clock, register it and return an opaque cookie
 * @dev: device that is registering this clock
 * @hw: link to hardware-specific clock data
 *
 * clk_register is the *deprecated* interface for populating the clock tree with
 * new clock nodes. Use clk_hw_register() instead.
 *
 * Returns: a pointer to the newly allocated struct clk which
 * cannot be dereferenced by driver code but may be used in conjunction with the
 * rest of the clock API.  In the event of an error clk_register will return an
 * error code; drivers must test for an error code after calling clk_register.
 */
struct clk *clk_register(struct device *dev, struct clk_hw *hw)
{
	return __clk_register(dev, dev_or_parent_of_node(dev), hw);
}
EXPORT_SYMBOL_GPL(clk_register);

/**
 * clk_hw_register - register a clk_hw and return an error code
 * @dev: device that is registering this clock
 * @hw: link to hardware-specific clock data
 *
 * clk_hw_register is the primary interface for populating the clock tree with
 * new clock nodes. It returns an integer equal to zero indicating success or
 * less than zero indicating failure. Drivers must test for an error code after
 * calling clk_hw_register().
 */
int clk_hw_register(struct device *dev, struct clk_hw *hw)
{
	return PTR_ERR_OR_ZERO(__clk_register(dev, dev_or_parent_of_node(dev),
			       hw));
}
EXPORT_SYMBOL_GPL(clk_hw_register);

/*
 * of_clk_hw_register - register a clk_hw and return an error code
 * @node: device_node of device that is registering this clock
 * @hw: link to hardware-specific clock data
 *
 * of_clk_hw_register() is the primary interface for populating the clock tree
 * with new clock nodes when a struct device is not available, but a struct
 * device_node is. It returns an integer equal to zero indicating success or
 * less than zero indicating failure. Drivers must test for an error code after
 * calling of_clk_hw_register().
 */
int of_clk_hw_register(struct device_node *node, struct clk_hw *hw)
{
	return PTR_ERR_OR_ZERO(__clk_register(NULL, node, hw));
}
EXPORT_SYMBOL_GPL(of_clk_hw_register);

/* Free memory allocated for a clock. */
static void __clk_release(struct kref *ref)
{
	struct clk_core *core = container_of(ref, struct clk_core, ref);

	lockdep_assert_held(&prepare_lock);

	clk_core_free_parent_map(core);
	kfree_const(core->name);
	kfree(core);
}

/*
 * Empty clk_ops for unregistered clocks. These are used temporarily
 * after clk_unregister() was called on a clock and until last clock
 * consumer calls clk_put() and the struct clk object is freed.
 */
static int clk_nodrv_prepare_enable(struct clk_hw *hw)
{
	return -ENXIO;
}

static void clk_nodrv_disable_unprepare(struct clk_hw *hw)
{
	WARN_ON_ONCE(1);
}

static int clk_nodrv_set_rate(struct clk_hw *hw, unsigned long rate,
					unsigned long parent_rate)
{
	return -ENXIO;
}

static int clk_nodrv_set_parent(struct clk_hw *hw, u8 index)
{
	return -ENXIO;
}

static const struct clk_ops clk_nodrv_ops = {
	.enable		= clk_nodrv_prepare_enable,
	.disable	= clk_nodrv_disable_unprepare,
	.prepare	= clk_nodrv_prepare_enable,
	.unprepare	= clk_nodrv_disable_unprepare,
	.set_rate	= clk_nodrv_set_rate,
	.set_parent	= clk_nodrv_set_parent,
};

static void clk_core_evict_parent_cache_subtree(struct clk_core *root,
						const struct clk_core *target)
{
	int i;
	struct clk_core *child;

	for (i = 0; i < root->num_parents; i++)
		if (root->parents[i].core == target)
			root->parents[i].core = NULL;

	hlist_for_each_entry(child, &root->children, child_node)
		clk_core_evict_parent_cache_subtree(child, target);
}

/* Remove this clk from all parent caches */
static void clk_core_evict_parent_cache(struct clk_core *core)
{
	const struct hlist_head **lists;
	struct clk_core *root;

	lockdep_assert_held(&prepare_lock);

	for (lists = all_lists; *lists; lists++)
		hlist_for_each_entry(root, *lists, child_node)
			clk_core_evict_parent_cache_subtree(root, core);

}

/**
 * clk_unregister - unregister a currently registered clock
 * @clk: clock to unregister
 */
void clk_unregister(struct clk *clk)
{
	unsigned long flags;
	const struct clk_ops *ops;

	if (!clk || WARN_ON_ONCE(IS_ERR(clk)))
		return;

	clk_debug_unregister(clk->core);

	clk_prepare_lock();

	ops = clk->core->ops;
	if (ops == &clk_nodrv_ops) {
		pr_err("%s: unregistered clock: %s\n", __func__,
		       clk->core->name);
		goto unlock;
	}
	/*
	 * Assign empty clock ops for consumers that might still hold
	 * a reference to this clock.
	 */
	flags = clk_enable_lock();
	clk->core->ops = &clk_nodrv_ops;
	clk_enable_unlock(flags);

	if (ops->terminate)
		ops->terminate(clk->core->hw);

	if (!hlist_empty(&clk->core->children)) {
		struct clk_core *child;
		struct hlist_node *t;

		/* Reparent all children to the orphan list. */
		hlist_for_each_entry_safe(child, t, &clk->core->children,
					  child_node)
			clk_core_set_parent_nolock(child, NULL);
	}

	clk_core_evict_parent_cache(clk->core);

	hlist_del_init(&clk->core->child_node);

	if (clk->core->prepare_count)
		pr_warn("%s: unregistering prepared clock: %s\n",
					__func__, clk->core->name);

	if (clk->core->protect_count)
		pr_warn("%s: unregistering protected clock: %s\n",
					__func__, clk->core->name);

	kref_put(&clk->core->ref, __clk_release);
	free_clk(clk);
unlock:
	clk_prepare_unlock();
}
EXPORT_SYMBOL_GPL(clk_unregister);

/**
 * clk_hw_unregister - unregister a currently registered clk_hw
 * @hw: hardware-specific clock data to unregister
 */
void clk_hw_unregister(struct clk_hw *hw)
{
	clk_unregister(hw->clk);
}
EXPORT_SYMBOL_GPL(clk_hw_unregister);

static void devm_clk_unregister_cb(struct device *dev, void *res)
{
	clk_unregister(*(struct clk **)res);
}

static void devm_clk_hw_unregister_cb(struct device *dev, void *res)
{
	clk_hw_unregister(*(struct clk_hw **)res);
}

/**
 * devm_clk_register - resource managed clk_register()
 * @dev: device that is registering this clock
 * @hw: link to hardware-specific clock data
 *
 * Managed clk_register(). This function is *deprecated*, use devm_clk_hw_register() instead.
 *
 * Clocks returned from this function are automatically clk_unregister()ed on
 * driver detach. See clk_register() for more information.
 */
struct clk *devm_clk_register(struct device *dev, struct clk_hw *hw)
{
	struct clk *clk;
	struct clk **clkp;

	clkp = devres_alloc(devm_clk_unregister_cb, sizeof(*clkp), GFP_KERNEL);
	if (!clkp)
		return ERR_PTR(-ENOMEM);

	clk = clk_register(dev, hw);
	if (!IS_ERR(clk)) {
		*clkp = clk;
		devres_add(dev, clkp);
	} else {
		devres_free(clkp);
	}

	return clk;
}
EXPORT_SYMBOL_GPL(devm_clk_register);

/**
 * devm_clk_hw_register - resource managed clk_hw_register()
 * @dev: device that is registering this clock
 * @hw: link to hardware-specific clock data
 *
 * Managed clk_hw_register(). Clocks registered by this function are
 * automatically clk_hw_unregister()ed on driver detach. See clk_hw_register()
 * for more information.
 */
int devm_clk_hw_register(struct device *dev, struct clk_hw *hw)
{
	struct clk_hw **hwp;
	int ret;

	hwp = devres_alloc(devm_clk_hw_unregister_cb, sizeof(*hwp), GFP_KERNEL);
	if (!hwp)
		return -ENOMEM;

	ret = clk_hw_register(dev, hw);
	if (!ret) {
		*hwp = hw;
		devres_add(dev, hwp);
	} else {
		devres_free(hwp);
	}

	return ret;
}
EXPORT_SYMBOL_GPL(devm_clk_hw_register);

static int devm_clk_match(struct device *dev, void *res, void *data)
{
	struct clk *c = res;
	if (WARN_ON(!c))
		return 0;
	return c == data;
}

static int devm_clk_hw_match(struct device *dev, void *res, void *data)
{
	struct clk_hw *hw = res;

	if (WARN_ON(!hw))
		return 0;
	return hw == data;
}

/**
 * devm_clk_unregister - resource managed clk_unregister()
 * @dev: device that is unregistering the clock data
 * @clk: clock to unregister
 *
 * Deallocate a clock allocated with devm_clk_register(). Normally
 * this function will not need to be called and the resource management
 * code will ensure that the resource is freed.
 */
void devm_clk_unregister(struct device *dev, struct clk *clk)
{
	WARN_ON(devres_release(dev, devm_clk_unregister_cb, devm_clk_match, clk));
}
EXPORT_SYMBOL_GPL(devm_clk_unregister);

/**
 * devm_clk_hw_unregister - resource managed clk_hw_unregister()
 * @dev: device that is unregistering the hardware-specific clock data
 * @hw: link to hardware-specific clock data
 *
 * Unregister a clk_hw registered with devm_clk_hw_register(). Normally
 * this function will not need to be called and the resource management
 * code will ensure that the resource is freed.
 */
void devm_clk_hw_unregister(struct device *dev, struct clk_hw *hw)
{
	WARN_ON(devres_release(dev, devm_clk_hw_unregister_cb, devm_clk_hw_match,
				hw));
}
EXPORT_SYMBOL_GPL(devm_clk_hw_unregister);

static void devm_clk_release(struct device *dev, void *res)
{
	clk_put(*(struct clk **)res);
}

/**
 * devm_clk_hw_get_clk - resource managed clk_hw_get_clk()
 * @dev: device that is registering this clock
 * @hw: clk_hw associated with the clk being consumed
 * @con_id: connection ID string on device
 *
 * Managed clk_hw_get_clk(). Clocks got with this function are
 * automatically clk_put() on driver detach. See clk_put()
 * for more information.
 */
struct clk *devm_clk_hw_get_clk(struct device *dev, struct clk_hw *hw,
				const char *con_id)
{
	struct clk *clk;
	struct clk **clkp;

	/* This should not happen because it would mean we have drivers
	 * passing around clk_hw pointers instead of having the caller use
	 * proper clk_get() style APIs
	 */
	WARN_ON_ONCE(dev != hw->core->dev);

	clkp = devres_alloc(devm_clk_release, sizeof(*clkp), GFP_KERNEL);
	if (!clkp)
		return ERR_PTR(-ENOMEM);

	clk = clk_hw_get_clk(hw, con_id);
	if (!IS_ERR(clk)) {
		*clkp = clk;
		devres_add(dev, clkp);
	} else {
		devres_free(clkp);
	}

	return clk;
}
EXPORT_SYMBOL_GPL(devm_clk_hw_get_clk);

/*
 * clkdev helpers
 */

void __clk_put(struct clk *clk)
{
	struct module *owner;

	if (!clk || WARN_ON_ONCE(IS_ERR(clk)))
		return;

	clk_prepare_lock();

	/*
	 * Before calling clk_put, all calls to clk_rate_exclusive_get() from a
	 * given user should be balanced with calls to clk_rate_exclusive_put()
	 * and by that same consumer
	 */
	if (WARN_ON(clk->exclusive_count)) {
		/* We voiced our concern, let's sanitize the situation */
		clk->core->protect_count -= (clk->exclusive_count - 1);
		clk_core_rate_unprotect(clk->core);
		clk->exclusive_count = 0;
	}

	hlist_del(&clk->clks_node);
	if (clk->min_rate > clk->core->req_rate ||
	    clk->max_rate < clk->core->req_rate)
		clk_core_set_rate_nolock(clk->core, clk->core->req_rate);

	owner = clk->core->owner;
	kref_put(&clk->core->ref, __clk_release);

	clk_prepare_unlock();

	module_put(owner);

	free_clk(clk);
}

/***        clk rate change notifiers        ***/

/**
 * clk_notifier_register - add a clk rate change notifier
 * @clk: struct clk * to watch
 * @nb: struct notifier_block * with callback info
 *
 * Request notification when clk's rate changes.  This uses an SRCU
 * notifier because we want it to block and notifier unregistrations are
 * uncommon.  The callbacks associated with the notifier must not
 * re-enter into the clk framework by calling any top-level clk APIs;
 * this will cause a nested prepare_lock mutex.
 *
 * In all notification cases (pre, post and abort rate change) the original
 * clock rate is passed to the callback via struct clk_notifier_data.old_rate
 * and the new frequency is passed via struct clk_notifier_data.new_rate.
 *
 * clk_notifier_register() must be called from non-atomic context.
 * Returns -EINVAL if called with null arguments, -ENOMEM upon
 * allocation failure; otherwise, passes along the return value of
 * srcu_notifier_chain_register().
 */
int clk_notifier_register(struct clk *clk, struct notifier_block *nb)
{
	struct clk_notifier *cn;
	int ret = -ENOMEM;

	if (!clk || !nb)
		return -EINVAL;

	clk_prepare_lock();

	/* search the list of notifiers for this clk */
	list_for_each_entry(cn, &clk_notifier_list, node)
		if (cn->clk == clk)
			goto found;

	/* if clk wasn't in the notifier list, allocate new clk_notifier */
	cn = kzalloc(sizeof(*cn), GFP_KERNEL);
	if (!cn)
		goto out;

	cn->clk = clk;
	srcu_init_notifier_head(&cn->notifier_head);

	list_add(&cn->node, &clk_notifier_list);

found:
	ret = srcu_notifier_chain_register(&cn->notifier_head, nb);

	clk->core->notifier_count++;

out:
	clk_prepare_unlock();

	return ret;
}
EXPORT_SYMBOL_GPL(clk_notifier_register);

/**
 * clk_notifier_unregister - remove a clk rate change notifier
 * @clk: struct clk *
 * @nb: struct notifier_block * with callback info
 *
 * Request no further notification for changes to 'clk' and frees memory
 * allocated in clk_notifier_register.
 *
 * Returns -EINVAL if called with null arguments; otherwise, passes
 * along the return value of srcu_notifier_chain_unregister().
 */
int clk_notifier_unregister(struct clk *clk, struct notifier_block *nb)
{
	struct clk_notifier *cn;
	int ret = -ENOENT;

	if (!clk || !nb)
		return -EINVAL;

	clk_prepare_lock();

	list_for_each_entry(cn, &clk_notifier_list, node) {
		if (cn->clk == clk) {
			ret = srcu_notifier_chain_unregister(&cn->notifier_head, nb);

			clk->core->notifier_count--;

			/* XXX the notifier code should handle this better */
			if (!cn->notifier_head.head) {
				srcu_cleanup_notifier_head(&cn->notifier_head);
				list_del(&cn->node);
				kfree(cn);
			}
			break;
		}
	}

	clk_prepare_unlock();

	return ret;
}
EXPORT_SYMBOL_GPL(clk_notifier_unregister);

struct clk_notifier_devres {
	struct clk *clk;
	struct notifier_block *nb;
};

static void devm_clk_notifier_release(struct device *dev, void *res)
{
	struct clk_notifier_devres *devres = res;

	clk_notifier_unregister(devres->clk, devres->nb);
}

int devm_clk_notifier_register(struct device *dev, struct clk *clk,
			       struct notifier_block *nb)
{
	struct clk_notifier_devres *devres;
	int ret;

	devres = devres_alloc(devm_clk_notifier_release,
			      sizeof(*devres), GFP_KERNEL);

	if (!devres)
		return -ENOMEM;

	ret = clk_notifier_register(clk, nb);
	if (!ret) {
		devres->clk = clk;
		devres->nb = nb;
	} else {
		devres_free(devres);
	}

	return ret;
}
EXPORT_SYMBOL_GPL(devm_clk_notifier_register);

#ifdef CONFIG_OF
static void clk_core_reparent_orphans(void)
{
	clk_prepare_lock();
	clk_core_reparent_orphans_nolock();
	clk_prepare_unlock();
}

/**
 * struct of_clk_provider - Clock provider registration structure
 * @link: Entry in global list of clock providers
 * @node: Pointer to device tree node of clock provider
 * @get: Get clock callback.  Returns NULL or a struct clk for the
 *       given clock specifier
 * @get_hw: Get clk_hw callback.  Returns NULL, ERR_PTR or a
 *       struct clk_hw for the given clock specifier
 * @data: context pointer to be passed into @get callback
 */
struct of_clk_provider {
	struct list_head link;

	struct device_node *node;
	struct clk *(*get)(struct of_phandle_args *clkspec, void *data);
	struct clk_hw *(*get_hw)(struct of_phandle_args *clkspec, void *data);
	void *data;
};

extern struct of_device_id __clk_of_table;
static const struct of_device_id __clk_of_table_sentinel
	__used __section("__clk_of_table_end");

static LIST_HEAD(of_clk_providers);
static DEFINE_MUTEX(of_clk_mutex);

struct clk *of_clk_src_simple_get(struct of_phandle_args *clkspec,
				     void *data)
{
	return data;
}
EXPORT_SYMBOL_GPL(of_clk_src_simple_get);

struct clk_hw *of_clk_hw_simple_get(struct of_phandle_args *clkspec, void *data)
{
	return data;
}
EXPORT_SYMBOL_GPL(of_clk_hw_simple_get);

struct clk *of_clk_src_onecell_get(struct of_phandle_args *clkspec, void *data)
{
	struct clk_onecell_data *clk_data = data;
	unsigned int idx = clkspec->args[0];

	if (idx >= clk_data->clk_num) {
		pr_err("%s: invalid clock index %u\n", __func__, idx);
		return ERR_PTR(-EINVAL);
	}

	return clk_data->clks[idx];
}
EXPORT_SYMBOL_GPL(of_clk_src_onecell_get);

struct clk_hw *
of_clk_hw_onecell_get(struct of_phandle_args *clkspec, void *data)
{
	struct clk_hw_onecell_data *hw_data = data;
	unsigned int idx = clkspec->args[0];

	if (idx >= hw_data->num) {
		pr_err("%s: invalid index %u\n", __func__, idx);
		return ERR_PTR(-EINVAL);
	}

	return hw_data->hws[idx];
}
EXPORT_SYMBOL_GPL(of_clk_hw_onecell_get);

/**
 * of_clk_add_provider() - Register a clock provider for a node
 * @np: Device node pointer associated with clock provider
 * @clk_src_get: callback for decoding clock
 * @data: context pointer for @clk_src_get callback.
 *
 * This function is *deprecated*. Use of_clk_add_hw_provider() instead.
 */
int of_clk_add_provider(struct device_node *np,
			struct clk *(*clk_src_get)(struct of_phandle_args *clkspec,
						   void *data),
			void *data)
{
	struct of_clk_provider *cp;
	int ret;

	if (!np)
		return 0;

	cp = kzalloc(sizeof(*cp), GFP_KERNEL);
	if (!cp)
		return -ENOMEM;

	cp->node = of_node_get(np);
	cp->data = data;
	cp->get = clk_src_get;

	mutex_lock(&of_clk_mutex);
	list_add(&cp->link, &of_clk_providers);
	mutex_unlock(&of_clk_mutex);
	pr_debug("Added clock from %pOF\n", np);

	clk_core_reparent_orphans();

	ret = of_clk_set_defaults(np, true);
	if (ret < 0)
		of_clk_del_provider(np);

	fwnode_dev_initialized(&np->fwnode, true);

	return ret;
}
EXPORT_SYMBOL_GPL(of_clk_add_provider);

/**
 * of_clk_add_hw_provider() - Register a clock provider for a node
 * @np: Device node pointer associated with clock provider
 * @get: callback for decoding clk_hw
 * @data: context pointer for @get callback.
 */
int of_clk_add_hw_provider(struct device_node *np,
			   struct clk_hw *(*get)(struct of_phandle_args *clkspec,
						 void *data),
			   void *data)
{
	struct of_clk_provider *cp;
	int ret;

	if (!np)
		return 0;

	cp = kzalloc(sizeof(*cp), GFP_KERNEL);
	if (!cp)
		return -ENOMEM;

	cp->node = of_node_get(np);
	cp->data = data;
	cp->get_hw = get;

	mutex_lock(&of_clk_mutex);
	list_add(&cp->link, &of_clk_providers);
	mutex_unlock(&of_clk_mutex);
	pr_debug("Added clk_hw provider from %pOF\n", np);

	clk_core_reparent_orphans();

	ret = of_clk_set_defaults(np, true);
	if (ret < 0)
		of_clk_del_provider(np);

	fwnode_dev_initialized(&np->fwnode, true);

	return ret;
}
EXPORT_SYMBOL_GPL(of_clk_add_hw_provider);

static void devm_of_clk_release_provider(struct device *dev, void *res)
{
	of_clk_del_provider(*(struct device_node **)res);
}

/*
 * We allow a child device to use its parent device as the clock provider node
 * for cases like MFD sub-devices where the child device driver wants to use
 * devm_*() APIs but not list the device in DT as a sub-node.
 */
static struct device_node *get_clk_provider_node(struct device *dev)
{
	struct device_node *np, *parent_np;

	np = dev->of_node;
	parent_np = dev->parent ? dev->parent->of_node : NULL;

	if (!of_find_property(np, "#clock-cells", NULL))
		if (of_find_property(parent_np, "#clock-cells", NULL))
			np = parent_np;

	return np;
}

/**
 * devm_of_clk_add_hw_provider() - Managed clk provider node registration
 * @dev: Device acting as the clock provider (used for DT node and lifetime)
 * @get: callback for decoding clk_hw
 * @data: context pointer for @get callback
 *
 * Registers clock provider for given device's node. If the device has no DT
 * node or if the device node lacks of clock provider information (#clock-cells)
 * then the parent device's node is scanned for this information. If parent node
 * has the #clock-cells then it is used in registration. Provider is
 * automatically released at device exit.
 *
 * Return: 0 on success or an errno on failure.
 */
int devm_of_clk_add_hw_provider(struct device *dev,
			struct clk_hw *(*get)(struct of_phandle_args *clkspec,
					      void *data),
			void *data)
{
	struct device_node **ptr, *np;
	int ret;

	ptr = devres_alloc(devm_of_clk_release_provider, sizeof(*ptr),
			   GFP_KERNEL);
	if (!ptr)
		return -ENOMEM;

	np = get_clk_provider_node(dev);
	ret = of_clk_add_hw_provider(np, get, data);
	if (!ret) {
		*ptr = np;
		devres_add(dev, ptr);
	} else {
		devres_free(ptr);
	}

	return ret;
}
EXPORT_SYMBOL_GPL(devm_of_clk_add_hw_provider);

/**
 * of_clk_del_provider() - Remove a previously registered clock provider
 * @np: Device node pointer associated with clock provider
 */
void of_clk_del_provider(struct device_node *np)
{
	struct of_clk_provider *cp;

	if (!np)
		return;

	mutex_lock(&of_clk_mutex);
	list_for_each_entry(cp, &of_clk_providers, link) {
		if (cp->node == np) {
			list_del(&cp->link);
			fwnode_dev_initialized(&np->fwnode, false);
			of_node_put(cp->node);
			kfree(cp);
			break;
		}
	}
	mutex_unlock(&of_clk_mutex);
}
EXPORT_SYMBOL_GPL(of_clk_del_provider);

static int devm_clk_provider_match(struct device *dev, void *res, void *data)
{
	struct device_node **np = res;

	if (WARN_ON(!np || !*np))
		return 0;

	return *np == data;
}

/**
 * devm_of_clk_del_provider() - Remove clock provider registered using devm
 * @dev: Device to whose lifetime the clock provider was bound
 */
void devm_of_clk_del_provider(struct device *dev)
{
	int ret;
	struct device_node *np = get_clk_provider_node(dev);

	ret = devres_release(dev, devm_of_clk_release_provider,
			     devm_clk_provider_match, np);

	WARN_ON(ret);
}
EXPORT_SYMBOL(devm_of_clk_del_provider);

/**
 * of_parse_clkspec() - Parse a DT clock specifier for a given device node
 * @np: device node to parse clock specifier from
 * @index: index of phandle to parse clock out of. If index < 0, @name is used
 * @name: clock name to find and parse. If name is NULL, the index is used
 * @out_args: Result of parsing the clock specifier
 *
 * Parses a device node's "clocks" and "clock-names" properties to find the
 * phandle and cells for the index or name that is desired. The resulting clock
 * specifier is placed into @out_args, or an errno is returned when there's a
 * parsing error. The @index argument is ignored if @name is non-NULL.
 *
 * Example:
 *
 * phandle1: clock-controller@1 {
 *	#clock-cells = <2>;
 * }
 *
 * phandle2: clock-controller@2 {
 *	#clock-cells = <1>;
 * }
 *
 * clock-consumer@3 {
 *	clocks = <&phandle1 1 2 &phandle2 3>;
 *	clock-names = "name1", "name2";
 * }
 *
 * To get a device_node for `clock-controller@2' node you may call this
 * function a few different ways:
 *
 *   of_parse_clkspec(clock-consumer@3, -1, "name2", &args);
 *   of_parse_clkspec(clock-consumer@3, 1, NULL, &args);
 *   of_parse_clkspec(clock-consumer@3, 1, "name2", &args);
 *
 * Return: 0 upon successfully parsing the clock specifier. Otherwise, -ENOENT
 * if @name is NULL or -EINVAL if @name is non-NULL and it can't be found in
 * the "clock-names" property of @np.
 */
static int of_parse_clkspec(const struct device_node *np, int index,
			    const char *name, struct of_phandle_args *out_args)
{
	int ret = -ENOENT;

	/* Walk up the tree of devices looking for a clock property that matches */
	while (np) {
		/*
		 * For named clocks, first look up the name in the
		 * "clock-names" property.  If it cannot be found, then index
		 * will be an error code and of_parse_phandle_with_args() will
		 * return -EINVAL.
		 */
		if (name)
			index = of_property_match_string(np, "clock-names", name);
		ret = of_parse_phandle_with_args(np, "clocks", "#clock-cells",
						 index, out_args);
		if (!ret)
			break;
		if (name && index >= 0)
			break;

		/*
		 * No matching clock found on this node.  If the parent node
		 * has a "clock-ranges" property, then we can try one of its
		 * clocks.
		 */
		np = np->parent;
		if (np && !of_get_property(np, "clock-ranges", NULL))
			break;
		index = 0;
	}

	return ret;
}

static struct clk_hw *
__of_clk_get_hw_from_provider(struct of_clk_provider *provider,
			      struct of_phandle_args *clkspec)
{
	struct clk *clk;

	if (provider->get_hw)
		return provider->get_hw(clkspec, provider->data);

	clk = provider->get(clkspec, provider->data);
	if (IS_ERR(clk))
		return ERR_CAST(clk);
	return __clk_get_hw(clk);
}

static struct clk_hw *
of_clk_get_hw_from_clkspec(struct of_phandle_args *clkspec)
{
	struct of_clk_provider *provider;
	struct clk_hw *hw = ERR_PTR(-EPROBE_DEFER);

	if (!clkspec)
		return ERR_PTR(-EINVAL);

	mutex_lock(&of_clk_mutex);
	list_for_each_entry(provider, &of_clk_providers, link) {
		if (provider->node == clkspec->np) {
			hw = __of_clk_get_hw_from_provider(provider, clkspec);
			if (!IS_ERR(hw))
				break;
		}
	}
	mutex_unlock(&of_clk_mutex);

	return hw;
}

/**
 * of_clk_get_from_provider() - Lookup a clock from a clock provider
 * @clkspec: pointer to a clock specifier data structure
 *
 * This function looks up a struct clk from the registered list of clock
 * providers, an input is a clock specifier data structure as returned
 * from the of_parse_phandle_with_args() function call.
 */
struct clk *of_clk_get_from_provider(struct of_phandle_args *clkspec)
{
	struct clk_hw *hw = of_clk_get_hw_from_clkspec(clkspec);

	return clk_hw_create_clk(NULL, hw, NULL, __func__);
}
EXPORT_SYMBOL_GPL(of_clk_get_from_provider);

struct clk_hw *of_clk_get_hw(struct device_node *np, int index,
			     const char *con_id)
{
	int ret;
	struct clk_hw *hw;
	struct of_phandle_args clkspec;

	ret = of_parse_clkspec(np, index, con_id, &clkspec);
	if (ret)
		return ERR_PTR(ret);

	hw = of_clk_get_hw_from_clkspec(&clkspec);
	of_node_put(clkspec.np);

	return hw;
}

static struct clk *__of_clk_get(struct device_node *np,
				int index, const char *dev_id,
				const char *con_id)
{
	struct clk_hw *hw = of_clk_get_hw(np, index, con_id);

	return clk_hw_create_clk(NULL, hw, dev_id, con_id);
}

struct clk *of_clk_get(struct device_node *np, int index)
{
	return __of_clk_get(np, index, np->full_name, NULL);
}
EXPORT_SYMBOL(of_clk_get);

/**
 * of_clk_get_by_name() - Parse and lookup a clock referenced by a device node
 * @np: pointer to clock consumer node
 * @name: name of consumer's clock input, or NULL for the first clock reference
 *
 * This function parses the clocks and clock-names properties,
 * and uses them to look up the struct clk from the registered list of clock
 * providers.
 */
struct clk *of_clk_get_by_name(struct device_node *np, const char *name)
{
	if (!np)
		return ERR_PTR(-ENOENT);

	return __of_clk_get(np, 0, np->full_name, name);
}
EXPORT_SYMBOL(of_clk_get_by_name);

/**
 * of_clk_get_parent_count() - Count the number of clocks a device node has
 * @np: device node to count
 *
 * Returns: The number of clocks that are possible parents of this node
 */
unsigned int of_clk_get_parent_count(const struct device_node *np)
{
	int count;

	count = of_count_phandle_with_args(np, "clocks", "#clock-cells");
	if (count < 0)
		return 0;

	return count;
}
EXPORT_SYMBOL_GPL(of_clk_get_parent_count);

const char *of_clk_get_parent_name(const struct device_node *np, int index)
{
	struct of_phandle_args clkspec;
	struct property *prop;
	const char *clk_name;
	const __be32 *vp;
	u32 pv;
	int rc;
	int count;
	struct clk *clk;

	rc = of_parse_phandle_with_args(np, "clocks", "#clock-cells", index,
					&clkspec);
	if (rc)
		return NULL;

	index = clkspec.args_count ? clkspec.args[0] : 0;
	count = 0;

	/* if there is an indices property, use it to transfer the index
	 * specified into an array offset for the clock-output-names property.
	 */
	of_property_for_each_u32(clkspec.np, "clock-indices", prop, vp, pv) {
		if (index == pv) {
			index = count;
			break;
		}
		count++;
	}
	/* We went off the end of 'clock-indices' without finding it */
	if (prop && !vp)
		return NULL;

	if (of_property_read_string_index(clkspec.np, "clock-output-names",
					  index,
					  &clk_name) < 0) {
		/*
		 * Best effort to get the name if the clock has been
		 * registered with the framework. If the clock isn't
		 * registered, we return the node name as the name of
		 * the clock as long as #clock-cells = 0.
		 */
		clk = of_clk_get_from_provider(&clkspec);
		if (IS_ERR(clk)) {
			if (clkspec.args_count == 0)
				clk_name = clkspec.np->name;
			else
				clk_name = NULL;
		} else {
			clk_name = __clk_get_name(clk);
			clk_put(clk);
		}
	}


	of_node_put(clkspec.np);
	return clk_name;
}
EXPORT_SYMBOL_GPL(of_clk_get_parent_name);

/**
 * of_clk_parent_fill() - Fill @parents with names of @np's parents and return
 * number of parents
 * @np: Device node pointer associated with clock provider
 * @parents: pointer to char array that hold the parents' names
 * @size: size of the @parents array
 *
 * Return: number of parents for the clock node.
 */
int of_clk_parent_fill(struct device_node *np, const char **parents,
		       unsigned int size)
{
	unsigned int i = 0;

	while (i < size && (parents[i] = of_clk_get_parent_name(np, i)) != NULL)
		i++;

	return i;
}
EXPORT_SYMBOL_GPL(of_clk_parent_fill);

struct clock_provider {
	void (*clk_init_cb)(struct device_node *);
	struct device_node *np;
	struct list_head node;
};

/*
 * This function looks for a parent clock. If there is one, then it
 * checks that the provider for this parent clock was initialized, in
 * this case the parent clock will be ready.
 */
static int parent_ready(struct device_node *np)
{
	int i = 0;

	while (true) {
		struct clk *clk = of_clk_get(np, i);

		/* this parent is ready we can check the next one */
		if (!IS_ERR(clk)) {
			clk_put(clk);
			i++;
			continue;
		}

		/* at least one parent is not ready, we exit now */
		if (PTR_ERR(clk) == -EPROBE_DEFER)
			return 0;

		/*
		 * Here we make assumption that the device tree is
		 * written correctly. So an error means that there is
		 * no more parent. As we didn't exit yet, then the
		 * previous parent are ready. If there is no clock
		 * parent, no need to wait for them, then we can
		 * consider their absence as being ready
		 */
		return 1;
	}
}

/**
 * of_clk_detect_critical() - set CLK_IS_CRITICAL flag from Device Tree
 * @np: Device node pointer associated with clock provider
 * @index: clock index
 * @flags: pointer to top-level framework flags
 *
 * Detects if the clock-critical property exists and, if so, sets the
 * corresponding CLK_IS_CRITICAL flag.
 *
 * Do not use this function. It exists only for legacy Device Tree
 * bindings, such as the one-clock-per-node style that are outdated.
 * Those bindings typically put all clock data into .dts and the Linux
 * driver has no clock data, thus making it impossible to set this flag
 * correctly from the driver. Only those drivers may call
 * of_clk_detect_critical from their setup functions.
 *
 * Return: error code or zero on success
 */
int of_clk_detect_critical(struct device_node *np, int index,
			   unsigned long *flags)
{
	struct property *prop;
	const __be32 *cur;
	uint32_t idx;

	if (!np || !flags)
		return -EINVAL;

	of_property_for_each_u32(np, "clock-critical", prop, cur, idx)
		if (index == idx)
			*flags |= CLK_IS_CRITICAL;

	return 0;
}

/**
 * of_clk_init() - Scan and init clock providers from the DT
 * @matches: array of compatible values and init functions for providers.
 *
 * This function scans the device tree for matching clock providers
 * and calls their initialization functions. It also does it by trying
 * to follow the dependencies.
 */
void __init of_clk_init(const struct of_device_id *matches)
{
	const struct of_device_id *match;
	struct device_node *np;
	struct clock_provider *clk_provider, *next;
	bool is_init_done;
	bool force = false;
	LIST_HEAD(clk_provider_list);

	if (!matches)
		matches = &__clk_of_table;

	/* First prepare the list of the clocks providers */
	for_each_matching_node_and_match(np, matches, &match) {
		struct clock_provider *parent;

		if (!of_device_is_available(np))
			continue;

		parent = kzalloc(sizeof(*parent), GFP_KERNEL);
		if (!parent) {
			list_for_each_entry_safe(clk_provider, next,
						 &clk_provider_list, node) {
				list_del(&clk_provider->node);
				of_node_put(clk_provider->np);
				kfree(clk_provider);
			}
			of_node_put(np);
			return;
		}

		parent->clk_init_cb = match->data;
		parent->np = of_node_get(np);
		list_add_tail(&parent->node, &clk_provider_list);
	}

	while (!list_empty(&clk_provider_list)) {
		is_init_done = false;
		list_for_each_entry_safe(clk_provider, next,
					&clk_provider_list, node) {
			if (force || parent_ready(clk_provider->np)) {

				/* Don't populate platform devices */
				of_node_set_flag(clk_provider->np,
						 OF_POPULATED);

				clk_provider->clk_init_cb(clk_provider->np);
				of_clk_set_defaults(clk_provider->np, true);

				list_del(&clk_provider->node);
				of_node_put(clk_provider->np);
				kfree(clk_provider);
				is_init_done = true;
			}
		}

		/*
		 * We didn't manage to initialize any of the
		 * remaining providers during the last loop, so now we
		 * initialize all the remaining ones unconditionally
		 * in case the clock parent was not mandatory
		 */
		if (!is_init_done)
			force = true;
	}
}
#endif<|MERGE_RESOLUTION|>--- conflicted
+++ resolved
@@ -2372,29 +2372,6 @@
 		ret = -EINVAL;
 		goto out;
 	}
-<<<<<<< HEAD
-
-	rate = clk_core_get_rate_nolock(clk->core);
-	if (rate < min || rate > max) {
-		/*
-		 * FIXME:
-		 * We are in bit of trouble here, current rate is outside the
-		 * the requested range. We are going try to request appropriate
-		 * range boundary but there is a catch. It may fail for the
-		 * usual reason (clock broken, clock protected, etc) but also
-		 * because:
-		 * - round_rate() was not favorable and fell on the wrong
-		 *   side of the boundary
-		 * - the determine_rate() callback does not really check for
-		 *   this corner case when determining the rate
-		 */
-
-		if (rate < min)
-			rate = min;
-		else
-			rate = max;
-=======
->>>>>>> 3a82f341
 
 	/*
 	 * Since the boundaries have been changed, let's give the
