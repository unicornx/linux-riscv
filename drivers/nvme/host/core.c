// SPDX-License-Identifier: GPL-2.0
/*
 * NVM Express device driver
 * Copyright (c) 2011-2014, Intel Corporation.
 */

#include <linux/blkdev.h>
#include <linux/blk-mq.h>
#include <linux/compat.h>
#include <linux/delay.h>
#include <linux/errno.h>
#include <linux/hdreg.h>
#include <linux/kernel.h>
#include <linux/module.h>
#include <linux/backing-dev.h>
#include <linux/list_sort.h>
#include <linux/slab.h>
#include <linux/types.h>
#include <linux/pr.h>
#include <linux/ptrace.h>
#include <linux/nvme_ioctl.h>
#include <linux/pm_qos.h>
#include <asm/unaligned.h>

#include "nvme.h"
#include "fabrics.h"

#define CREATE_TRACE_POINTS
#include "trace.h"

#define NVME_MINORS		(1U << MINORBITS)

unsigned int admin_timeout = 60;
module_param(admin_timeout, uint, 0644);
MODULE_PARM_DESC(admin_timeout, "timeout in seconds for admin commands");
EXPORT_SYMBOL_GPL(admin_timeout);

unsigned int nvme_io_timeout = 30;
module_param_named(io_timeout, nvme_io_timeout, uint, 0644);
MODULE_PARM_DESC(io_timeout, "timeout in seconds for I/O");
EXPORT_SYMBOL_GPL(nvme_io_timeout);

static unsigned char shutdown_timeout = 5;
module_param(shutdown_timeout, byte, 0644);
MODULE_PARM_DESC(shutdown_timeout, "timeout in seconds for controller shutdown");

static u8 nvme_max_retries = 5;
module_param_named(max_retries, nvme_max_retries, byte, 0644);
MODULE_PARM_DESC(max_retries, "max number of retries a command may have");

static unsigned long default_ps_max_latency_us = 100000;
module_param(default_ps_max_latency_us, ulong, 0644);
MODULE_PARM_DESC(default_ps_max_latency_us,
		 "max power saving latency for new devices; use PM QOS to change per device");

static bool force_apst;
module_param(force_apst, bool, 0644);
MODULE_PARM_DESC(force_apst, "allow APST for newly enumerated devices even if quirked off");

static bool streams;
module_param(streams, bool, 0644);
MODULE_PARM_DESC(streams, "turn on support for Streams write directives");

/*
 * nvme_wq - hosts nvme related works that are not reset or delete
 * nvme_reset_wq - hosts nvme reset works
 * nvme_delete_wq - hosts nvme delete works
 *
 * nvme_wq will host works such as scan, aen handling, fw activation,
 * keep-alive, periodic reconnects etc. nvme_reset_wq
 * runs reset works which also flush works hosted on nvme_wq for
 * serialization purposes. nvme_delete_wq host controller deletion
 * works which flush reset works for serialization.
 */
struct workqueue_struct *nvme_wq;
EXPORT_SYMBOL_GPL(nvme_wq);

struct workqueue_struct *nvme_reset_wq;
EXPORT_SYMBOL_GPL(nvme_reset_wq);

struct workqueue_struct *nvme_delete_wq;
EXPORT_SYMBOL_GPL(nvme_delete_wq);

static LIST_HEAD(nvme_subsystems);
static DEFINE_MUTEX(nvme_subsystems_lock);

static DEFINE_IDA(nvme_instance_ida);
static dev_t nvme_ctrl_base_chr_devt;
static struct class *nvme_class;
static struct class *nvme_subsys_class;

static DEFINE_IDA(nvme_ns_chr_minor_ida);
static dev_t nvme_ns_chr_devt;
static struct class *nvme_ns_chr_class;

static void nvme_put_subsystem(struct nvme_subsystem *subsys);
static void nvme_remove_invalid_namespaces(struct nvme_ctrl *ctrl,
					   unsigned nsid);

/*
 * Prepare a queue for teardown.
 *
 * This must forcibly unquiesce queues to avoid blocking dispatch, and only set
 * the capacity to 0 after that to avoid blocking dispatchers that may be
 * holding bd_butex.  This will end buffered writers dirtying pages that can't
 * be synced.
 */
static void nvme_set_queue_dying(struct nvme_ns *ns)
{
	if (test_and_set_bit(NVME_NS_DEAD, &ns->flags))
		return;

	blk_set_queue_dying(ns->queue);
	blk_mq_unquiesce_queue(ns->queue);

	set_capacity_and_notify(ns->disk, 0);
}

void nvme_queue_scan(struct nvme_ctrl *ctrl)
{
	/*
	 * Only new queue scan work when admin and IO queues are both alive
	 */
	if (ctrl->state == NVME_CTRL_LIVE && ctrl->tagset)
		queue_work(nvme_wq, &ctrl->scan_work);
}

/*
 * Use this function to proceed with scheduling reset_work for a controller
 * that had previously been set to the resetting state. This is intended for
 * code paths that can't be interrupted by other reset attempts. A hot removal
 * may prevent this from succeeding.
 */
int nvme_try_sched_reset(struct nvme_ctrl *ctrl)
{
	if (ctrl->state != NVME_CTRL_RESETTING)
		return -EBUSY;
	if (!queue_work(nvme_reset_wq, &ctrl->reset_work))
		return -EBUSY;
	return 0;
}
EXPORT_SYMBOL_GPL(nvme_try_sched_reset);

static void nvme_failfast_work(struct work_struct *work)
{
	struct nvme_ctrl *ctrl = container_of(to_delayed_work(work),
			struct nvme_ctrl, failfast_work);

	if (ctrl->state != NVME_CTRL_CONNECTING)
		return;

	set_bit(NVME_CTRL_FAILFAST_EXPIRED, &ctrl->flags);
	dev_info(ctrl->device, "failfast expired\n");
	nvme_kick_requeue_lists(ctrl);
}

static inline void nvme_start_failfast_work(struct nvme_ctrl *ctrl)
{
	if (!ctrl->opts || ctrl->opts->fast_io_fail_tmo == -1)
		return;

	schedule_delayed_work(&ctrl->failfast_work,
			      ctrl->opts->fast_io_fail_tmo * HZ);
}

static inline void nvme_stop_failfast_work(struct nvme_ctrl *ctrl)
{
	if (!ctrl->opts)
		return;

	cancel_delayed_work_sync(&ctrl->failfast_work);
	clear_bit(NVME_CTRL_FAILFAST_EXPIRED, &ctrl->flags);
}


int nvme_reset_ctrl(struct nvme_ctrl *ctrl)
{
	if (!nvme_change_ctrl_state(ctrl, NVME_CTRL_RESETTING))
		return -EBUSY;
	if (!queue_work(nvme_reset_wq, &ctrl->reset_work))
		return -EBUSY;
	return 0;
}
EXPORT_SYMBOL_GPL(nvme_reset_ctrl);

int nvme_reset_ctrl_sync(struct nvme_ctrl *ctrl)
{
	int ret;

	ret = nvme_reset_ctrl(ctrl);
	if (!ret) {
		flush_work(&ctrl->reset_work);
		if (ctrl->state != NVME_CTRL_LIVE)
			ret = -ENETRESET;
	}

	return ret;
}

static void nvme_do_delete_ctrl(struct nvme_ctrl *ctrl)
{
	dev_info(ctrl->device,
		 "Removing ctrl: NQN \"%s\"\n", ctrl->opts->subsysnqn);

	flush_work(&ctrl->reset_work);
	nvme_stop_ctrl(ctrl);
	nvme_remove_namespaces(ctrl);
	ctrl->ops->delete_ctrl(ctrl);
	nvme_uninit_ctrl(ctrl);
}

static void nvme_delete_ctrl_work(struct work_struct *work)
{
	struct nvme_ctrl *ctrl =
		container_of(work, struct nvme_ctrl, delete_work);

	nvme_do_delete_ctrl(ctrl);
}

int nvme_delete_ctrl(struct nvme_ctrl *ctrl)
{
	if (!nvme_change_ctrl_state(ctrl, NVME_CTRL_DELETING))
		return -EBUSY;
	if (!queue_work(nvme_delete_wq, &ctrl->delete_work))
		return -EBUSY;
	return 0;
}
EXPORT_SYMBOL_GPL(nvme_delete_ctrl);

static void nvme_delete_ctrl_sync(struct nvme_ctrl *ctrl)
{
	/*
	 * Keep a reference until nvme_do_delete_ctrl() complete,
	 * since ->delete_ctrl can free the controller.
	 */
	nvme_get_ctrl(ctrl);
	if (nvme_change_ctrl_state(ctrl, NVME_CTRL_DELETING))
		nvme_do_delete_ctrl(ctrl);
	nvme_put_ctrl(ctrl);
}

static blk_status_t nvme_error_status(u16 status)
{
	switch (status & 0x7ff) {
	case NVME_SC_SUCCESS:
		return BLK_STS_OK;
	case NVME_SC_CAP_EXCEEDED:
		return BLK_STS_NOSPC;
	case NVME_SC_LBA_RANGE:
	case NVME_SC_CMD_INTERRUPTED:
	case NVME_SC_NS_NOT_READY:
		return BLK_STS_TARGET;
	case NVME_SC_BAD_ATTRIBUTES:
	case NVME_SC_ONCS_NOT_SUPPORTED:
	case NVME_SC_INVALID_OPCODE:
	case NVME_SC_INVALID_FIELD:
	case NVME_SC_INVALID_NS:
		return BLK_STS_NOTSUPP;
	case NVME_SC_WRITE_FAULT:
	case NVME_SC_READ_ERROR:
	case NVME_SC_UNWRITTEN_BLOCK:
	case NVME_SC_ACCESS_DENIED:
	case NVME_SC_READ_ONLY:
	case NVME_SC_COMPARE_FAILED:
		return BLK_STS_MEDIUM;
	case NVME_SC_GUARD_CHECK:
	case NVME_SC_APPTAG_CHECK:
	case NVME_SC_REFTAG_CHECK:
	case NVME_SC_INVALID_PI:
		return BLK_STS_PROTECTION;
	case NVME_SC_RESERVATION_CONFLICT:
		return BLK_STS_NEXUS;
	case NVME_SC_HOST_PATH_ERROR:
		return BLK_STS_TRANSPORT;
	case NVME_SC_ZONE_TOO_MANY_ACTIVE:
		return BLK_STS_ZONE_ACTIVE_RESOURCE;
	case NVME_SC_ZONE_TOO_MANY_OPEN:
		return BLK_STS_ZONE_OPEN_RESOURCE;
	default:
		return BLK_STS_IOERR;
	}
}

static void nvme_retry_req(struct request *req)
{
	unsigned long delay = 0;
	u16 crd;

	/* The mask and shift result must be <= 3 */
	crd = (nvme_req(req)->status & NVME_SC_CRD) >> 11;
	if (crd)
		delay = nvme_req(req)->ctrl->crdt[crd - 1] * 100;

	nvme_req(req)->retries++;
	blk_mq_requeue_request(req, false);
	blk_mq_delay_kick_requeue_list(req->q, delay);
}

enum nvme_disposition {
	COMPLETE,
	RETRY,
	FAILOVER,
};

static inline enum nvme_disposition nvme_decide_disposition(struct request *req)
{
	if (likely(nvme_req(req)->status == 0))
		return COMPLETE;

	if (blk_noretry_request(req) ||
	    (nvme_req(req)->status & NVME_SC_DNR) ||
	    nvme_req(req)->retries >= nvme_max_retries)
		return COMPLETE;

	if (req->cmd_flags & REQ_NVME_MPATH) {
		if (nvme_is_path_error(nvme_req(req)->status) ||
		    blk_queue_dying(req->q))
			return FAILOVER;
	} else {
		if (blk_queue_dying(req->q))
			return COMPLETE;
	}

	return RETRY;
}

static inline void nvme_end_req(struct request *req)
{
	blk_status_t status = nvme_error_status(nvme_req(req)->status);

	if (IS_ENABLED(CONFIG_BLK_DEV_ZONED) &&
	    req_op(req) == REQ_OP_ZONE_APPEND)
		req->__sector = nvme_lba_to_sect(req->q->queuedata,
			le64_to_cpu(nvme_req(req)->result.u64));

	nvme_trace_bio_complete(req);
	blk_mq_end_request(req, status);
}

void nvme_complete_rq(struct request *req)
{
	trace_nvme_complete_rq(req);
	nvme_cleanup_cmd(req);

	if (nvme_req(req)->ctrl->kas)
		nvme_req(req)->ctrl->comp_seen = true;

	switch (nvme_decide_disposition(req)) {
	case COMPLETE:
		nvme_end_req(req);
		return;
	case RETRY:
		nvme_retry_req(req);
		return;
	case FAILOVER:
		nvme_failover_req(req);
		return;
	}
}
EXPORT_SYMBOL_GPL(nvme_complete_rq);

/*
 * Called to unwind from ->queue_rq on a failed command submission so that the
 * multipathing code gets called to potentially failover to another path.
 * The caller needs to unwind all transport specific resource allocations and
 * must return propagate the return value.
 */
blk_status_t nvme_host_path_error(struct request *req)
{
	nvme_req(req)->status = NVME_SC_HOST_PATH_ERROR;
	blk_mq_set_request_complete(req);
	nvme_complete_rq(req);
	return BLK_STS_OK;
}
EXPORT_SYMBOL_GPL(nvme_host_path_error);

bool nvme_cancel_request(struct request *req, void *data, bool reserved)
{
	dev_dbg_ratelimited(((struct nvme_ctrl *) data)->device,
				"Cancelling I/O %d", req->tag);

	/* don't abort one completed request */
	if (blk_mq_request_completed(req))
		return true;

	nvme_req(req)->status = NVME_SC_HOST_ABORTED_CMD;
	nvme_req(req)->flags |= NVME_REQ_CANCELLED;
	blk_mq_complete_request(req);
	return true;
}
EXPORT_SYMBOL_GPL(nvme_cancel_request);

void nvme_cancel_tagset(struct nvme_ctrl *ctrl)
{
	if (ctrl->tagset) {
		blk_mq_tagset_busy_iter(ctrl->tagset,
				nvme_cancel_request, ctrl);
		blk_mq_tagset_wait_completed_request(ctrl->tagset);
	}
}
EXPORT_SYMBOL_GPL(nvme_cancel_tagset);

void nvme_cancel_admin_tagset(struct nvme_ctrl *ctrl)
{
	if (ctrl->admin_tagset) {
		blk_mq_tagset_busy_iter(ctrl->admin_tagset,
				nvme_cancel_request, ctrl);
		blk_mq_tagset_wait_completed_request(ctrl->admin_tagset);
	}
}
EXPORT_SYMBOL_GPL(nvme_cancel_admin_tagset);

bool nvme_change_ctrl_state(struct nvme_ctrl *ctrl,
		enum nvme_ctrl_state new_state)
{
	enum nvme_ctrl_state old_state;
	unsigned long flags;
	bool changed = false;

	spin_lock_irqsave(&ctrl->lock, flags);

	old_state = ctrl->state;
	switch (new_state) {
	case NVME_CTRL_LIVE:
		switch (old_state) {
		case NVME_CTRL_NEW:
		case NVME_CTRL_RESETTING:
		case NVME_CTRL_CONNECTING:
			changed = true;
			fallthrough;
		default:
			break;
		}
		break;
	case NVME_CTRL_RESETTING:
		switch (old_state) {
		case NVME_CTRL_NEW:
		case NVME_CTRL_LIVE:
			changed = true;
			fallthrough;
		default:
			break;
		}
		break;
	case NVME_CTRL_CONNECTING:
		switch (old_state) {
		case NVME_CTRL_NEW:
		case NVME_CTRL_RESETTING:
			changed = true;
			fallthrough;
		default:
			break;
		}
		break;
	case NVME_CTRL_DELETING:
		switch (old_state) {
		case NVME_CTRL_LIVE:
		case NVME_CTRL_RESETTING:
		case NVME_CTRL_CONNECTING:
			changed = true;
			fallthrough;
		default:
			break;
		}
		break;
	case NVME_CTRL_DELETING_NOIO:
		switch (old_state) {
		case NVME_CTRL_DELETING:
		case NVME_CTRL_DEAD:
			changed = true;
			fallthrough;
		default:
			break;
		}
		break;
	case NVME_CTRL_DEAD:
		switch (old_state) {
		case NVME_CTRL_DELETING:
			changed = true;
			fallthrough;
		default:
			break;
		}
		break;
	default:
		break;
	}

	if (changed) {
		ctrl->state = new_state;
		wake_up_all(&ctrl->state_wq);
	}

	spin_unlock_irqrestore(&ctrl->lock, flags);
	if (!changed)
		return false;

	if (ctrl->state == NVME_CTRL_LIVE) {
		if (old_state == NVME_CTRL_CONNECTING)
			nvme_stop_failfast_work(ctrl);
		nvme_kick_requeue_lists(ctrl);
	} else if (ctrl->state == NVME_CTRL_CONNECTING &&
		old_state == NVME_CTRL_RESETTING) {
		nvme_start_failfast_work(ctrl);
	}
	return changed;
}
EXPORT_SYMBOL_GPL(nvme_change_ctrl_state);

/*
 * Returns true for sink states that can't ever transition back to live.
 */
static bool nvme_state_terminal(struct nvme_ctrl *ctrl)
{
	switch (ctrl->state) {
	case NVME_CTRL_NEW:
	case NVME_CTRL_LIVE:
	case NVME_CTRL_RESETTING:
	case NVME_CTRL_CONNECTING:
		return false;
	case NVME_CTRL_DELETING:
	case NVME_CTRL_DELETING_NOIO:
	case NVME_CTRL_DEAD:
		return true;
	default:
		WARN_ONCE(1, "Unhandled ctrl state:%d", ctrl->state);
		return true;
	}
}

/*
 * Waits for the controller state to be resetting, or returns false if it is
 * not possible to ever transition to that state.
 */
bool nvme_wait_reset(struct nvme_ctrl *ctrl)
{
	wait_event(ctrl->state_wq,
		   nvme_change_ctrl_state(ctrl, NVME_CTRL_RESETTING) ||
		   nvme_state_terminal(ctrl));
	return ctrl->state == NVME_CTRL_RESETTING;
}
EXPORT_SYMBOL_GPL(nvme_wait_reset);

static void nvme_free_ns_head(struct kref *ref)
{
	struct nvme_ns_head *head =
		container_of(ref, struct nvme_ns_head, ref);

	nvme_mpath_remove_disk(head);
	ida_simple_remove(&head->subsys->ns_ida, head->instance);
	cleanup_srcu_struct(&head->srcu);
	nvme_put_subsystem(head->subsys);
	kfree(head);
}

bool nvme_tryget_ns_head(struct nvme_ns_head *head)
{
	return kref_get_unless_zero(&head->ref);
}

void nvme_put_ns_head(struct nvme_ns_head *head)
{
	kref_put(&head->ref, nvme_free_ns_head);
}

static void nvme_free_ns(struct kref *kref)
{
	struct nvme_ns *ns = container_of(kref, struct nvme_ns, kref);

	if (ns->ndev)
		nvme_nvm_unregister(ns);

	put_disk(ns->disk);
	nvme_put_ns_head(ns->head);
	nvme_put_ctrl(ns->ctrl);
	kfree(ns);
}

static inline bool nvme_get_ns(struct nvme_ns *ns)
{
	return kref_get_unless_zero(&ns->kref);
}

void nvme_put_ns(struct nvme_ns *ns)
{
	kref_put(&ns->kref, nvme_free_ns);
}
EXPORT_SYMBOL_NS_GPL(nvme_put_ns, NVME_TARGET_PASSTHRU);

static inline void nvme_clear_nvme_request(struct request *req)
{
	nvme_req(req)->retries = 0;
	nvme_req(req)->flags = 0;
	req->rq_flags |= RQF_DONTPREP;
}

static inline unsigned int nvme_req_op(struct nvme_command *cmd)
{
	return nvme_is_write(cmd) ? REQ_OP_DRV_OUT : REQ_OP_DRV_IN;
}

static inline void nvme_init_request(struct request *req,
		struct nvme_command *cmd)
{
	if (req->q->queuedata)
		req->timeout = NVME_IO_TIMEOUT;
	else /* no queuedata implies admin queue */
		req->timeout = NVME_ADMIN_TIMEOUT;

	/* passthru commands should let the driver set the SGL flags */
	cmd->common.flags &= ~NVME_CMD_SGL_ALL;

	req->cmd_flags |= REQ_FAILFAST_DRIVER;
	nvme_clear_nvme_request(req);
	memcpy(nvme_req(req)->cmd, cmd, sizeof(*cmd));
}

struct request *nvme_alloc_request(struct request_queue *q,
		struct nvme_command *cmd, blk_mq_req_flags_t flags)
{
	struct request *req;

	req = blk_mq_alloc_request(q, nvme_req_op(cmd), flags);
	if (!IS_ERR(req))
		nvme_init_request(req, cmd);
	return req;
}
EXPORT_SYMBOL_GPL(nvme_alloc_request);

static struct request *nvme_alloc_request_qid(struct request_queue *q,
		struct nvme_command *cmd, blk_mq_req_flags_t flags, int qid)
{
	struct request *req;

	req = blk_mq_alloc_request_hctx(q, nvme_req_op(cmd), flags,
			qid ? qid - 1 : 0);
	if (!IS_ERR(req))
		nvme_init_request(req, cmd);
	return req;
}

/*
 * For something we're not in a state to send to the device the default action
 * is to busy it and retry it after the controller state is recovered.  However,
 * if the controller is deleting or if anything is marked for failfast or
 * nvme multipath it is immediately failed.
 *
 * Note: commands used to initialize the controller will be marked for failfast.
 * Note: nvme cli/ioctl commands are marked for failfast.
 */
blk_status_t nvme_fail_nonready_command(struct nvme_ctrl *ctrl,
		struct request *rq)
{
	if (ctrl->state != NVME_CTRL_DELETING_NOIO &&
	    ctrl->state != NVME_CTRL_DEAD &&
	    !test_bit(NVME_CTRL_FAILFAST_EXPIRED, &ctrl->flags) &&
	    !blk_noretry_request(rq) && !(rq->cmd_flags & REQ_NVME_MPATH))
		return BLK_STS_RESOURCE;
	return nvme_host_path_error(rq);
}
EXPORT_SYMBOL_GPL(nvme_fail_nonready_command);

bool __nvme_check_ready(struct nvme_ctrl *ctrl, struct request *rq,
		bool queue_live)
{
	struct nvme_request *req = nvme_req(rq);

	/*
	 * currently we have a problem sending passthru commands
	 * on the admin_q if the controller is not LIVE because we can't
	 * make sure that they are going out after the admin connect,
	 * controller enable and/or other commands in the initialization
	 * sequence. until the controller will be LIVE, fail with
	 * BLK_STS_RESOURCE so that they will be rescheduled.
	 */
	if (rq->q == ctrl->admin_q && (req->flags & NVME_REQ_USERCMD))
		return false;

	if (ctrl->ops->flags & NVME_F_FABRICS) {
		/*
		 * Only allow commands on a live queue, except for the connect
		 * command, which is require to set the queue live in the
		 * appropinquate states.
		 */
		switch (ctrl->state) {
		case NVME_CTRL_CONNECTING:
			if (blk_rq_is_passthrough(rq) && nvme_is_fabrics(req->cmd) &&
			    req->cmd->fabrics.fctype == nvme_fabrics_type_connect)
				return true;
			break;
		default:
			break;
		case NVME_CTRL_DEAD:
			return false;
		}
	}

	return queue_live;
}
EXPORT_SYMBOL_GPL(__nvme_check_ready);

static int nvme_toggle_streams(struct nvme_ctrl *ctrl, bool enable)
{
	struct nvme_command c;

	memset(&c, 0, sizeof(c));

	c.directive.opcode = nvme_admin_directive_send;
	c.directive.nsid = cpu_to_le32(NVME_NSID_ALL);
	c.directive.doper = NVME_DIR_SND_ID_OP_ENABLE;
	c.directive.dtype = NVME_DIR_IDENTIFY;
	c.directive.tdtype = NVME_DIR_STREAMS;
	c.directive.endir = enable ? NVME_DIR_ENDIR : 0;

	return nvme_submit_sync_cmd(ctrl->admin_q, &c, NULL, 0);
}

static int nvme_disable_streams(struct nvme_ctrl *ctrl)
{
	return nvme_toggle_streams(ctrl, false);
}

static int nvme_enable_streams(struct nvme_ctrl *ctrl)
{
	return nvme_toggle_streams(ctrl, true);
}

static int nvme_get_stream_params(struct nvme_ctrl *ctrl,
				  struct streams_directive_params *s, u32 nsid)
{
	struct nvme_command c;

	memset(&c, 0, sizeof(c));
	memset(s, 0, sizeof(*s));

	c.directive.opcode = nvme_admin_directive_recv;
	c.directive.nsid = cpu_to_le32(nsid);
	c.directive.numd = cpu_to_le32(nvme_bytes_to_numd(sizeof(*s)));
	c.directive.doper = NVME_DIR_RCV_ST_OP_PARAM;
	c.directive.dtype = NVME_DIR_STREAMS;

	return nvme_submit_sync_cmd(ctrl->admin_q, &c, s, sizeof(*s));
}

static int nvme_configure_directives(struct nvme_ctrl *ctrl)
{
	struct streams_directive_params s;
	int ret;

	if (!(ctrl->oacs & NVME_CTRL_OACS_DIRECTIVES))
		return 0;
	if (!streams)
		return 0;

	ret = nvme_enable_streams(ctrl);
	if (ret)
		return ret;

	ret = nvme_get_stream_params(ctrl, &s, NVME_NSID_ALL);
	if (ret)
		goto out_disable_stream;

	ctrl->nssa = le16_to_cpu(s.nssa);
	if (ctrl->nssa < BLK_MAX_WRITE_HINTS - 1) {
		dev_info(ctrl->device, "too few streams (%u) available\n",
					ctrl->nssa);
		goto out_disable_stream;
	}

	ctrl->nr_streams = min_t(u16, ctrl->nssa, BLK_MAX_WRITE_HINTS - 1);
	dev_info(ctrl->device, "Using %u streams\n", ctrl->nr_streams);
	return 0;

out_disable_stream:
	nvme_disable_streams(ctrl);
	return ret;
}

/*
 * Check if 'req' has a write hint associated with it. If it does, assign
 * a valid namespace stream to the write.
 */
static void nvme_assign_write_stream(struct nvme_ctrl *ctrl,
				     struct request *req, u16 *control,
				     u32 *dsmgmt)
{
	enum rw_hint streamid = req->write_hint;

	if (streamid == WRITE_LIFE_NOT_SET || streamid == WRITE_LIFE_NONE)
		streamid = 0;
	else {
		streamid--;
		if (WARN_ON_ONCE(streamid > ctrl->nr_streams))
			return;

		*control |= NVME_RW_DTYPE_STREAMS;
		*dsmgmt |= streamid << 16;
	}

	if (streamid < ARRAY_SIZE(req->q->write_hints))
		req->q->write_hints[streamid] += blk_rq_bytes(req) >> 9;
}

static inline void nvme_setup_flush(struct nvme_ns *ns,
		struct nvme_command *cmnd)
{
	cmnd->common.opcode = nvme_cmd_flush;
	cmnd->common.nsid = cpu_to_le32(ns->head->ns_id);
}

static blk_status_t nvme_setup_discard(struct nvme_ns *ns, struct request *req,
		struct nvme_command *cmnd)
{
	unsigned short segments = blk_rq_nr_discard_segments(req), n = 0;
	struct nvme_dsm_range *range;
	struct bio *bio;

	/*
	 * Some devices do not consider the DSM 'Number of Ranges' field when
	 * determining how much data to DMA. Always allocate memory for maximum
	 * number of segments to prevent device reading beyond end of buffer.
	 */
	static const size_t alloc_size = sizeof(*range) * NVME_DSM_MAX_RANGES;

	range = kzalloc(alloc_size, GFP_ATOMIC | __GFP_NOWARN);
	if (!range) {
		/*
		 * If we fail allocation our range, fallback to the controller
		 * discard page. If that's also busy, it's safe to return
		 * busy, as we know we can make progress once that's freed.
		 */
		if (test_and_set_bit_lock(0, &ns->ctrl->discard_page_busy))
			return BLK_STS_RESOURCE;

		range = page_address(ns->ctrl->discard_page);
	}

	__rq_for_each_bio(bio, req) {
		u64 slba = nvme_sect_to_lba(ns, bio->bi_iter.bi_sector);
		u32 nlb = bio->bi_iter.bi_size >> ns->lba_shift;

		if (n < segments) {
			range[n].cattr = cpu_to_le32(0);
			range[n].nlb = cpu_to_le32(nlb);
			range[n].slba = cpu_to_le64(slba);
		}
		n++;
	}

	if (WARN_ON_ONCE(n != segments)) {
		if (virt_to_page(range) == ns->ctrl->discard_page)
			clear_bit_unlock(0, &ns->ctrl->discard_page_busy);
		else
			kfree(range);
		return BLK_STS_IOERR;
	}

	cmnd->dsm.opcode = nvme_cmd_dsm;
	cmnd->dsm.nsid = cpu_to_le32(ns->head->ns_id);
	cmnd->dsm.nr = cpu_to_le32(segments - 1);
	cmnd->dsm.attributes = cpu_to_le32(NVME_DSMGMT_AD);

	req->special_vec.bv_page = virt_to_page(range);
	req->special_vec.bv_offset = offset_in_page(range);
	req->special_vec.bv_len = alloc_size;
	req->rq_flags |= RQF_SPECIAL_PAYLOAD;

	return BLK_STS_OK;
}

static inline blk_status_t nvme_setup_write_zeroes(struct nvme_ns *ns,
		struct request *req, struct nvme_command *cmnd)
{
	if (ns->ctrl->quirks & NVME_QUIRK_DEALLOCATE_ZEROES)
		return nvme_setup_discard(ns, req, cmnd);

	cmnd->write_zeroes.opcode = nvme_cmd_write_zeroes;
	cmnd->write_zeroes.nsid = cpu_to_le32(ns->head->ns_id);
	cmnd->write_zeroes.slba =
		cpu_to_le64(nvme_sect_to_lba(ns, blk_rq_pos(req)));
	cmnd->write_zeroes.length =
		cpu_to_le16((blk_rq_bytes(req) >> ns->lba_shift) - 1);
	cmnd->write_zeroes.control = 0;
	return BLK_STS_OK;
}

static inline blk_status_t nvme_setup_rw(struct nvme_ns *ns,
		struct request *req, struct nvme_command *cmnd,
		enum nvme_opcode op)
{
	struct nvme_ctrl *ctrl = ns->ctrl;
	u16 control = 0;
	u32 dsmgmt = 0;

	if (req->cmd_flags & REQ_FUA)
		control |= NVME_RW_FUA;
	if (req->cmd_flags & (REQ_FAILFAST_DEV | REQ_RAHEAD))
		control |= NVME_RW_LR;

	if (req->cmd_flags & REQ_RAHEAD)
		dsmgmt |= NVME_RW_DSM_FREQ_PREFETCH;

	cmnd->rw.opcode = op;
	cmnd->rw.nsid = cpu_to_le32(ns->head->ns_id);
	cmnd->rw.slba = cpu_to_le64(nvme_sect_to_lba(ns, blk_rq_pos(req)));
	cmnd->rw.length = cpu_to_le16((blk_rq_bytes(req) >> ns->lba_shift) - 1);

	if (req_op(req) == REQ_OP_WRITE && ctrl->nr_streams)
		nvme_assign_write_stream(ctrl, req, &control, &dsmgmt);

	if (ns->ms) {
		/*
		 * If formated with metadata, the block layer always provides a
		 * metadata buffer if CONFIG_BLK_DEV_INTEGRITY is enabled.  Else
		 * we enable the PRACT bit for protection information or set the
		 * namespace capacity to zero to prevent any I/O.
		 */
		if (!blk_integrity_rq(req)) {
			if (WARN_ON_ONCE(!nvme_ns_has_pi(ns)))
				return BLK_STS_NOTSUPP;
			control |= NVME_RW_PRINFO_PRACT;
		}

		switch (ns->pi_type) {
		case NVME_NS_DPS_PI_TYPE3:
			control |= NVME_RW_PRINFO_PRCHK_GUARD;
			break;
		case NVME_NS_DPS_PI_TYPE1:
		case NVME_NS_DPS_PI_TYPE2:
			control |= NVME_RW_PRINFO_PRCHK_GUARD |
					NVME_RW_PRINFO_PRCHK_REF;
			if (op == nvme_cmd_zone_append)
				control |= NVME_RW_APPEND_PIREMAP;
			cmnd->rw.reftag = cpu_to_le32(t10_pi_ref_tag(req));
			break;
		}
	}

	cmnd->rw.control = cpu_to_le16(control);
	cmnd->rw.dsmgmt = cpu_to_le32(dsmgmt);
	return 0;
}

void nvme_cleanup_cmd(struct request *req)
{
	if (req->rq_flags & RQF_SPECIAL_PAYLOAD) {
		struct nvme_ctrl *ctrl = nvme_req(req)->ctrl;
		struct page *page = req->special_vec.bv_page;

		if (page == ctrl->discard_page)
			clear_bit_unlock(0, &ctrl->discard_page_busy);
		else
			kfree(page_address(page) + req->special_vec.bv_offset);
	}
}
EXPORT_SYMBOL_GPL(nvme_cleanup_cmd);

blk_status_t nvme_setup_cmd(struct nvme_ns *ns, struct request *req)
{
	struct nvme_command *cmd = nvme_req(req)->cmd;
	blk_status_t ret = BLK_STS_OK;

	if (!(req->rq_flags & RQF_DONTPREP)) {
		nvme_clear_nvme_request(req);
		memset(cmd, 0, sizeof(*cmd));
	}

	switch (req_op(req)) {
	case REQ_OP_DRV_IN:
	case REQ_OP_DRV_OUT:
		/* these are setup prior to execution in nvme_init_request() */
		break;
	case REQ_OP_FLUSH:
		nvme_setup_flush(ns, cmd);
		break;
	case REQ_OP_ZONE_RESET_ALL:
	case REQ_OP_ZONE_RESET:
		ret = nvme_setup_zone_mgmt_send(ns, req, cmd, NVME_ZONE_RESET);
		break;
	case REQ_OP_ZONE_OPEN:
		ret = nvme_setup_zone_mgmt_send(ns, req, cmd, NVME_ZONE_OPEN);
		break;
	case REQ_OP_ZONE_CLOSE:
		ret = nvme_setup_zone_mgmt_send(ns, req, cmd, NVME_ZONE_CLOSE);
		break;
	case REQ_OP_ZONE_FINISH:
		ret = nvme_setup_zone_mgmt_send(ns, req, cmd, NVME_ZONE_FINISH);
		break;
	case REQ_OP_WRITE_ZEROES:
		ret = nvme_setup_write_zeroes(ns, req, cmd);
		break;
	case REQ_OP_DISCARD:
		ret = nvme_setup_discard(ns, req, cmd);
		break;
	case REQ_OP_READ:
		ret = nvme_setup_rw(ns, req, cmd, nvme_cmd_read);
		break;
	case REQ_OP_WRITE:
		ret = nvme_setup_rw(ns, req, cmd, nvme_cmd_write);
		break;
	case REQ_OP_ZONE_APPEND:
		ret = nvme_setup_rw(ns, req, cmd, nvme_cmd_zone_append);
		break;
	default:
		WARN_ON_ONCE(1);
		return BLK_STS_IOERR;
	}

	cmd->common.command_id = req->tag;
	trace_nvme_setup_cmd(req, cmd);
	return ret;
}
EXPORT_SYMBOL_GPL(nvme_setup_cmd);

static void nvme_end_sync_rq(struct request *rq, blk_status_t error)
{
	struct completion *waiting = rq->end_io_data;

	rq->end_io_data = NULL;
	complete(waiting);
}

static void nvme_execute_rq_polled(struct request_queue *q,
		struct gendisk *bd_disk, struct request *rq, int at_head)
{
	DECLARE_COMPLETION_ONSTACK(wait);

	WARN_ON_ONCE(!test_bit(QUEUE_FLAG_POLL, &q->queue_flags));

	rq->cmd_flags |= REQ_HIPRI;
	rq->end_io_data = &wait;
	blk_execute_rq_nowait(bd_disk, rq, at_head, nvme_end_sync_rq);

	while (!completion_done(&wait)) {
		blk_poll(q, request_to_qc_t(rq->mq_hctx, rq), true);
		cond_resched();
	}
}

/*
 * Returns 0 on success.  If the result is negative, it's a Linux error code;
 * if the result is positive, it's an NVM Express status code
 */
int __nvme_submit_sync_cmd(struct request_queue *q, struct nvme_command *cmd,
		union nvme_result *result, void *buffer, unsigned bufflen,
		unsigned timeout, int qid, int at_head,
		blk_mq_req_flags_t flags, bool poll)
{
	struct request *req;
	int ret;

	if (qid == NVME_QID_ANY)
		req = nvme_alloc_request(q, cmd, flags);
	else
		req = nvme_alloc_request_qid(q, cmd, flags, qid);
	if (IS_ERR(req))
		return PTR_ERR(req);

	if (timeout)
		req->timeout = timeout;

	if (buffer && bufflen) {
		ret = blk_rq_map_kern(q, req, buffer, bufflen, GFP_KERNEL);
		if (ret)
			goto out;
	}

	if (poll)
		nvme_execute_rq_polled(req->q, NULL, req, at_head);
	else
		blk_execute_rq(NULL, req, at_head);
	if (result)
		*result = nvme_req(req)->result;
	if (nvme_req(req)->flags & NVME_REQ_CANCELLED)
		ret = -EINTR;
	else
		ret = nvme_req(req)->status;
 out:
	blk_mq_free_request(req);
	return ret;
}
EXPORT_SYMBOL_GPL(__nvme_submit_sync_cmd);

int nvme_submit_sync_cmd(struct request_queue *q, struct nvme_command *cmd,
		void *buffer, unsigned bufflen)
{
	return __nvme_submit_sync_cmd(q, cmd, NULL, buffer, bufflen, 0,
			NVME_QID_ANY, 0, 0, false);
}
EXPORT_SYMBOL_GPL(nvme_submit_sync_cmd);

static u32 nvme_known_admin_effects(u8 opcode)
{
	switch (opcode) {
	case nvme_admin_format_nvm:
		return NVME_CMD_EFFECTS_LBCC | NVME_CMD_EFFECTS_NCC |
			NVME_CMD_EFFECTS_CSE_MASK;
	case nvme_admin_sanitize_nvm:
		return NVME_CMD_EFFECTS_LBCC | NVME_CMD_EFFECTS_CSE_MASK;
	default:
		break;
	}
	return 0;
}

u32 nvme_command_effects(struct nvme_ctrl *ctrl, struct nvme_ns *ns, u8 opcode)
{
	u32 effects = 0;

	if (ns) {
		if (ns->head->effects)
			effects = le32_to_cpu(ns->head->effects->iocs[opcode]);
		if (effects & ~(NVME_CMD_EFFECTS_CSUPP | NVME_CMD_EFFECTS_LBCC))
			dev_warn_once(ctrl->device,
				"IO command:%02x has unhandled effects:%08x\n",
				opcode, effects);
		return 0;
	}

	if (ctrl->effects)
		effects = le32_to_cpu(ctrl->effects->acs[opcode]);
	effects |= nvme_known_admin_effects(opcode);

	return effects;
}
EXPORT_SYMBOL_NS_GPL(nvme_command_effects, NVME_TARGET_PASSTHRU);

static u32 nvme_passthru_start(struct nvme_ctrl *ctrl, struct nvme_ns *ns,
			       u8 opcode)
{
	u32 effects = nvme_command_effects(ctrl, ns, opcode);

	/*
	 * For simplicity, IO to all namespaces is quiesced even if the command
	 * effects say only one namespace is affected.
	 */
	if (effects & NVME_CMD_EFFECTS_CSE_MASK) {
		mutex_lock(&ctrl->scan_lock);
		mutex_lock(&ctrl->subsys->lock);
		nvme_mpath_start_freeze(ctrl->subsys);
		nvme_mpath_wait_freeze(ctrl->subsys);
		nvme_start_freeze(ctrl);
		nvme_wait_freeze(ctrl);
	}
	return effects;
}

static void nvme_passthru_end(struct nvme_ctrl *ctrl, u32 effects)
{
	if (effects & NVME_CMD_EFFECTS_CSE_MASK) {
		nvme_unfreeze(ctrl);
		nvme_mpath_unfreeze(ctrl->subsys);
		mutex_unlock(&ctrl->subsys->lock);
		nvme_remove_invalid_namespaces(ctrl, NVME_NSID_ALL);
		mutex_unlock(&ctrl->scan_lock);
	}
	if (effects & NVME_CMD_EFFECTS_CCC)
		nvme_init_ctrl_finish(ctrl);
	if (effects & (NVME_CMD_EFFECTS_NIC | NVME_CMD_EFFECTS_NCC)) {
		nvme_queue_scan(ctrl);
		flush_work(&ctrl->scan_work);
	}
}

void nvme_execute_passthru_rq(struct request *rq)
{
	struct nvme_command *cmd = nvme_req(rq)->cmd;
	struct nvme_ctrl *ctrl = nvme_req(rq)->ctrl;
	struct nvme_ns *ns = rq->q->queuedata;
	struct gendisk *disk = ns ? ns->disk : NULL;
	u32 effects;

	effects = nvme_passthru_start(ctrl, ns, cmd->common.opcode);
	blk_execute_rq(disk, rq, 0);
	if (effects) /* nothing to be done for zero cmd effects */
		nvme_passthru_end(ctrl, effects);
}
EXPORT_SYMBOL_NS_GPL(nvme_execute_passthru_rq, NVME_TARGET_PASSTHRU);

/*
 * Recommended frequency for KATO commands per NVMe 1.4 section 7.12.1:
 * 
 *   The host should send Keep Alive commands at half of the Keep Alive Timeout
 *   accounting for transport roundtrip times [..].
 */
static void nvme_queue_keep_alive_work(struct nvme_ctrl *ctrl)
{
	queue_delayed_work(nvme_wq, &ctrl->ka_work, ctrl->kato * HZ / 2);
}

static void nvme_keep_alive_end_io(struct request *rq, blk_status_t status)
{
	struct nvme_ctrl *ctrl = rq->end_io_data;
	unsigned long flags;
	bool startka = false;

	blk_mq_free_request(rq);

	if (status) {
		dev_err(ctrl->device,
			"failed nvme_keep_alive_end_io error=%d\n",
				status);
		return;
	}

	ctrl->comp_seen = false;
	spin_lock_irqsave(&ctrl->lock, flags);
	if (ctrl->state == NVME_CTRL_LIVE ||
	    ctrl->state == NVME_CTRL_CONNECTING)
		startka = true;
	spin_unlock_irqrestore(&ctrl->lock, flags);
	if (startka)
		nvme_queue_keep_alive_work(ctrl);
}

static void nvme_keep_alive_work(struct work_struct *work)
{
	struct nvme_ctrl *ctrl = container_of(to_delayed_work(work),
			struct nvme_ctrl, ka_work);
	bool comp_seen = ctrl->comp_seen;
	struct request *rq;

	if ((ctrl->ctratt & NVME_CTRL_ATTR_TBKAS) && comp_seen) {
		dev_dbg(ctrl->device,
			"reschedule traffic based keep-alive timer\n");
		ctrl->comp_seen = false;
		nvme_queue_keep_alive_work(ctrl);
		return;
	}

	rq = nvme_alloc_request(ctrl->admin_q, &ctrl->ka_cmd,
				BLK_MQ_REQ_RESERVED | BLK_MQ_REQ_NOWAIT);
	if (IS_ERR(rq)) {
		/* allocation failure, reset the controller */
		dev_err(ctrl->device, "keep-alive failed: %ld\n", PTR_ERR(rq));
		nvme_reset_ctrl(ctrl);
		return;
	}

	rq->timeout = ctrl->kato * HZ;
	rq->end_io_data = ctrl;
	blk_execute_rq_nowait(NULL, rq, 0, nvme_keep_alive_end_io);
}

static void nvme_start_keep_alive(struct nvme_ctrl *ctrl)
{
	if (unlikely(ctrl->kato == 0))
		return;

	nvme_queue_keep_alive_work(ctrl);
}

void nvme_stop_keep_alive(struct nvme_ctrl *ctrl)
{
	if (unlikely(ctrl->kato == 0))
		return;

	cancel_delayed_work_sync(&ctrl->ka_work);
}
EXPORT_SYMBOL_GPL(nvme_stop_keep_alive);

/*
 * In NVMe 1.0 the CNS field was just a binary controller or namespace
 * flag, thus sending any new CNS opcodes has a big chance of not working.
 * Qemu unfortunately had that bug after reporting a 1.1 version compliance
 * (but not for any later version).
 */
static bool nvme_ctrl_limited_cns(struct nvme_ctrl *ctrl)
{
	if (ctrl->quirks & NVME_QUIRK_IDENTIFY_CNS)
		return ctrl->vs < NVME_VS(1, 2, 0);
	return ctrl->vs < NVME_VS(1, 1, 0);
}

static int nvme_identify_ctrl(struct nvme_ctrl *dev, struct nvme_id_ctrl **id)
{
	struct nvme_command c = { };
	int error;

	/* gcc-4.4.4 (at least) has issues with initializers and anon unions */
	c.identify.opcode = nvme_admin_identify;
	c.identify.cns = NVME_ID_CNS_CTRL;

	*id = kmalloc(sizeof(struct nvme_id_ctrl), GFP_KERNEL);
	if (!*id)
		return -ENOMEM;

	error = nvme_submit_sync_cmd(dev->admin_q, &c, *id,
			sizeof(struct nvme_id_ctrl));
	if (error)
		kfree(*id);
	return error;
}

static bool nvme_multi_css(struct nvme_ctrl *ctrl)
{
	return (ctrl->ctrl_config & NVME_CC_CSS_MASK) == NVME_CC_CSS_CSI;
}

static int nvme_process_ns_desc(struct nvme_ctrl *ctrl, struct nvme_ns_ids *ids,
		struct nvme_ns_id_desc *cur, bool *csi_seen)
{
	const char *warn_str = "ctrl returned bogus length:";
	void *data = cur;

	switch (cur->nidt) {
	case NVME_NIDT_EUI64:
		if (cur->nidl != NVME_NIDT_EUI64_LEN) {
			dev_warn(ctrl->device, "%s %d for NVME_NIDT_EUI64\n",
				 warn_str, cur->nidl);
			return -1;
		}
		memcpy(ids->eui64, data + sizeof(*cur), NVME_NIDT_EUI64_LEN);
		return NVME_NIDT_EUI64_LEN;
	case NVME_NIDT_NGUID:
		if (cur->nidl != NVME_NIDT_NGUID_LEN) {
			dev_warn(ctrl->device, "%s %d for NVME_NIDT_NGUID\n",
				 warn_str, cur->nidl);
			return -1;
		}
		memcpy(ids->nguid, data + sizeof(*cur), NVME_NIDT_NGUID_LEN);
		return NVME_NIDT_NGUID_LEN;
	case NVME_NIDT_UUID:
		if (cur->nidl != NVME_NIDT_UUID_LEN) {
			dev_warn(ctrl->device, "%s %d for NVME_NIDT_UUID\n",
				 warn_str, cur->nidl);
			return -1;
		}
		uuid_copy(&ids->uuid, data + sizeof(*cur));
		return NVME_NIDT_UUID_LEN;
	case NVME_NIDT_CSI:
		if (cur->nidl != NVME_NIDT_CSI_LEN) {
			dev_warn(ctrl->device, "%s %d for NVME_NIDT_CSI\n",
				 warn_str, cur->nidl);
			return -1;
		}
		memcpy(&ids->csi, data + sizeof(*cur), NVME_NIDT_CSI_LEN);
		*csi_seen = true;
		return NVME_NIDT_CSI_LEN;
	default:
		/* Skip unknown types */
		return cur->nidl;
	}
}

static int nvme_identify_ns_descs(struct nvme_ctrl *ctrl, unsigned nsid,
		struct nvme_ns_ids *ids)
{
	struct nvme_command c = { };
	bool csi_seen = false;
	int status, pos, len;
	void *data;

	if (ctrl->vs < NVME_VS(1, 3, 0) && !nvme_multi_css(ctrl))
		return 0;
	if (ctrl->quirks & NVME_QUIRK_NO_NS_DESC_LIST)
		return 0;

	c.identify.opcode = nvme_admin_identify;
	c.identify.nsid = cpu_to_le32(nsid);
	c.identify.cns = NVME_ID_CNS_NS_DESC_LIST;

	data = kzalloc(NVME_IDENTIFY_DATA_SIZE, GFP_KERNEL);
	if (!data)
		return -ENOMEM;

	status = nvme_submit_sync_cmd(ctrl->admin_q, &c, data,
				      NVME_IDENTIFY_DATA_SIZE);
	if (status) {
		dev_warn(ctrl->device,
			"Identify Descriptors failed (nsid=%u, status=0x%x)\n",
			nsid, status);
		goto free_data;
	}

	for (pos = 0; pos < NVME_IDENTIFY_DATA_SIZE; pos += len) {
		struct nvme_ns_id_desc *cur = data + pos;

		if (cur->nidl == 0)
			break;

		len = nvme_process_ns_desc(ctrl, ids, cur, &csi_seen);
		if (len < 0)
			break;

		len += sizeof(*cur);
	}

	if (nvme_multi_css(ctrl) && !csi_seen) {
		dev_warn(ctrl->device, "Command set not reported for nsid:%d\n",
			 nsid);
		status = -EINVAL;
	}

free_data:
	kfree(data);
	return status;
}

static int nvme_identify_ns(struct nvme_ctrl *ctrl, unsigned nsid,
			struct nvme_ns_ids *ids, struct nvme_id_ns **id)
{
	struct nvme_command c = { };
	int error;

	/* gcc-4.4.4 (at least) has issues with initializers and anon unions */
	c.identify.opcode = nvme_admin_identify;
	c.identify.nsid = cpu_to_le32(nsid);
	c.identify.cns = NVME_ID_CNS_NS;

	*id = kmalloc(sizeof(**id), GFP_KERNEL);
	if (!*id)
		return -ENOMEM;

	error = nvme_submit_sync_cmd(ctrl->admin_q, &c, *id, sizeof(**id));
	if (error) {
		dev_warn(ctrl->device, "Identify namespace failed (%d)\n", error);
		goto out_free_id;
	}

	error = NVME_SC_INVALID_NS | NVME_SC_DNR;
	if ((*id)->ncap == 0) /* namespace not allocated or attached */
		goto out_free_id;

	if (ctrl->vs >= NVME_VS(1, 1, 0) &&
	    !memchr_inv(ids->eui64, 0, sizeof(ids->eui64)))
		memcpy(ids->eui64, (*id)->eui64, sizeof(ids->eui64));
	if (ctrl->vs >= NVME_VS(1, 2, 0) &&
	    !memchr_inv(ids->nguid, 0, sizeof(ids->nguid)))
		memcpy(ids->nguid, (*id)->nguid, sizeof(ids->nguid));

	return 0;

out_free_id:
	kfree(*id);
	return error;
}

static int nvme_features(struct nvme_ctrl *dev, u8 op, unsigned int fid,
		unsigned int dword11, void *buffer, size_t buflen, u32 *result)
{
	union nvme_result res = { 0 };
	struct nvme_command c;
	int ret;

	memset(&c, 0, sizeof(c));
	c.features.opcode = op;
	c.features.fid = cpu_to_le32(fid);
	c.features.dword11 = cpu_to_le32(dword11);

	ret = __nvme_submit_sync_cmd(dev->admin_q, &c, &res,
			buffer, buflen, 0, NVME_QID_ANY, 0, 0, false);
	if (ret >= 0 && result)
		*result = le32_to_cpu(res.u32);
	return ret;
}

int nvme_set_features(struct nvme_ctrl *dev, unsigned int fid,
		      unsigned int dword11, void *buffer, size_t buflen,
		      u32 *result)
{
	return nvme_features(dev, nvme_admin_set_features, fid, dword11, buffer,
			     buflen, result);
}
EXPORT_SYMBOL_GPL(nvme_set_features);

int nvme_get_features(struct nvme_ctrl *dev, unsigned int fid,
		      unsigned int dword11, void *buffer, size_t buflen,
		      u32 *result)
{
	return nvme_features(dev, nvme_admin_get_features, fid, dword11, buffer,
			     buflen, result);
}
EXPORT_SYMBOL_GPL(nvme_get_features);

int nvme_set_queue_count(struct nvme_ctrl *ctrl, int *count)
{
	u32 q_count = (*count - 1) | ((*count - 1) << 16);
	u32 result;
	int status, nr_io_queues;

	status = nvme_set_features(ctrl, NVME_FEAT_NUM_QUEUES, q_count, NULL, 0,
			&result);
	if (status < 0)
		return status;

	/*
	 * Degraded controllers might return an error when setting the queue
	 * count.  We still want to be able to bring them online and offer
	 * access to the admin queue, as that might be only way to fix them up.
	 */
	if (status > 0) {
		dev_err(ctrl->device, "Could not set queue count (%d)\n", status);
		*count = 0;
	} else {
		nr_io_queues = min(result & 0xffff, result >> 16) + 1;
		*count = min(*count, nr_io_queues);
	}

	return 0;
}
EXPORT_SYMBOL_GPL(nvme_set_queue_count);

#define NVME_AEN_SUPPORTED \
	(NVME_AEN_CFG_NS_ATTR | NVME_AEN_CFG_FW_ACT | \
	 NVME_AEN_CFG_ANA_CHANGE | NVME_AEN_CFG_DISC_CHANGE)

static void nvme_enable_aen(struct nvme_ctrl *ctrl)
{
	u32 result, supported_aens = ctrl->oaes & NVME_AEN_SUPPORTED;
	int status;

	if (!supported_aens)
		return;

	status = nvme_set_features(ctrl, NVME_FEAT_ASYNC_EVENT, supported_aens,
			NULL, 0, &result);
	if (status)
		dev_warn(ctrl->device, "Failed to configure AEN (cfg %x)\n",
			 supported_aens);

	queue_work(nvme_wq, &ctrl->async_event_work);
}

/*
 * Issue ioctl requests on the first available path.  Note that unlike normal
 * block layer requests we will not retry failed request on another controller.
 */
struct nvme_ns *nvme_get_ns_from_disk(struct gendisk *disk,
		struct nvme_ns_head **head, int *srcu_idx)
{
#ifdef CONFIG_NVME_MULTIPATH
	if (disk->fops == &nvme_ns_head_ops) {
		struct nvme_ns *ns;

		*head = disk->private_data;
		*srcu_idx = srcu_read_lock(&(*head)->srcu);
		ns = nvme_find_path(*head);
		if (!ns)
			srcu_read_unlock(&(*head)->srcu, *srcu_idx);
		return ns;
	}
#endif
	*head = NULL;
	*srcu_idx = -1;
	return disk->private_data;
}

void nvme_put_ns_from_disk(struct nvme_ns_head *head, int idx)
{
	if (head)
		srcu_read_unlock(&head->srcu, idx);
}

static int nvme_ns_open(struct nvme_ns *ns)
{

	/* should never be called due to GENHD_FL_HIDDEN */
	if (WARN_ON_ONCE(nvme_ns_head_multipath(ns->head)))
		goto fail;
	if (!nvme_get_ns(ns))
		goto fail;
	if (!try_module_get(ns->ctrl->ops->module))
		goto fail_put_ns;

	return 0;

fail_put_ns:
	nvme_put_ns(ns);
fail:
	return -ENXIO;
}

static void nvme_ns_release(struct nvme_ns *ns)
{

	module_put(ns->ctrl->ops->module);
	nvme_put_ns(ns);
}

static int nvme_open(struct block_device *bdev, fmode_t mode)
{
	return nvme_ns_open(bdev->bd_disk->private_data);
}

static void nvme_release(struct gendisk *disk, fmode_t mode)
{
	nvme_ns_release(disk->private_data);
}

int nvme_getgeo(struct block_device *bdev, struct hd_geometry *geo)
{
	/* some standard values */
	geo->heads = 1 << 6;
	geo->sectors = 1 << 5;
	geo->cylinders = get_capacity(bdev->bd_disk) >> 11;
	return 0;
}

#ifdef CONFIG_BLK_DEV_INTEGRITY
static void nvme_init_integrity(struct gendisk *disk, u16 ms, u8 pi_type,
				u32 max_integrity_segments)
{
	struct blk_integrity integrity;

	memset(&integrity, 0, sizeof(integrity));
	switch (pi_type) {
	case NVME_NS_DPS_PI_TYPE3:
		integrity.profile = &t10_pi_type3_crc;
		integrity.tag_size = sizeof(u16) + sizeof(u32);
		integrity.flags |= BLK_INTEGRITY_DEVICE_CAPABLE;
		break;
	case NVME_NS_DPS_PI_TYPE1:
	case NVME_NS_DPS_PI_TYPE2:
		integrity.profile = &t10_pi_type1_crc;
		integrity.tag_size = sizeof(u16);
		integrity.flags |= BLK_INTEGRITY_DEVICE_CAPABLE;
		break;
	default:
		integrity.profile = NULL;
		break;
	}
	integrity.tuple_size = ms;
	blk_integrity_register(disk, &integrity);
	blk_queue_max_integrity_segments(disk->queue, max_integrity_segments);
}
#else
static void nvme_init_integrity(struct gendisk *disk, u16 ms, u8 pi_type,
				u32 max_integrity_segments)
{
}
#endif /* CONFIG_BLK_DEV_INTEGRITY */

static void nvme_config_discard(struct gendisk *disk, struct nvme_ns *ns)
{
	struct nvme_ctrl *ctrl = ns->ctrl;
	struct request_queue *queue = disk->queue;
	u32 size = queue_logical_block_size(queue);

	if (ctrl->max_discard_sectors == 0) {
		blk_queue_flag_clear(QUEUE_FLAG_DISCARD, queue);
		return;
	}

	if (ctrl->nr_streams && ns->sws && ns->sgs)
		size *= ns->sws * ns->sgs;

	BUILD_BUG_ON(PAGE_SIZE / sizeof(struct nvme_dsm_range) <
			NVME_DSM_MAX_RANGES);

	queue->limits.discard_alignment = 0;
	queue->limits.discard_granularity = size;

	/* If discard is already enabled, don't reset queue limits */
	if (blk_queue_flag_test_and_set(QUEUE_FLAG_DISCARD, queue))
		return;

	blk_queue_max_discard_sectors(queue, ctrl->max_discard_sectors);
	blk_queue_max_discard_segments(queue, ctrl->max_discard_segments);

	if (ctrl->quirks & NVME_QUIRK_DEALLOCATE_ZEROES)
		blk_queue_max_write_zeroes_sectors(queue, UINT_MAX);
}

static bool nvme_ns_ids_valid(struct nvme_ns_ids *ids)
{
	return !uuid_is_null(&ids->uuid) ||
		memchr_inv(ids->nguid, 0, sizeof(ids->nguid)) ||
		memchr_inv(ids->eui64, 0, sizeof(ids->eui64));
}

static bool nvme_ns_ids_equal(struct nvme_ns_ids *a, struct nvme_ns_ids *b)
{
	return uuid_equal(&a->uuid, &b->uuid) &&
		memcmp(&a->nguid, &b->nguid, sizeof(a->nguid)) == 0 &&
		memcmp(&a->eui64, &b->eui64, sizeof(a->eui64)) == 0 &&
		a->csi == b->csi;
}

static int nvme_setup_streams_ns(struct nvme_ctrl *ctrl, struct nvme_ns *ns,
				 u32 *phys_bs, u32 *io_opt)
{
	struct streams_directive_params s;
	int ret;

	if (!ctrl->nr_streams)
		return 0;

	ret = nvme_get_stream_params(ctrl, &s, ns->head->ns_id);
	if (ret)
		return ret;

	ns->sws = le32_to_cpu(s.sws);
	ns->sgs = le16_to_cpu(s.sgs);

	if (ns->sws) {
		*phys_bs = ns->sws * (1 << ns->lba_shift);
		if (ns->sgs)
			*io_opt = *phys_bs * ns->sgs;
	}

	return 0;
}

static int nvme_configure_metadata(struct nvme_ns *ns, struct nvme_id_ns *id)
{
	struct nvme_ctrl *ctrl = ns->ctrl;

	/*
	 * The PI implementation requires the metadata size to be equal to the
	 * t10 pi tuple size.
	 */
	ns->ms = le16_to_cpu(id->lbaf[id->flbas & NVME_NS_FLBAS_LBA_MASK].ms);
	if (ns->ms == sizeof(struct t10_pi_tuple))
		ns->pi_type = id->dps & NVME_NS_DPS_PI_MASK;
	else
		ns->pi_type = 0;

	ns->features &= ~(NVME_NS_METADATA_SUPPORTED | NVME_NS_EXT_LBAS);
	if (!ns->ms || !(ctrl->ops->flags & NVME_F_METADATA_SUPPORTED))
		return 0;
	if (ctrl->ops->flags & NVME_F_FABRICS) {
		/*
		 * The NVMe over Fabrics specification only supports metadata as
		 * part of the extended data LBA.  We rely on HCA/HBA support to
		 * remap the separate metadata buffer from the block layer.
		 */
		if (WARN_ON_ONCE(!(id->flbas & NVME_NS_FLBAS_META_EXT)))
			return -EINVAL;
		if (ctrl->max_integrity_segments)
			ns->features |=
				(NVME_NS_METADATA_SUPPORTED | NVME_NS_EXT_LBAS);
	} else {
		/*
		 * For PCIe controllers, we can't easily remap the separate
		 * metadata buffer from the block layer and thus require a
		 * separate metadata buffer for block layer metadata/PI support.
		 * We allow extended LBAs for the passthrough interface, though.
		 */
		if (id->flbas & NVME_NS_FLBAS_META_EXT)
			ns->features |= NVME_NS_EXT_LBAS;
		else
			ns->features |= NVME_NS_METADATA_SUPPORTED;
	}

	return 0;
}

static void nvme_set_queue_limits(struct nvme_ctrl *ctrl,
		struct request_queue *q)
{
	bool vwc = ctrl->vwc & NVME_CTRL_VWC_PRESENT;

	if (ctrl->max_hw_sectors) {
		u32 max_segments =
			(ctrl->max_hw_sectors / (NVME_CTRL_PAGE_SIZE >> 9)) + 1;

		max_segments = min_not_zero(max_segments, ctrl->max_segments);
		blk_queue_max_hw_sectors(q, ctrl->max_hw_sectors);
		blk_queue_max_segments(q, min_t(u32, max_segments, USHRT_MAX));
	}
	blk_queue_virt_boundary(q, NVME_CTRL_PAGE_SIZE - 1);
	blk_queue_dma_alignment(q, 7);
	blk_queue_write_cache(q, vwc, vwc);
}

static void nvme_update_disk_info(struct gendisk *disk,
		struct nvme_ns *ns, struct nvme_id_ns *id)
{
	sector_t capacity = nvme_lba_to_sect(ns, le64_to_cpu(id->nsze));
	unsigned short bs = 1 << ns->lba_shift;
	u32 atomic_bs, phys_bs, io_opt = 0;

	/*
	 * The block layer can't support LBA sizes larger than the page size
	 * yet, so catch this early and don't allow block I/O.
	 */
	if (ns->lba_shift > PAGE_SHIFT) {
		capacity = 0;
		bs = (1 << 9);
	}

	blk_integrity_unregister(disk);

	atomic_bs = phys_bs = bs;
	nvme_setup_streams_ns(ns->ctrl, ns, &phys_bs, &io_opt);
	if (id->nabo == 0) {
		/*
		 * Bit 1 indicates whether NAWUPF is defined for this namespace
		 * and whether it should be used instead of AWUPF. If NAWUPF ==
		 * 0 then AWUPF must be used instead.
		 */
		if (id->nsfeat & NVME_NS_FEAT_ATOMICS && id->nawupf)
			atomic_bs = (1 + le16_to_cpu(id->nawupf)) * bs;
		else
			atomic_bs = (1 + ns->ctrl->subsys->awupf) * bs;
	}

	if (id->nsfeat & NVME_NS_FEAT_IO_OPT) {
		/* NPWG = Namespace Preferred Write Granularity */
		phys_bs = bs * (1 + le16_to_cpu(id->npwg));
		/* NOWS = Namespace Optimal Write Size */
		io_opt = bs * (1 + le16_to_cpu(id->nows));
	}

	blk_queue_logical_block_size(disk->queue, bs);
	/*
	 * Linux filesystems assume writing a single physical block is
	 * an atomic operation. Hence limit the physical block size to the
	 * value of the Atomic Write Unit Power Fail parameter.
	 */
	blk_queue_physical_block_size(disk->queue, min(phys_bs, atomic_bs));
	blk_queue_io_min(disk->queue, phys_bs);
	blk_queue_io_opt(disk->queue, io_opt);

	/*
	 * Register a metadata profile for PI, or the plain non-integrity NVMe
	 * metadata masquerading as Type 0 if supported, otherwise reject block
	 * I/O to namespaces with metadata except when the namespace supports
	 * PI, as it can strip/insert in that case.
	 */
	if (ns->ms) {
		if (IS_ENABLED(CONFIG_BLK_DEV_INTEGRITY) &&
		    (ns->features & NVME_NS_METADATA_SUPPORTED))
			nvme_init_integrity(disk, ns->ms, ns->pi_type,
					    ns->ctrl->max_integrity_segments);
		else if (!nvme_ns_has_pi(ns))
			capacity = 0;
	}

	set_capacity_and_notify(disk, capacity);

	nvme_config_discard(disk, ns);
	blk_queue_max_write_zeroes_sectors(disk->queue,
					   ns->ctrl->max_zeroes_sectors);

	set_disk_ro(disk, (id->nsattr & NVME_NS_ATTR_RO) ||
		test_bit(NVME_NS_FORCE_RO, &ns->flags));
}

static inline bool nvme_first_scan(struct gendisk *disk)
{
	/* nvme_alloc_ns() scans the disk prior to adding it */
	return !(disk->flags & GENHD_FL_UP);
}

static void nvme_set_chunk_sectors(struct nvme_ns *ns, struct nvme_id_ns *id)
{
	struct nvme_ctrl *ctrl = ns->ctrl;
	u32 iob;

	if ((ctrl->quirks & NVME_QUIRK_STRIPE_SIZE) &&
	    is_power_of_2(ctrl->max_hw_sectors))
		iob = ctrl->max_hw_sectors;
	else
		iob = nvme_lba_to_sect(ns, le16_to_cpu(id->noiob));

	if (!iob)
		return;

	if (!is_power_of_2(iob)) {
		if (nvme_first_scan(ns->disk))
			pr_warn("%s: ignoring unaligned IO boundary:%u\n",
				ns->disk->disk_name, iob);
		return;
	}

	if (blk_queue_is_zoned(ns->disk->queue)) {
		if (nvme_first_scan(ns->disk))
			pr_warn("%s: ignoring zoned namespace IO boundary\n",
				ns->disk->disk_name);
		return;
	}

	blk_queue_chunk_sectors(ns->queue, iob);
}

static int nvme_update_ns_info(struct nvme_ns *ns, struct nvme_id_ns *id)
{
	unsigned lbaf = id->flbas & NVME_NS_FLBAS_LBA_MASK;
	int ret;

	blk_mq_freeze_queue(ns->disk->queue);
	ns->lba_shift = id->lbaf[lbaf].ds;
	nvme_set_queue_limits(ns->ctrl, ns->queue);

	ret = nvme_configure_metadata(ns, id);
	if (ret)
		goto out_unfreeze;
	nvme_set_chunk_sectors(ns, id);
	nvme_update_disk_info(ns->disk, ns, id);

	if (ns->head->ids.csi == NVME_CSI_ZNS) {
		ret = nvme_update_zone_info(ns, lbaf);
		if (ret)
			goto out_unfreeze;
	}

	blk_mq_unfreeze_queue(ns->disk->queue);

	if (blk_queue_is_zoned(ns->queue)) {
		ret = nvme_revalidate_zones(ns);
		if (ret && !nvme_first_scan(ns->disk))
			goto out;
	}

	if (nvme_ns_head_multipath(ns->head)) {
		blk_mq_freeze_queue(ns->head->disk->queue);
		nvme_update_disk_info(ns->head->disk, ns, id);
		blk_stack_limits(&ns->head->disk->queue->limits,
				 &ns->queue->limits, 0);
		blk_queue_update_readahead(ns->head->disk->queue);
		blk_mq_unfreeze_queue(ns->head->disk->queue);
	}
	return 0;

out_unfreeze:
	blk_mq_unfreeze_queue(ns->disk->queue);
out:
	/*
	 * If probing fails due an unsupported feature, hide the block device,
	 * but still allow other access.
	 */
	if (ret == -ENODEV) {
		ns->disk->flags |= GENHD_FL_HIDDEN;
		ret = 0;
	}
	return ret;
}

static char nvme_pr_type(enum pr_type type)
{
	switch (type) {
	case PR_WRITE_EXCLUSIVE:
		return 1;
	case PR_EXCLUSIVE_ACCESS:
		return 2;
	case PR_WRITE_EXCLUSIVE_REG_ONLY:
		return 3;
	case PR_EXCLUSIVE_ACCESS_REG_ONLY:
		return 4;
	case PR_WRITE_EXCLUSIVE_ALL_REGS:
		return 5;
	case PR_EXCLUSIVE_ACCESS_ALL_REGS:
		return 6;
	default:
		return 0;
	}
};

static int nvme_pr_command(struct block_device *bdev, u32 cdw10,
				u64 key, u64 sa_key, u8 op)
{
	struct nvme_ns_head *head = NULL;
	struct nvme_ns *ns;
	struct nvme_command c;
	int srcu_idx, ret;
	u8 data[16] = { 0, };

	ns = nvme_get_ns_from_disk(bdev->bd_disk, &head, &srcu_idx);
	if (unlikely(!ns))
		return -EWOULDBLOCK;

	put_unaligned_le64(key, &data[0]);
	put_unaligned_le64(sa_key, &data[8]);

	memset(&c, 0, sizeof(c));
	c.common.opcode = op;
	c.common.nsid = cpu_to_le32(ns->head->ns_id);
	c.common.cdw10 = cpu_to_le32(cdw10);

	ret = nvme_submit_sync_cmd(ns->queue, &c, data, 16);
	nvme_put_ns_from_disk(head, srcu_idx);
	return ret;
}

static int nvme_pr_register(struct block_device *bdev, u64 old,
		u64 new, unsigned flags)
{
	u32 cdw10;

	if (flags & ~PR_FL_IGNORE_KEY)
		return -EOPNOTSUPP;

	cdw10 = old ? 2 : 0;
	cdw10 |= (flags & PR_FL_IGNORE_KEY) ? 1 << 3 : 0;
	cdw10 |= (1 << 30) | (1 << 31); /* PTPL=1 */
	return nvme_pr_command(bdev, cdw10, old, new, nvme_cmd_resv_register);
}

static int nvme_pr_reserve(struct block_device *bdev, u64 key,
		enum pr_type type, unsigned flags)
{
	u32 cdw10;

	if (flags & ~PR_FL_IGNORE_KEY)
		return -EOPNOTSUPP;

	cdw10 = nvme_pr_type(type) << 8;
	cdw10 |= ((flags & PR_FL_IGNORE_KEY) ? 1 << 3 : 0);
	return nvme_pr_command(bdev, cdw10, key, 0, nvme_cmd_resv_acquire);
}

static int nvme_pr_preempt(struct block_device *bdev, u64 old, u64 new,
		enum pr_type type, bool abort)
{
	u32 cdw10 = nvme_pr_type(type) << 8 | (abort ? 2 : 1);

	return nvme_pr_command(bdev, cdw10, old, new, nvme_cmd_resv_acquire);
}

static int nvme_pr_clear(struct block_device *bdev, u64 key)
{
	u32 cdw10 = 1 | (key ? 1 << 3 : 0);

	return nvme_pr_command(bdev, cdw10, key, 0, nvme_cmd_resv_register);
}

static int nvme_pr_release(struct block_device *bdev, u64 key, enum pr_type type)
{
	u32 cdw10 = nvme_pr_type(type) << 8 | (key ? 1 << 3 : 0);

	return nvme_pr_command(bdev, cdw10, key, 0, nvme_cmd_resv_release);
}

const struct pr_ops nvme_pr_ops = {
	.pr_register	= nvme_pr_register,
	.pr_reserve	= nvme_pr_reserve,
	.pr_release	= nvme_pr_release,
	.pr_preempt	= nvme_pr_preempt,
	.pr_clear	= nvme_pr_clear,
};

#ifdef CONFIG_BLK_SED_OPAL
int nvme_sec_submit(void *data, u16 spsp, u8 secp, void *buffer, size_t len,
		bool send)
{
	struct nvme_ctrl *ctrl = data;
	struct nvme_command cmd;

	memset(&cmd, 0, sizeof(cmd));
	if (send)
		cmd.common.opcode = nvme_admin_security_send;
	else
		cmd.common.opcode = nvme_admin_security_recv;
	cmd.common.nsid = 0;
	cmd.common.cdw10 = cpu_to_le32(((u32)secp) << 24 | ((u32)spsp) << 8);
	cmd.common.cdw11 = cpu_to_le32(len);

	return __nvme_submit_sync_cmd(ctrl->admin_q, &cmd, NULL, buffer, len, 0,
			NVME_QID_ANY, 1, 0, false);
}
EXPORT_SYMBOL_GPL(nvme_sec_submit);
#endif /* CONFIG_BLK_SED_OPAL */

static const struct block_device_operations nvme_bdev_ops = {
	.owner		= THIS_MODULE,
	.ioctl		= nvme_ioctl,
	.open		= nvme_open,
	.release	= nvme_release,
	.getgeo		= nvme_getgeo,
	.report_zones	= nvme_report_zones,
	.pr_ops		= &nvme_pr_ops,
};

static int nvme_wait_ready(struct nvme_ctrl *ctrl, u64 cap, bool enabled)
{
	unsigned long timeout =
		((NVME_CAP_TIMEOUT(cap) + 1) * HZ / 2) + jiffies;
	u32 csts, bit = enabled ? NVME_CSTS_RDY : 0;
	int ret;

	while ((ret = ctrl->ops->reg_read32(ctrl, NVME_REG_CSTS, &csts)) == 0) {
		if (csts == ~0)
			return -ENODEV;
		if ((csts & NVME_CSTS_RDY) == bit)
			break;

		usleep_range(1000, 2000);
		if (fatal_signal_pending(current))
			return -EINTR;
		if (time_after(jiffies, timeout)) {
			dev_err(ctrl->device,
				"Device not ready; aborting %s, CSTS=0x%x\n",
				enabled ? "initialisation" : "reset", csts);
			return -ENODEV;
		}
	}

	return ret;
}

/*
 * If the device has been passed off to us in an enabled state, just clear
 * the enabled bit.  The spec says we should set the 'shutdown notification
 * bits', but doing so may cause the device to complete commands to the
 * admin queue ... and we don't know what memory that might be pointing at!
 */
int nvme_disable_ctrl(struct nvme_ctrl *ctrl)
{
	int ret;

	ctrl->ctrl_config &= ~NVME_CC_SHN_MASK;
	ctrl->ctrl_config &= ~NVME_CC_ENABLE;

	ret = ctrl->ops->reg_write32(ctrl, NVME_REG_CC, ctrl->ctrl_config);
	if (ret)
		return ret;

	if (ctrl->quirks & NVME_QUIRK_DELAY_BEFORE_CHK_RDY)
		msleep(NVME_QUIRK_DELAY_AMOUNT);

	return nvme_wait_ready(ctrl, ctrl->cap, false);
}
EXPORT_SYMBOL_GPL(nvme_disable_ctrl);

int nvme_enable_ctrl(struct nvme_ctrl *ctrl)
{
	unsigned dev_page_min;
	int ret;

	ret = ctrl->ops->reg_read64(ctrl, NVME_REG_CAP, &ctrl->cap);
	if (ret) {
		dev_err(ctrl->device, "Reading CAP failed (%d)\n", ret);
		return ret;
	}
	dev_page_min = NVME_CAP_MPSMIN(ctrl->cap) + 12;

	if (NVME_CTRL_PAGE_SHIFT < dev_page_min) {
		dev_err(ctrl->device,
			"Minimum device page size %u too large for host (%u)\n",
			1 << dev_page_min, 1 << NVME_CTRL_PAGE_SHIFT);
		return -ENODEV;
	}

	if (NVME_CAP_CSS(ctrl->cap) & NVME_CAP_CSS_CSI)
		ctrl->ctrl_config = NVME_CC_CSS_CSI;
	else
		ctrl->ctrl_config = NVME_CC_CSS_NVM;
	ctrl->ctrl_config |= (NVME_CTRL_PAGE_SHIFT - 12) << NVME_CC_MPS_SHIFT;
	ctrl->ctrl_config |= NVME_CC_AMS_RR | NVME_CC_SHN_NONE;
	ctrl->ctrl_config |= NVME_CC_IOSQES | NVME_CC_IOCQES;
	ctrl->ctrl_config |= NVME_CC_ENABLE;

	ret = ctrl->ops->reg_write32(ctrl, NVME_REG_CC, ctrl->ctrl_config);
	if (ret)
		return ret;
	return nvme_wait_ready(ctrl, ctrl->cap, true);
}
EXPORT_SYMBOL_GPL(nvme_enable_ctrl);

int nvme_shutdown_ctrl(struct nvme_ctrl *ctrl)
{
	unsigned long timeout = jiffies + (ctrl->shutdown_timeout * HZ);
	u32 csts;
	int ret;

	ctrl->ctrl_config &= ~NVME_CC_SHN_MASK;
	ctrl->ctrl_config |= NVME_CC_SHN_NORMAL;

	ret = ctrl->ops->reg_write32(ctrl, NVME_REG_CC, ctrl->ctrl_config);
	if (ret)
		return ret;

	while ((ret = ctrl->ops->reg_read32(ctrl, NVME_REG_CSTS, &csts)) == 0) {
		if ((csts & NVME_CSTS_SHST_MASK) == NVME_CSTS_SHST_CMPLT)
			break;

		msleep(100);
		if (fatal_signal_pending(current))
			return -EINTR;
		if (time_after(jiffies, timeout)) {
			dev_err(ctrl->device,
				"Device shutdown incomplete; abort shutdown\n");
			return -ENODEV;
		}
	}

	return ret;
}
EXPORT_SYMBOL_GPL(nvme_shutdown_ctrl);

static int nvme_configure_timestamp(struct nvme_ctrl *ctrl)
{
	__le64 ts;
	int ret;

	if (!(ctrl->oncs & NVME_CTRL_ONCS_TIMESTAMP))
		return 0;

	ts = cpu_to_le64(ktime_to_ms(ktime_get_real()));
	ret = nvme_set_features(ctrl, NVME_FEAT_TIMESTAMP, 0, &ts, sizeof(ts),
			NULL);
	if (ret)
		dev_warn_once(ctrl->device,
			"could not set timestamp (%d)\n", ret);
	return ret;
}

static int nvme_configure_acre(struct nvme_ctrl *ctrl)
{
	struct nvme_feat_host_behavior *host;
	int ret;

	/* Don't bother enabling the feature if retry delay is not reported */
	if (!ctrl->crdt[0])
		return 0;

	host = kzalloc(sizeof(*host), GFP_KERNEL);
	if (!host)
		return 0;

	host->acre = NVME_ENABLE_ACRE;
	ret = nvme_set_features(ctrl, NVME_FEAT_HOST_BEHAVIOR, 0,
				host, sizeof(*host), NULL);
	kfree(host);
	return ret;
}

/*
 * APST (Autonomous Power State Transition) lets us program a table of power
 * state transitions that the controller will perform automatically.
 * We configure it with a simple heuristic: we are willing to spend at most 2%
 * of the time transitioning between power states.  Therefore, when running in
 * any given state, we will enter the next lower-power non-operational state
 * after waiting 50 * (enlat + exlat) microseconds, as long as that state's exit
 * latency is under the requested maximum latency.
 *
 * We will not autonomously enter any non-operational state for which the total
 * latency exceeds ps_max_latency_us.
 *
 * Users can set ps_max_latency_us to zero to turn off APST.
 */
static int nvme_configure_apst(struct nvme_ctrl *ctrl)
{
	struct nvme_feat_auto_pst *table;
	unsigned apste = 0;
	u64 max_lat_us = 0;
	__le64 target = 0;
	int max_ps = -1;
	int state;
	int ret;

	/*
	 * If APST isn't supported or if we haven't been initialized yet,
	 * then don't do anything.
	 */
	if (!ctrl->apsta)
		return 0;

	if (ctrl->npss > 31) {
		dev_warn(ctrl->device, "NPSS is invalid; not using APST\n");
		return 0;
	}

	table = kzalloc(sizeof(*table), GFP_KERNEL);
	if (!table)
		return 0;

	if (!ctrl->apst_enabled || ctrl->ps_max_latency_us == 0) {
		/* Turn off APST. */
		dev_dbg(ctrl->device, "APST disabled\n");
		goto done;
	}

	/*
	 * Walk through all states from lowest- to highest-power.
	 * According to the spec, lower-numbered states use more power.  NPSS,
	 * despite the name, is the index of the lowest-power state, not the
	 * number of states.
	 */
	for (state = (int)ctrl->npss; state >= 0; state--) {
		u64 total_latency_us, exit_latency_us, transition_ms;

		if (target)
			table->entries[state] = target;

		/*
		 * Don't allow transitions to the deepest state if it's quirked
		 * off.
		 */
		if (state == ctrl->npss &&
		    (ctrl->quirks & NVME_QUIRK_NO_DEEPEST_PS))
			continue;

		/*
		 * Is this state a useful non-operational state for higher-power
		 * states to autonomously transition to?
		 */
		if (!(ctrl->psd[state].flags & NVME_PS_FLAGS_NON_OP_STATE))
			continue;

		exit_latency_us = (u64)le32_to_cpu(ctrl->psd[state].exit_lat);
		if (exit_latency_us > ctrl->ps_max_latency_us)
			continue;

		total_latency_us = exit_latency_us +
			le32_to_cpu(ctrl->psd[state].entry_lat);

		/*
		 * This state is good.  Use it as the APST idle target for
		 * higher power states.
		 */
		transition_ms = total_latency_us + 19;
		do_div(transition_ms, 20);
		if (transition_ms > (1 << 24) - 1)
			transition_ms = (1 << 24) - 1;

		target = cpu_to_le64((state << 3) | (transition_ms << 8));
		if (max_ps == -1)
			max_ps = state;
		if (total_latency_us > max_lat_us)
			max_lat_us = total_latency_us;
	}

	if (max_ps == -1)
		dev_dbg(ctrl->device, "APST enabled but no non-operational states are available\n");
	else
		dev_dbg(ctrl->device, "APST enabled: max PS = %d, max round-trip latency = %lluus, table = %*phN\n",
			max_ps, max_lat_us, (int)sizeof(*table), table);
	apste = 1;

done:
	ret = nvme_set_features(ctrl, NVME_FEAT_AUTO_PST, apste,
				table, sizeof(*table), NULL);
	if (ret)
		dev_err(ctrl->device, "failed to set APST feature (%d)\n", ret);
	kfree(table);
	return ret;
}

static void nvme_set_latency_tolerance(struct device *dev, s32 val)
{
	struct nvme_ctrl *ctrl = dev_get_drvdata(dev);
	u64 latency;

	switch (val) {
	case PM_QOS_LATENCY_TOLERANCE_NO_CONSTRAINT:
	case PM_QOS_LATENCY_ANY:
		latency = U64_MAX;
		break;

	default:
		latency = val;
	}

	if (ctrl->ps_max_latency_us != latency) {
		ctrl->ps_max_latency_us = latency;
		if (ctrl->state == NVME_CTRL_LIVE)
			nvme_configure_apst(ctrl);
	}
}

struct nvme_core_quirk_entry {
	/*
	 * NVMe model and firmware strings are padded with spaces.  For
	 * simplicity, strings in the quirk table are padded with NULLs
	 * instead.
	 */
	u16 vid;
	const char *mn;
	const char *fr;
	unsigned long quirks;
};

static const struct nvme_core_quirk_entry core_quirks[] = {
	{
		/*
		 * This Toshiba device seems to die using any APST states.  See:
		 * https://bugs.launchpad.net/ubuntu/+source/linux/+bug/1678184/comments/11
		 */
		.vid = 0x1179,
		.mn = "THNSF5256GPUK TOSHIBA",
		.quirks = NVME_QUIRK_NO_APST,
	},
	{
		/*
		 * This LiteON CL1-3D*-Q11 firmware version has a race
		 * condition associated with actions related to suspend to idle
		 * LiteON has resolved the problem in future firmware
		 */
		.vid = 0x14a4,
		.fr = "22301111",
		.quirks = NVME_QUIRK_SIMPLE_SUSPEND,
	}
};

/* match is null-terminated but idstr is space-padded. */
static bool string_matches(const char *idstr, const char *match, size_t len)
{
	size_t matchlen;

	if (!match)
		return true;

	matchlen = strlen(match);
	WARN_ON_ONCE(matchlen > len);

	if (memcmp(idstr, match, matchlen))
		return false;

	for (; matchlen < len; matchlen++)
		if (idstr[matchlen] != ' ')
			return false;

	return true;
}

static bool quirk_matches(const struct nvme_id_ctrl *id,
			  const struct nvme_core_quirk_entry *q)
{
	return q->vid == le16_to_cpu(id->vid) &&
		string_matches(id->mn, q->mn, sizeof(id->mn)) &&
		string_matches(id->fr, q->fr, sizeof(id->fr));
}

static void nvme_init_subnqn(struct nvme_subsystem *subsys, struct nvme_ctrl *ctrl,
		struct nvme_id_ctrl *id)
{
	size_t nqnlen;
	int off;

	if(!(ctrl->quirks & NVME_QUIRK_IGNORE_DEV_SUBNQN)) {
		nqnlen = strnlen(id->subnqn, NVMF_NQN_SIZE);
		if (nqnlen > 0 && nqnlen < NVMF_NQN_SIZE) {
			strlcpy(subsys->subnqn, id->subnqn, NVMF_NQN_SIZE);
			return;
		}

		if (ctrl->vs >= NVME_VS(1, 2, 1))
			dev_warn(ctrl->device, "missing or invalid SUBNQN field.\n");
	}

	/* Generate a "fake" NQN per Figure 254 in NVMe 1.3 + ECN 001 */
	off = snprintf(subsys->subnqn, NVMF_NQN_SIZE,
			"nqn.2014.08.org.nvmexpress:%04x%04x",
			le16_to_cpu(id->vid), le16_to_cpu(id->ssvid));
	memcpy(subsys->subnqn + off, id->sn, sizeof(id->sn));
	off += sizeof(id->sn);
	memcpy(subsys->subnqn + off, id->mn, sizeof(id->mn));
	off += sizeof(id->mn);
	memset(subsys->subnqn + off, 0, sizeof(subsys->subnqn) - off);
}

static void nvme_release_subsystem(struct device *dev)
{
	struct nvme_subsystem *subsys =
		container_of(dev, struct nvme_subsystem, dev);

	if (subsys->instance >= 0)
		ida_simple_remove(&nvme_instance_ida, subsys->instance);
	kfree(subsys);
}

static void nvme_destroy_subsystem(struct kref *ref)
{
	struct nvme_subsystem *subsys =
			container_of(ref, struct nvme_subsystem, ref);

	mutex_lock(&nvme_subsystems_lock);
	list_del(&subsys->entry);
	mutex_unlock(&nvme_subsystems_lock);

	ida_destroy(&subsys->ns_ida);
	device_del(&subsys->dev);
	put_device(&subsys->dev);
}

static void nvme_put_subsystem(struct nvme_subsystem *subsys)
{
	kref_put(&subsys->ref, nvme_destroy_subsystem);
}

static struct nvme_subsystem *__nvme_find_get_subsystem(const char *subsysnqn)
{
	struct nvme_subsystem *subsys;

	lockdep_assert_held(&nvme_subsystems_lock);

	/*
	 * Fail matches for discovery subsystems. This results
	 * in each discovery controller bound to a unique subsystem.
	 * This avoids issues with validating controller values
	 * that can only be true when there is a single unique subsystem.
	 * There may be multiple and completely independent entities
	 * that provide discovery controllers.
	 */
	if (!strcmp(subsysnqn, NVME_DISC_SUBSYS_NAME))
		return NULL;

	list_for_each_entry(subsys, &nvme_subsystems, entry) {
		if (strcmp(subsys->subnqn, subsysnqn))
			continue;
		if (!kref_get_unless_zero(&subsys->ref))
			continue;
		return subsys;
	}

	return NULL;
}

#define SUBSYS_ATTR_RO(_name, _mode, _show)			\
	struct device_attribute subsys_attr_##_name = \
		__ATTR(_name, _mode, _show, NULL)

static ssize_t nvme_subsys_show_nqn(struct device *dev,
				    struct device_attribute *attr,
				    char *buf)
{
	struct nvme_subsystem *subsys =
		container_of(dev, struct nvme_subsystem, dev);

	return sysfs_emit(buf, "%s\n", subsys->subnqn);
}
static SUBSYS_ATTR_RO(subsysnqn, S_IRUGO, nvme_subsys_show_nqn);

#define nvme_subsys_show_str_function(field)				\
static ssize_t subsys_##field##_show(struct device *dev,		\
			    struct device_attribute *attr, char *buf)	\
{									\
	struct nvme_subsystem *subsys =					\
		container_of(dev, struct nvme_subsystem, dev);		\
	return sysfs_emit(buf, "%.*s\n",				\
			   (int)sizeof(subsys->field), subsys->field);	\
}									\
static SUBSYS_ATTR_RO(field, S_IRUGO, subsys_##field##_show);

nvme_subsys_show_str_function(model);
nvme_subsys_show_str_function(serial);
nvme_subsys_show_str_function(firmware_rev);

static struct attribute *nvme_subsys_attrs[] = {
	&subsys_attr_model.attr,
	&subsys_attr_serial.attr,
	&subsys_attr_firmware_rev.attr,
	&subsys_attr_subsysnqn.attr,
#ifdef CONFIG_NVME_MULTIPATH
	&subsys_attr_iopolicy.attr,
#endif
	NULL,
};

static const struct attribute_group nvme_subsys_attrs_group = {
	.attrs = nvme_subsys_attrs,
};

static const struct attribute_group *nvme_subsys_attrs_groups[] = {
	&nvme_subsys_attrs_group,
	NULL,
};

static inline bool nvme_discovery_ctrl(struct nvme_ctrl *ctrl)
{
	return ctrl->opts && ctrl->opts->discovery_nqn;
}

static bool nvme_validate_cntlid(struct nvme_subsystem *subsys,
		struct nvme_ctrl *ctrl, struct nvme_id_ctrl *id)
{
	struct nvme_ctrl *tmp;

	lockdep_assert_held(&nvme_subsystems_lock);

	list_for_each_entry(tmp, &subsys->ctrls, subsys_entry) {
		if (nvme_state_terminal(tmp))
			continue;

		if (tmp->cntlid == ctrl->cntlid) {
			dev_err(ctrl->device,
				"Duplicate cntlid %u with %s, rejecting\n",
				ctrl->cntlid, dev_name(tmp->device));
			return false;
		}

		if ((id->cmic & NVME_CTRL_CMIC_MULTI_CTRL) ||
		    nvme_discovery_ctrl(ctrl))
			continue;

		dev_err(ctrl->device,
			"Subsystem does not support multiple controllers\n");
		return false;
	}

	return true;
}

static int nvme_init_subsystem(struct nvme_ctrl *ctrl, struct nvme_id_ctrl *id)
{
	struct nvme_subsystem *subsys, *found;
	int ret;

	subsys = kzalloc(sizeof(*subsys), GFP_KERNEL);
	if (!subsys)
		return -ENOMEM;

	subsys->instance = -1;
	mutex_init(&subsys->lock);
	kref_init(&subsys->ref);
	INIT_LIST_HEAD(&subsys->ctrls);
	INIT_LIST_HEAD(&subsys->nsheads);
	nvme_init_subnqn(subsys, ctrl, id);
	memcpy(subsys->serial, id->sn, sizeof(subsys->serial));
	memcpy(subsys->model, id->mn, sizeof(subsys->model));
	memcpy(subsys->firmware_rev, id->fr, sizeof(subsys->firmware_rev));
	subsys->vendor_id = le16_to_cpu(id->vid);
	subsys->cmic = id->cmic;
	subsys->awupf = le16_to_cpu(id->awupf);
#ifdef CONFIG_NVME_MULTIPATH
	subsys->iopolicy = NVME_IOPOLICY_NUMA;
#endif

	subsys->dev.class = nvme_subsys_class;
	subsys->dev.release = nvme_release_subsystem;
	subsys->dev.groups = nvme_subsys_attrs_groups;
	dev_set_name(&subsys->dev, "nvme-subsys%d", ctrl->instance);
	device_initialize(&subsys->dev);

	mutex_lock(&nvme_subsystems_lock);
	found = __nvme_find_get_subsystem(subsys->subnqn);
	if (found) {
		put_device(&subsys->dev);
		subsys = found;

		if (!nvme_validate_cntlid(subsys, ctrl, id)) {
			ret = -EINVAL;
			goto out_put_subsystem;
		}
	} else {
		ret = device_add(&subsys->dev);
		if (ret) {
			dev_err(ctrl->device,
				"failed to register subsystem device.\n");
			put_device(&subsys->dev);
			goto out_unlock;
		}
		ida_init(&subsys->ns_ida);
		list_add_tail(&subsys->entry, &nvme_subsystems);
	}

	ret = sysfs_create_link(&subsys->dev.kobj, &ctrl->device->kobj,
				dev_name(ctrl->device));
	if (ret) {
		dev_err(ctrl->device,
			"failed to create sysfs link from subsystem.\n");
		goto out_put_subsystem;
	}

	if (!found)
		subsys->instance = ctrl->instance;
	ctrl->subsys = subsys;
	list_add_tail(&ctrl->subsys_entry, &subsys->ctrls);
	mutex_unlock(&nvme_subsystems_lock);
	return 0;

out_put_subsystem:
	nvme_put_subsystem(subsys);
out_unlock:
	mutex_unlock(&nvme_subsystems_lock);
	return ret;
}

int nvme_get_log(struct nvme_ctrl *ctrl, u32 nsid, u8 log_page, u8 lsp, u8 csi,
		void *log, size_t size, u64 offset)
{
	struct nvme_command c = { };
	u32 dwlen = nvme_bytes_to_numd(size);

	c.get_log_page.opcode = nvme_admin_get_log_page;
	c.get_log_page.nsid = cpu_to_le32(nsid);
	c.get_log_page.lid = log_page;
	c.get_log_page.lsp = lsp;
	c.get_log_page.numdl = cpu_to_le16(dwlen & ((1 << 16) - 1));
	c.get_log_page.numdu = cpu_to_le16(dwlen >> 16);
	c.get_log_page.lpol = cpu_to_le32(lower_32_bits(offset));
	c.get_log_page.lpou = cpu_to_le32(upper_32_bits(offset));
	c.get_log_page.csi = csi;

	return nvme_submit_sync_cmd(ctrl->admin_q, &c, log, size);
}

static int nvme_get_effects_log(struct nvme_ctrl *ctrl, u8 csi,
				struct nvme_effects_log **log)
{
	struct nvme_effects_log	*cel = xa_load(&ctrl->cels, csi);
	int ret;

	if (cel)
		goto out;

	cel = kzalloc(sizeof(*cel), GFP_KERNEL);
	if (!cel)
		return -ENOMEM;

	ret = nvme_get_log(ctrl, 0x00, NVME_LOG_CMD_EFFECTS, 0, csi,
			cel, sizeof(*cel), 0);
	if (ret) {
		kfree(cel);
		return ret;
	}

	xa_store(&ctrl->cels, csi, cel, GFP_KERNEL);
out:
	*log = cel;
	return 0;
}

static inline u32 nvme_mps_to_sectors(struct nvme_ctrl *ctrl, u32 units)
{
	u32 page_shift = NVME_CAP_MPSMIN(ctrl->cap) + 12, val;

	if (check_shl_overflow(1U, units + page_shift - 9, &val))
		return UINT_MAX;
	return val;
}

static int nvme_init_non_mdts_limits(struct nvme_ctrl *ctrl)
{
	struct nvme_command c = { };
	struct nvme_id_ctrl_nvm *id;
	int ret;

	if (ctrl->oncs & NVME_CTRL_ONCS_DSM) {
		ctrl->max_discard_sectors = UINT_MAX;
		ctrl->max_discard_segments = NVME_DSM_MAX_RANGES;
	} else {
		ctrl->max_discard_sectors = 0;
		ctrl->max_discard_segments = 0;
	}

	/*
	 * Even though NVMe spec explicitly states that MDTS is not applicable
	 * to the write-zeroes, we are cautious and limit the size to the
	 * controllers max_hw_sectors value, which is based on the MDTS field
	 * and possibly other limiting factors.
	 */
	if ((ctrl->oncs & NVME_CTRL_ONCS_WRITE_ZEROES) &&
	    !(ctrl->quirks & NVME_QUIRK_DISABLE_WRITE_ZEROES))
		ctrl->max_zeroes_sectors = ctrl->max_hw_sectors;
	else
		ctrl->max_zeroes_sectors = 0;

	if (nvme_ctrl_limited_cns(ctrl))
		return 0;

	id = kzalloc(sizeof(*id), GFP_KERNEL);
	if (!id)
		return 0;

	c.identify.opcode = nvme_admin_identify;
	c.identify.cns = NVME_ID_CNS_CS_CTRL;
	c.identify.csi = NVME_CSI_NVM;

	ret = nvme_submit_sync_cmd(ctrl->admin_q, &c, id, sizeof(*id));
	if (ret)
		goto free_data;

	if (id->dmrl)
		ctrl->max_discard_segments = id->dmrl;
	if (id->dmrsl)
		ctrl->max_discard_sectors = le32_to_cpu(id->dmrsl);
	if (id->wzsl)
		ctrl->max_zeroes_sectors = nvme_mps_to_sectors(ctrl, id->wzsl);

free_data:
	kfree(id);
	return ret;
}

static int nvme_init_identify(struct nvme_ctrl *ctrl)
{
	struct nvme_id_ctrl *id;
	u32 max_hw_sectors;
	bool prev_apst_enabled;
	int ret;

	ret = nvme_identify_ctrl(ctrl, &id);
	if (ret) {
		dev_err(ctrl->device, "Identify Controller failed (%d)\n", ret);
		return -EIO;
	}

	if (id->lpa & NVME_CTRL_LPA_CMD_EFFECTS_LOG) {
		ret = nvme_get_effects_log(ctrl, NVME_CSI_NVM, &ctrl->effects);
		if (ret < 0)
			goto out_free;
	}

	if (!(ctrl->ops->flags & NVME_F_FABRICS))
		ctrl->cntlid = le16_to_cpu(id->cntlid);

	if (!ctrl->identified) {
		unsigned int i;

		ret = nvme_init_subsystem(ctrl, id);
		if (ret)
			goto out_free;

		/*
		 * Check for quirks.  Quirk can depend on firmware version,
		 * so, in principle, the set of quirks present can change
		 * across a reset.  As a possible future enhancement, we
		 * could re-scan for quirks every time we reinitialize
		 * the device, but we'd have to make sure that the driver
		 * behaves intelligently if the quirks change.
		 */
		for (i = 0; i < ARRAY_SIZE(core_quirks); i++) {
			if (quirk_matches(id, &core_quirks[i]))
				ctrl->quirks |= core_quirks[i].quirks;
		}
	}

	if (force_apst && (ctrl->quirks & NVME_QUIRK_NO_DEEPEST_PS)) {
		dev_warn(ctrl->device, "forcibly allowing all power states due to nvme_core.force_apst -- use at your own risk\n");
		ctrl->quirks &= ~NVME_QUIRK_NO_DEEPEST_PS;
	}

	ctrl->crdt[0] = le16_to_cpu(id->crdt1);
	ctrl->crdt[1] = le16_to_cpu(id->crdt2);
	ctrl->crdt[2] = le16_to_cpu(id->crdt3);

	ctrl->oacs = le16_to_cpu(id->oacs);
	ctrl->oncs = le16_to_cpu(id->oncs);
	ctrl->mtfa = le16_to_cpu(id->mtfa);
	ctrl->oaes = le32_to_cpu(id->oaes);
	ctrl->wctemp = le16_to_cpu(id->wctemp);
	ctrl->cctemp = le16_to_cpu(id->cctemp);

	atomic_set(&ctrl->abort_limit, id->acl + 1);
	ctrl->vwc = id->vwc;
	if (id->mdts)
		max_hw_sectors = nvme_mps_to_sectors(ctrl, id->mdts);
	else
		max_hw_sectors = UINT_MAX;
	ctrl->max_hw_sectors =
		min_not_zero(ctrl->max_hw_sectors, max_hw_sectors);

	nvme_set_queue_limits(ctrl, ctrl->admin_q);
	ctrl->sgls = le32_to_cpu(id->sgls);
	ctrl->kas = le16_to_cpu(id->kas);
	ctrl->max_namespaces = le32_to_cpu(id->mnan);
	ctrl->ctratt = le32_to_cpu(id->ctratt);

	if (id->rtd3e) {
		/* us -> s */
		u32 transition_time = le32_to_cpu(id->rtd3e) / USEC_PER_SEC;

		ctrl->shutdown_timeout = clamp_t(unsigned int, transition_time,
						 shutdown_timeout, 60);

		if (ctrl->shutdown_timeout != shutdown_timeout)
			dev_info(ctrl->device,
				 "Shutdown timeout set to %u seconds\n",
				 ctrl->shutdown_timeout);
	} else
		ctrl->shutdown_timeout = shutdown_timeout;

	ctrl->npss = id->npss;
	ctrl->apsta = id->apsta;
	prev_apst_enabled = ctrl->apst_enabled;
	if (ctrl->quirks & NVME_QUIRK_NO_APST) {
		if (force_apst && id->apsta) {
			dev_warn(ctrl->device, "forcibly allowing APST due to nvme_core.force_apst -- use at your own risk\n");
			ctrl->apst_enabled = true;
		} else {
			ctrl->apst_enabled = false;
		}
	} else {
		ctrl->apst_enabled = id->apsta;
	}
	memcpy(ctrl->psd, id->psd, sizeof(ctrl->psd));

	if (ctrl->ops->flags & NVME_F_FABRICS) {
		ctrl->icdoff = le16_to_cpu(id->icdoff);
		ctrl->ioccsz = le32_to_cpu(id->ioccsz);
		ctrl->iorcsz = le32_to_cpu(id->iorcsz);
		ctrl->maxcmd = le16_to_cpu(id->maxcmd);

		/*
		 * In fabrics we need to verify the cntlid matches the
		 * admin connect
		 */
		if (ctrl->cntlid != le16_to_cpu(id->cntlid)) {
			dev_err(ctrl->device,
				"Mismatching cntlid: Connect %u vs Identify "
				"%u, rejecting\n",
				ctrl->cntlid, le16_to_cpu(id->cntlid));
			ret = -EINVAL;
			goto out_free;
		}

		if (!nvme_discovery_ctrl(ctrl) && !ctrl->kas) {
			dev_err(ctrl->device,
				"keep-alive support is mandatory for fabrics\n");
			ret = -EINVAL;
			goto out_free;
		}
	} else {
		ctrl->hmpre = le32_to_cpu(id->hmpre);
		ctrl->hmmin = le32_to_cpu(id->hmmin);
		ctrl->hmminds = le32_to_cpu(id->hmminds);
		ctrl->hmmaxd = le16_to_cpu(id->hmmaxd);
	}

	ret = nvme_mpath_init_identify(ctrl, id);
<<<<<<< HEAD
	kfree(id);

=======
>>>>>>> 25423f4b
	if (ret < 0)
		goto out_free;

	if (ctrl->apst_enabled && !prev_apst_enabled)
		dev_pm_qos_expose_latency_tolerance(ctrl->device);
	else if (!ctrl->apst_enabled && prev_apst_enabled)
		dev_pm_qos_hide_latency_tolerance(ctrl->device);

out_free:
	kfree(id);
	return ret;
}

/*
 * Initialize the cached copies of the Identify data and various controller
 * register in our nvme_ctrl structure.  This should be called as soon as
 * the admin queue is fully up and running.
 */
int nvme_init_ctrl_finish(struct nvme_ctrl *ctrl)
{
	int ret;

	ret = ctrl->ops->reg_read32(ctrl, NVME_REG_VS, &ctrl->vs);
	if (ret) {
		dev_err(ctrl->device, "Reading VS failed (%d)\n", ret);
		return ret;
	}

	ctrl->sqsize = min_t(u16, NVME_CAP_MQES(ctrl->cap), ctrl->sqsize);

	if (ctrl->vs >= NVME_VS(1, 1, 0))
		ctrl->subsystem = NVME_CAP_NSSRC(ctrl->cap);

	ret = nvme_init_identify(ctrl);
	if (ret)
		return ret;

	ret = nvme_init_non_mdts_limits(ctrl);
	if (ret < 0)
		return ret;

	ret = nvme_configure_apst(ctrl);
	if (ret < 0)
		return ret;

	ret = nvme_configure_timestamp(ctrl);
	if (ret < 0)
		return ret;

	ret = nvme_configure_directives(ctrl);
	if (ret < 0)
		return ret;

	ret = nvme_configure_acre(ctrl);
	if (ret < 0)
		return ret;

	if (!ctrl->identified && !nvme_discovery_ctrl(ctrl)) {
		ret = nvme_hwmon_init(ctrl);
		if (ret < 0)
			return ret;
	}

	ctrl->identified = true;

	return 0;
}
EXPORT_SYMBOL_GPL(nvme_init_ctrl_finish);

static int nvme_dev_open(struct inode *inode, struct file *file)
{
	struct nvme_ctrl *ctrl =
		container_of(inode->i_cdev, struct nvme_ctrl, cdev);

	switch (ctrl->state) {
	case NVME_CTRL_LIVE:
		break;
	default:
		return -EWOULDBLOCK;
	}

	nvme_get_ctrl(ctrl);
	if (!try_module_get(ctrl->ops->module)) {
		nvme_put_ctrl(ctrl);
		return -EINVAL;
	}

	file->private_data = ctrl;
	return 0;
}

static int nvme_dev_release(struct inode *inode, struct file *file)
{
	struct nvme_ctrl *ctrl =
		container_of(inode->i_cdev, struct nvme_ctrl, cdev);

	module_put(ctrl->ops->module);
	nvme_put_ctrl(ctrl);
	return 0;
}

static const struct file_operations nvme_dev_fops = {
	.owner		= THIS_MODULE,
	.open		= nvme_dev_open,
	.release	= nvme_dev_release,
	.unlocked_ioctl	= nvme_dev_ioctl,
	.compat_ioctl	= compat_ptr_ioctl,
};

static ssize_t nvme_sysfs_reset(struct device *dev,
				struct device_attribute *attr, const char *buf,
				size_t count)
{
	struct nvme_ctrl *ctrl = dev_get_drvdata(dev);
	int ret;

	ret = nvme_reset_ctrl_sync(ctrl);
	if (ret < 0)
		return ret;
	return count;
}
static DEVICE_ATTR(reset_controller, S_IWUSR, NULL, nvme_sysfs_reset);

static ssize_t nvme_sysfs_rescan(struct device *dev,
				struct device_attribute *attr, const char *buf,
				size_t count)
{
	struct nvme_ctrl *ctrl = dev_get_drvdata(dev);

	nvme_queue_scan(ctrl);
	return count;
}
static DEVICE_ATTR(rescan_controller, S_IWUSR, NULL, nvme_sysfs_rescan);

static inline struct nvme_ns_head *dev_to_ns_head(struct device *dev)
{
	struct gendisk *disk = dev_to_disk(dev);

	if (disk->fops == &nvme_bdev_ops)
		return nvme_get_ns_from_dev(dev)->head;
	else
		return disk->private_data;
}

static ssize_t wwid_show(struct device *dev, struct device_attribute *attr,
		char *buf)
{
	struct nvme_ns_head *head = dev_to_ns_head(dev);
	struct nvme_ns_ids *ids = &head->ids;
	struct nvme_subsystem *subsys = head->subsys;
	int serial_len = sizeof(subsys->serial);
	int model_len = sizeof(subsys->model);

	if (!uuid_is_null(&ids->uuid))
		return sysfs_emit(buf, "uuid.%pU\n", &ids->uuid);

	if (memchr_inv(ids->nguid, 0, sizeof(ids->nguid)))
		return sysfs_emit(buf, "eui.%16phN\n", ids->nguid);

	if (memchr_inv(ids->eui64, 0, sizeof(ids->eui64)))
		return sysfs_emit(buf, "eui.%8phN\n", ids->eui64);

	while (serial_len > 0 && (subsys->serial[serial_len - 1] == ' ' ||
				  subsys->serial[serial_len - 1] == '\0'))
		serial_len--;
	while (model_len > 0 && (subsys->model[model_len - 1] == ' ' ||
				 subsys->model[model_len - 1] == '\0'))
		model_len--;

	return sysfs_emit(buf, "nvme.%04x-%*phN-%*phN-%08x\n", subsys->vendor_id,
		serial_len, subsys->serial, model_len, subsys->model,
		head->ns_id);
}
static DEVICE_ATTR_RO(wwid);

static ssize_t nguid_show(struct device *dev, struct device_attribute *attr,
		char *buf)
{
	return sysfs_emit(buf, "%pU\n", dev_to_ns_head(dev)->ids.nguid);
}
static DEVICE_ATTR_RO(nguid);

static ssize_t uuid_show(struct device *dev, struct device_attribute *attr,
		char *buf)
{
	struct nvme_ns_ids *ids = &dev_to_ns_head(dev)->ids;

	/* For backward compatibility expose the NGUID to userspace if
	 * we have no UUID set
	 */
	if (uuid_is_null(&ids->uuid)) {
		printk_ratelimited(KERN_WARNING
				   "No UUID available providing old NGUID\n");
		return sysfs_emit(buf, "%pU\n", ids->nguid);
	}
	return sysfs_emit(buf, "%pU\n", &ids->uuid);
}
static DEVICE_ATTR_RO(uuid);

static ssize_t eui_show(struct device *dev, struct device_attribute *attr,
		char *buf)
{
	return sysfs_emit(buf, "%8ph\n", dev_to_ns_head(dev)->ids.eui64);
}
static DEVICE_ATTR_RO(eui);

static ssize_t nsid_show(struct device *dev, struct device_attribute *attr,
		char *buf)
{
	return sysfs_emit(buf, "%d\n", dev_to_ns_head(dev)->ns_id);
}
static DEVICE_ATTR_RO(nsid);

static struct attribute *nvme_ns_id_attrs[] = {
	&dev_attr_wwid.attr,
	&dev_attr_uuid.attr,
	&dev_attr_nguid.attr,
	&dev_attr_eui.attr,
	&dev_attr_nsid.attr,
#ifdef CONFIG_NVME_MULTIPATH
	&dev_attr_ana_grpid.attr,
	&dev_attr_ana_state.attr,
#endif
	NULL,
};

static umode_t nvme_ns_id_attrs_are_visible(struct kobject *kobj,
		struct attribute *a, int n)
{
	struct device *dev = container_of(kobj, struct device, kobj);
	struct nvme_ns_ids *ids = &dev_to_ns_head(dev)->ids;

	if (a == &dev_attr_uuid.attr) {
		if (uuid_is_null(&ids->uuid) &&
		    !memchr_inv(ids->nguid, 0, sizeof(ids->nguid)))
			return 0;
	}
	if (a == &dev_attr_nguid.attr) {
		if (!memchr_inv(ids->nguid, 0, sizeof(ids->nguid)))
			return 0;
	}
	if (a == &dev_attr_eui.attr) {
		if (!memchr_inv(ids->eui64, 0, sizeof(ids->eui64)))
			return 0;
	}
#ifdef CONFIG_NVME_MULTIPATH
	if (a == &dev_attr_ana_grpid.attr || a == &dev_attr_ana_state.attr) {
		if (dev_to_disk(dev)->fops != &nvme_bdev_ops) /* per-path attr */
			return 0;
		if (!nvme_ctrl_use_ana(nvme_get_ns_from_dev(dev)->ctrl))
			return 0;
	}
#endif
	return a->mode;
}

static const struct attribute_group nvme_ns_id_attr_group = {
	.attrs		= nvme_ns_id_attrs,
	.is_visible	= nvme_ns_id_attrs_are_visible,
};

const struct attribute_group *nvme_ns_id_attr_groups[] = {
	&nvme_ns_id_attr_group,
#ifdef CONFIG_NVM
	&nvme_nvm_attr_group,
#endif
	NULL,
};

#define nvme_show_str_function(field)						\
static ssize_t  field##_show(struct device *dev,				\
			    struct device_attribute *attr, char *buf)		\
{										\
        struct nvme_ctrl *ctrl = dev_get_drvdata(dev);				\
        return sysfs_emit(buf, "%.*s\n",					\
		(int)sizeof(ctrl->subsys->field), ctrl->subsys->field);		\
}										\
static DEVICE_ATTR(field, S_IRUGO, field##_show, NULL);

nvme_show_str_function(model);
nvme_show_str_function(serial);
nvme_show_str_function(firmware_rev);

#define nvme_show_int_function(field)						\
static ssize_t  field##_show(struct device *dev,				\
			    struct device_attribute *attr, char *buf)		\
{										\
        struct nvme_ctrl *ctrl = dev_get_drvdata(dev);				\
        return sysfs_emit(buf, "%d\n", ctrl->field);				\
}										\
static DEVICE_ATTR(field, S_IRUGO, field##_show, NULL);

nvme_show_int_function(cntlid);
nvme_show_int_function(numa_node);
nvme_show_int_function(queue_count);
nvme_show_int_function(sqsize);
nvme_show_int_function(kato);

static ssize_t nvme_sysfs_delete(struct device *dev,
				struct device_attribute *attr, const char *buf,
				size_t count)
{
	struct nvme_ctrl *ctrl = dev_get_drvdata(dev);

	if (device_remove_file_self(dev, attr))
		nvme_delete_ctrl_sync(ctrl);
	return count;
}
static DEVICE_ATTR(delete_controller, S_IWUSR, NULL, nvme_sysfs_delete);

static ssize_t nvme_sysfs_show_transport(struct device *dev,
					 struct device_attribute *attr,
					 char *buf)
{
	struct nvme_ctrl *ctrl = dev_get_drvdata(dev);

	return sysfs_emit(buf, "%s\n", ctrl->ops->name);
}
static DEVICE_ATTR(transport, S_IRUGO, nvme_sysfs_show_transport, NULL);

static ssize_t nvme_sysfs_show_state(struct device *dev,
				     struct device_attribute *attr,
				     char *buf)
{
	struct nvme_ctrl *ctrl = dev_get_drvdata(dev);
	static const char *const state_name[] = {
		[NVME_CTRL_NEW]		= "new",
		[NVME_CTRL_LIVE]	= "live",
		[NVME_CTRL_RESETTING]	= "resetting",
		[NVME_CTRL_CONNECTING]	= "connecting",
		[NVME_CTRL_DELETING]	= "deleting",
		[NVME_CTRL_DELETING_NOIO]= "deleting (no IO)",
		[NVME_CTRL_DEAD]	= "dead",
	};

	if ((unsigned)ctrl->state < ARRAY_SIZE(state_name) &&
	    state_name[ctrl->state])
		return sysfs_emit(buf, "%s\n", state_name[ctrl->state]);

	return sysfs_emit(buf, "unknown state\n");
}

static DEVICE_ATTR(state, S_IRUGO, nvme_sysfs_show_state, NULL);

static ssize_t nvme_sysfs_show_subsysnqn(struct device *dev,
					 struct device_attribute *attr,
					 char *buf)
{
	struct nvme_ctrl *ctrl = dev_get_drvdata(dev);

	return sysfs_emit(buf, "%s\n", ctrl->subsys->subnqn);
}
static DEVICE_ATTR(subsysnqn, S_IRUGO, nvme_sysfs_show_subsysnqn, NULL);

static ssize_t nvme_sysfs_show_hostnqn(struct device *dev,
					struct device_attribute *attr,
					char *buf)
{
	struct nvme_ctrl *ctrl = dev_get_drvdata(dev);

	return sysfs_emit(buf, "%s\n", ctrl->opts->host->nqn);
}
static DEVICE_ATTR(hostnqn, S_IRUGO, nvme_sysfs_show_hostnqn, NULL);

static ssize_t nvme_sysfs_show_hostid(struct device *dev,
					struct device_attribute *attr,
					char *buf)
{
	struct nvme_ctrl *ctrl = dev_get_drvdata(dev);

	return sysfs_emit(buf, "%pU\n", &ctrl->opts->host->id);
}
static DEVICE_ATTR(hostid, S_IRUGO, nvme_sysfs_show_hostid, NULL);

static ssize_t nvme_sysfs_show_address(struct device *dev,
					 struct device_attribute *attr,
					 char *buf)
{
	struct nvme_ctrl *ctrl = dev_get_drvdata(dev);

	return ctrl->ops->get_address(ctrl, buf, PAGE_SIZE);
}
static DEVICE_ATTR(address, S_IRUGO, nvme_sysfs_show_address, NULL);

static ssize_t nvme_ctrl_loss_tmo_show(struct device *dev,
		struct device_attribute *attr, char *buf)
{
	struct nvme_ctrl *ctrl = dev_get_drvdata(dev);
	struct nvmf_ctrl_options *opts = ctrl->opts;

	if (ctrl->opts->max_reconnects == -1)
		return sysfs_emit(buf, "off\n");
	return sysfs_emit(buf, "%d\n",
			  opts->max_reconnects * opts->reconnect_delay);
}

static ssize_t nvme_ctrl_loss_tmo_store(struct device *dev,
		struct device_attribute *attr, const char *buf, size_t count)
{
	struct nvme_ctrl *ctrl = dev_get_drvdata(dev);
	struct nvmf_ctrl_options *opts = ctrl->opts;
	int ctrl_loss_tmo, err;

	err = kstrtoint(buf, 10, &ctrl_loss_tmo);
	if (err)
		return -EINVAL;

	if (ctrl_loss_tmo < 0)
		opts->max_reconnects = -1;
	else
		opts->max_reconnects = DIV_ROUND_UP(ctrl_loss_tmo,
						opts->reconnect_delay);
	return count;
}
static DEVICE_ATTR(ctrl_loss_tmo, S_IRUGO | S_IWUSR,
	nvme_ctrl_loss_tmo_show, nvme_ctrl_loss_tmo_store);

static ssize_t nvme_ctrl_reconnect_delay_show(struct device *dev,
		struct device_attribute *attr, char *buf)
{
	struct nvme_ctrl *ctrl = dev_get_drvdata(dev);

	if (ctrl->opts->reconnect_delay == -1)
		return sysfs_emit(buf, "off\n");
	return sysfs_emit(buf, "%d\n", ctrl->opts->reconnect_delay);
}

static ssize_t nvme_ctrl_reconnect_delay_store(struct device *dev,
		struct device_attribute *attr, const char *buf, size_t count)
{
	struct nvme_ctrl *ctrl = dev_get_drvdata(dev);
	unsigned int v;
	int err;

	err = kstrtou32(buf, 10, &v);
	if (err)
		return err;

	ctrl->opts->reconnect_delay = v;
	return count;
}
static DEVICE_ATTR(reconnect_delay, S_IRUGO | S_IWUSR,
	nvme_ctrl_reconnect_delay_show, nvme_ctrl_reconnect_delay_store);

static ssize_t nvme_ctrl_fast_io_fail_tmo_show(struct device *dev,
		struct device_attribute *attr, char *buf)
{
	struct nvme_ctrl *ctrl = dev_get_drvdata(dev);

	if (ctrl->opts->fast_io_fail_tmo == -1)
		return sysfs_emit(buf, "off\n");
	return sysfs_emit(buf, "%d\n", ctrl->opts->fast_io_fail_tmo);
}

static ssize_t nvme_ctrl_fast_io_fail_tmo_store(struct device *dev,
		struct device_attribute *attr, const char *buf, size_t count)
{
	struct nvme_ctrl *ctrl = dev_get_drvdata(dev);
	struct nvmf_ctrl_options *opts = ctrl->opts;
	int fast_io_fail_tmo, err;

	err = kstrtoint(buf, 10, &fast_io_fail_tmo);
	if (err)
		return -EINVAL;

	if (fast_io_fail_tmo < 0)
		opts->fast_io_fail_tmo = -1;
	else
		opts->fast_io_fail_tmo = fast_io_fail_tmo;
	return count;
}
static DEVICE_ATTR(fast_io_fail_tmo, S_IRUGO | S_IWUSR,
	nvme_ctrl_fast_io_fail_tmo_show, nvme_ctrl_fast_io_fail_tmo_store);

static struct attribute *nvme_dev_attrs[] = {
	&dev_attr_reset_controller.attr,
	&dev_attr_rescan_controller.attr,
	&dev_attr_model.attr,
	&dev_attr_serial.attr,
	&dev_attr_firmware_rev.attr,
	&dev_attr_cntlid.attr,
	&dev_attr_delete_controller.attr,
	&dev_attr_transport.attr,
	&dev_attr_subsysnqn.attr,
	&dev_attr_address.attr,
	&dev_attr_state.attr,
	&dev_attr_numa_node.attr,
	&dev_attr_queue_count.attr,
	&dev_attr_sqsize.attr,
	&dev_attr_hostnqn.attr,
	&dev_attr_hostid.attr,
	&dev_attr_ctrl_loss_tmo.attr,
	&dev_attr_reconnect_delay.attr,
	&dev_attr_fast_io_fail_tmo.attr,
	&dev_attr_kato.attr,
	NULL
};

static umode_t nvme_dev_attrs_are_visible(struct kobject *kobj,
		struct attribute *a, int n)
{
	struct device *dev = container_of(kobj, struct device, kobj);
	struct nvme_ctrl *ctrl = dev_get_drvdata(dev);

	if (a == &dev_attr_delete_controller.attr && !ctrl->ops->delete_ctrl)
		return 0;
	if (a == &dev_attr_address.attr && !ctrl->ops->get_address)
		return 0;
	if (a == &dev_attr_hostnqn.attr && !ctrl->opts)
		return 0;
	if (a == &dev_attr_hostid.attr && !ctrl->opts)
		return 0;
	if (a == &dev_attr_ctrl_loss_tmo.attr && !ctrl->opts)
		return 0;
	if (a == &dev_attr_reconnect_delay.attr && !ctrl->opts)
		return 0;
	if (a == &dev_attr_fast_io_fail_tmo.attr && !ctrl->opts)
		return 0;

	return a->mode;
}

static const struct attribute_group nvme_dev_attrs_group = {
	.attrs		= nvme_dev_attrs,
	.is_visible	= nvme_dev_attrs_are_visible,
};

static const struct attribute_group *nvme_dev_attr_groups[] = {
	&nvme_dev_attrs_group,
	NULL,
};

static struct nvme_ns_head *nvme_find_ns_head(struct nvme_subsystem *subsys,
		unsigned nsid)
{
	struct nvme_ns_head *h;

	lockdep_assert_held(&subsys->lock);

	list_for_each_entry(h, &subsys->nsheads, entry) {
		if (h->ns_id == nsid && nvme_tryget_ns_head(h))
			return h;
	}

	return NULL;
}

static int __nvme_check_ids(struct nvme_subsystem *subsys,
		struct nvme_ns_head *new)
{
	struct nvme_ns_head *h;

	lockdep_assert_held(&subsys->lock);

	list_for_each_entry(h, &subsys->nsheads, entry) {
		if (nvme_ns_ids_valid(&new->ids) &&
		    nvme_ns_ids_equal(&new->ids, &h->ids))
			return -EINVAL;
	}

	return 0;
}

void nvme_cdev_del(struct cdev *cdev, struct device *cdev_device)
{
	cdev_device_del(cdev, cdev_device);
	ida_simple_remove(&nvme_ns_chr_minor_ida, MINOR(cdev_device->devt));
}

int nvme_cdev_add(struct cdev *cdev, struct device *cdev_device,
		const struct file_operations *fops, struct module *owner)
{
	int minor, ret;

	minor = ida_simple_get(&nvme_ns_chr_minor_ida, 0, 0, GFP_KERNEL);
	if (minor < 0)
		return minor;
	cdev_device->devt = MKDEV(MAJOR(nvme_ns_chr_devt), minor);
	cdev_device->class = nvme_ns_chr_class;
	device_initialize(cdev_device);
	cdev_init(cdev, fops);
	cdev->owner = owner;
	ret = cdev_device_add(cdev, cdev_device);
	if (ret) {
		put_device(cdev_device);
		ida_simple_remove(&nvme_ns_chr_minor_ida, minor);
	}
	return ret;
}

static int nvme_ns_chr_open(struct inode *inode, struct file *file)
{
	return nvme_ns_open(container_of(inode->i_cdev, struct nvme_ns, cdev));
}

static int nvme_ns_chr_release(struct inode *inode, struct file *file)
{
	nvme_ns_release(container_of(inode->i_cdev, struct nvme_ns, cdev));
	return 0;
}

static const struct file_operations nvme_ns_chr_fops = {
	.owner		= THIS_MODULE,
	.open		= nvme_ns_chr_open,
	.release	= nvme_ns_chr_release,
	.unlocked_ioctl	= nvme_ns_chr_ioctl,
	.compat_ioctl	= compat_ptr_ioctl,
};

static int nvme_add_ns_cdev(struct nvme_ns *ns)
{
	int ret;

	ns->cdev_device.parent = ns->ctrl->device;
	ret = dev_set_name(&ns->cdev_device, "ng%dn%d",
			   ns->ctrl->instance, ns->head->instance);
	if (ret)
		return ret;
	ret = nvme_cdev_add(&ns->cdev, &ns->cdev_device, &nvme_ns_chr_fops,
			    ns->ctrl->ops->module);
	if (ret)
		kfree_const(ns->cdev_device.kobj.name);
	return ret;
}

static struct nvme_ns_head *nvme_alloc_ns_head(struct nvme_ctrl *ctrl,
		unsigned nsid, struct nvme_ns_ids *ids)
{
	struct nvme_ns_head *head;
	size_t size = sizeof(*head);
	int ret = -ENOMEM;

#ifdef CONFIG_NVME_MULTIPATH
	size += num_possible_nodes() * sizeof(struct nvme_ns *);
#endif

	head = kzalloc(size, GFP_KERNEL);
	if (!head)
		goto out;
	ret = ida_simple_get(&ctrl->subsys->ns_ida, 1, 0, GFP_KERNEL);
	if (ret < 0)
		goto out_free_head;
	head->instance = ret;
	INIT_LIST_HEAD(&head->list);
	ret = init_srcu_struct(&head->srcu);
	if (ret)
		goto out_ida_remove;
	head->subsys = ctrl->subsys;
	head->ns_id = nsid;
	head->ids = *ids;
	kref_init(&head->ref);

	ret = __nvme_check_ids(ctrl->subsys, head);
	if (ret) {
		dev_err(ctrl->device,
			"duplicate IDs for nsid %d\n", nsid);
		goto out_cleanup_srcu;
	}

	if (head->ids.csi) {
		ret = nvme_get_effects_log(ctrl, head->ids.csi, &head->effects);
		if (ret)
			goto out_cleanup_srcu;
	} else
		head->effects = ctrl->effects;

	ret = nvme_mpath_alloc_disk(ctrl, head);
	if (ret)
		goto out_cleanup_srcu;

	list_add_tail(&head->entry, &ctrl->subsys->nsheads);

	kref_get(&ctrl->subsys->ref);

	return head;
out_cleanup_srcu:
	cleanup_srcu_struct(&head->srcu);
out_ida_remove:
	ida_simple_remove(&ctrl->subsys->ns_ida, head->instance);
out_free_head:
	kfree(head);
out:
	if (ret > 0)
		ret = blk_status_to_errno(nvme_error_status(ret));
	return ERR_PTR(ret);
}

static int nvme_init_ns_head(struct nvme_ns *ns, unsigned nsid,
		struct nvme_ns_ids *ids, bool is_shared)
{
	struct nvme_ctrl *ctrl = ns->ctrl;
	struct nvme_ns_head *head = NULL;
	int ret = 0;

	mutex_lock(&ctrl->subsys->lock);
	head = nvme_find_ns_head(ctrl->subsys, nsid);
	if (!head) {
		head = nvme_alloc_ns_head(ctrl, nsid, ids);
		if (IS_ERR(head)) {
			ret = PTR_ERR(head);
			goto out_unlock;
		}
		head->shared = is_shared;
	} else {
		ret = -EINVAL;
		if (!is_shared || !head->shared) {
			dev_err(ctrl->device,
				"Duplicate unshared namespace %d\n", nsid);
			goto out_put_ns_head;
		}
		if (!nvme_ns_ids_equal(&head->ids, ids)) {
			dev_err(ctrl->device,
				"IDs don't match for shared namespace %d\n",
					nsid);
			goto out_put_ns_head;
		}
	}

	list_add_tail_rcu(&ns->siblings, &head->list);
	ns->head = head;
	mutex_unlock(&ctrl->subsys->lock);
	return 0;

out_put_ns_head:
	nvme_put_ns_head(head);
out_unlock:
	mutex_unlock(&ctrl->subsys->lock);
	return ret;
}

static int ns_cmp(void *priv, const struct list_head *a,
		const struct list_head *b)
{
	struct nvme_ns *nsa = container_of(a, struct nvme_ns, list);
	struct nvme_ns *nsb = container_of(b, struct nvme_ns, list);

	return nsa->head->ns_id - nsb->head->ns_id;
}

struct nvme_ns *nvme_find_get_ns(struct nvme_ctrl *ctrl, unsigned nsid)
{
	struct nvme_ns *ns, *ret = NULL;

	down_read(&ctrl->namespaces_rwsem);
	list_for_each_entry(ns, &ctrl->namespaces, list) {
		if (ns->head->ns_id == nsid) {
			if (!nvme_get_ns(ns))
				continue;
			ret = ns;
			break;
		}
		if (ns->head->ns_id > nsid)
			break;
	}
	up_read(&ctrl->namespaces_rwsem);
	return ret;
}
EXPORT_SYMBOL_NS_GPL(nvme_find_get_ns, NVME_TARGET_PASSTHRU);

static void nvme_alloc_ns(struct nvme_ctrl *ctrl, unsigned nsid,
		struct nvme_ns_ids *ids)
{
	struct nvme_ns *ns;
	struct gendisk *disk;
	struct nvme_id_ns *id;
	int node = ctrl->numa_node;

	if (nvme_identify_ns(ctrl, nsid, ids, &id))
		return;

	ns = kzalloc_node(sizeof(*ns), GFP_KERNEL, node);
	if (!ns)
		goto out_free_id;

	ns->queue = blk_mq_init_queue(ctrl->tagset);
	if (IS_ERR(ns->queue))
		goto out_free_ns;

	if (ctrl->opts && ctrl->opts->data_digest)
		blk_queue_flag_set(QUEUE_FLAG_STABLE_WRITES, ns->queue);

	blk_queue_flag_set(QUEUE_FLAG_NONROT, ns->queue);
	if (ctrl->ops->flags & NVME_F_PCI_P2PDMA)
		blk_queue_flag_set(QUEUE_FLAG_PCI_P2PDMA, ns->queue);

	ns->queue->queuedata = ns;
	ns->ctrl = ctrl;
	kref_init(&ns->kref);

	if (nvme_init_ns_head(ns, nsid, ids, id->nmic & NVME_NS_NMIC_SHARED))
		goto out_free_queue;

	disk = alloc_disk_node(0, node);
	if (!disk)
		goto out_unlink_ns;

	disk->fops = &nvme_bdev_ops;
	disk->private_data = ns;
	disk->queue = ns->queue;
	disk->flags = GENHD_FL_EXT_DEVT;
	/*
	 * Without the multipath code enabled, multiple controller per
	 * subsystems are visible as devices and thus we cannot use the
	 * subsystem instance.
	 */
	if (!nvme_mpath_set_disk_name(ns, disk->disk_name, &disk->flags))
		sprintf(disk->disk_name, "nvme%dn%d", ctrl->instance,
			ns->head->instance);
	ns->disk = disk;

	if (nvme_update_ns_info(ns, id))
		goto out_put_disk;

	if ((ctrl->quirks & NVME_QUIRK_LIGHTNVM) && id->vs[0] == 0x1) {
		if (nvme_nvm_register(ns, disk->disk_name, node)) {
			dev_warn(ctrl->device, "LightNVM init failure\n");
			goto out_put_disk;
		}
	}

	down_write(&ctrl->namespaces_rwsem);
	list_add_tail(&ns->list, &ctrl->namespaces);
	up_write(&ctrl->namespaces_rwsem);

	nvme_get_ctrl(ctrl);

	device_add_disk(ctrl->device, ns->disk, nvme_ns_id_attr_groups);
	if (!nvme_ns_head_multipath(ns->head))
		nvme_add_ns_cdev(ns);

	nvme_mpath_add_disk(ns, id);
	nvme_fault_inject_init(&ns->fault_inject, ns->disk->disk_name);
	kfree(id);

	return;
 out_put_disk:
	/* prevent double queue cleanup */
	ns->disk->queue = NULL;
	put_disk(ns->disk);
 out_unlink_ns:
	mutex_lock(&ctrl->subsys->lock);
	list_del_rcu(&ns->siblings);
	if (list_empty(&ns->head->list))
		list_del_init(&ns->head->entry);
	mutex_unlock(&ctrl->subsys->lock);
	nvme_put_ns_head(ns->head);
 out_free_queue:
	blk_cleanup_queue(ns->queue);
 out_free_ns:
	kfree(ns);
 out_free_id:
	kfree(id);
}

static void nvme_ns_remove(struct nvme_ns *ns)
{
	if (test_and_set_bit(NVME_NS_REMOVING, &ns->flags))
		return;

	set_capacity(ns->disk, 0);
	nvme_fault_inject_fini(&ns->fault_inject);

	mutex_lock(&ns->ctrl->subsys->lock);
	list_del_rcu(&ns->siblings);
	if (list_empty(&ns->head->list))
		list_del_init(&ns->head->entry);
	mutex_unlock(&ns->ctrl->subsys->lock);

	synchronize_rcu(); /* guarantee not available in head->list */
	nvme_mpath_clear_current_path(ns);
	synchronize_srcu(&ns->head->srcu); /* wait for concurrent submissions */

	if (ns->disk->flags & GENHD_FL_UP) {
		if (!nvme_ns_head_multipath(ns->head))
			nvme_cdev_del(&ns->cdev, &ns->cdev_device);
		del_gendisk(ns->disk);
		blk_cleanup_queue(ns->queue);
		if (blk_get_integrity(ns->disk))
			blk_integrity_unregister(ns->disk);
	}

	down_write(&ns->ctrl->namespaces_rwsem);
	list_del_init(&ns->list);
	up_write(&ns->ctrl->namespaces_rwsem);

	nvme_mpath_check_last_path(ns);
	nvme_put_ns(ns);
}

static void nvme_ns_remove_by_nsid(struct nvme_ctrl *ctrl, u32 nsid)
{
	struct nvme_ns *ns = nvme_find_get_ns(ctrl, nsid);

	if (ns) {
		nvme_ns_remove(ns);
		nvme_put_ns(ns);
	}
}

static void nvme_validate_ns(struct nvme_ns *ns, struct nvme_ns_ids *ids)
{
	struct nvme_id_ns *id;
	int ret = NVME_SC_INVALID_NS | NVME_SC_DNR;

	if (test_bit(NVME_NS_DEAD, &ns->flags))
		goto out;

	ret = nvme_identify_ns(ns->ctrl, ns->head->ns_id, ids, &id);
	if (ret)
		goto out;

	ret = NVME_SC_INVALID_NS | NVME_SC_DNR;
	if (!nvme_ns_ids_equal(&ns->head->ids, ids)) {
		dev_err(ns->ctrl->device,
			"identifiers changed for nsid %d\n", ns->head->ns_id);
		goto out_free_id;
	}

	ret = nvme_update_ns_info(ns, id);

out_free_id:
	kfree(id);
out:
	/*
	 * Only remove the namespace if we got a fatal error back from the
	 * device, otherwise ignore the error and just move on.
	 *
	 * TODO: we should probably schedule a delayed retry here.
	 */
	if (ret > 0 && (ret & NVME_SC_DNR))
		nvme_ns_remove(ns);
}

static void nvme_validate_or_alloc_ns(struct nvme_ctrl *ctrl, unsigned nsid)
{
	struct nvme_ns_ids ids = { };
	struct nvme_ns *ns;

	if (nvme_identify_ns_descs(ctrl, nsid, &ids))
		return;

	ns = nvme_find_get_ns(ctrl, nsid);
	if (ns) {
		nvme_validate_ns(ns, &ids);
		nvme_put_ns(ns);
		return;
	}

	switch (ids.csi) {
	case NVME_CSI_NVM:
		nvme_alloc_ns(ctrl, nsid, &ids);
		break;
	case NVME_CSI_ZNS:
		if (!IS_ENABLED(CONFIG_BLK_DEV_ZONED)) {
			dev_warn(ctrl->device,
				"nsid %u not supported without CONFIG_BLK_DEV_ZONED\n",
				nsid);
			break;
		}
		if (!nvme_multi_css(ctrl)) {
			dev_warn(ctrl->device,
				"command set not reported for nsid: %d\n",
				nsid);
			break;
		}
		nvme_alloc_ns(ctrl, nsid, &ids);
		break;
	default:
		dev_warn(ctrl->device, "unknown csi %u for nsid %u\n",
			ids.csi, nsid);
		break;
	}
}

static void nvme_remove_invalid_namespaces(struct nvme_ctrl *ctrl,
					unsigned nsid)
{
	struct nvme_ns *ns, *next;
	LIST_HEAD(rm_list);

	down_write(&ctrl->namespaces_rwsem);
	list_for_each_entry_safe(ns, next, &ctrl->namespaces, list) {
		if (ns->head->ns_id > nsid || test_bit(NVME_NS_DEAD, &ns->flags))
			list_move_tail(&ns->list, &rm_list);
	}
	up_write(&ctrl->namespaces_rwsem);

	list_for_each_entry_safe(ns, next, &rm_list, list)
		nvme_ns_remove(ns);

}

static int nvme_scan_ns_list(struct nvme_ctrl *ctrl)
{
	const int nr_entries = NVME_IDENTIFY_DATA_SIZE / sizeof(__le32);
	__le32 *ns_list;
	u32 prev = 0;
	int ret = 0, i;

	if (nvme_ctrl_limited_cns(ctrl))
		return -EOPNOTSUPP;

	ns_list = kzalloc(NVME_IDENTIFY_DATA_SIZE, GFP_KERNEL);
	if (!ns_list)
		return -ENOMEM;

	for (;;) {
		struct nvme_command cmd = {
			.identify.opcode	= nvme_admin_identify,
			.identify.cns		= NVME_ID_CNS_NS_ACTIVE_LIST,
			.identify.nsid		= cpu_to_le32(prev),
		};

		ret = nvme_submit_sync_cmd(ctrl->admin_q, &cmd, ns_list,
					    NVME_IDENTIFY_DATA_SIZE);
		if (ret) {
			dev_warn(ctrl->device,
				"Identify NS List failed (status=0x%x)\n", ret);
			goto free;
		}

		for (i = 0; i < nr_entries; i++) {
			u32 nsid = le32_to_cpu(ns_list[i]);

			if (!nsid)	/* end of the list? */
				goto out;
			nvme_validate_or_alloc_ns(ctrl, nsid);
			while (++prev < nsid)
				nvme_ns_remove_by_nsid(ctrl, prev);
		}
	}
 out:
	nvme_remove_invalid_namespaces(ctrl, prev);
 free:
	kfree(ns_list);
	return ret;
}

static void nvme_scan_ns_sequential(struct nvme_ctrl *ctrl)
{
	struct nvme_id_ctrl *id;
	u32 nn, i;

	if (nvme_identify_ctrl(ctrl, &id))
		return;
	nn = le32_to_cpu(id->nn);
	kfree(id);

	for (i = 1; i <= nn; i++)
		nvme_validate_or_alloc_ns(ctrl, i);

	nvme_remove_invalid_namespaces(ctrl, nn);
}

static void nvme_clear_changed_ns_log(struct nvme_ctrl *ctrl)
{
	size_t log_size = NVME_MAX_CHANGED_NAMESPACES * sizeof(__le32);
	__le32 *log;
	int error;

	log = kzalloc(log_size, GFP_KERNEL);
	if (!log)
		return;

	/*
	 * We need to read the log to clear the AEN, but we don't want to rely
	 * on it for the changed namespace information as userspace could have
	 * raced with us in reading the log page, which could cause us to miss
	 * updates.
	 */
	error = nvme_get_log(ctrl, NVME_NSID_ALL, NVME_LOG_CHANGED_NS, 0,
			NVME_CSI_NVM, log, log_size, 0);
	if (error)
		dev_warn(ctrl->device,
			"reading changed ns log failed: %d\n", error);

	kfree(log);
}

static void nvme_scan_work(struct work_struct *work)
{
	struct nvme_ctrl *ctrl =
		container_of(work, struct nvme_ctrl, scan_work);

	/* No tagset on a live ctrl means IO queues could not created */
	if (ctrl->state != NVME_CTRL_LIVE || !ctrl->tagset)
		return;

	if (test_and_clear_bit(NVME_AER_NOTICE_NS_CHANGED, &ctrl->events)) {
		dev_info(ctrl->device, "rescanning namespaces.\n");
		nvme_clear_changed_ns_log(ctrl);
	}

	mutex_lock(&ctrl->scan_lock);
	if (nvme_scan_ns_list(ctrl) != 0)
		nvme_scan_ns_sequential(ctrl);
	mutex_unlock(&ctrl->scan_lock);

	down_write(&ctrl->namespaces_rwsem);
	list_sort(NULL, &ctrl->namespaces, ns_cmp);
	up_write(&ctrl->namespaces_rwsem);
}

/*
 * This function iterates the namespace list unlocked to allow recovery from
 * controller failure. It is up to the caller to ensure the namespace list is
 * not modified by scan work while this function is executing.
 */
void nvme_remove_namespaces(struct nvme_ctrl *ctrl)
{
	struct nvme_ns *ns, *next;
	LIST_HEAD(ns_list);

	/*
	 * make sure to requeue I/O to all namespaces as these
	 * might result from the scan itself and must complete
	 * for the scan_work to make progress
	 */
	nvme_mpath_clear_ctrl_paths(ctrl);

	/* prevent racing with ns scanning */
	flush_work(&ctrl->scan_work);

	/*
	 * The dead states indicates the controller was not gracefully
	 * disconnected. In that case, we won't be able to flush any data while
	 * removing the namespaces' disks; fail all the queues now to avoid
	 * potentially having to clean up the failed sync later.
	 */
	if (ctrl->state == NVME_CTRL_DEAD)
		nvme_kill_queues(ctrl);

	/* this is a no-op when called from the controller reset handler */
	nvme_change_ctrl_state(ctrl, NVME_CTRL_DELETING_NOIO);

	down_write(&ctrl->namespaces_rwsem);
	list_splice_init(&ctrl->namespaces, &ns_list);
	up_write(&ctrl->namespaces_rwsem);

	list_for_each_entry_safe(ns, next, &ns_list, list)
		nvme_ns_remove(ns);
}
EXPORT_SYMBOL_GPL(nvme_remove_namespaces);

static int nvme_class_uevent(struct device *dev, struct kobj_uevent_env *env)
{
	struct nvme_ctrl *ctrl =
		container_of(dev, struct nvme_ctrl, ctrl_device);
	struct nvmf_ctrl_options *opts = ctrl->opts;
	int ret;

	ret = add_uevent_var(env, "NVME_TRTYPE=%s", ctrl->ops->name);
	if (ret)
		return ret;

	if (opts) {
		ret = add_uevent_var(env, "NVME_TRADDR=%s", opts->traddr);
		if (ret)
			return ret;

		ret = add_uevent_var(env, "NVME_TRSVCID=%s",
				opts->trsvcid ?: "none");
		if (ret)
			return ret;

		ret = add_uevent_var(env, "NVME_HOST_TRADDR=%s",
				opts->host_traddr ?: "none");
	}
	return ret;
}

static void nvme_aen_uevent(struct nvme_ctrl *ctrl)
{
	char *envp[2] = { NULL, NULL };
	u32 aen_result = ctrl->aen_result;

	ctrl->aen_result = 0;
	if (!aen_result)
		return;

	envp[0] = kasprintf(GFP_KERNEL, "NVME_AEN=%#08x", aen_result);
	if (!envp[0])
		return;
	kobject_uevent_env(&ctrl->device->kobj, KOBJ_CHANGE, envp);
	kfree(envp[0]);
}

static void nvme_async_event_work(struct work_struct *work)
{
	struct nvme_ctrl *ctrl =
		container_of(work, struct nvme_ctrl, async_event_work);

	nvme_aen_uevent(ctrl);
	ctrl->ops->submit_async_event(ctrl);
}

static bool nvme_ctrl_pp_status(struct nvme_ctrl *ctrl)
{

	u32 csts;

	if (ctrl->ops->reg_read32(ctrl, NVME_REG_CSTS, &csts))
		return false;

	if (csts == ~0)
		return false;

	return ((ctrl->ctrl_config & NVME_CC_ENABLE) && (csts & NVME_CSTS_PP));
}

static void nvme_get_fw_slot_info(struct nvme_ctrl *ctrl)
{
	struct nvme_fw_slot_info_log *log;

	log = kmalloc(sizeof(*log), GFP_KERNEL);
	if (!log)
		return;

	if (nvme_get_log(ctrl, NVME_NSID_ALL, NVME_LOG_FW_SLOT, 0, NVME_CSI_NVM,
			log, sizeof(*log), 0))
		dev_warn(ctrl->device, "Get FW SLOT INFO log error\n");
	kfree(log);
}

static void nvme_fw_act_work(struct work_struct *work)
{
	struct nvme_ctrl *ctrl = container_of(work,
				struct nvme_ctrl, fw_act_work);
	unsigned long fw_act_timeout;

	if (ctrl->mtfa)
		fw_act_timeout = jiffies +
				msecs_to_jiffies(ctrl->mtfa * 100);
	else
		fw_act_timeout = jiffies +
				msecs_to_jiffies(admin_timeout * 1000);

	nvme_stop_queues(ctrl);
	while (nvme_ctrl_pp_status(ctrl)) {
		if (time_after(jiffies, fw_act_timeout)) {
			dev_warn(ctrl->device,
				"Fw activation timeout, reset controller\n");
			nvme_try_sched_reset(ctrl);
			return;
		}
		msleep(100);
	}

	if (!nvme_change_ctrl_state(ctrl, NVME_CTRL_LIVE))
		return;

	nvme_start_queues(ctrl);
	/* read FW slot information to clear the AER */
	nvme_get_fw_slot_info(ctrl);
}

static void nvme_handle_aen_notice(struct nvme_ctrl *ctrl, u32 result)
{
	u32 aer_notice_type = (result & 0xff00) >> 8;

	trace_nvme_async_event(ctrl, aer_notice_type);

	switch (aer_notice_type) {
	case NVME_AER_NOTICE_NS_CHANGED:
		set_bit(NVME_AER_NOTICE_NS_CHANGED, &ctrl->events);
		nvme_queue_scan(ctrl);
		break;
	case NVME_AER_NOTICE_FW_ACT_STARTING:
		/*
		 * We are (ab)using the RESETTING state to prevent subsequent
		 * recovery actions from interfering with the controller's
		 * firmware activation.
		 */
		if (nvme_change_ctrl_state(ctrl, NVME_CTRL_RESETTING))
			queue_work(nvme_wq, &ctrl->fw_act_work);
		break;
#ifdef CONFIG_NVME_MULTIPATH
	case NVME_AER_NOTICE_ANA:
		if (!ctrl->ana_log_buf)
			break;
		queue_work(nvme_wq, &ctrl->ana_work);
		break;
#endif
	case NVME_AER_NOTICE_DISC_CHANGED:
		ctrl->aen_result = result;
		break;
	default:
		dev_warn(ctrl->device, "async event result %08x\n", result);
	}
}

void nvme_complete_async_event(struct nvme_ctrl *ctrl, __le16 status,
		volatile union nvme_result *res)
{
	u32 result = le32_to_cpu(res->u32);
	u32 aer_type = result & 0x07;

	if (le16_to_cpu(status) >> 1 != NVME_SC_SUCCESS)
		return;

	switch (aer_type) {
	case NVME_AER_NOTICE:
		nvme_handle_aen_notice(ctrl, result);
		break;
	case NVME_AER_ERROR:
	case NVME_AER_SMART:
	case NVME_AER_CSS:
	case NVME_AER_VS:
		trace_nvme_async_event(ctrl, aer_type);
		ctrl->aen_result = result;
		break;
	default:
		break;
	}
	queue_work(nvme_wq, &ctrl->async_event_work);
}
EXPORT_SYMBOL_GPL(nvme_complete_async_event);

void nvme_stop_ctrl(struct nvme_ctrl *ctrl)
{
	nvme_mpath_stop(ctrl);
	nvme_stop_keep_alive(ctrl);
	nvme_stop_failfast_work(ctrl);
	flush_work(&ctrl->async_event_work);
	cancel_work_sync(&ctrl->fw_act_work);
}
EXPORT_SYMBOL_GPL(nvme_stop_ctrl);

void nvme_start_ctrl(struct nvme_ctrl *ctrl)
{
	nvme_start_keep_alive(ctrl);

	nvme_enable_aen(ctrl);

	if (ctrl->queue_count > 1) {
		nvme_queue_scan(ctrl);
		nvme_start_queues(ctrl);
	}
}
EXPORT_SYMBOL_GPL(nvme_start_ctrl);

void nvme_uninit_ctrl(struct nvme_ctrl *ctrl)
{
	nvme_hwmon_exit(ctrl);
	nvme_fault_inject_fini(&ctrl->fault_inject);
	dev_pm_qos_hide_latency_tolerance(ctrl->device);
	cdev_device_del(&ctrl->cdev, ctrl->device);
	nvme_put_ctrl(ctrl);
}
EXPORT_SYMBOL_GPL(nvme_uninit_ctrl);

static void nvme_free_cels(struct nvme_ctrl *ctrl)
{
	struct nvme_effects_log	*cel;
	unsigned long i;

	xa_for_each(&ctrl->cels, i, cel) {
		xa_erase(&ctrl->cels, i);
		kfree(cel);
	}

	xa_destroy(&ctrl->cels);
}

static void nvme_free_ctrl(struct device *dev)
{
	struct nvme_ctrl *ctrl =
		container_of(dev, struct nvme_ctrl, ctrl_device);
	struct nvme_subsystem *subsys = ctrl->subsys;

	if (!subsys || ctrl->instance != subsys->instance)
		ida_simple_remove(&nvme_instance_ida, ctrl->instance);

	nvme_free_cels(ctrl);
	nvme_mpath_uninit(ctrl);
	__free_page(ctrl->discard_page);

	if (subsys) {
		mutex_lock(&nvme_subsystems_lock);
		list_del(&ctrl->subsys_entry);
		sysfs_remove_link(&subsys->dev.kobj, dev_name(ctrl->device));
		mutex_unlock(&nvme_subsystems_lock);
	}

	ctrl->ops->free_ctrl(ctrl);

	if (subsys)
		nvme_put_subsystem(subsys);
}

/*
 * Initialize a NVMe controller structures.  This needs to be called during
 * earliest initialization so that we have the initialized structured around
 * during probing.
 */
int nvme_init_ctrl(struct nvme_ctrl *ctrl, struct device *dev,
		const struct nvme_ctrl_ops *ops, unsigned long quirks)
{
	int ret;

	ctrl->state = NVME_CTRL_NEW;
	clear_bit(NVME_CTRL_FAILFAST_EXPIRED, &ctrl->flags);
	spin_lock_init(&ctrl->lock);
	mutex_init(&ctrl->scan_lock);
	INIT_LIST_HEAD(&ctrl->namespaces);
	xa_init(&ctrl->cels);
	init_rwsem(&ctrl->namespaces_rwsem);
	ctrl->dev = dev;
	ctrl->ops = ops;
	ctrl->quirks = quirks;
	ctrl->numa_node = NUMA_NO_NODE;
	INIT_WORK(&ctrl->scan_work, nvme_scan_work);
	INIT_WORK(&ctrl->async_event_work, nvme_async_event_work);
	INIT_WORK(&ctrl->fw_act_work, nvme_fw_act_work);
	INIT_WORK(&ctrl->delete_work, nvme_delete_ctrl_work);
	init_waitqueue_head(&ctrl->state_wq);

	INIT_DELAYED_WORK(&ctrl->ka_work, nvme_keep_alive_work);
	INIT_DELAYED_WORK(&ctrl->failfast_work, nvme_failfast_work);
	memset(&ctrl->ka_cmd, 0, sizeof(ctrl->ka_cmd));
	ctrl->ka_cmd.common.opcode = nvme_admin_keep_alive;

	BUILD_BUG_ON(NVME_DSM_MAX_RANGES * sizeof(struct nvme_dsm_range) >
			PAGE_SIZE);
	ctrl->discard_page = alloc_page(GFP_KERNEL);
	if (!ctrl->discard_page) {
		ret = -ENOMEM;
		goto out;
	}

	ret = ida_simple_get(&nvme_instance_ida, 0, 0, GFP_KERNEL);
	if (ret < 0)
		goto out;
	ctrl->instance = ret;

	device_initialize(&ctrl->ctrl_device);
	ctrl->device = &ctrl->ctrl_device;
	ctrl->device->devt = MKDEV(MAJOR(nvme_ctrl_base_chr_devt),
			ctrl->instance);
	ctrl->device->class = nvme_class;
	ctrl->device->parent = ctrl->dev;
	ctrl->device->groups = nvme_dev_attr_groups;
	ctrl->device->release = nvme_free_ctrl;
	dev_set_drvdata(ctrl->device, ctrl);
	ret = dev_set_name(ctrl->device, "nvme%d", ctrl->instance);
	if (ret)
		goto out_release_instance;

	nvme_get_ctrl(ctrl);
	cdev_init(&ctrl->cdev, &nvme_dev_fops);
	ctrl->cdev.owner = ops->module;
	ret = cdev_device_add(&ctrl->cdev, ctrl->device);
	if (ret)
		goto out_free_name;

	/*
	 * Initialize latency tolerance controls.  The sysfs files won't
	 * be visible to userspace unless the device actually supports APST.
	 */
	ctrl->device->power.set_latency_tolerance = nvme_set_latency_tolerance;
	dev_pm_qos_update_user_latency_tolerance(ctrl->device,
		min(default_ps_max_latency_us, (unsigned long)S32_MAX));

	nvme_fault_inject_init(&ctrl->fault_inject, dev_name(ctrl->device));
	nvme_mpath_init_ctrl(ctrl);

	return 0;
out_free_name:
	nvme_put_ctrl(ctrl);
	kfree_const(ctrl->device->kobj.name);
out_release_instance:
	ida_simple_remove(&nvme_instance_ida, ctrl->instance);
out:
	if (ctrl->discard_page)
		__free_page(ctrl->discard_page);
	return ret;
}
EXPORT_SYMBOL_GPL(nvme_init_ctrl);

/**
 * nvme_kill_queues(): Ends all namespace queues
 * @ctrl: the dead controller that needs to end
 *
 * Call this function when the driver determines it is unable to get the
 * controller in a state capable of servicing IO.
 */
void nvme_kill_queues(struct nvme_ctrl *ctrl)
{
	struct nvme_ns *ns;

	down_read(&ctrl->namespaces_rwsem);

	/* Forcibly unquiesce queues to avoid blocking dispatch */
	if (ctrl->admin_q && !blk_queue_dying(ctrl->admin_q))
		blk_mq_unquiesce_queue(ctrl->admin_q);

	list_for_each_entry(ns, &ctrl->namespaces, list)
		nvme_set_queue_dying(ns);

	up_read(&ctrl->namespaces_rwsem);
}
EXPORT_SYMBOL_GPL(nvme_kill_queues);

void nvme_unfreeze(struct nvme_ctrl *ctrl)
{
	struct nvme_ns *ns;

	down_read(&ctrl->namespaces_rwsem);
	list_for_each_entry(ns, &ctrl->namespaces, list)
		blk_mq_unfreeze_queue(ns->queue);
	up_read(&ctrl->namespaces_rwsem);
}
EXPORT_SYMBOL_GPL(nvme_unfreeze);

int nvme_wait_freeze_timeout(struct nvme_ctrl *ctrl, long timeout)
{
	struct nvme_ns *ns;

	down_read(&ctrl->namespaces_rwsem);
	list_for_each_entry(ns, &ctrl->namespaces, list) {
		timeout = blk_mq_freeze_queue_wait_timeout(ns->queue, timeout);
		if (timeout <= 0)
			break;
	}
	up_read(&ctrl->namespaces_rwsem);
	return timeout;
}
EXPORT_SYMBOL_GPL(nvme_wait_freeze_timeout);

void nvme_wait_freeze(struct nvme_ctrl *ctrl)
{
	struct nvme_ns *ns;

	down_read(&ctrl->namespaces_rwsem);
	list_for_each_entry(ns, &ctrl->namespaces, list)
		blk_mq_freeze_queue_wait(ns->queue);
	up_read(&ctrl->namespaces_rwsem);
}
EXPORT_SYMBOL_GPL(nvme_wait_freeze);

void nvme_start_freeze(struct nvme_ctrl *ctrl)
{
	struct nvme_ns *ns;

	down_read(&ctrl->namespaces_rwsem);
	list_for_each_entry(ns, &ctrl->namespaces, list)
		blk_freeze_queue_start(ns->queue);
	up_read(&ctrl->namespaces_rwsem);
}
EXPORT_SYMBOL_GPL(nvme_start_freeze);

void nvme_stop_queues(struct nvme_ctrl *ctrl)
{
	struct nvme_ns *ns;

	down_read(&ctrl->namespaces_rwsem);
	list_for_each_entry(ns, &ctrl->namespaces, list)
		blk_mq_quiesce_queue(ns->queue);
	up_read(&ctrl->namespaces_rwsem);
}
EXPORT_SYMBOL_GPL(nvme_stop_queues);

void nvme_start_queues(struct nvme_ctrl *ctrl)
{
	struct nvme_ns *ns;

	down_read(&ctrl->namespaces_rwsem);
	list_for_each_entry(ns, &ctrl->namespaces, list)
		blk_mq_unquiesce_queue(ns->queue);
	up_read(&ctrl->namespaces_rwsem);
}
EXPORT_SYMBOL_GPL(nvme_start_queues);

void nvme_sync_io_queues(struct nvme_ctrl *ctrl)
{
	struct nvme_ns *ns;

	down_read(&ctrl->namespaces_rwsem);
	list_for_each_entry(ns, &ctrl->namespaces, list)
		blk_sync_queue(ns->queue);
	up_read(&ctrl->namespaces_rwsem);
}
EXPORT_SYMBOL_GPL(nvme_sync_io_queues);

void nvme_sync_queues(struct nvme_ctrl *ctrl)
{
	nvme_sync_io_queues(ctrl);
	if (ctrl->admin_q)
		blk_sync_queue(ctrl->admin_q);
}
EXPORT_SYMBOL_GPL(nvme_sync_queues);

struct nvme_ctrl *nvme_ctrl_from_file(struct file *file)
{
	if (file->f_op != &nvme_dev_fops)
		return NULL;
	return file->private_data;
}
EXPORT_SYMBOL_NS_GPL(nvme_ctrl_from_file, NVME_TARGET_PASSTHRU);

/*
 * Check we didn't inadvertently grow the command structure sizes:
 */
static inline void _nvme_check_size(void)
{
	BUILD_BUG_ON(sizeof(struct nvme_common_command) != 64);
	BUILD_BUG_ON(sizeof(struct nvme_rw_command) != 64);
	BUILD_BUG_ON(sizeof(struct nvme_identify) != 64);
	BUILD_BUG_ON(sizeof(struct nvme_features) != 64);
	BUILD_BUG_ON(sizeof(struct nvme_download_firmware) != 64);
	BUILD_BUG_ON(sizeof(struct nvme_format_cmd) != 64);
	BUILD_BUG_ON(sizeof(struct nvme_dsm_cmd) != 64);
	BUILD_BUG_ON(sizeof(struct nvme_write_zeroes_cmd) != 64);
	BUILD_BUG_ON(sizeof(struct nvme_abort_cmd) != 64);
	BUILD_BUG_ON(sizeof(struct nvme_get_log_page_command) != 64);
	BUILD_BUG_ON(sizeof(struct nvme_command) != 64);
	BUILD_BUG_ON(sizeof(struct nvme_id_ctrl) != NVME_IDENTIFY_DATA_SIZE);
	BUILD_BUG_ON(sizeof(struct nvme_id_ns) != NVME_IDENTIFY_DATA_SIZE);
	BUILD_BUG_ON(sizeof(struct nvme_id_ns_zns) != NVME_IDENTIFY_DATA_SIZE);
	BUILD_BUG_ON(sizeof(struct nvme_id_ctrl_zns) != NVME_IDENTIFY_DATA_SIZE);
	BUILD_BUG_ON(sizeof(struct nvme_id_ctrl_nvm) != NVME_IDENTIFY_DATA_SIZE);
	BUILD_BUG_ON(sizeof(struct nvme_lba_range_type) != 64);
	BUILD_BUG_ON(sizeof(struct nvme_smart_log) != 512);
	BUILD_BUG_ON(sizeof(struct nvme_dbbuf) != 64);
	BUILD_BUG_ON(sizeof(struct nvme_directive_cmd) != 64);
}


static int __init nvme_core_init(void)
{
	int result = -ENOMEM;

	_nvme_check_size();

	nvme_wq = alloc_workqueue("nvme-wq",
			WQ_UNBOUND | WQ_MEM_RECLAIM | WQ_SYSFS, 0);
	if (!nvme_wq)
		goto out;

	nvme_reset_wq = alloc_workqueue("nvme-reset-wq",
			WQ_UNBOUND | WQ_MEM_RECLAIM | WQ_SYSFS, 0);
	if (!nvme_reset_wq)
		goto destroy_wq;

	nvme_delete_wq = alloc_workqueue("nvme-delete-wq",
			WQ_UNBOUND | WQ_MEM_RECLAIM | WQ_SYSFS, 0);
	if (!nvme_delete_wq)
		goto destroy_reset_wq;

	result = alloc_chrdev_region(&nvme_ctrl_base_chr_devt, 0,
			NVME_MINORS, "nvme");
	if (result < 0)
		goto destroy_delete_wq;

	nvme_class = class_create(THIS_MODULE, "nvme");
	if (IS_ERR(nvme_class)) {
		result = PTR_ERR(nvme_class);
		goto unregister_chrdev;
	}
	nvme_class->dev_uevent = nvme_class_uevent;

	nvme_subsys_class = class_create(THIS_MODULE, "nvme-subsystem");
	if (IS_ERR(nvme_subsys_class)) {
		result = PTR_ERR(nvme_subsys_class);
		goto destroy_class;
	}

	result = alloc_chrdev_region(&nvme_ns_chr_devt, 0, NVME_MINORS,
				     "nvme-generic");
	if (result < 0)
		goto destroy_subsys_class;

	nvme_ns_chr_class = class_create(THIS_MODULE, "nvme-generic");
	if (IS_ERR(nvme_ns_chr_class)) {
		result = PTR_ERR(nvme_ns_chr_class);
		goto unregister_generic_ns;
	}

	return 0;

unregister_generic_ns:
	unregister_chrdev_region(nvme_ns_chr_devt, NVME_MINORS);
destroy_subsys_class:
	class_destroy(nvme_subsys_class);
destroy_class:
	class_destroy(nvme_class);
unregister_chrdev:
	unregister_chrdev_region(nvme_ctrl_base_chr_devt, NVME_MINORS);
destroy_delete_wq:
	destroy_workqueue(nvme_delete_wq);
destroy_reset_wq:
	destroy_workqueue(nvme_reset_wq);
destroy_wq:
	destroy_workqueue(nvme_wq);
out:
	return result;
}

static void __exit nvme_core_exit(void)
{
	class_destroy(nvme_ns_chr_class);
	class_destroy(nvme_subsys_class);
	class_destroy(nvme_class);
	unregister_chrdev_region(nvme_ns_chr_devt, NVME_MINORS);
	unregister_chrdev_region(nvme_ctrl_base_chr_devt, NVME_MINORS);
	destroy_workqueue(nvme_delete_wq);
	destroy_workqueue(nvme_reset_wq);
	destroy_workqueue(nvme_wq);
	ida_destroy(&nvme_ns_chr_minor_ida);
	ida_destroy(&nvme_instance_ida);
}

MODULE_LICENSE("GPL");
MODULE_VERSION("1.0");
module_init(nvme_core_init);
module_exit(nvme_core_exit);<|MERGE_RESOLUTION|>--- conflicted
+++ resolved
@@ -2902,11 +2902,6 @@
 	}
 
 	ret = nvme_mpath_init_identify(ctrl, id);
-<<<<<<< HEAD
-	kfree(id);
-
-=======
->>>>>>> 25423f4b
 	if (ret < 0)
 		goto out_free;
 
