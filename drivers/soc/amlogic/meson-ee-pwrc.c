--- conflicted
+++ resolved
@@ -450,13 +450,8 @@
 		if (ret)
 			return ret;
 
-<<<<<<< HEAD
-		ret = pm_genpd_init(&dom->base, &pm_domain_always_on_gov,
-				    false);
-=======
 		dom->base.flags = GENPD_FLAG_ALWAYS_ON;
 		ret = pm_genpd_init(&dom->base, NULL, false);
->>>>>>> d1988041
 		if (ret)
 			return ret;
 	} else {
