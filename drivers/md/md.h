/* SPDX-License-Identifier: GPL-2.0-or-later */
/*
   md.h : kernel internal structure of the Linux MD driver
          Copyright (C) 1996-98 Ingo Molnar, Gadi Oxman

*/

#ifndef _MD_MD_H
#define _MD_MD_H

#include <linux/blkdev.h>
#include <linux/backing-dev.h>
#include <linux/badblocks.h>
#include <linux/kobject.h>
#include <linux/list.h>
#include <linux/mm.h>
#include <linux/mutex.h>
#include <linux/timer.h>
#include <linux/wait.h>
#include <linux/workqueue.h>
#include "md-cluster.h"

#define MaxSector (~(sector_t)0)

/*
 * These flags should really be called "NO_RETRY" rather than
 * "FAILFAST" because they don't make any promise about time lapse,
 * only about the number of retries, which will be zero.
 * REQ_FAILFAST_DRIVER is not included because
 * Commit: 4a27446f3e39 ("[SCSI] modify scsi to handle new fail fast flags.")
 * seems to suggest that the errors it avoids retrying should usually
 * be retried.
 */
#define	MD_FAILFAST	(REQ_FAILFAST_DEV | REQ_FAILFAST_TRANSPORT)

/*
 * The struct embedded in rdev is used to serialize IO.
 */
struct serial_in_rdev {
	struct rb_root_cached serial_rb;
	spinlock_t serial_lock;
	wait_queue_head_t serial_io_wait;
};

/*
 * MD's 'extended' device
 */
struct md_rdev {
	struct list_head same_set;	/* RAID devices within the same set */

	sector_t sectors;		/* Device size (in 512bytes sectors) */
	struct mddev *mddev;		/* RAID array if running */
	int last_events;		/* IO event timestamp */

	/*
	 * If meta_bdev is non-NULL, it means that a separate device is
	 * being used to store the metadata (superblock/bitmap) which
	 * would otherwise be contained on the same device as the data (bdev).
	 */
	struct block_device *meta_bdev;
	struct block_device *bdev;	/* block device handle */

	struct page	*sb_page, *bb_page;
	int		sb_loaded;
	__u64		sb_events;
	sector_t	data_offset;	/* start of data in array */
	sector_t	new_data_offset;/* only relevant while reshaping */
	sector_t	sb_start;	/* offset of the super block (in 512byte sectors) */
	int		sb_size;	/* bytes in the superblock */
	int		preferred_minor;	/* autorun support */

	struct kobject	kobj;

	/* A device can be in one of three states based on two flags:
	 * Not working:   faulty==1 in_sync==0
	 * Fully working: faulty==0 in_sync==1
	 * Working, but not
	 * in sync with array
	 *                faulty==0 in_sync==0
	 *
	 * It can never have faulty==1, in_sync==1
	 * This reduces the burden of testing multiple flags in many cases
	 */

	unsigned long	flags;	/* bit set of 'enum flag_bits' bits. */
	wait_queue_head_t blocked_wait;

	int desc_nr;			/* descriptor index in the superblock */
	int raid_disk;			/* role of device in array */
	int new_raid_disk;		/* role that the device will have in
					 * the array after a level-change completes.
					 */
	int saved_raid_disk;		/* role that device used to have in the
					 * array and could again if we did a partial
					 * resync from the bitmap
					 */
	union {
		sector_t recovery_offset;/* If this device has been partially
					 * recovered, this is where we were
					 * up to.
					 */
		sector_t journal_tail;	/* If this device is a journal device,
					 * this is the journal tail (journal
					 * recovery start point)
					 */
	};

	atomic_t	nr_pending;	/* number of pending requests.
					 * only maintained for arrays that
					 * support hot removal
					 */
	atomic_t	read_errors;	/* number of consecutive read errors that
					 * we have tried to ignore.
					 */
	time64_t	last_read_error;	/* monotonic time since our
						 * last read error
						 */
	atomic_t	corrected_errors; /* number of corrected read errors,
					   * for reporting to userspace and storing
					   * in superblock.
					   */

	struct serial_in_rdev *serial;  /* used for raid1 io serialization */

	struct work_struct del_work;	/* used for delayed sysfs removal */

	struct kernfs_node *sysfs_state; /* handle for 'state'
					   * sysfs entry */
	/* handle for 'unacknowledged_bad_blocks' sysfs dentry */
	struct kernfs_node *sysfs_unack_badblocks;
	/* handle for 'bad_blocks' sysfs dentry */
	struct kernfs_node *sysfs_badblocks;
	struct badblocks badblocks;

	struct {
		short offset;	/* Offset from superblock to start of PPL.
				 * Not used by external metadata. */
		unsigned int size;	/* Size in sectors of the PPL space */
		sector_t sector;	/* First sector of the PPL space */
	} ppl;
};
enum flag_bits {
	Faulty,			/* device is known to have a fault */
	In_sync,		/* device is in_sync with rest of array */
	Bitmap_sync,		/* ..actually, not quite In_sync.  Need a
				 * bitmap-based recovery to get fully in sync.
				 * The bit is only meaningful before device
				 * has been passed to pers->hot_add_disk.
				 */
	WriteMostly,		/* Avoid reading if at all possible */
	AutoDetected,		/* added by auto-detect */
	Blocked,		/* An error occurred but has not yet
				 * been acknowledged by the metadata
				 * handler, so don't allow writes
				 * until it is cleared */
	WriteErrorSeen,		/* A write error has been seen on this
				 * device
				 */
	FaultRecorded,		/* Intermediate state for clearing
				 * Blocked.  The Fault is/will-be
				 * recorded in the metadata, but that
				 * metadata hasn't been stored safely
				 * on disk yet.
				 */
	BlockedBadBlocks,	/* A writer is blocked because they
				 * found an unacknowledged bad-block.
				 * This can safely be cleared at any
				 * time, and the writer will re-check.
				 * It may be set at any time, and at
				 * worst the writer will timeout and
				 * re-check.  So setting it as
				 * accurately as possible is good, but
				 * not absolutely critical.
				 */
	WantReplacement,	/* This device is a candidate to be
				 * hot-replaced, either because it has
				 * reported some faults, or because
				 * of explicit request.
				 */
	Replacement,		/* This device is a replacement for
				 * a want_replacement device with same
				 * raid_disk number.
				 */
	Candidate,		/* For clustered environments only:
				 * This device is seen locally but not
				 * by the whole cluster
				 */
	Journal,		/* This device is used as journal for
				 * raid-5/6.
				 * Usually, this device should be faster
				 * than other devices in the array
				 */
	ClusterRemove,
	RemoveSynchronized,	/* synchronize_rcu() was called after
				 * this device was known to be faulty,
				 * so it is safe to remove without
				 * another synchronize_rcu() call.
				 */
	ExternalBbl,            /* External metadata provides bad
				 * block management for a disk
				 */
	FailFast,		/* Minimal retries should be attempted on
				 * this device, so use REQ_FAILFAST_DEV.
				 * Also don't try to repair failed reads.
				 * It is expects that no bad block log
				 * is present.
				 */
	LastDev,		/* Seems to be the last working dev as
				 * it didn't fail, so don't use FailFast
				 * any more for metadata
				 */
	CollisionCheck,		/*
				 * check if there is collision between raid1
				 * serial bios.
				 */
};

static inline int is_badblock(struct md_rdev *rdev, sector_t s, int sectors,
			      sector_t *first_bad, int *bad_sectors)
{
	if (unlikely(rdev->badblocks.count)) {
		int rv = badblocks_check(&rdev->badblocks, rdev->data_offset + s,
					sectors,
					first_bad, bad_sectors);
		if (rv)
			*first_bad -= rdev->data_offset;
		return rv;
	}
	return 0;
}
extern int rdev_set_badblocks(struct md_rdev *rdev, sector_t s, int sectors,
			      int is_new);
extern int rdev_clear_badblocks(struct md_rdev *rdev, sector_t s, int sectors,
				int is_new);
struct md_cluster_info;

/* change UNSUPPORTED_MDDEV_FLAGS for each array type if new flag is added */
enum mddev_flags {
	MD_ARRAY_FIRST_USE,	/* First use of array, needs initialization */
	MD_CLOSING,		/* If set, we are closing the array, do not open
				 * it then */
	MD_JOURNAL_CLEAN,	/* A raid with journal is already clean */
	MD_HAS_JOURNAL,		/* The raid array has journal feature set */
	MD_CLUSTER_RESYNC_LOCKED, /* cluster raid only, which means node
				   * already took resync lock, need to
				   * release the lock */
	MD_FAILFAST_SUPPORTED,	/* Using MD_FAILFAST on metadata writes is
				 * supported as calls to md_error() will
				 * never cause the array to become failed.
				 */
	MD_HAS_PPL,		/* The raid array has PPL feature set */
	MD_HAS_MULTIPLE_PPLS,	/* The raid array has multiple PPLs feature set */
	MD_ALLOW_SB_UPDATE,	/* md_check_recovery is allowed to update
				 * the metadata without taking reconfig_mutex.
				 */
	MD_UPDATING_SB,		/* md_check_recovery is updating the metadata
				 * without explicitly holding reconfig_mutex.
				 */
	MD_NOT_READY,		/* do_md_run() is active, so 'array_state'
				 * must not report that array is ready yet
				 */
	MD_BROKEN,              /* This is used in RAID-0/LINEAR only, to stop
				 * I/O in case an array member is gone/failed.
				 */
};

enum mddev_sb_flags {
	MD_SB_CHANGE_DEVS,		/* Some device status has changed */
	MD_SB_CHANGE_CLEAN,	/* transition to or from 'clean' */
	MD_SB_CHANGE_PENDING,	/* switch from 'clean' to 'active' in progress */
	MD_SB_NEED_REWRITE,	/* metadata write needs to be repeated */
};

#define NR_SERIAL_INFOS		8
/* record current range of serialize IOs */
struct serial_info {
	struct rb_node node;
	sector_t start;		/* start sector of rb node */
	sector_t last;		/* end sector of rb node */
	sector_t _subtree_last; /* highest sector in subtree of rb node */
};

struct mddev {
	void				*private;
	struct md_personality		*pers;
	dev_t				unit;
	int				md_minor;
	struct list_head		disks;
	unsigned long			flags;
	unsigned long			sb_flags;

	int				suspended;
	atomic_t			active_io;
	int				ro;
	int				sysfs_active; /* set when sysfs deletes
						       * are happening, so run/
						       * takeover/stop are not safe
						       */
	struct gendisk			*gendisk;

	struct kobject			kobj;
	int				hold_active;
#define	UNTIL_IOCTL	1
#define	UNTIL_STOP	2

	/* Superblock information */
	int				major_version,
					minor_version,
					patch_version;
	int				persistent;
	int				external;	/* metadata is
							 * managed externally */
	char				metadata_type[17]; /* externally set*/
	int				chunk_sectors;
	time64_t			ctime, utime;
	int				level, layout;
	char				clevel[16];
	int				raid_disks;
	int				max_disks;
	sector_t			dev_sectors;	/* used size of
							 * component devices */
	sector_t			array_sectors; /* exported array size */
	int				external_size; /* size managed
							* externally */
	__u64				events;
	/* If the last 'event' was simply a clean->dirty transition, and
	 * we didn't write it to the spares, then it is safe and simple
	 * to just decrement the event count on a dirty->clean transition.
	 * So we record that possibility here.
	 */
	int				can_decrease_events;

	char				uuid[16];

	/* If the array is being reshaped, we need to record the
	 * new shape and an indication of where we are up to.
	 * This is written to the superblock.
	 * If reshape_position is MaxSector, then no reshape is happening (yet).
	 */
	sector_t			reshape_position;
	int				delta_disks, new_level, new_layout;
	int				new_chunk_sectors;
	int				reshape_backwards;

	struct md_thread		*thread;	/* management thread */
	struct md_thread		*sync_thread;	/* doing resync or reconstruct */

	/* 'last_sync_action' is initialized to "none".  It is set when a
	 * sync operation (i.e "data-check", "requested-resync", "resync",
	 * "recovery", or "reshape") is started.  It holds this value even
	 * when the sync thread is "frozen" (interrupted) or "idle" (stopped
	 * or finished).  It is overwritten when a new sync operation is begun.
	 */
	char				*last_sync_action;
	sector_t			curr_resync;	/* last block scheduled */
	/* As resync requests can complete out of order, we cannot easily track
	 * how much resync has been completed.  So we occasionally pause until
	 * everything completes, then set curr_resync_completed to curr_resync.
	 * As such it may be well behind the real resync mark, but it is a value
	 * we are certain of.
	 */
	sector_t			curr_resync_completed;
	unsigned long			resync_mark;	/* a recent timestamp */
	sector_t			resync_mark_cnt;/* blocks written at resync_mark */
	sector_t			curr_mark_cnt; /* blocks scheduled now */

	sector_t			resync_max_sectors; /* may be set by personality */

	atomic64_t			resync_mismatches; /* count of sectors where
							    * parity/replica mismatch found
							    */

	/* allow user-space to request suspension of IO to regions of the array */
	sector_t			suspend_lo;
	sector_t			suspend_hi;
	/* if zero, use the system-wide default */
	int				sync_speed_min;
	int				sync_speed_max;

	/* resync even though the same disks are shared among md-devices */
	int				parallel_resync;

	int				ok_start_degraded;

	unsigned long			recovery;
	/* If a RAID personality determines that recovery (of a particular
	 * device) will fail due to a read error on the source device, it
	 * takes a copy of this number and does not attempt recovery again
	 * until this number changes.
	 */
	int				recovery_disabled;

	int				in_sync;	/* know to not need resync */
	/* 'open_mutex' avoids races between 'md_open' and 'do_md_stop', so
	 * that we are never stopping an array while it is open.
	 * 'reconfig_mutex' protects all other reconfiguration.
	 * These locks are separate due to conflicting interactions
	 * with disk->open_mutex.
	 * Lock ordering is:
	 *  reconfig_mutex -> disk->open_mutex
	 *  disk->open_mutex -> open_mutex:  e.g. __blkdev_get -> md_open
	 */
	struct mutex			open_mutex;
	struct mutex			reconfig_mutex;
	atomic_t			active;		/* general refcount */
	atomic_t			openers;	/* number of active opens */

	int				changed;	/* True if we might need to
							 * reread partition info */
	int				degraded;	/* whether md should consider
							 * adding a spare
							 */

	atomic_t			recovery_active; /* blocks scheduled, but not written */
	wait_queue_head_t		recovery_wait;
	sector_t			recovery_cp;
	sector_t			resync_min;	/* user requested sync
							 * starts here */
	sector_t			resync_max;	/* resync should pause
							 * when it gets here */

	struct kernfs_node		*sysfs_state;	/* handle for 'array_state'
							 * file in sysfs.
							 */
	struct kernfs_node		*sysfs_action;  /* handle for 'sync_action' */
	struct kernfs_node		*sysfs_completed;	/*handle for 'sync_completed' */
	struct kernfs_node		*sysfs_degraded;	/*handle for 'degraded' */
	struct kernfs_node		*sysfs_level;		/*handle for 'level' */

	struct work_struct del_work;	/* used for delayed sysfs removal */

	/* "lock" protects:
	 *   flush_bio transition from NULL to !NULL
	 *   rdev superblocks, events
	 *   clearing MD_CHANGE_*
	 *   in_sync - and related safemode and MD_CHANGE changes
	 *   pers (also protected by reconfig_mutex and pending IO).
	 *   clearing ->bitmap
	 *   clearing ->bitmap_info.file
	 *   changing ->resync_{min,max}
	 *   setting MD_RECOVERY_RUNNING (which interacts with resync_{min,max})
	 */
	spinlock_t			lock;
	wait_queue_head_t		sb_wait;	/* for waiting on superblock updates */
	atomic_t			pending_writes;	/* number of active superblock writes */

	unsigned int			safemode;	/* if set, update "clean" superblock
							 * when no writes pending.
							 */
	unsigned int			safemode_delay;
	struct timer_list		safemode_timer;
	struct percpu_ref		writes_pending;
	int				sync_checkers;	/* # of threads checking writes_pending */
	struct request_queue		*queue;	/* for plugging ... */

	struct bitmap			*bitmap; /* the bitmap for the device */
	struct {
		struct file		*file; /* the bitmap file */
		loff_t			offset; /* offset from superblock of
						 * start of bitmap. May be
						 * negative, but not '0'
						 * For external metadata, offset
						 * from start of device.
						 */
		unsigned long		space; /* space available at this offset */
		loff_t			default_offset; /* this is the offset to use when
							 * hot-adding a bitmap.  It should
							 * eventually be settable by sysfs.
							 */
		unsigned long		default_space; /* space available at
							* default offset */
		struct mutex		mutex;
		unsigned long		chunksize;
		unsigned long		daemon_sleep; /* how many jiffies between updates? */
		unsigned long		max_write_behind; /* write-behind mode */
		int			external;
		int			nodes; /* Maximum number of nodes in the cluster */
		char                    cluster_name[64]; /* Name of the cluster */
	} bitmap_info;

	atomic_t			max_corr_read_errors; /* max read retries */
	struct list_head		all_mddevs;

	const struct attribute_group	*to_remove;

	struct bio_set			bio_set;
	struct bio_set			sync_set; /* for sync operations like
						   * metadata and bitmap writes
						   */
<<<<<<< HEAD
=======
	struct bio_set			io_acct_set; /* for raid0 and raid5 io accounting */
>>>>>>> d92805b6

	/* Generic flush handling.
	 * The last to finish preflush schedules a worker to submit
	 * the rest of the request (without the REQ_PREFLUSH flag).
	 */
	struct bio *flush_bio;
	atomic_t flush_pending;
	ktime_t start_flush, prev_flush_start; /* prev_flush_start is when the previous completed
						* flush was started.
						*/
	struct work_struct flush_work;
	struct work_struct event_work;	/* used by dm to report failure event */
	mempool_t *serial_info_pool;
	void (*sync_super)(struct mddev *mddev, struct md_rdev *rdev);
	struct md_cluster_info		*cluster_info;
	unsigned int			good_device_nr;	/* good device num within cluster raid */
	unsigned int			noio_flag; /* for memalloc scope API */

	bool	has_superblocks:1;
	bool	fail_last_dev:1;
	bool	serialize_policy:1;
};

enum recovery_flags {
	/*
	 * If neither SYNC or RESHAPE are set, then it is a recovery.
	 */
	MD_RECOVERY_RUNNING,	/* a thread is running, or about to be started */
	MD_RECOVERY_SYNC,	/* actually doing a resync, not a recovery */
	MD_RECOVERY_RECOVER,	/* doing recovery, or need to try it. */
	MD_RECOVERY_INTR,	/* resync needs to be aborted for some reason */
	MD_RECOVERY_DONE,	/* thread is done and is waiting to be reaped */
	MD_RECOVERY_NEEDED,	/* we might need to start a resync/recover */
	MD_RECOVERY_REQUESTED,	/* user-space has requested a sync (used with SYNC) */
	MD_RECOVERY_CHECK,	/* user-space request for check-only, no repair */
	MD_RECOVERY_RESHAPE,	/* A reshape is happening */
	MD_RECOVERY_FROZEN,	/* User request to abort, and not restart, any action */
	MD_RECOVERY_ERROR,	/* sync-action interrupted because io-error */
	MD_RECOVERY_WAIT,	/* waiting for pers->start() to finish */
	MD_RESYNCING_REMOTE,	/* remote node is running resync thread */
};

static inline int __must_check mddev_lock(struct mddev *mddev)
{
	return mutex_lock_interruptible(&mddev->reconfig_mutex);
}

/* Sometimes we need to take the lock in a situation where
 * failure due to interrupts is not acceptable.
 */
static inline void mddev_lock_nointr(struct mddev *mddev)
{
	mutex_lock(&mddev->reconfig_mutex);
}

static inline int mddev_trylock(struct mddev *mddev)
{
	return mutex_trylock(&mddev->reconfig_mutex);
}
extern void mddev_unlock(struct mddev *mddev);

static inline void md_sync_acct(struct block_device *bdev, unsigned long nr_sectors)
{
	atomic_add(nr_sectors, &bdev->bd_disk->sync_io);
}

static inline void md_sync_acct_bio(struct bio *bio, unsigned long nr_sectors)
{
	md_sync_acct(bio->bi_bdev, nr_sectors);
}

struct md_personality
{
	char *name;
	int level;
	struct list_head list;
	struct module *owner;
	bool __must_check (*make_request)(struct mddev *mddev, struct bio *bio);
	/*
	 * start up works that do NOT require md_thread. tasks that
	 * requires md_thread should go into start()
	 */
	int (*run)(struct mddev *mddev);
	/* start up works that require md threads */
	int (*start)(struct mddev *mddev);
	void (*free)(struct mddev *mddev, void *priv);
	void (*status)(struct seq_file *seq, struct mddev *mddev);
	/* error_handler must set ->faulty and clear ->in_sync
	 * if appropriate, and should abort recovery if needed
	 */
	void (*error_handler)(struct mddev *mddev, struct md_rdev *rdev);
	int (*hot_add_disk) (struct mddev *mddev, struct md_rdev *rdev);
	int (*hot_remove_disk) (struct mddev *mddev, struct md_rdev *rdev);
	int (*spare_active) (struct mddev *mddev);
	sector_t (*sync_request)(struct mddev *mddev, sector_t sector_nr, int *skipped);
	int (*resize) (struct mddev *mddev, sector_t sectors);
	sector_t (*size) (struct mddev *mddev, sector_t sectors, int raid_disks);
	int (*check_reshape) (struct mddev *mddev);
	int (*start_reshape) (struct mddev *mddev);
	void (*finish_reshape) (struct mddev *mddev);
	void (*update_reshape_pos) (struct mddev *mddev);
	/* quiesce suspends or resumes internal processing.
	 * 1 - stop new actions and wait for action io to complete
	 * 0 - return to normal behaviour
	 */
	void (*quiesce) (struct mddev *mddev, int quiesce);
	/* takeover is used to transition an array from one
	 * personality to another.  The new personality must be able
	 * to handle the data in the current layout.
	 * e.g. 2drive raid1 -> 2drive raid5
	 *      ndrive raid5 -> degraded n+1drive raid6 with special layout
	 * If the takeover succeeds, a new 'private' structure is returned.
	 * This needs to be installed and then ->run used to activate the
	 * array.
	 */
	void *(*takeover) (struct mddev *mddev);
	/* Changes the consistency policy of an active array. */
	int (*change_consistency_policy)(struct mddev *mddev, const char *buf);
};

struct md_sysfs_entry {
	struct attribute attr;
	ssize_t (*show)(struct mddev *, char *);
	ssize_t (*store)(struct mddev *, const char *, size_t);
};
extern const struct attribute_group md_bitmap_group;

static inline struct kernfs_node *sysfs_get_dirent_safe(struct kernfs_node *sd, char *name)
{
	if (sd)
		return sysfs_get_dirent(sd, name);
	return sd;
}
static inline void sysfs_notify_dirent_safe(struct kernfs_node *sd)
{
	if (sd)
		sysfs_notify_dirent(sd);
}

static inline char * mdname (struct mddev * mddev)
{
	return mddev->gendisk ? mddev->gendisk->disk_name : "mdX";
}

static inline int sysfs_link_rdev(struct mddev *mddev, struct md_rdev *rdev)
{
	char nm[20];
	if (!test_bit(Replacement, &rdev->flags) &&
	    !test_bit(Journal, &rdev->flags) &&
	    mddev->kobj.sd) {
		sprintf(nm, "rd%d", rdev->raid_disk);
		return sysfs_create_link(&mddev->kobj, &rdev->kobj, nm);
	} else
		return 0;
}

static inline void sysfs_unlink_rdev(struct mddev *mddev, struct md_rdev *rdev)
{
	char nm[20];
	if (!test_bit(Replacement, &rdev->flags) &&
	    !test_bit(Journal, &rdev->flags) &&
	    mddev->kobj.sd) {
		sprintf(nm, "rd%d", rdev->raid_disk);
		sysfs_remove_link(&mddev->kobj, nm);
	}
}

/*
 * iterates through some rdev ringlist. It's safe to remove the
 * current 'rdev'. Dont touch 'tmp' though.
 */
#define rdev_for_each_list(rdev, tmp, head)				\
	list_for_each_entry_safe(rdev, tmp, head, same_set)

/*
 * iterates through the 'same array disks' ringlist
 */
#define rdev_for_each(rdev, mddev)				\
	list_for_each_entry(rdev, &((mddev)->disks), same_set)

#define rdev_for_each_safe(rdev, tmp, mddev)				\
	list_for_each_entry_safe(rdev, tmp, &((mddev)->disks), same_set)

#define rdev_for_each_rcu(rdev, mddev)				\
	list_for_each_entry_rcu(rdev, &((mddev)->disks), same_set)

struct md_thread {
	void			(*run) (struct md_thread *thread);
	struct mddev		*mddev;
	wait_queue_head_t	wqueue;
	unsigned long		flags;
	struct task_struct	*tsk;
	unsigned long		timeout;
	void			*private;
};

struct md_io_acct {
	struct bio *orig_bio;
	unsigned long start_time;
	struct bio bio_clone;
};

#define THREAD_WAKEUP  0

static inline void safe_put_page(struct page *p)
{
	if (p) put_page(p);
}

extern int register_md_personality(struct md_personality *p);
extern int unregister_md_personality(struct md_personality *p);
extern int register_md_cluster_operations(struct md_cluster_operations *ops,
		struct module *module);
extern int unregister_md_cluster_operations(void);
extern int md_setup_cluster(struct mddev *mddev, int nodes);
extern void md_cluster_stop(struct mddev *mddev);
extern struct md_thread *md_register_thread(
	void (*run)(struct md_thread *thread),
	struct mddev *mddev,
	const char *name);
extern void md_unregister_thread(struct md_thread **threadp);
extern void md_wakeup_thread(struct md_thread *thread);
extern void md_check_recovery(struct mddev *mddev);
extern void md_reap_sync_thread(struct mddev *mddev);
extern int mddev_init_writes_pending(struct mddev *mddev);
extern bool md_write_start(struct mddev *mddev, struct bio *bi);
extern void md_write_inc(struct mddev *mddev, struct bio *bi);
extern void md_write_end(struct mddev *mddev);
extern void md_done_sync(struct mddev *mddev, int blocks, int ok);
extern void md_error(struct mddev *mddev, struct md_rdev *rdev);
extern void md_finish_reshape(struct mddev *mddev);
void md_submit_discard_bio(struct mddev *mddev, struct md_rdev *rdev,
			struct bio *bio, sector_t start, sector_t size);
void md_account_bio(struct mddev *mddev, struct bio **bio);

extern bool __must_check md_flush_request(struct mddev *mddev, struct bio *bio);
extern void md_super_write(struct mddev *mddev, struct md_rdev *rdev,
			   sector_t sector, int size, struct page *page);
extern int md_super_wait(struct mddev *mddev);
extern int sync_page_io(struct md_rdev *rdev, sector_t sector, int size,
			struct page *page, int op, int op_flags,
			bool metadata_op);
extern void md_do_sync(struct md_thread *thread);
extern void md_new_event(struct mddev *mddev);
extern void md_allow_write(struct mddev *mddev);
extern void md_wait_for_blocked_rdev(struct md_rdev *rdev, struct mddev *mddev);
extern void md_set_array_sectors(struct mddev *mddev, sector_t array_sectors);
extern int md_check_no_bitmap(struct mddev *mddev);
extern int md_integrity_register(struct mddev *mddev);
extern int md_integrity_add_rdev(struct md_rdev *rdev, struct mddev *mddev);
extern int strict_strtoul_scaled(const char *cp, unsigned long *res, int scale);

extern void mddev_init(struct mddev *mddev);
extern int md_run(struct mddev *mddev);
extern int md_start(struct mddev *mddev);
extern void md_stop(struct mddev *mddev);
extern void md_stop_writes(struct mddev *mddev);
extern int md_rdev_init(struct md_rdev *rdev);
extern void md_rdev_clear(struct md_rdev *rdev);

extern void md_handle_request(struct mddev *mddev, struct bio *bio);
extern void mddev_suspend(struct mddev *mddev);
extern void mddev_resume(struct mddev *mddev);

extern void md_reload_sb(struct mddev *mddev, int raid_disk);
extern void md_update_sb(struct mddev *mddev, int force);
extern void md_kick_rdev_from_array(struct md_rdev * rdev);
extern void mddev_create_serial_pool(struct mddev *mddev, struct md_rdev *rdev,
				     bool is_suspend);
extern void mddev_destroy_serial_pool(struct mddev *mddev, struct md_rdev *rdev,
				      bool is_suspend);
struct md_rdev *md_find_rdev_nr_rcu(struct mddev *mddev, int nr);
struct md_rdev *md_find_rdev_rcu(struct mddev *mddev, dev_t dev);

static inline bool is_mddev_broken(struct md_rdev *rdev, const char *md_type)
{
	int flags = rdev->bdev->bd_disk->flags;

	if (!(flags & GENHD_FL_UP)) {
		if (!test_and_set_bit(MD_BROKEN, &rdev->mddev->flags))
			pr_warn("md: %s: %s array has a missing/failed member\n",
				mdname(rdev->mddev), md_type);
		return true;
	}
	return false;
}

static inline void rdev_dec_pending(struct md_rdev *rdev, struct mddev *mddev)
{
	int faulty = test_bit(Faulty, &rdev->flags);
	if (atomic_dec_and_test(&rdev->nr_pending) && faulty) {
		set_bit(MD_RECOVERY_NEEDED, &mddev->recovery);
		md_wakeup_thread(mddev->thread);
	}
}

extern struct md_cluster_operations *md_cluster_ops;
static inline int mddev_is_clustered(struct mddev *mddev)
{
	return mddev->cluster_info && mddev->bitmap_info.nodes > 1;
}

/* clear unsupported mddev_flags */
static inline void mddev_clear_unsupported_flags(struct mddev *mddev,
	unsigned long unsupported_flags)
{
	mddev->flags &= ~unsupported_flags;
}

static inline void mddev_check_writesame(struct mddev *mddev, struct bio *bio)
{
	if (bio_op(bio) == REQ_OP_WRITE_SAME &&
	    !bio->bi_bdev->bd_disk->queue->limits.max_write_same_sectors)
		mddev->queue->limits.max_write_same_sectors = 0;
}

static inline void mddev_check_write_zeroes(struct mddev *mddev, struct bio *bio)
{
	if (bio_op(bio) == REQ_OP_WRITE_ZEROES &&
	    !bio->bi_bdev->bd_disk->queue->limits.max_write_zeroes_sectors)
		mddev->queue->limits.max_write_zeroes_sectors = 0;
}

struct mdu_array_info_s;
struct mdu_disk_info_s;

extern int mdp_major;
void md_autostart_arrays(int part);
int md_set_array_info(struct mddev *mddev, struct mdu_array_info_s *info);
int md_add_new_disk(struct mddev *mddev, struct mdu_disk_info_s *info);
int do_md_run(struct mddev *mddev);

extern const struct block_device_operations md_fops;

#endif /* _MD_MD_H */<|MERGE_RESOLUTION|>--- conflicted
+++ resolved
@@ -487,10 +487,7 @@
 	struct bio_set			sync_set; /* for sync operations like
 						   * metadata and bitmap writes
 						   */
-<<<<<<< HEAD
-=======
 	struct bio_set			io_acct_set; /* for raid0 and raid5 io accounting */
->>>>>>> d92805b6
 
 	/* Generic flush handling.
 	 * The last to finish preflush schedules a worker to submit
