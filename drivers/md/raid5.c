--- conflicted
+++ resolved
@@ -2443,11 +2443,7 @@
 
 		percpu = per_cpu_ptr(conf->percpu, cpu);
 		err = scribble_alloc(percpu, new_disks,
-<<<<<<< HEAD
-				     new_sectors / STRIPE_SECTORS);
-=======
 				     new_sectors / RAID5_STRIPE_SECTORS(conf));
->>>>>>> d1988041
 		if (err)
 			break;
 	}
@@ -3815,12 +3811,7 @@
 	 * it is not being overwritten (and maybe not written at all)
 	 * is missing/faulty, then we need to read everything we can.
 	 */
-<<<<<<< HEAD
-	if (sh->raid_conf->level != 6 &&
-	    sh->raid_conf->rmw_level != PARITY_DISABLE_RMW &&
-=======
 	if (!force_rcw &&
->>>>>>> d1988041
 	    sh->sector < sh->raid_conf->mddev->recovery_cp)
 		/* reconstruct-write isn't being forced */
 		return 0;
@@ -5924,12 +5915,7 @@
 				do_flush = false;
 			}
 
-<<<<<<< HEAD
-			if (!sh->batch_head || sh == sh->batch_head)
-				set_bit(STRIPE_HANDLE, &sh->state);
-=======
 			set_bit(STRIPE_HANDLE, &sh->state);
->>>>>>> d1988041
 			clear_bit(STRIPE_DELAYED, &sh->state);
 			if ((!sh->batch_head || sh == sh->batch_head) &&
 			    (bi->bi_opf & REQ_SYNC) &&
@@ -7057,11 +7043,7 @@
 			       conf->previous_raid_disks),
 			   max(conf->chunk_sectors,
 			       conf->prev_chunk_sectors)
-<<<<<<< HEAD
-			   / STRIPE_SECTORS)) {
-=======
 			   / RAID5_STRIPE_SECTORS(conf))) {
->>>>>>> d1988041
 		free_scratch_buffer(conf, percpu);
 		return -ENOMEM;
 	}
