/*
 * bcache sysfs interfaces
 *
 * Copyright 2010, 2011 Kent Overstreet <kent.overstreet@gmail.com>
 * Copyright 2012 Google, Inc.
 */

#include "bcache.h"
#include "sysfs.h"
#include "btree.h"
#include "request.h"
#include "writeback.h"

#include <linux/blkdev.h>
#include <linux/sort.h>

static const char * const cache_replacement_policies[] = {
	"lru",
	"fifo",
	"random",
	NULL
};

static const char * const error_actions[] = {
	"unregister",
	"panic",
	NULL
};

write_attribute(attach);
write_attribute(detach);
write_attribute(unregister);
write_attribute(stop);
write_attribute(clear_stats);
write_attribute(trigger_gc);
write_attribute(prune_cache);
write_attribute(flash_vol_create);

read_attribute(bucket_size);
read_attribute(block_size);
read_attribute(nbuckets);
read_attribute(tree_depth);
read_attribute(root_usage_percent);
read_attribute(priority_stats);
read_attribute(btree_cache_size);
read_attribute(btree_cache_max_chain);
read_attribute(cache_available_percent);
read_attribute(written);
read_attribute(btree_written);
read_attribute(metadata_written);
read_attribute(active_journal_entries);

sysfs_time_stats_attribute(btree_gc,	sec, ms);
sysfs_time_stats_attribute(btree_split, sec, us);
sysfs_time_stats_attribute(btree_sort,	ms,  us);
sysfs_time_stats_attribute(btree_read,	ms,  us);
sysfs_time_stats_attribute(try_harder,	ms,  us);

read_attribute(btree_nodes);
read_attribute(btree_used_percent);
read_attribute(average_key_size);
read_attribute(dirty_data);
read_attribute(bset_tree_stats);

read_attribute(state);
read_attribute(cache_read_races);
read_attribute(writeback_keys_done);
read_attribute(writeback_keys_failed);
read_attribute(io_errors);
read_attribute(congested);
rw_attribute(congested_read_threshold_us);
rw_attribute(congested_write_threshold_us);

rw_attribute(sequential_cutoff);
rw_attribute(data_csum);
rw_attribute(cache_mode);
rw_attribute(writeback_metadata);
rw_attribute(writeback_running);
rw_attribute(writeback_percent);
rw_attribute(writeback_delay);
rw_attribute(writeback_rate);

rw_attribute(writeback_rate_update_seconds);
rw_attribute(writeback_rate_d_term);
rw_attribute(writeback_rate_p_term_inverse);
read_attribute(writeback_rate_debug);

read_attribute(stripe_size);
read_attribute(partial_stripes_expensive);

rw_attribute(synchronous);
rw_attribute(journal_delay_ms);
rw_attribute(discard);
rw_attribute(running);
rw_attribute(label);
rw_attribute(readahead);
rw_attribute(errors);
rw_attribute(io_error_limit);
rw_attribute(io_error_halflife);
rw_attribute(verify);
rw_attribute(bypass_torture_test);
rw_attribute(key_merging_disabled);
rw_attribute(gc_always_rewrite);
rw_attribute(expensive_debug_checks);
rw_attribute(cache_replacement_policy);
rw_attribute(btree_shrinker_disabled);
rw_attribute(copy_gc_enabled);
rw_attribute(size);

SHOW(__bch_cached_dev)
{
	struct cached_dev *dc = container_of(kobj, struct cached_dev,
					     disk.kobj);
	const char *states[] = { "no cache", "clean", "dirty", "inconsistent" };

#define var(stat)		(dc->stat)

	if (attr == &sysfs_cache_mode)
		return bch_snprint_string_list(buf, PAGE_SIZE,
					       bch_cache_modes + 1,
					       BDEV_CACHE_MODE(&dc->sb));

	sysfs_printf(data_csum,		"%i", dc->disk.data_csum);
	var_printf(verify,		"%i");
	var_printf(bypass_torture_test,	"%i");
	var_printf(writeback_metadata,	"%i");
	var_printf(writeback_running,	"%i");
	var_print(writeback_delay);
	var_print(writeback_percent);
	sysfs_hprint(writeback_rate,	dc->writeback_rate.rate << 9);

	var_print(writeback_rate_update_seconds);
	var_print(writeback_rate_d_term);
	var_print(writeback_rate_p_term_inverse);

	if (attr == &sysfs_writeback_rate_debug) {
		char rate[20];
		char dirty[20];
		char target[20];
		char proportional[20];
		char derivative[20];
		char change[20];
		s64 next_io;

		bch_hprint(rate,	dc->writeback_rate.rate << 9);
		bch_hprint(dirty,	bcache_dev_sectors_dirty(&dc->disk) << 9);
		bch_hprint(target,	dc->writeback_rate_target << 9);
		bch_hprint(proportional,dc->writeback_rate_proportional << 9);
		bch_hprint(derivative,	dc->writeback_rate_derivative << 9);
		bch_hprint(change,	dc->writeback_rate_change << 9);

		next_io = div64_s64(dc->writeback_rate.next - local_clock(),
				    NSEC_PER_MSEC);

		return sprintf(buf,
			       "rate:\t\t%s/sec\n"
			       "dirty:\t\t%s\n"
			       "target:\t\t%s\n"
			       "proportional:\t%s\n"
			       "derivative:\t%s\n"
			       "change:\t\t%s/sec\n"
			       "next io:\t%llims\n",
			       rate, dirty, target, proportional,
			       derivative, change, next_io);
	}

	sysfs_hprint(dirty_data,
		     bcache_dev_sectors_dirty(&dc->disk) << 9);

	sysfs_hprint(stripe_size,	dc->disk.stripe_size << 9);
	var_printf(partial_stripes_expensive,	"%u");

	var_hprint(sequential_cutoff);
	var_hprint(readahead);

	sysfs_print(running,		atomic_read(&dc->running));
	sysfs_print(state,		states[BDEV_STATE(&dc->sb)]);

	if (attr == &sysfs_label) {
		memcpy(buf, dc->sb.label, SB_LABEL_SIZE);
		buf[SB_LABEL_SIZE + 1] = '\0';
		strcat(buf, "\n");
		return strlen(buf);
	}

#undef var
	return 0;
}
SHOW_LOCKED(bch_cached_dev)

STORE(__cached_dev)
{
	struct cached_dev *dc = container_of(kobj, struct cached_dev,
					     disk.kobj);
	unsigned v = size;
	struct cache_set *c;
	struct kobj_uevent_env *env;

#define d_strtoul(var)		sysfs_strtoul(var, dc->var)
#define d_strtoul_nonzero(var)	sysfs_strtoul_clamp(var, dc->var, 1, INT_MAX)
#define d_strtoi_h(var)		sysfs_hatoi(var, dc->var)

	sysfs_strtoul(data_csum,	dc->disk.data_csum);
	d_strtoul(verify);
	d_strtoul(bypass_torture_test);
	d_strtoul(writeback_metadata);
	d_strtoul(writeback_running);
	d_strtoul(writeback_delay);

	sysfs_strtoul_clamp(writeback_percent, dc->writeback_percent, 0, 40);

	sysfs_strtoul_clamp(writeback_rate,
			    dc->writeback_rate.rate, 1, INT_MAX);

	d_strtoul_nonzero(writeback_rate_update_seconds);
	d_strtoul(writeback_rate_d_term);
	d_strtoul_nonzero(writeback_rate_p_term_inverse);

	d_strtoi_h(sequential_cutoff);
	d_strtoi_h(readahead);

	if (attr == &sysfs_clear_stats)
		bch_cache_accounting_clear(&dc->accounting);

	if (attr == &sysfs_running &&
	    strtoul_or_return(buf))
		bch_cached_dev_run(dc);

	if (attr == &sysfs_cache_mode) {
		ssize_t v = bch_read_string_list(buf, bch_cache_modes + 1);

		if (v < 0)
			return v;

		if ((unsigned) v != BDEV_CACHE_MODE(&dc->sb)) {
			SET_BDEV_CACHE_MODE(&dc->sb, v);
			bch_write_bdev_super(dc, NULL);
		}
	}

	if (attr == &sysfs_label) {
		if (size > SB_LABEL_SIZE)
			return -EINVAL;
		memcpy(dc->sb.label, buf, size);
		if (size < SB_LABEL_SIZE)
			dc->sb.label[size] = '\0';
		if (size && dc->sb.label[size - 1] == '\n')
			dc->sb.label[size - 1] = '\0';
		bch_write_bdev_super(dc, NULL);
		if (dc->disk.c) {
			memcpy(dc->disk.c->uuids[dc->disk.id].label,
			       buf, SB_LABEL_SIZE);
			bch_uuid_write(dc->disk.c);
		}
		env = kzalloc(sizeof(struct kobj_uevent_env), GFP_KERNEL);
		if (!env)
			return -ENOMEM;
		add_uevent_var(env, "DRIVER=bcache");
		add_uevent_var(env, "CACHED_UUID=%pU", dc->sb.uuid),
		add_uevent_var(env, "CACHED_LABEL=%s", buf);
		kobject_uevent_env(
			&disk_to_dev(dc->disk.disk)->kobj, KOBJ_CHANGE, env->envp);
		kfree(env);
	}

	if (attr == &sysfs_attach) {
		if (bch_parse_uuid(buf, dc->sb.set_uuid) < 16)
			return -EINVAL;

		list_for_each_entry(c, &bch_cache_sets, list) {
			v = bch_cached_dev_attach(dc, c);
			if (!v)
				return size;
		}

		pr_err("Can't attach %s: cache set not found", buf);
		size = v;
	}

	if (attr == &sysfs_detach && dc->disk.c)
		bch_cached_dev_detach(dc);

	if (attr == &sysfs_stop)
		bcache_device_stop(&dc->disk);

	return size;
}

STORE(bch_cached_dev)
{
	struct cached_dev *dc = container_of(kobj, struct cached_dev,
					     disk.kobj);

	mutex_lock(&bch_register_lock);
	size = __cached_dev_store(kobj, attr, buf, size);

	if (attr == &sysfs_writeback_running)
		bch_writeback_queue(dc);

	if (attr == &sysfs_writeback_percent)
		schedule_delayed_work(&dc->writeback_rate_update,
				      dc->writeback_rate_update_seconds * HZ);

	mutex_unlock(&bch_register_lock);
	return size;
}

static struct attribute *bch_cached_dev_files[] = {
	&sysfs_attach,
	&sysfs_detach,
	&sysfs_stop,
#if 0
	&sysfs_data_csum,
#endif
	&sysfs_cache_mode,
	&sysfs_writeback_metadata,
	&sysfs_writeback_running,
	&sysfs_writeback_delay,
	&sysfs_writeback_percent,
	&sysfs_writeback_rate,
	&sysfs_writeback_rate_update_seconds,
	&sysfs_writeback_rate_d_term,
	&sysfs_writeback_rate_p_term_inverse,
	&sysfs_writeback_rate_debug,
	&sysfs_dirty_data,
	&sysfs_stripe_size,
	&sysfs_partial_stripes_expensive,
	&sysfs_sequential_cutoff,
	&sysfs_clear_stats,
	&sysfs_running,
	&sysfs_state,
	&sysfs_label,
	&sysfs_readahead,
#ifdef CONFIG_BCACHE_DEBUG
	&sysfs_verify,
	&sysfs_bypass_torture_test,
#endif
	NULL
};
KTYPE(bch_cached_dev);

SHOW(bch_flash_dev)
{
	struct bcache_device *d = container_of(kobj, struct bcache_device,
					       kobj);
	struct uuid_entry *u = &d->c->uuids[d->id];

	sysfs_printf(data_csum,	"%i", d->data_csum);
	sysfs_hprint(size,	u->sectors << 9);

	if (attr == &sysfs_label) {
		memcpy(buf, u->label, SB_LABEL_SIZE);
		buf[SB_LABEL_SIZE + 1] = '\0';
		strcat(buf, "\n");
		return strlen(buf);
	}

	return 0;
}

STORE(__bch_flash_dev)
{
	struct bcache_device *d = container_of(kobj, struct bcache_device,
					       kobj);
	struct uuid_entry *u = &d->c->uuids[d->id];

	sysfs_strtoul(data_csum,	d->data_csum);

	if (attr == &sysfs_size) {
		uint64_t v;
		strtoi_h_or_return(buf, v);

		u->sectors = v >> 9;
		bch_uuid_write(d->c);
		set_capacity(d->disk, u->sectors);
	}

	if (attr == &sysfs_label) {
		memcpy(u->label, buf, SB_LABEL_SIZE);
		bch_uuid_write(d->c);
	}

	if (attr == &sysfs_unregister) {
		set_bit(BCACHE_DEV_DETACHING, &d->flags);
		bcache_device_stop(d);
	}

	return size;
}
STORE_LOCKED(bch_flash_dev)

static struct attribute *bch_flash_dev_files[] = {
	&sysfs_unregister,
#if 0
	&sysfs_data_csum,
#endif
	&sysfs_label,
	&sysfs_size,
	NULL
};
KTYPE(bch_flash_dev);

struct bset_stats_op {
	struct btree_op op;
	size_t nodes;
	struct bset_stats stats;
};

static int btree_bset_stats(struct btree_op *b_op, struct btree *b)
{
	struct bset_stats_op *op = container_of(b_op, struct bset_stats_op, op);

	op->nodes++;
	bch_btree_keys_stats(&b->keys, &op->stats);

	return MAP_CONTINUE;
}

<<<<<<< HEAD
int bch_bset_print_stats(struct cache_set *c, char *buf)
=======
static int bch_bset_print_stats(struct cache_set *c, char *buf)
>>>>>>> e3703f8c
{
	struct bset_stats_op op;
	int ret;

	memset(&op, 0, sizeof(op));
	bch_btree_op_init(&op.op, -1);

	ret = bch_btree_map_nodes(&op.op, c, &ZERO_KEY, btree_bset_stats);
	if (ret < 0)
		return ret;

	return snprintf(buf, PAGE_SIZE,
			"btree nodes:		%zu\n"
			"written sets:		%zu\n"
			"unwritten sets:		%zu\n"
			"written key bytes:	%zu\n"
			"unwritten key bytes:	%zu\n"
			"floats:			%zu\n"
			"failed:			%zu\n",
			op.nodes,
			op.stats.sets_written, op.stats.sets_unwritten,
			op.stats.bytes_written, op.stats.bytes_unwritten,
			op.stats.floats, op.stats.failed);
}

SHOW(__bch_cache_set)
{
	unsigned root_usage(struct cache_set *c)
	{
		unsigned bytes = 0;
		struct bkey *k;
		struct btree *b;
		struct btree_iter iter;

		goto lock_root;

		do {
			rw_unlock(false, b);
lock_root:
			b = c->root;
			rw_lock(false, b, b->level);
		} while (b != c->root);

		for_each_key_filter(&b->keys, k, &iter, bch_ptr_bad)
			bytes += bkey_bytes(k);

		rw_unlock(false, b);

		return (bytes * 100) / btree_bytes(c);
	}

	size_t cache_size(struct cache_set *c)
	{
		size_t ret = 0;
		struct btree *b;

		mutex_lock(&c->bucket_lock);
		list_for_each_entry(b, &c->btree_cache, list)
			ret += 1 << (b->keys.page_order + PAGE_SHIFT);

		mutex_unlock(&c->bucket_lock);
		return ret;
	}

	unsigned cache_max_chain(struct cache_set *c)
	{
		unsigned ret = 0;
		struct hlist_head *h;

		mutex_lock(&c->bucket_lock);

		for (h = c->bucket_hash;
		     h < c->bucket_hash + (1 << BUCKET_HASH_BITS);
		     h++) {
			unsigned i = 0;
			struct hlist_node *p;

			hlist_for_each(p, h)
				i++;

			ret = max(ret, i);
		}

		mutex_unlock(&c->bucket_lock);
		return ret;
	}

	unsigned btree_used(struct cache_set *c)
	{
		return div64_u64(c->gc_stats.key_bytes * 100,
				 (c->gc_stats.nodes ?: 1) * btree_bytes(c));
	}

	unsigned average_key_size(struct cache_set *c)
	{
		return c->gc_stats.nkeys
			? div64_u64(c->gc_stats.data, c->gc_stats.nkeys)
			: 0;
	}

	struct cache_set *c = container_of(kobj, struct cache_set, kobj);

	sysfs_print(synchronous,		CACHE_SYNC(&c->sb));
	sysfs_print(journal_delay_ms,		c->journal_delay_ms);
	sysfs_hprint(bucket_size,		bucket_bytes(c));
	sysfs_hprint(block_size,		block_bytes(c));
	sysfs_print(tree_depth,			c->root->level);
	sysfs_print(root_usage_percent,		root_usage(c));

	sysfs_hprint(btree_cache_size,		cache_size(c));
	sysfs_print(btree_cache_max_chain,	cache_max_chain(c));
	sysfs_print(cache_available_percent,	100 - c->gc_stats.in_use);

	sysfs_print_time_stats(&c->btree_gc_time,	btree_gc, sec, ms);
	sysfs_print_time_stats(&c->btree_split_time,	btree_split, sec, us);
	sysfs_print_time_stats(&c->sort.time,		btree_sort, ms, us);
	sysfs_print_time_stats(&c->btree_read_time,	btree_read, ms, us);
	sysfs_print_time_stats(&c->try_harder_time,	try_harder, ms, us);

	sysfs_print(btree_used_percent,	btree_used(c));
	sysfs_print(btree_nodes,	c->gc_stats.nodes);
	sysfs_hprint(average_key_size,	average_key_size(c));

	sysfs_print(cache_read_races,
		    atomic_long_read(&c->cache_read_races));

	sysfs_print(writeback_keys_done,
		    atomic_long_read(&c->writeback_keys_done));
	sysfs_print(writeback_keys_failed,
		    atomic_long_read(&c->writeback_keys_failed));

	if (attr == &sysfs_errors)
		return bch_snprint_string_list(buf, PAGE_SIZE, error_actions,
					       c->on_error);

	/* See count_io_errors for why 88 */
	sysfs_print(io_error_halflife,	c->error_decay * 88);
	sysfs_print(io_error_limit,	c->error_limit >> IO_ERROR_SHIFT);

	sysfs_hprint(congested,
		     ((uint64_t) bch_get_congested(c)) << 9);
	sysfs_print(congested_read_threshold_us,
		    c->congested_read_threshold_us);
	sysfs_print(congested_write_threshold_us,
		    c->congested_write_threshold_us);

	sysfs_print(active_journal_entries,	fifo_used(&c->journal.pin));
	sysfs_printf(verify,			"%i", c->verify);
	sysfs_printf(key_merging_disabled,	"%i", c->key_merging_disabled);
	sysfs_printf(expensive_debug_checks,
		     "%i", c->expensive_debug_checks);
	sysfs_printf(gc_always_rewrite,		"%i", c->gc_always_rewrite);
	sysfs_printf(btree_shrinker_disabled,	"%i", c->shrinker_disabled);
	sysfs_printf(copy_gc_enabled,		"%i", c->copy_gc_enabled);

	if (attr == &sysfs_bset_tree_stats)
		return bch_bset_print_stats(c, buf);

	return 0;
}
SHOW_LOCKED(bch_cache_set)

STORE(__bch_cache_set)
{
	struct cache_set *c = container_of(kobj, struct cache_set, kobj);

	if (attr == &sysfs_unregister)
		bch_cache_set_unregister(c);

	if (attr == &sysfs_stop)
		bch_cache_set_stop(c);

	if (attr == &sysfs_synchronous) {
		bool sync = strtoul_or_return(buf);

		if (sync != CACHE_SYNC(&c->sb)) {
			SET_CACHE_SYNC(&c->sb, sync);
			bcache_write_super(c);
		}
	}

	if (attr == &sysfs_flash_vol_create) {
		int r;
		uint64_t v;
		strtoi_h_or_return(buf, v);

		r = bch_flash_dev_create(c, v);
		if (r)
			return r;
	}

	if (attr == &sysfs_clear_stats) {
		atomic_long_set(&c->writeback_keys_done,	0);
		atomic_long_set(&c->writeback_keys_failed,	0);

		memset(&c->gc_stats, 0, sizeof(struct gc_stat));
		bch_cache_accounting_clear(&c->accounting);
	}

	if (attr == &sysfs_trigger_gc)
		wake_up_gc(c);

	if (attr == &sysfs_prune_cache) {
		struct shrink_control sc;
		sc.gfp_mask = GFP_KERNEL;
		sc.nr_to_scan = strtoul_or_return(buf);
		c->shrink.scan_objects(&c->shrink, &sc);
	}

	sysfs_strtoul(congested_read_threshold_us,
		      c->congested_read_threshold_us);
	sysfs_strtoul(congested_write_threshold_us,
		      c->congested_write_threshold_us);

	if (attr == &sysfs_errors) {
		ssize_t v = bch_read_string_list(buf, error_actions);

		if (v < 0)
			return v;

		c->on_error = v;
	}

	if (attr == &sysfs_io_error_limit)
		c->error_limit = strtoul_or_return(buf) << IO_ERROR_SHIFT;

	/* See count_io_errors() for why 88 */
	if (attr == &sysfs_io_error_halflife)
		c->error_decay = strtoul_or_return(buf) / 88;

	sysfs_strtoul(journal_delay_ms,		c->journal_delay_ms);
	sysfs_strtoul(verify,			c->verify);
	sysfs_strtoul(key_merging_disabled,	c->key_merging_disabled);
	sysfs_strtoul(expensive_debug_checks,	c->expensive_debug_checks);
	sysfs_strtoul(gc_always_rewrite,	c->gc_always_rewrite);
	sysfs_strtoul(btree_shrinker_disabled,	c->shrinker_disabled);
	sysfs_strtoul(copy_gc_enabled,		c->copy_gc_enabled);

	return size;
}
STORE_LOCKED(bch_cache_set)

SHOW(bch_cache_set_internal)
{
	struct cache_set *c = container_of(kobj, struct cache_set, internal);
	return bch_cache_set_show(&c->kobj, attr, buf);
}

STORE(bch_cache_set_internal)
{
	struct cache_set *c = container_of(kobj, struct cache_set, internal);
	return bch_cache_set_store(&c->kobj, attr, buf, size);
}

static void bch_cache_set_internal_release(struct kobject *k)
{
}

static struct attribute *bch_cache_set_files[] = {
	&sysfs_unregister,
	&sysfs_stop,
	&sysfs_synchronous,
	&sysfs_journal_delay_ms,
	&sysfs_flash_vol_create,

	&sysfs_bucket_size,
	&sysfs_block_size,
	&sysfs_tree_depth,
	&sysfs_root_usage_percent,
	&sysfs_btree_cache_size,
	&sysfs_cache_available_percent,

	&sysfs_average_key_size,

	&sysfs_errors,
	&sysfs_io_error_limit,
	&sysfs_io_error_halflife,
	&sysfs_congested,
	&sysfs_congested_read_threshold_us,
	&sysfs_congested_write_threshold_us,
	&sysfs_clear_stats,
	NULL
};
KTYPE(bch_cache_set);

static struct attribute *bch_cache_set_internal_files[] = {
	&sysfs_active_journal_entries,

	sysfs_time_stats_attribute_list(btree_gc, sec, ms)
	sysfs_time_stats_attribute_list(btree_split, sec, us)
	sysfs_time_stats_attribute_list(btree_sort, ms, us)
	sysfs_time_stats_attribute_list(btree_read, ms, us)
	sysfs_time_stats_attribute_list(try_harder, ms, us)

	&sysfs_btree_nodes,
	&sysfs_btree_used_percent,
	&sysfs_btree_cache_max_chain,

	&sysfs_bset_tree_stats,
	&sysfs_cache_read_races,
	&sysfs_writeback_keys_done,
	&sysfs_writeback_keys_failed,

	&sysfs_trigger_gc,
	&sysfs_prune_cache,
#ifdef CONFIG_BCACHE_DEBUG
	&sysfs_verify,
	&sysfs_key_merging_disabled,
	&sysfs_expensive_debug_checks,
#endif
	&sysfs_gc_always_rewrite,
	&sysfs_btree_shrinker_disabled,
	&sysfs_copy_gc_enabled,
	NULL
};
KTYPE(bch_cache_set_internal);

SHOW(__bch_cache)
{
	struct cache *ca = container_of(kobj, struct cache, kobj);

	sysfs_hprint(bucket_size,	bucket_bytes(ca));
	sysfs_hprint(block_size,	block_bytes(ca));
	sysfs_print(nbuckets,		ca->sb.nbuckets);
	sysfs_print(discard,		ca->discard);
	sysfs_hprint(written, atomic_long_read(&ca->sectors_written) << 9);
	sysfs_hprint(btree_written,
		     atomic_long_read(&ca->btree_sectors_written) << 9);
	sysfs_hprint(metadata_written,
		     (atomic_long_read(&ca->meta_sectors_written) +
		      atomic_long_read(&ca->btree_sectors_written)) << 9);

	sysfs_print(io_errors,
		    atomic_read(&ca->io_errors) >> IO_ERROR_SHIFT);

	if (attr == &sysfs_cache_replacement_policy)
		return bch_snprint_string_list(buf, PAGE_SIZE,
					       cache_replacement_policies,
					       CACHE_REPLACEMENT(&ca->sb));

	if (attr == &sysfs_priority_stats) {
		int cmp(const void *l, const void *r)
		{	return *((uint16_t *) r) - *((uint16_t *) l); }

		size_t n = ca->sb.nbuckets, i, unused, btree;
		uint64_t sum = 0;
		/* Compute 31 quantiles */
		uint16_t q[31], *p, *cached;
		ssize_t ret;

		cached = p = vmalloc(ca->sb.nbuckets * sizeof(uint16_t));
		if (!p)
			return -ENOMEM;

		mutex_lock(&ca->set->bucket_lock);
		for (i = ca->sb.first_bucket; i < n; i++)
			p[i] = ca->buckets[i].prio;
		mutex_unlock(&ca->set->bucket_lock);

		sort(p, n, sizeof(uint16_t), cmp, NULL);

		while (n &&
		       !cached[n - 1])
			--n;

		unused = ca->sb.nbuckets - n;

		while (cached < p + n &&
		       *cached == BTREE_PRIO)
			cached++;

		btree = cached - p;
		n -= btree;

		for (i = 0; i < n; i++)
			sum += INITIAL_PRIO - cached[i];

		if (n)
			do_div(sum, n);

		for (i = 0; i < ARRAY_SIZE(q); i++)
			q[i] = INITIAL_PRIO - cached[n * (i + 1) /
				(ARRAY_SIZE(q) + 1)];

		vfree(p);

		ret = scnprintf(buf, PAGE_SIZE,
				"Unused:		%zu%%\n"
				"Metadata:	%zu%%\n"
				"Average:	%llu\n"
				"Sectors per Q:	%zu\n"
				"Quantiles:	[",
				unused * 100 / (size_t) ca->sb.nbuckets,
				btree * 100 / (size_t) ca->sb.nbuckets, sum,
				n * ca->sb.bucket_size / (ARRAY_SIZE(q) + 1));

		for (i = 0; i < ARRAY_SIZE(q); i++)
			ret += scnprintf(buf + ret, PAGE_SIZE - ret,
					 "%u ", q[i]);
		ret--;

		ret += scnprintf(buf + ret, PAGE_SIZE - ret, "]\n");

		return ret;
	}

	return 0;
}
SHOW_LOCKED(bch_cache)

STORE(__bch_cache)
{
	struct cache *ca = container_of(kobj, struct cache, kobj);

	if (attr == &sysfs_discard) {
		bool v = strtoul_or_return(buf);

		if (blk_queue_discard(bdev_get_queue(ca->bdev)))
			ca->discard = v;

		if (v != CACHE_DISCARD(&ca->sb)) {
			SET_CACHE_DISCARD(&ca->sb, v);
			bcache_write_super(ca->set);
		}
	}

	if (attr == &sysfs_cache_replacement_policy) {
		ssize_t v = bch_read_string_list(buf, cache_replacement_policies);

		if (v < 0)
			return v;

		if ((unsigned) v != CACHE_REPLACEMENT(&ca->sb)) {
			mutex_lock(&ca->set->bucket_lock);
			SET_CACHE_REPLACEMENT(&ca->sb, v);
			mutex_unlock(&ca->set->bucket_lock);

			bcache_write_super(ca->set);
		}
	}

	if (attr == &sysfs_clear_stats) {
		atomic_long_set(&ca->sectors_written, 0);
		atomic_long_set(&ca->btree_sectors_written, 0);
		atomic_long_set(&ca->meta_sectors_written, 0);
		atomic_set(&ca->io_count, 0);
		atomic_set(&ca->io_errors, 0);
	}

	return size;
}
STORE_LOCKED(bch_cache)

static struct attribute *bch_cache_files[] = {
	&sysfs_bucket_size,
	&sysfs_block_size,
	&sysfs_nbuckets,
	&sysfs_priority_stats,
	&sysfs_discard,
	&sysfs_written,
	&sysfs_btree_written,
	&sysfs_metadata_written,
	&sysfs_io_errors,
	&sysfs_clear_stats,
	&sysfs_cache_replacement_policy,
	NULL
};
KTYPE(bch_cache);<|MERGE_RESOLUTION|>--- conflicted
+++ resolved
@@ -416,11 +416,7 @@
 	return MAP_CONTINUE;
 }
 
-<<<<<<< HEAD
-int bch_bset_print_stats(struct cache_set *c, char *buf)
-=======
 static int bch_bset_print_stats(struct cache_set *c, char *buf)
->>>>>>> e3703f8c
 {
 	struct bset_stats_op op;
 	int ret;
