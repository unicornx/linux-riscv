// SPDX-License-Identifier: GPL-2.0-only
/*
 * Copyright (c) 2016 MediaTek Inc.
 */

#include <linux/delay.h>
#include <linux/err.h>
#include <linux/gpio/consumer.h>
#include <linux/i2c.h>
#include <linux/module.h>
#include <linux/of_graph.h>
#include <linux/pm_runtime.h>
#include <linux/regmap.h>
#include <linux/regulator/consumer.h>

#include <drm/display/drm_dp_aux_bus.h>
#include <drm/display/drm_dp_helper.h>
#include <drm/drm_bridge.h>
#include <drm/drm_edid.h>
#include <drm/drm_mipi_dsi.h>
#include <drm/drm_of.h>
#include <drm/drm_panel.h>
#include <drm/drm_print.h>

#define PAGE0_AUXCH_CFG3	0x76
#define  AUXCH_CFG3_RESET	0xff
#define PAGE0_SWAUX_ADDR_7_0	0x7d
#define PAGE0_SWAUX_ADDR_15_8	0x7e
#define PAGE0_SWAUX_ADDR_23_16	0x7f
#define  SWAUX_ADDR_MASK	GENMASK(19, 0)
#define PAGE0_SWAUX_LENGTH	0x80
#define  SWAUX_LENGTH_MASK	GENMASK(3, 0)
#define  SWAUX_NO_PAYLOAD	BIT(7)
#define PAGE0_SWAUX_WDATA	0x81
#define PAGE0_SWAUX_RDATA	0x82
#define PAGE0_SWAUX_CTRL	0x83
#define  SWAUX_SEND		BIT(0)
#define PAGE0_SWAUX_STATUS	0x84
#define  SWAUX_M_MASK		GENMASK(4, 0)
#define  SWAUX_STATUS_MASK	GENMASK(7, 5)
#define  SWAUX_STATUS_NACK	(0x1 << 5)
#define  SWAUX_STATUS_DEFER	(0x2 << 5)
#define  SWAUX_STATUS_ACKM	(0x3 << 5)
#define  SWAUX_STATUS_INVALID	(0x4 << 5)
#define  SWAUX_STATUS_I2C_NACK	(0x5 << 5)
#define  SWAUX_STATUS_I2C_DEFER	(0x6 << 5)
#define  SWAUX_STATUS_TIMEOUT	(0x7 << 5)

#define PAGE2_GPIO_H		0xa7
#define  PS_GPIO9		BIT(1)
#define PAGE2_I2C_BYPASS	0xea
#define  I2C_BYPASS_EN		0xd0
#define PAGE2_MCS_EN		0xf3
#define  MCS_EN			BIT(0)

#define PAGE3_SET_ADD		0xfe
#define  VDO_CTL_ADD		0x13
#define  VDO_DIS		0x18
#define  VDO_EN			0x1c

#define NUM_MIPI_LANES		4

#define COMMON_PS8640_REGMAP_CONFIG \
	.reg_bits = 8, \
	.val_bits = 8, \
	.cache_type = REGCACHE_NONE

/*
 * PS8640 uses multiple addresses:
 * page[0]: for DP control
 * page[1]: for VIDEO Bridge
 * page[2]: for control top
 * page[3]: for DSI Link Control1
 * page[4]: for MIPI Phy
 * page[5]: for VPLL
 * page[6]: for DSI Link Control2
 * page[7]: for SPI ROM mapping
 */
enum page_addr_offset {
	PAGE0_DP_CNTL = 0,
	PAGE1_VDO_BDG,
	PAGE2_TOP_CNTL,
	PAGE3_DSI_CNTL1,
	PAGE4_MIPI_PHY,
	PAGE5_VPLL,
	PAGE6_DSI_CNTL2,
	PAGE7_SPI_CNTL,
	MAX_DEVS
};

enum ps8640_vdo_control {
	DISABLE = VDO_DIS,
	ENABLE = VDO_EN,
};

struct ps8640 {
	struct drm_bridge bridge;
	struct drm_bridge *panel_bridge;
	struct drm_dp_aux aux;
	struct mipi_dsi_device *dsi;
	struct i2c_client *page[MAX_DEVS];
	struct regmap	*regmap[MAX_DEVS];
	struct regulator_bulk_data supplies[2];
	struct gpio_desc *gpio_reset;
	struct gpio_desc *gpio_powerdown;
	struct device_link *link;
	bool pre_enabled;
	bool need_post_hpd_delay;
};

static const struct regmap_config ps8640_regmap_config[] = {
	[PAGE0_DP_CNTL] = {
		COMMON_PS8640_REGMAP_CONFIG,
		.max_register = 0xbf,
	},
	[PAGE1_VDO_BDG] = {
		COMMON_PS8640_REGMAP_CONFIG,
		.max_register = 0xff,
	},
	[PAGE2_TOP_CNTL] = {
		COMMON_PS8640_REGMAP_CONFIG,
		.max_register = 0xff,
	},
	[PAGE3_DSI_CNTL1] = {
		COMMON_PS8640_REGMAP_CONFIG,
		.max_register = 0xff,
	},
	[PAGE4_MIPI_PHY] = {
		COMMON_PS8640_REGMAP_CONFIG,
		.max_register = 0xff,
	},
	[PAGE5_VPLL] = {
		COMMON_PS8640_REGMAP_CONFIG,
		.max_register = 0x7f,
	},
	[PAGE6_DSI_CNTL2] = {
		COMMON_PS8640_REGMAP_CONFIG,
		.max_register = 0xff,
	},
	[PAGE7_SPI_CNTL] = {
		COMMON_PS8640_REGMAP_CONFIG,
		.max_register = 0xff,
	},
};

static inline struct ps8640 *bridge_to_ps8640(struct drm_bridge *e)
{
	return container_of(e, struct ps8640, bridge);
}

static inline struct ps8640 *aux_to_ps8640(struct drm_dp_aux *aux)
{
	return container_of(aux, struct ps8640, aux);
}

static bool ps8640_of_panel_on_aux_bus(struct device *dev)
{
	struct device_node *bus, *panel;

	bus = of_get_child_by_name(dev->of_node, "aux-bus");
	if (!bus)
		return false;

	panel = of_get_child_by_name(bus, "panel");
	of_node_put(bus);
	if (!panel)
		return false;
	of_node_put(panel);

	return true;
}

static int _ps8640_wait_hpd_asserted(struct ps8640 *ps_bridge, unsigned long wait_us)
{
	struct regmap *map = ps_bridge->regmap[PAGE2_TOP_CNTL];
	int status;
	int ret;

	/*
	 * Apparently something about the firmware in the chip signals that
	 * HPD goes high by reporting GPIO9 as high (even though HPD isn't
	 * actually connected to GPIO9).
	 */
	ret = regmap_read_poll_timeout(map, PAGE2_GPIO_H, status,
				       status & PS_GPIO9, wait_us / 10, wait_us);

	/*
	 * The first time we see HPD go high after a reset we delay an extra
	 * 50 ms. The best guess is that the MCU is doing "stuff" during this
	 * time (maybe talking to the panel) and we don't want to interrupt it.
	 *
	 * No locking is done around "need_post_hpd_delay". If we're here we
	 * know we're holding a PM Runtime reference and the only other place
	 * that touches this is PM Runtime resume.
	 */
	if (!ret && ps_bridge->need_post_hpd_delay) {
		ps_bridge->need_post_hpd_delay = false;
		msleep(50);
	}

	return ret;
}

static int ps8640_wait_hpd_asserted(struct drm_dp_aux *aux, unsigned long wait_us)
{
	struct ps8640 *ps_bridge = aux_to_ps8640(aux);
	struct device *dev = &ps_bridge->page[PAGE0_DP_CNTL]->dev;
	int ret;

	/*
	 * Note that this function is called by code that has already powered
	 * the panel. We have to power ourselves up but we don't need to worry
	 * about powering the panel.
	 */
	pm_runtime_get_sync(dev);
	ret = _ps8640_wait_hpd_asserted(ps_bridge, wait_us);
	pm_runtime_mark_last_busy(dev);
	pm_runtime_put_autosuspend(dev);

	return ret;
}

static ssize_t ps8640_aux_transfer_msg(struct drm_dp_aux *aux,
				       struct drm_dp_aux_msg *msg)
{
	struct ps8640 *ps_bridge = aux_to_ps8640(aux);
	struct regmap *map = ps_bridge->regmap[PAGE0_DP_CNTL];
	struct device *dev = &ps_bridge->page[PAGE0_DP_CNTL]->dev;
	unsigned int len = msg->size;
	unsigned int data;
	unsigned int base;
	int ret;
	u8 request = msg->request &
		     ~(DP_AUX_I2C_MOT | DP_AUX_I2C_WRITE_STATUS_UPDATE);
	u8 *buf = msg->buffer;
	u8 addr_len[PAGE0_SWAUX_LENGTH + 1 - PAGE0_SWAUX_ADDR_7_0];
	u8 i;
	bool is_native_aux = false;

	if (len > DP_AUX_MAX_PAYLOAD_BYTES)
		return -EINVAL;

	if (msg->address & ~SWAUX_ADDR_MASK)
		return -EINVAL;

	switch (request) {
	case DP_AUX_NATIVE_WRITE:
	case DP_AUX_NATIVE_READ:
		is_native_aux = true;
		fallthrough;
	case DP_AUX_I2C_WRITE:
	case DP_AUX_I2C_READ:
		break;
	default:
		return -EINVAL;
	}

	ret = regmap_write(map, PAGE0_AUXCH_CFG3, AUXCH_CFG3_RESET);
	if (ret) {
		DRM_DEV_ERROR(dev, "failed to write PAGE0_AUXCH_CFG3: %d\n",
			      ret);
		return ret;
	}

	/* Assume it's good */
	msg->reply = 0;

	base = PAGE0_SWAUX_ADDR_7_0;
	addr_len[PAGE0_SWAUX_ADDR_7_0 - base] = msg->address;
	addr_len[PAGE0_SWAUX_ADDR_15_8 - base] = msg->address >> 8;
	addr_len[PAGE0_SWAUX_ADDR_23_16 - base] = (msg->address >> 16) |
						  (msg->request << 4);
	addr_len[PAGE0_SWAUX_LENGTH - base] = (len == 0) ? SWAUX_NO_PAYLOAD :
					      ((len - 1) & SWAUX_LENGTH_MASK);

	regmap_bulk_write(map, PAGE0_SWAUX_ADDR_7_0, addr_len,
			  ARRAY_SIZE(addr_len));

	if (len && (request == DP_AUX_NATIVE_WRITE ||
		    request == DP_AUX_I2C_WRITE)) {
		/* Write to the internal FIFO buffer */
		for (i = 0; i < len; i++) {
			ret = regmap_write(map, PAGE0_SWAUX_WDATA, buf[i]);
			if (ret) {
				DRM_DEV_ERROR(dev,
					      "failed to write WDATA: %d\n",
					      ret);
				return ret;
			}
		}
	}

	regmap_write(map, PAGE0_SWAUX_CTRL, SWAUX_SEND);

	/* Zero delay loop because i2c transactions are slow already */
	regmap_read_poll_timeout(map, PAGE0_SWAUX_CTRL, data,
				 !(data & SWAUX_SEND), 0, 50 * 1000);

	regmap_read(map, PAGE0_SWAUX_STATUS, &data);
	if (ret) {
		DRM_DEV_ERROR(dev, "failed to read PAGE0_SWAUX_STATUS: %d\n",
			      ret);
		return ret;
	}

	switch (data & SWAUX_STATUS_MASK) {
	/* Ignore the DEFER cases as they are already handled in hardware */
	case SWAUX_STATUS_NACK:
	case SWAUX_STATUS_I2C_NACK:
		/*
		 * The programming guide is not clear about whether a I2C NACK
		 * would trigger SWAUX_STATUS_NACK or SWAUX_STATUS_I2C_NACK. So
		 * we handle both cases together.
		 */
		if (is_native_aux)
			msg->reply |= DP_AUX_NATIVE_REPLY_NACK;
		else
			msg->reply |= DP_AUX_I2C_REPLY_NACK;

		fallthrough;
	case SWAUX_STATUS_ACKM:
		len = data & SWAUX_M_MASK;
		break;
	case SWAUX_STATUS_INVALID:
		return -EOPNOTSUPP;
	case SWAUX_STATUS_TIMEOUT:
		return -ETIMEDOUT;
	}

	if (len && (request == DP_AUX_NATIVE_READ ||
		    request == DP_AUX_I2C_READ)) {
		/* Read from the internal FIFO buffer */
		for (i = 0; i < len; i++) {
			ret = regmap_read(map, PAGE0_SWAUX_RDATA, &data);
			if (ret) {
				DRM_DEV_ERROR(dev,
					      "failed to read RDATA: %d\n",
					      ret);
				return ret;
			}

			buf[i] = data;
		}
	}

	return len;
}

static ssize_t ps8640_aux_transfer(struct drm_dp_aux *aux,
				   struct drm_dp_aux_msg *msg)
{
	struct ps8640 *ps_bridge = aux_to_ps8640(aux);
	struct device *dev = &ps_bridge->page[PAGE0_DP_CNTL]->dev;
	int ret;

	pm_runtime_get_sync(dev);
	ret = ps8640_aux_transfer_msg(aux, msg);
	pm_runtime_mark_last_busy(dev);
	pm_runtime_put_autosuspend(dev);

	return ret;
}

static void ps8640_bridge_vdo_control(struct ps8640 *ps_bridge,
				      const enum ps8640_vdo_control ctrl)
{
	struct regmap *map = ps_bridge->regmap[PAGE3_DSI_CNTL1];
	struct device *dev = &ps_bridge->page[PAGE3_DSI_CNTL1]->dev;
	u8 vdo_ctrl_buf[] = { VDO_CTL_ADD, ctrl };
	int ret;

	ret = regmap_bulk_write(map, PAGE3_SET_ADD,
				vdo_ctrl_buf, sizeof(vdo_ctrl_buf));

	if (ret < 0)
		dev_err(dev, "failed to %sable VDO: %d\n",
			ctrl == ENABLE ? "en" : "dis", ret);
}

static int __maybe_unused ps8640_resume(struct device *dev)
{
	struct ps8640 *ps_bridge = dev_get_drvdata(dev);
	int ret;

	ret = regulator_bulk_enable(ARRAY_SIZE(ps_bridge->supplies),
				    ps_bridge->supplies);
	if (ret < 0) {
		dev_err(dev, "cannot enable regulators %d\n", ret);
		return ret;
	}

	gpiod_set_value(ps_bridge->gpio_powerdown, 0);
	gpiod_set_value(ps_bridge->gpio_reset, 1);
	usleep_range(2000, 2500);
	gpiod_set_value(ps_bridge->gpio_reset, 0);
	/* Double reset for T4 and T5 */
	msleep(50);
	gpiod_set_value(ps_bridge->gpio_reset, 1);
	msleep(50);
	gpiod_set_value(ps_bridge->gpio_reset, 0);

	/* We just reset things, so we need a delay after the first HPD */
	ps_bridge->need_post_hpd_delay = true;

	/*
	 * Mystery 200 ms delay for the "MCU to be ready". It's unclear if
	 * this is truly necessary since the MCU will already signal that
	 * things are "good to go" by signaling HPD on "gpio 9". See
	 * _ps8640_wait_hpd_asserted(). For now we'll keep this mystery delay
	 * just in case.
	 */
	msleep(200);

	return 0;
}

static int __maybe_unused ps8640_suspend(struct device *dev)
{
	struct ps8640 *ps_bridge = dev_get_drvdata(dev);
	int ret;

	gpiod_set_value(ps_bridge->gpio_reset, 1);
	gpiod_set_value(ps_bridge->gpio_powerdown, 1);
	ret = regulator_bulk_disable(ARRAY_SIZE(ps_bridge->supplies),
				     ps_bridge->supplies);
	if (ret < 0)
		dev_err(dev, "cannot disable regulators %d\n", ret);

	return ret;
}

static const struct dev_pm_ops ps8640_pm_ops = {
	SET_RUNTIME_PM_OPS(ps8640_suspend, ps8640_resume, NULL)
	SET_SYSTEM_SLEEP_PM_OPS(pm_runtime_force_suspend,
				pm_runtime_force_resume)
};

static void ps8640_pre_enable(struct drm_bridge *bridge)
{
	struct ps8640 *ps_bridge = bridge_to_ps8640(bridge);
	struct regmap *map = ps_bridge->regmap[PAGE2_TOP_CNTL];
	struct device *dev = &ps_bridge->page[PAGE0_DP_CNTL]->dev;
	int ret;

	pm_runtime_get_sync(dev);
	ret = _ps8640_wait_hpd_asserted(ps_bridge, 200 * 1000);
	if (ret < 0)
		dev_warn(dev, "HPD didn't go high: %d\n", ret);

	/*
	 * The Manufacturer Command Set (MCS) is a device dependent interface
	 * intended for factory programming of the display module default
	 * parameters. Once the display module is configured, the MCS shall be
	 * disabled by the manufacturer. Once disabled, all MCS commands are
	 * ignored by the display interface.
	 */

	ret = regmap_update_bits(map, PAGE2_MCS_EN, MCS_EN, 0);
	if (ret < 0)
		dev_warn(dev, "failed write PAGE2_MCS_EN: %d\n", ret);

	/* Switch access edp panel's edid through i2c */
	ret = regmap_write(map, PAGE2_I2C_BYPASS, I2C_BYPASS_EN);
	if (ret < 0)
		dev_warn(dev, "failed write PAGE2_MCS_EN: %d\n", ret);

	ps8640_bridge_vdo_control(ps_bridge, ENABLE);

	ps_bridge->pre_enabled = true;
}

static void ps8640_post_disable(struct drm_bridge *bridge)
{
	struct ps8640 *ps_bridge = bridge_to_ps8640(bridge);

	ps_bridge->pre_enabled = false;

	ps8640_bridge_vdo_control(ps_bridge, DISABLE);
	pm_runtime_put_sync_suspend(&ps_bridge->page[PAGE0_DP_CNTL]->dev);
}

static int ps8640_bridge_attach(struct drm_bridge *bridge,
				enum drm_bridge_attach_flags flags)
{
	struct ps8640 *ps_bridge = bridge_to_ps8640(bridge);
	struct device *dev = &ps_bridge->page[0]->dev;
	int ret;

	if (!(flags & DRM_BRIDGE_ATTACH_NO_CONNECTOR))
		return -EINVAL;

	ps_bridge->aux.drm_dev = bridge->dev;
	ret = drm_dp_aux_register(&ps_bridge->aux);
	if (ret) {
		dev_err(dev, "failed to register DP AUX channel: %d\n", ret);
		return ret;
	}

	ps_bridge->link = device_link_add(bridge->dev->dev, dev, DL_FLAG_STATELESS);
	if (!ps_bridge->link) {
		dev_err(dev, "failed to create device link");
		ret = -EINVAL;
		goto err_devlink;
	}

	/* Attach the panel-bridge to the dsi bridge */
	ret = drm_bridge_attach(bridge->encoder, ps_bridge->panel_bridge,
				&ps_bridge->bridge, flags);
	if (ret)
		goto err_bridge_attach;

	return 0;

err_bridge_attach:
	device_link_del(ps_bridge->link);
err_devlink:
	drm_dp_aux_unregister(&ps_bridge->aux);

	return ret;
}

static void ps8640_bridge_detach(struct drm_bridge *bridge)
{
	struct ps8640 *ps_bridge = bridge_to_ps8640(bridge);

	drm_dp_aux_unregister(&ps_bridge->aux);
	if (ps_bridge->link)
		device_link_del(ps_bridge->link);
}

static struct edid *ps8640_bridge_get_edid(struct drm_bridge *bridge,
					   struct drm_connector *connector)
{
	struct ps8640 *ps_bridge = bridge_to_ps8640(bridge);
	bool poweroff = !ps_bridge->pre_enabled;
	struct edid *edid;

	/*
	 * When we end calling get_edid() triggered by an ioctl, i.e
	 *
	 *   drm_mode_getconnector (ioctl)
	 *     -> drm_helper_probe_single_connector_modes
	 *        -> drm_bridge_connector_get_modes
	 *           -> ps8640_bridge_get_edid
	 *
	 * We need to make sure that what we need is enabled before reading
	 * EDID, for this chip, we need to do a full poweron, otherwise it will
	 * fail.
	 */
	drm_bridge_chain_pre_enable(bridge);

	edid = drm_get_edid(connector,
			    ps_bridge->page[PAGE0_DP_CNTL]->adapter);

	/*
	 * If we call the get_edid() function without having enabled the chip
	 * before, return the chip to its original power state.
	 */
	if (poweroff)
		drm_bridge_chain_post_disable(bridge);

	return edid;
}

static void ps8640_runtime_disable(void *data)
{
	pm_runtime_dont_use_autosuspend(data);
	pm_runtime_disable(data);
}

static const struct drm_bridge_funcs ps8640_bridge_funcs = {
	.attach = ps8640_bridge_attach,
	.detach = ps8640_bridge_detach,
	.get_edid = ps8640_bridge_get_edid,
	.post_disable = ps8640_post_disable,
	.pre_enable = ps8640_pre_enable,
};

static int ps8640_bridge_get_dsi_resources(struct device *dev, struct ps8640 *ps_bridge)
{
	struct device_node *in_ep, *dsi_node;
	struct mipi_dsi_device *dsi;
	struct mipi_dsi_host *host;
	const struct mipi_dsi_device_info info = { .type = "ps8640",
						   .channel = 0,
						   .node = NULL,
						 };

	/* port@0 is ps8640 dsi input port */
	in_ep = of_graph_get_endpoint_by_regs(dev->of_node, 0, -1);
	if (!in_ep)
		return -ENODEV;

	dsi_node = of_graph_get_remote_port_parent(in_ep);
	of_node_put(in_ep);
	if (!dsi_node)
		return -ENODEV;

	host = of_find_mipi_dsi_host_by_node(dsi_node);
	of_node_put(dsi_node);
	if (!host)
		return -EPROBE_DEFER;

	dsi = devm_mipi_dsi_device_register_full(dev, host, &info);
	if (IS_ERR(dsi)) {
		dev_err(dev, "failed to create dsi device\n");
		return PTR_ERR(dsi);
	}

	ps_bridge->dsi = dsi;

	dsi->host = host;
	dsi->mode_flags = MIPI_DSI_MODE_VIDEO |
			  MIPI_DSI_MODE_VIDEO_SYNC_PULSE;
	dsi->format = MIPI_DSI_FMT_RGB888;
	dsi->lanes = NUM_MIPI_LANES;

	return 0;
}

static int ps8640_bridge_link_panel(struct drm_dp_aux *aux)
{
	struct ps8640 *ps_bridge = aux_to_ps8640(aux);
	struct device *dev = aux->dev;
	struct device_node *np = dev->of_node;
	int ret;

	/*
	 * NOTE about returning -EPROBE_DEFER from this function: if we
	 * return an error (most relevant to -EPROBE_DEFER) it will only
	 * be passed out to ps8640_probe() if it called this directly (AKA the
	 * panel isn't under the "aux-bus" node). That should be fine because
	 * if the panel is under "aux-bus" it's guaranteed to have probed by
	 * the time this function has been called.
	 */

	/* port@1 is ps8640 output port */
	ps_bridge->panel_bridge = devm_drm_of_get_bridge(dev, np, 1, 0);
	if (IS_ERR(ps_bridge->panel_bridge))
		return PTR_ERR(ps_bridge->panel_bridge);

	ret = devm_drm_bridge_add(dev, &ps_bridge->bridge);
	if (ret)
		return ret;

	return devm_mipi_dsi_attach(dev, ps_bridge->dsi);
}

static int ps8640_probe(struct i2c_client *client)
{
	struct device *dev = &client->dev;
	struct ps8640 *ps_bridge;
	int ret;
	u32 i;

	ps_bridge = devm_kzalloc(dev, sizeof(*ps_bridge), GFP_KERNEL);
	if (!ps_bridge)
		return -ENOMEM;

<<<<<<< HEAD
	/* port@1 is ps8640 output port */
	ret = drm_of_find_panel_or_bridge(np, 1, 0, &panel, NULL);
	if (ret < 0)
		return ret;
	if (!panel)
		return -ENODEV;

	ps_bridge->panel_bridge = devm_drm_panel_bridge_add(dev, panel);
	if (IS_ERR(ps_bridge->panel_bridge))
		return PTR_ERR(ps_bridge->panel_bridge);

=======
>>>>>>> d60c95ef
	ps_bridge->supplies[0].supply = "vdd12";
	ps_bridge->supplies[1].supply = "vdd33";
	ret = devm_regulator_bulk_get(dev, ARRAY_SIZE(ps_bridge->supplies),
				      ps_bridge->supplies);
	if (ret)
		return ret;

	ps_bridge->gpio_powerdown = devm_gpiod_get(&client->dev, "powerdown",
						   GPIOD_OUT_HIGH);
	if (IS_ERR(ps_bridge->gpio_powerdown))
		return PTR_ERR(ps_bridge->gpio_powerdown);

	/*
	 * Assert the reset to avoid the bridge being initialized prematurely
	 */
	ps_bridge->gpio_reset = devm_gpiod_get(&client->dev, "reset",
					       GPIOD_OUT_HIGH);
	if (IS_ERR(ps_bridge->gpio_reset))
		return PTR_ERR(ps_bridge->gpio_reset);

	ps_bridge->bridge.funcs = &ps8640_bridge_funcs;
	ps_bridge->bridge.of_node = dev->of_node;
	ps_bridge->bridge.type = DRM_MODE_CONNECTOR_eDP;

	/*
	 * In the device tree, if panel is listed under aux-bus of the bridge
	 * node, panel driver should be able to retrieve EDID by itself using
	 * aux-bus. So let's not set DRM_BRIDGE_OP_EDID here.
	 */
	if (!ps8640_of_panel_on_aux_bus(&client->dev))
		ps_bridge->bridge.ops = DRM_BRIDGE_OP_EDID;

	/*
	 * Get MIPI DSI resources early. These can return -EPROBE_DEFER so
	 * we want to get them out of the way sooner.
	 */
	ret = ps8640_bridge_get_dsi_resources(&client->dev, ps_bridge);
	if (ret)
		return ret;

	ps_bridge->page[PAGE0_DP_CNTL] = client;

	ps_bridge->regmap[PAGE0_DP_CNTL] = devm_regmap_init_i2c(client, ps8640_regmap_config);
	if (IS_ERR(ps_bridge->regmap[PAGE0_DP_CNTL]))
		return PTR_ERR(ps_bridge->regmap[PAGE0_DP_CNTL]);

	for (i = 1; i < ARRAY_SIZE(ps_bridge->page); i++) {
		ps_bridge->page[i] = devm_i2c_new_dummy_device(&client->dev,
							     client->adapter,
							     client->addr + i);
		if (IS_ERR(ps_bridge->page[i]))
			return PTR_ERR(ps_bridge->page[i]);

		ps_bridge->regmap[i] = devm_regmap_init_i2c(ps_bridge->page[i],
							    ps8640_regmap_config + i);
		if (IS_ERR(ps_bridge->regmap[i]))
			return PTR_ERR(ps_bridge->regmap[i]);
	}

	i2c_set_clientdata(client, ps_bridge);

	ps_bridge->aux.name = "parade-ps8640-aux";
	ps_bridge->aux.dev = dev;
	ps_bridge->aux.transfer = ps8640_aux_transfer;
	ps_bridge->aux.wait_hpd_asserted = ps8640_wait_hpd_asserted;
	drm_dp_aux_init(&ps_bridge->aux);

	pm_runtime_enable(dev);
	/*
	 * Powering on ps8640 takes ~300ms. To avoid wasting time on power
	 * cycling ps8640 too often, set autosuspend_delay to 1000ms to ensure
	 * the bridge wouldn't suspend in between each _aux_transfer_msg() call
	 * during EDID read (~20ms in my experiment) and in between the last
	 * _aux_transfer_msg() call during EDID read and the _pre_enable() call
	 * (~100ms in my experiment).
	 */
	pm_runtime_set_autosuspend_delay(dev, 1000);
	pm_runtime_use_autosuspend(dev);
	pm_suspend_ignore_children(dev, true);
	ret = devm_add_action_or_reset(dev, ps8640_runtime_disable, dev);
	if (ret)
		return ret;

	ret = devm_of_dp_aux_populate_bus(&ps_bridge->aux, ps8640_bridge_link_panel);

	/*
	 * If devm_of_dp_aux_populate_bus() returns -ENODEV then it's up to
	 * usa to call ps8640_bridge_link_panel() directly. NOTE: in this case
	 * the function is allowed to -EPROBE_DEFER.
	 */
	if (ret == -ENODEV)
		return ps8640_bridge_link_panel(&ps_bridge->aux);

	return ret;
}

static const struct of_device_id ps8640_match[] = {
	{ .compatible = "parade,ps8640" },
	{ }
};
MODULE_DEVICE_TABLE(of, ps8640_match);

static struct i2c_driver ps8640_driver = {
	.probe_new = ps8640_probe,
	.driver = {
		.name = "ps8640",
		.of_match_table = ps8640_match,
		.pm = &ps8640_pm_ops,
	},
};
module_i2c_driver(ps8640_driver);

MODULE_AUTHOR("Jitao Shi <jitao.shi@mediatek.com>");
MODULE_AUTHOR("CK Hu <ck.hu@mediatek.com>");
MODULE_AUTHOR("Enric Balletbo i Serra <enric.balletbo@collabora.com>");
MODULE_DESCRIPTION("PARADE ps8640 DSI-eDP converter driver");
MODULE_LICENSE("GPL v2");<|MERGE_RESOLUTION|>--- conflicted
+++ resolved
@@ -657,20 +657,6 @@
 	if (!ps_bridge)
 		return -ENOMEM;
 
-<<<<<<< HEAD
-	/* port@1 is ps8640 output port */
-	ret = drm_of_find_panel_or_bridge(np, 1, 0, &panel, NULL);
-	if (ret < 0)
-		return ret;
-	if (!panel)
-		return -ENODEV;
-
-	ps_bridge->panel_bridge = devm_drm_panel_bridge_add(dev, panel);
-	if (IS_ERR(ps_bridge->panel_bridge))
-		return PTR_ERR(ps_bridge->panel_bridge);
-
-=======
->>>>>>> d60c95ef
 	ps_bridge->supplies[0].supply = "vdd12";
 	ps_bridge->supplies[1].supply = "vdd33";
 	ret = devm_regulator_bulk_get(dev, ARRAY_SIZE(ps_bridge->supplies),
