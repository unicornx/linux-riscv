--- conflicted
+++ resolved
@@ -267,15 +267,6 @@
 	}
 }
 
-static const struct of_device_id vc4_dma_range_matches[] = {
-	{ .compatible = "brcm,bcm2711-hvs" },
-	{ .compatible = "brcm,bcm2835-hvs" },
-	{ .compatible = "brcm,bcm2835-v3d" },
-	{ .compatible = "brcm,cygnus-v3d" },
-	{ .compatible = "brcm,vc4-v3d" },
-	{}
-};
-
 static int vc4_drm_bind(struct device *dev)
 {
 	struct platform_device *pdev = to_platform_device(dev);
@@ -296,21 +287,7 @@
 	else
 		driver = &vc4_drm_driver;
 
-<<<<<<< HEAD
-	node = of_find_matching_node_and_match(NULL, vc4_dma_range_matches,
-					       NULL);
-	if (node) {
-		ret = of_dma_configure(dev, node, true);
-		of_node_put(node);
-
-		if (ret)
-			return ret;
-	}
-
-	vc4 = devm_drm_dev_alloc(dev, &vc4_drm_driver, struct vc4_dev, base);
-=======
 	vc4 = devm_drm_dev_alloc(dev, driver, struct vc4_dev, base);
->>>>>>> bf44eed7
 	if (IS_ERR(vc4))
 		return PTR_ERR(vc4);
 	vc4->is_vc5 = is_vc5;
