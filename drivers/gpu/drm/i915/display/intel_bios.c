/*
 * Copyright © 2006 Intel Corporation
 *
 * Permission is hereby granted, free of charge, to any person obtaining a
 * copy of this software and associated documentation files (the "Software"),
 * to deal in the Software without restriction, including without limitation
 * the rights to use, copy, modify, merge, publish, distribute, sublicense,
 * and/or sell copies of the Software, and to permit persons to whom the
 * Software is furnished to do so, subject to the following conditions:
 *
 * The above copyright notice and this permission notice (including the next
 * paragraph) shall be included in all copies or substantial portions of the
 * Software.
 *
 * THE SOFTWARE IS PROVIDED "AS IS", WITHOUT WARRANTY OF ANY KIND, EXPRESS OR
 * IMPLIED, INCLUDING BUT NOT LIMITED TO THE WARRANTIES OF MERCHANTABILITY,
 * FITNESS FOR A PARTICULAR PURPOSE AND NONINFRINGEMENT.  IN NO EVENT SHALL
 * THE AUTHORS OR COPYRIGHT HOLDERS BE LIABLE FOR ANY CLAIM, DAMAGES OR OTHER
 * LIABILITY, WHETHER IN AN ACTION OF CONTRACT, TORT OR OTHERWISE, ARISING FROM,
 * OUT OF OR IN CONNECTION WITH THE SOFTWARE OR THE USE OR OTHER DEALINGS IN THE
 * SOFTWARE.
 *
 * Authors:
 *    Eric Anholt <eric@anholt.net>
 *
 */

#include <drm/drm_edid.h>
#include <drm/display/drm_dp_helper.h>
#include <drm/display/drm_dsc_helper.h>

#include "display/intel_display.h"
#include "display/intel_display_types.h"
#include "display/intel_gmbus.h"

#include "i915_drv.h"
#include "i915_reg.h"

#define _INTEL_BIOS_PRIVATE
#include "intel_vbt_defs.h"

/**
 * DOC: Video BIOS Table (VBT)
 *
 * The Video BIOS Table, or VBT, provides platform and board specific
 * configuration information to the driver that is not discoverable or available
 * through other means. The configuration is mostly related to display
 * hardware. The VBT is available via the ACPI OpRegion or, on older systems, in
 * the PCI ROM.
 *
 * The VBT consists of a VBT Header (defined as &struct vbt_header), a BDB
 * Header (&struct bdb_header), and a number of BIOS Data Blocks (BDB) that
 * contain the actual configuration information. The VBT Header, and thus the
 * VBT, begins with "$VBT" signature. The VBT Header contains the offset of the
 * BDB Header. The data blocks are concatenated after the BDB Header. The data
 * blocks have a 1-byte Block ID, 2-byte Block Size, and Block Size bytes of
 * data. (Block 53, the MIPI Sequence Block is an exception.)
 *
 * The driver parses the VBT during load. The relevant information is stored in
 * driver private data for ease of use, and the actual VBT is not read after
 * that.
 */

/* Wrapper for VBT child device config */
struct intel_bios_encoder_data {
	struct drm_i915_private *i915;

	struct child_device_config child;
	struct dsc_compression_parameters_entry *dsc;
	struct list_head node;
};

#define	SLAVE_ADDR1	0x70
#define	SLAVE_ADDR2	0x72

/* Get BDB block size given a pointer to Block ID. */
static u32 _get_blocksize(const u8 *block_base)
{
	/* The MIPI Sequence Block v3+ has a separate size field. */
	if (*block_base == BDB_MIPI_SEQUENCE && *(block_base + 3) >= 3)
		return *((const u32 *)(block_base + 4));
	else
		return *((const u16 *)(block_base + 1));
}

/* Get BDB block size give a pointer to data after Block ID and Block Size. */
static u32 get_blocksize(const void *block_data)
{
	return _get_blocksize(block_data - 3);
}

static const void *
find_raw_section(const void *_bdb, enum bdb_block_id section_id)
{
	const struct bdb_header *bdb = _bdb;
	const u8 *base = _bdb;
	int index = 0;
	u32 total, current_size;
	enum bdb_block_id current_id;

	/* skip to first section */
	index += bdb->header_size;
	total = bdb->bdb_size;

	/* walk the sections looking for section_id */
	while (index + 3 < total) {
		current_id = *(base + index);
		current_size = _get_blocksize(base + index);
		index += 3;

		if (index + current_size > total)
			return NULL;

		if (current_id == section_id)
			return base + index;

		index += current_size;
	}

	return NULL;
}

/*
 * Offset from the start of BDB to the start of the
 * block data (just past the block header).
 */
static u32 raw_block_offset(const void *bdb, enum bdb_block_id section_id)
{
	const void *block;

	block = find_raw_section(bdb, section_id);
	if (!block)
		return 0;

	return block - bdb;
}

struct bdb_block_entry {
	struct list_head node;
	enum bdb_block_id section_id;
	u8 data[];
};

static const void *
find_section(struct drm_i915_private *i915,
	     enum bdb_block_id section_id)
{
	struct bdb_block_entry *entry;

	list_for_each_entry(entry, &i915->display.vbt.bdb_blocks, node) {
		if (entry->section_id == section_id)
			return entry->data + 3;
	}

	return NULL;
}

static const struct {
	enum bdb_block_id section_id;
	size_t min_size;
} bdb_blocks[] = {
	{ .section_id = BDB_GENERAL_FEATURES,
	  .min_size = sizeof(struct bdb_general_features), },
	{ .section_id = BDB_GENERAL_DEFINITIONS,
	  .min_size = sizeof(struct bdb_general_definitions), },
	{ .section_id = BDB_PSR,
	  .min_size = sizeof(struct bdb_psr), },
	{ .section_id = BDB_DRIVER_FEATURES,
	  .min_size = sizeof(struct bdb_driver_features), },
	{ .section_id = BDB_SDVO_LVDS_OPTIONS,
	  .min_size = sizeof(struct bdb_sdvo_lvds_options), },
	{ .section_id = BDB_SDVO_PANEL_DTDS,
	  .min_size = sizeof(struct bdb_sdvo_panel_dtds), },
	{ .section_id = BDB_EDP,
	  .min_size = sizeof(struct bdb_edp), },
	{ .section_id = BDB_LVDS_OPTIONS,
	  .min_size = sizeof(struct bdb_lvds_options), },
	/*
	 * BDB_LVDS_LFP_DATA depends on BDB_LVDS_LFP_DATA_PTRS,
	 * so keep the two ordered.
	 */
	{ .section_id = BDB_LVDS_LFP_DATA_PTRS,
	  .min_size = sizeof(struct bdb_lvds_lfp_data_ptrs), },
	{ .section_id = BDB_LVDS_LFP_DATA,
	  .min_size = 0, /* special case */ },
	{ .section_id = BDB_LVDS_BACKLIGHT,
	  .min_size = sizeof(struct bdb_lfp_backlight_data), },
	{ .section_id = BDB_LFP_POWER,
	  .min_size = sizeof(struct bdb_lfp_power), },
	{ .section_id = BDB_MIPI_CONFIG,
	  .min_size = sizeof(struct bdb_mipi_config), },
	{ .section_id = BDB_MIPI_SEQUENCE,
	  .min_size = sizeof(struct bdb_mipi_sequence) },
	{ .section_id = BDB_COMPRESSION_PARAMETERS,
	  .min_size = sizeof(struct bdb_compression_parameters), },
	{ .section_id = BDB_GENERIC_DTD,
	  .min_size = sizeof(struct bdb_generic_dtd), },
};

static size_t lfp_data_min_size(struct drm_i915_private *i915)
{
	const struct bdb_lvds_lfp_data_ptrs *ptrs;
	size_t size;

	ptrs = find_section(i915, BDB_LVDS_LFP_DATA_PTRS);
	if (!ptrs)
		return 0;

	size = sizeof(struct bdb_lvds_lfp_data);
	if (ptrs->panel_name.table_size)
		size = max(size, ptrs->panel_name.offset +
			   sizeof(struct bdb_lvds_lfp_data_tail));

	return size;
}

static bool validate_lfp_data_ptrs(const void *bdb,
				   const struct bdb_lvds_lfp_data_ptrs *ptrs)
{
	int fp_timing_size, dvo_timing_size, panel_pnp_id_size, panel_name_size;
	int data_block_size, lfp_data_size;
	const void *data_block;
	int i;

	data_block = find_raw_section(bdb, BDB_LVDS_LFP_DATA);
	if (!data_block)
		return false;

	data_block_size = get_blocksize(data_block);
	if (data_block_size == 0)
		return false;

	/* always 3 indicating the presence of fp_timing+dvo_timing+panel_pnp_id */
	if (ptrs->lvds_entries != 3)
		return false;

	fp_timing_size = ptrs->ptr[0].fp_timing.table_size;
	dvo_timing_size = ptrs->ptr[0].dvo_timing.table_size;
	panel_pnp_id_size = ptrs->ptr[0].panel_pnp_id.table_size;
	panel_name_size = ptrs->panel_name.table_size;

	/* fp_timing has variable size */
	if (fp_timing_size < 32 ||
	    dvo_timing_size != sizeof(struct lvds_dvo_timing) ||
	    panel_pnp_id_size != sizeof(struct lvds_pnp_id))
		return false;

	/* panel_name is not present in old VBTs */
	if (panel_name_size != 0 &&
	    panel_name_size != sizeof(struct lvds_lfp_panel_name))
		return false;

	lfp_data_size = ptrs->ptr[1].fp_timing.offset - ptrs->ptr[0].fp_timing.offset;
	if (16 * lfp_data_size > data_block_size)
		return false;

	/* make sure the table entries have uniform size */
	for (i = 1; i < 16; i++) {
		if (ptrs->ptr[i].fp_timing.table_size != fp_timing_size ||
		    ptrs->ptr[i].dvo_timing.table_size != dvo_timing_size ||
		    ptrs->ptr[i].panel_pnp_id.table_size != panel_pnp_id_size)
			return false;

		if (ptrs->ptr[i].fp_timing.offset - ptrs->ptr[i-1].fp_timing.offset != lfp_data_size ||
		    ptrs->ptr[i].dvo_timing.offset - ptrs->ptr[i-1].dvo_timing.offset != lfp_data_size ||
		    ptrs->ptr[i].panel_pnp_id.offset - ptrs->ptr[i-1].panel_pnp_id.offset != lfp_data_size)
			return false;
	}

	/*
	 * Except for vlv/chv machines all real VBTs seem to have 6
	 * unaccounted bytes in the fp_timing table. And it doesn't
	 * appear to be a really intentional hole as the fp_timing
	 * 0xffff terminator is always within those 6 missing bytes.
	 */
	if (fp_timing_size + 6 + dvo_timing_size + panel_pnp_id_size == lfp_data_size)
		fp_timing_size += 6;

	if (fp_timing_size + dvo_timing_size + panel_pnp_id_size != lfp_data_size)
		return false;

	if (ptrs->ptr[0].fp_timing.offset + fp_timing_size != ptrs->ptr[0].dvo_timing.offset ||
	    ptrs->ptr[0].dvo_timing.offset + dvo_timing_size != ptrs->ptr[0].panel_pnp_id.offset ||
	    ptrs->ptr[0].panel_pnp_id.offset + panel_pnp_id_size != lfp_data_size)
		return false;

	/* make sure the tables fit inside the data block */
	for (i = 0; i < 16; i++) {
		if (ptrs->ptr[i].fp_timing.offset + fp_timing_size > data_block_size ||
		    ptrs->ptr[i].dvo_timing.offset + dvo_timing_size > data_block_size ||
		    ptrs->ptr[i].panel_pnp_id.offset + panel_pnp_id_size > data_block_size)
			return false;
	}

	if (ptrs->panel_name.offset + 16 * panel_name_size > data_block_size)
		return false;

	/* make sure fp_timing terminators are present at expected locations */
	for (i = 0; i < 16; i++) {
		const u16 *t = data_block + ptrs->ptr[i].fp_timing.offset +
			fp_timing_size - 2;

		if (*t != 0xffff)
			return false;
	}

	return true;
}

/* make the data table offsets relative to the data block */
static bool fixup_lfp_data_ptrs(const void *bdb, void *ptrs_block)
{
	struct bdb_lvds_lfp_data_ptrs *ptrs = ptrs_block;
	u32 offset;
	int i;

	offset = raw_block_offset(bdb, BDB_LVDS_LFP_DATA);

	for (i = 0; i < 16; i++) {
		if (ptrs->ptr[i].fp_timing.offset < offset ||
		    ptrs->ptr[i].dvo_timing.offset < offset ||
		    ptrs->ptr[i].panel_pnp_id.offset < offset)
			return false;

		ptrs->ptr[i].fp_timing.offset -= offset;
		ptrs->ptr[i].dvo_timing.offset -= offset;
		ptrs->ptr[i].panel_pnp_id.offset -= offset;
	}

	if (ptrs->panel_name.table_size) {
		if (ptrs->panel_name.offset < offset)
			return false;

		ptrs->panel_name.offset -= offset;
	}

	return validate_lfp_data_ptrs(bdb, ptrs);
}

static int make_lfp_data_ptr(struct lvds_lfp_data_ptr_table *table,
			     int table_size, int total_size)
{
	if (total_size < table_size)
		return total_size;

	table->table_size = table_size;
	table->offset = total_size - table_size;

	return total_size - table_size;
}

static void next_lfp_data_ptr(struct lvds_lfp_data_ptr_table *next,
			      const struct lvds_lfp_data_ptr_table *prev,
			      int size)
{
	next->table_size = prev->table_size;
	next->offset = prev->offset + size;
}

static void *generate_lfp_data_ptrs(struct drm_i915_private *i915,
				    const void *bdb)
{
	int i, size, table_size, block_size, offset, fp_timing_size;
	struct bdb_lvds_lfp_data_ptrs *ptrs;
	const void *block;
	void *ptrs_block;

	/*
	 * The hardcoded fp_timing_size is only valid for
	 * modernish VBTs. All older VBTs definitely should
	 * include block 41 and thus we don't need to
	 * generate one.
	 */
<<<<<<< HEAD
	if (i915->vbt.version < 155)
=======
	if (i915->display.vbt.version < 155)
>>>>>>> 2cb8e624
		return NULL;

	fp_timing_size = 38;

	block = find_raw_section(bdb, BDB_LVDS_LFP_DATA);
	if (!block)
		return NULL;

	drm_dbg_kms(&i915->drm, "Generating LFP data table pointers\n");

	block_size = get_blocksize(block);

	size = fp_timing_size + sizeof(struct lvds_dvo_timing) +
		sizeof(struct lvds_pnp_id);
	if (size * 16 > block_size)
		return NULL;

	ptrs_block = kzalloc(sizeof(*ptrs) + 3, GFP_KERNEL);
	if (!ptrs_block)
		return NULL;

	*(u8 *)(ptrs_block + 0) = BDB_LVDS_LFP_DATA_PTRS;
	*(u16 *)(ptrs_block + 1) = sizeof(*ptrs);
	ptrs = ptrs_block + 3;

	table_size = sizeof(struct lvds_pnp_id);
	size = make_lfp_data_ptr(&ptrs->ptr[0].panel_pnp_id, table_size, size);

	table_size = sizeof(struct lvds_dvo_timing);
	size = make_lfp_data_ptr(&ptrs->ptr[0].dvo_timing, table_size, size);

	table_size = fp_timing_size;
	size = make_lfp_data_ptr(&ptrs->ptr[0].fp_timing, table_size, size);

	if (ptrs->ptr[0].fp_timing.table_size)
		ptrs->lvds_entries++;
	if (ptrs->ptr[0].dvo_timing.table_size)
		ptrs->lvds_entries++;
	if (ptrs->ptr[0].panel_pnp_id.table_size)
		ptrs->lvds_entries++;

	if (size != 0 || ptrs->lvds_entries != 3) {
		kfree(ptrs_block);
		return NULL;
	}

	size = fp_timing_size + sizeof(struct lvds_dvo_timing) +
		sizeof(struct lvds_pnp_id);
	for (i = 1; i < 16; i++) {
		next_lfp_data_ptr(&ptrs->ptr[i].fp_timing, &ptrs->ptr[i-1].fp_timing, size);
		next_lfp_data_ptr(&ptrs->ptr[i].dvo_timing, &ptrs->ptr[i-1].dvo_timing, size);
		next_lfp_data_ptr(&ptrs->ptr[i].panel_pnp_id, &ptrs->ptr[i-1].panel_pnp_id, size);
	}

	table_size = sizeof(struct lvds_lfp_panel_name);

	if (16 * (size + table_size) <= block_size) {
		ptrs->panel_name.table_size = table_size;
		ptrs->panel_name.offset = size * 16;
	}

	offset = block - bdb;

	for (i = 0; i < 16; i++) {
		ptrs->ptr[i].fp_timing.offset += offset;
		ptrs->ptr[i].dvo_timing.offset += offset;
		ptrs->ptr[i].panel_pnp_id.offset += offset;
	}

	if (ptrs->panel_name.table_size)
		ptrs->panel_name.offset += offset;

	return ptrs_block;
}

static void
init_bdb_block(struct drm_i915_private *i915,
	       const void *bdb, enum bdb_block_id section_id,
	       size_t min_size)
{
	struct bdb_block_entry *entry;
	void *temp_block = NULL;
	const void *block;
	size_t block_size;

	block = find_raw_section(bdb, section_id);

	/* Modern VBTs lack the LFP data table pointers block, make one up */
	if (!block && section_id == BDB_LVDS_LFP_DATA_PTRS) {
		temp_block = generate_lfp_data_ptrs(i915, bdb);
		if (temp_block)
			block = temp_block + 3;
	}
	if (!block)
		return;

	drm_WARN(&i915->drm, min_size == 0,
		 "Block %d min_size is zero\n", section_id);

	block_size = get_blocksize(block);

	/*
	 * Version number and new block size are considered
	 * part of the header for MIPI sequenece block v3+.
	 */
	if (section_id == BDB_MIPI_SEQUENCE && *(const u8 *)block >= 3)
		block_size += 5;

	entry = kzalloc(struct_size(entry, data, max(min_size, block_size) + 3),
			GFP_KERNEL);
	if (!entry) {
		kfree(temp_block);
		return;
	}

	entry->section_id = section_id;
	memcpy(entry->data, block - 3, block_size + 3);

	kfree(temp_block);

	drm_dbg_kms(&i915->drm, "Found BDB block %d (size %zu, min size %zu)\n",
		    section_id, block_size, min_size);

	if (section_id == BDB_LVDS_LFP_DATA_PTRS &&
	    !fixup_lfp_data_ptrs(bdb, entry->data + 3)) {
		drm_err(&i915->drm, "VBT has malformed LFP data table pointers\n");
		kfree(entry);
		return;
	}

	list_add_tail(&entry->node, &i915->display.vbt.bdb_blocks);
}

static void init_bdb_blocks(struct drm_i915_private *i915,
			    const void *bdb)
{
	int i;

	for (i = 0; i < ARRAY_SIZE(bdb_blocks); i++) {
		enum bdb_block_id section_id = bdb_blocks[i].section_id;
		size_t min_size = bdb_blocks[i].min_size;

		if (section_id == BDB_LVDS_LFP_DATA)
			min_size = lfp_data_min_size(i915);

		init_bdb_block(i915, bdb, section_id, min_size);
	}
}

static void
fill_detail_timing_data(struct drm_display_mode *panel_fixed_mode,
			const struct lvds_dvo_timing *dvo_timing)
{
	panel_fixed_mode->hdisplay = (dvo_timing->hactive_hi << 8) |
		dvo_timing->hactive_lo;
	panel_fixed_mode->hsync_start = panel_fixed_mode->hdisplay +
		((dvo_timing->hsync_off_hi << 8) | dvo_timing->hsync_off_lo);
	panel_fixed_mode->hsync_end = panel_fixed_mode->hsync_start +
		((dvo_timing->hsync_pulse_width_hi << 8) |
			dvo_timing->hsync_pulse_width_lo);
	panel_fixed_mode->htotal = panel_fixed_mode->hdisplay +
		((dvo_timing->hblank_hi << 8) | dvo_timing->hblank_lo);

	panel_fixed_mode->vdisplay = (dvo_timing->vactive_hi << 8) |
		dvo_timing->vactive_lo;
	panel_fixed_mode->vsync_start = panel_fixed_mode->vdisplay +
		((dvo_timing->vsync_off_hi << 4) | dvo_timing->vsync_off_lo);
	panel_fixed_mode->vsync_end = panel_fixed_mode->vsync_start +
		((dvo_timing->vsync_pulse_width_hi << 4) |
			dvo_timing->vsync_pulse_width_lo);
	panel_fixed_mode->vtotal = panel_fixed_mode->vdisplay +
		((dvo_timing->vblank_hi << 8) | dvo_timing->vblank_lo);
	panel_fixed_mode->clock = dvo_timing->clock * 10;
	panel_fixed_mode->type = DRM_MODE_TYPE_PREFERRED;

	if (dvo_timing->hsync_positive)
		panel_fixed_mode->flags |= DRM_MODE_FLAG_PHSYNC;
	else
		panel_fixed_mode->flags |= DRM_MODE_FLAG_NHSYNC;

	if (dvo_timing->vsync_positive)
		panel_fixed_mode->flags |= DRM_MODE_FLAG_PVSYNC;
	else
		panel_fixed_mode->flags |= DRM_MODE_FLAG_NVSYNC;

	panel_fixed_mode->width_mm = (dvo_timing->himage_hi << 8) |
		dvo_timing->himage_lo;
	panel_fixed_mode->height_mm = (dvo_timing->vimage_hi << 8) |
		dvo_timing->vimage_lo;

	/* Some VBTs have bogus h/vtotal values */
	if (panel_fixed_mode->hsync_end > panel_fixed_mode->htotal)
		panel_fixed_mode->htotal = panel_fixed_mode->hsync_end + 1;
	if (panel_fixed_mode->vsync_end > panel_fixed_mode->vtotal)
		panel_fixed_mode->vtotal = panel_fixed_mode->vsync_end + 1;

	drm_mode_set_name(panel_fixed_mode);
}

static const struct lvds_dvo_timing *
get_lvds_dvo_timing(const struct bdb_lvds_lfp_data *data,
		    const struct bdb_lvds_lfp_data_ptrs *ptrs,
		    int index)
{
	return (const void *)data + ptrs->ptr[index].dvo_timing.offset;
}

static const struct lvds_fp_timing *
get_lvds_fp_timing(const struct bdb_lvds_lfp_data *data,
		   const struct bdb_lvds_lfp_data_ptrs *ptrs,
		   int index)
{
	return (const void *)data + ptrs->ptr[index].fp_timing.offset;
}

static const struct lvds_pnp_id *
get_lvds_pnp_id(const struct bdb_lvds_lfp_data *data,
		const struct bdb_lvds_lfp_data_ptrs *ptrs,
		int index)
{
	return (const void *)data + ptrs->ptr[index].panel_pnp_id.offset;
}

static const struct bdb_lvds_lfp_data_tail *
get_lfp_data_tail(const struct bdb_lvds_lfp_data *data,
		  const struct bdb_lvds_lfp_data_ptrs *ptrs)
{
	if (ptrs->panel_name.table_size)
		return (const void *)data + ptrs->panel_name.offset;
	else
		return NULL;
}

static void dump_pnp_id(struct drm_i915_private *i915,
			const struct lvds_pnp_id *pnp_id,
			const char *name)
{
	u16 mfg_name = be16_to_cpu((__force __be16)pnp_id->mfg_name);
	char vend[4];

	drm_dbg_kms(&i915->drm, "%s PNPID mfg: %s (0x%x), prod: %u, serial: %u, week: %d, year: %d\n",
		    name, drm_edid_decode_mfg_id(mfg_name, vend),
		    pnp_id->mfg_name, pnp_id->product_code, pnp_id->serial,
		    pnp_id->mfg_week, pnp_id->mfg_year + 1990);
}

static int opregion_get_panel_type(struct drm_i915_private *i915,
				   const struct intel_bios_encoder_data *devdata,
				   const struct edid *edid)
{
	return intel_opregion_get_panel_type(i915);
}

static int vbt_get_panel_type(struct drm_i915_private *i915,
			      const struct intel_bios_encoder_data *devdata,
			      const struct edid *edid)
{
	const struct bdb_lvds_options *lvds_options;

	lvds_options = find_section(i915, BDB_LVDS_OPTIONS);
	if (!lvds_options)
		return -1;

	if (lvds_options->panel_type > 0xf &&
	    lvds_options->panel_type != 0xff) {
		drm_dbg_kms(&i915->drm, "Invalid VBT panel type 0x%x\n",
			    lvds_options->panel_type);
		return -1;
	}

	if (devdata && devdata->child.handle == DEVICE_HANDLE_LFP2)
		return lvds_options->panel_type2;

	drm_WARN_ON(&i915->drm, devdata && devdata->child.handle != DEVICE_HANDLE_LFP1);

	return lvds_options->panel_type;
}

static int pnpid_get_panel_type(struct drm_i915_private *i915,
				const struct intel_bios_encoder_data *devdata,
				const struct edid *edid)
{
	const struct bdb_lvds_lfp_data *data;
	const struct bdb_lvds_lfp_data_ptrs *ptrs;
	const struct lvds_pnp_id *edid_id;
	struct lvds_pnp_id edid_id_nodate;
	int i, best = -1;

	if (!edid)
		return -1;

	edid_id = (const void *)&edid->mfg_id[0];

	edid_id_nodate = *edid_id;
	edid_id_nodate.mfg_week = 0;
	edid_id_nodate.mfg_year = 0;

	dump_pnp_id(i915, edid_id, "EDID");

	ptrs = find_section(i915, BDB_LVDS_LFP_DATA_PTRS);
	if (!ptrs)
		return -1;

	data = find_section(i915, BDB_LVDS_LFP_DATA);
	if (!data)
		return -1;

	for (i = 0; i < 16; i++) {
		const struct lvds_pnp_id *vbt_id =
			get_lvds_pnp_id(data, ptrs, i);

		/* full match? */
		if (!memcmp(vbt_id, edid_id, sizeof(*vbt_id)))
			return i;

		/*
		 * Accept a match w/o date if no full match is found,
		 * and the VBT entry does not specify a date.
		 */
		if (best < 0 &&
		    !memcmp(vbt_id, &edid_id_nodate, sizeof(*vbt_id)))
			best = i;
	}

	return best;
}

static int fallback_get_panel_type(struct drm_i915_private *i915,
				   const struct intel_bios_encoder_data *devdata,
				   const struct edid *edid)
{
	return 0;
}

enum panel_type {
	PANEL_TYPE_OPREGION,
	PANEL_TYPE_VBT,
	PANEL_TYPE_PNPID,
	PANEL_TYPE_FALLBACK,
};

static int get_panel_type(struct drm_i915_private *i915,
			  const struct intel_bios_encoder_data *devdata,
			  const struct edid *edid)
{
	struct {
		const char *name;
		int (*get_panel_type)(struct drm_i915_private *i915,
				      const struct intel_bios_encoder_data *devdata,
				      const struct edid *edid);
		int panel_type;
	} panel_types[] = {
		[PANEL_TYPE_OPREGION] = {
			.name = "OpRegion",
			.get_panel_type = opregion_get_panel_type,
		},
		[PANEL_TYPE_VBT] = {
			.name = "VBT",
			.get_panel_type = vbt_get_panel_type,
		},
		[PANEL_TYPE_PNPID] = {
			.name = "PNPID",
			.get_panel_type = pnpid_get_panel_type,
		},
		[PANEL_TYPE_FALLBACK] = {
			.name = "fallback",
			.get_panel_type = fallback_get_panel_type,
		},
	};
	int i;

	for (i = 0; i < ARRAY_SIZE(panel_types); i++) {
		panel_types[i].panel_type = panel_types[i].get_panel_type(i915, devdata, edid);

		drm_WARN_ON(&i915->drm, panel_types[i].panel_type > 0xf &&
			    panel_types[i].panel_type != 0xff);

		if (panel_types[i].panel_type >= 0)
			drm_dbg_kms(&i915->drm, "Panel type (%s): %d\n",
				    panel_types[i].name, panel_types[i].panel_type);
	}

	if (panel_types[PANEL_TYPE_OPREGION].panel_type >= 0)
		i = PANEL_TYPE_OPREGION;
	else if (panel_types[PANEL_TYPE_VBT].panel_type == 0xff &&
		 panel_types[PANEL_TYPE_PNPID].panel_type >= 0)
		i = PANEL_TYPE_PNPID;
	else if (panel_types[PANEL_TYPE_VBT].panel_type != 0xff &&
		 panel_types[PANEL_TYPE_VBT].panel_type >= 0)
		i = PANEL_TYPE_VBT;
	else
		i = PANEL_TYPE_FALLBACK;

	drm_dbg_kms(&i915->drm, "Selected panel type (%s): %d\n",
		    panel_types[i].name, panel_types[i].panel_type);

	return panel_types[i].panel_type;
}

static unsigned int panel_bits(unsigned int value, int panel_type, int num_bits)
{
	return (value >> (panel_type * num_bits)) & (BIT(num_bits) - 1);
}

static bool panel_bool(unsigned int value, int panel_type)
{
	return panel_bits(value, panel_type, 1);
}

/* Parse general panel options */
static void
parse_panel_options(struct drm_i915_private *i915,
		    struct intel_panel *panel)
{
	const struct bdb_lvds_options *lvds_options;
	int panel_type = panel->vbt.panel_type;
	int drrs_mode;

	lvds_options = find_section(i915, BDB_LVDS_OPTIONS);
	if (!lvds_options)
		return;

	panel->vbt.lvds_dither = lvds_options->pixel_dither;

	/*
	 * Empirical evidence indicates the block size can be
	 * either 4,14,16,24+ bytes. For older VBTs no clear
	 * relationship between the block size vs. BDB version.
	 */
	if (get_blocksize(lvds_options) < 16)
		return;

	drrs_mode = panel_bits(lvds_options->dps_panel_type_bits,
			       panel_type, 2);
	/*
	 * VBT has static DRRS = 0 and seamless DRRS = 2.
	 * The below piece of code is required to adjust vbt.drrs_type
	 * to match the enum drrs_support_type.
	 */
	switch (drrs_mode) {
	case 0:
		panel->vbt.drrs_type = DRRS_TYPE_STATIC;
		drm_dbg_kms(&i915->drm, "DRRS supported mode is static\n");
		break;
	case 2:
		panel->vbt.drrs_type = DRRS_TYPE_SEAMLESS;
		drm_dbg_kms(&i915->drm,
			    "DRRS supported mode is seamless\n");
		break;
	default:
		panel->vbt.drrs_type = DRRS_TYPE_NONE;
		drm_dbg_kms(&i915->drm,
			    "DRRS not supported (VBT input)\n");
		break;
	}
}

static void
parse_lfp_panel_dtd(struct drm_i915_private *i915,
		    struct intel_panel *panel,
		    const struct bdb_lvds_lfp_data *lvds_lfp_data,
		    const struct bdb_lvds_lfp_data_ptrs *lvds_lfp_data_ptrs)
{
	const struct lvds_dvo_timing *panel_dvo_timing;
	const struct lvds_fp_timing *fp_timing;
	struct drm_display_mode *panel_fixed_mode;
	int panel_type = panel->vbt.panel_type;

	panel_dvo_timing = get_lvds_dvo_timing(lvds_lfp_data,
					       lvds_lfp_data_ptrs,
					       panel_type);

	panel_fixed_mode = kzalloc(sizeof(*panel_fixed_mode), GFP_KERNEL);
	if (!panel_fixed_mode)
		return;

	fill_detail_timing_data(panel_fixed_mode, panel_dvo_timing);

	panel->vbt.lfp_lvds_vbt_mode = panel_fixed_mode;

	drm_dbg_kms(&i915->drm,
		    "Found panel mode in BIOS VBT legacy lfp table: " DRM_MODE_FMT "\n",
		    DRM_MODE_ARG(panel_fixed_mode));

	fp_timing = get_lvds_fp_timing(lvds_lfp_data,
				       lvds_lfp_data_ptrs,
				       panel_type);

	/* check the resolution, just to be sure */
	if (fp_timing->x_res == panel_fixed_mode->hdisplay &&
	    fp_timing->y_res == panel_fixed_mode->vdisplay) {
		panel->vbt.bios_lvds_val = fp_timing->lvds_reg_val;
		drm_dbg_kms(&i915->drm,
			    "VBT initial LVDS value %x\n",
			    panel->vbt.bios_lvds_val);
	}
}

static void
parse_lfp_data(struct drm_i915_private *i915,
	       struct intel_panel *panel)
{
	const struct bdb_lvds_lfp_data *data;
	const struct bdb_lvds_lfp_data_tail *tail;
	const struct bdb_lvds_lfp_data_ptrs *ptrs;
	const struct lvds_pnp_id *pnp_id;
	int panel_type = panel->vbt.panel_type;

	ptrs = find_section(i915, BDB_LVDS_LFP_DATA_PTRS);
	if (!ptrs)
		return;

	data = find_section(i915, BDB_LVDS_LFP_DATA);
	if (!data)
		return;

	if (!panel->vbt.lfp_lvds_vbt_mode)
		parse_lfp_panel_dtd(i915, panel, data, ptrs);

	pnp_id = get_lvds_pnp_id(data, ptrs, panel_type);
	dump_pnp_id(i915, pnp_id, "Panel");

	tail = get_lfp_data_tail(data, ptrs);
	if (!tail)
		return;

	drm_dbg_kms(&i915->drm, "Panel name: %.*s\n",
		    (int)sizeof(tail->panel_name[0].name),
		    tail->panel_name[panel_type].name);

	if (i915->display.vbt.version >= 188) {
		panel->vbt.seamless_drrs_min_refresh_rate =
			tail->seamless_drrs_min_refresh_rate[panel_type];
		drm_dbg_kms(&i915->drm,
			    "Seamless DRRS min refresh rate: %d Hz\n",
			    panel->vbt.seamless_drrs_min_refresh_rate);
	}
}

static void
parse_generic_dtd(struct drm_i915_private *i915,
		  struct intel_panel *panel)
{
	const struct bdb_generic_dtd *generic_dtd;
	const struct generic_dtd_entry *dtd;
	struct drm_display_mode *panel_fixed_mode;
	int num_dtd;

	/*
	 * Older VBTs provided DTD information for internal displays through
	 * the "LFP panel tables" block (42).  As of VBT revision 229 the
	 * DTD information should be provided via a newer "generic DTD"
	 * block (58).  Just to be safe, we'll try the new generic DTD block
	 * first on VBT >= 229, but still fall back to trying the old LFP
	 * block if that fails.
	 */
	if (i915->display.vbt.version < 229)
		return;

	generic_dtd = find_section(i915, BDB_GENERIC_DTD);
	if (!generic_dtd)
		return;

	if (generic_dtd->gdtd_size < sizeof(struct generic_dtd_entry)) {
		drm_err(&i915->drm, "GDTD size %u is too small.\n",
			generic_dtd->gdtd_size);
		return;
	} else if (generic_dtd->gdtd_size !=
		   sizeof(struct generic_dtd_entry)) {
		drm_err(&i915->drm, "Unexpected GDTD size %u\n",
			generic_dtd->gdtd_size);
		/* DTD has unknown fields, but keep going */
	}

	num_dtd = (get_blocksize(generic_dtd) -
		   sizeof(struct bdb_generic_dtd)) / generic_dtd->gdtd_size;
	if (panel->vbt.panel_type >= num_dtd) {
		drm_err(&i915->drm,
			"Panel type %d not found in table of %d DTD's\n",
			panel->vbt.panel_type, num_dtd);
		return;
	}

	dtd = &generic_dtd->dtd[panel->vbt.panel_type];

	panel_fixed_mode = kzalloc(sizeof(*panel_fixed_mode), GFP_KERNEL);
	if (!panel_fixed_mode)
		return;

	panel_fixed_mode->hdisplay = dtd->hactive;
	panel_fixed_mode->hsync_start =
		panel_fixed_mode->hdisplay + dtd->hfront_porch;
	panel_fixed_mode->hsync_end =
		panel_fixed_mode->hsync_start + dtd->hsync;
	panel_fixed_mode->htotal =
		panel_fixed_mode->hdisplay + dtd->hblank;

	panel_fixed_mode->vdisplay = dtd->vactive;
	panel_fixed_mode->vsync_start =
		panel_fixed_mode->vdisplay + dtd->vfront_porch;
	panel_fixed_mode->vsync_end =
		panel_fixed_mode->vsync_start + dtd->vsync;
	panel_fixed_mode->vtotal =
		panel_fixed_mode->vdisplay + dtd->vblank;

	panel_fixed_mode->clock = dtd->pixel_clock;
	panel_fixed_mode->width_mm = dtd->width_mm;
	panel_fixed_mode->height_mm = dtd->height_mm;

	panel_fixed_mode->type = DRM_MODE_TYPE_PREFERRED;
	drm_mode_set_name(panel_fixed_mode);

	if (dtd->hsync_positive_polarity)
		panel_fixed_mode->flags |= DRM_MODE_FLAG_PHSYNC;
	else
		panel_fixed_mode->flags |= DRM_MODE_FLAG_NHSYNC;

	if (dtd->vsync_positive_polarity)
		panel_fixed_mode->flags |= DRM_MODE_FLAG_PVSYNC;
	else
		panel_fixed_mode->flags |= DRM_MODE_FLAG_NVSYNC;

	drm_dbg_kms(&i915->drm,
		    "Found panel mode in BIOS VBT generic dtd table: " DRM_MODE_FMT "\n",
		    DRM_MODE_ARG(panel_fixed_mode));

	panel->vbt.lfp_lvds_vbt_mode = panel_fixed_mode;
}

static void
parse_lfp_backlight(struct drm_i915_private *i915,
		    struct intel_panel *panel)
{
	const struct bdb_lfp_backlight_data *backlight_data;
	const struct lfp_backlight_data_entry *entry;
	int panel_type = panel->vbt.panel_type;
	u16 level;

	backlight_data = find_section(i915, BDB_LVDS_BACKLIGHT);
	if (!backlight_data)
		return;

	if (backlight_data->entry_size != sizeof(backlight_data->data[0])) {
		drm_dbg_kms(&i915->drm,
			    "Unsupported backlight data entry size %u\n",
			    backlight_data->entry_size);
		return;
	}

	entry = &backlight_data->data[panel_type];

	panel->vbt.backlight.present = entry->type == BDB_BACKLIGHT_TYPE_PWM;
	if (!panel->vbt.backlight.present) {
		drm_dbg_kms(&i915->drm,
			    "PWM backlight not present in VBT (type %u)\n",
			    entry->type);
		return;
	}

	panel->vbt.backlight.type = INTEL_BACKLIGHT_DISPLAY_DDI;
	if (i915->display.vbt.version >= 191) {
		size_t exp_size;

		if (i915->display.vbt.version >= 236)
			exp_size = sizeof(struct bdb_lfp_backlight_data);
		else if (i915->display.vbt.version >= 234)
			exp_size = EXP_BDB_LFP_BL_DATA_SIZE_REV_234;
		else
			exp_size = EXP_BDB_LFP_BL_DATA_SIZE_REV_191;

		if (get_blocksize(backlight_data) >= exp_size) {
			const struct lfp_backlight_control_method *method;

			method = &backlight_data->backlight_control[panel_type];
			panel->vbt.backlight.type = method->type;
			panel->vbt.backlight.controller = method->controller;
		}
	}

	panel->vbt.backlight.pwm_freq_hz = entry->pwm_freq_hz;
	panel->vbt.backlight.active_low_pwm = entry->active_low_pwm;

	if (i915->display.vbt.version >= 234) {
		u16 min_level;
		bool scale;

		level = backlight_data->brightness_level[panel_type].level;
		min_level = backlight_data->brightness_min_level[panel_type].level;

		if (i915->display.vbt.version >= 236)
			scale = backlight_data->brightness_precision_bits[panel_type] == 16;
		else
			scale = level > 255;

		if (scale)
			min_level = min_level / 255;

		if (min_level > 255) {
			drm_warn(&i915->drm, "Brightness min level > 255\n");
			level = 255;
		}
		panel->vbt.backlight.min_brightness = min_level;

		panel->vbt.backlight.brightness_precision_bits =
			backlight_data->brightness_precision_bits[panel_type];
	} else {
		level = backlight_data->level[panel_type];
		panel->vbt.backlight.min_brightness = entry->min_brightness;
	}

	drm_dbg_kms(&i915->drm,
		    "VBT backlight PWM modulation frequency %u Hz, "
		    "active %s, min brightness %u, level %u, controller %u\n",
		    panel->vbt.backlight.pwm_freq_hz,
		    panel->vbt.backlight.active_low_pwm ? "low" : "high",
		    panel->vbt.backlight.min_brightness,
		    level,
		    panel->vbt.backlight.controller);
}

/* Try to find sdvo panel data */
static void
parse_sdvo_panel_data(struct drm_i915_private *i915,
		      struct intel_panel *panel)
{
	const struct bdb_sdvo_panel_dtds *dtds;
	struct drm_display_mode *panel_fixed_mode;
	int index;

	index = i915->params.vbt_sdvo_panel_type;
	if (index == -2) {
		drm_dbg_kms(&i915->drm,
			    "Ignore SDVO panel mode from BIOS VBT tables.\n");
		return;
	}

	if (index == -1) {
		const struct bdb_sdvo_lvds_options *sdvo_lvds_options;

		sdvo_lvds_options = find_section(i915, BDB_SDVO_LVDS_OPTIONS);
		if (!sdvo_lvds_options)
			return;

		index = sdvo_lvds_options->panel_type;
	}

	dtds = find_section(i915, BDB_SDVO_PANEL_DTDS);
	if (!dtds)
		return;

	panel_fixed_mode = kzalloc(sizeof(*panel_fixed_mode), GFP_KERNEL);
	if (!panel_fixed_mode)
		return;

	fill_detail_timing_data(panel_fixed_mode, &dtds->dtds[index]);

	panel->vbt.sdvo_lvds_vbt_mode = panel_fixed_mode;

	drm_dbg_kms(&i915->drm,
		    "Found SDVO panel mode in BIOS VBT tables: " DRM_MODE_FMT "\n",
		    DRM_MODE_ARG(panel_fixed_mode));
}

static int intel_bios_ssc_frequency(struct drm_i915_private *i915,
				    bool alternate)
{
	switch (DISPLAY_VER(i915)) {
	case 2:
		return alternate ? 66667 : 48000;
	case 3:
	case 4:
		return alternate ? 100000 : 96000;
	default:
		return alternate ? 100000 : 120000;
	}
}

static void
parse_general_features(struct drm_i915_private *i915)
{
	const struct bdb_general_features *general;

	general = find_section(i915, BDB_GENERAL_FEATURES);
	if (!general)
		return;

	i915->display.vbt.int_tv_support = general->int_tv_support;
	/* int_crt_support can't be trusted on earlier platforms */
	if (i915->display.vbt.version >= 155 &&
	    (HAS_DDI(i915) || IS_VALLEYVIEW(i915)))
		i915->display.vbt.int_crt_support = general->int_crt_support;
	i915->display.vbt.lvds_use_ssc = general->enable_ssc;
	i915->display.vbt.lvds_ssc_freq =
		intel_bios_ssc_frequency(i915, general->ssc_freq);
	i915->display.vbt.display_clock_mode = general->display_clock_mode;
	i915->display.vbt.fdi_rx_polarity_inverted = general->fdi_rx_polarity_inverted;
	if (i915->display.vbt.version >= 181) {
		i915->display.vbt.orientation = general->rotate_180 ?
			DRM_MODE_PANEL_ORIENTATION_BOTTOM_UP :
			DRM_MODE_PANEL_ORIENTATION_NORMAL;
	} else {
		i915->display.vbt.orientation = DRM_MODE_PANEL_ORIENTATION_UNKNOWN;
	}

	if (i915->display.vbt.version >= 249 && general->afc_startup_config) {
		i915->display.vbt.override_afc_startup = true;
		i915->display.vbt.override_afc_startup_val = general->afc_startup_config == 0x1 ? 0x0 : 0x7;
	}

	drm_dbg_kms(&i915->drm,
		    "BDB_GENERAL_FEATURES int_tv_support %d int_crt_support %d lvds_use_ssc %d lvds_ssc_freq %d display_clock_mode %d fdi_rx_polarity_inverted %d\n",
		    i915->display.vbt.int_tv_support,
		    i915->display.vbt.int_crt_support,
		    i915->display.vbt.lvds_use_ssc,
		    i915->display.vbt.lvds_ssc_freq,
		    i915->display.vbt.display_clock_mode,
		    i915->display.vbt.fdi_rx_polarity_inverted);
}

static const struct child_device_config *
child_device_ptr(const struct bdb_general_definitions *defs, int i)
{
	return (const void *) &defs->devices[i * defs->child_dev_size];
}

static void
parse_sdvo_device_mapping(struct drm_i915_private *i915)
{
	struct sdvo_device_mapping *mapping;
	const struct intel_bios_encoder_data *devdata;
	const struct child_device_config *child;
	int count = 0;

	/*
	 * Only parse SDVO mappings on gens that could have SDVO. This isn't
	 * accurate and doesn't have to be, as long as it's not too strict.
	 */
	if (!IS_DISPLAY_VER(i915, 3, 7)) {
		drm_dbg_kms(&i915->drm, "Skipping SDVO device mapping\n");
		return;
	}

	list_for_each_entry(devdata, &i915->display.vbt.display_devices, node) {
		child = &devdata->child;

		if (child->slave_addr != SLAVE_ADDR1 &&
		    child->slave_addr != SLAVE_ADDR2) {
			/*
			 * If the slave address is neither 0x70 nor 0x72,
			 * it is not a SDVO device. Skip it.
			 */
			continue;
		}
		if (child->dvo_port != DEVICE_PORT_DVOB &&
		    child->dvo_port != DEVICE_PORT_DVOC) {
			/* skip the incorrect SDVO port */
			drm_dbg_kms(&i915->drm,
				    "Incorrect SDVO port. Skip it\n");
			continue;
		}
		drm_dbg_kms(&i915->drm,
			    "the SDVO device with slave addr %2x is found on"
			    " %s port\n",
			    child->slave_addr,
			    (child->dvo_port == DEVICE_PORT_DVOB) ?
			    "SDVOB" : "SDVOC");
		mapping = &i915->display.vbt.sdvo_mappings[child->dvo_port - 1];
		if (!mapping->initialized) {
			mapping->dvo_port = child->dvo_port;
			mapping->slave_addr = child->slave_addr;
			mapping->dvo_wiring = child->dvo_wiring;
			mapping->ddc_pin = child->ddc_pin;
			mapping->i2c_pin = child->i2c_pin;
			mapping->initialized = 1;
			drm_dbg_kms(&i915->drm,
				    "SDVO device: dvo=%x, addr=%x, wiring=%d, ddc_pin=%d, i2c_pin=%d\n",
				    mapping->dvo_port, mapping->slave_addr,
				    mapping->dvo_wiring, mapping->ddc_pin,
				    mapping->i2c_pin);
		} else {
			drm_dbg_kms(&i915->drm,
				    "Maybe one SDVO port is shared by "
				    "two SDVO device.\n");
		}
		if (child->slave2_addr) {
			/* Maybe this is a SDVO device with multiple inputs */
			/* And the mapping info is not added */
			drm_dbg_kms(&i915->drm,
				    "there exists the slave2_addr. Maybe this"
				    " is a SDVO device with multiple inputs.\n");
		}
		count++;
	}

	if (!count) {
		/* No SDVO device info is found */
		drm_dbg_kms(&i915->drm,
			    "No SDVO device info is found in VBT\n");
	}
}

static void
parse_driver_features(struct drm_i915_private *i915)
{
	const struct bdb_driver_features *driver;

	driver = find_section(i915, BDB_DRIVER_FEATURES);
	if (!driver)
		return;

	if (DISPLAY_VER(i915) >= 5) {
		/*
		 * Note that we consider BDB_DRIVER_FEATURE_INT_SDVO_LVDS
		 * to mean "eDP". The VBT spec doesn't agree with that
		 * interpretation, but real world VBTs seem to.
		 */
		if (driver->lvds_config != BDB_DRIVER_FEATURE_INT_LVDS)
			i915->display.vbt.int_lvds_support = 0;
	} else {
		/*
		 * FIXME it's not clear which BDB version has the LVDS config
		 * bits defined. Revision history in the VBT spec says:
		 * "0.92 | Add two definitions for VBT value of LVDS Active
		 *  Config (00b and 11b values defined) | 06/13/2005"
		 * but does not the specify the BDB version.
		 *
		 * So far version 134 (on i945gm) is the oldest VBT observed
		 * in the wild with the bits correctly populated. Version
		 * 108 (on i85x) does not have the bits correctly populated.
		 */
		if (i915->display.vbt.version >= 134 &&
		    driver->lvds_config != BDB_DRIVER_FEATURE_INT_LVDS &&
		    driver->lvds_config != BDB_DRIVER_FEATURE_INT_SDVO_LVDS)
			i915->display.vbt.int_lvds_support = 0;
	}
}

static void
parse_panel_driver_features(struct drm_i915_private *i915,
			    struct intel_panel *panel)
{
	const struct bdb_driver_features *driver;

	driver = find_section(i915, BDB_DRIVER_FEATURES);
	if (!driver)
		return;

	if (i915->display.vbt.version < 228) {
		drm_dbg_kms(&i915->drm, "DRRS State Enabled:%d\n",
			    driver->drrs_enabled);
		/*
		 * If DRRS is not supported, drrs_type has to be set to 0.
		 * This is because, VBT is configured in such a way that
		 * static DRRS is 0 and DRRS not supported is represented by
		 * driver->drrs_enabled=false
		 */
		if (!driver->drrs_enabled && panel->vbt.drrs_type != DRRS_TYPE_NONE) {
			/*
			 * FIXME Should DMRRS perhaps be treated as seamless
			 * but without the automatic downclocking?
			 */
			if (driver->dmrrs_enabled)
				panel->vbt.drrs_type = DRRS_TYPE_STATIC;
			else
				panel->vbt.drrs_type = DRRS_TYPE_NONE;
		}

		panel->vbt.psr.enable = driver->psr_enabled;
	}
}

static void
parse_power_conservation_features(struct drm_i915_private *i915,
				  struct intel_panel *panel)
{
	const struct bdb_lfp_power *power;
	u8 panel_type = panel->vbt.panel_type;

	panel->vbt.vrr = true; /* matches Windows behaviour */

	if (i915->display.vbt.version < 228)
		return;

	power = find_section(i915, BDB_LFP_POWER);
	if (!power)
		return;

	panel->vbt.psr.enable = panel_bool(power->psr, panel_type);

	/*
	 * If DRRS is not supported, drrs_type has to be set to 0.
	 * This is because, VBT is configured in such a way that
	 * static DRRS is 0 and DRRS not supported is represented by
	 * power->drrs & BIT(panel_type)=false
	 */
	if (!panel_bool(power->drrs, panel_type) && panel->vbt.drrs_type != DRRS_TYPE_NONE) {
		/*
		 * FIXME Should DMRRS perhaps be treated as seamless
		 * but without the automatic downclocking?
		 */
		if (panel_bool(power->dmrrs, panel_type))
			panel->vbt.drrs_type = DRRS_TYPE_STATIC;
		else
			panel->vbt.drrs_type = DRRS_TYPE_NONE;
	}

	if (i915->display.vbt.version >= 232)
		panel->vbt.edp.hobl = panel_bool(power->hobl, panel_type);

	if (i915->display.vbt.version >= 233)
		panel->vbt.vrr = panel_bool(power->vrr_feature_enabled,
					    panel_type);
}

static void
parse_edp(struct drm_i915_private *i915,
	  struct intel_panel *panel)
{
	const struct bdb_edp *edp;
	const struct edp_power_seq *edp_pps;
	const struct edp_fast_link_params *edp_link_params;
	int panel_type = panel->vbt.panel_type;

	edp = find_section(i915, BDB_EDP);
	if (!edp)
		return;

	switch (panel_bits(edp->color_depth, panel_type, 2)) {
	case EDP_18BPP:
		panel->vbt.edp.bpp = 18;
		break;
	case EDP_24BPP:
		panel->vbt.edp.bpp = 24;
		break;
	case EDP_30BPP:
		panel->vbt.edp.bpp = 30;
		break;
	}

	/* Get the eDP sequencing and link info */
	edp_pps = &edp->power_seqs[panel_type];
	edp_link_params = &edp->fast_link_params[panel_type];

	panel->vbt.edp.pps = *edp_pps;

	if (i915->display.vbt.version >= 224) {
		panel->vbt.edp.rate =
			edp->edp_fast_link_training_rate[panel_type] * 20;
	} else {
		switch (edp_link_params->rate) {
		case EDP_RATE_1_62:
			panel->vbt.edp.rate = 162000;
			break;
		case EDP_RATE_2_7:
			panel->vbt.edp.rate = 270000;
			break;
		case EDP_RATE_5_4:
			panel->vbt.edp.rate = 540000;
			break;
		default:
			drm_dbg_kms(&i915->drm,
				    "VBT has unknown eDP link rate value %u\n",
				    edp_link_params->rate);
			break;
		}
	}

	switch (edp_link_params->lanes) {
	case EDP_LANE_1:
		panel->vbt.edp.lanes = 1;
		break;
	case EDP_LANE_2:
		panel->vbt.edp.lanes = 2;
		break;
	case EDP_LANE_4:
		panel->vbt.edp.lanes = 4;
		break;
	default:
		drm_dbg_kms(&i915->drm,
			    "VBT has unknown eDP lane count value %u\n",
			    edp_link_params->lanes);
		break;
	}

	switch (edp_link_params->preemphasis) {
	case EDP_PREEMPHASIS_NONE:
		panel->vbt.edp.preemphasis = DP_TRAIN_PRE_EMPH_LEVEL_0;
		break;
	case EDP_PREEMPHASIS_3_5dB:
		panel->vbt.edp.preemphasis = DP_TRAIN_PRE_EMPH_LEVEL_1;
		break;
	case EDP_PREEMPHASIS_6dB:
		panel->vbt.edp.preemphasis = DP_TRAIN_PRE_EMPH_LEVEL_2;
		break;
	case EDP_PREEMPHASIS_9_5dB:
		panel->vbt.edp.preemphasis = DP_TRAIN_PRE_EMPH_LEVEL_3;
		break;
	default:
		drm_dbg_kms(&i915->drm,
			    "VBT has unknown eDP pre-emphasis value %u\n",
			    edp_link_params->preemphasis);
		break;
	}

	switch (edp_link_params->vswing) {
	case EDP_VSWING_0_4V:
		panel->vbt.edp.vswing = DP_TRAIN_VOLTAGE_SWING_LEVEL_0;
		break;
	case EDP_VSWING_0_6V:
		panel->vbt.edp.vswing = DP_TRAIN_VOLTAGE_SWING_LEVEL_1;
		break;
	case EDP_VSWING_0_8V:
		panel->vbt.edp.vswing = DP_TRAIN_VOLTAGE_SWING_LEVEL_2;
		break;
	case EDP_VSWING_1_2V:
		panel->vbt.edp.vswing = DP_TRAIN_VOLTAGE_SWING_LEVEL_3;
		break;
	default:
		drm_dbg_kms(&i915->drm,
			    "VBT has unknown eDP voltage swing value %u\n",
			    edp_link_params->vswing);
		break;
	}

	if (i915->display.vbt.version >= 173) {
		u8 vswing;

		/* Don't read from VBT if module parameter has valid value*/
		if (i915->params.edp_vswing) {
			panel->vbt.edp.low_vswing =
				i915->params.edp_vswing == 1;
		} else {
			vswing = (edp->edp_vswing_preemph >> (panel_type * 4)) & 0xF;
			panel->vbt.edp.low_vswing = vswing == 0;
		}
	}

	panel->vbt.edp.drrs_msa_timing_delay =
		panel_bits(edp->sdrrs_msa_timing_delay, panel_type, 2);

	if (i915->display.vbt.version >= 244)
		panel->vbt.edp.max_link_rate =
			edp->edp_max_port_link_rate[panel_type] * 20;
}

static void
parse_psr(struct drm_i915_private *i915,
	  struct intel_panel *panel)
{
	const struct bdb_psr *psr;
	const struct psr_table *psr_table;
	int panel_type = panel->vbt.panel_type;

	psr = find_section(i915, BDB_PSR);
	if (!psr) {
		drm_dbg_kms(&i915->drm, "No PSR BDB found.\n");
		return;
	}

	psr_table = &psr->psr_table[panel_type];

	panel->vbt.psr.full_link = psr_table->full_link;
	panel->vbt.psr.require_aux_wakeup = psr_table->require_aux_to_wakeup;

	/* Allowed VBT values goes from 0 to 15 */
	panel->vbt.psr.idle_frames = psr_table->idle_frames < 0 ? 0 :
		psr_table->idle_frames > 15 ? 15 : psr_table->idle_frames;

	/*
	 * New psr options 0=500us, 1=100us, 2=2500us, 3=0us
	 * Old decimal value is wake up time in multiples of 100 us.
	 */
	if (i915->display.vbt.version >= 205 &&
	    (DISPLAY_VER(i915) >= 9 && !IS_BROXTON(i915))) {
		switch (psr_table->tp1_wakeup_time) {
		case 0:
			panel->vbt.psr.tp1_wakeup_time_us = 500;
			break;
		case 1:
			panel->vbt.psr.tp1_wakeup_time_us = 100;
			break;
		case 3:
			panel->vbt.psr.tp1_wakeup_time_us = 0;
			break;
		default:
			drm_dbg_kms(&i915->drm,
				    "VBT tp1 wakeup time value %d is outside range[0-3], defaulting to max value 2500us\n",
				    psr_table->tp1_wakeup_time);
			fallthrough;
		case 2:
			panel->vbt.psr.tp1_wakeup_time_us = 2500;
			break;
		}

		switch (psr_table->tp2_tp3_wakeup_time) {
		case 0:
			panel->vbt.psr.tp2_tp3_wakeup_time_us = 500;
			break;
		case 1:
			panel->vbt.psr.tp2_tp3_wakeup_time_us = 100;
			break;
		case 3:
			panel->vbt.psr.tp2_tp3_wakeup_time_us = 0;
			break;
		default:
			drm_dbg_kms(&i915->drm,
				    "VBT tp2_tp3 wakeup time value %d is outside range[0-3], defaulting to max value 2500us\n",
				    psr_table->tp2_tp3_wakeup_time);
			fallthrough;
		case 2:
			panel->vbt.psr.tp2_tp3_wakeup_time_us = 2500;
		break;
		}
	} else {
		panel->vbt.psr.tp1_wakeup_time_us = psr_table->tp1_wakeup_time * 100;
		panel->vbt.psr.tp2_tp3_wakeup_time_us = psr_table->tp2_tp3_wakeup_time * 100;
	}

	if (i915->display.vbt.version >= 226) {
		u32 wakeup_time = psr->psr2_tp2_tp3_wakeup_time;

		wakeup_time = panel_bits(wakeup_time, panel_type, 2);
		switch (wakeup_time) {
		case 0:
			wakeup_time = 500;
			break;
		case 1:
			wakeup_time = 100;
			break;
		case 3:
			wakeup_time = 50;
			break;
		default:
		case 2:
			wakeup_time = 2500;
			break;
		}
		panel->vbt.psr.psr2_tp2_tp3_wakeup_time_us = wakeup_time;
	} else {
		/* Reusing PSR1 wakeup time for PSR2 in older VBTs */
		panel->vbt.psr.psr2_tp2_tp3_wakeup_time_us = panel->vbt.psr.tp2_tp3_wakeup_time_us;
	}
}

static void parse_dsi_backlight_ports(struct drm_i915_private *i915,
				      struct intel_panel *panel,
				      enum port port)
{
	enum port port_bc = DISPLAY_VER(i915) >= 11 ? PORT_B : PORT_C;

	if (!panel->vbt.dsi.config->dual_link || i915->display.vbt.version < 197) {
		panel->vbt.dsi.bl_ports = BIT(port);
		if (panel->vbt.dsi.config->cabc_supported)
			panel->vbt.dsi.cabc_ports = BIT(port);

		return;
	}

	switch (panel->vbt.dsi.config->dl_dcs_backlight_ports) {
	case DL_DCS_PORT_A:
		panel->vbt.dsi.bl_ports = BIT(PORT_A);
		break;
	case DL_DCS_PORT_C:
		panel->vbt.dsi.bl_ports = BIT(port_bc);
		break;
	default:
	case DL_DCS_PORT_A_AND_C:
		panel->vbt.dsi.bl_ports = BIT(PORT_A) | BIT(port_bc);
		break;
	}

	if (!panel->vbt.dsi.config->cabc_supported)
		return;

	switch (panel->vbt.dsi.config->dl_dcs_cabc_ports) {
	case DL_DCS_PORT_A:
		panel->vbt.dsi.cabc_ports = BIT(PORT_A);
		break;
	case DL_DCS_PORT_C:
		panel->vbt.dsi.cabc_ports = BIT(port_bc);
		break;
	default:
	case DL_DCS_PORT_A_AND_C:
		panel->vbt.dsi.cabc_ports =
					BIT(PORT_A) | BIT(port_bc);
		break;
	}
}

static void
parse_mipi_config(struct drm_i915_private *i915,
		  struct intel_panel *panel)
{
	const struct bdb_mipi_config *start;
	const struct mipi_config *config;
	const struct mipi_pps_data *pps;
	int panel_type = panel->vbt.panel_type;
	enum port port;

	/* parse MIPI blocks only if LFP type is MIPI */
	if (!intel_bios_is_dsi_present(i915, &port))
		return;

	/* Initialize this to undefined indicating no generic MIPI support */
	panel->vbt.dsi.panel_id = MIPI_DSI_UNDEFINED_PANEL_ID;

	/* Block #40 is already parsed and panel_fixed_mode is
	 * stored in i915->lfp_lvds_vbt_mode
	 * resuse this when needed
	 */

	/* Parse #52 for panel index used from panel_type already
	 * parsed
	 */
	start = find_section(i915, BDB_MIPI_CONFIG);
	if (!start) {
		drm_dbg_kms(&i915->drm, "No MIPI config BDB found");
		return;
	}

	drm_dbg(&i915->drm, "Found MIPI Config block, panel index = %d\n",
		panel_type);

	/*
	 * get hold of the correct configuration block and pps data as per
	 * the panel_type as index
	 */
	config = &start->config[panel_type];
	pps = &start->pps[panel_type];

	/* store as of now full data. Trim when we realise all is not needed */
	panel->vbt.dsi.config = kmemdup(config, sizeof(struct mipi_config), GFP_KERNEL);
	if (!panel->vbt.dsi.config)
		return;

	panel->vbt.dsi.pps = kmemdup(pps, sizeof(struct mipi_pps_data), GFP_KERNEL);
	if (!panel->vbt.dsi.pps) {
		kfree(panel->vbt.dsi.config);
		return;
	}

	parse_dsi_backlight_ports(i915, panel, port);

	/* FIXME is the 90 vs. 270 correct? */
	switch (config->rotation) {
	case ENABLE_ROTATION_0:
		/*
		 * Most (all?) VBTs claim 0 degrees despite having
		 * an upside down panel, thus we do not trust this.
		 */
		panel->vbt.dsi.orientation =
			DRM_MODE_PANEL_ORIENTATION_UNKNOWN;
		break;
	case ENABLE_ROTATION_90:
		panel->vbt.dsi.orientation =
			DRM_MODE_PANEL_ORIENTATION_RIGHT_UP;
		break;
	case ENABLE_ROTATION_180:
		panel->vbt.dsi.orientation =
			DRM_MODE_PANEL_ORIENTATION_BOTTOM_UP;
		break;
	case ENABLE_ROTATION_270:
		panel->vbt.dsi.orientation =
			DRM_MODE_PANEL_ORIENTATION_LEFT_UP;
		break;
	}

	/* We have mandatory mipi config blocks. Initialize as generic panel */
	panel->vbt.dsi.panel_id = MIPI_DSI_GENERIC_PANEL_ID;
}

/* Find the sequence block and size for the given panel. */
static const u8 *
find_panel_sequence_block(const struct bdb_mipi_sequence *sequence,
			  u16 panel_id, u32 *seq_size)
{
	u32 total = get_blocksize(sequence);
	const u8 *data = &sequence->data[0];
	u8 current_id;
	u32 current_size;
	int header_size = sequence->version >= 3 ? 5 : 3;
	int index = 0;
	int i;

	/* skip new block size */
	if (sequence->version >= 3)
		data += 4;

	for (i = 0; i < MAX_MIPI_CONFIGURATIONS && index < total; i++) {
		if (index + header_size > total) {
			DRM_ERROR("Invalid sequence block (header)\n");
			return NULL;
		}

		current_id = *(data + index);
		if (sequence->version >= 3)
			current_size = *((const u32 *)(data + index + 1));
		else
			current_size = *((const u16 *)(data + index + 1));

		index += header_size;

		if (index + current_size > total) {
			DRM_ERROR("Invalid sequence block\n");
			return NULL;
		}

		if (current_id == panel_id) {
			*seq_size = current_size;
			return data + index;
		}

		index += current_size;
	}

	DRM_ERROR("Sequence block detected but no valid configuration\n");

	return NULL;
}

static int goto_next_sequence(const u8 *data, int index, int total)
{
	u16 len;

	/* Skip Sequence Byte. */
	for (index = index + 1; index < total; index += len) {
		u8 operation_byte = *(data + index);
		index++;

		switch (operation_byte) {
		case MIPI_SEQ_ELEM_END:
			return index;
		case MIPI_SEQ_ELEM_SEND_PKT:
			if (index + 4 > total)
				return 0;

			len = *((const u16 *)(data + index + 2)) + 4;
			break;
		case MIPI_SEQ_ELEM_DELAY:
			len = 4;
			break;
		case MIPI_SEQ_ELEM_GPIO:
			len = 2;
			break;
		case MIPI_SEQ_ELEM_I2C:
			if (index + 7 > total)
				return 0;
			len = *(data + index + 6) + 7;
			break;
		default:
			DRM_ERROR("Unknown operation byte\n");
			return 0;
		}
	}

	return 0;
}

static int goto_next_sequence_v3(const u8 *data, int index, int total)
{
	int seq_end;
	u16 len;
	u32 size_of_sequence;

	/*
	 * Could skip sequence based on Size of Sequence alone, but also do some
	 * checking on the structure.
	 */
	if (total < 5) {
		DRM_ERROR("Too small sequence size\n");
		return 0;
	}

	/* Skip Sequence Byte. */
	index++;

	/*
	 * Size of Sequence. Excludes the Sequence Byte and the size itself,
	 * includes MIPI_SEQ_ELEM_END byte, excludes the final MIPI_SEQ_END
	 * byte.
	 */
	size_of_sequence = *((const u32 *)(data + index));
	index += 4;

	seq_end = index + size_of_sequence;
	if (seq_end > total) {
		DRM_ERROR("Invalid sequence size\n");
		return 0;
	}

	for (; index < total; index += len) {
		u8 operation_byte = *(data + index);
		index++;

		if (operation_byte == MIPI_SEQ_ELEM_END) {
			if (index != seq_end) {
				DRM_ERROR("Invalid element structure\n");
				return 0;
			}
			return index;
		}

		len = *(data + index);
		index++;

		/*
		 * FIXME: Would be nice to check elements like for v1/v2 in
		 * goto_next_sequence() above.
		 */
		switch (operation_byte) {
		case MIPI_SEQ_ELEM_SEND_PKT:
		case MIPI_SEQ_ELEM_DELAY:
		case MIPI_SEQ_ELEM_GPIO:
		case MIPI_SEQ_ELEM_I2C:
		case MIPI_SEQ_ELEM_SPI:
		case MIPI_SEQ_ELEM_PMIC:
			break;
		default:
			DRM_ERROR("Unknown operation byte %u\n",
				  operation_byte);
			break;
		}
	}

	return 0;
}

/*
 * Get len of pre-fixed deassert fragment from a v1 init OTP sequence,
 * skip all delay + gpio operands and stop at the first DSI packet op.
 */
static int get_init_otp_deassert_fragment_len(struct drm_i915_private *i915,
					      struct intel_panel *panel)
{
	const u8 *data = panel->vbt.dsi.sequence[MIPI_SEQ_INIT_OTP];
	int index, len;

	if (drm_WARN_ON(&i915->drm,
			!data || panel->vbt.dsi.seq_version != 1))
		return 0;

	/* index = 1 to skip sequence byte */
	for (index = 1; data[index] != MIPI_SEQ_ELEM_END; index += len) {
		switch (data[index]) {
		case MIPI_SEQ_ELEM_SEND_PKT:
			return index == 1 ? 0 : index;
		case MIPI_SEQ_ELEM_DELAY:
			len = 5; /* 1 byte for operand + uint32 */
			break;
		case MIPI_SEQ_ELEM_GPIO:
			len = 3; /* 1 byte for op, 1 for gpio_nr, 1 for value */
			break;
		default:
			return 0;
		}
	}

	return 0;
}

/*
 * Some v1 VBT MIPI sequences do the deassert in the init OTP sequence.
 * The deassert must be done before calling intel_dsi_device_ready, so for
 * these devices we split the init OTP sequence into a deassert sequence and
 * the actual init OTP part.
 */
static void fixup_mipi_sequences(struct drm_i915_private *i915,
				 struct intel_panel *panel)
{
	u8 *init_otp;
	int len;

	/* Limit this to VLV for now. */
	if (!IS_VALLEYVIEW(i915))
		return;

	/* Limit this to v1 vid-mode sequences */
	if (panel->vbt.dsi.config->is_cmd_mode ||
	    panel->vbt.dsi.seq_version != 1)
		return;

	/* Only do this if there are otp and assert seqs and no deassert seq */
	if (!panel->vbt.dsi.sequence[MIPI_SEQ_INIT_OTP] ||
	    !panel->vbt.dsi.sequence[MIPI_SEQ_ASSERT_RESET] ||
	    panel->vbt.dsi.sequence[MIPI_SEQ_DEASSERT_RESET])
		return;

	/* The deassert-sequence ends at the first DSI packet */
	len = get_init_otp_deassert_fragment_len(i915, panel);
	if (!len)
		return;

	drm_dbg_kms(&i915->drm,
		    "Using init OTP fragment to deassert reset\n");

	/* Copy the fragment, update seq byte and terminate it */
	init_otp = (u8 *)panel->vbt.dsi.sequence[MIPI_SEQ_INIT_OTP];
	panel->vbt.dsi.deassert_seq = kmemdup(init_otp, len + 1, GFP_KERNEL);
	if (!panel->vbt.dsi.deassert_seq)
		return;
	panel->vbt.dsi.deassert_seq[0] = MIPI_SEQ_DEASSERT_RESET;
	panel->vbt.dsi.deassert_seq[len] = MIPI_SEQ_ELEM_END;
	/* Use the copy for deassert */
	panel->vbt.dsi.sequence[MIPI_SEQ_DEASSERT_RESET] =
		panel->vbt.dsi.deassert_seq;
	/* Replace the last byte of the fragment with init OTP seq byte */
	init_otp[len - 1] = MIPI_SEQ_INIT_OTP;
	/* And make MIPI_MIPI_SEQ_INIT_OTP point to it */
	panel->vbt.dsi.sequence[MIPI_SEQ_INIT_OTP] = init_otp + len - 1;
}

static void
parse_mipi_sequence(struct drm_i915_private *i915,
		    struct intel_panel *panel)
{
	int panel_type = panel->vbt.panel_type;
	const struct bdb_mipi_sequence *sequence;
	const u8 *seq_data;
	u32 seq_size;
	u8 *data;
	int index = 0;

	/* Only our generic panel driver uses the sequence block. */
	if (panel->vbt.dsi.panel_id != MIPI_DSI_GENERIC_PANEL_ID)
		return;

	sequence = find_section(i915, BDB_MIPI_SEQUENCE);
	if (!sequence) {
		drm_dbg_kms(&i915->drm,
			    "No MIPI Sequence found, parsing complete\n");
		return;
	}

	/* Fail gracefully for forward incompatible sequence block. */
	if (sequence->version >= 4) {
		drm_err(&i915->drm,
			"Unable to parse MIPI Sequence Block v%u\n",
			sequence->version);
		return;
	}

	drm_dbg(&i915->drm, "Found MIPI sequence block v%u\n",
		sequence->version);

	seq_data = find_panel_sequence_block(sequence, panel_type, &seq_size);
	if (!seq_data)
		return;

	data = kmemdup(seq_data, seq_size, GFP_KERNEL);
	if (!data)
		return;

	/* Parse the sequences, store pointers to each sequence. */
	for (;;) {
		u8 seq_id = *(data + index);
		if (seq_id == MIPI_SEQ_END)
			break;

		if (seq_id >= MIPI_SEQ_MAX) {
			drm_err(&i915->drm, "Unknown sequence %u\n",
				seq_id);
			goto err;
		}

		/* Log about presence of sequences we won't run. */
		if (seq_id == MIPI_SEQ_TEAR_ON || seq_id == MIPI_SEQ_TEAR_OFF)
			drm_dbg_kms(&i915->drm,
				    "Unsupported sequence %u\n", seq_id);

		panel->vbt.dsi.sequence[seq_id] = data + index;

		if (sequence->version >= 3)
			index = goto_next_sequence_v3(data, index, seq_size);
		else
			index = goto_next_sequence(data, index, seq_size);
		if (!index) {
			drm_err(&i915->drm, "Invalid sequence %u\n",
				seq_id);
			goto err;
		}
	}

	panel->vbt.dsi.data = data;
	panel->vbt.dsi.size = seq_size;
	panel->vbt.dsi.seq_version = sequence->version;

	fixup_mipi_sequences(i915, panel);

	drm_dbg(&i915->drm, "MIPI related VBT parsing complete\n");
	return;

err:
	kfree(data);
	memset(panel->vbt.dsi.sequence, 0, sizeof(panel->vbt.dsi.sequence));
}

static void
parse_compression_parameters(struct drm_i915_private *i915)
{
	const struct bdb_compression_parameters *params;
	struct intel_bios_encoder_data *devdata;
	const struct child_device_config *child;
	u16 block_size;
	int index;

	if (i915->display.vbt.version < 198)
		return;

	params = find_section(i915, BDB_COMPRESSION_PARAMETERS);
	if (params) {
		/* Sanity checks */
		if (params->entry_size != sizeof(params->data[0])) {
			drm_dbg_kms(&i915->drm,
				    "VBT: unsupported compression param entry size\n");
			return;
		}

		block_size = get_blocksize(params);
		if (block_size < sizeof(*params)) {
			drm_dbg_kms(&i915->drm,
				    "VBT: expected 16 compression param entries\n");
			return;
		}
	}

	list_for_each_entry(devdata, &i915->display.vbt.display_devices, node) {
		child = &devdata->child;

		if (!child->compression_enable)
			continue;

		if (!params) {
			drm_dbg_kms(&i915->drm,
				    "VBT: compression params not available\n");
			continue;
		}

		if (child->compression_method_cps) {
			drm_dbg_kms(&i915->drm,
				    "VBT: CPS compression not supported\n");
			continue;
		}

		index = child->compression_structure_index;

		devdata->dsc = kmemdup(&params->data[index],
				       sizeof(*devdata->dsc), GFP_KERNEL);
	}
}

static u8 translate_iboost(u8 val)
{
	static const u8 mapping[] = { 1, 3, 7 }; /* See VBT spec */

	if (val >= ARRAY_SIZE(mapping)) {
		DRM_DEBUG_KMS("Unsupported I_boost value found in VBT (%d), display may not work properly\n", val);
		return 0;
	}
	return mapping[val];
}

static const u8 cnp_ddc_pin_map[] = {
	[0] = 0, /* N/A */
	[DDC_BUS_DDI_B] = GMBUS_PIN_1_BXT,
	[DDC_BUS_DDI_C] = GMBUS_PIN_2_BXT,
	[DDC_BUS_DDI_D] = GMBUS_PIN_4_CNP, /* sic */
	[DDC_BUS_DDI_F] = GMBUS_PIN_3_BXT, /* sic */
};

static const u8 icp_ddc_pin_map[] = {
	[ICL_DDC_BUS_DDI_A] = GMBUS_PIN_1_BXT,
	[ICL_DDC_BUS_DDI_B] = GMBUS_PIN_2_BXT,
	[TGL_DDC_BUS_DDI_C] = GMBUS_PIN_3_BXT,
	[ICL_DDC_BUS_PORT_1] = GMBUS_PIN_9_TC1_ICP,
	[ICL_DDC_BUS_PORT_2] = GMBUS_PIN_10_TC2_ICP,
	[ICL_DDC_BUS_PORT_3] = GMBUS_PIN_11_TC3_ICP,
	[ICL_DDC_BUS_PORT_4] = GMBUS_PIN_12_TC4_ICP,
	[TGL_DDC_BUS_PORT_5] = GMBUS_PIN_13_TC5_TGP,
	[TGL_DDC_BUS_PORT_6] = GMBUS_PIN_14_TC6_TGP,
};

static const u8 rkl_pch_tgp_ddc_pin_map[] = {
	[ICL_DDC_BUS_DDI_A] = GMBUS_PIN_1_BXT,
	[ICL_DDC_BUS_DDI_B] = GMBUS_PIN_2_BXT,
	[RKL_DDC_BUS_DDI_D] = GMBUS_PIN_9_TC1_ICP,
	[RKL_DDC_BUS_DDI_E] = GMBUS_PIN_10_TC2_ICP,
};

static const u8 adls_ddc_pin_map[] = {
	[ICL_DDC_BUS_DDI_A] = GMBUS_PIN_1_BXT,
	[ADLS_DDC_BUS_PORT_TC1] = GMBUS_PIN_9_TC1_ICP,
	[ADLS_DDC_BUS_PORT_TC2] = GMBUS_PIN_10_TC2_ICP,
	[ADLS_DDC_BUS_PORT_TC3] = GMBUS_PIN_11_TC3_ICP,
	[ADLS_DDC_BUS_PORT_TC4] = GMBUS_PIN_12_TC4_ICP,
};

static const u8 gen9bc_tgp_ddc_pin_map[] = {
	[DDC_BUS_DDI_B] = GMBUS_PIN_2_BXT,
	[DDC_BUS_DDI_C] = GMBUS_PIN_9_TC1_ICP,
	[DDC_BUS_DDI_D] = GMBUS_PIN_10_TC2_ICP,
};

static const u8 adlp_ddc_pin_map[] = {
	[ICL_DDC_BUS_DDI_A] = GMBUS_PIN_1_BXT,
	[ICL_DDC_BUS_DDI_B] = GMBUS_PIN_2_BXT,
	[ADLP_DDC_BUS_PORT_TC1] = GMBUS_PIN_9_TC1_ICP,
	[ADLP_DDC_BUS_PORT_TC2] = GMBUS_PIN_10_TC2_ICP,
	[ADLP_DDC_BUS_PORT_TC3] = GMBUS_PIN_11_TC3_ICP,
	[ADLP_DDC_BUS_PORT_TC4] = GMBUS_PIN_12_TC4_ICP,
};

static u8 map_ddc_pin(struct drm_i915_private *i915, u8 vbt_pin)
{
	const u8 *ddc_pin_map;
	int n_entries;

	if (IS_ALDERLAKE_P(i915)) {
		ddc_pin_map = adlp_ddc_pin_map;
		n_entries = ARRAY_SIZE(adlp_ddc_pin_map);
	} else if (IS_ALDERLAKE_S(i915)) {
		ddc_pin_map = adls_ddc_pin_map;
		n_entries = ARRAY_SIZE(adls_ddc_pin_map);
	} else if (INTEL_PCH_TYPE(i915) >= PCH_DG1) {
		return vbt_pin;
	} else if (IS_ROCKETLAKE(i915) && INTEL_PCH_TYPE(i915) == PCH_TGP) {
		ddc_pin_map = rkl_pch_tgp_ddc_pin_map;
		n_entries = ARRAY_SIZE(rkl_pch_tgp_ddc_pin_map);
	} else if (HAS_PCH_TGP(i915) && DISPLAY_VER(i915) == 9) {
		ddc_pin_map = gen9bc_tgp_ddc_pin_map;
		n_entries = ARRAY_SIZE(gen9bc_tgp_ddc_pin_map);
	} else if (INTEL_PCH_TYPE(i915) >= PCH_ICP) {
		ddc_pin_map = icp_ddc_pin_map;
		n_entries = ARRAY_SIZE(icp_ddc_pin_map);
	} else if (HAS_PCH_CNP(i915)) {
		ddc_pin_map = cnp_ddc_pin_map;
		n_entries = ARRAY_SIZE(cnp_ddc_pin_map);
	} else {
		/* Assuming direct map */
		return vbt_pin;
	}

	if (vbt_pin < n_entries && ddc_pin_map[vbt_pin] != 0)
		return ddc_pin_map[vbt_pin];

	drm_dbg_kms(&i915->drm,
		    "Ignoring alternate pin: VBT claims DDC pin %d, which is not valid for this platform\n",
		    vbt_pin);
	return 0;
}

static enum port get_port_by_ddc_pin(struct drm_i915_private *i915, u8 ddc_pin)
{
	const struct intel_bios_encoder_data *devdata;
	enum port port;

	if (!ddc_pin)
		return PORT_NONE;

	for_each_port(port) {
		devdata = i915->display.vbt.ports[port];

		if (devdata && ddc_pin == devdata->child.ddc_pin)
			return port;
	}

	return PORT_NONE;
}

static void sanitize_ddc_pin(struct intel_bios_encoder_data *devdata,
			     enum port port)
{
	struct drm_i915_private *i915 = devdata->i915;
	struct child_device_config *child;
	u8 mapped_ddc_pin;
	enum port p;

	if (!devdata->child.ddc_pin)
		return;

	mapped_ddc_pin = map_ddc_pin(i915, devdata->child.ddc_pin);
	if (!intel_gmbus_is_valid_pin(i915, mapped_ddc_pin)) {
		drm_dbg_kms(&i915->drm,
			    "Port %c has invalid DDC pin %d, "
			    "sticking to defaults\n",
			    port_name(port), mapped_ddc_pin);
		devdata->child.ddc_pin = 0;
		return;
	}

	p = get_port_by_ddc_pin(i915, devdata->child.ddc_pin);
	if (p == PORT_NONE)
		return;

	drm_dbg_kms(&i915->drm,
		    "port %c trying to use the same DDC pin (0x%x) as port %c, "
		    "disabling port %c DVI/HDMI support\n",
		    port_name(port), mapped_ddc_pin,
		    port_name(p), port_name(p));

	/*
	 * If we have multiple ports supposedly sharing the pin, then dvi/hdmi
	 * couldn't exist on the shared port. Otherwise they share the same ddc
	 * pin and system couldn't communicate with them separately.
	 *
	 * Give inverse child device order the priority, last one wins. Yes,
	 * there are real machines (eg. Asrock B250M-HDV) where VBT has both
	 * port A and port E with the same AUX ch and we must pick port E :(
	 */
	child = &i915->display.vbt.ports[p]->child;

	child->device_type &= ~DEVICE_TYPE_TMDS_DVI_SIGNALING;
	child->device_type |= DEVICE_TYPE_NOT_HDMI_OUTPUT;

	child->ddc_pin = 0;
}

static enum port get_port_by_aux_ch(struct drm_i915_private *i915, u8 aux_ch)
{
	const struct intel_bios_encoder_data *devdata;
	enum port port;

	if (!aux_ch)
		return PORT_NONE;

	for_each_port(port) {
		devdata = i915->display.vbt.ports[port];

		if (devdata && aux_ch == devdata->child.aux_channel)
			return port;
	}

	return PORT_NONE;
}

static void sanitize_aux_ch(struct intel_bios_encoder_data *devdata,
			    enum port port)
{
	struct drm_i915_private *i915 = devdata->i915;
	struct child_device_config *child;
	enum port p;

	p = get_port_by_aux_ch(i915, devdata->child.aux_channel);
	if (p == PORT_NONE)
		return;

	drm_dbg_kms(&i915->drm,
		    "port %c trying to use the same AUX CH (0x%x) as port %c, "
		    "disabling port %c DP support\n",
		    port_name(port), devdata->child.aux_channel,
		    port_name(p), port_name(p));

	/*
	 * If we have multiple ports supposedly sharing the aux channel, then DP
	 * couldn't exist on the shared port. Otherwise they share the same aux
	 * channel and system couldn't communicate with them separately.
	 *
	 * Give inverse child device order the priority, last one wins. Yes,
	 * there are real machines (eg. Asrock B250M-HDV) where VBT has both
	 * port A and port E with the same AUX ch and we must pick port E :(
	 */
	child = &i915->display.vbt.ports[p]->child;

	child->device_type &= ~DEVICE_TYPE_DISPLAYPORT_OUTPUT;
	child->aux_channel = 0;
}

static u8 dvo_port_type(u8 dvo_port)
{
	switch (dvo_port) {
	case DVO_PORT_HDMIA:
	case DVO_PORT_HDMIB:
	case DVO_PORT_HDMIC:
	case DVO_PORT_HDMID:
	case DVO_PORT_HDMIE:
	case DVO_PORT_HDMIF:
	case DVO_PORT_HDMIG:
	case DVO_PORT_HDMIH:
	case DVO_PORT_HDMII:
		return DVO_PORT_HDMIA;
	case DVO_PORT_DPA:
	case DVO_PORT_DPB:
	case DVO_PORT_DPC:
	case DVO_PORT_DPD:
	case DVO_PORT_DPE:
	case DVO_PORT_DPF:
	case DVO_PORT_DPG:
	case DVO_PORT_DPH:
	case DVO_PORT_DPI:
		return DVO_PORT_DPA;
	case DVO_PORT_MIPIA:
	case DVO_PORT_MIPIB:
	case DVO_PORT_MIPIC:
	case DVO_PORT_MIPID:
		return DVO_PORT_MIPIA;
	default:
		return dvo_port;
	}
}

static enum port __dvo_port_to_port(int n_ports, int n_dvo,
				    const int port_mapping[][3], u8 dvo_port)
{
	enum port port;
	int i;

	for (port = PORT_A; port < n_ports; port++) {
		for (i = 0; i < n_dvo; i++) {
			if (port_mapping[port][i] == -1)
				break;

			if (dvo_port == port_mapping[port][i])
				return port;
		}
	}

	return PORT_NONE;
}

static enum port dvo_port_to_port(struct drm_i915_private *i915,
				  u8 dvo_port)
{
	/*
	 * Each DDI port can have more than one value on the "DVO Port" field,
	 * so look for all the possible values for each port.
	 */
	static const int port_mapping[][3] = {
		[PORT_A] = { DVO_PORT_HDMIA, DVO_PORT_DPA, -1 },
		[PORT_B] = { DVO_PORT_HDMIB, DVO_PORT_DPB, -1 },
		[PORT_C] = { DVO_PORT_HDMIC, DVO_PORT_DPC, -1 },
		[PORT_D] = { DVO_PORT_HDMID, DVO_PORT_DPD, -1 },
		[PORT_E] = { DVO_PORT_HDMIE, DVO_PORT_DPE, DVO_PORT_CRT },
		[PORT_F] = { DVO_PORT_HDMIF, DVO_PORT_DPF, -1 },
		[PORT_G] = { DVO_PORT_HDMIG, DVO_PORT_DPG, -1 },
		[PORT_H] = { DVO_PORT_HDMIH, DVO_PORT_DPH, -1 },
		[PORT_I] = { DVO_PORT_HDMII, DVO_PORT_DPI, -1 },
	};
	/*
	 * RKL VBT uses PHY based mapping. Combo PHYs A,B,C,D
	 * map to DDI A,B,TC1,TC2 respectively.
	 */
	static const int rkl_port_mapping[][3] = {
		[PORT_A] = { DVO_PORT_HDMIA, DVO_PORT_DPA, -1 },
		[PORT_B] = { DVO_PORT_HDMIB, DVO_PORT_DPB, -1 },
		[PORT_C] = { -1 },
		[PORT_TC1] = { DVO_PORT_HDMIC, DVO_PORT_DPC, -1 },
		[PORT_TC2] = { DVO_PORT_HDMID, DVO_PORT_DPD, -1 },
	};
	/*
	 * Alderlake S ports used in the driver are PORT_A, PORT_D, PORT_E,
	 * PORT_F and PORT_G, we need to map that to correct VBT sections.
	 */
	static const int adls_port_mapping[][3] = {
		[PORT_A] = { DVO_PORT_HDMIA, DVO_PORT_DPA, -1 },
		[PORT_B] = { -1 },
		[PORT_C] = { -1 },
		[PORT_TC1] = { DVO_PORT_HDMIB, DVO_PORT_DPB, -1 },
		[PORT_TC2] = { DVO_PORT_HDMIC, DVO_PORT_DPC, -1 },
		[PORT_TC3] = { DVO_PORT_HDMID, DVO_PORT_DPD, -1 },
		[PORT_TC4] = { DVO_PORT_HDMIE, DVO_PORT_DPE, -1 },
	};
	static const int xelpd_port_mapping[][3] = {
		[PORT_A] = { DVO_PORT_HDMIA, DVO_PORT_DPA, -1 },
		[PORT_B] = { DVO_PORT_HDMIB, DVO_PORT_DPB, -1 },
		[PORT_C] = { DVO_PORT_HDMIC, DVO_PORT_DPC, -1 },
		[PORT_D_XELPD] = { DVO_PORT_HDMID, DVO_PORT_DPD, -1 },
		[PORT_E_XELPD] = { DVO_PORT_HDMIE, DVO_PORT_DPE, -1 },
		[PORT_TC1] = { DVO_PORT_HDMIF, DVO_PORT_DPF, -1 },
		[PORT_TC2] = { DVO_PORT_HDMIG, DVO_PORT_DPG, -1 },
		[PORT_TC3] = { DVO_PORT_HDMIH, DVO_PORT_DPH, -1 },
		[PORT_TC4] = { DVO_PORT_HDMII, DVO_PORT_DPI, -1 },
	};

	if (DISPLAY_VER(i915) >= 13)
		return __dvo_port_to_port(ARRAY_SIZE(xelpd_port_mapping),
					  ARRAY_SIZE(xelpd_port_mapping[0]),
					  xelpd_port_mapping,
					  dvo_port);
	else if (IS_ALDERLAKE_S(i915))
		return __dvo_port_to_port(ARRAY_SIZE(adls_port_mapping),
					  ARRAY_SIZE(adls_port_mapping[0]),
					  adls_port_mapping,
					  dvo_port);
	else if (IS_DG1(i915) || IS_ROCKETLAKE(i915))
		return __dvo_port_to_port(ARRAY_SIZE(rkl_port_mapping),
					  ARRAY_SIZE(rkl_port_mapping[0]),
					  rkl_port_mapping,
					  dvo_port);
	else
		return __dvo_port_to_port(ARRAY_SIZE(port_mapping),
					  ARRAY_SIZE(port_mapping[0]),
					  port_mapping,
					  dvo_port);
}

static int parse_bdb_230_dp_max_link_rate(const int vbt_max_link_rate)
{
	switch (vbt_max_link_rate) {
	default:
	case BDB_230_VBT_DP_MAX_LINK_RATE_DEF:
		return 0;
	case BDB_230_VBT_DP_MAX_LINK_RATE_UHBR20:
		return 2000000;
	case BDB_230_VBT_DP_MAX_LINK_RATE_UHBR13P5:
		return 1350000;
	case BDB_230_VBT_DP_MAX_LINK_RATE_UHBR10:
		return 1000000;
	case BDB_230_VBT_DP_MAX_LINK_RATE_HBR3:
		return 810000;
	case BDB_230_VBT_DP_MAX_LINK_RATE_HBR2:
		return 540000;
	case BDB_230_VBT_DP_MAX_LINK_RATE_HBR:
		return 270000;
	case BDB_230_VBT_DP_MAX_LINK_RATE_LBR:
		return 162000;
	}
}

static int parse_bdb_216_dp_max_link_rate(const int vbt_max_link_rate)
{
	switch (vbt_max_link_rate) {
	default:
	case BDB_216_VBT_DP_MAX_LINK_RATE_HBR3:
		return 810000;
	case BDB_216_VBT_DP_MAX_LINK_RATE_HBR2:
		return 540000;
	case BDB_216_VBT_DP_MAX_LINK_RATE_HBR:
		return 270000;
	case BDB_216_VBT_DP_MAX_LINK_RATE_LBR:
		return 162000;
	}
}

static int _intel_bios_dp_max_link_rate(const struct intel_bios_encoder_data *devdata)
{
	if (!devdata || devdata->i915->display.vbt.version < 216)
		return 0;

	if (devdata->i915->display.vbt.version >= 230)
		return parse_bdb_230_dp_max_link_rate(devdata->child.dp_max_link_rate);
	else
		return parse_bdb_216_dp_max_link_rate(devdata->child.dp_max_link_rate);
}

static int _intel_bios_dp_max_lane_count(const struct intel_bios_encoder_data *devdata)
{
	if (!devdata || devdata->i915->display.vbt.version < 244)
		return 0;

	return devdata->child.dp_max_lane_count + 1;
}

static void sanitize_device_type(struct intel_bios_encoder_data *devdata,
				 enum port port)
{
	struct drm_i915_private *i915 = devdata->i915;
	bool is_hdmi;

	if (port != PORT_A || DISPLAY_VER(i915) >= 12)
		return;

	if (!intel_bios_encoder_supports_dvi(devdata))
		return;

	is_hdmi = intel_bios_encoder_supports_hdmi(devdata);

	drm_dbg_kms(&i915->drm, "VBT claims port A supports DVI%s, ignoring\n",
		    is_hdmi ? "/HDMI" : "");

	devdata->child.device_type &= ~DEVICE_TYPE_TMDS_DVI_SIGNALING;
	devdata->child.device_type |= DEVICE_TYPE_NOT_HDMI_OUTPUT;
}

static bool
intel_bios_encoder_supports_crt(const struct intel_bios_encoder_data *devdata)
{
	return devdata->child.device_type & DEVICE_TYPE_ANALOG_OUTPUT;
}

bool
intel_bios_encoder_supports_dvi(const struct intel_bios_encoder_data *devdata)
{
	return devdata->child.device_type & DEVICE_TYPE_TMDS_DVI_SIGNALING;
}

bool
intel_bios_encoder_supports_hdmi(const struct intel_bios_encoder_data *devdata)
{
	return intel_bios_encoder_supports_dvi(devdata) &&
		(devdata->child.device_type & DEVICE_TYPE_NOT_HDMI_OUTPUT) == 0;
}

bool
intel_bios_encoder_supports_dp(const struct intel_bios_encoder_data *devdata)
{
	return devdata->child.device_type & DEVICE_TYPE_DISPLAYPORT_OUTPUT;
}

static bool
intel_bios_encoder_supports_edp(const struct intel_bios_encoder_data *devdata)
{
	return intel_bios_encoder_supports_dp(devdata) &&
		devdata->child.device_type & DEVICE_TYPE_INTERNAL_CONNECTOR;
}

static int _intel_bios_hdmi_level_shift(const struct intel_bios_encoder_data *devdata)
{
	if (!devdata || devdata->i915->display.vbt.version < 158)
		return -1;

	return devdata->child.hdmi_level_shifter_value;
}

static int _intel_bios_max_tmds_clock(const struct intel_bios_encoder_data *devdata)
{
	if (!devdata || devdata->i915->display.vbt.version < 204)
		return 0;

	switch (devdata->child.hdmi_max_data_rate) {
	default:
		MISSING_CASE(devdata->child.hdmi_max_data_rate);
		fallthrough;
	case HDMI_MAX_DATA_RATE_PLATFORM:
		return 0;
	case HDMI_MAX_DATA_RATE_594:
		return 594000;
	case HDMI_MAX_DATA_RATE_340:
		return 340000;
	case HDMI_MAX_DATA_RATE_300:
		return 300000;
	case HDMI_MAX_DATA_RATE_297:
		return 297000;
	case HDMI_MAX_DATA_RATE_165:
		return 165000;
	}
}

static bool is_port_valid(struct drm_i915_private *i915, enum port port)
{
	/*
	 * On some ICL SKUs port F is not present, but broken VBTs mark
	 * the port as present. Only try to initialize port F for the
	 * SKUs that may actually have it.
	 */
	if (port == PORT_F && IS_ICELAKE(i915))
		return IS_ICL_WITH_PORT_F(i915);

	return true;
}

static void print_ddi_port(const struct intel_bios_encoder_data *devdata,
			   enum port port)
{
	struct drm_i915_private *i915 = devdata->i915;
	const struct child_device_config *child = &devdata->child;
	bool is_dvi, is_hdmi, is_dp, is_edp, is_crt, supports_typec_usb, supports_tbt;
	int dp_boost_level, dp_max_link_rate, hdmi_boost_level, hdmi_level_shift, max_tmds_clock;

	is_dvi = intel_bios_encoder_supports_dvi(devdata);
	is_dp = intel_bios_encoder_supports_dp(devdata);
	is_crt = intel_bios_encoder_supports_crt(devdata);
	is_hdmi = intel_bios_encoder_supports_hdmi(devdata);
	is_edp = intel_bios_encoder_supports_edp(devdata);

	supports_typec_usb = intel_bios_encoder_supports_typec_usb(devdata);
	supports_tbt = intel_bios_encoder_supports_tbt(devdata);

	drm_dbg_kms(&i915->drm,
		    "Port %c VBT info: CRT:%d DVI:%d HDMI:%d DP:%d eDP:%d LSPCON:%d USB-Type-C:%d TBT:%d DSC:%d\n",
		    port_name(port), is_crt, is_dvi, is_hdmi, is_dp, is_edp,
		    HAS_LSPCON(i915) && child->lspcon,
		    supports_typec_usb, supports_tbt,
		    devdata->dsc != NULL);

	hdmi_level_shift = _intel_bios_hdmi_level_shift(devdata);
	if (hdmi_level_shift >= 0) {
		drm_dbg_kms(&i915->drm,
			    "Port %c VBT HDMI level shift: %d\n",
			    port_name(port), hdmi_level_shift);
	}

	max_tmds_clock = _intel_bios_max_tmds_clock(devdata);
	if (max_tmds_clock)
		drm_dbg_kms(&i915->drm,
			    "Port %c VBT HDMI max TMDS clock: %d kHz\n",
			    port_name(port), max_tmds_clock);

	/* I_boost config for SKL and above */
	dp_boost_level = intel_bios_encoder_dp_boost_level(devdata);
	if (dp_boost_level)
		drm_dbg_kms(&i915->drm,
			    "Port %c VBT (e)DP boost level: %d\n",
			    port_name(port), dp_boost_level);

	hdmi_boost_level = intel_bios_encoder_hdmi_boost_level(devdata);
	if (hdmi_boost_level)
		drm_dbg_kms(&i915->drm,
			    "Port %c VBT HDMI boost level: %d\n",
			    port_name(port), hdmi_boost_level);

	dp_max_link_rate = _intel_bios_dp_max_link_rate(devdata);
	if (dp_max_link_rate)
		drm_dbg_kms(&i915->drm,
			    "Port %c VBT DP max link rate: %d\n",
			    port_name(port), dp_max_link_rate);
}

static void parse_ddi_port(struct intel_bios_encoder_data *devdata)
{
	struct drm_i915_private *i915 = devdata->i915;
	const struct child_device_config *child = &devdata->child;
	enum port port;

	port = dvo_port_to_port(i915, child->dvo_port);
	if (port == PORT_NONE)
		return;

	if (!is_port_valid(i915, port)) {
		drm_dbg_kms(&i915->drm,
			    "VBT reports port %c as supported, but that can't be true: skipping\n",
			    port_name(port));
		return;
	}

	if (i915->display.vbt.ports[port]) {
		drm_dbg_kms(&i915->drm,
			    "More than one child device for port %c in VBT, using the first.\n",
			    port_name(port));
		return;
	}

	sanitize_device_type(devdata, port);

	if (intel_bios_encoder_supports_dvi(devdata))
		sanitize_ddc_pin(devdata, port);

	if (intel_bios_encoder_supports_dp(devdata))
		sanitize_aux_ch(devdata, port);

	i915->display.vbt.ports[port] = devdata;
}

static bool has_ddi_port_info(struct drm_i915_private *i915)
{
	return DISPLAY_VER(i915) >= 5 || IS_G4X(i915);
}

static void parse_ddi_ports(struct drm_i915_private *i915)
{
	struct intel_bios_encoder_data *devdata;
	enum port port;

	if (!has_ddi_port_info(i915))
		return;

	list_for_each_entry(devdata, &i915->display.vbt.display_devices, node)
		parse_ddi_port(devdata);

	for_each_port(port) {
		if (i915->display.vbt.ports[port])
			print_ddi_port(i915->display.vbt.ports[port], port);
	}
}

static void
parse_general_definitions(struct drm_i915_private *i915)
{
	const struct bdb_general_definitions *defs;
	struct intel_bios_encoder_data *devdata;
	const struct child_device_config *child;
	int i, child_device_num;
	u8 expected_size;
	u16 block_size;
	int bus_pin;

	defs = find_section(i915, BDB_GENERAL_DEFINITIONS);
	if (!defs) {
		drm_dbg_kms(&i915->drm,
			    "No general definition block is found, no devices defined.\n");
		return;
	}

	block_size = get_blocksize(defs);
	if (block_size < sizeof(*defs)) {
		drm_dbg_kms(&i915->drm,
			    "General definitions block too small (%u)\n",
			    block_size);
		return;
	}

	bus_pin = defs->crt_ddc_gmbus_pin;
	drm_dbg_kms(&i915->drm, "crt_ddc_bus_pin: %d\n", bus_pin);
	if (intel_gmbus_is_valid_pin(i915, bus_pin))
		i915->display.vbt.crt_ddc_pin = bus_pin;

	if (i915->display.vbt.version < 106) {
		expected_size = 22;
	} else if (i915->display.vbt.version < 111) {
		expected_size = 27;
	} else if (i915->display.vbt.version < 195) {
		expected_size = LEGACY_CHILD_DEVICE_CONFIG_SIZE;
	} else if (i915->display.vbt.version == 195) {
		expected_size = 37;
	} else if (i915->display.vbt.version <= 215) {
		expected_size = 38;
	} else if (i915->display.vbt.version <= 237) {
		expected_size = 39;
	} else {
		expected_size = sizeof(*child);
		BUILD_BUG_ON(sizeof(*child) < 39);
		drm_dbg(&i915->drm,
			"Expected child device config size for VBT version %u not known; assuming %u\n",
			i915->display.vbt.version, expected_size);
	}

	/* Flag an error for unexpected size, but continue anyway. */
	if (defs->child_dev_size != expected_size)
		drm_err(&i915->drm,
			"Unexpected child device config size %u (expected %u for VBT version %u)\n",
			defs->child_dev_size, expected_size, i915->display.vbt.version);

	/* The legacy sized child device config is the minimum we need. */
	if (defs->child_dev_size < LEGACY_CHILD_DEVICE_CONFIG_SIZE) {
		drm_dbg_kms(&i915->drm,
			    "Child device config size %u is too small.\n",
			    defs->child_dev_size);
		return;
	}

	/* get the number of child device */
	child_device_num = (block_size - sizeof(*defs)) / defs->child_dev_size;

	for (i = 0; i < child_device_num; i++) {
		child = child_device_ptr(defs, i);
		if (!child->device_type)
			continue;

		drm_dbg_kms(&i915->drm,
			    "Found VBT child device with type 0x%x\n",
			    child->device_type);

		devdata = kzalloc(sizeof(*devdata), GFP_KERNEL);
		if (!devdata)
			break;

		devdata->i915 = i915;

		/*
		 * Copy as much as we know (sizeof) and is available
		 * (child_dev_size) of the child device config. Accessing the
		 * data must depend on VBT version.
		 */
		memcpy(&devdata->child, child,
		       min_t(size_t, defs->child_dev_size, sizeof(*child)));

		list_add_tail(&devdata->node, &i915->display.vbt.display_devices);
	}

	if (list_empty(&i915->display.vbt.display_devices))
		drm_dbg_kms(&i915->drm,
			    "no child dev is parsed from VBT\n");
}

/* Common defaults which may be overridden by VBT. */
static void
init_vbt_defaults(struct drm_i915_private *i915)
{
	i915->display.vbt.crt_ddc_pin = GMBUS_PIN_VGADDC;

	/* general features */
	i915->display.vbt.int_tv_support = 1;
	i915->display.vbt.int_crt_support = 1;

	/* driver features */
	i915->display.vbt.int_lvds_support = 1;

	/* Default to using SSC */
	i915->display.vbt.lvds_use_ssc = 1;
	/*
	 * Core/SandyBridge/IvyBridge use alternative (120MHz) reference
	 * clock for LVDS.
	 */
	i915->display.vbt.lvds_ssc_freq = intel_bios_ssc_frequency(i915,
								   !HAS_PCH_SPLIT(i915));
	drm_dbg_kms(&i915->drm, "Set default to SSC at %d kHz\n",
		    i915->display.vbt.lvds_ssc_freq);
}

/* Common defaults which may be overridden by VBT. */
static void
init_vbt_panel_defaults(struct intel_panel *panel)
{
	/* Default to having backlight */
	panel->vbt.backlight.present = true;

	/* LFP panel data */
	panel->vbt.lvds_dither = true;
}

/* Defaults to initialize only if there is no VBT. */
static void
init_vbt_missing_defaults(struct drm_i915_private *i915)
{
	enum port port;
	int ports = BIT(PORT_A) | BIT(PORT_B) | BIT(PORT_C) |
		    BIT(PORT_D) | BIT(PORT_E) | BIT(PORT_F);

	if (!HAS_DDI(i915) && !IS_CHERRYVIEW(i915))
		return;

	for_each_port_masked(port, ports) {
		struct intel_bios_encoder_data *devdata;
		struct child_device_config *child;
		enum phy phy = intel_port_to_phy(i915, port);

		/*
		 * VBT has the TypeC mode (native,TBT/USB) and we don't want
		 * to detect it.
		 */
		if (intel_phy_is_tc(i915, phy))
			continue;

		/* Create fake child device config */
		devdata = kzalloc(sizeof(*devdata), GFP_KERNEL);
		if (!devdata)
			break;

		devdata->i915 = i915;
		child = &devdata->child;

		if (port == PORT_F)
			child->dvo_port = DVO_PORT_HDMIF;
		else if (port == PORT_E)
			child->dvo_port = DVO_PORT_HDMIE;
		else
			child->dvo_port = DVO_PORT_HDMIA + port;

		if (port != PORT_A && port != PORT_E)
			child->device_type |= DEVICE_TYPE_TMDS_DVI_SIGNALING;

		if (port != PORT_E)
			child->device_type |= DEVICE_TYPE_DISPLAYPORT_OUTPUT;

		if (port == PORT_A)
			child->device_type |= DEVICE_TYPE_INTERNAL_CONNECTOR;

		list_add_tail(&devdata->node, &i915->display.vbt.display_devices);

		drm_dbg_kms(&i915->drm,
			    "Generating default VBT child device with type 0x04%x on port %c\n",
			    child->device_type, port_name(port));
	}

	/* Bypass some minimum baseline VBT version checks */
	i915->display.vbt.version = 155;
}

static const struct bdb_header *get_bdb_header(const struct vbt_header *vbt)
{
	const void *_vbt = vbt;

	return _vbt + vbt->bdb_offset;
}

/**
 * intel_bios_is_valid_vbt - does the given buffer contain a valid VBT
 * @buf:	pointer to a buffer to validate
 * @size:	size of the buffer
 *
 * Returns true on valid VBT.
 */
bool intel_bios_is_valid_vbt(const void *buf, size_t size)
{
	const struct vbt_header *vbt = buf;
	const struct bdb_header *bdb;

	if (!vbt)
		return false;

	if (sizeof(struct vbt_header) > size) {
		DRM_DEBUG_DRIVER("VBT header incomplete\n");
		return false;
	}

	if (memcmp(vbt->signature, "$VBT", 4)) {
		DRM_DEBUG_DRIVER("VBT invalid signature\n");
		return false;
	}

	if (vbt->vbt_size > size) {
		DRM_DEBUG_DRIVER("VBT incomplete (vbt_size overflows)\n");
		return false;
	}

	size = vbt->vbt_size;

	if (range_overflows_t(size_t,
			      vbt->bdb_offset,
			      sizeof(struct bdb_header),
			      size)) {
		DRM_DEBUG_DRIVER("BDB header incomplete\n");
		return false;
	}

	bdb = get_bdb_header(vbt);
	if (range_overflows_t(size_t, vbt->bdb_offset, bdb->bdb_size, size)) {
		DRM_DEBUG_DRIVER("BDB incomplete\n");
		return false;
	}

	return vbt;
}

static struct vbt_header *spi_oprom_get_vbt(struct drm_i915_private *i915)
{
	u32 count, data, found, store = 0;
	u32 static_region, oprom_offset;
	u32 oprom_size = 0x200000;
	u16 vbt_size;
	u32 *vbt;

	static_region = intel_uncore_read(&i915->uncore, SPI_STATIC_REGIONS);
	static_region &= OPTIONROM_SPI_REGIONID_MASK;
	intel_uncore_write(&i915->uncore, PRIMARY_SPI_REGIONID, static_region);

	oprom_offset = intel_uncore_read(&i915->uncore, OROM_OFFSET);
	oprom_offset &= OROM_OFFSET_MASK;

	for (count = 0; count < oprom_size; count += 4) {
		intel_uncore_write(&i915->uncore, PRIMARY_SPI_ADDRESS, oprom_offset + count);
		data = intel_uncore_read(&i915->uncore, PRIMARY_SPI_TRIGGER);

		if (data == *((const u32 *)"$VBT")) {
			found = oprom_offset + count;
			break;
		}
	}

	if (count >= oprom_size)
		goto err_not_found;

	/* Get VBT size and allocate space for the VBT */
	intel_uncore_write(&i915->uncore, PRIMARY_SPI_ADDRESS, found +
		   offsetof(struct vbt_header, vbt_size));
	vbt_size = intel_uncore_read(&i915->uncore, PRIMARY_SPI_TRIGGER);
	vbt_size &= 0xffff;

	vbt = kzalloc(round_up(vbt_size, 4), GFP_KERNEL);
	if (!vbt)
		goto err_not_found;

	for (count = 0; count < vbt_size; count += 4) {
		intel_uncore_write(&i915->uncore, PRIMARY_SPI_ADDRESS, found + count);
		data = intel_uncore_read(&i915->uncore, PRIMARY_SPI_TRIGGER);
		*(vbt + store++) = data;
	}

	if (!intel_bios_is_valid_vbt(vbt, vbt_size))
		goto err_free_vbt;

	drm_dbg_kms(&i915->drm, "Found valid VBT in SPI flash\n");

	return (struct vbt_header *)vbt;

err_free_vbt:
	kfree(vbt);
err_not_found:
	return NULL;
}

static struct vbt_header *oprom_get_vbt(struct drm_i915_private *i915)
{
	struct pci_dev *pdev = to_pci_dev(i915->drm.dev);
	void __iomem *p = NULL, *oprom;
	struct vbt_header *vbt;
	u16 vbt_size;
	size_t i, size;

	oprom = pci_map_rom(pdev, &size);
	if (!oprom)
		return NULL;

	/* Scour memory looking for the VBT signature. */
	for (i = 0; i + 4 < size; i += 4) {
		if (ioread32(oprom + i) != *((const u32 *)"$VBT"))
			continue;

		p = oprom + i;
		size -= i;
		break;
	}

	if (!p)
		goto err_unmap_oprom;

	if (sizeof(struct vbt_header) > size) {
		drm_dbg(&i915->drm, "VBT header incomplete\n");
		goto err_unmap_oprom;
	}

	vbt_size = ioread16(p + offsetof(struct vbt_header, vbt_size));
	if (vbt_size > size) {
		drm_dbg(&i915->drm,
			"VBT incomplete (vbt_size overflows)\n");
		goto err_unmap_oprom;
	}

	/* The rest will be validated by intel_bios_is_valid_vbt() */
	vbt = kmalloc(vbt_size, GFP_KERNEL);
	if (!vbt)
		goto err_unmap_oprom;

	memcpy_fromio(vbt, p, vbt_size);

	if (!intel_bios_is_valid_vbt(vbt, vbt_size))
		goto err_free_vbt;

	pci_unmap_rom(pdev, oprom);

	drm_dbg_kms(&i915->drm, "Found valid VBT in PCI ROM\n");

	return vbt;

err_free_vbt:
	kfree(vbt);
err_unmap_oprom:
	pci_unmap_rom(pdev, oprom);

	return NULL;
}

/**
 * intel_bios_init - find VBT and initialize settings from the BIOS
 * @i915: i915 device instance
 *
 * Parse and initialize settings from the Video BIOS Tables (VBT). If the VBT
 * was not found in ACPI OpRegion, try to find it in PCI ROM first. Also
 * initialize some defaults if the VBT is not present at all.
 */
void intel_bios_init(struct drm_i915_private *i915)
{
	const struct vbt_header *vbt = i915->display.opregion.vbt;
	struct vbt_header *oprom_vbt = NULL;
	const struct bdb_header *bdb;

	INIT_LIST_HEAD(&i915->display.vbt.display_devices);
	INIT_LIST_HEAD(&i915->display.vbt.bdb_blocks);

	if (!HAS_DISPLAY(i915)) {
		drm_dbg_kms(&i915->drm,
			    "Skipping VBT init due to disabled display.\n");
		return;
	}

	init_vbt_defaults(i915);

	/*
	 * If the OpRegion does not have VBT, look in SPI flash through MMIO or
	 * PCI mapping
	 */
	if (!vbt && IS_DGFX(i915)) {
		oprom_vbt = spi_oprom_get_vbt(i915);
		vbt = oprom_vbt;
	}

	if (!vbt) {
		oprom_vbt = oprom_get_vbt(i915);
		vbt = oprom_vbt;
	}

	if (!vbt)
		goto out;

	bdb = get_bdb_header(vbt);
	i915->display.vbt.version = bdb->version;

	drm_dbg_kms(&i915->drm,
		    "VBT signature \"%.*s\", BDB version %d\n",
		    (int)sizeof(vbt->signature), vbt->signature, i915->display.vbt.version);

	init_bdb_blocks(i915, bdb);

	/* Grab useful general definitions */
	parse_general_features(i915);
	parse_general_definitions(i915);
	parse_driver_features(i915);

	/* Depends on child device list */
	parse_compression_parameters(i915);

out:
	if (!vbt) {
		drm_info(&i915->drm,
			 "Failed to find VBIOS tables (VBT)\n");
		init_vbt_missing_defaults(i915);
	}

	/* Further processing on pre-parsed or generated child device data */
	parse_sdvo_device_mapping(i915);
	parse_ddi_ports(i915);

	kfree(oprom_vbt);
}

void intel_bios_init_panel(struct drm_i915_private *i915,
			   struct intel_panel *panel,
			   const struct intel_bios_encoder_data *devdata,
			   const struct edid *edid)
{
	init_vbt_panel_defaults(panel);

	panel->vbt.panel_type = get_panel_type(i915, devdata, edid);

	parse_panel_options(i915, panel);
	parse_generic_dtd(i915, panel);
	parse_lfp_data(i915, panel);
	parse_lfp_backlight(i915, panel);
	parse_sdvo_panel_data(i915, panel);
	parse_panel_driver_features(i915, panel);
	parse_power_conservation_features(i915, panel);
	parse_edp(i915, panel);
	parse_psr(i915, panel);
	parse_mipi_config(i915, panel);
	parse_mipi_sequence(i915, panel);
}

/**
 * intel_bios_driver_remove - Free any resources allocated by intel_bios_init()
 * @i915: i915 device instance
 */
void intel_bios_driver_remove(struct drm_i915_private *i915)
{
	struct intel_bios_encoder_data *devdata, *nd;
	struct bdb_block_entry *entry, *ne;

	list_for_each_entry_safe(devdata, nd, &i915->display.vbt.display_devices, node) {
		list_del(&devdata->node);
		kfree(devdata->dsc);
		kfree(devdata);
	}

	list_for_each_entry_safe(entry, ne, &i915->display.vbt.bdb_blocks, node) {
		list_del(&entry->node);
		kfree(entry);
	}
}

void intel_bios_fini_panel(struct intel_panel *panel)
{
	kfree(panel->vbt.sdvo_lvds_vbt_mode);
	panel->vbt.sdvo_lvds_vbt_mode = NULL;
	kfree(panel->vbt.lfp_lvds_vbt_mode);
	panel->vbt.lfp_lvds_vbt_mode = NULL;
	kfree(panel->vbt.dsi.data);
	panel->vbt.dsi.data = NULL;
	kfree(panel->vbt.dsi.pps);
	panel->vbt.dsi.pps = NULL;
	kfree(panel->vbt.dsi.config);
	panel->vbt.dsi.config = NULL;
	kfree(panel->vbt.dsi.deassert_seq);
	panel->vbt.dsi.deassert_seq = NULL;
}

/**
 * intel_bios_is_tv_present - is integrated TV present in VBT
 * @i915: i915 device instance
 *
 * Return true if TV is present. If no child devices were parsed from VBT,
 * assume TV is present.
 */
bool intel_bios_is_tv_present(struct drm_i915_private *i915)
{
	const struct intel_bios_encoder_data *devdata;
	const struct child_device_config *child;

	if (!i915->display.vbt.int_tv_support)
		return false;

	if (list_empty(&i915->display.vbt.display_devices))
		return true;

	list_for_each_entry(devdata, &i915->display.vbt.display_devices, node) {
		child = &devdata->child;

		/*
		 * If the device type is not TV, continue.
		 */
		switch (child->device_type) {
		case DEVICE_TYPE_INT_TV:
		case DEVICE_TYPE_TV:
		case DEVICE_TYPE_TV_SVIDEO_COMPOSITE:
			break;
		default:
			continue;
		}
		/* Only when the addin_offset is non-zero, it is regarded
		 * as present.
		 */
		if (child->addin_offset)
			return true;
	}

	return false;
}

/**
 * intel_bios_is_lvds_present - is LVDS present in VBT
 * @i915:	i915 device instance
 * @i2c_pin:	i2c pin for LVDS if present
 *
 * Return true if LVDS is present. If no child devices were parsed from VBT,
 * assume LVDS is present.
 */
bool intel_bios_is_lvds_present(struct drm_i915_private *i915, u8 *i2c_pin)
{
	const struct intel_bios_encoder_data *devdata;
	const struct child_device_config *child;

	if (list_empty(&i915->display.vbt.display_devices))
		return true;

	list_for_each_entry(devdata, &i915->display.vbt.display_devices, node) {
		child = &devdata->child;

		/* If the device type is not LFP, continue.
		 * We have to check both the new identifiers as well as the
		 * old for compatibility with some BIOSes.
		 */
		if (child->device_type != DEVICE_TYPE_INT_LFP &&
		    child->device_type != DEVICE_TYPE_LFP)
			continue;

		if (intel_gmbus_is_valid_pin(i915, child->i2c_pin))
			*i2c_pin = child->i2c_pin;

		/* However, we cannot trust the BIOS writers to populate
		 * the VBT correctly.  Since LVDS requires additional
		 * information from AIM blocks, a non-zero addin offset is
		 * a good indicator that the LVDS is actually present.
		 */
		if (child->addin_offset)
			return true;

		/* But even then some BIOS writers perform some black magic
		 * and instantiate the device without reference to any
		 * additional data.  Trust that if the VBT was written into
		 * the OpRegion then they have validated the LVDS's existence.
		 */
		if (i915->display.opregion.vbt)
			return true;
	}

	return false;
}

/**
 * intel_bios_is_port_present - is the specified digital port present
 * @i915:	i915 device instance
 * @port:	port to check
 *
 * Return true if the device in %port is present.
 */
bool intel_bios_is_port_present(struct drm_i915_private *i915, enum port port)
{
	if (WARN_ON(!has_ddi_port_info(i915)))
		return true;

	return i915->display.vbt.ports[port];
}

/**
 * intel_bios_is_port_edp - is the device in given port eDP
 * @i915:	i915 device instance
 * @port:	port to check
 *
 * Return true if the device in %port is eDP.
 */
bool intel_bios_is_port_edp(struct drm_i915_private *i915, enum port port)
{
	const struct intel_bios_encoder_data *devdata =
		intel_bios_encoder_data_lookup(i915, port);

	return devdata && intel_bios_encoder_supports_edp(devdata);
}

static bool intel_bios_encoder_supports_dp_dual_mode(const struct intel_bios_encoder_data *devdata)
{
	const struct child_device_config *child = &devdata->child;

	if (!intel_bios_encoder_supports_dp(devdata) ||
	    !intel_bios_encoder_supports_hdmi(devdata))
		return false;

	if (dvo_port_type(child->dvo_port) == DVO_PORT_DPA)
		return true;

	/* Only accept a HDMI dvo_port as DP++ if it has an AUX channel */
	if (dvo_port_type(child->dvo_port) == DVO_PORT_HDMIA &&
	    child->aux_channel != 0)
		return true;

	return false;
}

bool intel_bios_is_port_dp_dual_mode(struct drm_i915_private *i915,
				     enum port port)
{
	const struct intel_bios_encoder_data *devdata =
		intel_bios_encoder_data_lookup(i915, port);

	return devdata && intel_bios_encoder_supports_dp_dual_mode(devdata);
}

/**
 * intel_bios_is_dsi_present - is DSI present in VBT
 * @i915:	i915 device instance
 * @port:	port for DSI if present
 *
 * Return true if DSI is present, and return the port in %port.
 */
bool intel_bios_is_dsi_present(struct drm_i915_private *i915,
			       enum port *port)
{
	const struct intel_bios_encoder_data *devdata;
	const struct child_device_config *child;
	u8 dvo_port;

	list_for_each_entry(devdata, &i915->display.vbt.display_devices, node) {
		child = &devdata->child;

		if (!(child->device_type & DEVICE_TYPE_MIPI_OUTPUT))
			continue;

		dvo_port = child->dvo_port;

		if (dvo_port == DVO_PORT_MIPIA ||
		    (dvo_port == DVO_PORT_MIPIB && DISPLAY_VER(i915) >= 11) ||
		    (dvo_port == DVO_PORT_MIPIC && DISPLAY_VER(i915) < 11)) {
			if (port)
				*port = dvo_port - DVO_PORT_MIPIA;
			return true;
		} else if (dvo_port == DVO_PORT_MIPIB ||
			   dvo_port == DVO_PORT_MIPIC ||
			   dvo_port == DVO_PORT_MIPID) {
			drm_dbg_kms(&i915->drm,
				    "VBT has unsupported DSI port %c\n",
				    port_name(dvo_port - DVO_PORT_MIPIA));
		}
	}

	return false;
}

static void fill_dsc(struct intel_crtc_state *crtc_state,
		     struct dsc_compression_parameters_entry *dsc,
		     int dsc_max_bpc)
{
	struct drm_dsc_config *vdsc_cfg = &crtc_state->dsc.config;
	int bpc = 8;

	vdsc_cfg->dsc_version_major = dsc->version_major;
	vdsc_cfg->dsc_version_minor = dsc->version_minor;

	if (dsc->support_12bpc && dsc_max_bpc >= 12)
		bpc = 12;
	else if (dsc->support_10bpc && dsc_max_bpc >= 10)
		bpc = 10;
	else if (dsc->support_8bpc && dsc_max_bpc >= 8)
		bpc = 8;
	else
		DRM_DEBUG_KMS("VBT: Unsupported BPC %d for DCS\n",
			      dsc_max_bpc);

	crtc_state->pipe_bpp = bpc * 3;

	crtc_state->dsc.compressed_bpp = min(crtc_state->pipe_bpp,
					     VBT_DSC_MAX_BPP(dsc->max_bpp));

	/*
	 * FIXME: This is ugly, and slice count should take DSC engine
	 * throughput etc. into account.
	 *
	 * Also, per spec DSI supports 1, 2, 3 or 4 horizontal slices.
	 */
	if (dsc->slices_per_line & BIT(2)) {
		crtc_state->dsc.slice_count = 4;
	} else if (dsc->slices_per_line & BIT(1)) {
		crtc_state->dsc.slice_count = 2;
	} else {
		/* FIXME */
		if (!(dsc->slices_per_line & BIT(0)))
			DRM_DEBUG_KMS("VBT: Unsupported DSC slice count for DSI\n");

		crtc_state->dsc.slice_count = 1;
	}

	if (crtc_state->hw.adjusted_mode.crtc_hdisplay %
	    crtc_state->dsc.slice_count != 0)
		DRM_DEBUG_KMS("VBT: DSC hdisplay %d not divisible by slice count %d\n",
			      crtc_state->hw.adjusted_mode.crtc_hdisplay,
			      crtc_state->dsc.slice_count);

	/*
	 * The VBT rc_buffer_block_size and rc_buffer_size definitions
	 * correspond to DP 1.4 DPCD offsets 0x62 and 0x63.
	 */
	vdsc_cfg->rc_model_size = drm_dsc_dp_rc_buffer_size(dsc->rc_buffer_block_size,
							    dsc->rc_buffer_size);

	/* FIXME: DSI spec says bpc + 1 for this one */
	vdsc_cfg->line_buf_depth = VBT_DSC_LINE_BUFFER_DEPTH(dsc->line_buffer_depth);

	vdsc_cfg->block_pred_enable = dsc->block_prediction_enable;

	vdsc_cfg->slice_height = dsc->slice_height;
}

/* FIXME: initially DSI specific */
bool intel_bios_get_dsc_params(struct intel_encoder *encoder,
			       struct intel_crtc_state *crtc_state,
			       int dsc_max_bpc)
{
	struct drm_i915_private *i915 = to_i915(encoder->base.dev);
	const struct intel_bios_encoder_data *devdata;
	const struct child_device_config *child;

	list_for_each_entry(devdata, &i915->display.vbt.display_devices, node) {
		child = &devdata->child;

		if (!(child->device_type & DEVICE_TYPE_MIPI_OUTPUT))
			continue;

		if (child->dvo_port - DVO_PORT_MIPIA == encoder->port) {
			if (!devdata->dsc)
				return false;

			if (crtc_state)
				fill_dsc(crtc_state, devdata->dsc, dsc_max_bpc);

			return true;
		}
	}

	return false;
}

/**
 * intel_bios_is_port_hpd_inverted - is HPD inverted for %port
 * @i915:	i915 device instance
 * @port:	port to check
 *
 * Return true if HPD should be inverted for %port.
 */
bool
intel_bios_is_port_hpd_inverted(const struct drm_i915_private *i915,
				enum port port)
{
	const struct intel_bios_encoder_data *devdata = i915->display.vbt.ports[port];

	if (drm_WARN_ON_ONCE(&i915->drm,
			     !IS_GEMINILAKE(i915) && !IS_BROXTON(i915)))
		return false;

	return devdata && devdata->child.hpd_invert;
}

/**
 * intel_bios_is_lspcon_present - if LSPCON is attached on %port
 * @i915:	i915 device instance
 * @port:	port to check
 *
 * Return true if LSPCON is present on this port
 */
bool
intel_bios_is_lspcon_present(const struct drm_i915_private *i915,
			     enum port port)
{
	const struct intel_bios_encoder_data *devdata = i915->display.vbt.ports[port];

	return HAS_LSPCON(i915) && devdata && devdata->child.lspcon;
}

/**
 * intel_bios_is_lane_reversal_needed - if lane reversal needed on port
 * @i915:       i915 device instance
 * @port:       port to check
 *
 * Return true if port requires lane reversal
 */
bool
intel_bios_is_lane_reversal_needed(const struct drm_i915_private *i915,
				   enum port port)
{
	const struct intel_bios_encoder_data *devdata = i915->display.vbt.ports[port];

	return devdata && devdata->child.lane_reversal;
}

enum aux_ch intel_bios_port_aux_ch(struct drm_i915_private *i915,
				   enum port port)
{
	const struct intel_bios_encoder_data *devdata = i915->display.vbt.ports[port];
	enum aux_ch aux_ch;

	if (!devdata || !devdata->child.aux_channel) {
		aux_ch = (enum aux_ch)port;

		drm_dbg_kms(&i915->drm,
			    "using AUX %c for port %c (platform default)\n",
			    aux_ch_name(aux_ch), port_name(port));
		return aux_ch;
	}

	/*
	 * RKL/DG1 VBT uses PHY based mapping. Combo PHYs A,B,C,D
	 * map to DDI A,B,TC1,TC2 respectively.
	 *
	 * ADL-S VBT uses PHY based mapping. Combo PHYs A,B,C,D,E
	 * map to DDI A,TC1,TC2,TC3,TC4 respectively.
	 */
	switch (devdata->child.aux_channel) {
	case DP_AUX_A:
		aux_ch = AUX_CH_A;
		break;
	case DP_AUX_B:
		if (IS_ALDERLAKE_S(i915))
			aux_ch = AUX_CH_USBC1;
		else
			aux_ch = AUX_CH_B;
		break;
	case DP_AUX_C:
		if (IS_ALDERLAKE_S(i915))
			aux_ch = AUX_CH_USBC2;
		else if (IS_DG1(i915) || IS_ROCKETLAKE(i915))
			aux_ch = AUX_CH_USBC1;
		else
			aux_ch = AUX_CH_C;
		break;
	case DP_AUX_D:
		if (DISPLAY_VER(i915) >= 13)
			aux_ch = AUX_CH_D_XELPD;
		else if (IS_ALDERLAKE_S(i915))
			aux_ch = AUX_CH_USBC3;
		else if (IS_DG1(i915) || IS_ROCKETLAKE(i915))
			aux_ch = AUX_CH_USBC2;
		else
			aux_ch = AUX_CH_D;
		break;
	case DP_AUX_E:
		if (DISPLAY_VER(i915) >= 13)
			aux_ch = AUX_CH_E_XELPD;
		else if (IS_ALDERLAKE_S(i915))
			aux_ch = AUX_CH_USBC4;
		else
			aux_ch = AUX_CH_E;
		break;
	case DP_AUX_F:
		if (DISPLAY_VER(i915) >= 13)
			aux_ch = AUX_CH_USBC1;
		else
			aux_ch = AUX_CH_F;
		break;
	case DP_AUX_G:
		if (DISPLAY_VER(i915) >= 13)
			aux_ch = AUX_CH_USBC2;
		else
			aux_ch = AUX_CH_G;
		break;
	case DP_AUX_H:
		if (DISPLAY_VER(i915) >= 13)
			aux_ch = AUX_CH_USBC3;
		else
			aux_ch = AUX_CH_H;
		break;
	case DP_AUX_I:
		if (DISPLAY_VER(i915) >= 13)
			aux_ch = AUX_CH_USBC4;
		else
			aux_ch = AUX_CH_I;
		break;
	default:
		MISSING_CASE(devdata->child.aux_channel);
		aux_ch = AUX_CH_A;
		break;
	}

	drm_dbg_kms(&i915->drm, "using AUX %c for port %c (VBT)\n",
		    aux_ch_name(aux_ch), port_name(port));

	return aux_ch;
}

int intel_bios_max_tmds_clock(struct intel_encoder *encoder)
{
	struct drm_i915_private *i915 = to_i915(encoder->base.dev);
	const struct intel_bios_encoder_data *devdata = i915->display.vbt.ports[encoder->port];

	return _intel_bios_max_tmds_clock(devdata);
}

/* This is an index in the HDMI/DVI DDI buffer translation table, or -1 */
int intel_bios_hdmi_level_shift(struct intel_encoder *encoder)
{
	struct drm_i915_private *i915 = to_i915(encoder->base.dev);
	const struct intel_bios_encoder_data *devdata = i915->display.vbt.ports[encoder->port];

	return _intel_bios_hdmi_level_shift(devdata);
}

int intel_bios_encoder_dp_boost_level(const struct intel_bios_encoder_data *devdata)
{
	if (!devdata || devdata->i915->display.vbt.version < 196 || !devdata->child.iboost)
		return 0;

	return translate_iboost(devdata->child.dp_iboost_level);
}

int intel_bios_encoder_hdmi_boost_level(const struct intel_bios_encoder_data *devdata)
{
	if (!devdata || devdata->i915->display.vbt.version < 196 || !devdata->child.iboost)
		return 0;

	return translate_iboost(devdata->child.hdmi_iboost_level);
}

int intel_bios_dp_max_link_rate(struct intel_encoder *encoder)
{
	struct drm_i915_private *i915 = to_i915(encoder->base.dev);
	const struct intel_bios_encoder_data *devdata = i915->display.vbt.ports[encoder->port];

	return _intel_bios_dp_max_link_rate(devdata);
}

int intel_bios_dp_max_lane_count(struct intel_encoder *encoder)
{
	struct drm_i915_private *i915 = to_i915(encoder->base.dev);
	const struct intel_bios_encoder_data *devdata = i915->display.vbt.ports[encoder->port];

	return _intel_bios_dp_max_lane_count(devdata);
}

int intel_bios_alternate_ddc_pin(struct intel_encoder *encoder)
{
	struct drm_i915_private *i915 = to_i915(encoder->base.dev);
	const struct intel_bios_encoder_data *devdata = i915->display.vbt.ports[encoder->port];

	if (!devdata || !devdata->child.ddc_pin)
		return 0;

	return map_ddc_pin(i915, devdata->child.ddc_pin);
}

bool intel_bios_encoder_supports_typec_usb(const struct intel_bios_encoder_data *devdata)
{
	return devdata->i915->display.vbt.version >= 195 && devdata->child.dp_usb_type_c;
}

bool intel_bios_encoder_supports_tbt(const struct intel_bios_encoder_data *devdata)
{
	return devdata->i915->display.vbt.version >= 209 && devdata->child.tbt;
}

const struct intel_bios_encoder_data *
intel_bios_encoder_data_lookup(struct drm_i915_private *i915, enum port port)
{
	return i915->display.vbt.ports[port];
}<|MERGE_RESOLUTION|>--- conflicted
+++ resolved
@@ -371,11 +371,7 @@
 	 * include block 41 and thus we don't need to
 	 * generate one.
 	 */
-<<<<<<< HEAD
-	if (i915->vbt.version < 155)
-=======
 	if (i915->display.vbt.version < 155)
->>>>>>> 2cb8e624
 		return NULL;
 
 	fp_timing_size = 38;
