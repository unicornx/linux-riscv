/*
 * Copyright © 2008 Intel Corporation
 *
 * Permission is hereby granted, free of charge, to any person obtaining a
 * copy of this software and associated documentation files (the "Software"),
 * to deal in the Software without restriction, including without limitation
 * the rights to use, copy, modify, merge, publish, distribute, sublicense,
 * and/or sell copies of the Software, and to permit persons to whom the
 * Software is furnished to do so, subject to the following conditions:
 *
 * The above copyright notice and this permission notice (including the next
 * paragraph) shall be included in all copies or substantial portions of the
 * Software.
 *
 * THE SOFTWARE IS PROVIDED "AS IS", WITHOUT WARRANTY OF ANY KIND, EXPRESS OR
 * IMPLIED, INCLUDING BUT NOT LIMITED TO THE WARRANTIES OF MERCHANTABILITY,
 * FITNESS FOR A PARTICULAR PURPOSE AND NONINFRINGEMENT.  IN NO EVENT SHALL
 * THE AUTHORS OR COPYRIGHT HOLDERS BE LIABLE FOR ANY CLAIM, DAMAGES OR OTHER
 * LIABILITY, WHETHER IN AN ACTION OF CONTRACT, TORT OR OTHERWISE, ARISING
 * FROM, OUT OF OR IN CONNECTION WITH THE SOFTWARE OR THE USE OR OTHER DEALINGS
 * IN THE SOFTWARE.
 *
 * Authors:
 *    Keith Packard <keithp@keithp.com>
 *
 */

#include <linux/i2c.h>
#include <linux/slab.h>
#include <linux/export.h>
#include <linux/types.h>
#include <linux/notifier.h>
#include <linux/reboot.h>
#include <asm/byteorder.h>
#include <drm/drmP.h>
#include <drm/drm_atomic_helper.h>
#include <drm/drm_crtc.h>
#include <drm/drm_crtc_helper.h>
#include <drm/drm_edid.h>
#include "intel_drv.h"
#include <drm/i915_drm.h>
#include "i915_drv.h"

#define DP_LINK_CHECK_TIMEOUT	(10 * 1000)

/* Compliance test status bits  */
#define INTEL_DP_RESOLUTION_SHIFT_MASK	0
#define INTEL_DP_RESOLUTION_PREFERRED	(1 << INTEL_DP_RESOLUTION_SHIFT_MASK)
#define INTEL_DP_RESOLUTION_STANDARD	(2 << INTEL_DP_RESOLUTION_SHIFT_MASK)
#define INTEL_DP_RESOLUTION_FAILSAFE	(3 << INTEL_DP_RESOLUTION_SHIFT_MASK)

struct dp_link_dpll {
	int clock;
	struct dpll dpll;
};

static const struct dp_link_dpll gen4_dpll[] = {
	{ 162000,
		{ .p1 = 2, .p2 = 10, .n = 2, .m1 = 23, .m2 = 8 } },
	{ 270000,
		{ .p1 = 1, .p2 = 10, .n = 1, .m1 = 14, .m2 = 2 } }
};

static const struct dp_link_dpll pch_dpll[] = {
	{ 162000,
		{ .p1 = 2, .p2 = 10, .n = 1, .m1 = 12, .m2 = 9 } },
	{ 270000,
		{ .p1 = 1, .p2 = 10, .n = 2, .m1 = 14, .m2 = 8 } }
};

static const struct dp_link_dpll vlv_dpll[] = {
	{ 162000,
		{ .p1 = 3, .p2 = 2, .n = 5, .m1 = 3, .m2 = 81 } },
	{ 270000,
		{ .p1 = 2, .p2 = 2, .n = 1, .m1 = 2, .m2 = 27 } }
};

/*
 * CHV supports eDP 1.4 that have  more link rates.
 * Below only provides the fixed rate but exclude variable rate.
 */
static const struct dp_link_dpll chv_dpll[] = {
	/*
	 * CHV requires to program fractional division for m2.
	 * m2 is stored in fixed point format using formula below
	 * (m2_int << 22) | m2_fraction
	 */
	{ 162000,	/* m2_int = 32, m2_fraction = 1677722 */
		{ .p1 = 4, .p2 = 2, .n = 1, .m1 = 2, .m2 = 0x819999a } },
	{ 270000,	/* m2_int = 27, m2_fraction = 0 */
		{ .p1 = 4, .p2 = 1, .n = 1, .m1 = 2, .m2 = 0x6c00000 } },
	{ 540000,	/* m2_int = 27, m2_fraction = 0 */
		{ .p1 = 2, .p2 = 1, .n = 1, .m1 = 2, .m2 = 0x6c00000 } }
};

static const int bxt_rates[] = { 162000, 216000, 243000, 270000,
				  324000, 432000, 540000 };
static const int skl_rates[] = { 162000, 216000, 270000,
				  324000, 432000, 540000 };
static const int default_rates[] = { 162000, 270000, 540000 };

/**
 * is_edp - is the given port attached to an eDP panel (either CPU or PCH)
 * @intel_dp: DP struct
 *
 * If a CPU or PCH DP output is attached to an eDP panel, this function
 * will return true, and false otherwise.
 */
static bool is_edp(struct intel_dp *intel_dp)
{
	struct intel_digital_port *intel_dig_port = dp_to_dig_port(intel_dp);

	return intel_dig_port->base.type == INTEL_OUTPUT_EDP;
}

static struct drm_device *intel_dp_to_dev(struct intel_dp *intel_dp)
{
	struct intel_digital_port *intel_dig_port = dp_to_dig_port(intel_dp);

	return intel_dig_port->base.base.dev;
}

static struct intel_dp *intel_attached_dp(struct drm_connector *connector)
{
	return enc_to_intel_dp(&intel_attached_encoder(connector)->base);
}

static void intel_dp_link_down(struct intel_dp *intel_dp);
static bool edp_panel_vdd_on(struct intel_dp *intel_dp);
static void edp_panel_vdd_off(struct intel_dp *intel_dp, bool sync);
static void vlv_init_panel_power_sequencer(struct intel_dp *intel_dp);
static void vlv_steal_power_sequencer(struct drm_device *dev,
				      enum pipe pipe);
static void intel_dp_unset_edid(struct intel_dp *intel_dp);

static int intel_dp_num_rates(u8 link_bw_code)
{
	switch (link_bw_code) {
	default:
		WARN(1, "invalid max DP link bw val %x, using 1.62Gbps\n",
		     link_bw_code);
	case DP_LINK_BW_1_62:
		return 1;
	case DP_LINK_BW_2_7:
		return 2;
	case DP_LINK_BW_5_4:
		return 3;
	}
}

/* update sink rates from dpcd */
static void intel_dp_set_sink_rates(struct intel_dp *intel_dp)
{
	int i, num_rates;

	num_rates = intel_dp_num_rates(intel_dp->dpcd[DP_MAX_LINK_RATE]);

	for (i = 0; i < num_rates; i++)
		intel_dp->sink_rates[i] = default_rates[i];

	intel_dp->num_sink_rates = num_rates;
}

/* Theoretical max between source and sink */
static int intel_dp_max_common_rate(struct intel_dp *intel_dp)
{
	return intel_dp->common_rates[intel_dp->num_common_rates - 1];
}

/* Theoretical max between source and sink */
static int intel_dp_max_common_lane_count(struct intel_dp *intel_dp)
{
	struct intel_digital_port *intel_dig_port = dp_to_dig_port(intel_dp);
	int source_max = intel_dig_port->max_lanes;
	int sink_max = drm_dp_max_lane_count(intel_dp->dpcd);

	return min(source_max, sink_max);
}

int intel_dp_max_lane_count(struct intel_dp *intel_dp)
{
	return intel_dp->max_link_lane_count;
}

int
intel_dp_link_required(int pixel_clock, int bpp)
{
	/* pixel_clock is in kHz, divide bpp by 8 for bit to Byte conversion */
	return DIV_ROUND_UP(pixel_clock * bpp, 8);
}

int
intel_dp_max_data_rate(int max_link_clock, int max_lanes)
{
	/* max_link_clock is the link symbol clock (LS_Clk) in kHz and not the
	 * link rate that is generally expressed in Gbps. Since, 8 bits of data
	 * is transmitted every LS_Clk per lane, there is no need to account for
	 * the channel encoding that is done in the PHY layer here.
	 */

	return max_link_clock * max_lanes;
}

static int
intel_dp_downstream_max_dotclock(struct intel_dp *intel_dp)
{
	struct intel_digital_port *intel_dig_port = dp_to_dig_port(intel_dp);
	struct intel_encoder *encoder = &intel_dig_port->base;
	struct drm_i915_private *dev_priv = to_i915(encoder->base.dev);
	int max_dotclk = dev_priv->max_dotclk_freq;
	int ds_max_dotclk;

	int type = intel_dp->downstream_ports[0] & DP_DS_PORT_TYPE_MASK;

	if (type != DP_DS_PORT_TYPE_VGA)
		return max_dotclk;

	ds_max_dotclk = drm_dp_downstream_max_clock(intel_dp->dpcd,
						    intel_dp->downstream_ports);

	if (ds_max_dotclk != 0)
		max_dotclk = min(max_dotclk, ds_max_dotclk);

	return max_dotclk;
}

static void
intel_dp_set_source_rates(struct intel_dp *intel_dp)
{
	struct intel_digital_port *dig_port = dp_to_dig_port(intel_dp);
	struct drm_i915_private *dev_priv = to_i915(dig_port->base.base.dev);
	const int *source_rates;
	int size;

	/* This should only be done once */
	WARN_ON(intel_dp->source_rates || intel_dp->num_source_rates);

	if (IS_GEN9_LP(dev_priv)) {
		source_rates = bxt_rates;
		size = ARRAY_SIZE(bxt_rates);
	} else if (IS_GEN9_BC(dev_priv)) {
		source_rates = skl_rates;
		size = ARRAY_SIZE(skl_rates);
	} else {
		source_rates = default_rates;
		size = ARRAY_SIZE(default_rates);
	}

	/* This depends on the fact that 5.4 is last value in the array */
	if (!intel_dp_source_supports_hbr2(intel_dp))
		size--;

	intel_dp->source_rates = source_rates;
	intel_dp->num_source_rates = size;
}

static int intersect_rates(const int *source_rates, int source_len,
			   const int *sink_rates, int sink_len,
			   int *common_rates)
{
	int i = 0, j = 0, k = 0;

	while (i < source_len && j < sink_len) {
		if (source_rates[i] == sink_rates[j]) {
			if (WARN_ON(k >= DP_MAX_SUPPORTED_RATES))
				return k;
			common_rates[k] = source_rates[i];
			++k;
			++i;
			++j;
		} else if (source_rates[i] < sink_rates[j]) {
			++i;
		} else {
			++j;
		}
	}
	return k;
}

/* return index of rate in rates array, or -1 if not found */
static int intel_dp_rate_index(const int *rates, int len, int rate)
{
	int i;

	for (i = 0; i < len; i++)
		if (rate == rates[i])
			return i;

	return -1;
}

static void intel_dp_set_common_rates(struct intel_dp *intel_dp)
{
	WARN_ON(!intel_dp->num_source_rates || !intel_dp->num_sink_rates);

	intel_dp->num_common_rates = intersect_rates(intel_dp->source_rates,
						     intel_dp->num_source_rates,
						     intel_dp->sink_rates,
						     intel_dp->num_sink_rates,
						     intel_dp->common_rates);

	/* Paranoia, there should always be something in common. */
	if (WARN_ON(intel_dp->num_common_rates == 0)) {
		intel_dp->common_rates[0] = default_rates[0];
		intel_dp->num_common_rates = 1;
	}
}

/* get length of common rates potentially limited by max_rate */
static int intel_dp_common_len_rate_limit(struct intel_dp *intel_dp,
					  int max_rate)
{
	const int *common_rates = intel_dp->common_rates;
	int i, common_len = intel_dp->num_common_rates;

	/* Limit results by potentially reduced max rate */
	for (i = 0; i < common_len; i++) {
		if (common_rates[common_len - i - 1] <= max_rate)
			return common_len - i;
	}

	return 0;
}

static bool intel_dp_link_params_valid(struct intel_dp *intel_dp)
{
	/*
	 * FIXME: we need to synchronize the current link parameters with
	 * hardware readout. Currently fast link training doesn't work on
	 * boot-up.
	 */
	if (intel_dp->link_rate == 0 ||
	    intel_dp->link_rate > intel_dp->max_link_rate)
		return false;

	if (intel_dp->lane_count == 0 ||
	    intel_dp->lane_count > intel_dp_max_lane_count(intel_dp))
		return false;

	return true;
}

int intel_dp_get_link_train_fallback_values(struct intel_dp *intel_dp,
					    int link_rate, uint8_t lane_count)
{
	int index;

	index = intel_dp_rate_index(intel_dp->common_rates,
				    intel_dp->num_common_rates,
				    link_rate);
	if (index > 0) {
		intel_dp->max_link_rate = intel_dp->common_rates[index - 1];
		intel_dp->max_link_lane_count = lane_count;
	} else if (lane_count > 1) {
		intel_dp->max_link_rate = intel_dp_max_common_rate(intel_dp);
		intel_dp->max_link_lane_count = lane_count >> 1;
	} else {
		DRM_ERROR("Link Training Unsuccessful\n");
		return -1;
	}

	return 0;
}

static enum drm_mode_status
intel_dp_mode_valid(struct drm_connector *connector,
		    struct drm_display_mode *mode)
{
	struct intel_dp *intel_dp = intel_attached_dp(connector);
	struct intel_connector *intel_connector = to_intel_connector(connector);
	struct drm_display_mode *fixed_mode = intel_connector->panel.fixed_mode;
	int target_clock = mode->clock;
	int max_rate, mode_rate, max_lanes, max_link_clock;
	int max_dotclk;

	max_dotclk = intel_dp_downstream_max_dotclock(intel_dp);

	if (is_edp(intel_dp) && fixed_mode) {
		if (mode->hdisplay > fixed_mode->hdisplay)
			return MODE_PANEL;

		if (mode->vdisplay > fixed_mode->vdisplay)
			return MODE_PANEL;

		target_clock = fixed_mode->clock;
	}

	max_link_clock = intel_dp_max_link_rate(intel_dp);
	max_lanes = intel_dp_max_lane_count(intel_dp);

	max_rate = intel_dp_max_data_rate(max_link_clock, max_lanes);
	mode_rate = intel_dp_link_required(target_clock, 18);

	if (mode_rate > max_rate || target_clock > max_dotclk)
		return MODE_CLOCK_HIGH;

	if (mode->clock < 10000)
		return MODE_CLOCK_LOW;

	if (mode->flags & DRM_MODE_FLAG_DBLCLK)
		return MODE_H_ILLEGAL;

	return MODE_OK;
}

uint32_t intel_dp_pack_aux(const uint8_t *src, int src_bytes)
{
	int	i;
	uint32_t v = 0;

	if (src_bytes > 4)
		src_bytes = 4;
	for (i = 0; i < src_bytes; i++)
		v |= ((uint32_t) src[i]) << ((3-i) * 8);
	return v;
}

static void intel_dp_unpack_aux(uint32_t src, uint8_t *dst, int dst_bytes)
{
	int i;
	if (dst_bytes > 4)
		dst_bytes = 4;
	for (i = 0; i < dst_bytes; i++)
		dst[i] = src >> ((3-i) * 8);
}

static void
intel_dp_init_panel_power_sequencer(struct drm_device *dev,
				    struct intel_dp *intel_dp);
static void
intel_dp_init_panel_power_sequencer_registers(struct drm_device *dev,
					      struct intel_dp *intel_dp,
					      bool force_disable_vdd);
static void
intel_dp_pps_init(struct drm_device *dev, struct intel_dp *intel_dp);

static void pps_lock(struct intel_dp *intel_dp)
{
	struct intel_digital_port *intel_dig_port = dp_to_dig_port(intel_dp);
	struct intel_encoder *encoder = &intel_dig_port->base;
	struct drm_device *dev = encoder->base.dev;
	struct drm_i915_private *dev_priv = to_i915(dev);

	/*
	 * See vlv_power_sequencer_reset() why we need
	 * a power domain reference here.
	 */
	intel_display_power_get(dev_priv, intel_dp->aux_power_domain);

	mutex_lock(&dev_priv->pps_mutex);
}

static void pps_unlock(struct intel_dp *intel_dp)
{
	struct intel_digital_port *intel_dig_port = dp_to_dig_port(intel_dp);
	struct intel_encoder *encoder = &intel_dig_port->base;
	struct drm_device *dev = encoder->base.dev;
	struct drm_i915_private *dev_priv = to_i915(dev);

	mutex_unlock(&dev_priv->pps_mutex);

	intel_display_power_put(dev_priv, intel_dp->aux_power_domain);
}

static void
vlv_power_sequencer_kick(struct intel_dp *intel_dp)
{
	struct intel_digital_port *intel_dig_port = dp_to_dig_port(intel_dp);
	struct drm_i915_private *dev_priv = to_i915(intel_dig_port->base.base.dev);
	enum pipe pipe = intel_dp->pps_pipe;
	bool pll_enabled, release_cl_override = false;
	enum dpio_phy phy = DPIO_PHY(pipe);
	enum dpio_channel ch = vlv_pipe_to_channel(pipe);
	uint32_t DP;

	if (WARN(I915_READ(intel_dp->output_reg) & DP_PORT_EN,
		 "skipping pipe %c power seqeuncer kick due to port %c being active\n",
		 pipe_name(pipe), port_name(intel_dig_port->port)))
		return;

	DRM_DEBUG_KMS("kicking pipe %c power sequencer for port %c\n",
		      pipe_name(pipe), port_name(intel_dig_port->port));

	/* Preserve the BIOS-computed detected bit. This is
	 * supposed to be read-only.
	 */
	DP = I915_READ(intel_dp->output_reg) & DP_DETECTED;
	DP |= DP_VOLTAGE_0_4 | DP_PRE_EMPHASIS_0;
	DP |= DP_PORT_WIDTH(1);
	DP |= DP_LINK_TRAIN_PAT_1;

	if (IS_CHERRYVIEW(dev_priv))
		DP |= DP_PIPE_SELECT_CHV(pipe);
	else if (pipe == PIPE_B)
		DP |= DP_PIPEB_SELECT;

	pll_enabled = I915_READ(DPLL(pipe)) & DPLL_VCO_ENABLE;

	/*
	 * The DPLL for the pipe must be enabled for this to work.
	 * So enable temporarily it if it's not already enabled.
	 */
	if (!pll_enabled) {
		release_cl_override = IS_CHERRYVIEW(dev_priv) &&
			!chv_phy_powergate_ch(dev_priv, phy, ch, true);

		if (vlv_force_pll_on(dev_priv, pipe, IS_CHERRYVIEW(dev_priv) ?
				     &chv_dpll[0].dpll : &vlv_dpll[0].dpll)) {
			DRM_ERROR("Failed to force on pll for pipe %c!\n",
				  pipe_name(pipe));
			return;
		}
	}

	/*
	 * Similar magic as in intel_dp_enable_port().
	 * We _must_ do this port enable + disable trick
	 * to make this power seqeuencer lock onto the port.
	 * Otherwise even VDD force bit won't work.
	 */
	I915_WRITE(intel_dp->output_reg, DP);
	POSTING_READ(intel_dp->output_reg);

	I915_WRITE(intel_dp->output_reg, DP | DP_PORT_EN);
	POSTING_READ(intel_dp->output_reg);

	I915_WRITE(intel_dp->output_reg, DP & ~DP_PORT_EN);
	POSTING_READ(intel_dp->output_reg);

	if (!pll_enabled) {
		vlv_force_pll_off(dev_priv, pipe);

		if (release_cl_override)
			chv_phy_powergate_ch(dev_priv, phy, ch, false);
	}
}

static enum pipe vlv_find_free_pps(struct drm_i915_private *dev_priv)
{
	struct intel_encoder *encoder;
	unsigned int pipes = (1 << PIPE_A) | (1 << PIPE_B);

	/*
	 * We don't have power sequencer currently.
	 * Pick one that's not used by other ports.
	 */
	for_each_intel_encoder(&dev_priv->drm, encoder) {
		struct intel_dp *intel_dp;

		if (encoder->type != INTEL_OUTPUT_DP &&
		    encoder->type != INTEL_OUTPUT_EDP)
			continue;

		intel_dp = enc_to_intel_dp(&encoder->base);

		if (encoder->type == INTEL_OUTPUT_EDP) {
			WARN_ON(intel_dp->active_pipe != INVALID_PIPE &&
				intel_dp->active_pipe != intel_dp->pps_pipe);

			if (intel_dp->pps_pipe != INVALID_PIPE)
				pipes &= ~(1 << intel_dp->pps_pipe);
		} else {
			WARN_ON(intel_dp->pps_pipe != INVALID_PIPE);

			if (intel_dp->active_pipe != INVALID_PIPE)
				pipes &= ~(1 << intel_dp->active_pipe);
		}
	}

	if (pipes == 0)
		return INVALID_PIPE;

	return ffs(pipes) - 1;
}

static enum pipe
vlv_power_sequencer_pipe(struct intel_dp *intel_dp)
{
	struct intel_digital_port *intel_dig_port = dp_to_dig_port(intel_dp);
	struct drm_device *dev = intel_dig_port->base.base.dev;
	struct drm_i915_private *dev_priv = to_i915(dev);
	enum pipe pipe;

	lockdep_assert_held(&dev_priv->pps_mutex);

	/* We should never land here with regular DP ports */
	WARN_ON(!is_edp(intel_dp));

	WARN_ON(intel_dp->active_pipe != INVALID_PIPE &&
		intel_dp->active_pipe != intel_dp->pps_pipe);

	if (intel_dp->pps_pipe != INVALID_PIPE)
		return intel_dp->pps_pipe;

	pipe = vlv_find_free_pps(dev_priv);

	/*
	 * Didn't find one. This should not happen since there
	 * are two power sequencers and up to two eDP ports.
	 */
	if (WARN_ON(pipe == INVALID_PIPE))
		pipe = PIPE_A;

	vlv_steal_power_sequencer(dev, pipe);
	intel_dp->pps_pipe = pipe;

	DRM_DEBUG_KMS("picked pipe %c power sequencer for port %c\n",
		      pipe_name(intel_dp->pps_pipe),
		      port_name(intel_dig_port->port));

	/* init power sequencer on this pipe and port */
	intel_dp_init_panel_power_sequencer(dev, intel_dp);
	intel_dp_init_panel_power_sequencer_registers(dev, intel_dp, true);

	/*
	 * Even vdd force doesn't work until we've made
	 * the power sequencer lock in on the port.
	 */
	vlv_power_sequencer_kick(intel_dp);

	return intel_dp->pps_pipe;
}

static int
bxt_power_sequencer_idx(struct intel_dp *intel_dp)
{
	struct intel_digital_port *intel_dig_port = dp_to_dig_port(intel_dp);
	struct drm_device *dev = intel_dig_port->base.base.dev;
	struct drm_i915_private *dev_priv = to_i915(dev);

	lockdep_assert_held(&dev_priv->pps_mutex);

	/* We should never land here with regular DP ports */
	WARN_ON(!is_edp(intel_dp));

	/*
	 * TODO: BXT has 2 PPS instances. The correct port->PPS instance
	 * mapping needs to be retrieved from VBT, for now just hard-code to
	 * use instance #0 always.
	 */
	if (!intel_dp->pps_reset)
		return 0;

	intel_dp->pps_reset = false;

	/*
	 * Only the HW needs to be reprogrammed, the SW state is fixed and
	 * has been setup during connector init.
	 */
	intel_dp_init_panel_power_sequencer_registers(dev, intel_dp, false);

	return 0;
}

typedef bool (*vlv_pipe_check)(struct drm_i915_private *dev_priv,
			       enum pipe pipe);

static bool vlv_pipe_has_pp_on(struct drm_i915_private *dev_priv,
			       enum pipe pipe)
{
	return I915_READ(PP_STATUS(pipe)) & PP_ON;
}

static bool vlv_pipe_has_vdd_on(struct drm_i915_private *dev_priv,
				enum pipe pipe)
{
	return I915_READ(PP_CONTROL(pipe)) & EDP_FORCE_VDD;
}

static bool vlv_pipe_any(struct drm_i915_private *dev_priv,
			 enum pipe pipe)
{
	return true;
}

static enum pipe
vlv_initial_pps_pipe(struct drm_i915_private *dev_priv,
		     enum port port,
		     vlv_pipe_check pipe_check)
{
	enum pipe pipe;

	for (pipe = PIPE_A; pipe <= PIPE_B; pipe++) {
		u32 port_sel = I915_READ(PP_ON_DELAYS(pipe)) &
			PANEL_PORT_SELECT_MASK;

		if (port_sel != PANEL_PORT_SELECT_VLV(port))
			continue;

		if (!pipe_check(dev_priv, pipe))
			continue;

		return pipe;
	}

	return INVALID_PIPE;
}

static void
vlv_initial_power_sequencer_setup(struct intel_dp *intel_dp)
{
	struct intel_digital_port *intel_dig_port = dp_to_dig_port(intel_dp);
	struct drm_device *dev = intel_dig_port->base.base.dev;
	struct drm_i915_private *dev_priv = to_i915(dev);
	enum port port = intel_dig_port->port;

	lockdep_assert_held(&dev_priv->pps_mutex);

	/* try to find a pipe with this port selected */
	/* first pick one where the panel is on */
	intel_dp->pps_pipe = vlv_initial_pps_pipe(dev_priv, port,
						  vlv_pipe_has_pp_on);
	/* didn't find one? pick one where vdd is on */
	if (intel_dp->pps_pipe == INVALID_PIPE)
		intel_dp->pps_pipe = vlv_initial_pps_pipe(dev_priv, port,
							  vlv_pipe_has_vdd_on);
	/* didn't find one? pick one with just the correct port */
	if (intel_dp->pps_pipe == INVALID_PIPE)
		intel_dp->pps_pipe = vlv_initial_pps_pipe(dev_priv, port,
							  vlv_pipe_any);

	/* didn't find one? just let vlv_power_sequencer_pipe() pick one when needed */
	if (intel_dp->pps_pipe == INVALID_PIPE) {
		DRM_DEBUG_KMS("no initial power sequencer for port %c\n",
			      port_name(port));
		return;
	}

	DRM_DEBUG_KMS("initial power sequencer for port %c: pipe %c\n",
		      port_name(port), pipe_name(intel_dp->pps_pipe));

	intel_dp_init_panel_power_sequencer(dev, intel_dp);
	intel_dp_init_panel_power_sequencer_registers(dev, intel_dp, false);
}

void intel_power_sequencer_reset(struct drm_i915_private *dev_priv)
{
	struct drm_device *dev = &dev_priv->drm;
	struct intel_encoder *encoder;

	if (WARN_ON(!IS_VALLEYVIEW(dev_priv) && !IS_CHERRYVIEW(dev_priv) &&
		    !IS_GEN9_LP(dev_priv)))
		return;

	/*
	 * We can't grab pps_mutex here due to deadlock with power_domain
	 * mutex when power_domain functions are called while holding pps_mutex.
	 * That also means that in order to use pps_pipe the code needs to
	 * hold both a power domain reference and pps_mutex, and the power domain
	 * reference get/put must be done while _not_ holding pps_mutex.
	 * pps_{lock,unlock}() do these steps in the correct order, so one
	 * should use them always.
	 */

	for_each_intel_encoder(dev, encoder) {
		struct intel_dp *intel_dp;

		if (encoder->type != INTEL_OUTPUT_DP &&
		    encoder->type != INTEL_OUTPUT_EDP)
			continue;

		intel_dp = enc_to_intel_dp(&encoder->base);

		WARN_ON(intel_dp->active_pipe != INVALID_PIPE);

		if (encoder->type != INTEL_OUTPUT_EDP)
			continue;

		if (IS_GEN9_LP(dev_priv))
			intel_dp->pps_reset = true;
		else
			intel_dp->pps_pipe = INVALID_PIPE;
	}
}

struct pps_registers {
	i915_reg_t pp_ctrl;
	i915_reg_t pp_stat;
	i915_reg_t pp_on;
	i915_reg_t pp_off;
	i915_reg_t pp_div;
};

static void intel_pps_get_registers(struct drm_i915_private *dev_priv,
				    struct intel_dp *intel_dp,
				    struct pps_registers *regs)
{
	int pps_idx = 0;

	memset(regs, 0, sizeof(*regs));

	if (IS_GEN9_LP(dev_priv))
		pps_idx = bxt_power_sequencer_idx(intel_dp);
	else if (IS_VALLEYVIEW(dev_priv) || IS_CHERRYVIEW(dev_priv))
		pps_idx = vlv_power_sequencer_pipe(intel_dp);

	regs->pp_ctrl = PP_CONTROL(pps_idx);
	regs->pp_stat = PP_STATUS(pps_idx);
	regs->pp_on = PP_ON_DELAYS(pps_idx);
	regs->pp_off = PP_OFF_DELAYS(pps_idx);
	if (!IS_GEN9_LP(dev_priv) && !HAS_PCH_CNP(dev_priv))
		regs->pp_div = PP_DIVISOR(pps_idx);
}

static i915_reg_t
_pp_ctrl_reg(struct intel_dp *intel_dp)
{
	struct pps_registers regs;

	intel_pps_get_registers(to_i915(intel_dp_to_dev(intel_dp)), intel_dp,
				&regs);

	return regs.pp_ctrl;
}

static i915_reg_t
_pp_stat_reg(struct intel_dp *intel_dp)
{
	struct pps_registers regs;

	intel_pps_get_registers(to_i915(intel_dp_to_dev(intel_dp)), intel_dp,
				&regs);

	return regs.pp_stat;
}

/* Reboot notifier handler to shutdown panel power to guarantee T12 timing
   This function only applicable when panel PM state is not to be tracked */
static int edp_notify_handler(struct notifier_block *this, unsigned long code,
			      void *unused)
{
	struct intel_dp *intel_dp = container_of(this, typeof(* intel_dp),
						 edp_notifier);
	struct drm_device *dev = intel_dp_to_dev(intel_dp);
	struct drm_i915_private *dev_priv = to_i915(dev);

	if (!is_edp(intel_dp) || code != SYS_RESTART)
		return 0;

	pps_lock(intel_dp);

	if (IS_VALLEYVIEW(dev_priv) || IS_CHERRYVIEW(dev_priv)) {
		enum pipe pipe = vlv_power_sequencer_pipe(intel_dp);
		i915_reg_t pp_ctrl_reg, pp_div_reg;
		u32 pp_div;

		pp_ctrl_reg = PP_CONTROL(pipe);
		pp_div_reg  = PP_DIVISOR(pipe);
		pp_div = I915_READ(pp_div_reg);
		pp_div &= PP_REFERENCE_DIVIDER_MASK;

		/* 0x1F write to PP_DIV_REG sets max cycle delay */
		I915_WRITE(pp_div_reg, pp_div | 0x1F);
		I915_WRITE(pp_ctrl_reg, PANEL_UNLOCK_REGS | PANEL_POWER_OFF);
		msleep(intel_dp->panel_power_cycle_delay);
	}

	pps_unlock(intel_dp);

	return 0;
}

static bool edp_have_panel_power(struct intel_dp *intel_dp)
{
	struct drm_device *dev = intel_dp_to_dev(intel_dp);
	struct drm_i915_private *dev_priv = to_i915(dev);

	lockdep_assert_held(&dev_priv->pps_mutex);

	if ((IS_VALLEYVIEW(dev_priv) || IS_CHERRYVIEW(dev_priv)) &&
	    intel_dp->pps_pipe == INVALID_PIPE)
		return false;

	return (I915_READ(_pp_stat_reg(intel_dp)) & PP_ON) != 0;
}

static bool edp_have_panel_vdd(struct intel_dp *intel_dp)
{
	struct drm_device *dev = intel_dp_to_dev(intel_dp);
	struct drm_i915_private *dev_priv = to_i915(dev);

	lockdep_assert_held(&dev_priv->pps_mutex);

	if ((IS_VALLEYVIEW(dev_priv) || IS_CHERRYVIEW(dev_priv)) &&
	    intel_dp->pps_pipe == INVALID_PIPE)
		return false;

	return I915_READ(_pp_ctrl_reg(intel_dp)) & EDP_FORCE_VDD;
}

static void
intel_dp_check_edp(struct intel_dp *intel_dp)
{
	struct drm_device *dev = intel_dp_to_dev(intel_dp);
	struct drm_i915_private *dev_priv = to_i915(dev);

	if (!is_edp(intel_dp))
		return;

	if (!edp_have_panel_power(intel_dp) && !edp_have_panel_vdd(intel_dp)) {
		WARN(1, "eDP powered off while attempting aux channel communication.\n");
		DRM_DEBUG_KMS("Status 0x%08x Control 0x%08x\n",
			      I915_READ(_pp_stat_reg(intel_dp)),
			      I915_READ(_pp_ctrl_reg(intel_dp)));
	}
}

static uint32_t
intel_dp_aux_wait_done(struct intel_dp *intel_dp, bool has_aux_irq)
{
	struct intel_digital_port *intel_dig_port = dp_to_dig_port(intel_dp);
	struct drm_device *dev = intel_dig_port->base.base.dev;
	struct drm_i915_private *dev_priv = to_i915(dev);
	i915_reg_t ch_ctl = intel_dp->aux_ch_ctl_reg;
	uint32_t status;
	bool done;

#define C (((status = I915_READ_NOTRACE(ch_ctl)) & DP_AUX_CH_CTL_SEND_BUSY) == 0)
	if (has_aux_irq)
		done = wait_event_timeout(dev_priv->gmbus_wait_queue, C,
					  msecs_to_jiffies_timeout(10));
	else
		done = wait_for(C, 10) == 0;
	if (!done)
		DRM_ERROR("dp aux hw did not signal timeout (has irq: %i)!\n",
			  has_aux_irq);
#undef C

	return status;
}

static uint32_t g4x_get_aux_clock_divider(struct intel_dp *intel_dp, int index)
{
	struct intel_digital_port *intel_dig_port = dp_to_dig_port(intel_dp);
	struct drm_i915_private *dev_priv = to_i915(intel_dig_port->base.base.dev);

	if (index)
		return 0;

	/*
	 * The clock divider is based off the hrawclk, and would like to run at
	 * 2MHz.  So, take the hrawclk value and divide by 2000 and use that
	 */
	return DIV_ROUND_CLOSEST(dev_priv->rawclk_freq, 2000);
}

static uint32_t ilk_get_aux_clock_divider(struct intel_dp *intel_dp, int index)
{
	struct intel_digital_port *intel_dig_port = dp_to_dig_port(intel_dp);
	struct drm_i915_private *dev_priv = to_i915(intel_dig_port->base.base.dev);

	if (index)
		return 0;

	/*
	 * The clock divider is based off the cdclk or PCH rawclk, and would
	 * like to run at 2MHz.  So, take the cdclk or PCH rawclk value and
	 * divide by 2000 and use that
	 */
	if (intel_dig_port->port == PORT_A)
		return DIV_ROUND_CLOSEST(dev_priv->cdclk.hw.cdclk, 2000);
	else
		return DIV_ROUND_CLOSEST(dev_priv->rawclk_freq, 2000);
}

static uint32_t hsw_get_aux_clock_divider(struct intel_dp *intel_dp, int index)
{
	struct intel_digital_port *intel_dig_port = dp_to_dig_port(intel_dp);
	struct drm_i915_private *dev_priv = to_i915(intel_dig_port->base.base.dev);

	if (intel_dig_port->port != PORT_A && HAS_PCH_LPT_H(dev_priv)) {
		/* Workaround for non-ULT HSW */
		switch (index) {
		case 0: return 63;
		case 1: return 72;
		default: return 0;
		}
	}

	return ilk_get_aux_clock_divider(intel_dp, index);
}

static uint32_t skl_get_aux_clock_divider(struct intel_dp *intel_dp, int index)
{
	/*
	 * SKL doesn't need us to program the AUX clock divider (Hardware will
	 * derive the clock from CDCLK automatically). We still implement the
	 * get_aux_clock_divider vfunc to plug-in into the existing code.
	 */
	return index ? 0 : 1;
}

static uint32_t g4x_get_aux_send_ctl(struct intel_dp *intel_dp,
				     bool has_aux_irq,
				     int send_bytes,
				     uint32_t aux_clock_divider)
{
	struct intel_digital_port *intel_dig_port = dp_to_dig_port(intel_dp);
	struct drm_i915_private *dev_priv =
			to_i915(intel_dig_port->base.base.dev);
	uint32_t precharge, timeout;

	if (IS_GEN6(dev_priv))
		precharge = 3;
	else
		precharge = 5;

	if (IS_BROADWELL(dev_priv) && intel_dig_port->port == PORT_A)
		timeout = DP_AUX_CH_CTL_TIME_OUT_600us;
	else
		timeout = DP_AUX_CH_CTL_TIME_OUT_400us;

	return DP_AUX_CH_CTL_SEND_BUSY |
	       DP_AUX_CH_CTL_DONE |
	       (has_aux_irq ? DP_AUX_CH_CTL_INTERRUPT : 0) |
	       DP_AUX_CH_CTL_TIME_OUT_ERROR |
	       timeout |
	       DP_AUX_CH_CTL_RECEIVE_ERROR |
	       (send_bytes << DP_AUX_CH_CTL_MESSAGE_SIZE_SHIFT) |
	       (precharge << DP_AUX_CH_CTL_PRECHARGE_2US_SHIFT) |
	       (aux_clock_divider << DP_AUX_CH_CTL_BIT_CLOCK_2X_SHIFT);
}

static uint32_t skl_get_aux_send_ctl(struct intel_dp *intel_dp,
				      bool has_aux_irq,
				      int send_bytes,
				      uint32_t unused)
{
	return DP_AUX_CH_CTL_SEND_BUSY |
	       DP_AUX_CH_CTL_DONE |
	       (has_aux_irq ? DP_AUX_CH_CTL_INTERRUPT : 0) |
	       DP_AUX_CH_CTL_TIME_OUT_ERROR |
	       DP_AUX_CH_CTL_TIME_OUT_1600us |
	       DP_AUX_CH_CTL_RECEIVE_ERROR |
	       (send_bytes << DP_AUX_CH_CTL_MESSAGE_SIZE_SHIFT) |
	       DP_AUX_CH_CTL_FW_SYNC_PULSE_SKL(32) |
	       DP_AUX_CH_CTL_SYNC_PULSE_SKL(32);
}

static int
intel_dp_aux_ch(struct intel_dp *intel_dp,
		const uint8_t *send, int send_bytes,
		uint8_t *recv, int recv_size)
{
	struct intel_digital_port *intel_dig_port = dp_to_dig_port(intel_dp);
	struct drm_i915_private *dev_priv =
			to_i915(intel_dig_port->base.base.dev);
	i915_reg_t ch_ctl = intel_dp->aux_ch_ctl_reg;
	uint32_t aux_clock_divider;
	int i, ret, recv_bytes;
	uint32_t status;
	int try, clock = 0;
	bool has_aux_irq = HAS_AUX_IRQ(dev_priv);
	bool vdd;

	pps_lock(intel_dp);

	/*
	 * We will be called with VDD already enabled for dpcd/edid/oui reads.
	 * In such cases we want to leave VDD enabled and it's up to upper layers
	 * to turn it off. But for eg. i2c-dev access we need to turn it on/off
	 * ourselves.
	 */
	vdd = edp_panel_vdd_on(intel_dp);

	/* dp aux is extremely sensitive to irq latency, hence request the
	 * lowest possible wakeup latency and so prevent the cpu from going into
	 * deep sleep states.
	 */
	pm_qos_update_request(&dev_priv->pm_qos, 0);

	intel_dp_check_edp(intel_dp);

	/* Try to wait for any previous AUX channel activity */
	for (try = 0; try < 3; try++) {
		status = I915_READ_NOTRACE(ch_ctl);
		if ((status & DP_AUX_CH_CTL_SEND_BUSY) == 0)
			break;
		msleep(1);
	}

	if (try == 3) {
		static u32 last_status = -1;
		const u32 status = I915_READ(ch_ctl);

		if (status != last_status) {
			WARN(1, "dp_aux_ch not started status 0x%08x\n",
			     status);
			last_status = status;
		}

		ret = -EBUSY;
		goto out;
	}

	/* Only 5 data registers! */
	if (WARN_ON(send_bytes > 20 || recv_size > 20)) {
		ret = -E2BIG;
		goto out;
	}

	while ((aux_clock_divider = intel_dp->get_aux_clock_divider(intel_dp, clock++))) {
		u32 send_ctl = intel_dp->get_aux_send_ctl(intel_dp,
							  has_aux_irq,
							  send_bytes,
							  aux_clock_divider);

		/* Must try at least 3 times according to DP spec */
		for (try = 0; try < 5; try++) {
			/* Load the send data into the aux channel data registers */
			for (i = 0; i < send_bytes; i += 4)
				I915_WRITE(intel_dp->aux_ch_data_reg[i >> 2],
					   intel_dp_pack_aux(send + i,
							     send_bytes - i));

			/* Send the command and wait for it to complete */
			I915_WRITE(ch_ctl, send_ctl);

			status = intel_dp_aux_wait_done(intel_dp, has_aux_irq);

			/* Clear done status and any errors */
			I915_WRITE(ch_ctl,
				   status |
				   DP_AUX_CH_CTL_DONE |
				   DP_AUX_CH_CTL_TIME_OUT_ERROR |
				   DP_AUX_CH_CTL_RECEIVE_ERROR);

			if (status & DP_AUX_CH_CTL_TIME_OUT_ERROR)
				continue;

			/* DP CTS 1.2 Core Rev 1.1, 4.2.1.1 & 4.2.1.2
			 *   400us delay required for errors and timeouts
			 *   Timeout errors from the HW already meet this
			 *   requirement so skip to next iteration
			 */
			if (status & DP_AUX_CH_CTL_RECEIVE_ERROR) {
				usleep_range(400, 500);
				continue;
			}
			if (status & DP_AUX_CH_CTL_DONE)
				goto done;
		}
	}

	if ((status & DP_AUX_CH_CTL_DONE) == 0) {
		DRM_ERROR("dp_aux_ch not done status 0x%08x\n", status);
		ret = -EBUSY;
		goto out;
	}

done:
	/* Check for timeout or receive error.
	 * Timeouts occur when the sink is not connected
	 */
	if (status & DP_AUX_CH_CTL_RECEIVE_ERROR) {
		DRM_ERROR("dp_aux_ch receive error status 0x%08x\n", status);
		ret = -EIO;
		goto out;
	}

	/* Timeouts occur when the device isn't connected, so they're
	 * "normal" -- don't fill the kernel log with these */
	if (status & DP_AUX_CH_CTL_TIME_OUT_ERROR) {
		DRM_DEBUG_KMS("dp_aux_ch timeout status 0x%08x\n", status);
		ret = -ETIMEDOUT;
		goto out;
	}

	/* Unload any bytes sent back from the other side */
	recv_bytes = ((status & DP_AUX_CH_CTL_MESSAGE_SIZE_MASK) >>
		      DP_AUX_CH_CTL_MESSAGE_SIZE_SHIFT);

	/*
	 * By BSpec: "Message sizes of 0 or >20 are not allowed."
	 * We have no idea of what happened so we return -EBUSY so
	 * drm layer takes care for the necessary retries.
	 */
	if (recv_bytes == 0 || recv_bytes > 20) {
		DRM_DEBUG_KMS("Forbidden recv_bytes = %d on aux transaction\n",
			      recv_bytes);
		/*
		 * FIXME: This patch was created on top of a series that
		 * organize the retries at drm level. There EBUSY should
		 * also take care for 1ms wait before retrying.
		 * That aux retries re-org is still needed and after that is
		 * merged we remove this sleep from here.
		 */
		usleep_range(1000, 1500);
		ret = -EBUSY;
		goto out;
	}

	if (recv_bytes > recv_size)
		recv_bytes = recv_size;

	for (i = 0; i < recv_bytes; i += 4)
		intel_dp_unpack_aux(I915_READ(intel_dp->aux_ch_data_reg[i >> 2]),
				    recv + i, recv_bytes - i);

	ret = recv_bytes;
out:
	pm_qos_update_request(&dev_priv->pm_qos, PM_QOS_DEFAULT_VALUE);

	if (vdd)
		edp_panel_vdd_off(intel_dp, false);

	pps_unlock(intel_dp);

	return ret;
}

#define BARE_ADDRESS_SIZE	3
#define HEADER_SIZE		(BARE_ADDRESS_SIZE + 1)
static ssize_t
intel_dp_aux_transfer(struct drm_dp_aux *aux, struct drm_dp_aux_msg *msg)
{
	struct intel_dp *intel_dp = container_of(aux, struct intel_dp, aux);
	uint8_t txbuf[20], rxbuf[20];
	size_t txsize, rxsize;
	int ret;

	txbuf[0] = (msg->request << 4) |
		((msg->address >> 16) & 0xf);
	txbuf[1] = (msg->address >> 8) & 0xff;
	txbuf[2] = msg->address & 0xff;
	txbuf[3] = msg->size - 1;

	switch (msg->request & ~DP_AUX_I2C_MOT) {
	case DP_AUX_NATIVE_WRITE:
	case DP_AUX_I2C_WRITE:
	case DP_AUX_I2C_WRITE_STATUS_UPDATE:
		txsize = msg->size ? HEADER_SIZE + msg->size : BARE_ADDRESS_SIZE;
		rxsize = 2; /* 0 or 1 data bytes */

		if (WARN_ON(txsize > 20))
			return -E2BIG;

		WARN_ON(!msg->buffer != !msg->size);

		if (msg->buffer)
			memcpy(txbuf + HEADER_SIZE, msg->buffer, msg->size);

		ret = intel_dp_aux_ch(intel_dp, txbuf, txsize, rxbuf, rxsize);
		if (ret > 0) {
			msg->reply = rxbuf[0] >> 4;

			if (ret > 1) {
				/* Number of bytes written in a short write. */
				ret = clamp_t(int, rxbuf[1], 0, msg->size);
			} else {
				/* Return payload size. */
				ret = msg->size;
			}
		}
		break;

	case DP_AUX_NATIVE_READ:
	case DP_AUX_I2C_READ:
		txsize = msg->size ? HEADER_SIZE : BARE_ADDRESS_SIZE;
		rxsize = msg->size + 1;

		if (WARN_ON(rxsize > 20))
			return -E2BIG;

		ret = intel_dp_aux_ch(intel_dp, txbuf, txsize, rxbuf, rxsize);
		if (ret > 0) {
			msg->reply = rxbuf[0] >> 4;
			/*
			 * Assume happy day, and copy the data. The caller is
			 * expected to check msg->reply before touching it.
			 *
			 * Return payload size.
			 */
			ret--;
			memcpy(msg->buffer, rxbuf + 1, ret);
		}
		break;

	default:
		ret = -EINVAL;
		break;
	}

	return ret;
}

static enum port intel_aux_port(struct drm_i915_private *dev_priv,
				enum port port)
{
	const struct ddi_vbt_port_info *info =
		&dev_priv->vbt.ddi_port_info[port];
	enum port aux_port;

	if (!info->alternate_aux_channel) {
		DRM_DEBUG_KMS("using AUX %c for port %c (platform default)\n",
			      port_name(port), port_name(port));
		return port;
	}

	switch (info->alternate_aux_channel) {
	case DP_AUX_A:
		aux_port = PORT_A;
		break;
	case DP_AUX_B:
		aux_port = PORT_B;
		break;
	case DP_AUX_C:
		aux_port = PORT_C;
		break;
	case DP_AUX_D:
		aux_port = PORT_D;
		break;
	default:
		MISSING_CASE(info->alternate_aux_channel);
		aux_port = PORT_A;
		break;
	}

	DRM_DEBUG_KMS("using AUX %c for port %c (VBT)\n",
		      port_name(aux_port), port_name(port));

	return aux_port;
}

static i915_reg_t g4x_aux_ctl_reg(struct drm_i915_private *dev_priv,
				  enum port port)
{
	switch (port) {
	case PORT_B:
	case PORT_C:
	case PORT_D:
		return DP_AUX_CH_CTL(port);
	default:
		MISSING_CASE(port);
		return DP_AUX_CH_CTL(PORT_B);
	}
}

static i915_reg_t g4x_aux_data_reg(struct drm_i915_private *dev_priv,
				   enum port port, int index)
{
	switch (port) {
	case PORT_B:
	case PORT_C:
	case PORT_D:
		return DP_AUX_CH_DATA(port, index);
	default:
		MISSING_CASE(port);
		return DP_AUX_CH_DATA(PORT_B, index);
	}
}

static i915_reg_t ilk_aux_ctl_reg(struct drm_i915_private *dev_priv,
				  enum port port)
{
	switch (port) {
	case PORT_A:
		return DP_AUX_CH_CTL(port);
	case PORT_B:
	case PORT_C:
	case PORT_D:
		return PCH_DP_AUX_CH_CTL(port);
	default:
		MISSING_CASE(port);
		return DP_AUX_CH_CTL(PORT_A);
	}
}

static i915_reg_t ilk_aux_data_reg(struct drm_i915_private *dev_priv,
				   enum port port, int index)
{
	switch (port) {
	case PORT_A:
		return DP_AUX_CH_DATA(port, index);
	case PORT_B:
	case PORT_C:
	case PORT_D:
		return PCH_DP_AUX_CH_DATA(port, index);
	default:
		MISSING_CASE(port);
		return DP_AUX_CH_DATA(PORT_A, index);
	}
}

static i915_reg_t skl_aux_ctl_reg(struct drm_i915_private *dev_priv,
				  enum port port)
{
	switch (port) {
	case PORT_A:
	case PORT_B:
	case PORT_C:
	case PORT_D:
		return DP_AUX_CH_CTL(port);
	default:
		MISSING_CASE(port);
		return DP_AUX_CH_CTL(PORT_A);
	}
}

static i915_reg_t skl_aux_data_reg(struct drm_i915_private *dev_priv,
				   enum port port, int index)
{
	switch (port) {
	case PORT_A:
	case PORT_B:
	case PORT_C:
	case PORT_D:
		return DP_AUX_CH_DATA(port, index);
	default:
		MISSING_CASE(port);
		return DP_AUX_CH_DATA(PORT_A, index);
	}
}

static i915_reg_t intel_aux_ctl_reg(struct drm_i915_private *dev_priv,
				    enum port port)
{
	if (INTEL_INFO(dev_priv)->gen >= 9)
		return skl_aux_ctl_reg(dev_priv, port);
	else if (HAS_PCH_SPLIT(dev_priv))
		return ilk_aux_ctl_reg(dev_priv, port);
	else
		return g4x_aux_ctl_reg(dev_priv, port);
}

static i915_reg_t intel_aux_data_reg(struct drm_i915_private *dev_priv,
				     enum port port, int index)
{
	if (INTEL_INFO(dev_priv)->gen >= 9)
		return skl_aux_data_reg(dev_priv, port, index);
	else if (HAS_PCH_SPLIT(dev_priv))
		return ilk_aux_data_reg(dev_priv, port, index);
	else
		return g4x_aux_data_reg(dev_priv, port, index);
}

static void intel_aux_reg_init(struct intel_dp *intel_dp)
{
	struct drm_i915_private *dev_priv = to_i915(intel_dp_to_dev(intel_dp));
	enum port port = intel_aux_port(dev_priv,
					dp_to_dig_port(intel_dp)->port);
	int i;

	intel_dp->aux_ch_ctl_reg = intel_aux_ctl_reg(dev_priv, port);
	for (i = 0; i < ARRAY_SIZE(intel_dp->aux_ch_data_reg); i++)
		intel_dp->aux_ch_data_reg[i] = intel_aux_data_reg(dev_priv, port, i);
}

static void
intel_dp_aux_fini(struct intel_dp *intel_dp)
{
	kfree(intel_dp->aux.name);
}

static void
intel_dp_aux_init(struct intel_dp *intel_dp)
{
	struct intel_digital_port *intel_dig_port = dp_to_dig_port(intel_dp);
	enum port port = intel_dig_port->port;

	intel_aux_reg_init(intel_dp);
	drm_dp_aux_init(&intel_dp->aux);

	/* Failure to allocate our preferred name is not critical */
	intel_dp->aux.name = kasprintf(GFP_KERNEL, "DPDDC-%c", port_name(port));
	intel_dp->aux.transfer = intel_dp_aux_transfer;
}

bool intel_dp_source_supports_hbr2(struct intel_dp *intel_dp)
{
	struct intel_digital_port *dig_port = dp_to_dig_port(intel_dp);
	struct drm_i915_private *dev_priv = to_i915(dig_port->base.base.dev);

	if ((IS_HASWELL(dev_priv) && !IS_HSW_ULX(dev_priv)) ||
	    IS_BROADWELL(dev_priv) || (INTEL_GEN(dev_priv) >= 9))
		return true;
	else
		return false;
}

static void
intel_dp_set_clock(struct intel_encoder *encoder,
		   struct intel_crtc_state *pipe_config)
{
	struct drm_device *dev = encoder->base.dev;
	struct drm_i915_private *dev_priv = to_i915(dev);
	const struct dp_link_dpll *divisor = NULL;
	int i, count = 0;

	if (IS_G4X(dev_priv)) {
		divisor = gen4_dpll;
		count = ARRAY_SIZE(gen4_dpll);
	} else if (HAS_PCH_SPLIT(dev_priv)) {
		divisor = pch_dpll;
		count = ARRAY_SIZE(pch_dpll);
	} else if (IS_CHERRYVIEW(dev_priv)) {
		divisor = chv_dpll;
		count = ARRAY_SIZE(chv_dpll);
	} else if (IS_VALLEYVIEW(dev_priv)) {
		divisor = vlv_dpll;
		count = ARRAY_SIZE(vlv_dpll);
	}

	if (divisor && count) {
		for (i = 0; i < count; i++) {
			if (pipe_config->port_clock == divisor[i].clock) {
				pipe_config->dpll = divisor[i].dpll;
				pipe_config->clock_set = true;
				break;
			}
		}
	}
}

static void snprintf_int_array(char *str, size_t len,
			       const int *array, int nelem)
{
	int i;

	str[0] = '\0';

	for (i = 0; i < nelem; i++) {
		int r = snprintf(str, len, "%s%d", i ? ", " : "", array[i]);
		if (r >= len)
			return;
		str += r;
		len -= r;
	}
}

static void intel_dp_print_rates(struct intel_dp *intel_dp)
{
	char str[128]; /* FIXME: too big for stack? */

	if ((drm_debug & DRM_UT_KMS) == 0)
		return;

	snprintf_int_array(str, sizeof(str),
			   intel_dp->source_rates, intel_dp->num_source_rates);
	DRM_DEBUG_KMS("source rates: %s\n", str);

	snprintf_int_array(str, sizeof(str),
			   intel_dp->sink_rates, intel_dp->num_sink_rates);
	DRM_DEBUG_KMS("sink rates: %s\n", str);

	snprintf_int_array(str, sizeof(str),
			   intel_dp->common_rates, intel_dp->num_common_rates);
	DRM_DEBUG_KMS("common rates: %s\n", str);
}

<<<<<<< HEAD
static int rate_to_index(int find, const int *rates)
{
	int i = 0;

	for (i = 0; i < DP_MAX_SUPPORTED_RATES; ++i)
		if (find == rates[i])
			break;

	return i;
}

=======
>>>>>>> a2054256
int
intel_dp_max_link_rate(struct intel_dp *intel_dp)
{
	int len;

	len = intel_dp_common_len_rate_limit(intel_dp, intel_dp->max_link_rate);
	if (WARN_ON(len <= 0))
		return 162000;

	return intel_dp->common_rates[len - 1];
}

int intel_dp_rate_select(struct intel_dp *intel_dp, int rate)
{
	int i = intel_dp_rate_index(intel_dp->sink_rates,
				    intel_dp->num_sink_rates, rate);

	if (WARN_ON(i < 0))
		i = 0;

	return i;
}

void intel_dp_compute_rate(struct intel_dp *intel_dp, int port_clock,
			   uint8_t *link_bw, uint8_t *rate_select)
{
	/* eDP 1.4 rate select method. */
	if (intel_dp->use_rate_select) {
		*link_bw = 0;
		*rate_select =
			intel_dp_rate_select(intel_dp, port_clock);
	} else {
		*link_bw = drm_dp_link_rate_to_bw_code(port_clock);
		*rate_select = 0;
	}
}

static int intel_dp_compute_bpp(struct intel_dp *intel_dp,
				struct intel_crtc_state *pipe_config)
{
	int bpp, bpc;

	bpp = pipe_config->pipe_bpp;
	bpc = drm_dp_downstream_max_bpc(intel_dp->dpcd, intel_dp->downstream_ports);

	if (bpc > 0)
		bpp = min(bpp, 3*bpc);

	/* For DP Compliance we override the computed bpp for the pipe */
	if (intel_dp->compliance.test_data.bpc != 0) {
		pipe_config->pipe_bpp =	3*intel_dp->compliance.test_data.bpc;
		pipe_config->dither_force_disable = pipe_config->pipe_bpp == 6*3;
		DRM_DEBUG_KMS("Setting pipe_bpp to %d\n",
			      pipe_config->pipe_bpp);
	}
	return bpp;
}

bool
intel_dp_compute_config(struct intel_encoder *encoder,
			struct intel_crtc_state *pipe_config,
			struct drm_connector_state *conn_state)
{
	struct drm_i915_private *dev_priv = to_i915(encoder->base.dev);
	struct drm_display_mode *adjusted_mode = &pipe_config->base.adjusted_mode;
	struct intel_dp *intel_dp = enc_to_intel_dp(&encoder->base);
	enum port port = dp_to_dig_port(intel_dp)->port;
	struct intel_crtc *intel_crtc = to_intel_crtc(pipe_config->base.crtc);
	struct intel_connector *intel_connector = intel_dp->attached_connector;
	struct intel_digital_connector_state *intel_conn_state =
		to_intel_digital_connector_state(conn_state);
	int lane_count, clock;
	int min_lane_count = 1;
	int max_lane_count = intel_dp_max_lane_count(intel_dp);
	/* Conveniently, the link BW constants become indices with a shift...*/
	int min_clock = 0;
	int max_clock;
	int bpp, mode_rate;
	int link_avail, link_clock;
	int common_len;
	uint8_t link_bw, rate_select;
	bool reduce_m_n = drm_dp_has_quirk(&intel_dp->desc,
					   DP_DPCD_QUIRK_LIMITED_M_N);

	common_len = intel_dp_common_len_rate_limit(intel_dp,
						    intel_dp->max_link_rate);

	/* No common link rates between source and sink */
	WARN_ON(common_len <= 0);

	max_clock = common_len - 1;

	if (HAS_PCH_SPLIT(dev_priv) && !HAS_DDI(dev_priv) && port != PORT_A)
		pipe_config->has_pch_encoder = true;

	pipe_config->has_drrs = false;
	if (port == PORT_A)
		pipe_config->has_audio = false;
	else if (intel_conn_state->force_audio == HDMI_AUDIO_AUTO)
		pipe_config->has_audio = intel_dp->has_audio;
	else
		pipe_config->has_audio = intel_conn_state->force_audio == HDMI_AUDIO_ON;

	if (is_edp(intel_dp) && intel_connector->panel.fixed_mode) {
		intel_fixed_panel_mode(intel_connector->panel.fixed_mode,
				       adjusted_mode);

		if (INTEL_GEN(dev_priv) >= 9) {
			int ret;
			ret = skl_update_scaler_crtc(pipe_config);
			if (ret)
				return ret;
		}

		if (HAS_GMCH_DISPLAY(dev_priv))
			intel_gmch_panel_fitting(intel_crtc, pipe_config,
						 conn_state->scaling_mode);
		else
			intel_pch_panel_fitting(intel_crtc, pipe_config,
						conn_state->scaling_mode);
	}

	if (adjusted_mode->flags & DRM_MODE_FLAG_DBLCLK)
		return false;

	/* Use values requested by Compliance Test Request */
	if (intel_dp->compliance.test_type == DP_TEST_LINK_TRAINING) {
		int index;

		index = intel_dp_rate_index(intel_dp->common_rates,
					    intel_dp->num_common_rates,
					    intel_dp->compliance.test_link_rate);
		if (index >= 0)
			min_clock = max_clock = index;
		min_lane_count = max_lane_count = intel_dp->compliance.test_lane_count;
	}
	DRM_DEBUG_KMS("DP link computation with max lane count %i "
		      "max bw %d pixel clock %iKHz\n",
		      max_lane_count, intel_dp->common_rates[max_clock],
		      adjusted_mode->crtc_clock);

	/* Walk through all bpp values. Luckily they're all nicely spaced with 2
	 * bpc in between. */
	bpp = intel_dp_compute_bpp(intel_dp, pipe_config);
	if (is_edp(intel_dp)) {

		/* Get bpp from vbt only for panels that dont have bpp in edid */
		if (intel_connector->base.display_info.bpc == 0 &&
			(dev_priv->vbt.edp.bpp && dev_priv->vbt.edp.bpp < bpp)) {
			DRM_DEBUG_KMS("clamping bpp for eDP panel to BIOS-provided %i\n",
				      dev_priv->vbt.edp.bpp);
			bpp = dev_priv->vbt.edp.bpp;
		}

		/*
		 * Use the maximum clock and number of lanes the eDP panel
		 * advertizes being capable of. The panels are generally
		 * designed to support only a single clock and lane
		 * configuration, and typically these values correspond to the
		 * native resolution of the panel.
		 */
		min_lane_count = max_lane_count;
		min_clock = max_clock;
	}

	for (; bpp >= 6*3; bpp -= 2*3) {
		mode_rate = intel_dp_link_required(adjusted_mode->crtc_clock,
						   bpp);

		for (clock = min_clock; clock <= max_clock; clock++) {
			for (lane_count = min_lane_count;
				lane_count <= max_lane_count;
				lane_count <<= 1) {

				link_clock = intel_dp->common_rates[clock];
				link_avail = intel_dp_max_data_rate(link_clock,
								    lane_count);

				if (mode_rate <= link_avail) {
					goto found;
				}
			}
		}
	}

	return false;

found:
	if (intel_conn_state->broadcast_rgb == INTEL_BROADCAST_RGB_AUTO) {
		/*
		 * See:
		 * CEA-861-E - 5.1 Default Encoding Parameters
		 * VESA DisplayPort Ver.1.2a - 5.1.1.1 Video Colorimetry
		 */
		pipe_config->limited_color_range =
			bpp != 18 &&
			drm_default_rgb_quant_range(adjusted_mode) ==
			HDMI_QUANTIZATION_RANGE_LIMITED;
	} else {
		pipe_config->limited_color_range =
			intel_conn_state->broadcast_rgb == INTEL_BROADCAST_RGB_LIMITED;
	}

	pipe_config->lane_count = lane_count;

	pipe_config->pipe_bpp = bpp;
	pipe_config->port_clock = intel_dp->common_rates[clock];

	intel_dp_compute_rate(intel_dp, pipe_config->port_clock,
			      &link_bw, &rate_select);

	DRM_DEBUG_KMS("DP link bw %02x rate select %02x lane count %d clock %d bpp %d\n",
		      link_bw, rate_select, pipe_config->lane_count,
		      pipe_config->port_clock, bpp);
	DRM_DEBUG_KMS("DP link bw required %i available %i\n",
		      mode_rate, link_avail);

	intel_link_compute_m_n(bpp, lane_count,
			       adjusted_mode->crtc_clock,
			       pipe_config->port_clock,
			       &pipe_config->dp_m_n,
			       reduce_m_n);

	if (intel_connector->panel.downclock_mode != NULL &&
		dev_priv->drrs.type == SEAMLESS_DRRS_SUPPORT) {
			pipe_config->has_drrs = true;
			intel_link_compute_m_n(bpp, lane_count,
				intel_connector->panel.downclock_mode->clock,
				pipe_config->port_clock,
				&pipe_config->dp_m2_n2,
				reduce_m_n);
	}

	/*
	 * DPLL0 VCO may need to be adjusted to get the correct
	 * clock for eDP. This will affect cdclk as well.
	 */
	if (is_edp(intel_dp) && IS_GEN9_BC(dev_priv)) {
		int vco;

		switch (pipe_config->port_clock / 2) {
		case 108000:
		case 216000:
			vco = 8640000;
			break;
		default:
			vco = 8100000;
			break;
		}

		to_intel_atomic_state(pipe_config->base.state)->cdclk.logical.vco = vco;
	}

	if (!HAS_DDI(dev_priv))
		intel_dp_set_clock(encoder, pipe_config);

	return true;
}

void intel_dp_set_link_params(struct intel_dp *intel_dp,
			      int link_rate, uint8_t lane_count,
			      bool link_mst)
{
	intel_dp->link_rate = link_rate;
	intel_dp->lane_count = lane_count;
	intel_dp->link_mst = link_mst;
}

static void intel_dp_prepare(struct intel_encoder *encoder,
			     struct intel_crtc_state *pipe_config)
{
	struct drm_device *dev = encoder->base.dev;
	struct drm_i915_private *dev_priv = to_i915(dev);
	struct intel_dp *intel_dp = enc_to_intel_dp(&encoder->base);
	enum port port = dp_to_dig_port(intel_dp)->port;
	struct intel_crtc *crtc = to_intel_crtc(encoder->base.crtc);
	const struct drm_display_mode *adjusted_mode = &pipe_config->base.adjusted_mode;

	intel_dp_set_link_params(intel_dp, pipe_config->port_clock,
				 pipe_config->lane_count,
				 intel_crtc_has_type(pipe_config,
						     INTEL_OUTPUT_DP_MST));

	/*
	 * There are four kinds of DP registers:
	 *
	 * 	IBX PCH
	 * 	SNB CPU
	 *	IVB CPU
	 * 	CPT PCH
	 *
	 * IBX PCH and CPU are the same for almost everything,
	 * except that the CPU DP PLL is configured in this
	 * register
	 *
	 * CPT PCH is quite different, having many bits moved
	 * to the TRANS_DP_CTL register instead. That
	 * configuration happens (oddly) in ironlake_pch_enable
	 */

	/* Preserve the BIOS-computed detected bit. This is
	 * supposed to be read-only.
	 */
	intel_dp->DP = I915_READ(intel_dp->output_reg) & DP_DETECTED;

	/* Handle DP bits in common between all three register formats */
	intel_dp->DP |= DP_VOLTAGE_0_4 | DP_PRE_EMPHASIS_0;
	intel_dp->DP |= DP_PORT_WIDTH(pipe_config->lane_count);

	/* Split out the IBX/CPU vs CPT settings */

	if (IS_GEN7(dev_priv) && port == PORT_A) {
		if (adjusted_mode->flags & DRM_MODE_FLAG_PHSYNC)
			intel_dp->DP |= DP_SYNC_HS_HIGH;
		if (adjusted_mode->flags & DRM_MODE_FLAG_PVSYNC)
			intel_dp->DP |= DP_SYNC_VS_HIGH;
		intel_dp->DP |= DP_LINK_TRAIN_OFF_CPT;

		if (drm_dp_enhanced_frame_cap(intel_dp->dpcd))
			intel_dp->DP |= DP_ENHANCED_FRAMING;

		intel_dp->DP |= crtc->pipe << 29;
	} else if (HAS_PCH_CPT(dev_priv) && port != PORT_A) {
		u32 trans_dp;

		intel_dp->DP |= DP_LINK_TRAIN_OFF_CPT;

		trans_dp = I915_READ(TRANS_DP_CTL(crtc->pipe));
		if (drm_dp_enhanced_frame_cap(intel_dp->dpcd))
			trans_dp |= TRANS_DP_ENH_FRAMING;
		else
			trans_dp &= ~TRANS_DP_ENH_FRAMING;
		I915_WRITE(TRANS_DP_CTL(crtc->pipe), trans_dp);
	} else {
		if (IS_G4X(dev_priv) && pipe_config->limited_color_range)
			intel_dp->DP |= DP_COLOR_RANGE_16_235;

		if (adjusted_mode->flags & DRM_MODE_FLAG_PHSYNC)
			intel_dp->DP |= DP_SYNC_HS_HIGH;
		if (adjusted_mode->flags & DRM_MODE_FLAG_PVSYNC)
			intel_dp->DP |= DP_SYNC_VS_HIGH;
		intel_dp->DP |= DP_LINK_TRAIN_OFF;

		if (drm_dp_enhanced_frame_cap(intel_dp->dpcd))
			intel_dp->DP |= DP_ENHANCED_FRAMING;

		if (IS_CHERRYVIEW(dev_priv))
			intel_dp->DP |= DP_PIPE_SELECT_CHV(crtc->pipe);
		else if (crtc->pipe == PIPE_B)
			intel_dp->DP |= DP_PIPEB_SELECT;
	}
}

#define IDLE_ON_MASK		(PP_ON | PP_SEQUENCE_MASK | 0                     | PP_SEQUENCE_STATE_MASK)
#define IDLE_ON_VALUE   	(PP_ON | PP_SEQUENCE_NONE | 0                     | PP_SEQUENCE_STATE_ON_IDLE)

#define IDLE_OFF_MASK		(PP_ON | PP_SEQUENCE_MASK | 0                     | 0)
#define IDLE_OFF_VALUE		(0     | PP_SEQUENCE_NONE | 0                     | 0)

#define IDLE_CYCLE_MASK		(PP_ON | PP_SEQUENCE_MASK | PP_CYCLE_DELAY_ACTIVE | PP_SEQUENCE_STATE_MASK)
#define IDLE_CYCLE_VALUE	(0     | PP_SEQUENCE_NONE | 0                     | PP_SEQUENCE_STATE_OFF_IDLE)

static void intel_pps_verify_state(struct drm_i915_private *dev_priv,
				   struct intel_dp *intel_dp);

static void wait_panel_status(struct intel_dp *intel_dp,
				       u32 mask,
				       u32 value)
{
	struct drm_device *dev = intel_dp_to_dev(intel_dp);
	struct drm_i915_private *dev_priv = to_i915(dev);
	i915_reg_t pp_stat_reg, pp_ctrl_reg;

	lockdep_assert_held(&dev_priv->pps_mutex);

	intel_pps_verify_state(dev_priv, intel_dp);

	pp_stat_reg = _pp_stat_reg(intel_dp);
	pp_ctrl_reg = _pp_ctrl_reg(intel_dp);

	DRM_DEBUG_KMS("mask %08x value %08x status %08x control %08x\n",
			mask, value,
			I915_READ(pp_stat_reg),
			I915_READ(pp_ctrl_reg));

	if (intel_wait_for_register(dev_priv,
				    pp_stat_reg, mask, value,
				    5000))
		DRM_ERROR("Panel status timeout: status %08x control %08x\n",
				I915_READ(pp_stat_reg),
				I915_READ(pp_ctrl_reg));

	DRM_DEBUG_KMS("Wait complete\n");
}

static void wait_panel_on(struct intel_dp *intel_dp)
{
	DRM_DEBUG_KMS("Wait for panel power on\n");
	wait_panel_status(intel_dp, IDLE_ON_MASK, IDLE_ON_VALUE);
}

static void wait_panel_off(struct intel_dp *intel_dp)
{
	DRM_DEBUG_KMS("Wait for panel power off time\n");
	wait_panel_status(intel_dp, IDLE_OFF_MASK, IDLE_OFF_VALUE);
}

static void wait_panel_power_cycle(struct intel_dp *intel_dp)
{
	ktime_t panel_power_on_time;
	s64 panel_power_off_duration;

	DRM_DEBUG_KMS("Wait for panel power cycle\n");

	/* take the difference of currrent time and panel power off time
	 * and then make panel wait for t11_t12 if needed. */
	panel_power_on_time = ktime_get_boottime();
	panel_power_off_duration = ktime_ms_delta(panel_power_on_time, intel_dp->panel_power_off_time);

	/* When we disable the VDD override bit last we have to do the manual
	 * wait. */
	if (panel_power_off_duration < (s64)intel_dp->panel_power_cycle_delay)
		wait_remaining_ms_from_jiffies(jiffies,
				       intel_dp->panel_power_cycle_delay - panel_power_off_duration);

	wait_panel_status(intel_dp, IDLE_CYCLE_MASK, IDLE_CYCLE_VALUE);
}

static void wait_backlight_on(struct intel_dp *intel_dp)
{
	wait_remaining_ms_from_jiffies(intel_dp->last_power_on,
				       intel_dp->backlight_on_delay);
}

static void edp_wait_backlight_off(struct intel_dp *intel_dp)
{
	wait_remaining_ms_from_jiffies(intel_dp->last_backlight_off,
				       intel_dp->backlight_off_delay);
}

/* Read the current pp_control value, unlocking the register if it
 * is locked
 */

static  u32 ironlake_get_pp_control(struct intel_dp *intel_dp)
{
	struct drm_device *dev = intel_dp_to_dev(intel_dp);
	struct drm_i915_private *dev_priv = to_i915(dev);
	u32 control;

	lockdep_assert_held(&dev_priv->pps_mutex);

	control = I915_READ(_pp_ctrl_reg(intel_dp));
	if (WARN_ON(!HAS_DDI(dev_priv) &&
		    (control & PANEL_UNLOCK_MASK) != PANEL_UNLOCK_REGS)) {
		control &= ~PANEL_UNLOCK_MASK;
		control |= PANEL_UNLOCK_REGS;
	}
	return control;
}

/*
 * Must be paired with edp_panel_vdd_off().
 * Must hold pps_mutex around the whole on/off sequence.
 * Can be nested with intel_edp_panel_vdd_{on,off}() calls.
 */
static bool edp_panel_vdd_on(struct intel_dp *intel_dp)
{
	struct drm_device *dev = intel_dp_to_dev(intel_dp);
	struct intel_digital_port *intel_dig_port = dp_to_dig_port(intel_dp);
	struct drm_i915_private *dev_priv = to_i915(dev);
	u32 pp;
	i915_reg_t pp_stat_reg, pp_ctrl_reg;
	bool need_to_disable = !intel_dp->want_panel_vdd;

	lockdep_assert_held(&dev_priv->pps_mutex);

	if (!is_edp(intel_dp))
		return false;

	cancel_delayed_work(&intel_dp->panel_vdd_work);
	intel_dp->want_panel_vdd = true;

	if (edp_have_panel_vdd(intel_dp))
		return need_to_disable;

	intel_display_power_get(dev_priv, intel_dp->aux_power_domain);

	DRM_DEBUG_KMS("Turning eDP port %c VDD on\n",
		      port_name(intel_dig_port->port));

	if (!edp_have_panel_power(intel_dp))
		wait_panel_power_cycle(intel_dp);

	pp = ironlake_get_pp_control(intel_dp);
	pp |= EDP_FORCE_VDD;

	pp_stat_reg = _pp_stat_reg(intel_dp);
	pp_ctrl_reg = _pp_ctrl_reg(intel_dp);

	I915_WRITE(pp_ctrl_reg, pp);
	POSTING_READ(pp_ctrl_reg);
	DRM_DEBUG_KMS("PP_STATUS: 0x%08x PP_CONTROL: 0x%08x\n",
			I915_READ(pp_stat_reg), I915_READ(pp_ctrl_reg));
	/*
	 * If the panel wasn't on, delay before accessing aux channel
	 */
	if (!edp_have_panel_power(intel_dp)) {
		DRM_DEBUG_KMS("eDP port %c panel power wasn't enabled\n",
			      port_name(intel_dig_port->port));
		msleep(intel_dp->panel_power_up_delay);
	}

	return need_to_disable;
}

/*
 * Must be paired with intel_edp_panel_vdd_off() or
 * intel_edp_panel_off().
 * Nested calls to these functions are not allowed since
 * we drop the lock. Caller must use some higher level
 * locking to prevent nested calls from other threads.
 */
void intel_edp_panel_vdd_on(struct intel_dp *intel_dp)
{
	bool vdd;

	if (!is_edp(intel_dp))
		return;

	pps_lock(intel_dp);
	vdd = edp_panel_vdd_on(intel_dp);
	pps_unlock(intel_dp);

	I915_STATE_WARN(!vdd, "eDP port %c VDD already requested on\n",
	     port_name(dp_to_dig_port(intel_dp)->port));
}

static void edp_panel_vdd_off_sync(struct intel_dp *intel_dp)
{
	struct drm_device *dev = intel_dp_to_dev(intel_dp);
	struct drm_i915_private *dev_priv = to_i915(dev);
	struct intel_digital_port *intel_dig_port =
		dp_to_dig_port(intel_dp);
	u32 pp;
	i915_reg_t pp_stat_reg, pp_ctrl_reg;

	lockdep_assert_held(&dev_priv->pps_mutex);

	WARN_ON(intel_dp->want_panel_vdd);

	if (!edp_have_panel_vdd(intel_dp))
		return;

	DRM_DEBUG_KMS("Turning eDP port %c VDD off\n",
		      port_name(intel_dig_port->port));

	pp = ironlake_get_pp_control(intel_dp);
	pp &= ~EDP_FORCE_VDD;

	pp_ctrl_reg = _pp_ctrl_reg(intel_dp);
	pp_stat_reg = _pp_stat_reg(intel_dp);

	I915_WRITE(pp_ctrl_reg, pp);
	POSTING_READ(pp_ctrl_reg);

	/* Make sure sequencer is idle before allowing subsequent activity */
	DRM_DEBUG_KMS("PP_STATUS: 0x%08x PP_CONTROL: 0x%08x\n",
	I915_READ(pp_stat_reg), I915_READ(pp_ctrl_reg));

	if ((pp & PANEL_POWER_ON) == 0)
		intel_dp->panel_power_off_time = ktime_get_boottime();

	intel_display_power_put(dev_priv, intel_dp->aux_power_domain);
}

static void edp_panel_vdd_work(struct work_struct *__work)
{
	struct intel_dp *intel_dp = container_of(to_delayed_work(__work),
						 struct intel_dp, panel_vdd_work);

	pps_lock(intel_dp);
	if (!intel_dp->want_panel_vdd)
		edp_panel_vdd_off_sync(intel_dp);
	pps_unlock(intel_dp);
}

static void edp_panel_vdd_schedule_off(struct intel_dp *intel_dp)
{
	unsigned long delay;

	/*
	 * Queue the timer to fire a long time from now (relative to the power
	 * down delay) to keep the panel power up across a sequence of
	 * operations.
	 */
	delay = msecs_to_jiffies(intel_dp->panel_power_cycle_delay * 5);
	schedule_delayed_work(&intel_dp->panel_vdd_work, delay);
}

/*
 * Must be paired with edp_panel_vdd_on().
 * Must hold pps_mutex around the whole on/off sequence.
 * Can be nested with intel_edp_panel_vdd_{on,off}() calls.
 */
static void edp_panel_vdd_off(struct intel_dp *intel_dp, bool sync)
{
	struct drm_i915_private *dev_priv = to_i915(intel_dp_to_dev(intel_dp));

	lockdep_assert_held(&dev_priv->pps_mutex);

	if (!is_edp(intel_dp))
		return;

	I915_STATE_WARN(!intel_dp->want_panel_vdd, "eDP port %c VDD not forced on",
	     port_name(dp_to_dig_port(intel_dp)->port));

	intel_dp->want_panel_vdd = false;

	if (sync)
		edp_panel_vdd_off_sync(intel_dp);
	else
		edp_panel_vdd_schedule_off(intel_dp);
}

static void edp_panel_on(struct intel_dp *intel_dp)
{
	struct drm_device *dev = intel_dp_to_dev(intel_dp);
	struct drm_i915_private *dev_priv = to_i915(dev);
	u32 pp;
	i915_reg_t pp_ctrl_reg;

	lockdep_assert_held(&dev_priv->pps_mutex);

	if (!is_edp(intel_dp))
		return;

	DRM_DEBUG_KMS("Turn eDP port %c panel power on\n",
		      port_name(dp_to_dig_port(intel_dp)->port));

	if (WARN(edp_have_panel_power(intel_dp),
		 "eDP port %c panel power already on\n",
		 port_name(dp_to_dig_port(intel_dp)->port)))
		return;

	wait_panel_power_cycle(intel_dp);

	pp_ctrl_reg = _pp_ctrl_reg(intel_dp);
	pp = ironlake_get_pp_control(intel_dp);
	if (IS_GEN5(dev_priv)) {
		/* ILK workaround: disable reset around power sequence */
		pp &= ~PANEL_POWER_RESET;
		I915_WRITE(pp_ctrl_reg, pp);
		POSTING_READ(pp_ctrl_reg);
	}

	pp |= PANEL_POWER_ON;
	if (!IS_GEN5(dev_priv))
		pp |= PANEL_POWER_RESET;

	I915_WRITE(pp_ctrl_reg, pp);
	POSTING_READ(pp_ctrl_reg);

	wait_panel_on(intel_dp);
	intel_dp->last_power_on = jiffies;

	if (IS_GEN5(dev_priv)) {
		pp |= PANEL_POWER_RESET; /* restore panel reset bit */
		I915_WRITE(pp_ctrl_reg, pp);
		POSTING_READ(pp_ctrl_reg);
	}
}

void intel_edp_panel_on(struct intel_dp *intel_dp)
{
	if (!is_edp(intel_dp))
		return;

	pps_lock(intel_dp);
	edp_panel_on(intel_dp);
	pps_unlock(intel_dp);
}


static void edp_panel_off(struct intel_dp *intel_dp)
{
	struct drm_device *dev = intel_dp_to_dev(intel_dp);
	struct drm_i915_private *dev_priv = to_i915(dev);
	u32 pp;
	i915_reg_t pp_ctrl_reg;

	lockdep_assert_held(&dev_priv->pps_mutex);

	if (!is_edp(intel_dp))
		return;

	DRM_DEBUG_KMS("Turn eDP port %c panel power off\n",
		      port_name(dp_to_dig_port(intel_dp)->port));

	WARN(!intel_dp->want_panel_vdd, "Need eDP port %c VDD to turn off panel\n",
	     port_name(dp_to_dig_port(intel_dp)->port));

	pp = ironlake_get_pp_control(intel_dp);
	/* We need to switch off panel power _and_ force vdd, for otherwise some
	 * panels get very unhappy and cease to work. */
	pp &= ~(PANEL_POWER_ON | PANEL_POWER_RESET | EDP_FORCE_VDD |
		EDP_BLC_ENABLE);

	pp_ctrl_reg = _pp_ctrl_reg(intel_dp);

	intel_dp->want_panel_vdd = false;

	I915_WRITE(pp_ctrl_reg, pp);
	POSTING_READ(pp_ctrl_reg);

	intel_dp->panel_power_off_time = ktime_get_boottime();
	wait_panel_off(intel_dp);

	/* We got a reference when we enabled the VDD. */
	intel_display_power_put(dev_priv, intel_dp->aux_power_domain);
}

void intel_edp_panel_off(struct intel_dp *intel_dp)
{
	if (!is_edp(intel_dp))
		return;

	pps_lock(intel_dp);
	edp_panel_off(intel_dp);
	pps_unlock(intel_dp);
}

/* Enable backlight in the panel power control. */
static void _intel_edp_backlight_on(struct intel_dp *intel_dp)
{
	struct intel_digital_port *intel_dig_port = dp_to_dig_port(intel_dp);
	struct drm_device *dev = intel_dig_port->base.base.dev;
	struct drm_i915_private *dev_priv = to_i915(dev);
	u32 pp;
	i915_reg_t pp_ctrl_reg;

	/*
	 * If we enable the backlight right away following a panel power
	 * on, we may see slight flicker as the panel syncs with the eDP
	 * link.  So delay a bit to make sure the image is solid before
	 * allowing it to appear.
	 */
	wait_backlight_on(intel_dp);

	pps_lock(intel_dp);

	pp = ironlake_get_pp_control(intel_dp);
	pp |= EDP_BLC_ENABLE;

	pp_ctrl_reg = _pp_ctrl_reg(intel_dp);

	I915_WRITE(pp_ctrl_reg, pp);
	POSTING_READ(pp_ctrl_reg);

	pps_unlock(intel_dp);
}

/* Enable backlight PWM and backlight PP control. */
void intel_edp_backlight_on(const struct intel_crtc_state *crtc_state,
			    const struct drm_connector_state *conn_state)
{
	struct intel_dp *intel_dp = enc_to_intel_dp(conn_state->best_encoder);

	if (!is_edp(intel_dp))
		return;

	DRM_DEBUG_KMS("\n");

	intel_panel_enable_backlight(crtc_state, conn_state);
	_intel_edp_backlight_on(intel_dp);
}

/* Disable backlight in the panel power control. */
static void _intel_edp_backlight_off(struct intel_dp *intel_dp)
{
	struct drm_device *dev = intel_dp_to_dev(intel_dp);
	struct drm_i915_private *dev_priv = to_i915(dev);
	u32 pp;
	i915_reg_t pp_ctrl_reg;

	if (!is_edp(intel_dp))
		return;

	pps_lock(intel_dp);

	pp = ironlake_get_pp_control(intel_dp);
	pp &= ~EDP_BLC_ENABLE;

	pp_ctrl_reg = _pp_ctrl_reg(intel_dp);

	I915_WRITE(pp_ctrl_reg, pp);
	POSTING_READ(pp_ctrl_reg);

	pps_unlock(intel_dp);

	intel_dp->last_backlight_off = jiffies;
	edp_wait_backlight_off(intel_dp);
}

/* Disable backlight PP control and backlight PWM. */
void intel_edp_backlight_off(const struct drm_connector_state *old_conn_state)
{
	struct intel_dp *intel_dp = enc_to_intel_dp(old_conn_state->best_encoder);

	if (!is_edp(intel_dp))
		return;

	DRM_DEBUG_KMS("\n");

	_intel_edp_backlight_off(intel_dp);
	intel_panel_disable_backlight(old_conn_state);
}

/*
 * Hook for controlling the panel power control backlight through the bl_power
 * sysfs attribute. Take care to handle multiple calls.
 */
static void intel_edp_backlight_power(struct intel_connector *connector,
				      bool enable)
{
	struct intel_dp *intel_dp = intel_attached_dp(&connector->base);
	bool is_enabled;

	pps_lock(intel_dp);
	is_enabled = ironlake_get_pp_control(intel_dp) & EDP_BLC_ENABLE;
	pps_unlock(intel_dp);

	if (is_enabled == enable)
		return;

	DRM_DEBUG_KMS("panel power control backlight %s\n",
		      enable ? "enable" : "disable");

	if (enable)
		_intel_edp_backlight_on(intel_dp);
	else
		_intel_edp_backlight_off(intel_dp);
}

static void assert_dp_port(struct intel_dp *intel_dp, bool state)
{
	struct intel_digital_port *dig_port = dp_to_dig_port(intel_dp);
	struct drm_i915_private *dev_priv = to_i915(dig_port->base.base.dev);
	bool cur_state = I915_READ(intel_dp->output_reg) & DP_PORT_EN;

	I915_STATE_WARN(cur_state != state,
			"DP port %c state assertion failure (expected %s, current %s)\n",
			port_name(dig_port->port),
			onoff(state), onoff(cur_state));
}
#define assert_dp_port_disabled(d) assert_dp_port((d), false)

static void assert_edp_pll(struct drm_i915_private *dev_priv, bool state)
{
	bool cur_state = I915_READ(DP_A) & DP_PLL_ENABLE;

	I915_STATE_WARN(cur_state != state,
			"eDP PLL state assertion failure (expected %s, current %s)\n",
			onoff(state), onoff(cur_state));
}
#define assert_edp_pll_enabled(d) assert_edp_pll((d), true)
#define assert_edp_pll_disabled(d) assert_edp_pll((d), false)

static void ironlake_edp_pll_on(struct intel_dp *intel_dp,
				struct intel_crtc_state *pipe_config)
{
	struct intel_crtc *crtc = to_intel_crtc(pipe_config->base.crtc);
	struct drm_i915_private *dev_priv = to_i915(crtc->base.dev);

	assert_pipe_disabled(dev_priv, crtc->pipe);
	assert_dp_port_disabled(intel_dp);
	assert_edp_pll_disabled(dev_priv);

	DRM_DEBUG_KMS("enabling eDP PLL for clock %d\n",
		      pipe_config->port_clock);

	intel_dp->DP &= ~DP_PLL_FREQ_MASK;

	if (pipe_config->port_clock == 162000)
		intel_dp->DP |= DP_PLL_FREQ_162MHZ;
	else
		intel_dp->DP |= DP_PLL_FREQ_270MHZ;

	I915_WRITE(DP_A, intel_dp->DP);
	POSTING_READ(DP_A);
	udelay(500);

	/*
	 * [DevILK] Work around required when enabling DP PLL
	 * while a pipe is enabled going to FDI:
	 * 1. Wait for the start of vertical blank on the enabled pipe going to FDI
	 * 2. Program DP PLL enable
	 */
	if (IS_GEN5(dev_priv))
		intel_wait_for_vblank_if_active(dev_priv, !crtc->pipe);

	intel_dp->DP |= DP_PLL_ENABLE;

	I915_WRITE(DP_A, intel_dp->DP);
	POSTING_READ(DP_A);
	udelay(200);
}

static void ironlake_edp_pll_off(struct intel_dp *intel_dp)
{
	struct intel_digital_port *intel_dig_port = dp_to_dig_port(intel_dp);
	struct intel_crtc *crtc = to_intel_crtc(intel_dig_port->base.base.crtc);
	struct drm_i915_private *dev_priv = to_i915(crtc->base.dev);

	assert_pipe_disabled(dev_priv, crtc->pipe);
	assert_dp_port_disabled(intel_dp);
	assert_edp_pll_enabled(dev_priv);

	DRM_DEBUG_KMS("disabling eDP PLL\n");

	intel_dp->DP &= ~DP_PLL_ENABLE;

	I915_WRITE(DP_A, intel_dp->DP);
	POSTING_READ(DP_A);
	udelay(200);
}

/* If the sink supports it, try to set the power state appropriately */
void intel_dp_sink_dpms(struct intel_dp *intel_dp, int mode)
{
	int ret, i;

	/* Should have a valid DPCD by this point */
	if (intel_dp->dpcd[DP_DPCD_REV] < 0x11)
		return;

	if (mode != DRM_MODE_DPMS_ON) {
		ret = drm_dp_dpcd_writeb(&intel_dp->aux, DP_SET_POWER,
					 DP_SET_POWER_D3);
	} else {
		struct intel_lspcon *lspcon = dp_to_lspcon(intel_dp);

		/*
		 * When turning on, we need to retry for 1ms to give the sink
		 * time to wake up.
		 */
		for (i = 0; i < 3; i++) {
			ret = drm_dp_dpcd_writeb(&intel_dp->aux, DP_SET_POWER,
						 DP_SET_POWER_D0);
			if (ret == 1)
				break;
			msleep(1);
		}

		if (ret == 1 && lspcon->active)
			lspcon_wait_pcon_mode(lspcon);
	}

	if (ret != 1)
		DRM_DEBUG_KMS("failed to %s sink power state\n",
			      mode == DRM_MODE_DPMS_ON ? "enable" : "disable");
}

static bool intel_dp_get_hw_state(struct intel_encoder *encoder,
				  enum pipe *pipe)
{
	struct intel_dp *intel_dp = enc_to_intel_dp(&encoder->base);
	enum port port = dp_to_dig_port(intel_dp)->port;
	struct drm_device *dev = encoder->base.dev;
	struct drm_i915_private *dev_priv = to_i915(dev);
	u32 tmp;
	bool ret;

	if (!intel_display_power_get_if_enabled(dev_priv,
						encoder->power_domain))
		return false;

	ret = false;

	tmp = I915_READ(intel_dp->output_reg);

	if (!(tmp & DP_PORT_EN))
		goto out;

	if (IS_GEN7(dev_priv) && port == PORT_A) {
		*pipe = PORT_TO_PIPE_CPT(tmp);
	} else if (HAS_PCH_CPT(dev_priv) && port != PORT_A) {
		enum pipe p;

		for_each_pipe(dev_priv, p) {
			u32 trans_dp = I915_READ(TRANS_DP_CTL(p));
			if (TRANS_DP_PIPE_TO_PORT(trans_dp) == port) {
				*pipe = p;
				ret = true;

				goto out;
			}
		}

		DRM_DEBUG_KMS("No pipe for dp port 0x%x found\n",
			      i915_mmio_reg_offset(intel_dp->output_reg));
	} else if (IS_CHERRYVIEW(dev_priv)) {
		*pipe = DP_PORT_TO_PIPE_CHV(tmp);
	} else {
		*pipe = PORT_TO_PIPE(tmp);
	}

	ret = true;

out:
	intel_display_power_put(dev_priv, encoder->power_domain);

	return ret;
}

static void intel_dp_get_config(struct intel_encoder *encoder,
				struct intel_crtc_state *pipe_config)
{
	struct intel_dp *intel_dp = enc_to_intel_dp(&encoder->base);
	u32 tmp, flags = 0;
	struct drm_device *dev = encoder->base.dev;
	struct drm_i915_private *dev_priv = to_i915(dev);
	enum port port = dp_to_dig_port(intel_dp)->port;
	struct intel_crtc *crtc = to_intel_crtc(encoder->base.crtc);

	tmp = I915_READ(intel_dp->output_reg);

	pipe_config->has_audio = tmp & DP_AUDIO_OUTPUT_ENABLE && port != PORT_A;

	if (HAS_PCH_CPT(dev_priv) && port != PORT_A) {
		u32 trans_dp = I915_READ(TRANS_DP_CTL(crtc->pipe));

		if (trans_dp & TRANS_DP_HSYNC_ACTIVE_HIGH)
			flags |= DRM_MODE_FLAG_PHSYNC;
		else
			flags |= DRM_MODE_FLAG_NHSYNC;

		if (trans_dp & TRANS_DP_VSYNC_ACTIVE_HIGH)
			flags |= DRM_MODE_FLAG_PVSYNC;
		else
			flags |= DRM_MODE_FLAG_NVSYNC;
	} else {
		if (tmp & DP_SYNC_HS_HIGH)
			flags |= DRM_MODE_FLAG_PHSYNC;
		else
			flags |= DRM_MODE_FLAG_NHSYNC;

		if (tmp & DP_SYNC_VS_HIGH)
			flags |= DRM_MODE_FLAG_PVSYNC;
		else
			flags |= DRM_MODE_FLAG_NVSYNC;
	}

	pipe_config->base.adjusted_mode.flags |= flags;

	if (IS_G4X(dev_priv) && tmp & DP_COLOR_RANGE_16_235)
		pipe_config->limited_color_range = true;

	pipe_config->lane_count =
		((tmp & DP_PORT_WIDTH_MASK) >> DP_PORT_WIDTH_SHIFT) + 1;

	intel_dp_get_m_n(crtc, pipe_config);

	if (port == PORT_A) {
		if ((I915_READ(DP_A) & DP_PLL_FREQ_MASK) == DP_PLL_FREQ_162MHZ)
			pipe_config->port_clock = 162000;
		else
			pipe_config->port_clock = 270000;
	}

	pipe_config->base.adjusted_mode.crtc_clock =
		intel_dotclock_calculate(pipe_config->port_clock,
					 &pipe_config->dp_m_n);

	if (is_edp(intel_dp) && dev_priv->vbt.edp.bpp &&
	    pipe_config->pipe_bpp > dev_priv->vbt.edp.bpp) {
		/*
		 * This is a big fat ugly hack.
		 *
		 * Some machines in UEFI boot mode provide us a VBT that has 18
		 * bpp and 1.62 GHz link bandwidth for eDP, which for reasons
		 * unknown we fail to light up. Yet the same BIOS boots up with
		 * 24 bpp and 2.7 GHz link. Use the same bpp as the BIOS uses as
		 * max, not what it tells us to use.
		 *
		 * Note: This will still be broken if the eDP panel is not lit
		 * up by the BIOS, and thus we can't get the mode at module
		 * load.
		 */
		DRM_DEBUG_KMS("pipe has %d bpp for eDP panel, overriding BIOS-provided max %d bpp\n",
			      pipe_config->pipe_bpp, dev_priv->vbt.edp.bpp);
		dev_priv->vbt.edp.bpp = pipe_config->pipe_bpp;
	}
}

static void intel_disable_dp(struct intel_encoder *encoder,
			     struct intel_crtc_state *old_crtc_state,
			     struct drm_connector_state *old_conn_state)
{
	struct intel_dp *intel_dp = enc_to_intel_dp(&encoder->base);
	struct drm_i915_private *dev_priv = to_i915(encoder->base.dev);

	if (old_crtc_state->has_audio)
		intel_audio_codec_disable(encoder);

	if (HAS_PSR(dev_priv) && !HAS_DDI(dev_priv))
		intel_psr_disable(intel_dp);

	/* Make sure the panel is off before trying to change the mode. But also
	 * ensure that we have vdd while we switch off the panel. */
	intel_edp_panel_vdd_on(intel_dp);
	intel_edp_backlight_off(old_conn_state);
	intel_dp_sink_dpms(intel_dp, DRM_MODE_DPMS_OFF);
	intel_edp_panel_off(intel_dp);

	/* disable the port before the pipe on g4x */
	if (INTEL_GEN(dev_priv) < 5)
		intel_dp_link_down(intel_dp);
}

static void ilk_post_disable_dp(struct intel_encoder *encoder,
				struct intel_crtc_state *old_crtc_state,
				struct drm_connector_state *old_conn_state)
{
	struct intel_dp *intel_dp = enc_to_intel_dp(&encoder->base);
	enum port port = dp_to_dig_port(intel_dp)->port;

	intel_dp_link_down(intel_dp);

	/* Only ilk+ has port A */
	if (port == PORT_A)
		ironlake_edp_pll_off(intel_dp);
}

static void vlv_post_disable_dp(struct intel_encoder *encoder,
				struct intel_crtc_state *old_crtc_state,
				struct drm_connector_state *old_conn_state)
{
	struct intel_dp *intel_dp = enc_to_intel_dp(&encoder->base);

	intel_dp_link_down(intel_dp);
}

static void chv_post_disable_dp(struct intel_encoder *encoder,
				struct intel_crtc_state *old_crtc_state,
				struct drm_connector_state *old_conn_state)
{
	struct intel_dp *intel_dp = enc_to_intel_dp(&encoder->base);
	struct drm_device *dev = encoder->base.dev;
	struct drm_i915_private *dev_priv = to_i915(dev);

	intel_dp_link_down(intel_dp);

	mutex_lock(&dev_priv->sb_lock);

	/* Assert data lane reset */
	chv_data_lane_soft_reset(encoder, true);

	mutex_unlock(&dev_priv->sb_lock);
}

static void
_intel_dp_set_link_train(struct intel_dp *intel_dp,
			 uint32_t *DP,
			 uint8_t dp_train_pat)
{
	struct intel_digital_port *intel_dig_port = dp_to_dig_port(intel_dp);
	struct drm_device *dev = intel_dig_port->base.base.dev;
	struct drm_i915_private *dev_priv = to_i915(dev);
	enum port port = intel_dig_port->port;

	if (dp_train_pat & DP_TRAINING_PATTERN_MASK)
		DRM_DEBUG_KMS("Using DP training pattern TPS%d\n",
			      dp_train_pat & DP_TRAINING_PATTERN_MASK);

	if (HAS_DDI(dev_priv)) {
		uint32_t temp = I915_READ(DP_TP_CTL(port));

		if (dp_train_pat & DP_LINK_SCRAMBLING_DISABLE)
			temp |= DP_TP_CTL_SCRAMBLE_DISABLE;
		else
			temp &= ~DP_TP_CTL_SCRAMBLE_DISABLE;

		temp &= ~DP_TP_CTL_LINK_TRAIN_MASK;
		switch (dp_train_pat & DP_TRAINING_PATTERN_MASK) {
		case DP_TRAINING_PATTERN_DISABLE:
			temp |= DP_TP_CTL_LINK_TRAIN_NORMAL;

			break;
		case DP_TRAINING_PATTERN_1:
			temp |= DP_TP_CTL_LINK_TRAIN_PAT1;
			break;
		case DP_TRAINING_PATTERN_2:
			temp |= DP_TP_CTL_LINK_TRAIN_PAT2;
			break;
		case DP_TRAINING_PATTERN_3:
			temp |= DP_TP_CTL_LINK_TRAIN_PAT3;
			break;
		}
		I915_WRITE(DP_TP_CTL(port), temp);

	} else if ((IS_GEN7(dev_priv) && port == PORT_A) ||
		   (HAS_PCH_CPT(dev_priv) && port != PORT_A)) {
		*DP &= ~DP_LINK_TRAIN_MASK_CPT;

		switch (dp_train_pat & DP_TRAINING_PATTERN_MASK) {
		case DP_TRAINING_PATTERN_DISABLE:
			*DP |= DP_LINK_TRAIN_OFF_CPT;
			break;
		case DP_TRAINING_PATTERN_1:
			*DP |= DP_LINK_TRAIN_PAT_1_CPT;
			break;
		case DP_TRAINING_PATTERN_2:
			*DP |= DP_LINK_TRAIN_PAT_2_CPT;
			break;
		case DP_TRAINING_PATTERN_3:
			DRM_DEBUG_KMS("TPS3 not supported, using TPS2 instead\n");
			*DP |= DP_LINK_TRAIN_PAT_2_CPT;
			break;
		}

	} else {
		if (IS_CHERRYVIEW(dev_priv))
			*DP &= ~DP_LINK_TRAIN_MASK_CHV;
		else
			*DP &= ~DP_LINK_TRAIN_MASK;

		switch (dp_train_pat & DP_TRAINING_PATTERN_MASK) {
		case DP_TRAINING_PATTERN_DISABLE:
			*DP |= DP_LINK_TRAIN_OFF;
			break;
		case DP_TRAINING_PATTERN_1:
			*DP |= DP_LINK_TRAIN_PAT_1;
			break;
		case DP_TRAINING_PATTERN_2:
			*DP |= DP_LINK_TRAIN_PAT_2;
			break;
		case DP_TRAINING_PATTERN_3:
			if (IS_CHERRYVIEW(dev_priv)) {
				*DP |= DP_LINK_TRAIN_PAT_3_CHV;
			} else {
				DRM_DEBUG_KMS("TPS3 not supported, using TPS2 instead\n");
				*DP |= DP_LINK_TRAIN_PAT_2;
			}
			break;
		}
	}
}

static void intel_dp_enable_port(struct intel_dp *intel_dp,
				 struct intel_crtc_state *old_crtc_state)
{
	struct drm_device *dev = intel_dp_to_dev(intel_dp);
	struct drm_i915_private *dev_priv = to_i915(dev);

	/* enable with pattern 1 (as per spec) */

	intel_dp_program_link_training_pattern(intel_dp, DP_TRAINING_PATTERN_1);

	/*
	 * Magic for VLV/CHV. We _must_ first set up the register
	 * without actually enabling the port, and then do another
	 * write to enable the port. Otherwise link training will
	 * fail when the power sequencer is freshly used for this port.
	 */
	intel_dp->DP |= DP_PORT_EN;
	if (old_crtc_state->has_audio)
		intel_dp->DP |= DP_AUDIO_OUTPUT_ENABLE;

	I915_WRITE(intel_dp->output_reg, intel_dp->DP);
	POSTING_READ(intel_dp->output_reg);
}

static void intel_enable_dp(struct intel_encoder *encoder,
			    struct intel_crtc_state *pipe_config,
			    struct drm_connector_state *conn_state)
{
	struct intel_dp *intel_dp = enc_to_intel_dp(&encoder->base);
	struct drm_device *dev = encoder->base.dev;
	struct drm_i915_private *dev_priv = to_i915(dev);
	struct intel_crtc *crtc = to_intel_crtc(encoder->base.crtc);
	uint32_t dp_reg = I915_READ(intel_dp->output_reg);
	enum pipe pipe = crtc->pipe;

	if (WARN_ON(dp_reg & DP_PORT_EN))
		return;

	pps_lock(intel_dp);

	if (IS_VALLEYVIEW(dev_priv) || IS_CHERRYVIEW(dev_priv))
		vlv_init_panel_power_sequencer(intel_dp);

	intel_dp_enable_port(intel_dp, pipe_config);

	edp_panel_vdd_on(intel_dp);
	edp_panel_on(intel_dp);
	edp_panel_vdd_off(intel_dp, true);

	pps_unlock(intel_dp);

	if (IS_VALLEYVIEW(dev_priv) || IS_CHERRYVIEW(dev_priv)) {
		unsigned int lane_mask = 0x0;

		if (IS_CHERRYVIEW(dev_priv))
			lane_mask = intel_dp_unused_lane_mask(pipe_config->lane_count);

		vlv_wait_port_ready(dev_priv, dp_to_dig_port(intel_dp),
				    lane_mask);
	}

	intel_dp_sink_dpms(intel_dp, DRM_MODE_DPMS_ON);
	intel_dp_start_link_train(intel_dp);
	intel_dp_stop_link_train(intel_dp);

	if (pipe_config->has_audio) {
		DRM_DEBUG_DRIVER("Enabling DP audio on pipe %c\n",
				 pipe_name(pipe));
		intel_audio_codec_enable(encoder, pipe_config, conn_state);
	}
}

static void g4x_enable_dp(struct intel_encoder *encoder,
			  struct intel_crtc_state *pipe_config,
			  struct drm_connector_state *conn_state)
{
	intel_enable_dp(encoder, pipe_config, conn_state);
	intel_edp_backlight_on(pipe_config, conn_state);
}

static void vlv_enable_dp(struct intel_encoder *encoder,
			  struct intel_crtc_state *pipe_config,
			  struct drm_connector_state *conn_state)
{
	struct intel_dp *intel_dp = enc_to_intel_dp(&encoder->base);

	intel_edp_backlight_on(pipe_config, conn_state);
	intel_psr_enable(intel_dp);
}

static void g4x_pre_enable_dp(struct intel_encoder *encoder,
			      struct intel_crtc_state *pipe_config,
			      struct drm_connector_state *conn_state)
{
	struct intel_dp *intel_dp = enc_to_intel_dp(&encoder->base);
	enum port port = dp_to_dig_port(intel_dp)->port;

	intel_dp_prepare(encoder, pipe_config);

	/* Only ilk+ has port A */
	if (port == PORT_A)
		ironlake_edp_pll_on(intel_dp, pipe_config);
}

static void vlv_detach_power_sequencer(struct intel_dp *intel_dp)
{
	struct intel_digital_port *intel_dig_port = dp_to_dig_port(intel_dp);
	struct drm_i915_private *dev_priv = to_i915(intel_dig_port->base.base.dev);
	enum pipe pipe = intel_dp->pps_pipe;
	i915_reg_t pp_on_reg = PP_ON_DELAYS(pipe);

	WARN_ON(intel_dp->active_pipe != INVALID_PIPE);

	if (WARN_ON(pipe != PIPE_A && pipe != PIPE_B))
		return;

	edp_panel_vdd_off_sync(intel_dp);

	/*
	 * VLV seems to get confused when multiple power seqeuencers
	 * have the same port selected (even if only one has power/vdd
	 * enabled). The failure manifests as vlv_wait_port_ready() failing
	 * CHV on the other hand doesn't seem to mind having the same port
	 * selected in multiple power seqeuencers, but let's clear the
	 * port select always when logically disconnecting a power sequencer
	 * from a port.
	 */
	DRM_DEBUG_KMS("detaching pipe %c power sequencer from port %c\n",
		      pipe_name(pipe), port_name(intel_dig_port->port));
	I915_WRITE(pp_on_reg, 0);
	POSTING_READ(pp_on_reg);

	intel_dp->pps_pipe = INVALID_PIPE;
}

static void vlv_steal_power_sequencer(struct drm_device *dev,
				      enum pipe pipe)
{
	struct drm_i915_private *dev_priv = to_i915(dev);
	struct intel_encoder *encoder;

	lockdep_assert_held(&dev_priv->pps_mutex);

	for_each_intel_encoder(dev, encoder) {
		struct intel_dp *intel_dp;
		enum port port;

		if (encoder->type != INTEL_OUTPUT_DP &&
		    encoder->type != INTEL_OUTPUT_EDP)
			continue;

		intel_dp = enc_to_intel_dp(&encoder->base);
		port = dp_to_dig_port(intel_dp)->port;

		WARN(intel_dp->active_pipe == pipe,
		     "stealing pipe %c power sequencer from active (e)DP port %c\n",
		     pipe_name(pipe), port_name(port));

		if (intel_dp->pps_pipe != pipe)
			continue;

		DRM_DEBUG_KMS("stealing pipe %c power sequencer from port %c\n",
			      pipe_name(pipe), port_name(port));

		/* make sure vdd is off before we steal it */
		vlv_detach_power_sequencer(intel_dp);
	}
}

static void vlv_init_panel_power_sequencer(struct intel_dp *intel_dp)
{
	struct intel_digital_port *intel_dig_port = dp_to_dig_port(intel_dp);
	struct intel_encoder *encoder = &intel_dig_port->base;
	struct drm_device *dev = encoder->base.dev;
	struct drm_i915_private *dev_priv = to_i915(dev);
	struct intel_crtc *crtc = to_intel_crtc(encoder->base.crtc);

	lockdep_assert_held(&dev_priv->pps_mutex);

	WARN_ON(intel_dp->active_pipe != INVALID_PIPE);

	if (intel_dp->pps_pipe != INVALID_PIPE &&
	    intel_dp->pps_pipe != crtc->pipe) {
		/*
		 * If another power sequencer was being used on this
		 * port previously make sure to turn off vdd there while
		 * we still have control of it.
		 */
		vlv_detach_power_sequencer(intel_dp);
	}

	/*
	 * We may be stealing the power
	 * sequencer from another port.
	 */
	vlv_steal_power_sequencer(dev, crtc->pipe);

	intel_dp->active_pipe = crtc->pipe;

	if (!is_edp(intel_dp))
		return;

	/* now it's all ours */
	intel_dp->pps_pipe = crtc->pipe;

	DRM_DEBUG_KMS("initializing pipe %c power sequencer for port %c\n",
		      pipe_name(intel_dp->pps_pipe), port_name(intel_dig_port->port));

	/* init power sequencer on this pipe and port */
	intel_dp_init_panel_power_sequencer(dev, intel_dp);
	intel_dp_init_panel_power_sequencer_registers(dev, intel_dp, true);
}

static void vlv_pre_enable_dp(struct intel_encoder *encoder,
			      struct intel_crtc_state *pipe_config,
			      struct drm_connector_state *conn_state)
{
	vlv_phy_pre_encoder_enable(encoder);

	intel_enable_dp(encoder, pipe_config, conn_state);
}

static void vlv_dp_pre_pll_enable(struct intel_encoder *encoder,
				  struct intel_crtc_state *pipe_config,
				  struct drm_connector_state *conn_state)
{
	intel_dp_prepare(encoder, pipe_config);

	vlv_phy_pre_pll_enable(encoder);
}

static void chv_pre_enable_dp(struct intel_encoder *encoder,
			      struct intel_crtc_state *pipe_config,
			      struct drm_connector_state *conn_state)
{
	chv_phy_pre_encoder_enable(encoder);

	intel_enable_dp(encoder, pipe_config, conn_state);

	/* Second common lane will stay alive on its own now */
	chv_phy_release_cl2_override(encoder);
}

static void chv_dp_pre_pll_enable(struct intel_encoder *encoder,
				  struct intel_crtc_state *pipe_config,
				  struct drm_connector_state *conn_state)
{
	intel_dp_prepare(encoder, pipe_config);

	chv_phy_pre_pll_enable(encoder);
}

static void chv_dp_post_pll_disable(struct intel_encoder *encoder,
				    struct intel_crtc_state *pipe_config,
				    struct drm_connector_state *conn_state)
{
	chv_phy_post_pll_disable(encoder);
}

/*
 * Fetch AUX CH registers 0x202 - 0x207 which contain
 * link status information
 */
bool
intel_dp_get_link_status(struct intel_dp *intel_dp, uint8_t link_status[DP_LINK_STATUS_SIZE])
{
	return drm_dp_dpcd_read(&intel_dp->aux, DP_LANE0_1_STATUS, link_status,
				DP_LINK_STATUS_SIZE) == DP_LINK_STATUS_SIZE;
}

static bool intel_dp_get_y_cord_status(struct intel_dp *intel_dp)
{
	uint8_t psr_caps = 0;

	if (drm_dp_dpcd_readb(&intel_dp->aux, DP_PSR_CAPS, &psr_caps) != 1)
		return false;
	return psr_caps & DP_PSR2_SU_Y_COORDINATE_REQUIRED;
}

static bool intel_dp_get_colorimetry_status(struct intel_dp *intel_dp)
{
	uint8_t dprx = 0;

	if (drm_dp_dpcd_readb(&intel_dp->aux, DP_DPRX_FEATURE_ENUMERATION_LIST,
			      &dprx) != 1)
		return false;
	return dprx & DP_VSC_SDP_EXT_FOR_COLORIMETRY_SUPPORTED;
}

static bool intel_dp_get_alpm_status(struct intel_dp *intel_dp)
{
	uint8_t alpm_caps = 0;

	if (drm_dp_dpcd_readb(&intel_dp->aux, DP_RECEIVER_ALPM_CAP,
			      &alpm_caps) != 1)
		return false;
	return alpm_caps & DP_ALPM_CAP;
}

/* These are source-specific values. */
uint8_t
intel_dp_voltage_max(struct intel_dp *intel_dp)
{
	struct drm_i915_private *dev_priv = to_i915(intel_dp_to_dev(intel_dp));
	enum port port = dp_to_dig_port(intel_dp)->port;

	if (IS_GEN9_LP(dev_priv))
		return DP_TRAIN_VOLTAGE_SWING_LEVEL_3;
	else if (INTEL_GEN(dev_priv) >= 9) {
		struct intel_encoder *encoder = &dp_to_dig_port(intel_dp)->base;
		return intel_ddi_dp_voltage_max(encoder);
	} else if (IS_VALLEYVIEW(dev_priv) || IS_CHERRYVIEW(dev_priv))
		return DP_TRAIN_VOLTAGE_SWING_LEVEL_3;
	else if (IS_GEN7(dev_priv) && port == PORT_A)
		return DP_TRAIN_VOLTAGE_SWING_LEVEL_2;
	else if (HAS_PCH_CPT(dev_priv) && port != PORT_A)
		return DP_TRAIN_VOLTAGE_SWING_LEVEL_3;
	else
		return DP_TRAIN_VOLTAGE_SWING_LEVEL_2;
}

uint8_t
intel_dp_pre_emphasis_max(struct intel_dp *intel_dp, uint8_t voltage_swing)
{
	struct drm_i915_private *dev_priv = to_i915(intel_dp_to_dev(intel_dp));
	enum port port = dp_to_dig_port(intel_dp)->port;

	if (INTEL_GEN(dev_priv) >= 9) {
		switch (voltage_swing & DP_TRAIN_VOLTAGE_SWING_MASK) {
		case DP_TRAIN_VOLTAGE_SWING_LEVEL_0:
			return DP_TRAIN_PRE_EMPH_LEVEL_3;
		case DP_TRAIN_VOLTAGE_SWING_LEVEL_1:
			return DP_TRAIN_PRE_EMPH_LEVEL_2;
		case DP_TRAIN_VOLTAGE_SWING_LEVEL_2:
			return DP_TRAIN_PRE_EMPH_LEVEL_1;
		case DP_TRAIN_VOLTAGE_SWING_LEVEL_3:
			return DP_TRAIN_PRE_EMPH_LEVEL_0;
		default:
			return DP_TRAIN_PRE_EMPH_LEVEL_0;
		}
	} else if (IS_HASWELL(dev_priv) || IS_BROADWELL(dev_priv)) {
		switch (voltage_swing & DP_TRAIN_VOLTAGE_SWING_MASK) {
		case DP_TRAIN_VOLTAGE_SWING_LEVEL_0:
			return DP_TRAIN_PRE_EMPH_LEVEL_3;
		case DP_TRAIN_VOLTAGE_SWING_LEVEL_1:
			return DP_TRAIN_PRE_EMPH_LEVEL_2;
		case DP_TRAIN_VOLTAGE_SWING_LEVEL_2:
			return DP_TRAIN_PRE_EMPH_LEVEL_1;
		case DP_TRAIN_VOLTAGE_SWING_LEVEL_3:
		default:
			return DP_TRAIN_PRE_EMPH_LEVEL_0;
		}
	} else if (IS_VALLEYVIEW(dev_priv) || IS_CHERRYVIEW(dev_priv)) {
		switch (voltage_swing & DP_TRAIN_VOLTAGE_SWING_MASK) {
		case DP_TRAIN_VOLTAGE_SWING_LEVEL_0:
			return DP_TRAIN_PRE_EMPH_LEVEL_3;
		case DP_TRAIN_VOLTAGE_SWING_LEVEL_1:
			return DP_TRAIN_PRE_EMPH_LEVEL_2;
		case DP_TRAIN_VOLTAGE_SWING_LEVEL_2:
			return DP_TRAIN_PRE_EMPH_LEVEL_1;
		case DP_TRAIN_VOLTAGE_SWING_LEVEL_3:
		default:
			return DP_TRAIN_PRE_EMPH_LEVEL_0;
		}
	} else if (IS_GEN7(dev_priv) && port == PORT_A) {
		switch (voltage_swing & DP_TRAIN_VOLTAGE_SWING_MASK) {
		case DP_TRAIN_VOLTAGE_SWING_LEVEL_0:
			return DP_TRAIN_PRE_EMPH_LEVEL_2;
		case DP_TRAIN_VOLTAGE_SWING_LEVEL_1:
		case DP_TRAIN_VOLTAGE_SWING_LEVEL_2:
			return DP_TRAIN_PRE_EMPH_LEVEL_1;
		default:
			return DP_TRAIN_PRE_EMPH_LEVEL_0;
		}
	} else {
		switch (voltage_swing & DP_TRAIN_VOLTAGE_SWING_MASK) {
		case DP_TRAIN_VOLTAGE_SWING_LEVEL_0:
			return DP_TRAIN_PRE_EMPH_LEVEL_2;
		case DP_TRAIN_VOLTAGE_SWING_LEVEL_1:
			return DP_TRAIN_PRE_EMPH_LEVEL_2;
		case DP_TRAIN_VOLTAGE_SWING_LEVEL_2:
			return DP_TRAIN_PRE_EMPH_LEVEL_1;
		case DP_TRAIN_VOLTAGE_SWING_LEVEL_3:
		default:
			return DP_TRAIN_PRE_EMPH_LEVEL_0;
		}
	}
}

static uint32_t vlv_signal_levels(struct intel_dp *intel_dp)
{
	struct intel_encoder *encoder = &dp_to_dig_port(intel_dp)->base;
	unsigned long demph_reg_value, preemph_reg_value,
		uniqtranscale_reg_value;
	uint8_t train_set = intel_dp->train_set[0];

	switch (train_set & DP_TRAIN_PRE_EMPHASIS_MASK) {
	case DP_TRAIN_PRE_EMPH_LEVEL_0:
		preemph_reg_value = 0x0004000;
		switch (train_set & DP_TRAIN_VOLTAGE_SWING_MASK) {
		case DP_TRAIN_VOLTAGE_SWING_LEVEL_0:
			demph_reg_value = 0x2B405555;
			uniqtranscale_reg_value = 0x552AB83A;
			break;
		case DP_TRAIN_VOLTAGE_SWING_LEVEL_1:
			demph_reg_value = 0x2B404040;
			uniqtranscale_reg_value = 0x5548B83A;
			break;
		case DP_TRAIN_VOLTAGE_SWING_LEVEL_2:
			demph_reg_value = 0x2B245555;
			uniqtranscale_reg_value = 0x5560B83A;
			break;
		case DP_TRAIN_VOLTAGE_SWING_LEVEL_3:
			demph_reg_value = 0x2B405555;
			uniqtranscale_reg_value = 0x5598DA3A;
			break;
		default:
			return 0;
		}
		break;
	case DP_TRAIN_PRE_EMPH_LEVEL_1:
		preemph_reg_value = 0x0002000;
		switch (train_set & DP_TRAIN_VOLTAGE_SWING_MASK) {
		case DP_TRAIN_VOLTAGE_SWING_LEVEL_0:
			demph_reg_value = 0x2B404040;
			uniqtranscale_reg_value = 0x5552B83A;
			break;
		case DP_TRAIN_VOLTAGE_SWING_LEVEL_1:
			demph_reg_value = 0x2B404848;
			uniqtranscale_reg_value = 0x5580B83A;
			break;
		case DP_TRAIN_VOLTAGE_SWING_LEVEL_2:
			demph_reg_value = 0x2B404040;
			uniqtranscale_reg_value = 0x55ADDA3A;
			break;
		default:
			return 0;
		}
		break;
	case DP_TRAIN_PRE_EMPH_LEVEL_2:
		preemph_reg_value = 0x0000000;
		switch (train_set & DP_TRAIN_VOLTAGE_SWING_MASK) {
		case DP_TRAIN_VOLTAGE_SWING_LEVEL_0:
			demph_reg_value = 0x2B305555;
			uniqtranscale_reg_value = 0x5570B83A;
			break;
		case DP_TRAIN_VOLTAGE_SWING_LEVEL_1:
			demph_reg_value = 0x2B2B4040;
			uniqtranscale_reg_value = 0x55ADDA3A;
			break;
		default:
			return 0;
		}
		break;
	case DP_TRAIN_PRE_EMPH_LEVEL_3:
		preemph_reg_value = 0x0006000;
		switch (train_set & DP_TRAIN_VOLTAGE_SWING_MASK) {
		case DP_TRAIN_VOLTAGE_SWING_LEVEL_0:
			demph_reg_value = 0x1B405555;
			uniqtranscale_reg_value = 0x55ADDA3A;
			break;
		default:
			return 0;
		}
		break;
	default:
		return 0;
	}

	vlv_set_phy_signal_level(encoder, demph_reg_value, preemph_reg_value,
				 uniqtranscale_reg_value, 0);

	return 0;
}

static uint32_t chv_signal_levels(struct intel_dp *intel_dp)
{
	struct intel_encoder *encoder = &dp_to_dig_port(intel_dp)->base;
	u32 deemph_reg_value, margin_reg_value;
	bool uniq_trans_scale = false;
	uint8_t train_set = intel_dp->train_set[0];

	switch (train_set & DP_TRAIN_PRE_EMPHASIS_MASK) {
	case DP_TRAIN_PRE_EMPH_LEVEL_0:
		switch (train_set & DP_TRAIN_VOLTAGE_SWING_MASK) {
		case DP_TRAIN_VOLTAGE_SWING_LEVEL_0:
			deemph_reg_value = 128;
			margin_reg_value = 52;
			break;
		case DP_TRAIN_VOLTAGE_SWING_LEVEL_1:
			deemph_reg_value = 128;
			margin_reg_value = 77;
			break;
		case DP_TRAIN_VOLTAGE_SWING_LEVEL_2:
			deemph_reg_value = 128;
			margin_reg_value = 102;
			break;
		case DP_TRAIN_VOLTAGE_SWING_LEVEL_3:
			deemph_reg_value = 128;
			margin_reg_value = 154;
			uniq_trans_scale = true;
			break;
		default:
			return 0;
		}
		break;
	case DP_TRAIN_PRE_EMPH_LEVEL_1:
		switch (train_set & DP_TRAIN_VOLTAGE_SWING_MASK) {
		case DP_TRAIN_VOLTAGE_SWING_LEVEL_0:
			deemph_reg_value = 85;
			margin_reg_value = 78;
			break;
		case DP_TRAIN_VOLTAGE_SWING_LEVEL_1:
			deemph_reg_value = 85;
			margin_reg_value = 116;
			break;
		case DP_TRAIN_VOLTAGE_SWING_LEVEL_2:
			deemph_reg_value = 85;
			margin_reg_value = 154;
			break;
		default:
			return 0;
		}
		break;
	case DP_TRAIN_PRE_EMPH_LEVEL_2:
		switch (train_set & DP_TRAIN_VOLTAGE_SWING_MASK) {
		case DP_TRAIN_VOLTAGE_SWING_LEVEL_0:
			deemph_reg_value = 64;
			margin_reg_value = 104;
			break;
		case DP_TRAIN_VOLTAGE_SWING_LEVEL_1:
			deemph_reg_value = 64;
			margin_reg_value = 154;
			break;
		default:
			return 0;
		}
		break;
	case DP_TRAIN_PRE_EMPH_LEVEL_3:
		switch (train_set & DP_TRAIN_VOLTAGE_SWING_MASK) {
		case DP_TRAIN_VOLTAGE_SWING_LEVEL_0:
			deemph_reg_value = 43;
			margin_reg_value = 154;
			break;
		default:
			return 0;
		}
		break;
	default:
		return 0;
	}

	chv_set_phy_signal_level(encoder, deemph_reg_value,
				 margin_reg_value, uniq_trans_scale);

	return 0;
}

static uint32_t
gen4_signal_levels(uint8_t train_set)
{
	uint32_t	signal_levels = 0;

	switch (train_set & DP_TRAIN_VOLTAGE_SWING_MASK) {
	case DP_TRAIN_VOLTAGE_SWING_LEVEL_0:
	default:
		signal_levels |= DP_VOLTAGE_0_4;
		break;
	case DP_TRAIN_VOLTAGE_SWING_LEVEL_1:
		signal_levels |= DP_VOLTAGE_0_6;
		break;
	case DP_TRAIN_VOLTAGE_SWING_LEVEL_2:
		signal_levels |= DP_VOLTAGE_0_8;
		break;
	case DP_TRAIN_VOLTAGE_SWING_LEVEL_3:
		signal_levels |= DP_VOLTAGE_1_2;
		break;
	}
	switch (train_set & DP_TRAIN_PRE_EMPHASIS_MASK) {
	case DP_TRAIN_PRE_EMPH_LEVEL_0:
	default:
		signal_levels |= DP_PRE_EMPHASIS_0;
		break;
	case DP_TRAIN_PRE_EMPH_LEVEL_1:
		signal_levels |= DP_PRE_EMPHASIS_3_5;
		break;
	case DP_TRAIN_PRE_EMPH_LEVEL_2:
		signal_levels |= DP_PRE_EMPHASIS_6;
		break;
	case DP_TRAIN_PRE_EMPH_LEVEL_3:
		signal_levels |= DP_PRE_EMPHASIS_9_5;
		break;
	}
	return signal_levels;
}

/* Gen6's DP voltage swing and pre-emphasis control */
static uint32_t
gen6_edp_signal_levels(uint8_t train_set)
{
	int signal_levels = train_set & (DP_TRAIN_VOLTAGE_SWING_MASK |
					 DP_TRAIN_PRE_EMPHASIS_MASK);
	switch (signal_levels) {
	case DP_TRAIN_VOLTAGE_SWING_LEVEL_0 | DP_TRAIN_PRE_EMPH_LEVEL_0:
	case DP_TRAIN_VOLTAGE_SWING_LEVEL_1 | DP_TRAIN_PRE_EMPH_LEVEL_0:
		return EDP_LINK_TRAIN_400_600MV_0DB_SNB_B;
	case DP_TRAIN_VOLTAGE_SWING_LEVEL_0 | DP_TRAIN_PRE_EMPH_LEVEL_1:
		return EDP_LINK_TRAIN_400MV_3_5DB_SNB_B;
	case DP_TRAIN_VOLTAGE_SWING_LEVEL_0 | DP_TRAIN_PRE_EMPH_LEVEL_2:
	case DP_TRAIN_VOLTAGE_SWING_LEVEL_1 | DP_TRAIN_PRE_EMPH_LEVEL_2:
		return EDP_LINK_TRAIN_400_600MV_6DB_SNB_B;
	case DP_TRAIN_VOLTAGE_SWING_LEVEL_1 | DP_TRAIN_PRE_EMPH_LEVEL_1:
	case DP_TRAIN_VOLTAGE_SWING_LEVEL_2 | DP_TRAIN_PRE_EMPH_LEVEL_1:
		return EDP_LINK_TRAIN_600_800MV_3_5DB_SNB_B;
	case DP_TRAIN_VOLTAGE_SWING_LEVEL_2 | DP_TRAIN_PRE_EMPH_LEVEL_0:
	case DP_TRAIN_VOLTAGE_SWING_LEVEL_3 | DP_TRAIN_PRE_EMPH_LEVEL_0:
		return EDP_LINK_TRAIN_800_1200MV_0DB_SNB_B;
	default:
		DRM_DEBUG_KMS("Unsupported voltage swing/pre-emphasis level:"
			      "0x%x\n", signal_levels);
		return EDP_LINK_TRAIN_400_600MV_0DB_SNB_B;
	}
}

/* Gen7's DP voltage swing and pre-emphasis control */
static uint32_t
gen7_edp_signal_levels(uint8_t train_set)
{
	int signal_levels = train_set & (DP_TRAIN_VOLTAGE_SWING_MASK |
					 DP_TRAIN_PRE_EMPHASIS_MASK);
	switch (signal_levels) {
	case DP_TRAIN_VOLTAGE_SWING_LEVEL_0 | DP_TRAIN_PRE_EMPH_LEVEL_0:
		return EDP_LINK_TRAIN_400MV_0DB_IVB;
	case DP_TRAIN_VOLTAGE_SWING_LEVEL_0 | DP_TRAIN_PRE_EMPH_LEVEL_1:
		return EDP_LINK_TRAIN_400MV_3_5DB_IVB;
	case DP_TRAIN_VOLTAGE_SWING_LEVEL_0 | DP_TRAIN_PRE_EMPH_LEVEL_2:
		return EDP_LINK_TRAIN_400MV_6DB_IVB;

	case DP_TRAIN_VOLTAGE_SWING_LEVEL_1 | DP_TRAIN_PRE_EMPH_LEVEL_0:
		return EDP_LINK_TRAIN_600MV_0DB_IVB;
	case DP_TRAIN_VOLTAGE_SWING_LEVEL_1 | DP_TRAIN_PRE_EMPH_LEVEL_1:
		return EDP_LINK_TRAIN_600MV_3_5DB_IVB;

	case DP_TRAIN_VOLTAGE_SWING_LEVEL_2 | DP_TRAIN_PRE_EMPH_LEVEL_0:
		return EDP_LINK_TRAIN_800MV_0DB_IVB;
	case DP_TRAIN_VOLTAGE_SWING_LEVEL_2 | DP_TRAIN_PRE_EMPH_LEVEL_1:
		return EDP_LINK_TRAIN_800MV_3_5DB_IVB;

	default:
		DRM_DEBUG_KMS("Unsupported voltage swing/pre-emphasis level:"
			      "0x%x\n", signal_levels);
		return EDP_LINK_TRAIN_500MV_0DB_IVB;
	}
}

void
intel_dp_set_signal_levels(struct intel_dp *intel_dp)
{
	struct intel_digital_port *intel_dig_port = dp_to_dig_port(intel_dp);
	enum port port = intel_dig_port->port;
	struct drm_device *dev = intel_dig_port->base.base.dev;
	struct drm_i915_private *dev_priv = to_i915(dev);
	uint32_t signal_levels, mask = 0;
	uint8_t train_set = intel_dp->train_set[0];

	if (HAS_DDI(dev_priv)) {
		signal_levels = ddi_signal_levels(intel_dp);

		if (IS_GEN9_LP(dev_priv) || IS_CANNONLAKE(dev_priv))
			signal_levels = 0;
		else
			mask = DDI_BUF_EMP_MASK;
	} else if (IS_CHERRYVIEW(dev_priv)) {
		signal_levels = chv_signal_levels(intel_dp);
	} else if (IS_VALLEYVIEW(dev_priv)) {
		signal_levels = vlv_signal_levels(intel_dp);
	} else if (IS_GEN7(dev_priv) && port == PORT_A) {
		signal_levels = gen7_edp_signal_levels(train_set);
		mask = EDP_LINK_TRAIN_VOL_EMP_MASK_IVB;
	} else if (IS_GEN6(dev_priv) && port == PORT_A) {
		signal_levels = gen6_edp_signal_levels(train_set);
		mask = EDP_LINK_TRAIN_VOL_EMP_MASK_SNB;
	} else {
		signal_levels = gen4_signal_levels(train_set);
		mask = DP_VOLTAGE_MASK | DP_PRE_EMPHASIS_MASK;
	}

	if (mask)
		DRM_DEBUG_KMS("Using signal levels %08x\n", signal_levels);

	DRM_DEBUG_KMS("Using vswing level %d\n",
		train_set & DP_TRAIN_VOLTAGE_SWING_MASK);
	DRM_DEBUG_KMS("Using pre-emphasis level %d\n",
		(train_set & DP_TRAIN_PRE_EMPHASIS_MASK) >>
			DP_TRAIN_PRE_EMPHASIS_SHIFT);

	intel_dp->DP = (intel_dp->DP & ~mask) | signal_levels;

	I915_WRITE(intel_dp->output_reg, intel_dp->DP);
	POSTING_READ(intel_dp->output_reg);
}

void
intel_dp_program_link_training_pattern(struct intel_dp *intel_dp,
				       uint8_t dp_train_pat)
{
	struct intel_digital_port *intel_dig_port = dp_to_dig_port(intel_dp);
	struct drm_i915_private *dev_priv =
		to_i915(intel_dig_port->base.base.dev);

	_intel_dp_set_link_train(intel_dp, &intel_dp->DP, dp_train_pat);

	I915_WRITE(intel_dp->output_reg, intel_dp->DP);
	POSTING_READ(intel_dp->output_reg);
}

void intel_dp_set_idle_link_train(struct intel_dp *intel_dp)
{
	struct intel_digital_port *intel_dig_port = dp_to_dig_port(intel_dp);
	struct drm_device *dev = intel_dig_port->base.base.dev;
	struct drm_i915_private *dev_priv = to_i915(dev);
	enum port port = intel_dig_port->port;
	uint32_t val;

	if (!HAS_DDI(dev_priv))
		return;

	val = I915_READ(DP_TP_CTL(port));
	val &= ~DP_TP_CTL_LINK_TRAIN_MASK;
	val |= DP_TP_CTL_LINK_TRAIN_IDLE;
	I915_WRITE(DP_TP_CTL(port), val);

	/*
	 * On PORT_A we can have only eDP in SST mode. There the only reason
	 * we need to set idle transmission mode is to work around a HW issue
	 * where we enable the pipe while not in idle link-training mode.
	 * In this case there is requirement to wait for a minimum number of
	 * idle patterns to be sent.
	 */
	if (port == PORT_A)
		return;

	if (intel_wait_for_register(dev_priv,DP_TP_STATUS(port),
				    DP_TP_STATUS_IDLE_DONE,
				    DP_TP_STATUS_IDLE_DONE,
				    1))
		DRM_ERROR("Timed out waiting for DP idle patterns\n");
}

static void
intel_dp_link_down(struct intel_dp *intel_dp)
{
	struct intel_digital_port *intel_dig_port = dp_to_dig_port(intel_dp);
	struct intel_crtc *crtc = to_intel_crtc(intel_dig_port->base.base.crtc);
	enum port port = intel_dig_port->port;
	struct drm_device *dev = intel_dig_port->base.base.dev;
	struct drm_i915_private *dev_priv = to_i915(dev);
	uint32_t DP = intel_dp->DP;

	if (WARN_ON(HAS_DDI(dev_priv)))
		return;

	if (WARN_ON((I915_READ(intel_dp->output_reg) & DP_PORT_EN) == 0))
		return;

	DRM_DEBUG_KMS("\n");

	if ((IS_GEN7(dev_priv) && port == PORT_A) ||
	    (HAS_PCH_CPT(dev_priv) && port != PORT_A)) {
		DP &= ~DP_LINK_TRAIN_MASK_CPT;
		DP |= DP_LINK_TRAIN_PAT_IDLE_CPT;
	} else {
		if (IS_CHERRYVIEW(dev_priv))
			DP &= ~DP_LINK_TRAIN_MASK_CHV;
		else
			DP &= ~DP_LINK_TRAIN_MASK;
		DP |= DP_LINK_TRAIN_PAT_IDLE;
	}
	I915_WRITE(intel_dp->output_reg, DP);
	POSTING_READ(intel_dp->output_reg);

	DP &= ~(DP_PORT_EN | DP_AUDIO_OUTPUT_ENABLE);
	I915_WRITE(intel_dp->output_reg, DP);
	POSTING_READ(intel_dp->output_reg);

	/*
	 * HW workaround for IBX, we need to move the port
	 * to transcoder A after disabling it to allow the
	 * matching HDMI port to be enabled on transcoder A.
	 */
	if (HAS_PCH_IBX(dev_priv) && crtc->pipe == PIPE_B && port != PORT_A) {
		/*
		 * We get CPU/PCH FIFO underruns on the other pipe when
		 * doing the workaround. Sweep them under the rug.
		 */
		intel_set_cpu_fifo_underrun_reporting(dev_priv, PIPE_A, false);
		intel_set_pch_fifo_underrun_reporting(dev_priv, PIPE_A, false);

		/* always enable with pattern 1 (as per spec) */
		DP &= ~(DP_PIPEB_SELECT | DP_LINK_TRAIN_MASK);
		DP |= DP_PORT_EN | DP_LINK_TRAIN_PAT_1;
		I915_WRITE(intel_dp->output_reg, DP);
		POSTING_READ(intel_dp->output_reg);

		DP &= ~DP_PORT_EN;
		I915_WRITE(intel_dp->output_reg, DP);
		POSTING_READ(intel_dp->output_reg);

		intel_wait_for_vblank_if_active(dev_priv, PIPE_A);
		intel_set_cpu_fifo_underrun_reporting(dev_priv, PIPE_A, true);
		intel_set_pch_fifo_underrun_reporting(dev_priv, PIPE_A, true);
	}

	msleep(intel_dp->panel_power_down_delay);

	intel_dp->DP = DP;

	if (IS_VALLEYVIEW(dev_priv) || IS_CHERRYVIEW(dev_priv)) {
		pps_lock(intel_dp);
		intel_dp->active_pipe = INVALID_PIPE;
		pps_unlock(intel_dp);
	}
}

bool
intel_dp_read_dpcd(struct intel_dp *intel_dp)
{
	if (drm_dp_dpcd_read(&intel_dp->aux, 0x000, intel_dp->dpcd,
			     sizeof(intel_dp->dpcd)) < 0)
		return false; /* aux transfer failed */

	DRM_DEBUG_KMS("DPCD: %*ph\n", (int) sizeof(intel_dp->dpcd), intel_dp->dpcd);

	return intel_dp->dpcd[DP_DPCD_REV] != 0;
}

static bool
intel_edp_init_dpcd(struct intel_dp *intel_dp)
{
	struct drm_i915_private *dev_priv =
		to_i915(dp_to_dig_port(intel_dp)->base.base.dev);

	/* this function is meant to be called only once */
	WARN_ON(intel_dp->dpcd[DP_DPCD_REV] != 0);

	if (!intel_dp_read_dpcd(intel_dp))
		return false;

	drm_dp_read_desc(&intel_dp->aux, &intel_dp->desc,
			 drm_dp_is_branch(intel_dp->dpcd));

	if (intel_dp->dpcd[DP_DPCD_REV] >= 0x11)
		dev_priv->no_aux_handshake = intel_dp->dpcd[DP_MAX_DOWNSPREAD] &
			DP_NO_AUX_HANDSHAKE_LINK_TRAINING;

	/* Check if the panel supports PSR */
	drm_dp_dpcd_read(&intel_dp->aux, DP_PSR_SUPPORT,
			 intel_dp->psr_dpcd,
			 sizeof(intel_dp->psr_dpcd));
	if (intel_dp->psr_dpcd[0] & DP_PSR_IS_SUPPORTED) {
		dev_priv->psr.sink_support = true;
		DRM_DEBUG_KMS("Detected EDP PSR Panel.\n");
	}

	if (INTEL_GEN(dev_priv) >= 9 &&
	    (intel_dp->psr_dpcd[0] & DP_PSR2_IS_SUPPORTED)) {
		uint8_t frame_sync_cap;

		dev_priv->psr.sink_support = true;
		if (drm_dp_dpcd_readb(&intel_dp->aux,
				      DP_SINK_DEVICE_AUX_FRAME_SYNC_CAP,
				      &frame_sync_cap) != 1)
			frame_sync_cap = 0;
		dev_priv->psr.aux_frame_sync = frame_sync_cap ? true : false;
		/* PSR2 needs frame sync as well */
		dev_priv->psr.psr2_support = dev_priv->psr.aux_frame_sync;
		DRM_DEBUG_KMS("PSR2 %s on sink",
			      dev_priv->psr.psr2_support ? "supported" : "not supported");

		if (dev_priv->psr.psr2_support) {
			dev_priv->psr.y_cord_support =
				intel_dp_get_y_cord_status(intel_dp);
			dev_priv->psr.colorimetry_support =
				intel_dp_get_colorimetry_status(intel_dp);
			dev_priv->psr.alpm =
				intel_dp_get_alpm_status(intel_dp);
		}

	}

	/* Read the eDP Display control capabilities registers */
	if ((intel_dp->dpcd[DP_EDP_CONFIGURATION_CAP] & DP_DPCD_DISPLAY_CONTROL_CAPABLE) &&
	    drm_dp_dpcd_read(&intel_dp->aux, DP_EDP_DPCD_REV,
			     intel_dp->edp_dpcd, sizeof(intel_dp->edp_dpcd)) ==
			     sizeof(intel_dp->edp_dpcd))
		DRM_DEBUG_KMS("EDP DPCD : %*ph\n", (int) sizeof(intel_dp->edp_dpcd),
			      intel_dp->edp_dpcd);

	/* Intermediate frequency support */
	if (intel_dp->edp_dpcd[0] >= 0x03) { /* eDp v1.4 or higher */
		__le16 sink_rates[DP_MAX_SUPPORTED_RATES];
		int i;

		drm_dp_dpcd_read(&intel_dp->aux, DP_SUPPORTED_LINK_RATES,
				sink_rates, sizeof(sink_rates));

		for (i = 0; i < ARRAY_SIZE(sink_rates); i++) {
			int val = le16_to_cpu(sink_rates[i]);

			if (val == 0)
				break;

			/* Value read multiplied by 200kHz gives the per-lane
			 * link rate in kHz. The source rates are, however,
			 * stored in terms of LS_Clk kHz. The full conversion
			 * back to symbols is
			 * (val * 200kHz)*(8/10 ch. encoding)*(1/8 bit to Byte)
			 */
			intel_dp->sink_rates[i] = (val * 200) / 10;
		}
		intel_dp->num_sink_rates = i;
	}

	if (intel_dp->num_sink_rates)
		intel_dp->use_rate_select = true;
	else
		intel_dp_set_sink_rates(intel_dp);

	intel_dp_set_common_rates(intel_dp);

	return true;
}


static bool
intel_dp_get_dpcd(struct intel_dp *intel_dp)
{
	u8 sink_count;

	if (!intel_dp_read_dpcd(intel_dp))
		return false;

	/* Don't clobber cached eDP rates. */
	if (!is_edp(intel_dp)) {
		intel_dp_set_sink_rates(intel_dp);
		intel_dp_set_common_rates(intel_dp);
	}

	if (drm_dp_dpcd_readb(&intel_dp->aux, DP_SINK_COUNT, &sink_count) <= 0)
		return false;

	/*
	 * Sink count can change between short pulse hpd hence
	 * a member variable in intel_dp will track any changes
	 * between short pulse interrupts.
	 */
	intel_dp->sink_count = DP_GET_SINK_COUNT(sink_count);

	/*
	 * SINK_COUNT == 0 and DOWNSTREAM_PORT_PRESENT == 1 implies that
	 * a dongle is present but no display. Unless we require to know
	 * if a dongle is present or not, we don't need to update
	 * downstream port information. So, an early return here saves
	 * time from performing other operations which are not required.
	 */
	if (!is_edp(intel_dp) && !intel_dp->sink_count)
		return false;

	if (!drm_dp_is_branch(intel_dp->dpcd))
		return true; /* native DP sink */

	if (intel_dp->dpcd[DP_DPCD_REV] == 0x10)
		return true; /* no per-port downstream info */

	if (drm_dp_dpcd_read(&intel_dp->aux, DP_DOWNSTREAM_PORT_0,
			     intel_dp->downstream_ports,
			     DP_MAX_DOWNSTREAM_PORTS) < 0)
		return false; /* downstream port status fetch failed */

	return true;
}

static bool
intel_dp_can_mst(struct intel_dp *intel_dp)
{
	u8 mstm_cap;

	if (!i915.enable_dp_mst)
		return false;

	if (!intel_dp->can_mst)
		return false;

	if (intel_dp->dpcd[DP_DPCD_REV] < 0x12)
		return false;

	if (drm_dp_dpcd_readb(&intel_dp->aux, DP_MSTM_CAP, &mstm_cap) != 1)
		return false;

	return mstm_cap & DP_MST_CAP;
}

static void
intel_dp_configure_mst(struct intel_dp *intel_dp)
{
	if (!i915.enable_dp_mst)
		return;

	if (!intel_dp->can_mst)
		return;

	intel_dp->is_mst = intel_dp_can_mst(intel_dp);

	if (intel_dp->is_mst)
		DRM_DEBUG_KMS("Sink is MST capable\n");
	else
		DRM_DEBUG_KMS("Sink is not MST capable\n");

	drm_dp_mst_topology_mgr_set_mst(&intel_dp->mst_mgr,
					intel_dp->is_mst);
}

static int intel_dp_sink_crc_stop(struct intel_dp *intel_dp)
{
	struct intel_digital_port *dig_port = dp_to_dig_port(intel_dp);
	struct drm_i915_private *dev_priv = to_i915(dig_port->base.base.dev);
	struct intel_crtc *intel_crtc = to_intel_crtc(dig_port->base.base.crtc);
	u8 buf;
	int ret = 0;
	int count = 0;
	int attempts = 10;

	if (drm_dp_dpcd_readb(&intel_dp->aux, DP_TEST_SINK, &buf) < 0) {
		DRM_DEBUG_KMS("Sink CRC couldn't be stopped properly\n");
		ret = -EIO;
		goto out;
	}

	if (drm_dp_dpcd_writeb(&intel_dp->aux, DP_TEST_SINK,
			       buf & ~DP_TEST_SINK_START) < 0) {
		DRM_DEBUG_KMS("Sink CRC couldn't be stopped properly\n");
		ret = -EIO;
		goto out;
	}

	do {
		intel_wait_for_vblank(dev_priv, intel_crtc->pipe);

		if (drm_dp_dpcd_readb(&intel_dp->aux,
				      DP_TEST_SINK_MISC, &buf) < 0) {
			ret = -EIO;
			goto out;
		}
		count = buf & DP_TEST_COUNT_MASK;
	} while (--attempts && count);

	if (attempts == 0) {
		DRM_DEBUG_KMS("TIMEOUT: Sink CRC counter is not zeroed after calculation is stopped\n");
		ret = -ETIMEDOUT;
	}

 out:
	hsw_enable_ips(intel_crtc);
	return ret;
}

static int intel_dp_sink_crc_start(struct intel_dp *intel_dp)
{
	struct intel_digital_port *dig_port = dp_to_dig_port(intel_dp);
	struct drm_i915_private *dev_priv = to_i915(dig_port->base.base.dev);
	struct intel_crtc *intel_crtc = to_intel_crtc(dig_port->base.base.crtc);
	u8 buf;
	int ret;

	if (drm_dp_dpcd_readb(&intel_dp->aux, DP_TEST_SINK_MISC, &buf) < 0)
		return -EIO;

	if (!(buf & DP_TEST_CRC_SUPPORTED))
		return -ENOTTY;

	if (drm_dp_dpcd_readb(&intel_dp->aux, DP_TEST_SINK, &buf) < 0)
		return -EIO;

	if (buf & DP_TEST_SINK_START) {
		ret = intel_dp_sink_crc_stop(intel_dp);
		if (ret)
			return ret;
	}

	hsw_disable_ips(intel_crtc);

	if (drm_dp_dpcd_writeb(&intel_dp->aux, DP_TEST_SINK,
			       buf | DP_TEST_SINK_START) < 0) {
		hsw_enable_ips(intel_crtc);
		return -EIO;
	}

	intel_wait_for_vblank(dev_priv, intel_crtc->pipe);
	return 0;
}

int intel_dp_sink_crc(struct intel_dp *intel_dp, u8 *crc)
{
	struct intel_digital_port *dig_port = dp_to_dig_port(intel_dp);
	struct drm_i915_private *dev_priv = to_i915(dig_port->base.base.dev);
	struct intel_crtc *intel_crtc = to_intel_crtc(dig_port->base.base.crtc);
	u8 buf;
	int count, ret;
	int attempts = 6;

	ret = intel_dp_sink_crc_start(intel_dp);
	if (ret)
		return ret;

	do {
		intel_wait_for_vblank(dev_priv, intel_crtc->pipe);

		if (drm_dp_dpcd_readb(&intel_dp->aux,
				      DP_TEST_SINK_MISC, &buf) < 0) {
			ret = -EIO;
			goto stop;
		}
		count = buf & DP_TEST_COUNT_MASK;

	} while (--attempts && count == 0);

	if (attempts == 0) {
		DRM_ERROR("Panel is unable to calculate any CRC after 6 vblanks\n");
		ret = -ETIMEDOUT;
		goto stop;
	}

	if (drm_dp_dpcd_read(&intel_dp->aux, DP_TEST_CRC_R_CR, crc, 6) < 0) {
		ret = -EIO;
		goto stop;
	}

stop:
	intel_dp_sink_crc_stop(intel_dp);
	return ret;
}

static bool
intel_dp_get_sink_irq(struct intel_dp *intel_dp, u8 *sink_irq_vector)
{
	return drm_dp_dpcd_readb(&intel_dp->aux, DP_DEVICE_SERVICE_IRQ_VECTOR,
				 sink_irq_vector) == 1;
}

static bool
intel_dp_get_sink_irq_esi(struct intel_dp *intel_dp, u8 *sink_irq_vector)
{
	int ret;

	ret = drm_dp_dpcd_read(&intel_dp->aux,
					     DP_SINK_COUNT_ESI,
					     sink_irq_vector, 14);
	if (ret != 14)
		return false;

	return true;
}

static uint8_t intel_dp_autotest_link_training(struct intel_dp *intel_dp)
{
	int status = 0;
	int min_lane_count = 1;
	int link_rate_index, test_link_rate;
	uint8_t test_lane_count, test_link_bw;
	/* (DP CTS 1.2)
	 * 4.3.1.11
	 */
	/* Read the TEST_LANE_COUNT and TEST_LINK_RTAE fields (DP CTS 3.1.4) */
	status = drm_dp_dpcd_readb(&intel_dp->aux, DP_TEST_LANE_COUNT,
				   &test_lane_count);

	if (status <= 0) {
		DRM_DEBUG_KMS("Lane count read failed\n");
		return DP_TEST_NAK;
	}
	test_lane_count &= DP_MAX_LANE_COUNT_MASK;
	/* Validate the requested lane count */
	if (test_lane_count < min_lane_count ||
	    test_lane_count > intel_dp->max_link_lane_count)
		return DP_TEST_NAK;

	status = drm_dp_dpcd_readb(&intel_dp->aux, DP_TEST_LINK_RATE,
				   &test_link_bw);
	if (status <= 0) {
		DRM_DEBUG_KMS("Link Rate read failed\n");
		return DP_TEST_NAK;
	}
	/* Validate the requested link rate */
	test_link_rate = drm_dp_bw_code_to_link_rate(test_link_bw);
	link_rate_index = intel_dp_rate_index(intel_dp->common_rates,
					      intel_dp->num_common_rates,
					      test_link_rate);
	if (link_rate_index < 0)
		return DP_TEST_NAK;

	intel_dp->compliance.test_lane_count = test_lane_count;
	intel_dp->compliance.test_link_rate = test_link_rate;

	return DP_TEST_ACK;
}

static uint8_t intel_dp_autotest_video_pattern(struct intel_dp *intel_dp)
{
	uint8_t test_pattern;
	uint8_t test_misc;
	__be16 h_width, v_height;
	int status = 0;

	/* Read the TEST_PATTERN (DP CTS 3.1.5) */
	status = drm_dp_dpcd_readb(&intel_dp->aux, DP_TEST_PATTERN,
				   &test_pattern);
	if (status <= 0) {
		DRM_DEBUG_KMS("Test pattern read failed\n");
		return DP_TEST_NAK;
	}
	if (test_pattern != DP_COLOR_RAMP)
		return DP_TEST_NAK;

	status = drm_dp_dpcd_read(&intel_dp->aux, DP_TEST_H_WIDTH_HI,
				  &h_width, 2);
	if (status <= 0) {
		DRM_DEBUG_KMS("H Width read failed\n");
		return DP_TEST_NAK;
	}

	status = drm_dp_dpcd_read(&intel_dp->aux, DP_TEST_V_HEIGHT_HI,
				  &v_height, 2);
	if (status <= 0) {
		DRM_DEBUG_KMS("V Height read failed\n");
		return DP_TEST_NAK;
	}

	status = drm_dp_dpcd_readb(&intel_dp->aux, DP_TEST_MISC0,
				   &test_misc);
	if (status <= 0) {
		DRM_DEBUG_KMS("TEST MISC read failed\n");
		return DP_TEST_NAK;
	}
	if ((test_misc & DP_TEST_COLOR_FORMAT_MASK) != DP_COLOR_FORMAT_RGB)
		return DP_TEST_NAK;
	if (test_misc & DP_TEST_DYNAMIC_RANGE_CEA)
		return DP_TEST_NAK;
	switch (test_misc & DP_TEST_BIT_DEPTH_MASK) {
	case DP_TEST_BIT_DEPTH_6:
		intel_dp->compliance.test_data.bpc = 6;
		break;
	case DP_TEST_BIT_DEPTH_8:
		intel_dp->compliance.test_data.bpc = 8;
		break;
	default:
		return DP_TEST_NAK;
	}

	intel_dp->compliance.test_data.video_pattern = test_pattern;
	intel_dp->compliance.test_data.hdisplay = be16_to_cpu(h_width);
	intel_dp->compliance.test_data.vdisplay = be16_to_cpu(v_height);
	/* Set test active flag here so userspace doesn't interrupt things */
	intel_dp->compliance.test_active = 1;

	return DP_TEST_ACK;
}

static uint8_t intel_dp_autotest_edid(struct intel_dp *intel_dp)
{
	uint8_t test_result = DP_TEST_ACK;
	struct intel_connector *intel_connector = intel_dp->attached_connector;
	struct drm_connector *connector = &intel_connector->base;

	if (intel_connector->detect_edid == NULL ||
	    connector->edid_corrupt ||
	    intel_dp->aux.i2c_defer_count > 6) {
		/* Check EDID read for NACKs, DEFERs and corruption
		 * (DP CTS 1.2 Core r1.1)
		 *    4.2.2.4 : Failed EDID read, I2C_NAK
		 *    4.2.2.5 : Failed EDID read, I2C_DEFER
		 *    4.2.2.6 : EDID corruption detected
		 * Use failsafe mode for all cases
		 */
		if (intel_dp->aux.i2c_nack_count > 0 ||
			intel_dp->aux.i2c_defer_count > 0)
			DRM_DEBUG_KMS("EDID read had %d NACKs, %d DEFERs\n",
				      intel_dp->aux.i2c_nack_count,
				      intel_dp->aux.i2c_defer_count);
		intel_dp->compliance.test_data.edid = INTEL_DP_RESOLUTION_FAILSAFE;
	} else {
		struct edid *block = intel_connector->detect_edid;

		/* We have to write the checksum
		 * of the last block read
		 */
		block += intel_connector->detect_edid->extensions;

		if (drm_dp_dpcd_writeb(&intel_dp->aux, DP_TEST_EDID_CHECKSUM,
				       block->checksum) <= 0)
			DRM_DEBUG_KMS("Failed to write EDID checksum\n");

		test_result = DP_TEST_ACK | DP_TEST_EDID_CHECKSUM_WRITE;
		intel_dp->compliance.test_data.edid = INTEL_DP_RESOLUTION_PREFERRED;
	}

	/* Set test active flag here so userspace doesn't interrupt things */
	intel_dp->compliance.test_active = 1;

	return test_result;
}

static uint8_t intel_dp_autotest_phy_pattern(struct intel_dp *intel_dp)
{
	uint8_t test_result = DP_TEST_NAK;
	return test_result;
}

static void intel_dp_handle_test_request(struct intel_dp *intel_dp)
{
	uint8_t response = DP_TEST_NAK;
	uint8_t request = 0;
	int status;

	status = drm_dp_dpcd_readb(&intel_dp->aux, DP_TEST_REQUEST, &request);
	if (status <= 0) {
		DRM_DEBUG_KMS("Could not read test request from sink\n");
		goto update_status;
	}

	switch (request) {
	case DP_TEST_LINK_TRAINING:
		DRM_DEBUG_KMS("LINK_TRAINING test requested\n");
		response = intel_dp_autotest_link_training(intel_dp);
		break;
	case DP_TEST_LINK_VIDEO_PATTERN:
		DRM_DEBUG_KMS("TEST_PATTERN test requested\n");
		response = intel_dp_autotest_video_pattern(intel_dp);
		break;
	case DP_TEST_LINK_EDID_READ:
		DRM_DEBUG_KMS("EDID test requested\n");
		response = intel_dp_autotest_edid(intel_dp);
		break;
	case DP_TEST_LINK_PHY_TEST_PATTERN:
		DRM_DEBUG_KMS("PHY_PATTERN test requested\n");
		response = intel_dp_autotest_phy_pattern(intel_dp);
		break;
	default:
		DRM_DEBUG_KMS("Invalid test request '%02x'\n", request);
		break;
	}

	if (response & DP_TEST_ACK)
		intel_dp->compliance.test_type = request;

update_status:
	status = drm_dp_dpcd_writeb(&intel_dp->aux, DP_TEST_RESPONSE, response);
	if (status <= 0)
		DRM_DEBUG_KMS("Could not write test response to sink\n");
}

static int
intel_dp_check_mst_status(struct intel_dp *intel_dp)
{
	bool bret;

	if (intel_dp->is_mst) {
		u8 esi[16] = { 0 };
		int ret = 0;
		int retry;
		bool handled;
		bret = intel_dp_get_sink_irq_esi(intel_dp, esi);
go_again:
		if (bret == true) {

			/* check link status - esi[10] = 0x200c */
			if (intel_dp->active_mst_links &&
			    !drm_dp_channel_eq_ok(&esi[10], intel_dp->lane_count)) {
				DRM_DEBUG_KMS("channel EQ not ok, retraining\n");
				intel_dp_start_link_train(intel_dp);
				intel_dp_stop_link_train(intel_dp);
			}

			DRM_DEBUG_KMS("got esi %3ph\n", esi);
			ret = drm_dp_mst_hpd_irq(&intel_dp->mst_mgr, esi, &handled);

			if (handled) {
				for (retry = 0; retry < 3; retry++) {
					int wret;
					wret = drm_dp_dpcd_write(&intel_dp->aux,
								 DP_SINK_COUNT_ESI+1,
								 &esi[1], 3);
					if (wret == 3) {
						break;
					}
				}

				bret = intel_dp_get_sink_irq_esi(intel_dp, esi);
				if (bret == true) {
					DRM_DEBUG_KMS("got esi2 %3ph\n", esi);
					goto go_again;
				}
			} else
				ret = 0;

			return ret;
		} else {
			struct intel_digital_port *intel_dig_port = dp_to_dig_port(intel_dp);
			DRM_DEBUG_KMS("failed to get ESI - device may have failed\n");
			intel_dp->is_mst = false;
			drm_dp_mst_topology_mgr_set_mst(&intel_dp->mst_mgr, intel_dp->is_mst);
			/* send a hotplug event */
			drm_kms_helper_hotplug_event(intel_dig_port->base.base.dev);
		}
	}
	return -EINVAL;
}

static void
intel_dp_retrain_link(struct intel_dp *intel_dp)
{
	struct intel_encoder *encoder = &dp_to_dig_port(intel_dp)->base;
	struct drm_i915_private *dev_priv = to_i915(encoder->base.dev);
	struct intel_crtc *crtc = to_intel_crtc(encoder->base.crtc);

	/* Suppress underruns caused by re-training */
	intel_set_cpu_fifo_underrun_reporting(dev_priv, crtc->pipe, false);
	if (crtc->config->has_pch_encoder)
		intel_set_pch_fifo_underrun_reporting(dev_priv,
						      intel_crtc_pch_transcoder(crtc), false);

	intel_dp_start_link_train(intel_dp);
	intel_dp_stop_link_train(intel_dp);

	/* Keep underrun reporting disabled until things are stable */
	intel_wait_for_vblank(dev_priv, crtc->pipe);

	intel_set_cpu_fifo_underrun_reporting(dev_priv, crtc->pipe, true);
	if (crtc->config->has_pch_encoder)
		intel_set_pch_fifo_underrun_reporting(dev_priv,
						      intel_crtc_pch_transcoder(crtc), true);
}

static void
intel_dp_check_link_status(struct intel_dp *intel_dp)
{
	struct intel_encoder *intel_encoder = &dp_to_dig_port(intel_dp)->base;
	struct drm_device *dev = intel_dp_to_dev(intel_dp);
	u8 link_status[DP_LINK_STATUS_SIZE];

	WARN_ON(!drm_modeset_is_locked(&dev->mode_config.connection_mutex));

	if (!intel_dp_get_link_status(intel_dp, link_status)) {
		DRM_ERROR("Failed to get link status\n");
		return;
	}

	if (!intel_encoder->base.crtc)
		return;

	if (!to_intel_crtc(intel_encoder->base.crtc)->active)
		return;

	/*
	 * Validate the cached values of intel_dp->link_rate and
	 * intel_dp->lane_count before attempting to retrain.
	 */
	if (!intel_dp_link_params_valid(intel_dp))
		return;

	/* Retrain if Channel EQ or CR not ok */
	if (!drm_dp_channel_eq_ok(link_status, intel_dp->lane_count)) {
		DRM_DEBUG_KMS("%s: channel EQ not ok, retraining\n",
			      intel_encoder->base.name);

		intel_dp_retrain_link(intel_dp);
	}
}

/*
 * According to DP spec
 * 5.1.2:
 *  1. Read DPCD
 *  2. Configure link according to Receiver Capabilities
 *  3. Use Link Training from 2.5.3.3 and 3.5.1.3
 *  4. Check link status on receipt of hot-plug interrupt
 *
 * intel_dp_short_pulse -  handles short pulse interrupts
 * when full detection is not required.
 * Returns %true if short pulse is handled and full detection
 * is NOT required and %false otherwise.
 */
static bool
intel_dp_short_pulse(struct intel_dp *intel_dp)
{
	struct drm_device *dev = intel_dp_to_dev(intel_dp);
	struct intel_encoder *intel_encoder = &dp_to_dig_port(intel_dp)->base;
	u8 sink_irq_vector = 0;
	u8 old_sink_count = intel_dp->sink_count;
	bool ret;

	/*
	 * Clearing compliance test variables to allow capturing
	 * of values for next automated test request.
	 */
	memset(&intel_dp->compliance, 0, sizeof(intel_dp->compliance));

	/*
	 * Now read the DPCD to see if it's actually running
	 * If the current value of sink count doesn't match with
	 * the value that was stored earlier or dpcd read failed
	 * we need to do full detection
	 */
	ret = intel_dp_get_dpcd(intel_dp);

	if ((old_sink_count != intel_dp->sink_count) || !ret) {
		/* No need to proceed if we are going to do full detect */
		return false;
	}

	/* Try to read the source of the interrupt */
	if (intel_dp->dpcd[DP_DPCD_REV] >= 0x11 &&
	    intel_dp_get_sink_irq(intel_dp, &sink_irq_vector) &&
	    sink_irq_vector != 0) {
		/* Clear interrupt source */
		drm_dp_dpcd_writeb(&intel_dp->aux,
				   DP_DEVICE_SERVICE_IRQ_VECTOR,
				   sink_irq_vector);

		if (sink_irq_vector & DP_AUTOMATED_TEST_REQUEST)
			intel_dp_handle_test_request(intel_dp);
		if (sink_irq_vector & (DP_CP_IRQ | DP_SINK_SPECIFIC_IRQ))
			DRM_DEBUG_DRIVER("CP or sink specific irq unhandled\n");
	}

	drm_modeset_lock(&dev->mode_config.connection_mutex, NULL);
	intel_dp_check_link_status(intel_dp);
	drm_modeset_unlock(&dev->mode_config.connection_mutex);
	if (intel_dp->compliance.test_type == DP_TEST_LINK_TRAINING) {
		DRM_DEBUG_KMS("Link Training Compliance Test requested\n");
		/* Send a Hotplug Uevent to userspace to start modeset */
		drm_kms_helper_hotplug_event(intel_encoder->base.dev);
	}

	return true;
}

/* XXX this is probably wrong for multiple downstream ports */
static enum drm_connector_status
intel_dp_detect_dpcd(struct intel_dp *intel_dp)
{
	struct intel_lspcon *lspcon = dp_to_lspcon(intel_dp);
	uint8_t *dpcd = intel_dp->dpcd;
	uint8_t type;

	if (lspcon->active)
		lspcon_resume(lspcon);

	if (!intel_dp_get_dpcd(intel_dp))
		return connector_status_disconnected;

	if (is_edp(intel_dp))
		return connector_status_connected;

	/* if there's no downstream port, we're done */
	if (!drm_dp_is_branch(dpcd))
		return connector_status_connected;

	/* If we're HPD-aware, SINK_COUNT changes dynamically */
	if (intel_dp->dpcd[DP_DPCD_REV] >= 0x11 &&
	    intel_dp->downstream_ports[0] & DP_DS_PORT_HPD) {

		return intel_dp->sink_count ?
		connector_status_connected : connector_status_disconnected;
	}

	if (intel_dp_can_mst(intel_dp))
		return connector_status_connected;

	/* If no HPD, poke DDC gently */
	if (drm_probe_ddc(&intel_dp->aux.ddc))
		return connector_status_connected;

	/* Well we tried, say unknown for unreliable port types */
	if (intel_dp->dpcd[DP_DPCD_REV] >= 0x11) {
		type = intel_dp->downstream_ports[0] & DP_DS_PORT_TYPE_MASK;
		if (type == DP_DS_PORT_TYPE_VGA ||
		    type == DP_DS_PORT_TYPE_NON_EDID)
			return connector_status_unknown;
	} else {
		type = intel_dp->dpcd[DP_DOWNSTREAMPORT_PRESENT] &
			DP_DWN_STRM_PORT_TYPE_MASK;
		if (type == DP_DWN_STRM_PORT_TYPE_ANALOG ||
		    type == DP_DWN_STRM_PORT_TYPE_OTHER)
			return connector_status_unknown;
	}

	/* Anything else is out of spec, warn and ignore */
	DRM_DEBUG_KMS("Broken DP branch device, ignoring\n");
	return connector_status_disconnected;
}

static enum drm_connector_status
edp_detect(struct intel_dp *intel_dp)
{
	struct drm_device *dev = intel_dp_to_dev(intel_dp);
	struct drm_i915_private *dev_priv = to_i915(dev);
	enum drm_connector_status status;

	status = intel_panel_detect(dev_priv);
	if (status == connector_status_unknown)
		status = connector_status_connected;

	return status;
}

static bool ibx_digital_port_connected(struct drm_i915_private *dev_priv,
				       struct intel_digital_port *port)
{
	u32 bit;

	switch (port->port) {
	case PORT_A:
		return true;
	case PORT_B:
		bit = SDE_PORTB_HOTPLUG;
		break;
	case PORT_C:
		bit = SDE_PORTC_HOTPLUG;
		break;
	case PORT_D:
		bit = SDE_PORTD_HOTPLUG;
		break;
	default:
		MISSING_CASE(port->port);
		return false;
	}

	return I915_READ(SDEISR) & bit;
}

static bool cpt_digital_port_connected(struct drm_i915_private *dev_priv,
				       struct intel_digital_port *port)
{
	u32 bit;

	switch (port->port) {
	case PORT_A:
		return true;
	case PORT_B:
		bit = SDE_PORTB_HOTPLUG_CPT;
		break;
	case PORT_C:
		bit = SDE_PORTC_HOTPLUG_CPT;
		break;
	case PORT_D:
		bit = SDE_PORTD_HOTPLUG_CPT;
		break;
	case PORT_E:
		bit = SDE_PORTE_HOTPLUG_SPT;
		break;
	default:
		MISSING_CASE(port->port);
		return false;
	}

	return I915_READ(SDEISR) & bit;
}

static bool g4x_digital_port_connected(struct drm_i915_private *dev_priv,
				       struct intel_digital_port *port)
{
	u32 bit;

	switch (port->port) {
	case PORT_B:
		bit = PORTB_HOTPLUG_LIVE_STATUS_G4X;
		break;
	case PORT_C:
		bit = PORTC_HOTPLUG_LIVE_STATUS_G4X;
		break;
	case PORT_D:
		bit = PORTD_HOTPLUG_LIVE_STATUS_G4X;
		break;
	default:
		MISSING_CASE(port->port);
		return false;
	}

	return I915_READ(PORT_HOTPLUG_STAT) & bit;
}

static bool gm45_digital_port_connected(struct drm_i915_private *dev_priv,
					struct intel_digital_port *port)
{
	u32 bit;

	switch (port->port) {
	case PORT_B:
		bit = PORTB_HOTPLUG_LIVE_STATUS_GM45;
		break;
	case PORT_C:
		bit = PORTC_HOTPLUG_LIVE_STATUS_GM45;
		break;
	case PORT_D:
		bit = PORTD_HOTPLUG_LIVE_STATUS_GM45;
		break;
	default:
		MISSING_CASE(port->port);
		return false;
	}

	return I915_READ(PORT_HOTPLUG_STAT) & bit;
}

static bool bxt_digital_port_connected(struct drm_i915_private *dev_priv,
				       struct intel_digital_port *intel_dig_port)
{
	struct intel_encoder *intel_encoder = &intel_dig_port->base;
	enum port port;
	u32 bit;

	intel_hpd_pin_to_port(intel_encoder->hpd_pin, &port);
	switch (port) {
	case PORT_A:
		bit = BXT_DE_PORT_HP_DDIA;
		break;
	case PORT_B:
		bit = BXT_DE_PORT_HP_DDIB;
		break;
	case PORT_C:
		bit = BXT_DE_PORT_HP_DDIC;
		break;
	default:
		MISSING_CASE(port);
		return false;
	}

	return I915_READ(GEN8_DE_PORT_ISR) & bit;
}

/*
 * intel_digital_port_connected - is the specified port connected?
 * @dev_priv: i915 private structure
 * @port: the port to test
 *
 * Return %true if @port is connected, %false otherwise.
 */
bool intel_digital_port_connected(struct drm_i915_private *dev_priv,
				  struct intel_digital_port *port)
{
	if (HAS_PCH_IBX(dev_priv))
		return ibx_digital_port_connected(dev_priv, port);
	else if (HAS_PCH_SPLIT(dev_priv))
		return cpt_digital_port_connected(dev_priv, port);
	else if (IS_GEN9_LP(dev_priv))
		return bxt_digital_port_connected(dev_priv, port);
	else if (IS_GM45(dev_priv))
		return gm45_digital_port_connected(dev_priv, port);
	else
		return g4x_digital_port_connected(dev_priv, port);
}

static struct edid *
intel_dp_get_edid(struct intel_dp *intel_dp)
{
	struct intel_connector *intel_connector = intel_dp->attached_connector;

	/* use cached edid if we have one */
	if (intel_connector->edid) {
		/* invalid edid */
		if (IS_ERR(intel_connector->edid))
			return NULL;

		return drm_edid_duplicate(intel_connector->edid);
	} else
		return drm_get_edid(&intel_connector->base,
				    &intel_dp->aux.ddc);
}

static void
intel_dp_set_edid(struct intel_dp *intel_dp)
{
	struct intel_connector *intel_connector = intel_dp->attached_connector;
	struct edid *edid;

	intel_dp_unset_edid(intel_dp);
	edid = intel_dp_get_edid(intel_dp);
	intel_connector->detect_edid = edid;

	intel_dp->has_audio = drm_detect_monitor_audio(edid);
}

static void
intel_dp_unset_edid(struct intel_dp *intel_dp)
{
	struct intel_connector *intel_connector = intel_dp->attached_connector;

	kfree(intel_connector->detect_edid);
	intel_connector->detect_edid = NULL;

	intel_dp->has_audio = false;
}

static int
intel_dp_long_pulse(struct intel_connector *intel_connector)
{
	struct drm_connector *connector = &intel_connector->base;
	struct intel_dp *intel_dp = intel_attached_dp(connector);
	struct intel_digital_port *intel_dig_port = dp_to_dig_port(intel_dp);
	struct intel_encoder *intel_encoder = &intel_dig_port->base;
	struct drm_device *dev = connector->dev;
	enum drm_connector_status status;
	u8 sink_irq_vector = 0;

	WARN_ON(!drm_modeset_is_locked(&connector->dev->mode_config.connection_mutex));

	intel_display_power_get(to_i915(dev), intel_dp->aux_power_domain);

	/* Can't disconnect eDP, but you can close the lid... */
	if (is_edp(intel_dp))
		status = edp_detect(intel_dp);
	else if (intel_digital_port_connected(to_i915(dev),
					      dp_to_dig_port(intel_dp)))
		status = intel_dp_detect_dpcd(intel_dp);
	else
		status = connector_status_disconnected;

	if (status == connector_status_disconnected) {
		memset(&intel_dp->compliance, 0, sizeof(intel_dp->compliance));

		if (intel_dp->is_mst) {
			DRM_DEBUG_KMS("MST device may have disappeared %d vs %d\n",
				      intel_dp->is_mst,
				      intel_dp->mst_mgr.mst_state);
			intel_dp->is_mst = false;
			drm_dp_mst_topology_mgr_set_mst(&intel_dp->mst_mgr,
							intel_dp->is_mst);
		}

		goto out;
	}

	if (intel_encoder->type != INTEL_OUTPUT_EDP)
		intel_encoder->type = INTEL_OUTPUT_DP;

	DRM_DEBUG_KMS("Display Port TPS3 support: source %s, sink %s\n",
		      yesno(intel_dp_source_supports_hbr2(intel_dp)),
		      yesno(drm_dp_tps3_supported(intel_dp->dpcd)));

	if (intel_dp->reset_link_params) {
		/* Initial max link lane count */
		intel_dp->max_link_lane_count = intel_dp_max_common_lane_count(intel_dp);

		/* Initial max link rate */
		intel_dp->max_link_rate = intel_dp_max_common_rate(intel_dp);

		intel_dp->reset_link_params = false;
	}

	intel_dp_print_rates(intel_dp);

	drm_dp_read_desc(&intel_dp->aux, &intel_dp->desc,
			 drm_dp_is_branch(intel_dp->dpcd));

	intel_dp_configure_mst(intel_dp);

	if (intel_dp->is_mst) {
		/*
		 * If we are in MST mode then this connector
		 * won't appear connected or have anything
		 * with EDID on it
		 */
		status = connector_status_disconnected;
		goto out;
	} else {
		/*
		 * If display is now connected check links status,
		 * there has been known issues of link loss triggerring
		 * long pulse.
		 *
		 * Some sinks (eg. ASUS PB287Q) seem to perform some
		 * weird HPD ping pong during modesets. So we can apparently
		 * end up with HPD going low during a modeset, and then
		 * going back up soon after. And once that happens we must
		 * retrain the link to get a picture. That's in case no
		 * userspace component reacted to intermittent HPD dip.
		 */
		intel_dp_check_link_status(intel_dp);
	}

	/*
	 * Clearing NACK and defer counts to get their exact values
	 * while reading EDID which are required by Compliance tests
	 * 4.2.2.4 and 4.2.2.5
	 */
	intel_dp->aux.i2c_nack_count = 0;
	intel_dp->aux.i2c_defer_count = 0;

	intel_dp_set_edid(intel_dp);
	if (is_edp(intel_dp) || intel_connector->detect_edid)
		status = connector_status_connected;
	intel_dp->detect_done = true;

	/* Try to read the source of the interrupt */
	if (intel_dp->dpcd[DP_DPCD_REV] >= 0x11 &&
	    intel_dp_get_sink_irq(intel_dp, &sink_irq_vector) &&
	    sink_irq_vector != 0) {
		/* Clear interrupt source */
		drm_dp_dpcd_writeb(&intel_dp->aux,
				   DP_DEVICE_SERVICE_IRQ_VECTOR,
				   sink_irq_vector);

		if (sink_irq_vector & DP_AUTOMATED_TEST_REQUEST)
			intel_dp_handle_test_request(intel_dp);
		if (sink_irq_vector & (DP_CP_IRQ | DP_SINK_SPECIFIC_IRQ))
			DRM_DEBUG_DRIVER("CP or sink specific irq unhandled\n");
	}

out:
	if (status != connector_status_connected && !intel_dp->is_mst)
		intel_dp_unset_edid(intel_dp);

	intel_display_power_put(to_i915(dev), intel_dp->aux_power_domain);
	return status;
}

static int
intel_dp_detect(struct drm_connector *connector,
		struct drm_modeset_acquire_ctx *ctx,
		bool force)
{
	struct intel_dp *intel_dp = intel_attached_dp(connector);
	int status = connector->status;

	DRM_DEBUG_KMS("[CONNECTOR:%d:%s]\n",
		      connector->base.id, connector->name);

	/* If full detect is not performed yet, do a full detect */
	if (!intel_dp->detect_done)
		status = intel_dp_long_pulse(intel_dp->attached_connector);

	intel_dp->detect_done = false;

	return status;
}

static void
intel_dp_force(struct drm_connector *connector)
{
	struct intel_dp *intel_dp = intel_attached_dp(connector);
	struct intel_encoder *intel_encoder = &dp_to_dig_port(intel_dp)->base;
	struct drm_i915_private *dev_priv = to_i915(intel_encoder->base.dev);

	DRM_DEBUG_KMS("[CONNECTOR:%d:%s]\n",
		      connector->base.id, connector->name);
	intel_dp_unset_edid(intel_dp);

	if (connector->status != connector_status_connected)
		return;

	intel_display_power_get(dev_priv, intel_dp->aux_power_domain);

	intel_dp_set_edid(intel_dp);

	intel_display_power_put(dev_priv, intel_dp->aux_power_domain);

	if (intel_encoder->type != INTEL_OUTPUT_EDP)
		intel_encoder->type = INTEL_OUTPUT_DP;
}

static int intel_dp_get_modes(struct drm_connector *connector)
{
	struct intel_connector *intel_connector = to_intel_connector(connector);
	struct edid *edid;

	edid = intel_connector->detect_edid;
	if (edid) {
		int ret = intel_connector_update_modes(connector, edid);
		if (ret)
			return ret;
	}

	/* if eDP has no EDID, fall back to fixed mode */
	if (is_edp(intel_attached_dp(connector)) &&
	    intel_connector->panel.fixed_mode) {
		struct drm_display_mode *mode;

		mode = drm_mode_duplicate(connector->dev,
					  intel_connector->panel.fixed_mode);
		if (mode) {
			drm_mode_probed_add(connector, mode);
			return 1;
		}
	}

	return 0;
}

static int
intel_dp_connector_register(struct drm_connector *connector)
{
	struct intel_dp *intel_dp = intel_attached_dp(connector);
	int ret;

	ret = intel_connector_register(connector);
	if (ret)
		return ret;

	i915_debugfs_connector_add(connector);

	DRM_DEBUG_KMS("registering %s bus for %s\n",
		      intel_dp->aux.name, connector->kdev->kobj.name);

	intel_dp->aux.dev = connector->kdev;
	return drm_dp_aux_register(&intel_dp->aux);
}

static void
intel_dp_connector_unregister(struct drm_connector *connector)
{
	drm_dp_aux_unregister(&intel_attached_dp(connector)->aux);
	intel_connector_unregister(connector);
}

static void
intel_dp_connector_destroy(struct drm_connector *connector)
{
	struct intel_connector *intel_connector = to_intel_connector(connector);

	kfree(intel_connector->detect_edid);

	if (!IS_ERR_OR_NULL(intel_connector->edid))
		kfree(intel_connector->edid);

	/* Can't call is_edp() since the encoder may have been destroyed
	 * already. */
	if (connector->connector_type == DRM_MODE_CONNECTOR_eDP)
		intel_panel_fini(&intel_connector->panel);

	drm_connector_cleanup(connector);
	kfree(connector);
}

void intel_dp_encoder_destroy(struct drm_encoder *encoder)
{
	struct intel_digital_port *intel_dig_port = enc_to_dig_port(encoder);
	struct intel_dp *intel_dp = &intel_dig_port->dp;

	intel_dp_mst_encoder_cleanup(intel_dig_port);
	if (is_edp(intel_dp)) {
		cancel_delayed_work_sync(&intel_dp->panel_vdd_work);
		/*
		 * vdd might still be enabled do to the delayed vdd off.
		 * Make sure vdd is actually turned off here.
		 */
		pps_lock(intel_dp);
		edp_panel_vdd_off_sync(intel_dp);
		pps_unlock(intel_dp);

		if (intel_dp->edp_notifier.notifier_call) {
			unregister_reboot_notifier(&intel_dp->edp_notifier);
			intel_dp->edp_notifier.notifier_call = NULL;
		}
	}

	intel_dp_aux_fini(intel_dp);

	drm_encoder_cleanup(encoder);
	kfree(intel_dig_port);
}

void intel_dp_encoder_suspend(struct intel_encoder *intel_encoder)
{
	struct intel_dp *intel_dp = enc_to_intel_dp(&intel_encoder->base);

	if (!is_edp(intel_dp))
		return;

	/*
	 * vdd might still be enabled do to the delayed vdd off.
	 * Make sure vdd is actually turned off here.
	 */
	cancel_delayed_work_sync(&intel_dp->panel_vdd_work);
	pps_lock(intel_dp);
	edp_panel_vdd_off_sync(intel_dp);
	pps_unlock(intel_dp);
}

static void intel_edp_panel_vdd_sanitize(struct intel_dp *intel_dp)
{
	struct intel_digital_port *intel_dig_port = dp_to_dig_port(intel_dp);
	struct drm_device *dev = intel_dig_port->base.base.dev;
	struct drm_i915_private *dev_priv = to_i915(dev);

	lockdep_assert_held(&dev_priv->pps_mutex);

	if (!edp_have_panel_vdd(intel_dp))
		return;

	/*
	 * The VDD bit needs a power domain reference, so if the bit is
	 * already enabled when we boot or resume, grab this reference and
	 * schedule a vdd off, so we don't hold on to the reference
	 * indefinitely.
	 */
	DRM_DEBUG_KMS("VDD left on by BIOS, adjusting state tracking\n");
	intel_display_power_get(dev_priv, intel_dp->aux_power_domain);

	edp_panel_vdd_schedule_off(intel_dp);
}

static enum pipe vlv_active_pipe(struct intel_dp *intel_dp)
{
	struct drm_i915_private *dev_priv = to_i915(intel_dp_to_dev(intel_dp));

	if ((intel_dp->DP & DP_PORT_EN) == 0)
		return INVALID_PIPE;

	if (IS_CHERRYVIEW(dev_priv))
		return DP_PORT_TO_PIPE_CHV(intel_dp->DP);
	else
		return PORT_TO_PIPE(intel_dp->DP);
}

void intel_dp_encoder_reset(struct drm_encoder *encoder)
{
	struct drm_i915_private *dev_priv = to_i915(encoder->dev);
	struct intel_dp *intel_dp = enc_to_intel_dp(encoder);
	struct intel_lspcon *lspcon = dp_to_lspcon(intel_dp);

	if (!HAS_DDI(dev_priv))
		intel_dp->DP = I915_READ(intel_dp->output_reg);

	if (lspcon->active)
		lspcon_resume(lspcon);

	intel_dp->reset_link_params = true;

	pps_lock(intel_dp);

	if (IS_VALLEYVIEW(dev_priv) || IS_CHERRYVIEW(dev_priv))
		intel_dp->active_pipe = vlv_active_pipe(intel_dp);

	if (is_edp(intel_dp)) {
		/* Reinit the power sequencer, in case BIOS did something with it. */
		intel_dp_pps_init(encoder->dev, intel_dp);
		intel_edp_panel_vdd_sanitize(intel_dp);
	}

	pps_unlock(intel_dp);
}

static const struct drm_connector_funcs intel_dp_connector_funcs = {
	.dpms = drm_atomic_helper_connector_dpms,
	.force = intel_dp_force,
	.fill_modes = drm_helper_probe_single_connector_modes,
	.set_property = drm_atomic_helper_connector_set_property,
	.atomic_get_property = intel_digital_connector_atomic_get_property,
	.atomic_set_property = intel_digital_connector_atomic_set_property,
	.late_register = intel_dp_connector_register,
	.early_unregister = intel_dp_connector_unregister,
	.destroy = intel_dp_connector_destroy,
	.atomic_destroy_state = drm_atomic_helper_connector_destroy_state,
	.atomic_duplicate_state = intel_digital_connector_duplicate_state,
};

static const struct drm_connector_helper_funcs intel_dp_connector_helper_funcs = {
	.detect_ctx = intel_dp_detect,
	.get_modes = intel_dp_get_modes,
	.mode_valid = intel_dp_mode_valid,
	.atomic_check = intel_digital_connector_atomic_check,
};

static const struct drm_encoder_funcs intel_dp_enc_funcs = {
	.reset = intel_dp_encoder_reset,
	.destroy = intel_dp_encoder_destroy,
};

enum irqreturn
intel_dp_hpd_pulse(struct intel_digital_port *intel_dig_port, bool long_hpd)
{
	struct intel_dp *intel_dp = &intel_dig_port->dp;
	struct drm_device *dev = intel_dig_port->base.base.dev;
	struct drm_i915_private *dev_priv = to_i915(dev);
	enum irqreturn ret = IRQ_NONE;

	if (intel_dig_port->base.type != INTEL_OUTPUT_EDP &&
	    intel_dig_port->base.type != INTEL_OUTPUT_HDMI)
		intel_dig_port->base.type = INTEL_OUTPUT_DP;

	if (long_hpd && intel_dig_port->base.type == INTEL_OUTPUT_EDP) {
		/*
		 * vdd off can generate a long pulse on eDP which
		 * would require vdd on to handle it, and thus we
		 * would end up in an endless cycle of
		 * "vdd off -> long hpd -> vdd on -> detect -> vdd off -> ..."
		 */
		DRM_DEBUG_KMS("ignoring long hpd on eDP port %c\n",
			      port_name(intel_dig_port->port));
		return IRQ_HANDLED;
	}

	DRM_DEBUG_KMS("got hpd irq on port %c - %s\n",
		      port_name(intel_dig_port->port),
		      long_hpd ? "long" : "short");

	if (long_hpd) {
		intel_dp->reset_link_params = true;
		intel_dp->detect_done = false;
		return IRQ_NONE;
	}

	intel_display_power_get(dev_priv, intel_dp->aux_power_domain);

	if (intel_dp->is_mst) {
		if (intel_dp_check_mst_status(intel_dp) == -EINVAL) {
			/*
			 * If we were in MST mode, and device is not
			 * there, get out of MST mode
			 */
			DRM_DEBUG_KMS("MST device may have disappeared %d vs %d\n",
				      intel_dp->is_mst, intel_dp->mst_mgr.mst_state);
			intel_dp->is_mst = false;
			drm_dp_mst_topology_mgr_set_mst(&intel_dp->mst_mgr,
							intel_dp->is_mst);
			intel_dp->detect_done = false;
			goto put_power;
		}
	}

	if (!intel_dp->is_mst) {
		if (!intel_dp_short_pulse(intel_dp)) {
			intel_dp->detect_done = false;
			goto put_power;
		}
	}

	ret = IRQ_HANDLED;

put_power:
	intel_display_power_put(dev_priv, intel_dp->aux_power_domain);

	return ret;
}

/* check the VBT to see whether the eDP is on another port */
bool intel_dp_is_edp(struct drm_i915_private *dev_priv, enum port port)
{
	/*
	 * eDP not supported on g4x. so bail out early just
	 * for a bit extra safety in case the VBT is bonkers.
	 */
	if (INTEL_GEN(dev_priv) < 5)
		return false;

	if (INTEL_GEN(dev_priv) < 9 && port == PORT_A)
		return true;

	return intel_bios_is_port_edp(dev_priv, port);
}

static void
intel_dp_add_properties(struct intel_dp *intel_dp, struct drm_connector *connector)
{
	struct drm_i915_private *dev_priv = to_i915(connector->dev);

	intel_attach_force_audio_property(connector);
	intel_attach_broadcast_rgb_property(connector);

	if (is_edp(intel_dp)) {
		u32 allowed_scalers;

		allowed_scalers = BIT(DRM_MODE_SCALE_ASPECT) | BIT(DRM_MODE_SCALE_FULLSCREEN);
		if (!HAS_GMCH_DISPLAY(dev_priv))
			allowed_scalers |= BIT(DRM_MODE_SCALE_CENTER);

		drm_connector_attach_scaling_mode_property(connector, allowed_scalers);

		connector->state->scaling_mode = DRM_MODE_SCALE_ASPECT;

	}
}

static void intel_dp_init_panel_power_timestamps(struct intel_dp *intel_dp)
{
	intel_dp->panel_power_off_time = ktime_get_boottime();
	intel_dp->last_power_on = jiffies;
	intel_dp->last_backlight_off = jiffies;
}

static void
intel_pps_readout_hw_state(struct drm_i915_private *dev_priv,
			   struct intel_dp *intel_dp, struct edp_power_seq *seq)
{
	u32 pp_on, pp_off, pp_div = 0, pp_ctl = 0;
	struct pps_registers regs;

	intel_pps_get_registers(dev_priv, intel_dp, &regs);

	/* Workaround: Need to write PP_CONTROL with the unlock key as
	 * the very first thing. */
	pp_ctl = ironlake_get_pp_control(intel_dp);

	pp_on = I915_READ(regs.pp_on);
	pp_off = I915_READ(regs.pp_off);
	if (!IS_GEN9_LP(dev_priv) && !HAS_PCH_CNP(dev_priv)) {
		I915_WRITE(regs.pp_ctrl, pp_ctl);
		pp_div = I915_READ(regs.pp_div);
	}

	/* Pull timing values out of registers */
	seq->t1_t3 = (pp_on & PANEL_POWER_UP_DELAY_MASK) >>
		     PANEL_POWER_UP_DELAY_SHIFT;

	seq->t8 = (pp_on & PANEL_LIGHT_ON_DELAY_MASK) >>
		  PANEL_LIGHT_ON_DELAY_SHIFT;

	seq->t9 = (pp_off & PANEL_LIGHT_OFF_DELAY_MASK) >>
		  PANEL_LIGHT_OFF_DELAY_SHIFT;

	seq->t10 = (pp_off & PANEL_POWER_DOWN_DELAY_MASK) >>
		   PANEL_POWER_DOWN_DELAY_SHIFT;

	if (IS_GEN9_LP(dev_priv) || HAS_PCH_CNP(dev_priv)) {
		u16 tmp = (pp_ctl & BXT_POWER_CYCLE_DELAY_MASK) >>
			BXT_POWER_CYCLE_DELAY_SHIFT;
		if (tmp > 0)
			seq->t11_t12 = (tmp - 1) * 1000;
		else
			seq->t11_t12 = 0;
	} else {
		seq->t11_t12 = ((pp_div & PANEL_POWER_CYCLE_DELAY_MASK) >>
		       PANEL_POWER_CYCLE_DELAY_SHIFT) * 1000;
	}
}

static void
intel_pps_dump_state(const char *state_name, const struct edp_power_seq *seq)
{
	DRM_DEBUG_KMS("%s t1_t3 %d t8 %d t9 %d t10 %d t11_t12 %d\n",
		      state_name,
		      seq->t1_t3, seq->t8, seq->t9, seq->t10, seq->t11_t12);
}

static void
intel_pps_verify_state(struct drm_i915_private *dev_priv,
		       struct intel_dp *intel_dp)
{
	struct edp_power_seq hw;
	struct edp_power_seq *sw = &intel_dp->pps_delays;

	intel_pps_readout_hw_state(dev_priv, intel_dp, &hw);

	if (hw.t1_t3 != sw->t1_t3 || hw.t8 != sw->t8 || hw.t9 != sw->t9 ||
	    hw.t10 != sw->t10 || hw.t11_t12 != sw->t11_t12) {
		DRM_ERROR("PPS state mismatch\n");
		intel_pps_dump_state("sw", sw);
		intel_pps_dump_state("hw", &hw);
	}
}

static void
intel_dp_init_panel_power_sequencer(struct drm_device *dev,
				    struct intel_dp *intel_dp)
{
	struct drm_i915_private *dev_priv = to_i915(dev);
	struct edp_power_seq cur, vbt, spec,
		*final = &intel_dp->pps_delays;

	lockdep_assert_held(&dev_priv->pps_mutex);

	/* already initialized? */
	if (final->t11_t12 != 0)
		return;

	intel_pps_readout_hw_state(dev_priv, intel_dp, &cur);

	intel_pps_dump_state("cur", &cur);

	vbt = dev_priv->vbt.edp.pps;

	/* Upper limits from eDP 1.3 spec. Note that we use the clunky units of
	 * our hw here, which are all in 100usec. */
	spec.t1_t3 = 210 * 10;
	spec.t8 = 50 * 10; /* no limit for t8, use t7 instead */
	spec.t9 = 50 * 10; /* no limit for t9, make it symmetric with t8 */
	spec.t10 = 500 * 10;
	/* This one is special and actually in units of 100ms, but zero
	 * based in the hw (so we need to add 100 ms). But the sw vbt
	 * table multiplies it with 1000 to make it in units of 100usec,
	 * too. */
	spec.t11_t12 = (510 + 100) * 10;

	intel_pps_dump_state("vbt", &vbt);

	/* Use the max of the register settings and vbt. If both are
	 * unset, fall back to the spec limits. */
#define assign_final(field)	final->field = (max(cur.field, vbt.field) == 0 ? \
				       spec.field : \
				       max(cur.field, vbt.field))
	assign_final(t1_t3);
	assign_final(t8);
	assign_final(t9);
	assign_final(t10);
	assign_final(t11_t12);
#undef assign_final

#define get_delay(field)	(DIV_ROUND_UP(final->field, 10))
	intel_dp->panel_power_up_delay = get_delay(t1_t3);
	intel_dp->backlight_on_delay = get_delay(t8);
	intel_dp->backlight_off_delay = get_delay(t9);
	intel_dp->panel_power_down_delay = get_delay(t10);
	intel_dp->panel_power_cycle_delay = get_delay(t11_t12);
#undef get_delay

	DRM_DEBUG_KMS("panel power up delay %d, power down delay %d, power cycle delay %d\n",
		      intel_dp->panel_power_up_delay, intel_dp->panel_power_down_delay,
		      intel_dp->panel_power_cycle_delay);

	DRM_DEBUG_KMS("backlight on delay %d, off delay %d\n",
		      intel_dp->backlight_on_delay, intel_dp->backlight_off_delay);

	/*
	 * We override the HW backlight delays to 1 because we do manual waits
	 * on them. For T8, even BSpec recommends doing it. For T9, if we
	 * don't do this, we'll end up waiting for the backlight off delay
	 * twice: once when we do the manual sleep, and once when we disable
	 * the panel and wait for the PP_STATUS bit to become zero.
	 */
	final->t8 = 1;
	final->t9 = 1;
}

static void
intel_dp_init_panel_power_sequencer_registers(struct drm_device *dev,
					      struct intel_dp *intel_dp,
					      bool force_disable_vdd)
{
	struct drm_i915_private *dev_priv = to_i915(dev);
	u32 pp_on, pp_off, pp_div, port_sel = 0;
	int div = dev_priv->rawclk_freq / 1000;
	struct pps_registers regs;
	enum port port = dp_to_dig_port(intel_dp)->port;
	const struct edp_power_seq *seq = &intel_dp->pps_delays;

	lockdep_assert_held(&dev_priv->pps_mutex);

	intel_pps_get_registers(dev_priv, intel_dp, &regs);

	/*
	 * On some VLV machines the BIOS can leave the VDD
	 * enabled even on power seqeuencers which aren't
	 * hooked up to any port. This would mess up the
	 * power domain tracking the first time we pick
	 * one of these power sequencers for use since
	 * edp_panel_vdd_on() would notice that the VDD was
	 * already on and therefore wouldn't grab the power
	 * domain reference. Disable VDD first to avoid this.
	 * This also avoids spuriously turning the VDD on as
	 * soon as the new power seqeuencer gets initialized.
	 */
	if (force_disable_vdd) {
		u32 pp = ironlake_get_pp_control(intel_dp);

		WARN(pp & PANEL_POWER_ON, "Panel power already on\n");

		if (pp & EDP_FORCE_VDD)
			DRM_DEBUG_KMS("VDD already on, disabling first\n");

		pp &= ~EDP_FORCE_VDD;

		I915_WRITE(regs.pp_ctrl, pp);
	}

	pp_on = (seq->t1_t3 << PANEL_POWER_UP_DELAY_SHIFT) |
		(seq->t8 << PANEL_LIGHT_ON_DELAY_SHIFT);
	pp_off = (seq->t9 << PANEL_LIGHT_OFF_DELAY_SHIFT) |
		 (seq->t10 << PANEL_POWER_DOWN_DELAY_SHIFT);
	/* Compute the divisor for the pp clock, simply match the Bspec
	 * formula. */
	if (IS_GEN9_LP(dev_priv) || HAS_PCH_CNP(dev_priv)) {
		pp_div = I915_READ(regs.pp_ctrl);
		pp_div &= ~BXT_POWER_CYCLE_DELAY_MASK;
		pp_div |= (DIV_ROUND_UP((seq->t11_t12 + 1), 1000)
				<< BXT_POWER_CYCLE_DELAY_SHIFT);
	} else {
		pp_div = ((100 * div)/2 - 1) << PP_REFERENCE_DIVIDER_SHIFT;
		pp_div |= (DIV_ROUND_UP(seq->t11_t12, 1000)
				<< PANEL_POWER_CYCLE_DELAY_SHIFT);
	}

	/* Haswell doesn't have any port selection bits for the panel
	 * power sequencer any more. */
	if (IS_VALLEYVIEW(dev_priv) || IS_CHERRYVIEW(dev_priv)) {
		port_sel = PANEL_PORT_SELECT_VLV(port);
	} else if (HAS_PCH_IBX(dev_priv) || HAS_PCH_CPT(dev_priv)) {
		if (port == PORT_A)
			port_sel = PANEL_PORT_SELECT_DPA;
		else
			port_sel = PANEL_PORT_SELECT_DPD;
	}

	pp_on |= port_sel;

	I915_WRITE(regs.pp_on, pp_on);
	I915_WRITE(regs.pp_off, pp_off);
	if (IS_GEN9_LP(dev_priv) || HAS_PCH_CNP(dev_priv))
		I915_WRITE(regs.pp_ctrl, pp_div);
	else
		I915_WRITE(regs.pp_div, pp_div);

	DRM_DEBUG_KMS("panel power sequencer register settings: PP_ON %#x, PP_OFF %#x, PP_DIV %#x\n",
		      I915_READ(regs.pp_on),
		      I915_READ(regs.pp_off),
		      (IS_GEN9_LP(dev_priv) || HAS_PCH_CNP(dev_priv)) ?
		      (I915_READ(regs.pp_ctrl) & BXT_POWER_CYCLE_DELAY_MASK) :
		      I915_READ(regs.pp_div));
}

static void intel_dp_pps_init(struct drm_device *dev,
			      struct intel_dp *intel_dp)
{
	struct drm_i915_private *dev_priv = to_i915(dev);

	if (IS_VALLEYVIEW(dev_priv) || IS_CHERRYVIEW(dev_priv)) {
		vlv_initial_power_sequencer_setup(intel_dp);
	} else {
		intel_dp_init_panel_power_sequencer(dev, intel_dp);
		intel_dp_init_panel_power_sequencer_registers(dev, intel_dp, false);
	}
}

/**
 * intel_dp_set_drrs_state - program registers for RR switch to take effect
 * @dev_priv: i915 device
 * @crtc_state: a pointer to the active intel_crtc_state
 * @refresh_rate: RR to be programmed
 *
 * This function gets called when refresh rate (RR) has to be changed from
 * one frequency to another. Switches can be between high and low RR
 * supported by the panel or to any other RR based on media playback (in
 * this case, RR value needs to be passed from user space).
 *
 * The caller of this function needs to take a lock on dev_priv->drrs.
 */
static void intel_dp_set_drrs_state(struct drm_i915_private *dev_priv,
				    struct intel_crtc_state *crtc_state,
				    int refresh_rate)
{
	struct intel_encoder *encoder;
	struct intel_digital_port *dig_port = NULL;
	struct intel_dp *intel_dp = dev_priv->drrs.dp;
	struct intel_crtc *intel_crtc = to_intel_crtc(crtc_state->base.crtc);
	enum drrs_refresh_rate_type index = DRRS_HIGH_RR;

	if (refresh_rate <= 0) {
		DRM_DEBUG_KMS("Refresh rate should be positive non-zero.\n");
		return;
	}

	if (intel_dp == NULL) {
		DRM_DEBUG_KMS("DRRS not supported.\n");
		return;
	}

	/*
	 * FIXME: This needs proper synchronization with psr state for some
	 * platforms that cannot have PSR and DRRS enabled at the same time.
	 */

	dig_port = dp_to_dig_port(intel_dp);
	encoder = &dig_port->base;
	intel_crtc = to_intel_crtc(encoder->base.crtc);

	if (!intel_crtc) {
		DRM_DEBUG_KMS("DRRS: intel_crtc not initialized\n");
		return;
	}

	if (dev_priv->drrs.type < SEAMLESS_DRRS_SUPPORT) {
		DRM_DEBUG_KMS("Only Seamless DRRS supported.\n");
		return;
	}

	if (intel_dp->attached_connector->panel.downclock_mode->vrefresh ==
			refresh_rate)
		index = DRRS_LOW_RR;

	if (index == dev_priv->drrs.refresh_rate_type) {
		DRM_DEBUG_KMS(
			"DRRS requested for previously set RR...ignoring\n");
		return;
	}

	if (!crtc_state->base.active) {
		DRM_DEBUG_KMS("eDP encoder disabled. CRTC not Active\n");
		return;
	}

	if (INTEL_GEN(dev_priv) >= 8 && !IS_CHERRYVIEW(dev_priv)) {
		switch (index) {
		case DRRS_HIGH_RR:
			intel_dp_set_m_n(intel_crtc, M1_N1);
			break;
		case DRRS_LOW_RR:
			intel_dp_set_m_n(intel_crtc, M2_N2);
			break;
		case DRRS_MAX_RR:
		default:
			DRM_ERROR("Unsupported refreshrate type\n");
		}
	} else if (INTEL_GEN(dev_priv) > 6) {
		i915_reg_t reg = PIPECONF(crtc_state->cpu_transcoder);
		u32 val;

		val = I915_READ(reg);
		if (index > DRRS_HIGH_RR) {
			if (IS_VALLEYVIEW(dev_priv) || IS_CHERRYVIEW(dev_priv))
				val |= PIPECONF_EDP_RR_MODE_SWITCH_VLV;
			else
				val |= PIPECONF_EDP_RR_MODE_SWITCH;
		} else {
			if (IS_VALLEYVIEW(dev_priv) || IS_CHERRYVIEW(dev_priv))
				val &= ~PIPECONF_EDP_RR_MODE_SWITCH_VLV;
			else
				val &= ~PIPECONF_EDP_RR_MODE_SWITCH;
		}
		I915_WRITE(reg, val);
	}

	dev_priv->drrs.refresh_rate_type = index;

	DRM_DEBUG_KMS("eDP Refresh Rate set to : %dHz\n", refresh_rate);
}

/**
 * intel_edp_drrs_enable - init drrs struct if supported
 * @intel_dp: DP struct
 * @crtc_state: A pointer to the active crtc state.
 *
 * Initializes frontbuffer_bits and drrs.dp
 */
void intel_edp_drrs_enable(struct intel_dp *intel_dp,
			   struct intel_crtc_state *crtc_state)
{
	struct drm_device *dev = intel_dp_to_dev(intel_dp);
	struct drm_i915_private *dev_priv = to_i915(dev);

	if (!crtc_state->has_drrs) {
		DRM_DEBUG_KMS("Panel doesn't support DRRS\n");
		return;
	}

	mutex_lock(&dev_priv->drrs.mutex);
	if (WARN_ON(dev_priv->drrs.dp)) {
		DRM_ERROR("DRRS already enabled\n");
		goto unlock;
	}

	dev_priv->drrs.busy_frontbuffer_bits = 0;

	dev_priv->drrs.dp = intel_dp;

unlock:
	mutex_unlock(&dev_priv->drrs.mutex);
}

/**
 * intel_edp_drrs_disable - Disable DRRS
 * @intel_dp: DP struct
 * @old_crtc_state: Pointer to old crtc_state.
 *
 */
void intel_edp_drrs_disable(struct intel_dp *intel_dp,
			    struct intel_crtc_state *old_crtc_state)
{
	struct drm_device *dev = intel_dp_to_dev(intel_dp);
	struct drm_i915_private *dev_priv = to_i915(dev);

	if (!old_crtc_state->has_drrs)
		return;

	mutex_lock(&dev_priv->drrs.mutex);
	if (!dev_priv->drrs.dp) {
		mutex_unlock(&dev_priv->drrs.mutex);
		return;
	}

	if (dev_priv->drrs.refresh_rate_type == DRRS_LOW_RR)
		intel_dp_set_drrs_state(dev_priv, old_crtc_state,
			intel_dp->attached_connector->panel.fixed_mode->vrefresh);

	dev_priv->drrs.dp = NULL;
	mutex_unlock(&dev_priv->drrs.mutex);

	cancel_delayed_work_sync(&dev_priv->drrs.work);
}

static void intel_edp_drrs_downclock_work(struct work_struct *work)
{
	struct drm_i915_private *dev_priv =
		container_of(work, typeof(*dev_priv), drrs.work.work);
	struct intel_dp *intel_dp;

	mutex_lock(&dev_priv->drrs.mutex);

	intel_dp = dev_priv->drrs.dp;

	if (!intel_dp)
		goto unlock;

	/*
	 * The delayed work can race with an invalidate hence we need to
	 * recheck.
	 */

	if (dev_priv->drrs.busy_frontbuffer_bits)
		goto unlock;

	if (dev_priv->drrs.refresh_rate_type != DRRS_LOW_RR) {
		struct drm_crtc *crtc = dp_to_dig_port(intel_dp)->base.base.crtc;

		intel_dp_set_drrs_state(dev_priv, to_intel_crtc(crtc)->config,
			intel_dp->attached_connector->panel.downclock_mode->vrefresh);
	}

unlock:
	mutex_unlock(&dev_priv->drrs.mutex);
}

/**
 * intel_edp_drrs_invalidate - Disable Idleness DRRS
 * @dev_priv: i915 device
 * @frontbuffer_bits: frontbuffer plane tracking bits
 *
 * This function gets called everytime rendering on the given planes start.
 * Hence DRRS needs to be Upclocked, i.e. (LOW_RR -> HIGH_RR).
 *
 * Dirty frontbuffers relevant to DRRS are tracked in busy_frontbuffer_bits.
 */
void intel_edp_drrs_invalidate(struct drm_i915_private *dev_priv,
			       unsigned int frontbuffer_bits)
{
	struct drm_crtc *crtc;
	enum pipe pipe;

	if (dev_priv->drrs.type == DRRS_NOT_SUPPORTED)
		return;

	cancel_delayed_work(&dev_priv->drrs.work);

	mutex_lock(&dev_priv->drrs.mutex);
	if (!dev_priv->drrs.dp) {
		mutex_unlock(&dev_priv->drrs.mutex);
		return;
	}

	crtc = dp_to_dig_port(dev_priv->drrs.dp)->base.base.crtc;
	pipe = to_intel_crtc(crtc)->pipe;

	frontbuffer_bits &= INTEL_FRONTBUFFER_ALL_MASK(pipe);
	dev_priv->drrs.busy_frontbuffer_bits |= frontbuffer_bits;

	/* invalidate means busy screen hence upclock */
	if (frontbuffer_bits && dev_priv->drrs.refresh_rate_type == DRRS_LOW_RR)
		intel_dp_set_drrs_state(dev_priv, to_intel_crtc(crtc)->config,
			dev_priv->drrs.dp->attached_connector->panel.fixed_mode->vrefresh);

	mutex_unlock(&dev_priv->drrs.mutex);
}

/**
 * intel_edp_drrs_flush - Restart Idleness DRRS
 * @dev_priv: i915 device
 * @frontbuffer_bits: frontbuffer plane tracking bits
 *
 * This function gets called every time rendering on the given planes has
 * completed or flip on a crtc is completed. So DRRS should be upclocked
 * (LOW_RR -> HIGH_RR). And also Idleness detection should be started again,
 * if no other planes are dirty.
 *
 * Dirty frontbuffers relevant to DRRS are tracked in busy_frontbuffer_bits.
 */
void intel_edp_drrs_flush(struct drm_i915_private *dev_priv,
			  unsigned int frontbuffer_bits)
{
	struct drm_crtc *crtc;
	enum pipe pipe;

	if (dev_priv->drrs.type == DRRS_NOT_SUPPORTED)
		return;

	cancel_delayed_work(&dev_priv->drrs.work);

	mutex_lock(&dev_priv->drrs.mutex);
	if (!dev_priv->drrs.dp) {
		mutex_unlock(&dev_priv->drrs.mutex);
		return;
	}

	crtc = dp_to_dig_port(dev_priv->drrs.dp)->base.base.crtc;
	pipe = to_intel_crtc(crtc)->pipe;

	frontbuffer_bits &= INTEL_FRONTBUFFER_ALL_MASK(pipe);
	dev_priv->drrs.busy_frontbuffer_bits &= ~frontbuffer_bits;

	/* flush means busy screen hence upclock */
	if (frontbuffer_bits && dev_priv->drrs.refresh_rate_type == DRRS_LOW_RR)
		intel_dp_set_drrs_state(dev_priv, to_intel_crtc(crtc)->config,
				dev_priv->drrs.dp->attached_connector->panel.fixed_mode->vrefresh);

	/*
	 * flush also means no more activity hence schedule downclock, if all
	 * other fbs are quiescent too
	 */
	if (!dev_priv->drrs.busy_frontbuffer_bits)
		schedule_delayed_work(&dev_priv->drrs.work,
				msecs_to_jiffies(1000));
	mutex_unlock(&dev_priv->drrs.mutex);
}

/**
 * DOC: Display Refresh Rate Switching (DRRS)
 *
 * Display Refresh Rate Switching (DRRS) is a power conservation feature
 * which enables swtching between low and high refresh rates,
 * dynamically, based on the usage scenario. This feature is applicable
 * for internal panels.
 *
 * Indication that the panel supports DRRS is given by the panel EDID, which
 * would list multiple refresh rates for one resolution.
 *
 * DRRS is of 2 types - static and seamless.
 * Static DRRS involves changing refresh rate (RR) by doing a full modeset
 * (may appear as a blink on screen) and is used in dock-undock scenario.
 * Seamless DRRS involves changing RR without any visual effect to the user
 * and can be used during normal system usage. This is done by programming
 * certain registers.
 *
 * Support for static/seamless DRRS may be indicated in the VBT based on
 * inputs from the panel spec.
 *
 * DRRS saves power by switching to low RR based on usage scenarios.
 *
 * The implementation is based on frontbuffer tracking implementation.  When
 * there is a disturbance on the screen triggered by user activity or a periodic
 * system activity, DRRS is disabled (RR is changed to high RR).  When there is
 * no movement on screen, after a timeout of 1 second, a switch to low RR is
 * made.
 *
 * For integration with frontbuffer tracking code, intel_edp_drrs_invalidate()
 * and intel_edp_drrs_flush() are called.
 *
 * DRRS can be further extended to support other internal panels and also
 * the scenario of video playback wherein RR is set based on the rate
 * requested by userspace.
 */

/**
 * intel_dp_drrs_init - Init basic DRRS work and mutex.
 * @intel_connector: eDP connector
 * @fixed_mode: preferred mode of panel
 *
 * This function is  called only once at driver load to initialize basic
 * DRRS stuff.
 *
 * Returns:
 * Downclock mode if panel supports it, else return NULL.
 * DRRS support is determined by the presence of downclock mode (apart
 * from VBT setting).
 */
static struct drm_display_mode *
intel_dp_drrs_init(struct intel_connector *intel_connector,
		struct drm_display_mode *fixed_mode)
{
	struct drm_connector *connector = &intel_connector->base;
	struct drm_device *dev = connector->dev;
	struct drm_i915_private *dev_priv = to_i915(dev);
	struct drm_display_mode *downclock_mode = NULL;

	INIT_DELAYED_WORK(&dev_priv->drrs.work, intel_edp_drrs_downclock_work);
	mutex_init(&dev_priv->drrs.mutex);

	if (INTEL_GEN(dev_priv) <= 6) {
		DRM_DEBUG_KMS("DRRS supported for Gen7 and above\n");
		return NULL;
	}

	if (dev_priv->vbt.drrs_type != SEAMLESS_DRRS_SUPPORT) {
		DRM_DEBUG_KMS("VBT doesn't support DRRS\n");
		return NULL;
	}

	downclock_mode = intel_find_panel_downclock
					(dev_priv, fixed_mode, connector);

	if (!downclock_mode) {
		DRM_DEBUG_KMS("Downclock mode is not found. DRRS not supported\n");
		return NULL;
	}

	dev_priv->drrs.type = dev_priv->vbt.drrs_type;

	dev_priv->drrs.refresh_rate_type = DRRS_HIGH_RR;
	DRM_DEBUG_KMS("seamless DRRS supported for eDP panel.\n");
	return downclock_mode;
}

static bool intel_edp_init_connector(struct intel_dp *intel_dp,
				     struct intel_connector *intel_connector)
{
	struct drm_connector *connector = &intel_connector->base;
	struct intel_digital_port *intel_dig_port = dp_to_dig_port(intel_dp);
	struct intel_encoder *intel_encoder = &intel_dig_port->base;
	struct drm_device *dev = intel_encoder->base.dev;
	struct drm_i915_private *dev_priv = to_i915(dev);
	struct drm_display_mode *fixed_mode = NULL;
	struct drm_display_mode *downclock_mode = NULL;
	bool has_dpcd;
	struct drm_display_mode *scan;
	struct edid *edid;
	enum pipe pipe = INVALID_PIPE;

	if (!is_edp(intel_dp))
		return true;

	/*
	 * On IBX/CPT we may get here with LVDS already registered. Since the
	 * driver uses the only internal power sequencer available for both
	 * eDP and LVDS bail out early in this case to prevent interfering
	 * with an already powered-on LVDS power sequencer.
	 */
	if (intel_get_lvds_encoder(dev)) {
		WARN_ON(!(HAS_PCH_IBX(dev_priv) || HAS_PCH_CPT(dev_priv)));
		DRM_INFO("LVDS was detected, not registering eDP\n");

		return false;
	}

	pps_lock(intel_dp);

	intel_dp_init_panel_power_timestamps(intel_dp);
	intel_dp_pps_init(dev, intel_dp);
	intel_edp_panel_vdd_sanitize(intel_dp);

	pps_unlock(intel_dp);

	/* Cache DPCD and EDID for edp. */
	has_dpcd = intel_edp_init_dpcd(intel_dp);

	if (!has_dpcd) {
		/* if this fails, presume the device is a ghost */
		DRM_INFO("failed to retrieve link info, disabling eDP\n");
		goto out_vdd_off;
	}

	mutex_lock(&dev->mode_config.mutex);
	edid = drm_get_edid(connector, &intel_dp->aux.ddc);
	if (edid) {
		if (drm_add_edid_modes(connector, edid)) {
			drm_mode_connector_update_edid_property(connector,
								edid);
			drm_edid_to_eld(connector, edid);
		} else {
			kfree(edid);
			edid = ERR_PTR(-EINVAL);
		}
	} else {
		edid = ERR_PTR(-ENOENT);
	}
	intel_connector->edid = edid;

	/* prefer fixed mode from EDID if available */
	list_for_each_entry(scan, &connector->probed_modes, head) {
		if ((scan->type & DRM_MODE_TYPE_PREFERRED)) {
			fixed_mode = drm_mode_duplicate(dev, scan);
			downclock_mode = intel_dp_drrs_init(
						intel_connector, fixed_mode);
			break;
		}
	}

	/* fallback to VBT if available for eDP */
	if (!fixed_mode && dev_priv->vbt.lfp_lvds_vbt_mode) {
		fixed_mode = drm_mode_duplicate(dev,
					dev_priv->vbt.lfp_lvds_vbt_mode);
		if (fixed_mode) {
			fixed_mode->type |= DRM_MODE_TYPE_PREFERRED;
			connector->display_info.width_mm = fixed_mode->width_mm;
			connector->display_info.height_mm = fixed_mode->height_mm;
		}
	}
	mutex_unlock(&dev->mode_config.mutex);

	if (IS_VALLEYVIEW(dev_priv) || IS_CHERRYVIEW(dev_priv)) {
		intel_dp->edp_notifier.notifier_call = edp_notify_handler;
		register_reboot_notifier(&intel_dp->edp_notifier);

		/*
		 * Figure out the current pipe for the initial backlight setup.
		 * If the current pipe isn't valid, try the PPS pipe, and if that
		 * fails just assume pipe A.
		 */
		pipe = vlv_active_pipe(intel_dp);

		if (pipe != PIPE_A && pipe != PIPE_B)
			pipe = intel_dp->pps_pipe;

		if (pipe != PIPE_A && pipe != PIPE_B)
			pipe = PIPE_A;

		DRM_DEBUG_KMS("using pipe %c for initial backlight setup\n",
			      pipe_name(pipe));
	}

	intel_panel_init(&intel_connector->panel, fixed_mode, downclock_mode);
	intel_connector->panel.backlight.power = intel_edp_backlight_power;
	intel_panel_setup_backlight(connector, pipe);

	return true;

out_vdd_off:
	cancel_delayed_work_sync(&intel_dp->panel_vdd_work);
	/*
	 * vdd might still be enabled do to the delayed vdd off.
	 * Make sure vdd is actually turned off here.
	 */
	pps_lock(intel_dp);
	edp_panel_vdd_off_sync(intel_dp);
	pps_unlock(intel_dp);

	return false;
}

/* Set up the hotplug pin and aux power domain. */
static void
intel_dp_init_connector_port_info(struct intel_digital_port *intel_dig_port)
{
	struct intel_encoder *encoder = &intel_dig_port->base;
	struct intel_dp *intel_dp = &intel_dig_port->dp;

	switch (intel_dig_port->port) {
	case PORT_A:
		encoder->hpd_pin = HPD_PORT_A;
		intel_dp->aux_power_domain = POWER_DOMAIN_AUX_A;
		break;
	case PORT_B:
		encoder->hpd_pin = HPD_PORT_B;
		intel_dp->aux_power_domain = POWER_DOMAIN_AUX_B;
		break;
	case PORT_C:
		encoder->hpd_pin = HPD_PORT_C;
		intel_dp->aux_power_domain = POWER_DOMAIN_AUX_C;
		break;
	case PORT_D:
		encoder->hpd_pin = HPD_PORT_D;
		intel_dp->aux_power_domain = POWER_DOMAIN_AUX_D;
		break;
	case PORT_E:
		encoder->hpd_pin = HPD_PORT_E;

		/* FIXME: Check VBT for actual wiring of PORT E */
		intel_dp->aux_power_domain = POWER_DOMAIN_AUX_D;
		break;
	default:
		MISSING_CASE(intel_dig_port->port);
	}
}

static void intel_dp_modeset_retry_work_fn(struct work_struct *work)
{
	struct intel_connector *intel_connector;
	struct drm_connector *connector;

	intel_connector = container_of(work, typeof(*intel_connector),
				       modeset_retry_work);
	connector = &intel_connector->base;
	DRM_DEBUG_KMS("[CONNECTOR:%d:%s]\n", connector->base.id,
		      connector->name);

	/* Grab the locks before changing connector property*/
	mutex_lock(&connector->dev->mode_config.mutex);
	/* Set connector link status to BAD and send a Uevent to notify
	 * userspace to do a modeset.
	 */
	drm_mode_connector_set_link_status_property(connector,
						    DRM_MODE_LINK_STATUS_BAD);
	mutex_unlock(&connector->dev->mode_config.mutex);
	/* Send Hotplug uevent so userspace can reprobe */
	drm_kms_helper_hotplug_event(connector->dev);
}

bool
intel_dp_init_connector(struct intel_digital_port *intel_dig_port,
			struct intel_connector *intel_connector)
{
	struct drm_connector *connector = &intel_connector->base;
	struct intel_dp *intel_dp = &intel_dig_port->dp;
	struct intel_encoder *intel_encoder = &intel_dig_port->base;
	struct drm_device *dev = intel_encoder->base.dev;
	struct drm_i915_private *dev_priv = to_i915(dev);
	enum port port = intel_dig_port->port;
	int type;

	/* Initialize the work for modeset in case of link train failure */
	INIT_WORK(&intel_connector->modeset_retry_work,
		  intel_dp_modeset_retry_work_fn);

	if (WARN(intel_dig_port->max_lanes < 1,
		 "Not enough lanes (%d) for DP on port %c\n",
		 intel_dig_port->max_lanes, port_name(port)))
		return false;

	intel_dp_set_source_rates(intel_dp);

	intel_dp->reset_link_params = true;
	intel_dp->pps_pipe = INVALID_PIPE;
	intel_dp->active_pipe = INVALID_PIPE;

	/* intel_dp vfuncs */
	if (INTEL_GEN(dev_priv) >= 9)
		intel_dp->get_aux_clock_divider = skl_get_aux_clock_divider;
	else if (IS_HASWELL(dev_priv) || IS_BROADWELL(dev_priv))
		intel_dp->get_aux_clock_divider = hsw_get_aux_clock_divider;
	else if (HAS_PCH_SPLIT(dev_priv))
		intel_dp->get_aux_clock_divider = ilk_get_aux_clock_divider;
	else
		intel_dp->get_aux_clock_divider = g4x_get_aux_clock_divider;

	if (INTEL_GEN(dev_priv) >= 9)
		intel_dp->get_aux_send_ctl = skl_get_aux_send_ctl;
	else
		intel_dp->get_aux_send_ctl = g4x_get_aux_send_ctl;

	if (HAS_DDI(dev_priv))
		intel_dp->prepare_link_retrain = intel_ddi_prepare_link_retrain;

	/* Preserve the current hw state. */
	intel_dp->DP = I915_READ(intel_dp->output_reg);
	intel_dp->attached_connector = intel_connector;

	if (intel_dp_is_edp(dev_priv, port))
		type = DRM_MODE_CONNECTOR_eDP;
	else
		type = DRM_MODE_CONNECTOR_DisplayPort;

	if (IS_VALLEYVIEW(dev_priv) || IS_CHERRYVIEW(dev_priv))
		intel_dp->active_pipe = vlv_active_pipe(intel_dp);

	/*
	 * For eDP we always set the encoder type to INTEL_OUTPUT_EDP, but
	 * for DP the encoder type can be set by the caller to
	 * INTEL_OUTPUT_UNKNOWN for DDI, so don't rewrite it.
	 */
	if (type == DRM_MODE_CONNECTOR_eDP)
		intel_encoder->type = INTEL_OUTPUT_EDP;

	/* eDP only on port B and/or C on vlv/chv */
	if (WARN_ON((IS_VALLEYVIEW(dev_priv) || IS_CHERRYVIEW(dev_priv)) &&
		    is_edp(intel_dp) && port != PORT_B && port != PORT_C))
		return false;

	DRM_DEBUG_KMS("Adding %s connector on port %c\n",
			type == DRM_MODE_CONNECTOR_eDP ? "eDP" : "DP",
			port_name(port));

	drm_connector_init(dev, connector, &intel_dp_connector_funcs, type);
	drm_connector_helper_add(connector, &intel_dp_connector_helper_funcs);

	connector->interlace_allowed = true;
	connector->doublescan_allowed = 0;

	intel_dp_init_connector_port_info(intel_dig_port);

	intel_dp_aux_init(intel_dp);

	INIT_DELAYED_WORK(&intel_dp->panel_vdd_work,
			  edp_panel_vdd_work);

	intel_connector_attach_encoder(intel_connector, intel_encoder);

	if (HAS_DDI(dev_priv))
		intel_connector->get_hw_state = intel_ddi_connector_get_hw_state;
	else
		intel_connector->get_hw_state = intel_connector_get_hw_state;

	/* init MST on ports that can support it */
	if (HAS_DP_MST(dev_priv) && !is_edp(intel_dp) &&
	    (port == PORT_B || port == PORT_C || port == PORT_D))
		intel_dp_mst_encoder_init(intel_dig_port,
					  intel_connector->base.base.id);

	if (!intel_edp_init_connector(intel_dp, intel_connector)) {
		intel_dp_aux_fini(intel_dp);
		intel_dp_mst_encoder_cleanup(intel_dig_port);
		goto fail;
	}

	intel_dp_add_properties(intel_dp, connector);

	/* For G4X desktop chip, PEG_BAND_GAP_DATA 3:0 must first be written
	 * 0xd.  Failure to do so will result in spurious interrupts being
	 * generated on the port when a cable is not attached.
	 */
	if (IS_G4X(dev_priv) && !IS_GM45(dev_priv)) {
		u32 temp = I915_READ(PEG_BAND_GAP_DATA);
		I915_WRITE(PEG_BAND_GAP_DATA, (temp & ~0xf) | 0xd);
	}

	return true;

fail:
	drm_connector_cleanup(connector);

	return false;
}

bool intel_dp_init(struct drm_i915_private *dev_priv,
		   i915_reg_t output_reg,
		   enum port port)
{
	struct intel_digital_port *intel_dig_port;
	struct intel_encoder *intel_encoder;
	struct drm_encoder *encoder;
	struct intel_connector *intel_connector;

	intel_dig_port = kzalloc(sizeof(*intel_dig_port), GFP_KERNEL);
	if (!intel_dig_port)
		return false;

	intel_connector = intel_connector_alloc();
	if (!intel_connector)
		goto err_connector_alloc;

	intel_encoder = &intel_dig_port->base;
	encoder = &intel_encoder->base;

	if (drm_encoder_init(&dev_priv->drm, &intel_encoder->base,
			     &intel_dp_enc_funcs, DRM_MODE_ENCODER_TMDS,
			     "DP %c", port_name(port)))
		goto err_encoder_init;

	intel_encoder->compute_config = intel_dp_compute_config;
	intel_encoder->disable = intel_disable_dp;
	intel_encoder->get_hw_state = intel_dp_get_hw_state;
	intel_encoder->get_config = intel_dp_get_config;
	intel_encoder->suspend = intel_dp_encoder_suspend;
	if (IS_CHERRYVIEW(dev_priv)) {
		intel_encoder->pre_pll_enable = chv_dp_pre_pll_enable;
		intel_encoder->pre_enable = chv_pre_enable_dp;
		intel_encoder->enable = vlv_enable_dp;
		intel_encoder->post_disable = chv_post_disable_dp;
		intel_encoder->post_pll_disable = chv_dp_post_pll_disable;
	} else if (IS_VALLEYVIEW(dev_priv)) {
		intel_encoder->pre_pll_enable = vlv_dp_pre_pll_enable;
		intel_encoder->pre_enable = vlv_pre_enable_dp;
		intel_encoder->enable = vlv_enable_dp;
		intel_encoder->post_disable = vlv_post_disable_dp;
	} else {
		intel_encoder->pre_enable = g4x_pre_enable_dp;
		intel_encoder->enable = g4x_enable_dp;
		if (INTEL_GEN(dev_priv) >= 5)
			intel_encoder->post_disable = ilk_post_disable_dp;
	}

	intel_dig_port->port = port;
	intel_dig_port->dp.output_reg = output_reg;
	intel_dig_port->max_lanes = 4;

	intel_encoder->type = INTEL_OUTPUT_DP;
	intel_encoder->power_domain = intel_port_to_power_domain(port);
	if (IS_CHERRYVIEW(dev_priv)) {
		if (port == PORT_D)
			intel_encoder->crtc_mask = 1 << 2;
		else
			intel_encoder->crtc_mask = (1 << 0) | (1 << 1);
	} else {
		intel_encoder->crtc_mask = (1 << 0) | (1 << 1) | (1 << 2);
	}
	intel_encoder->cloneable = 0;
	intel_encoder->port = port;

	intel_dig_port->hpd_pulse = intel_dp_hpd_pulse;
	dev_priv->hotplug.irq_port[port] = intel_dig_port;

	if (!intel_dp_init_connector(intel_dig_port, intel_connector))
		goto err_init_connector;

	return true;

err_init_connector:
	drm_encoder_cleanup(encoder);
err_encoder_init:
	kfree(intel_connector);
err_connector_alloc:
	kfree(intel_dig_port);
	return false;
}

void intel_dp_mst_suspend(struct drm_device *dev)
{
	struct drm_i915_private *dev_priv = to_i915(dev);
	int i;

	/* disable MST */
	for (i = 0; i < I915_MAX_PORTS; i++) {
		struct intel_digital_port *intel_dig_port = dev_priv->hotplug.irq_port[i];

		if (!intel_dig_port || !intel_dig_port->dp.can_mst)
			continue;

		if (intel_dig_port->dp.is_mst)
			drm_dp_mst_topology_mgr_suspend(&intel_dig_port->dp.mst_mgr);
	}
}

void intel_dp_mst_resume(struct drm_device *dev)
{
	struct drm_i915_private *dev_priv = to_i915(dev);
	int i;

	for (i = 0; i < I915_MAX_PORTS; i++) {
		struct intel_digital_port *intel_dig_port = dev_priv->hotplug.irq_port[i];
		int ret;

		if (!intel_dig_port || !intel_dig_port->dp.can_mst)
			continue;

		ret = drm_dp_mst_topology_mgr_resume(&intel_dig_port->dp.mst_mgr);
		if (ret)
			intel_dp_check_mst_status(&intel_dig_port->dp);
	}
}<|MERGE_RESOLUTION|>--- conflicted
+++ resolved
@@ -1548,20 +1548,6 @@
 	DRM_DEBUG_KMS("common rates: %s\n", str);
 }
 
-<<<<<<< HEAD
-static int rate_to_index(int find, const int *rates)
-{
-	int i = 0;
-
-	for (i = 0; i < DP_MAX_SUPPORTED_RATES; ++i)
-		if (find == rates[i])
-			break;
-
-	return i;
-}
-
-=======
->>>>>>> a2054256
 int
 intel_dp_max_link_rate(struct intel_dp *intel_dp)
 {
