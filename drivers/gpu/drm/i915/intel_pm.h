/* SPDX-License-Identifier: MIT */
/*
 * Copyright © 2019 Intel Corporation
 */

#ifndef __INTEL_PM_H__
#define __INTEL_PM_H__

#include <linux/types.h>

struct drm_i915_private;
struct intel_crtc_state;
struct intel_plane_state;

void intel_init_clock_gating(struct drm_i915_private *dev_priv);
void intel_suspend_hw(struct drm_i915_private *dev_priv);
int ilk_wm_max_level(const struct drm_i915_private *dev_priv);
void intel_init_pm(struct drm_i915_private *dev_priv);
void intel_init_clock_gating_hooks(struct drm_i915_private *dev_priv);
void intel_pm_setup(struct drm_i915_private *dev_priv);
void g4x_wm_get_hw_state(struct drm_i915_private *dev_priv);
void vlv_wm_get_hw_state(struct drm_i915_private *dev_priv);
void ilk_wm_get_hw_state(struct drm_i915_private *dev_priv);
void g4x_wm_sanitize(struct drm_i915_private *dev_priv);
void vlv_wm_sanitize(struct drm_i915_private *dev_priv);
<<<<<<< HEAD
void skl_wm_sanitize(struct drm_i915_private *dev_priv);
bool intel_can_enable_sagv(struct drm_i915_private *dev_priv,
			   const struct intel_bw_state *bw_state);
void intel_sagv_pre_plane_update(struct intel_atomic_state *state);
void intel_sagv_post_plane_update(struct intel_atomic_state *state);
const struct skl_wm_level *skl_plane_wm_level(const struct skl_pipe_wm *pipe_wm,
					      enum plane_id plane_id,
					      int level);
const struct skl_wm_level *skl_plane_trans_wm(const struct skl_pipe_wm *pipe_wm,
					      enum plane_id plane_id);
bool skl_wm_level_equals(const struct skl_wm_level *l1,
			 const struct skl_wm_level *l2);
bool skl_ddb_allocation_overlaps(const struct skl_ddb_entry *ddb,
				 const struct skl_ddb_entry *entries,
				 int num_entries, int ignore_idx);
void skl_write_plane_wm(struct intel_plane *plane,
			const struct intel_crtc_state *crtc_state);
void skl_write_cursor_wm(struct intel_plane *plane,
			 const struct intel_crtc_state *crtc_state);
=======
>>>>>>> d60c95ef
bool ilk_disable_lp_wm(struct drm_i915_private *dev_priv);
bool intel_wm_plane_visible(const struct intel_crtc_state *crtc_state,
			    const struct intel_plane_state *plane_state);
void intel_print_wm_latency(struct drm_i915_private *dev_priv,
			    const char *name, const u16 wm[]);

bool intel_set_memory_cxsr(struct drm_i915_private *dev_priv, bool enable);

#endif /* __INTEL_PM_H__ */<|MERGE_RESOLUTION|>--- conflicted
+++ resolved
@@ -23,28 +23,6 @@
 void ilk_wm_get_hw_state(struct drm_i915_private *dev_priv);
 void g4x_wm_sanitize(struct drm_i915_private *dev_priv);
 void vlv_wm_sanitize(struct drm_i915_private *dev_priv);
-<<<<<<< HEAD
-void skl_wm_sanitize(struct drm_i915_private *dev_priv);
-bool intel_can_enable_sagv(struct drm_i915_private *dev_priv,
-			   const struct intel_bw_state *bw_state);
-void intel_sagv_pre_plane_update(struct intel_atomic_state *state);
-void intel_sagv_post_plane_update(struct intel_atomic_state *state);
-const struct skl_wm_level *skl_plane_wm_level(const struct skl_pipe_wm *pipe_wm,
-					      enum plane_id plane_id,
-					      int level);
-const struct skl_wm_level *skl_plane_trans_wm(const struct skl_pipe_wm *pipe_wm,
-					      enum plane_id plane_id);
-bool skl_wm_level_equals(const struct skl_wm_level *l1,
-			 const struct skl_wm_level *l2);
-bool skl_ddb_allocation_overlaps(const struct skl_ddb_entry *ddb,
-				 const struct skl_ddb_entry *entries,
-				 int num_entries, int ignore_idx);
-void skl_write_plane_wm(struct intel_plane *plane,
-			const struct intel_crtc_state *crtc_state);
-void skl_write_cursor_wm(struct intel_plane *plane,
-			 const struct intel_crtc_state *crtc_state);
-=======
->>>>>>> d60c95ef
 bool ilk_disable_lp_wm(struct drm_i915_private *dev_priv);
 bool intel_wm_plane_visible(const struct intel_crtc_state *crtc_state,
 			    const struct intel_plane_state *plane_state);
