--- conflicted
+++ resolved
@@ -429,12 +429,8 @@
 			   shadow ppgtt. */
 			if (!pd)
 				break;
-<<<<<<< HEAD
-			px_dma(pd) = mm->ppgtt_mm.shadow_pdps[i];
-=======
 
 			set_dma_address(pd, mm->ppgtt_mm.shadow_pdps[i]);
->>>>>>> d1988041
 		}
 	}
 }
