--- conflicted
+++ resolved
@@ -81,44 +81,6 @@
 	u32 row[I915_MAX_SLICES][I915_MAX_SUBSLICES];
 };
 
-<<<<<<< HEAD
-struct intel_engine_hangcheck {
-	u64 acthd;
-	u32 last_ring;
-	u32 last_head;
-	unsigned long action_timestamp;
-	struct intel_instdone instdone;
-};
-
-struct intel_ring {
-	struct kref ref;
-	struct i915_vma *vma;
-	void *vaddr;
-
-	/*
-	 * As we have two types of rings, one global to the engine used
-	 * by ringbuffer submission and those that are exclusive to a
-	 * context used by execlists, we have to play safe and allow
-	 * atomic updates to the pin_count. However, the actual pinning
-	 * of the context is either done during initialisation for
-	 * ringbuffer submission or serialised as part of the context
-	 * pinning for execlists, and so we do not need a mutex ourselves
-	 * to serialise intel_ring_pin/intel_ring_unpin.
-	 */
-	atomic_t pin_count;
-
-	u32 head;
-	u32 tail;
-	u32 emit;
-
-	u32 space;
-	u32 size;
-	u32 wrap;
-	u32 effective_size;
-};
-
-=======
->>>>>>> d1988041
 /*
  * we use a single page to load ctx workarounds so all of these
  * values are referred in terms of dwords
