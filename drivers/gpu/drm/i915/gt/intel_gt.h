--- conflicted
+++ resolved
@@ -101,9 +101,6 @@
 
 void intel_gt_watchdog_work(struct work_struct *work);
 
-<<<<<<< HEAD
-void intel_gt_invalidate_tlbs(struct intel_gt *gt);
-=======
 static inline u32 intel_gt_tlb_seqno(const struct intel_gt *gt)
 {
 	return seqprop_sequence(&gt->tlb.seqno);
@@ -115,6 +112,5 @@
 }
 
 void intel_gt_invalidate_tlb(struct intel_gt *gt, u32 seqno);
->>>>>>> d60c95ef
 
 #endif /* __INTEL_GT_H__ */