// SPDX-License-Identifier: GPL-2.0+
/*
 * R-Car Display Unit CRTCs
 *
 * Copyright (C) 2013-2015 Renesas Electronics Corporation
 *
 * Contact: Laurent Pinchart (laurent.pinchart@ideasonboard.com)
 */

#include <linux/clk.h>
#include <linux/mutex.h>
#include <linux/platform_device.h>
#include <linux/sys_soc.h>

#include <drm/drm_atomic.h>
#include <drm/drm_atomic_helper.h>
#include <drm/drm_bridge.h>
#include <drm/drm_crtc.h>
#include <drm/drm_device.h>
#include <drm/drm_gem_dma_helper.h>
#include <drm/drm_vblank.h>

#include "rcar_cmm.h"
#include "rcar_du_crtc.h"
#include "rcar_du_drv.h"
#include "rcar_du_encoder.h"
#include "rcar_du_kms.h"
#include "rcar_du_plane.h"
#include "rcar_du_regs.h"
#include "rcar_du_vsp.h"
#include "rcar_lvds.h"
#include "rcar_mipi_dsi.h"

static u32 rcar_du_crtc_read(struct rcar_du_crtc *rcrtc, u32 reg)
{
	struct rcar_du_device *rcdu = rcrtc->dev;

	return rcar_du_read(rcdu, rcrtc->mmio_offset + reg);
}

static void rcar_du_crtc_write(struct rcar_du_crtc *rcrtc, u32 reg, u32 data)
{
	struct rcar_du_device *rcdu = rcrtc->dev;

	rcar_du_write(rcdu, rcrtc->mmio_offset + reg, data);
}

static void rcar_du_crtc_clr(struct rcar_du_crtc *rcrtc, u32 reg, u32 clr)
{
	struct rcar_du_device *rcdu = rcrtc->dev;

	rcar_du_write(rcdu, rcrtc->mmio_offset + reg,
		      rcar_du_read(rcdu, rcrtc->mmio_offset + reg) & ~clr);
}

static void rcar_du_crtc_set(struct rcar_du_crtc *rcrtc, u32 reg, u32 set)
{
	struct rcar_du_device *rcdu = rcrtc->dev;

	rcar_du_write(rcdu, rcrtc->mmio_offset + reg,
		      rcar_du_read(rcdu, rcrtc->mmio_offset + reg) | set);
}

void rcar_du_crtc_dsysr_clr_set(struct rcar_du_crtc *rcrtc, u32 clr, u32 set)
{
	struct rcar_du_device *rcdu = rcrtc->dev;

	rcrtc->dsysr = (rcrtc->dsysr & ~clr) | set;
	rcar_du_write(rcdu, rcrtc->mmio_offset + DSYSR, rcrtc->dsysr);
}

/* -----------------------------------------------------------------------------
 * Hardware Setup
 */

struct dpll_info {
	unsigned int output;
	unsigned int fdpll;
	unsigned int n;
	unsigned int m;
};

static void rcar_du_dpll_divider(struct rcar_du_crtc *rcrtc,
				 struct dpll_info *dpll,
				 unsigned long input,
				 unsigned long target)
{
	unsigned long best_diff = (unsigned long)-1;
	unsigned long diff;
	unsigned int fdpll;
	unsigned int m;
	unsigned int n;

	/*
	 *   fin                                 fvco        fout       fclkout
	 * in --> [1/M] --> |PD| -> [LPF] -> [VCO] -> [1/P] -+-> [1/FDPLL] -> out
	 *              +-> |  |                             |
	 *              |                                    |
	 *              +---------------- [1/N] <------------+
	 *
	 *	fclkout = fvco / P / FDPLL -- (1)
	 *
	 * fin/M = fvco/P/N
	 *
	 *	fvco = fin * P *  N / M -- (2)
	 *
	 * (1) + (2) indicates
	 *
	 *	fclkout = fin * N / M / FDPLL
	 *
	 * NOTES
	 *	N	: (n + 1)
	 *	M	: (m + 1)
	 *	FDPLL	: (fdpll + 1)
	 *	P	: 2
	 *	2kHz < fvco < 4096MHz
	 *
	 * To minimize the jitter,
	 * N : as large as possible
	 * M : as small as possible
	 */
	for (m = 0; m < 4; m++) {
		for (n = 119; n > 38; n--) {
			/*
			 * This code only runs on 64-bit architectures, the
			 * unsigned long type can thus be used for 64-bit
			 * computation. It will still compile without any
			 * warning on 32-bit architectures.
			 *
			 * To optimize calculations, use fout instead of fvco
			 * to verify the VCO frequency constraint.
			 */
			unsigned long fout = input * (n + 1) / (m + 1);

			if (fout < 1000 || fout > 2048 * 1000 * 1000U)
				continue;

			for (fdpll = 1; fdpll < 32; fdpll++) {
				unsigned long output;

				output = fout / (fdpll + 1);
				if (output >= 400 * 1000 * 1000)
					continue;

				diff = abs((long)output - (long)target);
				if (best_diff > diff) {
					best_diff = diff;
					dpll->n = n;
					dpll->m = m;
					dpll->fdpll = fdpll;
					dpll->output = output;
				}

				if (diff == 0)
					goto done;
			}
		}
	}

done:
	dev_dbg(rcrtc->dev->dev,
		"output:%u, fdpll:%u, n:%u, m:%u, diff:%lu\n",
		 dpll->output, dpll->fdpll, dpll->n, dpll->m, best_diff);
}

struct du_clk_params {
	struct clk *clk;
	unsigned long rate;
	unsigned long diff;
	u32 escr;
};

static void rcar_du_escr_divider(struct clk *clk, unsigned long target,
				 u32 escr, struct du_clk_params *params)
{
	unsigned long rate;
	unsigned long diff;
	u32 div;

	/*
	 * If the target rate has already been achieved perfectly we can't do
	 * better.
	 */
	if (params->diff == 0)
		return;

	/*
	 * Compute the input clock rate and internal divisor values to obtain
	 * the clock rate closest to the target frequency.
	 */
	rate = clk_round_rate(clk, target);
	div = clamp(DIV_ROUND_CLOSEST(rate, target), 1UL, 64UL) - 1;
	diff = abs(rate / (div + 1) - target);

	/*
	 * Store the parameters if the resulting frequency is better than any
	 * previously calculated value.
	 */
	if (diff < params->diff) {
		params->clk = clk;
		params->rate = rate;
		params->diff = diff;
		params->escr = escr | div;
	}
}

static const struct soc_device_attribute rcar_du_r8a7795_es1[] = {
	{ .soc_id = "r8a7795", .revision = "ES1.*" },
	{ /* sentinel */ }
};

static void rcar_du_crtc_set_display_timing(struct rcar_du_crtc *rcrtc)
{
	const struct drm_display_mode *mode = &rcrtc->crtc.state->adjusted_mode;
	struct rcar_du_device *rcdu = rcrtc->dev;
	unsigned long mode_clock = mode->clock * 1000;
	unsigned int hdse_offset;
	u32 dsmr;
	u32 escr;

	if (rcdu->info->dpll_mask & (1 << rcrtc->index)) {
		unsigned long target = mode_clock;
		struct dpll_info dpll = { 0 };
		unsigned long extclk;
		u32 dpllcr;
		u32 div = 0;

		/*
		 * DU channels that have a display PLL can't use the internal
		 * system clock, and have no internal clock divider.
		 */

		/*
		 * The H3 ES1.x exhibits dot clock duty cycle stability issues.
		 * We can work around them by configuring the DPLL to twice the
		 * desired frequency, coupled with a /2 post-divider. Restrict
		 * the workaround to H3 ES1.x as ES2.0 and all other SoCs have
		 * no post-divider when a display PLL is present (as shown by
		 * the workaround breaking HDMI output on M3-W during testing).
		 */
		if (soc_device_match(rcar_du_r8a7795_es1)) {
			target *= 2;
			div = 1;
		}

		extclk = clk_get_rate(rcrtc->extclock);
		rcar_du_dpll_divider(rcrtc, &dpll, extclk, target);

		dpllcr = DPLLCR_CODE | DPLLCR_CLKE
		       | DPLLCR_FDPLL(dpll.fdpll)
		       | DPLLCR_N(dpll.n) | DPLLCR_M(dpll.m)
		       | DPLLCR_STBY;

		if (rcrtc->index == 1)
			dpllcr |= DPLLCR_PLCS1
			       |  DPLLCR_INCS_DOTCLKIN1;
		else
			dpllcr |= DPLLCR_PLCS0
			       |  DPLLCR_INCS_DOTCLKIN0;

		rcar_du_group_write(rcrtc->group, DPLLCR, dpllcr);

		escr = ESCR_DCLKSEL_DCLKIN | div;
	} else if (rcdu->info->lvds_clk_mask & BIT(rcrtc->index) ||
		   rcdu->info->dsi_clk_mask & BIT(rcrtc->index)) {
		/*
		 * Use the external LVDS or DSI PLL output as the dot clock when
		 * outputting to the LVDS or DSI encoder on an SoC that supports
		 * this clock routing option. We use the clock directly in that
		 * case, without any additional divider.
		 */
		escr = ESCR_DCLKSEL_DCLKIN;
	} else {
		struct du_clk_params params = { .diff = (unsigned long)-1 };

		rcar_du_escr_divider(rcrtc->clock, mode_clock,
				     ESCR_DCLKSEL_CLKS, &params);
		if (rcrtc->extclock)
			rcar_du_escr_divider(rcrtc->extclock, mode_clock,
					     ESCR_DCLKSEL_DCLKIN, &params);

		dev_dbg(rcrtc->dev->dev, "mode clock %lu %s rate %lu\n",
			mode_clock, params.clk == rcrtc->clock ? "cpg" : "ext",
			params.rate);

		clk_set_rate(params.clk, params.rate);
		escr = params.escr;
	}

	dev_dbg(rcrtc->dev->dev, "%s: ESCR 0x%08x\n", __func__, escr);

	rcar_du_crtc_write(rcrtc, rcrtc->index % 2 ? ESCR13 : ESCR02, escr);
	rcar_du_crtc_write(rcrtc, rcrtc->index % 2 ? OTAR13 : OTAR02, 0);

	/* Signal polarities */
	dsmr = ((mode->flags & DRM_MODE_FLAG_PVSYNC) ? DSMR_VSL : 0)
	     | ((mode->flags & DRM_MODE_FLAG_PHSYNC) ? DSMR_HSL : 0)
	     | ((mode->flags & DRM_MODE_FLAG_INTERLACE) ? DSMR_ODEV : 0)
	     | DSMR_DIPM_DISP | DSMR_CSPM;
	rcar_du_crtc_write(rcrtc, DSMR, dsmr);

<<<<<<< HEAD
=======
	/*
	 * When the CMM is enabled, an additional offset of 25 pixels must be
	 * subtracted from the HDS (horizontal display start) and HDE
	 * (horizontal display end) registers.
	 */
>>>>>>> d60c95ef
	hdse_offset = 19;
	if (rcrtc->group->cmms_mask & BIT(rcrtc->index % 2))
		hdse_offset += 25;

	/* Display timings */
	rcar_du_crtc_write(rcrtc, HDSR, mode->htotal - mode->hsync_start -
					hdse_offset);
	rcar_du_crtc_write(rcrtc, HDER, mode->htotal - mode->hsync_start +
					mode->hdisplay - hdse_offset);
	rcar_du_crtc_write(rcrtc, HSWR, mode->hsync_end -
					mode->hsync_start - 1);
	rcar_du_crtc_write(rcrtc, HCR,  mode->htotal - 1);

	rcar_du_crtc_write(rcrtc, VDSR, mode->crtc_vtotal -
					mode->crtc_vsync_end - 2);
	rcar_du_crtc_write(rcrtc, VDER, mode->crtc_vtotal -
					mode->crtc_vsync_end +
					mode->crtc_vdisplay - 2);
	rcar_du_crtc_write(rcrtc, VSPR, mode->crtc_vtotal -
					mode->crtc_vsync_end +
					mode->crtc_vsync_start - 1);
	rcar_du_crtc_write(rcrtc, VCR,  mode->crtc_vtotal - 1);

	rcar_du_crtc_write(rcrtc, DESR,  mode->htotal - mode->hsync_start - 1);
	rcar_du_crtc_write(rcrtc, DEWR,  mode->hdisplay);
}

static unsigned int plane_zpos(struct rcar_du_plane *plane)
{
	return plane->plane.state->normalized_zpos;
}

static const struct rcar_du_format_info *
plane_format(struct rcar_du_plane *plane)
{
	return to_rcar_plane_state(plane->plane.state)->format;
}

static void rcar_du_crtc_update_planes(struct rcar_du_crtc *rcrtc)
{
	struct rcar_du_plane *planes[RCAR_DU_NUM_HW_PLANES];
	struct rcar_du_device *rcdu = rcrtc->dev;
	unsigned int num_planes = 0;
	unsigned int dptsr_planes;
	unsigned int hwplanes = 0;
	unsigned int prio = 0;
	unsigned int i;
	u32 dspr = 0;

	for (i = 0; i < rcrtc->group->num_planes; ++i) {
		struct rcar_du_plane *plane = &rcrtc->group->planes[i];
		unsigned int j;

		if (plane->plane.state->crtc != &rcrtc->crtc ||
		    !plane->plane.state->visible)
			continue;

		/* Insert the plane in the sorted planes array. */
		for (j = num_planes++; j > 0; --j) {
			if (plane_zpos(planes[j-1]) <= plane_zpos(plane))
				break;
			planes[j] = planes[j-1];
		}

		planes[j] = plane;
		prio += plane_format(plane)->planes * 4;
	}

	for (i = 0; i < num_planes; ++i) {
		struct rcar_du_plane *plane = planes[i];
		struct drm_plane_state *state = plane->plane.state;
		unsigned int index = to_rcar_plane_state(state)->hwindex;

		prio -= 4;
		dspr |= (index + 1) << prio;
		hwplanes |= 1 << index;

		if (plane_format(plane)->planes == 2) {
			index = (index + 1) % 8;

			prio -= 4;
			dspr |= (index + 1) << prio;
			hwplanes |= 1 << index;
		}
	}

	/* If VSP+DU integration is enabled the plane assignment is fixed. */
	if (rcar_du_has(rcdu, RCAR_DU_FEATURE_VSP1_SOURCE)) {
		if (rcdu->info->gen < 3) {
			dspr = (rcrtc->index % 2) + 1;
			hwplanes = 1 << (rcrtc->index % 2);
		} else {
			dspr = (rcrtc->index % 2) ? 3 : 1;
			hwplanes = 1 << ((rcrtc->index % 2) ? 2 : 0);
		}
	}

	/*
	 * Update the planes to display timing and dot clock generator
	 * associations.
	 *
	 * Updating the DPTSR register requires restarting the CRTC group,
	 * resulting in visible flicker. To mitigate the issue only update the
	 * association if needed by enabled planes. Planes being disabled will
	 * keep their current association.
	 */
	mutex_lock(&rcrtc->group->lock);

	dptsr_planes = rcrtc->index % 2 ? rcrtc->group->dptsr_planes | hwplanes
		     : rcrtc->group->dptsr_planes & ~hwplanes;

	if (dptsr_planes != rcrtc->group->dptsr_planes) {
		rcar_du_group_write(rcrtc->group, DPTSR,
				    (dptsr_planes << 16) | dptsr_planes);
		rcrtc->group->dptsr_planes = dptsr_planes;

		if (rcrtc->group->used_crtcs)
			rcar_du_group_restart(rcrtc->group);
	}

	/* Restart the group if plane sources have changed. */
	if (rcrtc->group->need_restart)
		rcar_du_group_restart(rcrtc->group);

	mutex_unlock(&rcrtc->group->lock);

	rcar_du_group_write(rcrtc->group, rcrtc->index % 2 ? DS2PR : DS1PR,
			    dspr);
}

/* -----------------------------------------------------------------------------
 * Page Flip
 */

void rcar_du_crtc_finish_page_flip(struct rcar_du_crtc *rcrtc)
{
	struct drm_pending_vblank_event *event;
	struct drm_device *dev = rcrtc->crtc.dev;
	unsigned long flags;

	spin_lock_irqsave(&dev->event_lock, flags);
	event = rcrtc->event;
	rcrtc->event = NULL;
	spin_unlock_irqrestore(&dev->event_lock, flags);

	if (event == NULL)
		return;

	spin_lock_irqsave(&dev->event_lock, flags);
	drm_crtc_send_vblank_event(&rcrtc->crtc, event);
	wake_up(&rcrtc->flip_wait);
	spin_unlock_irqrestore(&dev->event_lock, flags);

	drm_crtc_vblank_put(&rcrtc->crtc);
}

static bool rcar_du_crtc_page_flip_pending(struct rcar_du_crtc *rcrtc)
{
	struct drm_device *dev = rcrtc->crtc.dev;
	unsigned long flags;
	bool pending;

	spin_lock_irqsave(&dev->event_lock, flags);
	pending = rcrtc->event != NULL;
	spin_unlock_irqrestore(&dev->event_lock, flags);

	return pending;
}

static void rcar_du_crtc_wait_page_flip(struct rcar_du_crtc *rcrtc)
{
	struct rcar_du_device *rcdu = rcrtc->dev;

	if (wait_event_timeout(rcrtc->flip_wait,
			       !rcar_du_crtc_page_flip_pending(rcrtc),
			       msecs_to_jiffies(50)))
		return;

	dev_warn(rcdu->dev, "page flip timeout\n");

	rcar_du_crtc_finish_page_flip(rcrtc);
}

/* -----------------------------------------------------------------------------
 * Color Management Module (CMM)
 */

static int rcar_du_cmm_check(struct drm_crtc *crtc,
			     struct drm_crtc_state *state)
{
	struct drm_property_blob *drm_lut = state->gamma_lut;
	struct rcar_du_crtc *rcrtc = to_rcar_crtc(crtc);
	struct device *dev = rcrtc->dev->dev;

	if (!drm_lut)
		return 0;

	/* We only accept fully populated LUT tables. */
	if (drm_color_lut_size(drm_lut) != CM2_LUT_SIZE) {
		dev_err(dev, "invalid gamma lut size: %zu bytes\n",
			drm_lut->length);
		return -EINVAL;
	}

	return 0;
}

static void rcar_du_cmm_setup(struct drm_crtc *crtc)
{
	struct drm_property_blob *drm_lut = crtc->state->gamma_lut;
	struct rcar_du_crtc *rcrtc = to_rcar_crtc(crtc);
	struct rcar_cmm_config cmm_config = {};

	if (!rcrtc->cmm)
		return;

	if (drm_lut)
		cmm_config.lut.table = (struct drm_color_lut *)drm_lut->data;

	rcar_cmm_setup(rcrtc->cmm, &cmm_config);
}

/* -----------------------------------------------------------------------------
 * Start/Stop and Suspend/Resume
 */

static void rcar_du_crtc_setup(struct rcar_du_crtc *rcrtc)
{
	/* Set display off and background to black */
	rcar_du_crtc_write(rcrtc, DOOR, DOOR_RGB(0, 0, 0));
	rcar_du_crtc_write(rcrtc, BPOR, BPOR_RGB(0, 0, 0));

	/* Configure display timings and output routing */
	rcar_du_crtc_set_display_timing(rcrtc);
	rcar_du_group_set_routing(rcrtc->group);

	/* Start with all planes disabled. */
	rcar_du_group_write(rcrtc->group, rcrtc->index % 2 ? DS2PR : DS1PR, 0);

	/* Enable the VSP compositor. */
	if (rcar_du_has(rcrtc->dev, RCAR_DU_FEATURE_VSP1_SOURCE))
		rcar_du_vsp_enable(rcrtc);

	/* Turn vertical blanking interrupt reporting on. */
	drm_crtc_vblank_on(&rcrtc->crtc);
}

static int rcar_du_crtc_get(struct rcar_du_crtc *rcrtc)
{
	int ret;

	/*
	 * Guard against double-get, as the function is called from both the
	 * .atomic_enable() and .atomic_begin() handlers.
	 */
	if (rcrtc->initialized)
		return 0;

	ret = clk_prepare_enable(rcrtc->clock);
	if (ret < 0)
		return ret;

	ret = clk_prepare_enable(rcrtc->extclock);
	if (ret < 0)
		goto error_clock;

	ret = rcar_du_group_get(rcrtc->group);
	if (ret < 0)
		goto error_group;

	rcar_du_crtc_setup(rcrtc);
	rcrtc->initialized = true;

	return 0;

error_group:
	clk_disable_unprepare(rcrtc->extclock);
error_clock:
	clk_disable_unprepare(rcrtc->clock);
	return ret;
}

static void rcar_du_crtc_put(struct rcar_du_crtc *rcrtc)
{
	rcar_du_group_put(rcrtc->group);

	clk_disable_unprepare(rcrtc->extclock);
	clk_disable_unprepare(rcrtc->clock);

	rcrtc->initialized = false;
}

static void rcar_du_crtc_start(struct rcar_du_crtc *rcrtc)
{
	bool interlaced;

	/*
	 * Select master sync mode. This enables display operation in master
	 * sync mode (with the HSYNC and VSYNC signals configured as outputs and
	 * actively driven).
	 */
	interlaced = rcrtc->crtc.mode.flags & DRM_MODE_FLAG_INTERLACE;
	rcar_du_crtc_dsysr_clr_set(rcrtc, DSYSR_TVM_MASK | DSYSR_SCM_MASK,
				   (interlaced ? DSYSR_SCM_INT_VIDEO : 0) |
				   DSYSR_TVM_MASTER);

	rcar_du_group_start_stop(rcrtc->group, true);
}

static void rcar_du_crtc_disable_planes(struct rcar_du_crtc *rcrtc)
{
	struct rcar_du_device *rcdu = rcrtc->dev;
	struct drm_crtc *crtc = &rcrtc->crtc;
	u32 status;

	/* Make sure vblank interrupts are enabled. */
	drm_crtc_vblank_get(crtc);

	/*
	 * Disable planes and calculate how many vertical blanking interrupts we
	 * have to wait for. If a vertical blanking interrupt has been triggered
	 * but not processed yet, we don't know whether it occurred before or
	 * after the planes got disabled. We thus have to wait for two vblank
	 * interrupts in that case.
	 */
	spin_lock_irq(&rcrtc->vblank_lock);
	rcar_du_group_write(rcrtc->group, rcrtc->index % 2 ? DS2PR : DS1PR, 0);
	status = rcar_du_crtc_read(rcrtc, DSSR);
	rcrtc->vblank_count = status & DSSR_VBK ? 2 : 1;
	spin_unlock_irq(&rcrtc->vblank_lock);

	if (!wait_event_timeout(rcrtc->vblank_wait, rcrtc->vblank_count == 0,
				msecs_to_jiffies(100)))
		dev_warn(rcdu->dev, "vertical blanking timeout\n");

	drm_crtc_vblank_put(crtc);
}

static void rcar_du_crtc_stop(struct rcar_du_crtc *rcrtc)
{
	struct drm_crtc *crtc = &rcrtc->crtc;

	/*
	 * Disable all planes and wait for the change to take effect. This is
	 * required as the plane enable registers are updated on vblank, and no
	 * vblank will occur once the CRTC is stopped. Disabling planes when
	 * starting the CRTC thus wouldn't be enough as it would start scanning
	 * out immediately from old frame buffers until the next vblank.
	 *
	 * This increases the CRTC stop delay, especially when multiple CRTCs
	 * are stopped in one operation as we now wait for one vblank per CRTC.
	 * Whether this can be improved needs to be researched.
	 */
	rcar_du_crtc_disable_planes(rcrtc);

	/*
	 * Disable vertical blanking interrupt reporting. We first need to wait
	 * for page flip completion before stopping the CRTC as userspace
	 * expects page flips to eventually complete.
	 */
	rcar_du_crtc_wait_page_flip(rcrtc);
	drm_crtc_vblank_off(crtc);

	/* Disable the VSP compositor. */
	if (rcar_du_has(rcrtc->dev, RCAR_DU_FEATURE_VSP1_SOURCE))
		rcar_du_vsp_disable(rcrtc);

	if (rcrtc->cmm)
		rcar_cmm_disable(rcrtc->cmm);

	/*
	 * Select switch sync mode. This stops display operation and configures
	 * the HSYNC and VSYNC signals as inputs.
	 *
	 * TODO: Find another way to stop the display for DUs that don't support
	 * TVM sync.
	 */
	if (rcar_du_has(rcrtc->dev, RCAR_DU_FEATURE_TVM_SYNC))
		rcar_du_crtc_dsysr_clr_set(rcrtc, DSYSR_TVM_MASK,
					   DSYSR_TVM_SWITCH);

	rcar_du_group_start_stop(rcrtc->group, false);
}

/* -----------------------------------------------------------------------------
 * CRTC Functions
 */

static int rcar_du_crtc_atomic_check(struct drm_crtc *crtc,
				     struct drm_atomic_state *state)
{
	struct drm_crtc_state *crtc_state = drm_atomic_get_new_crtc_state(state,
									  crtc);
	struct rcar_du_crtc_state *rstate = to_rcar_crtc_state(crtc_state);
	struct drm_encoder *encoder;
	int ret;

	ret = rcar_du_cmm_check(crtc, crtc_state);
	if (ret)
		return ret;

	/* Store the routes from the CRTC output to the DU outputs. */
	rstate->outputs = 0;

	drm_for_each_encoder_mask(encoder, crtc->dev,
				  crtc_state->encoder_mask) {
		struct rcar_du_encoder *renc;

		/* Skip the writeback encoder. */
		if (encoder->encoder_type == DRM_MODE_ENCODER_VIRTUAL)
			continue;

		renc = to_rcar_encoder(encoder);
		rstate->outputs |= BIT(renc->output);
	}

	return 0;
}

static void rcar_du_crtc_atomic_enable(struct drm_crtc *crtc,
				       struct drm_atomic_state *state)
{
	struct rcar_du_crtc *rcrtc = to_rcar_crtc(crtc);
	struct rcar_du_crtc_state *rstate = to_rcar_crtc_state(crtc->state);
	struct rcar_du_device *rcdu = rcrtc->dev;

	if (rcrtc->cmm)
		rcar_cmm_enable(rcrtc->cmm);
	rcar_du_crtc_get(rcrtc);

	/*
	 * On D3/E3 the dot clock is provided by the LVDS encoder attached to
	 * the DU channel. We need to enable its clock output explicitly if
	 * the LVDS output is disabled.
	 */
	if (rcdu->info->lvds_clk_mask & BIT(rcrtc->index) &&
	    rstate->outputs == BIT(RCAR_DU_OUTPUT_DPAD0)) {
		struct drm_bridge *bridge = rcdu->lvds[rcrtc->index];
		const struct drm_display_mode *mode =
			&crtc->state->adjusted_mode;

		rcar_lvds_pclk_enable(bridge, mode->clock * 1000);
	}

	/*
	 * Similarly to LVDS, on V3U the dot clock is provided by the DSI
	 * encoder, and we need to enable the DSI clocks before enabling the CRTC.
	 */
	if ((rcdu->info->dsi_clk_mask & BIT(rcrtc->index)) &&
	    (rstate->outputs &
	     (BIT(RCAR_DU_OUTPUT_DSI0) | BIT(RCAR_DU_OUTPUT_DSI1)))) {
		struct drm_bridge *bridge = rcdu->dsi[rcrtc->index];

		rcar_mipi_dsi_pclk_enable(bridge, state);
	}

	rcar_du_crtc_start(rcrtc);

	/*
	 * TODO: The chip manual indicates that CMM tables should be written
	 * after the DU channel has been activated. Investigate the impact
	 * of this restriction on the first displayed frame.
	 */
	rcar_du_cmm_setup(crtc);
}

static void rcar_du_crtc_atomic_disable(struct drm_crtc *crtc,
					struct drm_atomic_state *state)
{
	struct drm_crtc_state *old_state = drm_atomic_get_old_crtc_state(state,
									 crtc);
	struct rcar_du_crtc *rcrtc = to_rcar_crtc(crtc);
	struct rcar_du_crtc_state *rstate = to_rcar_crtc_state(old_state);
	struct rcar_du_device *rcdu = rcrtc->dev;

	rcar_du_crtc_stop(rcrtc);
	rcar_du_crtc_put(rcrtc);

	if (rcdu->info->lvds_clk_mask & BIT(rcrtc->index) &&
	    rstate->outputs == BIT(RCAR_DU_OUTPUT_DPAD0)) {
		struct drm_bridge *bridge = rcdu->lvds[rcrtc->index];

		/*
		 * Disable the LVDS clock output, see
		 * rcar_du_crtc_atomic_enable().
		 */
		rcar_lvds_pclk_disable(bridge);
	}

	if ((rcdu->info->dsi_clk_mask & BIT(rcrtc->index)) &&
	    (rstate->outputs &
	     (BIT(RCAR_DU_OUTPUT_DSI0) | BIT(RCAR_DU_OUTPUT_DSI1)))) {
		struct drm_bridge *bridge = rcdu->dsi[rcrtc->index];

		/*
		 * Disable the DSI clock output, see
		 * rcar_du_crtc_atomic_enable().
		 */

		rcar_mipi_dsi_pclk_disable(bridge);
	}

	spin_lock_irq(&crtc->dev->event_lock);
	if (crtc->state->event) {
		drm_crtc_send_vblank_event(crtc, crtc->state->event);
		crtc->state->event = NULL;
	}
	spin_unlock_irq(&crtc->dev->event_lock);
}

static void rcar_du_crtc_atomic_begin(struct drm_crtc *crtc,
				      struct drm_atomic_state *state)
{
	struct rcar_du_crtc *rcrtc = to_rcar_crtc(crtc);

	WARN_ON(!crtc->state->enable);

	/*
	 * If a mode set is in progress we can be called with the CRTC disabled.
	 * We thus need to first get and setup the CRTC in order to configure
	 * planes. We must *not* put the CRTC in .atomic_flush(), as it must be
	 * kept awake until the .atomic_enable() call that will follow. The get
	 * operation in .atomic_enable() will in that case be a no-op, and the
	 * CRTC will be put later in .atomic_disable().
	 *
	 * If a mode set is not in progress the CRTC is enabled, and the
	 * following get call will be a no-op. There is thus no need to balance
	 * it in .atomic_flush() either.
	 */
	rcar_du_crtc_get(rcrtc);

	/* If the active state changed, we let .atomic_enable handle CMM. */
	if (crtc->state->color_mgmt_changed && !crtc->state->active_changed)
		rcar_du_cmm_setup(crtc);

	if (rcar_du_has(rcrtc->dev, RCAR_DU_FEATURE_VSP1_SOURCE))
		rcar_du_vsp_atomic_begin(rcrtc);
}

static void rcar_du_crtc_atomic_flush(struct drm_crtc *crtc,
				      struct drm_atomic_state *state)
{
	struct rcar_du_crtc *rcrtc = to_rcar_crtc(crtc);
	struct drm_device *dev = rcrtc->crtc.dev;
	unsigned long flags;

	rcar_du_crtc_update_planes(rcrtc);

	if (crtc->state->event) {
		WARN_ON(drm_crtc_vblank_get(crtc) != 0);

		spin_lock_irqsave(&dev->event_lock, flags);
		rcrtc->event = crtc->state->event;
		crtc->state->event = NULL;
		spin_unlock_irqrestore(&dev->event_lock, flags);
	}

	if (rcar_du_has(rcrtc->dev, RCAR_DU_FEATURE_VSP1_SOURCE))
		rcar_du_vsp_atomic_flush(rcrtc);
}

static enum drm_mode_status
rcar_du_crtc_mode_valid(struct drm_crtc *crtc,
			const struct drm_display_mode *mode)
{
	struct rcar_du_crtc *rcrtc = to_rcar_crtc(crtc);
	struct rcar_du_device *rcdu = rcrtc->dev;
	bool interlaced = mode->flags & DRM_MODE_FLAG_INTERLACE;
	unsigned int min_sync_porch;
	unsigned int vbp;

	if (interlaced && !rcar_du_has(rcdu, RCAR_DU_FEATURE_INTERLACED))
		return MODE_NO_INTERLACE;

	/*
	 * The hardware requires a minimum combined horizontal sync and back
	 * porch of 20 pixels (when CMM isn't used) or 45 pixels (when CMM is
	 * used), and a minimum vertical back porch of 3 lines.
	 */
	min_sync_porch = 20;
	if (rcrtc->group->cmms_mask & BIT(rcrtc->index % 2))
		min_sync_porch += 25;

	if (mode->htotal - mode->hsync_start < min_sync_porch)
		return MODE_HBLANK_NARROW;

	vbp = (mode->vtotal - mode->vsync_end) / (interlaced ? 2 : 1);
	if (vbp < 3)
		return MODE_VBLANK_NARROW;

	return MODE_OK;
}

static const struct drm_crtc_helper_funcs crtc_helper_funcs = {
	.atomic_check = rcar_du_crtc_atomic_check,
	.atomic_begin = rcar_du_crtc_atomic_begin,
	.atomic_flush = rcar_du_crtc_atomic_flush,
	.atomic_enable = rcar_du_crtc_atomic_enable,
	.atomic_disable = rcar_du_crtc_atomic_disable,
	.mode_valid = rcar_du_crtc_mode_valid,
};

static void rcar_du_crtc_crc_init(struct rcar_du_crtc *rcrtc)
{
	struct rcar_du_device *rcdu = rcrtc->dev;
	const char **sources;
	unsigned int count;
	int i = -1;

	/* CRC available only on Gen3 HW. */
	if (rcdu->info->gen < 3)
		return;

	/* Reserve 1 for "auto" source. */
	count = rcrtc->vsp->num_planes + 1;

	sources = kmalloc_array(count, sizeof(*sources), GFP_KERNEL);
	if (!sources)
		return;

	sources[0] = kstrdup("auto", GFP_KERNEL);
	if (!sources[0])
		goto error;

	for (i = 0; i < rcrtc->vsp->num_planes; ++i) {
		struct drm_plane *plane = &rcrtc->vsp->planes[i].plane;
		char name[16];

		sprintf(name, "plane%u", plane->base.id);
		sources[i + 1] = kstrdup(name, GFP_KERNEL);
		if (!sources[i + 1])
			goto error;
	}

	rcrtc->sources = sources;
	rcrtc->sources_count = count;
	return;

error:
	while (i >= 0) {
		kfree(sources[i]);
		i--;
	}
	kfree(sources);
}

static void rcar_du_crtc_crc_cleanup(struct rcar_du_crtc *rcrtc)
{
	unsigned int i;

	if (!rcrtc->sources)
		return;

	for (i = 0; i < rcrtc->sources_count; i++)
		kfree(rcrtc->sources[i]);
	kfree(rcrtc->sources);

	rcrtc->sources = NULL;
	rcrtc->sources_count = 0;
}

static struct drm_crtc_state *
rcar_du_crtc_atomic_duplicate_state(struct drm_crtc *crtc)
{
	struct rcar_du_crtc_state *state;
	struct rcar_du_crtc_state *copy;

	if (WARN_ON(!crtc->state))
		return NULL;

	state = to_rcar_crtc_state(crtc->state);
	copy = kmemdup(state, sizeof(*state), GFP_KERNEL);
	if (copy == NULL)
		return NULL;

	__drm_atomic_helper_crtc_duplicate_state(crtc, &copy->state);

	return &copy->state;
}

static void rcar_du_crtc_atomic_destroy_state(struct drm_crtc *crtc,
					      struct drm_crtc_state *state)
{
	__drm_atomic_helper_crtc_destroy_state(state);
	kfree(to_rcar_crtc_state(state));
}

static void rcar_du_crtc_cleanup(struct drm_crtc *crtc)
{
	struct rcar_du_crtc *rcrtc = to_rcar_crtc(crtc);

	rcar_du_crtc_crc_cleanup(rcrtc);

	return drm_crtc_cleanup(crtc);
}

static void rcar_du_crtc_reset(struct drm_crtc *crtc)
{
	struct rcar_du_crtc_state *state;

	if (crtc->state) {
		rcar_du_crtc_atomic_destroy_state(crtc, crtc->state);
		crtc->state = NULL;
	}

	state = kzalloc(sizeof(*state), GFP_KERNEL);
	if (state == NULL)
		return;

	state->crc.source = VSP1_DU_CRC_NONE;
	state->crc.index = 0;

	__drm_atomic_helper_crtc_reset(crtc, &state->state);
}

static int rcar_du_crtc_enable_vblank(struct drm_crtc *crtc)
{
	struct rcar_du_crtc *rcrtc = to_rcar_crtc(crtc);

	rcar_du_crtc_write(rcrtc, DSRCR, DSRCR_VBCL);
	rcar_du_crtc_set(rcrtc, DIER, DIER_VBE);
	rcrtc->vblank_enable = true;

	return 0;
}

static void rcar_du_crtc_disable_vblank(struct drm_crtc *crtc)
{
	struct rcar_du_crtc *rcrtc = to_rcar_crtc(crtc);

	rcar_du_crtc_clr(rcrtc, DIER, DIER_VBE);
	rcrtc->vblank_enable = false;
}

static int rcar_du_crtc_parse_crc_source(struct rcar_du_crtc *rcrtc,
					 const char *source_name,
					 enum vsp1_du_crc_source *source)
{
	unsigned int index;
	int ret;

	/*
	 * Parse the source name. Supported values are "plane%u" to compute the
	 * CRC on an input plane (%u is the plane ID), and "auto" to compute the
	 * CRC on the composer (VSP) output.
	 */

	if (!source_name) {
		*source = VSP1_DU_CRC_NONE;
		return 0;
	} else if (!strcmp(source_name, "auto")) {
		*source = VSP1_DU_CRC_OUTPUT;
		return 0;
	} else if (strstarts(source_name, "plane")) {
		unsigned int i;

		*source = VSP1_DU_CRC_PLANE;

		ret = kstrtouint(source_name + strlen("plane"), 10, &index);
		if (ret < 0)
			return ret;

		for (i = 0; i < rcrtc->vsp->num_planes; ++i) {
			if (index == rcrtc->vsp->planes[i].plane.base.id)
				return i;
		}
	}

	return -EINVAL;
}

static int rcar_du_crtc_verify_crc_source(struct drm_crtc *crtc,
					  const char *source_name,
					  size_t *values_cnt)
{
	struct rcar_du_crtc *rcrtc = to_rcar_crtc(crtc);
	enum vsp1_du_crc_source source;

	if (rcar_du_crtc_parse_crc_source(rcrtc, source_name, &source) < 0) {
		DRM_DEBUG_DRIVER("unknown source %s\n", source_name);
		return -EINVAL;
	}

	*values_cnt = 1;
	return 0;
}

static const char *const *
rcar_du_crtc_get_crc_sources(struct drm_crtc *crtc, size_t *count)
{
	struct rcar_du_crtc *rcrtc = to_rcar_crtc(crtc);

	*count = rcrtc->sources_count;
	return rcrtc->sources;
}

static int rcar_du_crtc_set_crc_source(struct drm_crtc *crtc,
				       const char *source_name)
{
	struct rcar_du_crtc *rcrtc = to_rcar_crtc(crtc);
	struct drm_modeset_acquire_ctx ctx;
	struct drm_crtc_state *crtc_state;
	struct drm_atomic_state *state;
	enum vsp1_du_crc_source source;
	unsigned int index;
	int ret;

	ret = rcar_du_crtc_parse_crc_source(rcrtc, source_name, &source);
	if (ret < 0)
		return ret;

	index = ret;

	/* Perform an atomic commit to set the CRC source. */
	drm_modeset_acquire_init(&ctx, 0);

	state = drm_atomic_state_alloc(crtc->dev);
	if (!state) {
		ret = -ENOMEM;
		goto unlock;
	}

	state->acquire_ctx = &ctx;

retry:
	crtc_state = drm_atomic_get_crtc_state(state, crtc);
	if (!IS_ERR(crtc_state)) {
		struct rcar_du_crtc_state *rcrtc_state;

		rcrtc_state = to_rcar_crtc_state(crtc_state);
		rcrtc_state->crc.source = source;
		rcrtc_state->crc.index = index;

		ret = drm_atomic_commit(state);
	} else {
		ret = PTR_ERR(crtc_state);
	}

	if (ret == -EDEADLK) {
		drm_atomic_state_clear(state);
		drm_modeset_backoff(&ctx);
		goto retry;
	}

	drm_atomic_state_put(state);

unlock:
	drm_modeset_drop_locks(&ctx);
	drm_modeset_acquire_fini(&ctx);

	return ret;
}

static const struct drm_crtc_funcs crtc_funcs_gen2 = {
	.reset = rcar_du_crtc_reset,
	.destroy = drm_crtc_cleanup,
	.set_config = drm_atomic_helper_set_config,
	.page_flip = drm_atomic_helper_page_flip,
	.atomic_duplicate_state = rcar_du_crtc_atomic_duplicate_state,
	.atomic_destroy_state = rcar_du_crtc_atomic_destroy_state,
	.enable_vblank = rcar_du_crtc_enable_vblank,
	.disable_vblank = rcar_du_crtc_disable_vblank,
};

static const struct drm_crtc_funcs crtc_funcs_gen3 = {
	.reset = rcar_du_crtc_reset,
	.destroy = rcar_du_crtc_cleanup,
	.set_config = drm_atomic_helper_set_config,
	.page_flip = drm_atomic_helper_page_flip,
	.atomic_duplicate_state = rcar_du_crtc_atomic_duplicate_state,
	.atomic_destroy_state = rcar_du_crtc_atomic_destroy_state,
	.enable_vblank = rcar_du_crtc_enable_vblank,
	.disable_vblank = rcar_du_crtc_disable_vblank,
	.set_crc_source = rcar_du_crtc_set_crc_source,
	.verify_crc_source = rcar_du_crtc_verify_crc_source,
	.get_crc_sources = rcar_du_crtc_get_crc_sources,
};

/* -----------------------------------------------------------------------------
 * Interrupt Handling
 */

static irqreturn_t rcar_du_crtc_irq(int irq, void *arg)
{
	struct rcar_du_crtc *rcrtc = arg;
	struct rcar_du_device *rcdu = rcrtc->dev;
	irqreturn_t ret = IRQ_NONE;
	u32 status;

	spin_lock(&rcrtc->vblank_lock);

	status = rcar_du_crtc_read(rcrtc, DSSR);
	rcar_du_crtc_write(rcrtc, DSRCR, status & DSRCR_MASK);

	if (status & DSSR_VBK) {
		/*
		 * Wake up the vblank wait if the counter reaches 0. This must
		 * be protected by the vblank_lock to avoid races in
		 * rcar_du_crtc_disable_planes().
		 */
		if (rcrtc->vblank_count) {
			if (--rcrtc->vblank_count == 0)
				wake_up(&rcrtc->vblank_wait);
		}
	}

	spin_unlock(&rcrtc->vblank_lock);

	if (status & DSSR_VBK) {
		if (rcdu->info->gen < 3) {
			drm_crtc_handle_vblank(&rcrtc->crtc);
			rcar_du_crtc_finish_page_flip(rcrtc);
		}

		ret = IRQ_HANDLED;
	}

	return ret;
}

/* -----------------------------------------------------------------------------
 * Initialization
 */

int rcar_du_crtc_create(struct rcar_du_group *rgrp, unsigned int swindex,
			unsigned int hwindex)
{
	static const unsigned int mmio_offsets[] = {
		DU0_REG_OFFSET, DU1_REG_OFFSET, DU2_REG_OFFSET, DU3_REG_OFFSET
	};

	struct rcar_du_device *rcdu = rgrp->dev;
	struct platform_device *pdev = to_platform_device(rcdu->dev);
	struct rcar_du_crtc *rcrtc = &rcdu->crtcs[swindex];
	struct drm_crtc *crtc = &rcrtc->crtc;
	struct drm_plane *primary;
	unsigned int irqflags;
	struct clk *clk;
	char clk_name[9];
	char *name;
	int irq;
	int ret;

	/* Get the CRTC clock and the optional external clock. */
	if (rcar_du_has(rcdu, RCAR_DU_FEATURE_CRTC_CLOCK)) {
		sprintf(clk_name, "du.%u", hwindex);
		name = clk_name;
	} else {
		name = NULL;
	}

	rcrtc->clock = devm_clk_get(rcdu->dev, name);
	if (IS_ERR(rcrtc->clock)) {
		dev_err(rcdu->dev, "no clock for DU channel %u\n", hwindex);
		return PTR_ERR(rcrtc->clock);
	}

	sprintf(clk_name, "dclkin.%u", hwindex);
	clk = devm_clk_get(rcdu->dev, clk_name);
	if (!IS_ERR(clk)) {
		rcrtc->extclock = clk;
	} else if (PTR_ERR(clk) == -EPROBE_DEFER) {
		return -EPROBE_DEFER;
	} else if (rcdu->info->dpll_mask & BIT(hwindex)) {
		/*
		 * DU channels that have a display PLL can't use the internal
		 * system clock and thus require an external clock.
		 */
		ret = PTR_ERR(clk);
		dev_err(rcdu->dev, "can't get dclkin.%u: %d\n", hwindex, ret);
		return ret;
	}

	init_waitqueue_head(&rcrtc->flip_wait);
	init_waitqueue_head(&rcrtc->vblank_wait);
	spin_lock_init(&rcrtc->vblank_lock);

	rcrtc->dev = rcdu;
	rcrtc->group = rgrp;
	rcrtc->mmio_offset = mmio_offsets[hwindex];
	rcrtc->index = hwindex;
	rcrtc->dsysr = rcrtc->index % 2 ? 0 : DSYSR_DRES;

	if (rcar_du_has(rcdu, RCAR_DU_FEATURE_TVM_SYNC))
		rcrtc->dsysr |= DSYSR_TVM_TVSYNC;

	if (rcar_du_has(rcdu, RCAR_DU_FEATURE_VSP1_SOURCE))
		primary = &rcrtc->vsp->planes[rcrtc->vsp_pipe].plane;
	else
		primary = &rgrp->planes[swindex % 2].plane;

	ret = drm_crtc_init_with_planes(&rcdu->ddev, crtc, primary, NULL,
					rcdu->info->gen <= 2 ?
					&crtc_funcs_gen2 : &crtc_funcs_gen3,
					NULL);
	if (ret < 0)
		return ret;

	/* CMM might be disabled for this CRTC. */
	if (rcdu->cmms[swindex]) {
		rcrtc->cmm = rcdu->cmms[swindex];
		rgrp->cmms_mask |= BIT(hwindex % 2);

		drm_mode_crtc_set_gamma_size(crtc, CM2_LUT_SIZE);
		drm_crtc_enable_color_mgmt(crtc, 0, false, CM2_LUT_SIZE);
	}

	drm_crtc_helper_add(crtc, &crtc_helper_funcs);

	/* Register the interrupt handler. */
	if (rcar_du_has(rcdu, RCAR_DU_FEATURE_CRTC_IRQ)) {
		/* The IRQ's are associated with the CRTC (sw)index. */
		irq = platform_get_irq(pdev, swindex);
		irqflags = 0;
	} else {
		irq = platform_get_irq(pdev, 0);
		irqflags = IRQF_SHARED;
	}

	if (irq < 0) {
		dev_err(rcdu->dev, "no IRQ for CRTC %u\n", swindex);
		return irq;
	}

	ret = devm_request_irq(rcdu->dev, irq, rcar_du_crtc_irq, irqflags,
			       dev_name(rcdu->dev), rcrtc);
	if (ret < 0) {
		dev_err(rcdu->dev,
			"failed to register IRQ for CRTC %u\n", swindex);
		return ret;
	}

	rcar_du_crtc_crc_init(rcrtc);

	return 0;
}<|MERGE_RESOLUTION|>--- conflicted
+++ resolved
@@ -299,14 +299,11 @@
 	     | DSMR_DIPM_DISP | DSMR_CSPM;
 	rcar_du_crtc_write(rcrtc, DSMR, dsmr);
 
-<<<<<<< HEAD
-=======
 	/*
 	 * When the CMM is enabled, an additional offset of 25 pixels must be
 	 * subtracted from the HDS (horizontal display start) and HDE
 	 * (horizontal display end) registers.
 	 */
->>>>>>> d60c95ef
 	hdse_offset = 19;
 	if (rcrtc->group->cmms_mask & BIT(rcrtc->index % 2))
 		hdse_offset += 25;
