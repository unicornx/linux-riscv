// SPDX-License-Identifier: GPL-2.0+
/*
 * rcar_du_encoder.c  --  R-Car Display Unit Encoder
 *
 * Copyright (C) 2013-2014 Renesas Electronics Corporation
 *
 * Contact: Laurent Pinchart (laurent.pinchart@ideasonboard.com)
 */

#include <linux/export.h>
#include <linux/slab.h>

#include <drm/drm_bridge.h>
#include <drm/drm_crtc.h>
#include <drm/drm_managed.h>
#include <drm/drm_modeset_helper_vtables.h>
#include <drm/drm_panel.h>

#include "rcar_du_drv.h"
#include "rcar_du_encoder.h"
#include "rcar_du_kms.h"
#include "rcar_lvds.h"

/* -----------------------------------------------------------------------------
 * Encoder
 */

static unsigned int rcar_du_encoder_count_ports(struct device_node *node)
{
	struct device_node *ports;
	struct device_node *port;
	unsigned int num_ports = 0;

	ports = of_get_child_by_name(node, "ports");
	if (!ports)
		ports = of_node_get(node);

	for_each_child_of_node(ports, port) {
		if (of_node_name_eq(port, "port"))
			num_ports++;
	}

	of_node_put(ports);

	return num_ports;
}

static const struct drm_encoder_funcs rcar_du_encoder_funcs = {
};

int rcar_du_encoder_init(struct rcar_du_device *rcdu,
			 enum rcar_du_output output,
			 struct device_node *enc_node)
{
	struct rcar_du_encoder *renc;
	struct drm_bridge *bridge;
<<<<<<< HEAD
	int ret;

	renc = devm_kzalloc(rcdu->dev, sizeof(*renc), GFP_KERNEL);
	if (renc == NULL)
		return -ENOMEM;

	renc->output = output;
	encoder = rcar_encoder_to_drm_encoder(renc);

	dev_dbg(rcdu->dev, "initializing encoder %pOF for output %u\n",
		enc_node, output);
=======
>>>>>>> 4bcf3b75

	/*
	 * Locate the DRM bridge from the DT node. For the DPAD outputs, if the
	 * DT node has a single port, assume that it describes a panel and
	 * create a panel bridge.
	 */
	if ((output == RCAR_DU_OUTPUT_DPAD0 ||
	     output == RCAR_DU_OUTPUT_DPAD1) &&
	    rcar_du_encoder_count_ports(enc_node) == 1) {
		struct drm_panel *panel = of_drm_find_panel(enc_node);

		if (IS_ERR(panel))
			return PTR_ERR(panel);

		bridge = devm_drm_panel_bridge_add_typed(rcdu->dev, panel,
							 DRM_MODE_CONNECTOR_DPI);
		if (IS_ERR(bridge))
			return PTR_ERR(bridge);
	} else {
		bridge = of_drm_find_bridge(enc_node);
<<<<<<< HEAD
		if (!bridge) {
			ret = -EPROBE_DEFER;
			goto done;
		}
=======
		if (!bridge)
			return -EPROBE_DEFER;
>>>>>>> 4bcf3b75

		if (output == RCAR_DU_OUTPUT_LVDS0 ||
		    output == RCAR_DU_OUTPUT_LVDS1)
			rcdu->lvds[output - RCAR_DU_OUTPUT_LVDS0] = bridge;
	}

	/*
	 * Create and initialize the encoder. On Gen3 skip the LVDS1 output if
	 * the LVDS1 encoder is used as a companion for LVDS0 in dual-link
	 * mode.
	 */
	if (rcdu->info->gen >= 3 && output == RCAR_DU_OUTPUT_LVDS1) {
		if (rcar_lvds_dual_link(bridge))
			return -ENOLINK;
	}

	dev_dbg(rcdu->dev, "initializing encoder %pOF for output %u\n",
		enc_node, output);

	renc = drmm_encoder_alloc(&rcdu->ddev, struct rcar_du_encoder, base,
				  &rcar_du_encoder_funcs, DRM_MODE_ENCODER_NONE,
				  NULL);
	if (!renc)
		return -ENOMEM;

	renc->output = output;

	/*
	 * Attach the bridge to the encoder. The bridge will create the
	 * connector.
	 */
	return drm_bridge_attach(&renc->base, bridge, NULL, 0);
}<|MERGE_RESOLUTION|>--- conflicted
+++ resolved
@@ -54,20 +54,6 @@
 {
 	struct rcar_du_encoder *renc;
 	struct drm_bridge *bridge;
-<<<<<<< HEAD
-	int ret;
-
-	renc = devm_kzalloc(rcdu->dev, sizeof(*renc), GFP_KERNEL);
-	if (renc == NULL)
-		return -ENOMEM;
-
-	renc->output = output;
-	encoder = rcar_encoder_to_drm_encoder(renc);
-
-	dev_dbg(rcdu->dev, "initializing encoder %pOF for output %u\n",
-		enc_node, output);
-=======
->>>>>>> 4bcf3b75
 
 	/*
 	 * Locate the DRM bridge from the DT node. For the DPAD outputs, if the
@@ -88,15 +74,8 @@
 			return PTR_ERR(bridge);
 	} else {
 		bridge = of_drm_find_bridge(enc_node);
-<<<<<<< HEAD
-		if (!bridge) {
-			ret = -EPROBE_DEFER;
-			goto done;
-		}
-=======
 		if (!bridge)
 			return -EPROBE_DEFER;
->>>>>>> 4bcf3b75
 
 		if (output == RCAR_DU_OUTPUT_LVDS0 ||
 		    output == RCAR_DU_OUTPUT_LVDS1)
