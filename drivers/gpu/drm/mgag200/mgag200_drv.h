--- conflicted
+++ resolved
@@ -187,14 +187,11 @@
 	struct drm_simple_display_pipe display_pipe;
 };
 
-<<<<<<< HEAD
-=======
 static inline struct mga_device *to_mga_device(struct drm_device *dev)
 {
 	return container_of(dev, struct mga_device, base);
 }
 
->>>>>>> d1988041
 static inline enum mga_type
 mgag200_type_from_driver_data(kernel_ulong_t driver_data)
 {
