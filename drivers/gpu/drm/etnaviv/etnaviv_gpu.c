--- conflicted
+++ resolved
@@ -772,55 +772,12 @@
 		gpu->identity.features &= ~chipFeatures_FAST_CLEAR;
 	}
 
-<<<<<<< HEAD
-	/*
-	 * On cores with security features supported, we claim control over the
-	 * security states.
-	 */
-	if ((gpu->identity.minor_features7 & chipMinorFeatures7_BIT_SECURITY) &&
-	    (gpu->identity.minor_features10 & chipMinorFeatures10_SECURITY_AHB))
-		gpu->sec_mode = ETNA_SEC_KERNEL;
-
-	ret = etnaviv_hw_reset(gpu);
-	if (ret) {
-		dev_err(gpu->dev, "GPU reset failed\n");
-		goto fail;
-	}
-
-	gpu->mmu = etnaviv_iommu_new(gpu);
-	if (IS_ERR(gpu->mmu)) {
-		dev_err(gpu->dev, "Failed to instantiate GPU IOMMU\n");
-		ret = PTR_ERR(gpu->mmu);
-		goto fail;
-	}
-
-	gpu->cmdbuf_suballoc = etnaviv_cmdbuf_suballoc_new(gpu);
-	if (IS_ERR(gpu->cmdbuf_suballoc)) {
-		dev_err(gpu->dev, "Failed to create cmdbuf suballocator\n");
-		ret = PTR_ERR(gpu->cmdbuf_suballoc);
-		goto destroy_iommu;
-	}
-
-=======
->>>>>>> f7688b48
 	/* Create buffer: */
 	ret = etnaviv_cmdbuf_init(priv->cmdbuf_suballoc, &gpu->buffer,
 				  PAGE_SIZE);
 	if (ret) {
 		dev_err(gpu->dev, "could not create command buffer\n");
-<<<<<<< HEAD
-		goto destroy_suballoc;
-	}
-
-	if (gpu->mmu->version == ETNAVIV_IOMMU_V1 &&
-	    etnaviv_cmdbuf_get_va(&gpu->buffer) > 0x80000000) {
-		ret = -EINVAL;
-		dev_err(gpu->dev,
-			"command buffer outside valid memory window\n");
-		goto free_buffer;
-=======
 		goto fail;
->>>>>>> f7688b48
 	}
 
 	/* Setup event management */
@@ -843,18 +800,6 @@
 
 	return 0;
 
-<<<<<<< HEAD
-free_buffer:
-	etnaviv_cmdbuf_free(&gpu->buffer);
-	gpu->buffer.suballoc = NULL;
-destroy_suballoc:
-	etnaviv_cmdbuf_suballoc_destroy(gpu->cmdbuf_suballoc);
-	gpu->cmdbuf_suballoc = NULL;
-destroy_iommu:
-	etnaviv_iommu_destroy(gpu->mmu);
-	gpu->mmu = NULL;
-=======
->>>>>>> f7688b48
 fail:
 	pm_runtime_mark_last_busy(gpu->dev);
 	pm_runtime_put_autosuspend(gpu->dev);
