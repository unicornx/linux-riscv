--- conflicted
+++ resolved
@@ -1,6 +1,4 @@
 // SPDX-License-Identifier: GPL-2.0+
-<<<<<<< HEAD
-=======
 
 /**
  * DOC: vkms (Virtual Kernel Modesetting)
@@ -10,7 +8,6 @@
  * use the GPU. vkms aims to enable a virtual display without the need for
  * a hardware display capability.
  */
->>>>>>> f7688b48
 
 #include <linux/module.h>
 #include <linux/platform_device.h>
