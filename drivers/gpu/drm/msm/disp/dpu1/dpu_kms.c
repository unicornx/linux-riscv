--- conflicted
+++ resolved
@@ -1256,22 +1256,12 @@
 
 	priv->kms = &dpu_kms->base;
 
-<<<<<<< HEAD
-	return 0;
-}
-
-static void dpu_unbind(struct device *dev, struct device *master, void *data)
-{
-	struct platform_device *pdev = to_platform_device(dev);
-	struct dpu_kms *dpu_kms = platform_get_drvdata(pdev);
-=======
 	irq = irq_of_parse_and_map(dpu_kms->pdev->dev.of_node, 0);
 	if (!irq) {
 		DPU_ERROR("failed to get irq\n");
 		return -EINVAL;
 	}
 	dpu_kms->base.irq = irq;
->>>>>>> bf44eed7
 
 	return 0;
 }
