--- conflicted
+++ resolved
@@ -322,12 +322,6 @@
 
 	kthread_stop(dp->ev_tsk);
 
-	/* disable all HPD interrupts */
-	if (dp->core_initialized)
-		dp_catalog_hpd_config_intr(dp->catalog, DP_DP_HPD_INT_MASK, false);
-
-	kthread_stop(dp->ev_tsk);
-
 	dp_power_client_deinit(dp->power);
 	dp_aux_unregister(dp->aux);
 	dp->drm_dev = NULL;
@@ -431,14 +425,9 @@
 
 static void dp_display_host_phy_init(struct dp_display_private *dp)
 {
-<<<<<<< HEAD
-	DRM_DEBUG_DP("core_init=%d phy_init=%d\n",
-			dp->core_initialized, dp->phy_initialized);
-=======
 	drm_dbg_dp(dp->drm_dev, "type=%d core_init=%d phy_init=%d\n",
 		dp->dp_display.connector_type, dp->core_initialized,
 		dp->phy_initialized);
->>>>>>> d60c95ef
 
 	if (!dp->phy_initialized) {
 		dp_ctrl_phy_init(dp->ctrl);
@@ -448,14 +437,9 @@
 
 static void dp_display_host_phy_exit(struct dp_display_private *dp)
 {
-<<<<<<< HEAD
-	DRM_DEBUG_DP("core_init=%d phy_init=%d\n",
-			dp->core_initialized, dp->phy_initialized);
-=======
 	drm_dbg_dp(dp->drm_dev, "type=%d core_init=%d phy_init=%d\n",
 		dp->dp_display.connector_type, dp->core_initialized,
 		dp->phy_initialized);
->>>>>>> d60c95ef
 
 	if (dp->phy_initialized) {
 		dp_ctrl_phy_exit(dp->ctrl);
@@ -465,13 +449,9 @@
 
 static void dp_display_host_init(struct dp_display_private *dp)
 {
-<<<<<<< HEAD
-	DRM_DEBUG_DP("core_initialized=%d\n", dp->core_initialized);
-=======
 	drm_dbg_dp(dp->drm_dev, "type=%d core_init=%d phy_init=%d\n",
 		dp->dp_display.connector_type, dp->core_initialized,
 		dp->phy_initialized);
->>>>>>> d60c95ef
 
 	dp_power_init(dp->power, false);
 	dp_ctrl_reset_irq_ctrl(dp->ctrl, true);
@@ -481,13 +461,9 @@
 
 static void dp_display_host_deinit(struct dp_display_private *dp)
 {
-<<<<<<< HEAD
-	DRM_DEBUG_DP("core_initialized=%d\n", dp->core_initialized);
-=======
 	drm_dbg_dp(dp->drm_dev, "type=%d core_init=%d phy_init=%d\n",
 		dp->dp_display.connector_type, dp->core_initialized,
 		dp->phy_initialized);
->>>>>>> d60c95ef
 
 	dp_ctrl_reset_irq_ctrl(dp->ctrl, false);
 	dp_aux_deinit(dp->aux);
@@ -501,18 +477,7 @@
 
 	dp_display_host_phy_init(dp);
 
-<<<<<<< HEAD
-	dp = container_of(g_dp_display,
-			struct dp_display_private, dp_display);
-
-	dp_display_host_phy_init(dp);
-
-	rc = dp_display_process_hpd_high(dp);
-end:
-	return rc;
-=======
 	return dp_display_process_hpd_high(dp);
->>>>>>> d60c95ef
 }
 
 static int dp_display_usbpd_disconnect_cb(struct device *dev)
@@ -634,11 +599,6 @@
 		return 0;
 	}
 
-<<<<<<< HEAD
-	dp->hpd_state = ST_CONNECT_PENDING;
-
-=======
->>>>>>> d60c95ef
 	ret = dp_display_usbpd_configure_cb(&dp->pdev->dev);
 	if (ret) {	/* link train failed */
 		dp->hpd_state = ST_DISCONNECTED;
@@ -769,14 +729,8 @@
 
 	dp_display_usbpd_attention_cb(&dp->pdev->dev);
 
-<<<<<<< HEAD
-	dp_display_usbpd_attention_cb(&dp->pdev->dev);
-
-	DRM_DEBUG_DP("hpd_state=%d\n", state);
-=======
 	drm_dbg_dp(dp->drm_dev, "After, type=%d hpd_state=%d\n",
 			dp->dp_display.connector_type, state);
->>>>>>> d60c95ef
 
 	mutex_unlock(&dp->event_mutex);
 
@@ -921,11 +875,7 @@
 		return 0;
 	}
 
-<<<<<<< HEAD
-	rc = dp_ctrl_on_stream(dp->ctrl, data);
-=======
 	rc = dp_ctrl_on_stream(dp->ctrl, force_link_train);
->>>>>>> d60c95ef
 	if (!rc)
 		dp_display->power_on = true;
 
@@ -1368,10 +1318,6 @@
 
 	/* setup event q */
 	mutex_init(&dp->event_mutex);
-<<<<<<< HEAD
-	g_dp_display = &dp->dp_display;
-=======
->>>>>>> d60c95ef
 	init_waitqueue_head(&dp->event_q);
 	spin_lock_init(&dp->event_lock);
 
@@ -1427,15 +1373,12 @@
 
 	dp_catalog_ctrl_hpd_config(dp->catalog);
 
-<<<<<<< HEAD
-=======
 
 	if (!dp->dp_display.is_edp)
 		dp_catalog_hpd_config_intr(dp->catalog,
 				DP_DP_HPD_PLUG_INT_MASK |
 				DP_DP_HPD_UNPLUG_INT_MASK,
 				true);
->>>>>>> d60c95ef
 
 	if (dp_catalog_link_is_connected(dp->catalog)) {
 		/*
@@ -1486,15 +1429,10 @@
 
 	mutex_lock(&dp->event_mutex);
 
-<<<<<<< HEAD
-	DRM_DEBUG_DP("Before, core_inited=%d power_on=%d\n",
-			dp->core_initialized, dp_display->power_on);
-=======
 	drm_dbg_dp(dp->drm_dev,
 		"Before, type=%d core_inited=%d  phy_inited=%d power_on=%d\n",
 		dp->dp_display.connector_type, dp->core_initialized,
 		dp->phy_initialized, dp_display->power_on);
->>>>>>> d60c95ef
 
 	/* mainlink enabled */
 	if (dp_power_clk_status(dp->power, DP_CTRL_PM))
@@ -1504,11 +1442,6 @@
 
 	/* host_init will be called at pm_resume */
 	dp_display_host_deinit(dp);
-<<<<<<< HEAD
-
-	dp->hpd_state = ST_SUSPENDED;
-=======
->>>>>>> d60c95ef
 
 	dp->hpd_state = ST_SUSPENDED;
 
@@ -1563,9 +1496,6 @@
 
 	dp = container_of(dp_display, struct dp_display_private, dp_display);
 
-<<<<<<< HEAD
-	dp_add_event(dp, EV_HPD_INIT_SETUP, 0, 100);
-=======
 	if (!dp_display->is_edp)
 		dp_add_event(dp, EV_HPD_INIT_SETUP, 0, 100);
 }
@@ -1577,7 +1507,6 @@
 	dp = container_of(dp_display, struct dp_display_private, dp_display);
 
 	return dp->wide_bus_en;
->>>>>>> d60c95ef
 }
 
 void msm_dp_debugfs_init(struct msm_dp *dp_display, struct drm_minor *minor)
@@ -1721,10 +1650,6 @@
 
 	dp_priv->panel->connector = dp_display->connector;
 
-<<<<<<< HEAD
-	priv->connectors[priv->num_connectors++] = dp_display->connector;
-=======
->>>>>>> d60c95ef
 	return 0;
 }
 
