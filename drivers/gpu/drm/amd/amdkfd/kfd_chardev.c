// SPDX-License-Identifier: GPL-2.0 OR MIT
/*
 * Copyright 2014-2022 Advanced Micro Devices, Inc.
 *
 * Permission is hereby granted, free of charge, to any person obtaining a
 * copy of this software and associated documentation files (the "Software"),
 * to deal in the Software without restriction, including without limitation
 * the rights to use, copy, modify, merge, publish, distribute, sublicense,
 * and/or sell copies of the Software, and to permit persons to whom the
 * Software is furnished to do so, subject to the following conditions:
 *
 * The above copyright notice and this permission notice shall be included in
 * all copies or substantial portions of the Software.
 *
 * THE SOFTWARE IS PROVIDED "AS IS", WITHOUT WARRANTY OF ANY KIND, EXPRESS OR
 * IMPLIED, INCLUDING BUT NOT LIMITED TO THE WARRANTIES OF MERCHANTABILITY,
 * FITNESS FOR A PARTICULAR PURPOSE AND NONINFRINGEMENT.  IN NO EVENT SHALL
 * THE COPYRIGHT HOLDER(S) OR AUTHOR(S) BE LIABLE FOR ANY CLAIM, DAMAGES OR
 * OTHER LIABILITY, WHETHER IN AN ACTION OF CONTRACT, TORT OR OTHERWISE,
 * ARISING FROM, OUT OF OR IN CONNECTION WITH THE SOFTWARE OR THE USE OR
 * OTHER DEALINGS IN THE SOFTWARE.
 */

#include <linux/device.h>
#include <linux/export.h>
#include <linux/err.h>
#include <linux/fs.h>
#include <linux/file.h>
#include <linux/sched.h>
#include <linux/slab.h>
#include <linux/uaccess.h>
#include <linux/compat.h>
#include <uapi/linux/kfd_ioctl.h>
#include <linux/time.h>
#include <linux/mm.h>
#include <linux/mman.h>
#include <linux/ptrace.h>
#include <linux/dma-buf.h>
#include <linux/fdtable.h>
#include <linux/processor.h>
#include "kfd_priv.h"
#include "kfd_device_queue_manager.h"
#include "kfd_svm.h"
#include "amdgpu_amdkfd.h"
#include "kfd_smi_events.h"
#include "amdgpu_dma_buf.h"

static long kfd_ioctl(struct file *, unsigned int, unsigned long);
static int kfd_open(struct inode *, struct file *);
static int kfd_release(struct inode *, struct file *);
static int kfd_mmap(struct file *, struct vm_area_struct *);

static const char kfd_dev_name[] = "kfd";

static const struct file_operations kfd_fops = {
	.owner = THIS_MODULE,
	.unlocked_ioctl = kfd_ioctl,
	.compat_ioctl = compat_ptr_ioctl,
	.open = kfd_open,
	.release = kfd_release,
	.mmap = kfd_mmap,
};

static int kfd_char_dev_major = -1;
static struct class *kfd_class;
struct device *kfd_device;

int kfd_chardev_init(void)
{
	int err = 0;

	kfd_char_dev_major = register_chrdev(0, kfd_dev_name, &kfd_fops);
	err = kfd_char_dev_major;
	if (err < 0)
		goto err_register_chrdev;

	kfd_class = class_create(THIS_MODULE, kfd_dev_name);
	err = PTR_ERR(kfd_class);
	if (IS_ERR(kfd_class))
		goto err_class_create;

	kfd_device = device_create(kfd_class, NULL,
					MKDEV(kfd_char_dev_major, 0),
					NULL, kfd_dev_name);
	err = PTR_ERR(kfd_device);
	if (IS_ERR(kfd_device))
		goto err_device_create;

	return 0;

err_device_create:
	class_destroy(kfd_class);
err_class_create:
	unregister_chrdev(kfd_char_dev_major, kfd_dev_name);
err_register_chrdev:
	return err;
}

void kfd_chardev_exit(void)
{
	device_destroy(kfd_class, MKDEV(kfd_char_dev_major, 0));
	class_destroy(kfd_class);
	unregister_chrdev(kfd_char_dev_major, kfd_dev_name);
	kfd_device = NULL;
}


static int kfd_open(struct inode *inode, struct file *filep)
{
	struct kfd_process *process;
	bool is_32bit_user_mode;

	if (iminor(inode) != 0)
		return -ENODEV;

	is_32bit_user_mode = in_compat_syscall();

	if (is_32bit_user_mode) {
		dev_warn(kfd_device,
			"Process %d (32-bit) failed to open /dev/kfd\n"
			"32-bit processes are not supported by amdkfd\n",
			current->pid);
		return -EPERM;
	}

	process = kfd_create_process(filep);
	if (IS_ERR(process))
		return PTR_ERR(process);

	if (kfd_is_locked()) {
		dev_dbg(kfd_device, "kfd is locked!\n"
				"process %d unreferenced", process->pasid);
		kfd_unref_process(process);
		return -EAGAIN;
	}

	/* filep now owns the reference returned by kfd_create_process */
	filep->private_data = process;

	dev_dbg(kfd_device, "process %d opened, compat mode (32 bit) - %d\n",
		process->pasid, process->is_32bit_user_mode);

	return 0;
}

static int kfd_release(struct inode *inode, struct file *filep)
{
	struct kfd_process *process = filep->private_data;

	if (process)
		kfd_unref_process(process);

	return 0;
}

static int kfd_ioctl_get_version(struct file *filep, struct kfd_process *p,
					void *data)
{
	struct kfd_ioctl_get_version_args *args = data;

	args->major_version = KFD_IOCTL_MAJOR_VERSION;
	args->minor_version = KFD_IOCTL_MINOR_VERSION;

	return 0;
}

static int set_queue_properties_from_user(struct queue_properties *q_properties,
				struct kfd_ioctl_create_queue_args *args)
{
	if (args->queue_percentage > KFD_MAX_QUEUE_PERCENTAGE) {
		pr_err("Queue percentage must be between 0 to KFD_MAX_QUEUE_PERCENTAGE\n");
		return -EINVAL;
	}

	if (args->queue_priority > KFD_MAX_QUEUE_PRIORITY) {
		pr_err("Queue priority must be between 0 to KFD_MAX_QUEUE_PRIORITY\n");
		return -EINVAL;
	}

	if ((args->ring_base_address) &&
		(!access_ok((const void __user *) args->ring_base_address,
			sizeof(uint64_t)))) {
		pr_err("Can't access ring base address\n");
		return -EFAULT;
	}

	if (!is_power_of_2(args->ring_size) && (args->ring_size != 0)) {
		pr_err("Ring size must be a power of 2 or 0\n");
		return -EINVAL;
	}

	if (!access_ok((const void __user *) args->read_pointer_address,
			sizeof(uint32_t))) {
		pr_err("Can't access read pointer\n");
		return -EFAULT;
	}

	if (!access_ok((const void __user *) args->write_pointer_address,
			sizeof(uint32_t))) {
		pr_err("Can't access write pointer\n");
		return -EFAULT;
	}

	if (args->eop_buffer_address &&
		!access_ok((const void __user *) args->eop_buffer_address,
			sizeof(uint32_t))) {
		pr_debug("Can't access eop buffer");
		return -EFAULT;
	}

	if (args->ctx_save_restore_address &&
		!access_ok((const void __user *) args->ctx_save_restore_address,
			sizeof(uint32_t))) {
		pr_debug("Can't access ctx save restore buffer");
		return -EFAULT;
	}

	q_properties->is_interop = false;
	q_properties->is_gws = false;
	q_properties->queue_percent = args->queue_percentage;
	q_properties->priority = args->queue_priority;
	q_properties->queue_address = args->ring_base_address;
	q_properties->queue_size = args->ring_size;
	q_properties->read_ptr = (uint32_t *) args->read_pointer_address;
	q_properties->write_ptr = (uint32_t *) args->write_pointer_address;
	q_properties->eop_ring_buffer_address = args->eop_buffer_address;
	q_properties->eop_ring_buffer_size = args->eop_buffer_size;
	q_properties->ctx_save_restore_area_address =
			args->ctx_save_restore_address;
	q_properties->ctx_save_restore_area_size = args->ctx_save_restore_size;
	q_properties->ctl_stack_size = args->ctl_stack_size;
	if (args->queue_type == KFD_IOC_QUEUE_TYPE_COMPUTE ||
		args->queue_type == KFD_IOC_QUEUE_TYPE_COMPUTE_AQL)
		q_properties->type = KFD_QUEUE_TYPE_COMPUTE;
	else if (args->queue_type == KFD_IOC_QUEUE_TYPE_SDMA)
		q_properties->type = KFD_QUEUE_TYPE_SDMA;
	else if (args->queue_type == KFD_IOC_QUEUE_TYPE_SDMA_XGMI)
		q_properties->type = KFD_QUEUE_TYPE_SDMA_XGMI;
	else
		return -ENOTSUPP;

	if (args->queue_type == KFD_IOC_QUEUE_TYPE_COMPUTE_AQL)
		q_properties->format = KFD_QUEUE_FORMAT_AQL;
	else
		q_properties->format = KFD_QUEUE_FORMAT_PM4;

	pr_debug("Queue Percentage: %d, %d\n",
			q_properties->queue_percent, args->queue_percentage);

	pr_debug("Queue Priority: %d, %d\n",
			q_properties->priority, args->queue_priority);

	pr_debug("Queue Address: 0x%llX, 0x%llX\n",
			q_properties->queue_address, args->ring_base_address);

	pr_debug("Queue Size: 0x%llX, %u\n",
			q_properties->queue_size, args->ring_size);

	pr_debug("Queue r/w Pointers: %px, %px\n",
			q_properties->read_ptr,
			q_properties->write_ptr);

	pr_debug("Queue Format: %d\n", q_properties->format);

	pr_debug("Queue EOP: 0x%llX\n", q_properties->eop_ring_buffer_address);

	pr_debug("Queue CTX save area: 0x%llX\n",
			q_properties->ctx_save_restore_area_address);

	return 0;
}

static int kfd_ioctl_create_queue(struct file *filep, struct kfd_process *p,
					void *data)
{
	struct kfd_ioctl_create_queue_args *args = data;
	struct kfd_dev *dev;
	int err = 0;
	unsigned int queue_id;
	struct kfd_process_device *pdd;
	struct queue_properties q_properties;
	uint32_t doorbell_offset_in_process = 0;

	memset(&q_properties, 0, sizeof(struct queue_properties));

	pr_debug("Creating queue ioctl\n");

	err = set_queue_properties_from_user(&q_properties, args);
	if (err)
		return err;

	pr_debug("Looking for gpu id 0x%x\n", args->gpu_id);

	mutex_lock(&p->mutex);

	pdd = kfd_process_device_data_by_id(p, args->gpu_id);
	if (!pdd) {
		pr_debug("Could not find gpu id 0x%x\n", args->gpu_id);
		err = -EINVAL;
		goto err_pdd;
	}
	dev = pdd->dev;

	pdd = kfd_bind_process_to_device(dev, p);
	if (IS_ERR(pdd)) {
		err = -ESRCH;
		goto err_bind_process;
	}

	pr_debug("Creating queue for PASID 0x%x on gpu 0x%x\n",
			p->pasid,
			dev->id);

	err = pqm_create_queue(&p->pqm, dev, filep, &q_properties, &queue_id, NULL, NULL, NULL,
			&doorbell_offset_in_process);
	if (err != 0)
		goto err_create_queue;

	args->queue_id = queue_id;


	/* Return gpu_id as doorbell offset for mmap usage */
	args->doorbell_offset = KFD_MMAP_TYPE_DOORBELL;
	args->doorbell_offset |= KFD_MMAP_GPU_ID(args->gpu_id);
	if (KFD_IS_SOC15(dev))
		/* On SOC15 ASICs, include the doorbell offset within the
		 * process doorbell frame, which is 2 pages.
		 */
		args->doorbell_offset |= doorbell_offset_in_process;

	mutex_unlock(&p->mutex);

	pr_debug("Queue id %d was created successfully\n", args->queue_id);

	pr_debug("Ring buffer address == 0x%016llX\n",
			args->ring_base_address);

	pr_debug("Read ptr address    == 0x%016llX\n",
			args->read_pointer_address);

	pr_debug("Write ptr address   == 0x%016llX\n",
			args->write_pointer_address);

	return 0;

err_create_queue:
err_bind_process:
err_pdd:
	mutex_unlock(&p->mutex);
	return err;
}

static int kfd_ioctl_destroy_queue(struct file *filp, struct kfd_process *p,
					void *data)
{
	int retval;
	struct kfd_ioctl_destroy_queue_args *args = data;

	pr_debug("Destroying queue id %d for pasid 0x%x\n",
				args->queue_id,
				p->pasid);

	mutex_lock(&p->mutex);

	retval = pqm_destroy_queue(&p->pqm, args->queue_id);

	mutex_unlock(&p->mutex);
	return retval;
}

static int kfd_ioctl_update_queue(struct file *filp, struct kfd_process *p,
					void *data)
{
	int retval;
	struct kfd_ioctl_update_queue_args *args = data;
	struct queue_properties properties;

	if (args->queue_percentage > KFD_MAX_QUEUE_PERCENTAGE) {
		pr_err("Queue percentage must be between 0 to KFD_MAX_QUEUE_PERCENTAGE\n");
		return -EINVAL;
	}

	if (args->queue_priority > KFD_MAX_QUEUE_PRIORITY) {
		pr_err("Queue priority must be between 0 to KFD_MAX_QUEUE_PRIORITY\n");
		return -EINVAL;
	}

	if ((args->ring_base_address) &&
		(!access_ok((const void __user *) args->ring_base_address,
			sizeof(uint64_t)))) {
		pr_err("Can't access ring base address\n");
		return -EFAULT;
	}

	if (!is_power_of_2(args->ring_size) && (args->ring_size != 0)) {
		pr_err("Ring size must be a power of 2 or 0\n");
		return -EINVAL;
	}

	properties.queue_address = args->ring_base_address;
	properties.queue_size = args->ring_size;
	properties.queue_percent = args->queue_percentage;
	properties.priority = args->queue_priority;

	pr_debug("Updating queue id %d for pasid 0x%x\n",
			args->queue_id, p->pasid);

	mutex_lock(&p->mutex);

	retval = pqm_update_queue_properties(&p->pqm, args->queue_id, &properties);

	mutex_unlock(&p->mutex);

	return retval;
}

static int kfd_ioctl_set_cu_mask(struct file *filp, struct kfd_process *p,
					void *data)
{
	int retval;
	const int max_num_cus = 1024;
	struct kfd_ioctl_set_cu_mask_args *args = data;
	struct mqd_update_info minfo = {0};
	uint32_t __user *cu_mask_ptr = (uint32_t __user *)args->cu_mask_ptr;
	size_t cu_mask_size = sizeof(uint32_t) * (args->num_cu_mask / 32);

	if ((args->num_cu_mask % 32) != 0) {
		pr_debug("num_cu_mask 0x%x must be a multiple of 32",
				args->num_cu_mask);
		return -EINVAL;
	}

	minfo.cu_mask.count = args->num_cu_mask;
	if (minfo.cu_mask.count == 0) {
		pr_debug("CU mask cannot be 0");
		return -EINVAL;
	}

	/* To prevent an unreasonably large CU mask size, set an arbitrary
	 * limit of max_num_cus bits.  We can then just drop any CU mask bits
	 * past max_num_cus bits and just use the first max_num_cus bits.
	 */
	if (minfo.cu_mask.count > max_num_cus) {
		pr_debug("CU mask cannot be greater than 1024 bits");
		minfo.cu_mask.count = max_num_cus;
		cu_mask_size = sizeof(uint32_t) * (max_num_cus/32);
	}

	minfo.cu_mask.ptr = kzalloc(cu_mask_size, GFP_KERNEL);
	if (!minfo.cu_mask.ptr)
		return -ENOMEM;

	retval = copy_from_user(minfo.cu_mask.ptr, cu_mask_ptr, cu_mask_size);
	if (retval) {
		pr_debug("Could not copy CU mask from userspace");
		retval = -EFAULT;
		goto out;
	}

	minfo.update_flag = UPDATE_FLAG_CU_MASK;

	mutex_lock(&p->mutex);

	retval = pqm_update_mqd(&p->pqm, args->queue_id, &minfo);

	mutex_unlock(&p->mutex);

out:
	kfree(minfo.cu_mask.ptr);
	return retval;
}

static int kfd_ioctl_get_queue_wave_state(struct file *filep,
					  struct kfd_process *p, void *data)
{
	struct kfd_ioctl_get_queue_wave_state_args *args = data;
	int r;

	mutex_lock(&p->mutex);

	r = pqm_get_wave_state(&p->pqm, args->queue_id,
			       (void __user *)args->ctl_stack_address,
			       &args->ctl_stack_used_size,
			       &args->save_area_used_size);

	mutex_unlock(&p->mutex);

	return r;
}

static int kfd_ioctl_set_memory_policy(struct file *filep,
					struct kfd_process *p, void *data)
{
	struct kfd_ioctl_set_memory_policy_args *args = data;
	int err = 0;
	struct kfd_process_device *pdd;
	enum cache_policy default_policy, alternate_policy;

	if (args->default_policy != KFD_IOC_CACHE_POLICY_COHERENT
	    && args->default_policy != KFD_IOC_CACHE_POLICY_NONCOHERENT) {
		return -EINVAL;
	}

	if (args->alternate_policy != KFD_IOC_CACHE_POLICY_COHERENT
	    && args->alternate_policy != KFD_IOC_CACHE_POLICY_NONCOHERENT) {
		return -EINVAL;
	}

	mutex_lock(&p->mutex);
	pdd = kfd_process_device_data_by_id(p, args->gpu_id);
	if (!pdd) {
		pr_debug("Could not find gpu id 0x%x\n", args->gpu_id);
		err = -EINVAL;
		goto err_pdd;
	}

	pdd = kfd_bind_process_to_device(pdd->dev, p);
	if (IS_ERR(pdd)) {
		err = -ESRCH;
		goto out;
	}

	default_policy = (args->default_policy == KFD_IOC_CACHE_POLICY_COHERENT)
			 ? cache_policy_coherent : cache_policy_noncoherent;

	alternate_policy =
		(args->alternate_policy == KFD_IOC_CACHE_POLICY_COHERENT)
		   ? cache_policy_coherent : cache_policy_noncoherent;

	if (!pdd->dev->dqm->ops.set_cache_memory_policy(pdd->dev->dqm,
				&pdd->qpd,
				default_policy,
				alternate_policy,
				(void __user *)args->alternate_aperture_base,
				args->alternate_aperture_size))
		err = -EINVAL;

out:
err_pdd:
	mutex_unlock(&p->mutex);

	return err;
}

static int kfd_ioctl_set_trap_handler(struct file *filep,
					struct kfd_process *p, void *data)
{
	struct kfd_ioctl_set_trap_handler_args *args = data;
	int err = 0;
	struct kfd_process_device *pdd;

	mutex_lock(&p->mutex);

	pdd = kfd_process_device_data_by_id(p, args->gpu_id);
	if (!pdd) {
		err = -EINVAL;
		goto err_pdd;
	}

	pdd = kfd_bind_process_to_device(pdd->dev, p);
	if (IS_ERR(pdd)) {
		err = -ESRCH;
		goto out;
	}

	kfd_process_set_trap_handler(&pdd->qpd, args->tba_addr, args->tma_addr);

out:
err_pdd:
	mutex_unlock(&p->mutex);

	return err;
}

static int kfd_ioctl_dbg_register(struct file *filep,
				struct kfd_process *p, void *data)
{
	return -EPERM;
}

static int kfd_ioctl_dbg_unregister(struct file *filep,
				struct kfd_process *p, void *data)
{
	return -EPERM;
}

static int kfd_ioctl_dbg_address_watch(struct file *filep,
					struct kfd_process *p, void *data)
{
	return -EPERM;
}

/* Parse and generate fixed size data structure for wave control */
static int kfd_ioctl_dbg_wave_control(struct file *filep,
					struct kfd_process *p, void *data)
{
	return -EPERM;
}

static int kfd_ioctl_get_clock_counters(struct file *filep,
				struct kfd_process *p, void *data)
{
	struct kfd_ioctl_get_clock_counters_args *args = data;
	struct kfd_process_device *pdd;

	mutex_lock(&p->mutex);
	pdd = kfd_process_device_data_by_id(p, args->gpu_id);
	mutex_unlock(&p->mutex);
	if (pdd)
		/* Reading GPU clock counter from KGD */
		args->gpu_clock_counter = amdgpu_amdkfd_get_gpu_clock_counter(pdd->dev->adev);
	else
		/* Node without GPU resource */
		args->gpu_clock_counter = 0;

	/* No access to rdtsc. Using raw monotonic time */
	args->cpu_clock_counter = ktime_get_raw_ns();
	args->system_clock_counter = ktime_get_boottime_ns();

	/* Since the counter is in nano-seconds we use 1GHz frequency */
	args->system_clock_freq = 1000000000;

	return 0;
}


static int kfd_ioctl_get_process_apertures(struct file *filp,
				struct kfd_process *p, void *data)
{
	struct kfd_ioctl_get_process_apertures_args *args = data;
	struct kfd_process_device_apertures *pAperture;
	int i;

	dev_dbg(kfd_device, "get apertures for PASID 0x%x", p->pasid);

	args->num_of_nodes = 0;

	mutex_lock(&p->mutex);
	/* Run over all pdd of the process */
	for (i = 0; i < p->n_pdds; i++) {
		struct kfd_process_device *pdd = p->pdds[i];

		pAperture =
			&args->process_apertures[args->num_of_nodes];
		pAperture->gpu_id = pdd->dev->id;
		pAperture->lds_base = pdd->lds_base;
		pAperture->lds_limit = pdd->lds_limit;
		pAperture->gpuvm_base = pdd->gpuvm_base;
		pAperture->gpuvm_limit = pdd->gpuvm_limit;
		pAperture->scratch_base = pdd->scratch_base;
		pAperture->scratch_limit = pdd->scratch_limit;

		dev_dbg(kfd_device,
			"node id %u\n", args->num_of_nodes);
		dev_dbg(kfd_device,
			"gpu id %u\n", pdd->dev->id);
		dev_dbg(kfd_device,
			"lds_base %llX\n", pdd->lds_base);
		dev_dbg(kfd_device,
			"lds_limit %llX\n", pdd->lds_limit);
		dev_dbg(kfd_device,
			"gpuvm_base %llX\n", pdd->gpuvm_base);
		dev_dbg(kfd_device,
			"gpuvm_limit %llX\n", pdd->gpuvm_limit);
		dev_dbg(kfd_device,
			"scratch_base %llX\n", pdd->scratch_base);
		dev_dbg(kfd_device,
			"scratch_limit %llX\n", pdd->scratch_limit);

		if (++args->num_of_nodes >= NUM_OF_SUPPORTED_GPUS)
			break;
	}
	mutex_unlock(&p->mutex);

	return 0;
}

static int kfd_ioctl_get_process_apertures_new(struct file *filp,
				struct kfd_process *p, void *data)
{
	struct kfd_ioctl_get_process_apertures_new_args *args = data;
	struct kfd_process_device_apertures *pa;
	int ret;
	int i;

	dev_dbg(kfd_device, "get apertures for PASID 0x%x", p->pasid);

	if (args->num_of_nodes == 0) {
		/* Return number of nodes, so that user space can alloacate
		 * sufficient memory
		 */
		mutex_lock(&p->mutex);
		args->num_of_nodes = p->n_pdds;
		goto out_unlock;
	}

	/* Fill in process-aperture information for all available
	 * nodes, but not more than args->num_of_nodes as that is
	 * the amount of memory allocated by user
	 */
	pa = kzalloc((sizeof(struct kfd_process_device_apertures) *
				args->num_of_nodes), GFP_KERNEL);
	if (!pa)
		return -ENOMEM;

	mutex_lock(&p->mutex);

	if (!p->n_pdds) {
		args->num_of_nodes = 0;
		kfree(pa);
		goto out_unlock;
	}

	/* Run over all pdd of the process */
	for (i = 0; i < min(p->n_pdds, args->num_of_nodes); i++) {
		struct kfd_process_device *pdd = p->pdds[i];

		pa[i].gpu_id = pdd->dev->id;
		pa[i].lds_base = pdd->lds_base;
		pa[i].lds_limit = pdd->lds_limit;
		pa[i].gpuvm_base = pdd->gpuvm_base;
		pa[i].gpuvm_limit = pdd->gpuvm_limit;
		pa[i].scratch_base = pdd->scratch_base;
		pa[i].scratch_limit = pdd->scratch_limit;

		dev_dbg(kfd_device,
			"gpu id %u\n", pdd->dev->id);
		dev_dbg(kfd_device,
			"lds_base %llX\n", pdd->lds_base);
		dev_dbg(kfd_device,
			"lds_limit %llX\n", pdd->lds_limit);
		dev_dbg(kfd_device,
			"gpuvm_base %llX\n", pdd->gpuvm_base);
		dev_dbg(kfd_device,
			"gpuvm_limit %llX\n", pdd->gpuvm_limit);
		dev_dbg(kfd_device,
			"scratch_base %llX\n", pdd->scratch_base);
		dev_dbg(kfd_device,
			"scratch_limit %llX\n", pdd->scratch_limit);
	}
	mutex_unlock(&p->mutex);

	args->num_of_nodes = i;
	ret = copy_to_user(
			(void __user *)args->kfd_process_device_apertures_ptr,
			pa,
			(i * sizeof(struct kfd_process_device_apertures)));
	kfree(pa);
	return ret ? -EFAULT : 0;

out_unlock:
	mutex_unlock(&p->mutex);
	return 0;
}

static int kfd_ioctl_create_event(struct file *filp, struct kfd_process *p,
					void *data)
{
	struct kfd_ioctl_create_event_args *args = data;
	int err;

	/* For dGPUs the event page is allocated in user mode. The
	 * handle is passed to KFD with the first call to this IOCTL
	 * through the event_page_offset field.
	 */
	if (args->event_page_offset) {
		mutex_lock(&p->mutex);
		err = kfd_kmap_event_page(p, args->event_page_offset);
		mutex_unlock(&p->mutex);
		if (err)
			return err;
	}

	err = kfd_event_create(filp, p, args->event_type,
				args->auto_reset != 0, args->node_id,
				&args->event_id, &args->event_trigger_data,
				&args->event_page_offset,
				&args->event_slot_index);

	pr_debug("Created event (id:0x%08x) (%s)\n", args->event_id, __func__);
	return err;
}

static int kfd_ioctl_destroy_event(struct file *filp, struct kfd_process *p,
					void *data)
{
	struct kfd_ioctl_destroy_event_args *args = data;

	return kfd_event_destroy(p, args->event_id);
}

static int kfd_ioctl_set_event(struct file *filp, struct kfd_process *p,
				void *data)
{
	struct kfd_ioctl_set_event_args *args = data;

	return kfd_set_event(p, args->event_id);
}

static int kfd_ioctl_reset_event(struct file *filp, struct kfd_process *p,
				void *data)
{
	struct kfd_ioctl_reset_event_args *args = data;

	return kfd_reset_event(p, args->event_id);
}

static int kfd_ioctl_wait_events(struct file *filp, struct kfd_process *p,
				void *data)
{
	struct kfd_ioctl_wait_events_args *args = data;
	int err;

	err = kfd_wait_on_events(p, args->num_events,
			(void __user *)args->events_ptr,
			(args->wait_for_all != 0),
			args->timeout, &args->wait_result);

	return err;
}
static int kfd_ioctl_set_scratch_backing_va(struct file *filep,
					struct kfd_process *p, void *data)
{
	struct kfd_ioctl_set_scratch_backing_va_args *args = data;
	struct kfd_process_device *pdd;
	struct kfd_dev *dev;
	long err;

	mutex_lock(&p->mutex);
	pdd = kfd_process_device_data_by_id(p, args->gpu_id);
	if (!pdd) {
		err = -EINVAL;
		goto err_pdd;
	}
	dev = pdd->dev;

	pdd = kfd_bind_process_to_device(dev, p);
	if (IS_ERR(pdd)) {
		err = PTR_ERR(pdd);
		goto bind_process_to_device_fail;
	}

	pdd->qpd.sh_hidden_private_base = args->va_addr;

	mutex_unlock(&p->mutex);

	if (dev->dqm->sched_policy == KFD_SCHED_POLICY_NO_HWS &&
	    pdd->qpd.vmid != 0 && dev->kfd2kgd->set_scratch_backing_va)
		dev->kfd2kgd->set_scratch_backing_va(
			dev->adev, args->va_addr, pdd->qpd.vmid);

	return 0;

bind_process_to_device_fail:
err_pdd:
	mutex_unlock(&p->mutex);
	return err;
}

static int kfd_ioctl_get_tile_config(struct file *filep,
		struct kfd_process *p, void *data)
{
	struct kfd_ioctl_get_tile_config_args *args = data;
	struct kfd_process_device *pdd;
	struct tile_config config;
	int err = 0;

	mutex_lock(&p->mutex);
	pdd = kfd_process_device_data_by_id(p, args->gpu_id);
	mutex_unlock(&p->mutex);
	if (!pdd)
		return -EINVAL;

	amdgpu_amdkfd_get_tile_config(pdd->dev->adev, &config);

	args->gb_addr_config = config.gb_addr_config;
	args->num_banks = config.num_banks;
	args->num_ranks = config.num_ranks;

	if (args->num_tile_configs > config.num_tile_configs)
		args->num_tile_configs = config.num_tile_configs;
	err = copy_to_user((void __user *)args->tile_config_ptr,
			config.tile_config_ptr,
			args->num_tile_configs * sizeof(uint32_t));
	if (err) {
		args->num_tile_configs = 0;
		return -EFAULT;
	}

	if (args->num_macro_tile_configs > config.num_macro_tile_configs)
		args->num_macro_tile_configs =
				config.num_macro_tile_configs;
	err = copy_to_user((void __user *)args->macro_tile_config_ptr,
			config.macro_tile_config_ptr,
			args->num_macro_tile_configs * sizeof(uint32_t));
	if (err) {
		args->num_macro_tile_configs = 0;
		return -EFAULT;
	}

	return 0;
}

static int kfd_ioctl_acquire_vm(struct file *filep, struct kfd_process *p,
				void *data)
{
	struct kfd_ioctl_acquire_vm_args *args = data;
	struct kfd_process_device *pdd;
	struct file *drm_file;
	int ret;

	drm_file = fget(args->drm_fd);
	if (!drm_file)
		return -EINVAL;

	mutex_lock(&p->mutex);
	pdd = kfd_process_device_data_by_id(p, args->gpu_id);
	if (!pdd) {
		ret = -EINVAL;
		goto err_pdd;
	}

	if (pdd->drm_file) {
		ret = pdd->drm_file == drm_file ? 0 : -EBUSY;
		goto err_drm_file;
	}

	ret = kfd_process_device_init_vm(pdd, drm_file);
	if (ret)
		goto err_unlock;

	/* On success, the PDD keeps the drm_file reference */
	mutex_unlock(&p->mutex);

	return 0;

err_unlock:
err_pdd:
err_drm_file:
	mutex_unlock(&p->mutex);
	fput(drm_file);
	return ret;
}

bool kfd_dev_is_large_bar(struct kfd_dev *dev)
{
	if (debug_largebar) {
		pr_debug("Simulate large-bar allocation on non large-bar machine\n");
		return true;
	}

	if (dev->use_iommu_v2)
		return false;

	if (dev->local_mem_info.local_mem_size_private == 0 &&
			dev->local_mem_info.local_mem_size_public > 0)
		return true;
	return false;
}

static int kfd_ioctl_alloc_memory_of_gpu(struct file *filep,
					struct kfd_process *p, void *data)
{
	struct kfd_ioctl_alloc_memory_of_gpu_args *args = data;
	struct kfd_process_device *pdd;
	void *mem;
	struct kfd_dev *dev;
	int idr_handle;
	long err;
	uint64_t offset = args->mmap_offset;
	uint32_t flags = args->flags;

	if (args->size == 0)
		return -EINVAL;

#if IS_ENABLED(CONFIG_HSA_AMD_SVM)
	/* Flush pending deferred work to avoid racing with deferred actions
	 * from previous memory map changes (e.g. munmap).
	 */
	svm_range_list_lock_and_flush_work(&p->svms, current->mm);
	mutex_lock(&p->svms.lock);
	mmap_write_unlock(current->mm);
	if (interval_tree_iter_first(&p->svms.objects,
				     args->va_addr >> PAGE_SHIFT,
				     (args->va_addr + args->size - 1) >> PAGE_SHIFT)) {
		pr_err("Address: 0x%llx already allocated by SVM\n",
			args->va_addr);
		mutex_unlock(&p->svms.lock);
		return -EADDRINUSE;
	}
	mutex_unlock(&p->svms.lock);
#endif
	mutex_lock(&p->mutex);
	pdd = kfd_process_device_data_by_id(p, args->gpu_id);
	if (!pdd) {
		err = -EINVAL;
		goto err_pdd;
	}

	dev = pdd->dev;

	if ((flags & KFD_IOC_ALLOC_MEM_FLAGS_PUBLIC) &&
		(flags & KFD_IOC_ALLOC_MEM_FLAGS_VRAM) &&
		!kfd_dev_is_large_bar(dev)) {
		pr_err("Alloc host visible vram on small bar is not allowed\n");
		err = -EINVAL;
		goto err_large_bar;
	}

	pdd = kfd_bind_process_to_device(dev, p);
	if (IS_ERR(pdd)) {
		err = PTR_ERR(pdd);
		goto err_unlock;
	}

	if (flags & KFD_IOC_ALLOC_MEM_FLAGS_DOORBELL) {
		if (args->size != kfd_doorbell_process_slice(dev)) {
			err = -EINVAL;
			goto err_unlock;
		}
		offset = kfd_get_process_doorbells(pdd);
	} else if (flags & KFD_IOC_ALLOC_MEM_FLAGS_MMIO_REMAP) {
		if (args->size != PAGE_SIZE) {
			err = -EINVAL;
			goto err_unlock;
		}
		offset = dev->adev->rmmio_remap.bus_addr;
		if (!offset) {
			err = -ENOMEM;
			goto err_unlock;
		}
	}

	err = amdgpu_amdkfd_gpuvm_alloc_memory_of_gpu(
		dev->adev, args->va_addr, args->size,
		pdd->drm_priv, (struct kgd_mem **) &mem, &offset,
		flags, false);

	if (err)
		goto err_unlock;

	idr_handle = kfd_process_device_create_obj_handle(pdd, mem);
	if (idr_handle < 0) {
		err = -EFAULT;
		goto err_free;
	}

	/* Update the VRAM usage count */
	if (flags & KFD_IOC_ALLOC_MEM_FLAGS_VRAM)
		WRITE_ONCE(pdd->vram_usage, pdd->vram_usage + args->size);

	mutex_unlock(&p->mutex);

	args->handle = MAKE_HANDLE(args->gpu_id, idr_handle);
	args->mmap_offset = offset;

	/* MMIO is mapped through kfd device
	 * Generate a kfd mmap offset
	 */
	if (flags & KFD_IOC_ALLOC_MEM_FLAGS_MMIO_REMAP)
		args->mmap_offset = KFD_MMAP_TYPE_MMIO
					| KFD_MMAP_GPU_ID(args->gpu_id);

	return 0;

err_free:
	amdgpu_amdkfd_gpuvm_free_memory_of_gpu(dev->adev, (struct kgd_mem *)mem,
					       pdd->drm_priv, NULL);
err_unlock:
err_pdd:
err_large_bar:
	mutex_unlock(&p->mutex);
	return err;
}

static int kfd_ioctl_free_memory_of_gpu(struct file *filep,
					struct kfd_process *p, void *data)
{
	struct kfd_ioctl_free_memory_of_gpu_args *args = data;
	struct kfd_process_device *pdd;
	void *mem;
	int ret;
	uint64_t size = 0;

	mutex_lock(&p->mutex);
	/*
	 * Safeguard to prevent user space from freeing signal BO.
	 * It will be freed at process termination.
	 */
	if (p->signal_handle && (p->signal_handle == args->handle)) {
		pr_err("Free signal BO is not allowed\n");
		ret = -EPERM;
		goto err_unlock;
	}

	pdd = kfd_process_device_data_by_id(p, GET_GPU_ID(args->handle));
	if (!pdd) {
		pr_err("Process device data doesn't exist\n");
		ret = -EINVAL;
		goto err_pdd;
	}

	mem = kfd_process_device_translate_handle(
		pdd, GET_IDR_HANDLE(args->handle));
	if (!mem) {
		ret = -EINVAL;
		goto err_unlock;
	}

	ret = amdgpu_amdkfd_gpuvm_free_memory_of_gpu(pdd->dev->adev,
				(struct kgd_mem *)mem, pdd->drm_priv, &size);

	/* If freeing the buffer failed, leave the handle in place for
	 * clean-up during process tear-down.
	 */
	if (!ret)
		kfd_process_device_remove_obj_handle(
			pdd, GET_IDR_HANDLE(args->handle));

	WRITE_ONCE(pdd->vram_usage, pdd->vram_usage - size);

err_unlock:
err_pdd:
	mutex_unlock(&p->mutex);
	return ret;
}

<<<<<<< HEAD
static bool kfd_flush_tlb_after_unmap(struct kfd_dev *dev) {
	return KFD_GC_VERSION(dev) == IP_VERSION(9, 4, 2) ||
	       (KFD_GC_VERSION(dev) == IP_VERSION(9, 4, 1) &&
	        dev->adev->sdma.instance[0].fw_version >= 18);
=======
static bool kfd_flush_tlb_after_unmap(struct kfd_dev *dev)
{
	return KFD_GC_VERSION(dev) == IP_VERSION(9, 4, 2) ||
		(KFD_GC_VERSION(dev) == IP_VERSION(9, 4, 1) &&
		dev->adev->sdma.instance[0].fw_version >= 18) ||
		KFD_GC_VERSION(dev) == IP_VERSION(9, 4, 0);
>>>>>>> 3a82f341
}

static int kfd_ioctl_map_memory_to_gpu(struct file *filep,
					struct kfd_process *p, void *data)
{
	struct kfd_ioctl_map_memory_to_gpu_args *args = data;
	struct kfd_process_device *pdd, *peer_pdd;
	void *mem;
	struct kfd_dev *dev;
	long err = 0;
	int i;
	uint32_t *devices_arr = NULL;
	bool table_freed = false;

	if (!args->n_devices) {
		pr_debug("Device IDs array empty\n");
		return -EINVAL;
	}
	if (args->n_success > args->n_devices) {
		pr_debug("n_success exceeds n_devices\n");
		return -EINVAL;
	}

	devices_arr = kmalloc_array(args->n_devices, sizeof(*devices_arr),
				    GFP_KERNEL);
	if (!devices_arr)
		return -ENOMEM;

	err = copy_from_user(devices_arr,
			     (void __user *)args->device_ids_array_ptr,
			     args->n_devices * sizeof(*devices_arr));
	if (err != 0) {
		err = -EFAULT;
		goto copy_from_user_failed;
	}

	mutex_lock(&p->mutex);
	pdd = kfd_process_device_data_by_id(p, GET_GPU_ID(args->handle));
	if (!pdd) {
		err = -EINVAL;
		goto get_process_device_data_failed;
	}
	dev = pdd->dev;

	pdd = kfd_bind_process_to_device(dev, p);
	if (IS_ERR(pdd)) {
		err = PTR_ERR(pdd);
		goto bind_process_to_device_failed;
	}

	mem = kfd_process_device_translate_handle(pdd,
						GET_IDR_HANDLE(args->handle));
	if (!mem) {
		err = -ENOMEM;
		goto get_mem_obj_from_handle_failed;
	}

	for (i = args->n_success; i < args->n_devices; i++) {
		peer_pdd = kfd_process_device_data_by_id(p, devices_arr[i]);
		if (!peer_pdd) {
			pr_debug("Getting device by id failed for 0x%x\n",
				 devices_arr[i]);
			err = -EINVAL;
			goto get_mem_obj_from_handle_failed;
		}

		peer_pdd = kfd_bind_process_to_device(peer_pdd->dev, p);
		if (IS_ERR(peer_pdd)) {
			err = PTR_ERR(peer_pdd);
			goto get_mem_obj_from_handle_failed;
		}

		err = amdgpu_amdkfd_gpuvm_map_memory_to_gpu(
			peer_pdd->dev->adev, (struct kgd_mem *)mem,
			peer_pdd->drm_priv, &table_freed);
		if (err) {
			struct pci_dev *pdev = peer_pdd->dev->adev->pdev;

			dev_err(dev->adev->dev,
			       "Failed to map peer:%04x:%02x:%02x.%d mem_domain:%d\n",
			       pci_domain_nr(pdev->bus),
			       pdev->bus->number,
			       PCI_SLOT(pdev->devfn),
			       PCI_FUNC(pdev->devfn),
			       ((struct kgd_mem *)mem)->domain);
			goto map_memory_to_gpu_failed;
		}
		args->n_success = i+1;
	}

	mutex_unlock(&p->mutex);

	err = amdgpu_amdkfd_gpuvm_sync_memory(dev->adev, (struct kgd_mem *) mem, true);
	if (err) {
		pr_debug("Sync memory failed, wait interrupted by user signal\n");
		goto sync_memory_failed;
	}

	/* Flush TLBs after waiting for the page table updates to complete */
	if (table_freed || !kfd_flush_tlb_after_unmap(dev)) {
		for (i = 0; i < args->n_devices; i++) {
			peer_pdd = kfd_process_device_data_by_id(p, devices_arr[i]);
			if (WARN_ON_ONCE(!peer_pdd))
				continue;
			kfd_flush_tlb(peer_pdd, TLB_FLUSH_LEGACY);
		}
	}
	kfree(devices_arr);

	return err;

get_process_device_data_failed:
bind_process_to_device_failed:
get_mem_obj_from_handle_failed:
map_memory_to_gpu_failed:
	mutex_unlock(&p->mutex);
copy_from_user_failed:
sync_memory_failed:
	kfree(devices_arr);

	return err;
}

static int kfd_ioctl_unmap_memory_from_gpu(struct file *filep,
					struct kfd_process *p, void *data)
{
	struct kfd_ioctl_unmap_memory_from_gpu_args *args = data;
	struct kfd_process_device *pdd, *peer_pdd;
	void *mem;
	long err = 0;
	uint32_t *devices_arr = NULL, i;

	if (!args->n_devices) {
		pr_debug("Device IDs array empty\n");
		return -EINVAL;
	}
	if (args->n_success > args->n_devices) {
		pr_debug("n_success exceeds n_devices\n");
		return -EINVAL;
	}

	devices_arr = kmalloc_array(args->n_devices, sizeof(*devices_arr),
				    GFP_KERNEL);
	if (!devices_arr)
		return -ENOMEM;

	err = copy_from_user(devices_arr,
			     (void __user *)args->device_ids_array_ptr,
			     args->n_devices * sizeof(*devices_arr));
	if (err != 0) {
		err = -EFAULT;
		goto copy_from_user_failed;
	}

	mutex_lock(&p->mutex);
	pdd = kfd_process_device_data_by_id(p, GET_GPU_ID(args->handle));
	if (!pdd) {
		err = -EINVAL;
		goto bind_process_to_device_failed;
	}

	mem = kfd_process_device_translate_handle(pdd,
						GET_IDR_HANDLE(args->handle));
	if (!mem) {
		err = -ENOMEM;
		goto get_mem_obj_from_handle_failed;
	}

	for (i = args->n_success; i < args->n_devices; i++) {
		peer_pdd = kfd_process_device_data_by_id(p, devices_arr[i]);
		if (!peer_pdd) {
			err = -EINVAL;
			goto get_mem_obj_from_handle_failed;
		}
		err = amdgpu_amdkfd_gpuvm_unmap_memory_from_gpu(
			peer_pdd->dev->adev, (struct kgd_mem *)mem, peer_pdd->drm_priv);
		if (err) {
			pr_err("Failed to unmap from gpu %d/%d\n",
			       i, args->n_devices);
			goto unmap_memory_from_gpu_failed;
		}
		args->n_success = i+1;
	}
	mutex_unlock(&p->mutex);

<<<<<<< HEAD
	if (kfd_flush_tlb_after_unmap(dev)) {
		err = amdgpu_amdkfd_gpuvm_sync_memory(dev->adev,
=======
	if (kfd_flush_tlb_after_unmap(pdd->dev)) {
		err = amdgpu_amdkfd_gpuvm_sync_memory(pdd->dev->adev,
>>>>>>> 3a82f341
				(struct kgd_mem *) mem, true);
		if (err) {
			pr_debug("Sync memory failed, wait interrupted by user signal\n");
			goto sync_memory_failed;
		}

		/* Flush TLBs after waiting for the page table updates to complete */
		for (i = 0; i < args->n_devices; i++) {
			peer_pdd = kfd_process_device_data_by_id(p, devices_arr[i]);
			if (WARN_ON_ONCE(!peer_pdd))
				continue;
			kfd_flush_tlb(peer_pdd, TLB_FLUSH_HEAVYWEIGHT);
		}
	}
	kfree(devices_arr);

	return 0;

bind_process_to_device_failed:
get_mem_obj_from_handle_failed:
unmap_memory_from_gpu_failed:
	mutex_unlock(&p->mutex);
copy_from_user_failed:
sync_memory_failed:
	kfree(devices_arr);
	return err;
}

static int kfd_ioctl_alloc_queue_gws(struct file *filep,
		struct kfd_process *p, void *data)
{
	int retval;
	struct kfd_ioctl_alloc_queue_gws_args *args = data;
	struct queue *q;
	struct kfd_dev *dev;

	mutex_lock(&p->mutex);
	q = pqm_get_user_queue(&p->pqm, args->queue_id);

	if (q) {
		dev = q->device;
	} else {
		retval = -EINVAL;
		goto out_unlock;
	}

	if (!dev->gws) {
		retval = -ENODEV;
		goto out_unlock;
	}

	if (dev->dqm->sched_policy == KFD_SCHED_POLICY_NO_HWS) {
		retval = -ENODEV;
		goto out_unlock;
	}

	retval = pqm_set_gws(&p->pqm, args->queue_id, args->num_gws ? dev->gws : NULL);
	mutex_unlock(&p->mutex);

	args->first_gws = 0;
	return retval;

out_unlock:
	mutex_unlock(&p->mutex);
	return retval;
}

static int kfd_ioctl_get_dmabuf_info(struct file *filep,
		struct kfd_process *p, void *data)
{
	struct kfd_ioctl_get_dmabuf_info_args *args = data;
	struct kfd_dev *dev = NULL;
	struct amdgpu_device *dmabuf_adev;
	void *metadata_buffer = NULL;
	uint32_t flags;
	unsigned int i;
	int r;

	/* Find a KFD GPU device that supports the get_dmabuf_info query */
	for (i = 0; kfd_topology_enum_kfd_devices(i, &dev) == 0; i++)
		if (dev)
			break;
	if (!dev)
		return -EINVAL;

	if (args->metadata_ptr) {
		metadata_buffer = kzalloc(args->metadata_size, GFP_KERNEL);
		if (!metadata_buffer)
			return -ENOMEM;
	}

	/* Get dmabuf info from KGD */
	r = amdgpu_amdkfd_get_dmabuf_info(dev->adev, args->dmabuf_fd,
					  &dmabuf_adev, &args->size,
					  metadata_buffer, args->metadata_size,
					  &args->metadata_size, &flags);
	if (r)
		goto exit;

	/* Reverse-lookup gpu_id from kgd pointer */
	dev = kfd_device_by_adev(dmabuf_adev);
	if (!dev) {
		r = -EINVAL;
		goto exit;
	}
	args->gpu_id = dev->id;
	args->flags = flags;

	/* Copy metadata buffer to user mode */
	if (metadata_buffer) {
		r = copy_to_user((void __user *)args->metadata_ptr,
				 metadata_buffer, args->metadata_size);
		if (r != 0)
			r = -EFAULT;
	}

exit:
	kfree(metadata_buffer);

	return r;
}

static int kfd_ioctl_import_dmabuf(struct file *filep,
				   struct kfd_process *p, void *data)
{
	struct kfd_ioctl_import_dmabuf_args *args = data;
	struct kfd_process_device *pdd;
	struct dma_buf *dmabuf;
	int idr_handle;
	uint64_t size;
	void *mem;
	int r;

	dmabuf = dma_buf_get(args->dmabuf_fd);
	if (IS_ERR(dmabuf))
		return PTR_ERR(dmabuf);

	mutex_lock(&p->mutex);
	pdd = kfd_process_device_data_by_id(p, args->gpu_id);
	if (!pdd) {
		r = -EINVAL;
		goto err_unlock;
	}

	pdd = kfd_bind_process_to_device(pdd->dev, p);
	if (IS_ERR(pdd)) {
		r = PTR_ERR(pdd);
		goto err_unlock;
	}

	r = amdgpu_amdkfd_gpuvm_import_dmabuf(pdd->dev->adev, dmabuf,
					      args->va_addr, pdd->drm_priv,
					      (struct kgd_mem **)&mem, &size,
					      NULL);
	if (r)
		goto err_unlock;

	idr_handle = kfd_process_device_create_obj_handle(pdd, mem);
	if (idr_handle < 0) {
		r = -EFAULT;
		goto err_free;
	}

	mutex_unlock(&p->mutex);
	dma_buf_put(dmabuf);

	args->handle = MAKE_HANDLE(args->gpu_id, idr_handle);

	return 0;

err_free:
	amdgpu_amdkfd_gpuvm_free_memory_of_gpu(pdd->dev->adev, (struct kgd_mem *)mem,
					       pdd->drm_priv, NULL);
err_unlock:
	mutex_unlock(&p->mutex);
	dma_buf_put(dmabuf);
	return r;
}

/* Handle requests for watching SMI events */
static int kfd_ioctl_smi_events(struct file *filep,
				struct kfd_process *p, void *data)
{
	struct kfd_ioctl_smi_events_args *args = data;
	struct kfd_process_device *pdd;

	mutex_lock(&p->mutex);

	pdd = kfd_process_device_data_by_id(p, args->gpuid);
	mutex_unlock(&p->mutex);
	if (!pdd)
		return -EINVAL;

	return kfd_smi_event_open(pdd->dev, &args->anon_fd);
}

static int kfd_ioctl_set_xnack_mode(struct file *filep,
				    struct kfd_process *p, void *data)
{
	struct kfd_ioctl_set_xnack_mode_args *args = data;
	int r = 0;

	mutex_lock(&p->mutex);
	if (args->xnack_enabled >= 0) {
		if (!list_empty(&p->pqm.queues)) {
			pr_debug("Process has user queues running\n");
			mutex_unlock(&p->mutex);
			return -EBUSY;
		}
		if (args->xnack_enabled && !kfd_process_xnack_mode(p, true))
			r = -EPERM;
		else
			p->xnack_enabled = args->xnack_enabled;
	} else {
		args->xnack_enabled = p->xnack_enabled;
	}
	mutex_unlock(&p->mutex);

	return r;
}

#if IS_ENABLED(CONFIG_HSA_AMD_SVM)
static int kfd_ioctl_svm(struct file *filep, struct kfd_process *p, void *data)
{
	struct kfd_ioctl_svm_args *args = data;
	int r = 0;

	pr_debug("start 0x%llx size 0x%llx op 0x%x nattr 0x%x\n",
		 args->start_addr, args->size, args->op, args->nattr);

	if ((args->start_addr & ~PAGE_MASK) || (args->size & ~PAGE_MASK))
		return -EINVAL;
	if (!args->start_addr || !args->size)
		return -EINVAL;

	r = svm_ioctl(p, args->op, args->start_addr, args->size, args->nattr,
		      args->attrs);

	return r;
}
#else
static int kfd_ioctl_svm(struct file *filep, struct kfd_process *p, void *data)
{
	return -EPERM;
}
#endif

static int criu_checkpoint_process(struct kfd_process *p,
			     uint8_t __user *user_priv_data,
			     uint64_t *priv_offset)
{
	struct kfd_criu_process_priv_data process_priv;
	int ret;

	memset(&process_priv, 0, sizeof(process_priv));

	process_priv.version = KFD_CRIU_PRIV_VERSION;
	/* For CR, we don't consider negative xnack mode which is used for
	 * querying without changing it, here 0 simply means disabled and 1
	 * means enabled so retry for finding a valid PTE.
	 */
	process_priv.xnack_mode = p->xnack_enabled ? 1 : 0;

	ret = copy_to_user(user_priv_data + *priv_offset,
				&process_priv, sizeof(process_priv));

	if (ret) {
		pr_err("Failed to copy process information to user\n");
		ret = -EFAULT;
	}

	*priv_offset += sizeof(process_priv);
	return ret;
}

static int criu_checkpoint_devices(struct kfd_process *p,
			     uint32_t num_devices,
			     uint8_t __user *user_addr,
			     uint8_t __user *user_priv_data,
			     uint64_t *priv_offset)
{
	struct kfd_criu_device_priv_data *device_priv = NULL;
	struct kfd_criu_device_bucket *device_buckets = NULL;
	int ret = 0, i;

	device_buckets = kvzalloc(num_devices * sizeof(*device_buckets), GFP_KERNEL);
	if (!device_buckets) {
		ret = -ENOMEM;
		goto exit;
	}

	device_priv = kvzalloc(num_devices * sizeof(*device_priv), GFP_KERNEL);
	if (!device_priv) {
		ret = -ENOMEM;
		goto exit;
	}

	for (i = 0; i < num_devices; i++) {
		struct kfd_process_device *pdd = p->pdds[i];

		device_buckets[i].user_gpu_id = pdd->user_gpu_id;
		device_buckets[i].actual_gpu_id = pdd->dev->id;

		/*
		 * priv_data does not contain useful information for now and is reserved for
		 * future use, so we do not set its contents.
		 */
	}

	ret = copy_to_user(user_addr, device_buckets, num_devices * sizeof(*device_buckets));
	if (ret) {
		pr_err("Failed to copy device information to user\n");
		ret = -EFAULT;
		goto exit;
	}

	ret = copy_to_user(user_priv_data + *priv_offset,
			   device_priv,
			   num_devices * sizeof(*device_priv));
	if (ret) {
		pr_err("Failed to copy device information to user\n");
		ret = -EFAULT;
	}
	*priv_offset += num_devices * sizeof(*device_priv);

exit:
	kvfree(device_buckets);
	kvfree(device_priv);
	return ret;
}

static uint32_t get_process_num_bos(struct kfd_process *p)
{
	uint32_t num_of_bos = 0;
	int i;

	/* Run over all PDDs of the process */
	for (i = 0; i < p->n_pdds; i++) {
		struct kfd_process_device *pdd = p->pdds[i];
		void *mem;
		int id;

		idr_for_each_entry(&pdd->alloc_idr, mem, id) {
			struct kgd_mem *kgd_mem = (struct kgd_mem *)mem;

			if ((uint64_t)kgd_mem->va > pdd->gpuvm_base)
				num_of_bos++;
		}
	}
	return num_of_bos;
}

static int criu_get_prime_handle(struct drm_gem_object *gobj, int flags,
				      u32 *shared_fd)
{
	struct dma_buf *dmabuf;
	int ret;

	dmabuf = amdgpu_gem_prime_export(gobj, flags);
	if (IS_ERR(dmabuf)) {
		ret = PTR_ERR(dmabuf);
		pr_err("dmabuf export failed for the BO\n");
		return ret;
	}

	ret = dma_buf_fd(dmabuf, flags);
	if (ret < 0) {
		pr_err("dmabuf create fd failed, ret:%d\n", ret);
		goto out_free_dmabuf;
	}

	*shared_fd = ret;
	return 0;

out_free_dmabuf:
	dma_buf_put(dmabuf);
	return ret;
}

static int criu_checkpoint_bos(struct kfd_process *p,
			       uint32_t num_bos,
			       uint8_t __user *user_bos,
			       uint8_t __user *user_priv_data,
			       uint64_t *priv_offset)
{
	struct kfd_criu_bo_bucket *bo_buckets;
	struct kfd_criu_bo_priv_data *bo_privs;
	int ret = 0, pdd_index, bo_index = 0, id;
	void *mem;

	bo_buckets = kvzalloc(num_bos * sizeof(*bo_buckets), GFP_KERNEL);
	if (!bo_buckets)
		return -ENOMEM;

	bo_privs = kvzalloc(num_bos * sizeof(*bo_privs), GFP_KERNEL);
	if (!bo_privs) {
		ret = -ENOMEM;
		goto exit;
	}

	for (pdd_index = 0; pdd_index < p->n_pdds; pdd_index++) {
		struct kfd_process_device *pdd = p->pdds[pdd_index];
		struct amdgpu_bo *dumper_bo;
		struct kgd_mem *kgd_mem;

		idr_for_each_entry(&pdd->alloc_idr, mem, id) {
			struct kfd_criu_bo_bucket *bo_bucket;
			struct kfd_criu_bo_priv_data *bo_priv;
			int i, dev_idx = 0;

			if (!mem) {
				ret = -ENOMEM;
				goto exit;
			}

			kgd_mem = (struct kgd_mem *)mem;
			dumper_bo = kgd_mem->bo;

			if ((uint64_t)kgd_mem->va <= pdd->gpuvm_base)
				continue;

			bo_bucket = &bo_buckets[bo_index];
			bo_priv = &bo_privs[bo_index];

			bo_bucket->gpu_id = pdd->user_gpu_id;
			bo_bucket->addr = (uint64_t)kgd_mem->va;
			bo_bucket->size = amdgpu_bo_size(dumper_bo);
			bo_bucket->alloc_flags = (uint32_t)kgd_mem->alloc_flags;
			bo_priv->idr_handle = id;

			if (bo_bucket->alloc_flags & KFD_IOC_ALLOC_MEM_FLAGS_USERPTR) {
				ret = amdgpu_ttm_tt_get_userptr(&dumper_bo->tbo,
								&bo_priv->user_addr);
				if (ret) {
					pr_err("Failed to obtain user address for user-pointer bo\n");
					goto exit;
				}
			}
			if (bo_bucket->alloc_flags
			    & (KFD_IOC_ALLOC_MEM_FLAGS_VRAM | KFD_IOC_ALLOC_MEM_FLAGS_GTT)) {
				ret = criu_get_prime_handle(&dumper_bo->tbo.base,
						bo_bucket->alloc_flags &
						KFD_IOC_ALLOC_MEM_FLAGS_WRITABLE ? DRM_RDWR : 0,
						&bo_bucket->dmabuf_fd);
				if (ret)
					goto exit;
			} else {
				bo_bucket->dmabuf_fd = KFD_INVALID_FD;
			}

			if (bo_bucket->alloc_flags & KFD_IOC_ALLOC_MEM_FLAGS_DOORBELL)
				bo_bucket->offset = KFD_MMAP_TYPE_DOORBELL |
					KFD_MMAP_GPU_ID(pdd->dev->id);
			else if (bo_bucket->alloc_flags &
				KFD_IOC_ALLOC_MEM_FLAGS_MMIO_REMAP)
				bo_bucket->offset = KFD_MMAP_TYPE_MMIO |
					KFD_MMAP_GPU_ID(pdd->dev->id);
			else
				bo_bucket->offset = amdgpu_bo_mmap_offset(dumper_bo);

			for (i = 0; i < p->n_pdds; i++) {
				if (amdgpu_amdkfd_bo_mapped_to_dev(p->pdds[i]->dev->adev, kgd_mem))
					bo_priv->mapped_gpuids[dev_idx++] = p->pdds[i]->user_gpu_id;
			}

			pr_debug("bo_size = 0x%llx, bo_addr = 0x%llx bo_offset = 0x%llx\n"
					"gpu_id = 0x%x alloc_flags = 0x%x idr_handle = 0x%x",
					bo_bucket->size,
					bo_bucket->addr,
					bo_bucket->offset,
					bo_bucket->gpu_id,
					bo_bucket->alloc_flags,
					bo_priv->idr_handle);
			bo_index++;
		}
	}

	ret = copy_to_user(user_bos, bo_buckets, num_bos * sizeof(*bo_buckets));
	if (ret) {
		pr_err("Failed to copy BO information to user\n");
		ret = -EFAULT;
		goto exit;
	}

	ret = copy_to_user(user_priv_data + *priv_offset, bo_privs, num_bos * sizeof(*bo_privs));
	if (ret) {
		pr_err("Failed to copy BO priv information to user\n");
		ret = -EFAULT;
		goto exit;
	}

	*priv_offset += num_bos * sizeof(*bo_privs);

exit:
	while (ret && bo_index--) {
		if (bo_buckets[bo_index].alloc_flags
		    & (KFD_IOC_ALLOC_MEM_FLAGS_VRAM | KFD_IOC_ALLOC_MEM_FLAGS_GTT))
			close_fd(bo_buckets[bo_index].dmabuf_fd);
	}

	kvfree(bo_buckets);
	kvfree(bo_privs);
	return ret;
}

static int criu_get_process_object_info(struct kfd_process *p,
					uint32_t *num_devices,
					uint32_t *num_bos,
					uint32_t *num_objects,
					uint64_t *objs_priv_size)
{
	uint64_t queues_priv_data_size, svm_priv_data_size, priv_size;
	uint32_t num_queues, num_events, num_svm_ranges;
	int ret;

	*num_devices = p->n_pdds;
	*num_bos = get_process_num_bos(p);

	ret = kfd_process_get_queue_info(p, &num_queues, &queues_priv_data_size);
	if (ret)
		return ret;

	num_events = kfd_get_num_events(p);

	ret = svm_range_get_info(p, &num_svm_ranges, &svm_priv_data_size);
	if (ret)
		return ret;

	*num_objects = num_queues + num_events + num_svm_ranges;

	if (objs_priv_size) {
		priv_size = sizeof(struct kfd_criu_process_priv_data);
		priv_size += *num_devices * sizeof(struct kfd_criu_device_priv_data);
		priv_size += *num_bos * sizeof(struct kfd_criu_bo_priv_data);
		priv_size += queues_priv_data_size;
		priv_size += num_events * sizeof(struct kfd_criu_event_priv_data);
		priv_size += svm_priv_data_size;
		*objs_priv_size = priv_size;
	}
	return 0;
}

static int criu_checkpoint(struct file *filep,
			   struct kfd_process *p,
			   struct kfd_ioctl_criu_args *args)
{
	int ret;
	uint32_t num_devices, num_bos, num_objects;
	uint64_t priv_size, priv_offset = 0;

	if (!args->devices || !args->bos || !args->priv_data)
		return -EINVAL;

	mutex_lock(&p->mutex);

	if (!p->n_pdds) {
		pr_err("No pdd for given process\n");
		ret = -ENODEV;
		goto exit_unlock;
	}

	/* Confirm all process queues are evicted */
	if (!p->queues_paused) {
		pr_err("Cannot dump process when queues are not in evicted state\n");
		/* CRIU plugin did not call op PROCESS_INFO before checkpointing */
		ret = -EINVAL;
		goto exit_unlock;
	}

	ret = criu_get_process_object_info(p, &num_devices, &num_bos, &num_objects, &priv_size);
	if (ret)
		goto exit_unlock;

	if (num_devices != args->num_devices ||
	    num_bos != args->num_bos ||
	    num_objects != args->num_objects ||
	    priv_size != args->priv_data_size) {

		ret = -EINVAL;
		goto exit_unlock;
	}

	/* each function will store private data inside priv_data and adjust priv_offset */
	ret = criu_checkpoint_process(p, (uint8_t __user *)args->priv_data, &priv_offset);
	if (ret)
		goto exit_unlock;

	ret = criu_checkpoint_devices(p, num_devices, (uint8_t __user *)args->devices,
				(uint8_t __user *)args->priv_data, &priv_offset);
	if (ret)
		goto exit_unlock;

	ret = criu_checkpoint_bos(p, num_bos, (uint8_t __user *)args->bos,
			    (uint8_t __user *)args->priv_data, &priv_offset);
	if (ret)
		goto exit_unlock;

	if (num_objects) {
		ret = kfd_criu_checkpoint_queues(p, (uint8_t __user *)args->priv_data,
						 &priv_offset);
		if (ret)
			goto close_bo_fds;

		ret = kfd_criu_checkpoint_events(p, (uint8_t __user *)args->priv_data,
						 &priv_offset);
		if (ret)
			goto close_bo_fds;

		ret = kfd_criu_checkpoint_svm(p, (uint8_t __user *)args->priv_data, &priv_offset);
		if (ret)
			goto close_bo_fds;
	}

close_bo_fds:
	if (ret) {
		/* If IOCTL returns err, user assumes all FDs opened in criu_dump_bos are closed */
		uint32_t i;
		struct kfd_criu_bo_bucket *bo_buckets = (struct kfd_criu_bo_bucket *) args->bos;

		for (i = 0; i < num_bos; i++) {
			if (bo_buckets[i].alloc_flags & KFD_IOC_ALLOC_MEM_FLAGS_VRAM)
				close_fd(bo_buckets[i].dmabuf_fd);
		}
	}

exit_unlock:
	mutex_unlock(&p->mutex);
	if (ret)
		pr_err("Failed to dump CRIU ret:%d\n", ret);
	else
		pr_debug("CRIU dump ret:%d\n", ret);

	return ret;
}

static int criu_restore_process(struct kfd_process *p,
				struct kfd_ioctl_criu_args *args,
				uint64_t *priv_offset,
				uint64_t max_priv_data_size)
{
	int ret = 0;
	struct kfd_criu_process_priv_data process_priv;

	if (*priv_offset + sizeof(process_priv) > max_priv_data_size)
		return -EINVAL;

	ret = copy_from_user(&process_priv,
				(void __user *)(args->priv_data + *priv_offset),
				sizeof(process_priv));
	if (ret) {
		pr_err("Failed to copy process private information from user\n");
		ret = -EFAULT;
		goto exit;
	}
	*priv_offset += sizeof(process_priv);

	if (process_priv.version != KFD_CRIU_PRIV_VERSION) {
		pr_err("Invalid CRIU API version (checkpointed:%d current:%d)\n",
			process_priv.version, KFD_CRIU_PRIV_VERSION);
		return -EINVAL;
	}

	pr_debug("Setting XNACK mode\n");
	if (process_priv.xnack_mode && !kfd_process_xnack_mode(p, true)) {
		pr_err("xnack mode cannot be set\n");
		ret = -EPERM;
		goto exit;
	} else {
		pr_debug("set xnack mode: %d\n", process_priv.xnack_mode);
		p->xnack_enabled = process_priv.xnack_mode;
	}

exit:
	return ret;
}

static int criu_restore_devices(struct kfd_process *p,
				struct kfd_ioctl_criu_args *args,
				uint64_t *priv_offset,
				uint64_t max_priv_data_size)
{
	struct kfd_criu_device_bucket *device_buckets;
	struct kfd_criu_device_priv_data *device_privs;
	int ret = 0;
	uint32_t i;

	if (args->num_devices != p->n_pdds)
		return -EINVAL;

	if (*priv_offset + (args->num_devices * sizeof(*device_privs)) > max_priv_data_size)
		return -EINVAL;

	device_buckets = kmalloc_array(args->num_devices, sizeof(*device_buckets), GFP_KERNEL);
	if (!device_buckets)
		return -ENOMEM;

	ret = copy_from_user(device_buckets, (void __user *)args->devices,
				args->num_devices * sizeof(*device_buckets));
	if (ret) {
		pr_err("Failed to copy devices buckets from user\n");
		ret = -EFAULT;
		goto exit;
	}

	for (i = 0; i < args->num_devices; i++) {
		struct kfd_dev *dev;
		struct kfd_process_device *pdd;
		struct file *drm_file;

		/* device private data is not currently used */

		if (!device_buckets[i].user_gpu_id) {
			pr_err("Invalid user gpu_id\n");
			ret = -EINVAL;
			goto exit;
		}

		dev = kfd_device_by_id(device_buckets[i].actual_gpu_id);
		if (!dev) {
			pr_err("Failed to find device with gpu_id = %x\n",
				device_buckets[i].actual_gpu_id);
			ret = -EINVAL;
			goto exit;
		}

		pdd = kfd_get_process_device_data(dev, p);
		if (!pdd) {
			pr_err("Failed to get pdd for gpu_id = %x\n",
					device_buckets[i].actual_gpu_id);
			ret = -EINVAL;
			goto exit;
		}
		pdd->user_gpu_id = device_buckets[i].user_gpu_id;

		drm_file = fget(device_buckets[i].drm_fd);
		if (!drm_file) {
			pr_err("Invalid render node file descriptor sent from plugin (%d)\n",
				device_buckets[i].drm_fd);
			ret = -EINVAL;
			goto exit;
		}

		if (pdd->drm_file) {
			ret = -EINVAL;
			goto exit;
		}

		/* create the vm using render nodes for kfd pdd */
		if (kfd_process_device_init_vm(pdd, drm_file)) {
			pr_err("could not init vm for given pdd\n");
			/* On success, the PDD keeps the drm_file reference */
			fput(drm_file);
			ret = -EINVAL;
			goto exit;
		}
		/*
		 * pdd now already has the vm bound to render node so below api won't create a new
		 * exclusive kfd mapping but use existing one with renderDXXX but is still needed
		 * for iommu v2 binding  and runtime pm.
		 */
		pdd = kfd_bind_process_to_device(dev, p);
		if (IS_ERR(pdd)) {
			ret = PTR_ERR(pdd);
			goto exit;
		}
	}

	/*
	 * We are not copying device private data from user as we are not using the data for now,
	 * but we still adjust for its private data.
	 */
	*priv_offset += args->num_devices * sizeof(*device_privs);

exit:
	kfree(device_buckets);
	return ret;
}

static int criu_restore_memory_of_gpu(struct kfd_process_device *pdd,
				      struct kfd_criu_bo_bucket *bo_bucket,
				      struct kfd_criu_bo_priv_data *bo_priv,
				      struct kgd_mem **kgd_mem)
{
	int idr_handle;
	int ret;
	const bool criu_resume = true;
	u64 offset;

	if (bo_bucket->alloc_flags & KFD_IOC_ALLOC_MEM_FLAGS_DOORBELL) {
		if (bo_bucket->size != kfd_doorbell_process_slice(pdd->dev))
			return -EINVAL;

		offset = kfd_get_process_doorbells(pdd);
	} else if (bo_bucket->alloc_flags & KFD_IOC_ALLOC_MEM_FLAGS_MMIO_REMAP) {
		/* MMIO BOs need remapped bus address */
		if (bo_bucket->size != PAGE_SIZE) {
			pr_err("Invalid page size\n");
			return -EINVAL;
		}
		offset = pdd->dev->adev->rmmio_remap.bus_addr;
		if (!offset) {
			pr_err("amdgpu_amdkfd_get_mmio_remap_phys_addr failed\n");
			return -ENOMEM;
		}
	} else if (bo_bucket->alloc_flags & KFD_IOC_ALLOC_MEM_FLAGS_USERPTR) {
		offset = bo_priv->user_addr;
	}
	/* Create the BO */
	ret = amdgpu_amdkfd_gpuvm_alloc_memory_of_gpu(pdd->dev->adev, bo_bucket->addr,
						      bo_bucket->size, pdd->drm_priv, kgd_mem,
						      &offset, bo_bucket->alloc_flags, criu_resume);
	if (ret) {
		pr_err("Could not create the BO\n");
		return ret;
	}
	pr_debug("New BO created: size:0x%llx addr:0x%llx offset:0x%llx\n",
		 bo_bucket->size, bo_bucket->addr, offset);

	/* Restore previous IDR handle */
	pr_debug("Restoring old IDR handle for the BO");
	idr_handle = idr_alloc(&pdd->alloc_idr, *kgd_mem, bo_priv->idr_handle,
			       bo_priv->idr_handle + 1, GFP_KERNEL);

	if (idr_handle < 0) {
		pr_err("Could not allocate idr\n");
		amdgpu_amdkfd_gpuvm_free_memory_of_gpu(pdd->dev->adev, *kgd_mem, pdd->drm_priv,
						       NULL);
		return -ENOMEM;
	}

	if (bo_bucket->alloc_flags & KFD_IOC_ALLOC_MEM_FLAGS_DOORBELL)
		bo_bucket->restored_offset = KFD_MMAP_TYPE_DOORBELL | KFD_MMAP_GPU_ID(pdd->dev->id);
	if (bo_bucket->alloc_flags & KFD_IOC_ALLOC_MEM_FLAGS_MMIO_REMAP) {
		bo_bucket->restored_offset = KFD_MMAP_TYPE_MMIO | KFD_MMAP_GPU_ID(pdd->dev->id);
	} else if (bo_bucket->alloc_flags & KFD_IOC_ALLOC_MEM_FLAGS_GTT) {
		bo_bucket->restored_offset = offset;
	} else if (bo_bucket->alloc_flags & KFD_IOC_ALLOC_MEM_FLAGS_VRAM) {
		bo_bucket->restored_offset = offset;
		/* Update the VRAM usage count */
		WRITE_ONCE(pdd->vram_usage, pdd->vram_usage + bo_bucket->size);
	}
	return 0;
}

static int criu_restore_bo(struct kfd_process *p,
			   struct kfd_criu_bo_bucket *bo_bucket,
			   struct kfd_criu_bo_priv_data *bo_priv)
{
	struct kfd_process_device *pdd;
	struct kgd_mem *kgd_mem;
	int ret;
	int j;

	pr_debug("Restoring BO size:0x%llx addr:0x%llx gpu_id:0x%x flags:0x%x idr_handle:0x%x\n",
		 bo_bucket->size, bo_bucket->addr, bo_bucket->gpu_id, bo_bucket->alloc_flags,
		 bo_priv->idr_handle);

	pdd = kfd_process_device_data_by_id(p, bo_bucket->gpu_id);
	if (!pdd) {
		pr_err("Failed to get pdd\n");
		return -ENODEV;
	}

	ret = criu_restore_memory_of_gpu(pdd, bo_bucket, bo_priv, &kgd_mem);
	if (ret)
		return ret;

	/* now map these BOs to GPU/s */
	for (j = 0; j < p->n_pdds; j++) {
		struct kfd_dev *peer;
		struct kfd_process_device *peer_pdd;

		if (!bo_priv->mapped_gpuids[j])
			break;

		peer_pdd = kfd_process_device_data_by_id(p, bo_priv->mapped_gpuids[j]);
		if (!peer_pdd)
			return -EINVAL;

		peer = peer_pdd->dev;

		peer_pdd = kfd_bind_process_to_device(peer, p);
		if (IS_ERR(peer_pdd))
			return PTR_ERR(peer_pdd);

		ret = amdgpu_amdkfd_gpuvm_map_memory_to_gpu(peer->adev, kgd_mem, peer_pdd->drm_priv,
							    NULL);
		if (ret) {
			pr_err("Failed to map to gpu %d/%d\n", j, p->n_pdds);
			return ret;
		}
	}

	pr_debug("map memory was successful for the BO\n");
	/* create the dmabuf object and export the bo */
	if (bo_bucket->alloc_flags
	    & (KFD_IOC_ALLOC_MEM_FLAGS_VRAM | KFD_IOC_ALLOC_MEM_FLAGS_GTT)) {
		ret = criu_get_prime_handle(&kgd_mem->bo->tbo.base, DRM_RDWR,
					    &bo_bucket->dmabuf_fd);
		if (ret)
			return ret;
	} else {
		bo_bucket->dmabuf_fd = KFD_INVALID_FD;
	}

	return 0;
}

static int criu_restore_bos(struct kfd_process *p,
			    struct kfd_ioctl_criu_args *args,
			    uint64_t *priv_offset,
			    uint64_t max_priv_data_size)
{
	struct kfd_criu_bo_bucket *bo_buckets = NULL;
	struct kfd_criu_bo_priv_data *bo_privs = NULL;
	int ret = 0;
	uint32_t i = 0;

	if (*priv_offset + (args->num_bos * sizeof(*bo_privs)) > max_priv_data_size)
		return -EINVAL;

	/* Prevent MMU notifications until stage-4 IOCTL (CRIU_RESUME) is received */
	amdgpu_amdkfd_block_mmu_notifications(p->kgd_process_info);

	bo_buckets = kvmalloc_array(args->num_bos, sizeof(*bo_buckets), GFP_KERNEL);
	if (!bo_buckets)
		return -ENOMEM;

	ret = copy_from_user(bo_buckets, (void __user *)args->bos,
			     args->num_bos * sizeof(*bo_buckets));
	if (ret) {
		pr_err("Failed to copy BOs information from user\n");
		ret = -EFAULT;
		goto exit;
	}

	bo_privs = kvmalloc_array(args->num_bos, sizeof(*bo_privs), GFP_KERNEL);
	if (!bo_privs) {
		ret = -ENOMEM;
		goto exit;
	}

	ret = copy_from_user(bo_privs, (void __user *)args->priv_data + *priv_offset,
			     args->num_bos * sizeof(*bo_privs));
	if (ret) {
		pr_err("Failed to copy BOs information from user\n");
		ret = -EFAULT;
		goto exit;
	}
	*priv_offset += args->num_bos * sizeof(*bo_privs);

	/* Create and map new BOs */
	for (; i < args->num_bos; i++) {
		ret = criu_restore_bo(p, &bo_buckets[i], &bo_privs[i]);
		if (ret) {
			pr_debug("Failed to restore BO[%d] ret%d\n", i, ret);
			goto exit;
		}
	} /* done */

	/* Copy only the buckets back so user can read bo_buckets[N].restored_offset */
	ret = copy_to_user((void __user *)args->bos,
				bo_buckets,
				(args->num_bos * sizeof(*bo_buckets)));
	if (ret)
		ret = -EFAULT;

exit:
	while (ret && i--) {
		if (bo_buckets[i].alloc_flags
		   & (KFD_IOC_ALLOC_MEM_FLAGS_VRAM | KFD_IOC_ALLOC_MEM_FLAGS_GTT))
			close_fd(bo_buckets[i].dmabuf_fd);
	}
	kvfree(bo_buckets);
	kvfree(bo_privs);
	return ret;
}

static int criu_restore_objects(struct file *filep,
				struct kfd_process *p,
				struct kfd_ioctl_criu_args *args,
				uint64_t *priv_offset,
				uint64_t max_priv_data_size)
{
	int ret = 0;
	uint32_t i;

	BUILD_BUG_ON(offsetof(struct kfd_criu_queue_priv_data, object_type));
	BUILD_BUG_ON(offsetof(struct kfd_criu_event_priv_data, object_type));
	BUILD_BUG_ON(offsetof(struct kfd_criu_svm_range_priv_data, object_type));

	for (i = 0; i < args->num_objects; i++) {
		uint32_t object_type;

		if (*priv_offset + sizeof(object_type) > max_priv_data_size) {
			pr_err("Invalid private data size\n");
			return -EINVAL;
		}

		ret = get_user(object_type, (uint32_t __user *)(args->priv_data + *priv_offset));
		if (ret) {
			pr_err("Failed to copy private information from user\n");
			goto exit;
		}

		switch (object_type) {
		case KFD_CRIU_OBJECT_TYPE_QUEUE:
			ret = kfd_criu_restore_queue(p, (uint8_t __user *)args->priv_data,
						     priv_offset, max_priv_data_size);
			if (ret)
				goto exit;
			break;
		case KFD_CRIU_OBJECT_TYPE_EVENT:
			ret = kfd_criu_restore_event(filep, p, (uint8_t __user *)args->priv_data,
						     priv_offset, max_priv_data_size);
			if (ret)
				goto exit;
			break;
		case KFD_CRIU_OBJECT_TYPE_SVM_RANGE:
			ret = kfd_criu_restore_svm(p, (uint8_t __user *)args->priv_data,
						     priv_offset, max_priv_data_size);
			if (ret)
				goto exit;
			break;
		default:
			pr_err("Invalid object type:%u at index:%d\n", object_type, i);
			ret = -EINVAL;
			goto exit;
		}
	}
exit:
	return ret;
}

static int criu_restore(struct file *filep,
			struct kfd_process *p,
			struct kfd_ioctl_criu_args *args)
{
	uint64_t priv_offset = 0;
	int ret = 0;

	pr_debug("CRIU restore (num_devices:%u num_bos:%u num_objects:%u priv_data_size:%llu)\n",
		 args->num_devices, args->num_bos, args->num_objects, args->priv_data_size);

	if (!args->bos || !args->devices || !args->priv_data || !args->priv_data_size ||
	    !args->num_devices || !args->num_bos)
		return -EINVAL;

	mutex_lock(&p->mutex);

	/*
	 * Set the process to evicted state to avoid running any new queues before all the memory
	 * mappings are ready.
	 */
	ret = kfd_process_evict_queues(p);
	if (ret)
		goto exit_unlock;

	/* Each function will adjust priv_offset based on how many bytes they consumed */
	ret = criu_restore_process(p, args, &priv_offset, args->priv_data_size);
	if (ret)
		goto exit_unlock;

	ret = criu_restore_devices(p, args, &priv_offset, args->priv_data_size);
	if (ret)
		goto exit_unlock;

	ret = criu_restore_bos(p, args, &priv_offset, args->priv_data_size);
	if (ret)
		goto exit_unlock;

	ret = criu_restore_objects(filep, p, args, &priv_offset, args->priv_data_size);
	if (ret)
		goto exit_unlock;

	if (priv_offset != args->priv_data_size) {
		pr_err("Invalid private data size\n");
		ret = -EINVAL;
	}

exit_unlock:
	mutex_unlock(&p->mutex);
	if (ret)
		pr_err("Failed to restore CRIU ret:%d\n", ret);
	else
		pr_debug("CRIU restore successful\n");

	return ret;
}

static int criu_unpause(struct file *filep,
			struct kfd_process *p,
			struct kfd_ioctl_criu_args *args)
{
	int ret;

	mutex_lock(&p->mutex);

	if (!p->queues_paused) {
		mutex_unlock(&p->mutex);
		return -EINVAL;
	}

	ret = kfd_process_restore_queues(p);
	if (ret)
		pr_err("Failed to unpause queues ret:%d\n", ret);
	else
		p->queues_paused = false;

	mutex_unlock(&p->mutex);

	return ret;
}

static int criu_resume(struct file *filep,
			struct kfd_process *p,
			struct kfd_ioctl_criu_args *args)
{
	struct kfd_process *target = NULL;
	struct pid *pid = NULL;
	int ret = 0;

	pr_debug("Inside %s, target pid for criu restore: %d\n", __func__,
		 args->pid);

	pid = find_get_pid(args->pid);
	if (!pid) {
		pr_err("Cannot find pid info for %i\n", args->pid);
		return -ESRCH;
	}

	pr_debug("calling kfd_lookup_process_by_pid\n");
	target = kfd_lookup_process_by_pid(pid);

	put_pid(pid);

	if (!target) {
		pr_debug("Cannot find process info for %i\n", args->pid);
		return -ESRCH;
	}

	mutex_lock(&target->mutex);
	ret = kfd_criu_resume_svm(target);
	if (ret) {
		pr_err("kfd_criu_resume_svm failed for %i\n", args->pid);
		goto exit;
	}

	ret =  amdgpu_amdkfd_criu_resume(target->kgd_process_info);
	if (ret)
		pr_err("amdgpu_amdkfd_criu_resume failed for %i\n", args->pid);

exit:
	mutex_unlock(&target->mutex);

	kfd_unref_process(target);
	return ret;
}

static int criu_process_info(struct file *filep,
				struct kfd_process *p,
				struct kfd_ioctl_criu_args *args)
{
	int ret = 0;

	mutex_lock(&p->mutex);

	if (!p->n_pdds) {
		pr_err("No pdd for given process\n");
		ret = -ENODEV;
		goto err_unlock;
	}

	ret = kfd_process_evict_queues(p);
	if (ret)
		goto err_unlock;

	p->queues_paused = true;

	args->pid = task_pid_nr_ns(p->lead_thread,
					task_active_pid_ns(p->lead_thread));

	ret = criu_get_process_object_info(p, &args->num_devices, &args->num_bos,
					   &args->num_objects, &args->priv_data_size);
	if (ret)
		goto err_unlock;

	dev_dbg(kfd_device, "Num of devices:%u bos:%u objects:%u priv_data_size:%lld\n",
				args->num_devices, args->num_bos, args->num_objects,
				args->priv_data_size);

err_unlock:
	if (ret) {
		kfd_process_restore_queues(p);
		p->queues_paused = false;
	}
	mutex_unlock(&p->mutex);
	return ret;
}

static int kfd_ioctl_criu(struct file *filep, struct kfd_process *p, void *data)
{
	struct kfd_ioctl_criu_args *args = data;
	int ret;

	dev_dbg(kfd_device, "CRIU operation: %d\n", args->op);
	switch (args->op) {
	case KFD_CRIU_OP_PROCESS_INFO:
		ret = criu_process_info(filep, p, args);
		break;
	case KFD_CRIU_OP_CHECKPOINT:
		ret = criu_checkpoint(filep, p, args);
		break;
	case KFD_CRIU_OP_UNPAUSE:
		ret = criu_unpause(filep, p, args);
		break;
	case KFD_CRIU_OP_RESTORE:
		ret = criu_restore(filep, p, args);
		break;
	case KFD_CRIU_OP_RESUME:
		ret = criu_resume(filep, p, args);
		break;
	default:
		dev_dbg(kfd_device, "Unsupported CRIU operation:%d\n", args->op);
		ret = -EINVAL;
		break;
	}

	if (ret)
		dev_dbg(kfd_device, "CRIU operation:%d err:%d\n", args->op, ret);

	return ret;
}

#define AMDKFD_IOCTL_DEF(ioctl, _func, _flags) \
	[_IOC_NR(ioctl)] = {.cmd = ioctl, .func = _func, .flags = _flags, \
			    .cmd_drv = 0, .name = #ioctl}

/** Ioctl table */
static const struct amdkfd_ioctl_desc amdkfd_ioctls[] = {
	AMDKFD_IOCTL_DEF(AMDKFD_IOC_GET_VERSION,
			kfd_ioctl_get_version, 0),

	AMDKFD_IOCTL_DEF(AMDKFD_IOC_CREATE_QUEUE,
			kfd_ioctl_create_queue, 0),

	AMDKFD_IOCTL_DEF(AMDKFD_IOC_DESTROY_QUEUE,
			kfd_ioctl_destroy_queue, 0),

	AMDKFD_IOCTL_DEF(AMDKFD_IOC_SET_MEMORY_POLICY,
			kfd_ioctl_set_memory_policy, 0),

	AMDKFD_IOCTL_DEF(AMDKFD_IOC_GET_CLOCK_COUNTERS,
			kfd_ioctl_get_clock_counters, 0),

	AMDKFD_IOCTL_DEF(AMDKFD_IOC_GET_PROCESS_APERTURES,
			kfd_ioctl_get_process_apertures, 0),

	AMDKFD_IOCTL_DEF(AMDKFD_IOC_UPDATE_QUEUE,
			kfd_ioctl_update_queue, 0),

	AMDKFD_IOCTL_DEF(AMDKFD_IOC_CREATE_EVENT,
			kfd_ioctl_create_event, 0),

	AMDKFD_IOCTL_DEF(AMDKFD_IOC_DESTROY_EVENT,
			kfd_ioctl_destroy_event, 0),

	AMDKFD_IOCTL_DEF(AMDKFD_IOC_SET_EVENT,
			kfd_ioctl_set_event, 0),

	AMDKFD_IOCTL_DEF(AMDKFD_IOC_RESET_EVENT,
			kfd_ioctl_reset_event, 0),

	AMDKFD_IOCTL_DEF(AMDKFD_IOC_WAIT_EVENTS,
			kfd_ioctl_wait_events, 0),

	AMDKFD_IOCTL_DEF(AMDKFD_IOC_DBG_REGISTER_DEPRECATED,
			kfd_ioctl_dbg_register, 0),

	AMDKFD_IOCTL_DEF(AMDKFD_IOC_DBG_UNREGISTER_DEPRECATED,
			kfd_ioctl_dbg_unregister, 0),

	AMDKFD_IOCTL_DEF(AMDKFD_IOC_DBG_ADDRESS_WATCH_DEPRECATED,
			kfd_ioctl_dbg_address_watch, 0),

	AMDKFD_IOCTL_DEF(AMDKFD_IOC_DBG_WAVE_CONTROL_DEPRECATED,
			kfd_ioctl_dbg_wave_control, 0),

	AMDKFD_IOCTL_DEF(AMDKFD_IOC_SET_SCRATCH_BACKING_VA,
			kfd_ioctl_set_scratch_backing_va, 0),

	AMDKFD_IOCTL_DEF(AMDKFD_IOC_GET_TILE_CONFIG,
			kfd_ioctl_get_tile_config, 0),

	AMDKFD_IOCTL_DEF(AMDKFD_IOC_SET_TRAP_HANDLER,
			kfd_ioctl_set_trap_handler, 0),

	AMDKFD_IOCTL_DEF(AMDKFD_IOC_GET_PROCESS_APERTURES_NEW,
			kfd_ioctl_get_process_apertures_new, 0),

	AMDKFD_IOCTL_DEF(AMDKFD_IOC_ACQUIRE_VM,
			kfd_ioctl_acquire_vm, 0),

	AMDKFD_IOCTL_DEF(AMDKFD_IOC_ALLOC_MEMORY_OF_GPU,
			kfd_ioctl_alloc_memory_of_gpu, 0),

	AMDKFD_IOCTL_DEF(AMDKFD_IOC_FREE_MEMORY_OF_GPU,
			kfd_ioctl_free_memory_of_gpu, 0),

	AMDKFD_IOCTL_DEF(AMDKFD_IOC_MAP_MEMORY_TO_GPU,
			kfd_ioctl_map_memory_to_gpu, 0),

	AMDKFD_IOCTL_DEF(AMDKFD_IOC_UNMAP_MEMORY_FROM_GPU,
			kfd_ioctl_unmap_memory_from_gpu, 0),

	AMDKFD_IOCTL_DEF(AMDKFD_IOC_SET_CU_MASK,
			kfd_ioctl_set_cu_mask, 0),

	AMDKFD_IOCTL_DEF(AMDKFD_IOC_GET_QUEUE_WAVE_STATE,
			kfd_ioctl_get_queue_wave_state, 0),

	AMDKFD_IOCTL_DEF(AMDKFD_IOC_GET_DMABUF_INFO,
				kfd_ioctl_get_dmabuf_info, 0),

	AMDKFD_IOCTL_DEF(AMDKFD_IOC_IMPORT_DMABUF,
				kfd_ioctl_import_dmabuf, 0),

	AMDKFD_IOCTL_DEF(AMDKFD_IOC_ALLOC_QUEUE_GWS,
			kfd_ioctl_alloc_queue_gws, 0),

	AMDKFD_IOCTL_DEF(AMDKFD_IOC_SMI_EVENTS,
			kfd_ioctl_smi_events, 0),

	AMDKFD_IOCTL_DEF(AMDKFD_IOC_SVM, kfd_ioctl_svm, 0),

	AMDKFD_IOCTL_DEF(AMDKFD_IOC_SET_XNACK_MODE,
			kfd_ioctl_set_xnack_mode, 0),

	AMDKFD_IOCTL_DEF(AMDKFD_IOC_CRIU_OP,
			kfd_ioctl_criu, KFD_IOC_FLAG_CHECKPOINT_RESTORE),

};

#define AMDKFD_CORE_IOCTL_COUNT	ARRAY_SIZE(amdkfd_ioctls)

static long kfd_ioctl(struct file *filep, unsigned int cmd, unsigned long arg)
{
	struct kfd_process *process;
	amdkfd_ioctl_t *func;
	const struct amdkfd_ioctl_desc *ioctl = NULL;
	unsigned int nr = _IOC_NR(cmd);
	char stack_kdata[128];
	char *kdata = NULL;
	unsigned int usize, asize;
	int retcode = -EINVAL;
	bool ptrace_attached = false;

	if (nr >= AMDKFD_CORE_IOCTL_COUNT)
		goto err_i1;

	if ((nr >= AMDKFD_COMMAND_START) && (nr < AMDKFD_COMMAND_END)) {
		u32 amdkfd_size;

		ioctl = &amdkfd_ioctls[nr];

		amdkfd_size = _IOC_SIZE(ioctl->cmd);
		usize = asize = _IOC_SIZE(cmd);
		if (amdkfd_size > asize)
			asize = amdkfd_size;

		cmd = ioctl->cmd;
	} else
		goto err_i1;

	dev_dbg(kfd_device, "ioctl cmd 0x%x (#0x%x), arg 0x%lx\n", cmd, nr, arg);

	/* Get the process struct from the filep. Only the process
	 * that opened /dev/kfd can use the file descriptor. Child
	 * processes need to create their own KFD device context.
	 */
	process = filep->private_data;

	rcu_read_lock();
	if ((ioctl->flags & KFD_IOC_FLAG_CHECKPOINT_RESTORE) &&
	    ptrace_parent(process->lead_thread) == current)
		ptrace_attached = true;
	rcu_read_unlock();

	if (process->lead_thread != current->group_leader
	    && !ptrace_attached) {
		dev_dbg(kfd_device, "Using KFD FD in wrong process\n");
		retcode = -EBADF;
		goto err_i1;
	}

	/* Do not trust userspace, use our own definition */
	func = ioctl->func;

	if (unlikely(!func)) {
		dev_dbg(kfd_device, "no function\n");
		retcode = -EINVAL;
		goto err_i1;
	}

	/*
	 * Versions of docker shipped in Ubuntu 18.xx and 20.xx do not support
	 * CAP_CHECKPOINT_RESTORE, so we also allow access if CAP_SYS_ADMIN as CAP_SYS_ADMIN is a
	 * more priviledged access.
	 */
	if (unlikely(ioctl->flags & KFD_IOC_FLAG_CHECKPOINT_RESTORE)) {
		if (!capable(CAP_CHECKPOINT_RESTORE) &&
						!capable(CAP_SYS_ADMIN)) {
			retcode = -EACCES;
			goto err_i1;
		}
	}

	if (cmd & (IOC_IN | IOC_OUT)) {
		if (asize <= sizeof(stack_kdata)) {
			kdata = stack_kdata;
		} else {
			kdata = kmalloc(asize, GFP_KERNEL);
			if (!kdata) {
				retcode = -ENOMEM;
				goto err_i1;
			}
		}
		if (asize > usize)
			memset(kdata + usize, 0, asize - usize);
	}

	if (cmd & IOC_IN) {
		if (copy_from_user(kdata, (void __user *)arg, usize) != 0) {
			retcode = -EFAULT;
			goto err_i1;
		}
	} else if (cmd & IOC_OUT) {
		memset(kdata, 0, usize);
	}

	retcode = func(filep, process, kdata);

	if (cmd & IOC_OUT)
		if (copy_to_user((void __user *)arg, kdata, usize) != 0)
			retcode = -EFAULT;

err_i1:
	if (!ioctl)
		dev_dbg(kfd_device, "invalid ioctl: pid=%d, cmd=0x%02x, nr=0x%02x\n",
			  task_pid_nr(current), cmd, nr);

	if (kdata != stack_kdata)
		kfree(kdata);

	if (retcode)
		dev_dbg(kfd_device, "ioctl cmd (#0x%x), arg 0x%lx, ret = %d\n",
				nr, arg, retcode);

	return retcode;
}

static int kfd_mmio_mmap(struct kfd_dev *dev, struct kfd_process *process,
		      struct vm_area_struct *vma)
{
	phys_addr_t address;
	int ret;

	if (vma->vm_end - vma->vm_start != PAGE_SIZE)
		return -EINVAL;

	address = dev->adev->rmmio_remap.bus_addr;

	vma->vm_flags |= VM_IO | VM_DONTCOPY | VM_DONTEXPAND | VM_NORESERVE |
				VM_DONTDUMP | VM_PFNMAP;

	vma->vm_page_prot = pgprot_noncached(vma->vm_page_prot);

	pr_debug("pasid 0x%x mapping mmio page\n"
		 "     target user address == 0x%08llX\n"
		 "     physical address    == 0x%08llX\n"
		 "     vm_flags            == 0x%04lX\n"
		 "     size                == 0x%04lX\n",
		 process->pasid, (unsigned long long) vma->vm_start,
		 address, vma->vm_flags, PAGE_SIZE);

	ret = io_remap_pfn_range(vma,
				vma->vm_start,
				address >> PAGE_SHIFT,
				PAGE_SIZE,
				vma->vm_page_prot);
	return ret;
}


static int kfd_mmap(struct file *filp, struct vm_area_struct *vma)
{
	struct kfd_process *process;
	struct kfd_dev *dev = NULL;
	unsigned long mmap_offset;
	unsigned int gpu_id;

	process = kfd_get_process(current);
	if (IS_ERR(process))
		return PTR_ERR(process);

	mmap_offset = vma->vm_pgoff << PAGE_SHIFT;
	gpu_id = KFD_MMAP_GET_GPU_ID(mmap_offset);
	if (gpu_id)
		dev = kfd_device_by_id(gpu_id);

	switch (mmap_offset & KFD_MMAP_TYPE_MASK) {
	case KFD_MMAP_TYPE_DOORBELL:
		if (!dev)
			return -ENODEV;
		return kfd_doorbell_mmap(dev, process, vma);

	case KFD_MMAP_TYPE_EVENTS:
		return kfd_event_mmap(process, vma);

	case KFD_MMAP_TYPE_RESERVED_MEM:
		if (!dev)
			return -ENODEV;
		return kfd_reserved_mem_mmap(dev, process, vma);
	case KFD_MMAP_TYPE_MMIO:
		if (!dev)
			return -ENODEV;
		return kfd_mmio_mmap(dev, process, vma);
	}

	return -EFAULT;
}<|MERGE_RESOLUTION|>--- conflicted
+++ resolved
@@ -1125,19 +1125,12 @@
 	return ret;
 }
 
-<<<<<<< HEAD
-static bool kfd_flush_tlb_after_unmap(struct kfd_dev *dev) {
-	return KFD_GC_VERSION(dev) == IP_VERSION(9, 4, 2) ||
-	       (KFD_GC_VERSION(dev) == IP_VERSION(9, 4, 1) &&
-	        dev->adev->sdma.instance[0].fw_version >= 18);
-=======
 static bool kfd_flush_tlb_after_unmap(struct kfd_dev *dev)
 {
 	return KFD_GC_VERSION(dev) == IP_VERSION(9, 4, 2) ||
 		(KFD_GC_VERSION(dev) == IP_VERSION(9, 4, 1) &&
 		dev->adev->sdma.instance[0].fw_version >= 18) ||
 		KFD_GC_VERSION(dev) == IP_VERSION(9, 4, 0);
->>>>>>> 3a82f341
 }
 
 static int kfd_ioctl_map_memory_to_gpu(struct file *filep,
@@ -1323,13 +1316,8 @@
 	}
 	mutex_unlock(&p->mutex);
 
-<<<<<<< HEAD
-	if (kfd_flush_tlb_after_unmap(dev)) {
-		err = amdgpu_amdkfd_gpuvm_sync_memory(dev->adev,
-=======
 	if (kfd_flush_tlb_after_unmap(pdd->dev)) {
 		err = amdgpu_amdkfd_gpuvm_sync_memory(pdd->dev->adev,
->>>>>>> 3a82f341
 				(struct kgd_mem *) mem, true);
 		if (err) {
 			pr_debug("Sync memory failed, wait interrupted by user signal\n");
