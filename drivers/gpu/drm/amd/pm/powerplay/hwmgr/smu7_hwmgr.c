--- conflicted
+++ resolved
@@ -1304,11 +1304,7 @@
 				(0 == smum_send_msg_to_smc(hwmgr,
 						PPSMC_MSG_PCIeDPM_Disable,
 						NULL)),
-<<<<<<< HEAD
-				"Failed to disble pcie DPM during DPM Start Function!",
-=======
 				"Failed to disable pcie DPM during DPM Start Function!",
->>>>>>> 3b17187f
 				return -EINVAL);
 	}
 
@@ -5224,26 +5220,15 @@
 			(struct phm_ppt_v1_information *)hwmgr->pptable;
 	struct phm_ppt_v1_clock_voltage_dependency_table *dep_mclk_table =
 			table_info->vdd_dep_on_mclk;
-<<<<<<< HEAD
-	int i;
-
-	clocks->num_levels = 0;
-=======
 	struct smu7_hwmgr *data = (struct smu7_hwmgr *)(hwmgr->backend);
 	int i;
 
 	clocks->num_levels = 0;
 	data->mclk_latency_table.count = 0;
->>>>>>> 3b17187f
 	for (i = 0; i < dep_mclk_table->count; i++) {
 		if (dep_mclk_table->entries[i].clk) {
 			clocks->data[clocks->num_levels].clocks_in_khz =
 					dep_mclk_table->entries[i].clk * 10;
-<<<<<<< HEAD
-			clocks->data[clocks->num_levels].latency_in_us =
-					smu7_get_mem_latency(hwmgr, dep_mclk_table->entries[i].clk);
-			clocks->num_levels++;
-=======
 			data->mclk_latency_table.entries[data->mclk_latency_table.count].frequency =
 					dep_mclk_table->entries[i].clk;
 			clocks->data[clocks->num_levels].latency_in_us =
@@ -5251,7 +5236,6 @@
 					smu7_get_mem_latency(hwmgr, dep_mclk_table->entries[i].clk);
 			clocks->num_levels++;
 			data->mclk_latency_table.count++;
->>>>>>> 3b17187f
 		}
 	}
 
@@ -5280,8 +5264,6 @@
 	return 0;
 }
 
-<<<<<<< HEAD
-=======
 static int smu7_set_watermarks_for_clocks_ranges(struct pp_hwmgr *hwmgr,
 						 void *clock_range)
 {
@@ -5329,7 +5311,6 @@
 				      SMC_RAM_END);
 }
 
->>>>>>> 3b17187f
 static int smu7_notify_cac_buffer_info(struct pp_hwmgr *hwmgr,
 					uint32_t virtual_addr_low,
 					uint32_t virtual_addr_hi,
@@ -5750,10 +5731,7 @@
 	.set_mclk_od = smu7_set_mclk_od,
 	.get_clock_by_type = smu7_get_clock_by_type,
 	.get_clock_by_type_with_latency = smu7_get_clock_by_type_with_latency,
-<<<<<<< HEAD
-=======
 	.set_watermarks_for_clocks_ranges = smu7_set_watermarks_for_clocks_ranges,
->>>>>>> 3b17187f
 	.read_sensor = smu7_read_sensor,
 	.dynamic_state_management_disable = smu7_disable_dpm_tasks,
 	.avfs_control = smu7_avfs_control,
