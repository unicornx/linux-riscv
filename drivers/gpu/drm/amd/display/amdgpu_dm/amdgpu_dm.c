/*
 * Copyright 2015 Advanced Micro Devices, Inc.
 *
 * Permission is hereby granted, free of charge, to any person obtaining a
 * copy of this software and associated documentation files (the "Software"),
 * to deal in the Software without restriction, including without limitation
 * the rights to use, copy, modify, merge, publish, distribute, sublicense,
 * and/or sell copies of the Software, and to permit persons to whom the
 * Software is furnished to do so, subject to the following conditions:
 *
 * The above copyright notice and this permission notice shall be included in
 * all copies or substantial portions of the Software.
 *
 * THE SOFTWARE IS PROVIDED "AS IS", WITHOUT WARRANTY OF ANY KIND, EXPRESS OR
 * IMPLIED, INCLUDING BUT NOT LIMITED TO THE WARRANTIES OF MERCHANTABILITY,
 * FITNESS FOR A PARTICULAR PURPOSE AND NONINFRINGEMENT.  IN NO EVENT SHALL
 * THE COPYRIGHT HOLDER(S) OR AUTHOR(S) BE LIABLE FOR ANY CLAIM, DAMAGES OR
 * OTHER LIABILITY, WHETHER IN AN ACTION OF CONTRACT, TORT OR OTHERWISE,
 * ARISING FROM, OUT OF OR IN CONNECTION WITH THE SOFTWARE OR THE USE OR
 * OTHER DEALINGS IN THE SOFTWARE.
 *
 * Authors: AMD
 *
 */

/* The caprices of the preprocessor require that this be declared right here */
#define CREATE_TRACE_POINTS

#include "dm_services_types.h"
#include "dc.h"
#include "dc_link_dp.h"
#include "link_enc_cfg.h"
#include "dc/inc/core_types.h"
#include "dal_asic_id.h"
#include "dmub/dmub_srv.h"
#include "dc/inc/hw/dmcu.h"
#include "dc/inc/hw/abm.h"
#include "dc/dc_dmub_srv.h"
#include "dc/dc_edid_parser.h"
#include "dc/dc_stat.h"
#include "amdgpu_dm_trace.h"

#include "vid.h"
#include "amdgpu.h"
#include "amdgpu_display.h"
#include "amdgpu_ucode.h"
#include "atom.h"
#include "amdgpu_dm.h"
#include "amdgpu_dm_plane.h"
#include "amdgpu_dm_crtc.h"
#ifdef CONFIG_DRM_AMD_DC_HDCP
#include "amdgpu_dm_hdcp.h"
#include <drm/display/drm_hdcp_helper.h>
#endif
#include "amdgpu_pm.h"
#include "amdgpu_atombios.h"

#include "amd_shared.h"
#include "amdgpu_dm_irq.h"
#include "dm_helpers.h"
#include "amdgpu_dm_mst_types.h"
#if defined(CONFIG_DEBUG_FS)
#include "amdgpu_dm_debugfs.h"
#endif
#include "amdgpu_dm_psr.h"

#include "ivsrcid/ivsrcid_vislands30.h"

#include "i2caux_interface.h"
#include <linux/module.h>
#include <linux/moduleparam.h>
#include <linux/types.h>
#include <linux/pm_runtime.h>
#include <linux/pci.h>
#include <linux/firmware.h>
#include <linux/component.h>
#include <linux/dmi.h>

#include <drm/display/drm_dp_mst_helper.h>
#include <drm/display/drm_hdmi_helper.h>
#include <drm/drm_atomic.h>
#include <drm/drm_atomic_uapi.h>
#include <drm/drm_atomic_helper.h>
#include <drm/drm_blend.h>
#include <drm/drm_fb_helper.h>
#include <drm/drm_fourcc.h>
#include <drm/drm_edid.h>
#include <drm/drm_vblank.h>
#include <drm/drm_audio_component.h>
#include <drm/drm_gem_atomic_helper.h>
#include <drm/drm_plane_helper.h>

#include <acpi/video.h>

#include "ivsrcid/dcn/irqsrcs_dcn_1_0.h"

#include "dcn/dcn_1_0_offset.h"
#include "dcn/dcn_1_0_sh_mask.h"
#include "soc15_hw_ip.h"
#include "soc15_common.h"
#include "vega10_ip_offset.h"

#include "gc/gc_11_0_0_offset.h"
#include "gc/gc_11_0_0_sh_mask.h"

#include "modules/inc/mod_freesync.h"
#include "modules/power/power_helpers.h"
#include "modules/inc/mod_info_packet.h"

#define FIRMWARE_RENOIR_DMUB "amdgpu/renoir_dmcub.bin"
MODULE_FIRMWARE(FIRMWARE_RENOIR_DMUB);
#define FIRMWARE_SIENNA_CICHLID_DMUB "amdgpu/sienna_cichlid_dmcub.bin"
MODULE_FIRMWARE(FIRMWARE_SIENNA_CICHLID_DMUB);
#define FIRMWARE_NAVY_FLOUNDER_DMUB "amdgpu/navy_flounder_dmcub.bin"
MODULE_FIRMWARE(FIRMWARE_NAVY_FLOUNDER_DMUB);
#define FIRMWARE_GREEN_SARDINE_DMUB "amdgpu/green_sardine_dmcub.bin"
MODULE_FIRMWARE(FIRMWARE_GREEN_SARDINE_DMUB);
#define FIRMWARE_VANGOGH_DMUB "amdgpu/vangogh_dmcub.bin"
MODULE_FIRMWARE(FIRMWARE_VANGOGH_DMUB);
#define FIRMWARE_DIMGREY_CAVEFISH_DMUB "amdgpu/dimgrey_cavefish_dmcub.bin"
MODULE_FIRMWARE(FIRMWARE_DIMGREY_CAVEFISH_DMUB);
#define FIRMWARE_BEIGE_GOBY_DMUB "amdgpu/beige_goby_dmcub.bin"
MODULE_FIRMWARE(FIRMWARE_BEIGE_GOBY_DMUB);
#define FIRMWARE_YELLOW_CARP_DMUB "amdgpu/yellow_carp_dmcub.bin"
MODULE_FIRMWARE(FIRMWARE_YELLOW_CARP_DMUB);
#define FIRMWARE_DCN_314_DMUB "amdgpu/dcn_3_1_4_dmcub.bin"
MODULE_FIRMWARE(FIRMWARE_DCN_314_DMUB);
#define FIRMWARE_DCN_315_DMUB "amdgpu/dcn_3_1_5_dmcub.bin"
MODULE_FIRMWARE(FIRMWARE_DCN_315_DMUB);
#define FIRMWARE_DCN316_DMUB "amdgpu/dcn_3_1_6_dmcub.bin"
MODULE_FIRMWARE(FIRMWARE_DCN316_DMUB);

#define FIRMWARE_DCN_V3_2_0_DMCUB "amdgpu/dcn_3_2_0_dmcub.bin"
MODULE_FIRMWARE(FIRMWARE_DCN_V3_2_0_DMCUB);
#define FIRMWARE_DCN_V3_2_1_DMCUB "amdgpu/dcn_3_2_1_dmcub.bin"
MODULE_FIRMWARE(FIRMWARE_DCN_V3_2_1_DMCUB);

#define FIRMWARE_RAVEN_DMCU		"amdgpu/raven_dmcu.bin"
MODULE_FIRMWARE(FIRMWARE_RAVEN_DMCU);

#define FIRMWARE_NAVI12_DMCU            "amdgpu/navi12_dmcu.bin"
MODULE_FIRMWARE(FIRMWARE_NAVI12_DMCU);

/* Number of bytes in PSP header for firmware. */
#define PSP_HEADER_BYTES 0x100

/* Number of bytes in PSP footer for firmware. */
#define PSP_FOOTER_BYTES 0x100

/*
 * DMUB Async to Sync Mechanism Status
 */
#define DMUB_ASYNC_TO_SYNC_ACCESS_FAIL 1
#define DMUB_ASYNC_TO_SYNC_ACCESS_TIMEOUT 2
#define DMUB_ASYNC_TO_SYNC_ACCESS_SUCCESS 3
#define DMUB_ASYNC_TO_SYNC_ACCESS_INVALID 4

/**
 * DOC: overview
 *
 * The AMDgpu display manager, **amdgpu_dm** (or even simpler,
 * **dm**) sits between DRM and DC. It acts as a liaison, converting DRM
 * requests into DC requests, and DC responses into DRM responses.
 *
 * The root control structure is &struct amdgpu_display_manager.
 */

/* basic init/fini API */
static int amdgpu_dm_init(struct amdgpu_device *adev);
static void amdgpu_dm_fini(struct amdgpu_device *adev);
static bool is_freesync_video_mode(const struct drm_display_mode *mode, struct amdgpu_dm_connector *aconnector);

static enum drm_mode_subconnector get_subconnector_type(struct dc_link *link)
{
	switch (link->dpcd_caps.dongle_type) {
	case DISPLAY_DONGLE_NONE:
		return DRM_MODE_SUBCONNECTOR_Native;
	case DISPLAY_DONGLE_DP_VGA_CONVERTER:
		return DRM_MODE_SUBCONNECTOR_VGA;
	case DISPLAY_DONGLE_DP_DVI_CONVERTER:
	case DISPLAY_DONGLE_DP_DVI_DONGLE:
		return DRM_MODE_SUBCONNECTOR_DVID;
	case DISPLAY_DONGLE_DP_HDMI_CONVERTER:
	case DISPLAY_DONGLE_DP_HDMI_DONGLE:
		return DRM_MODE_SUBCONNECTOR_HDMIA;
	case DISPLAY_DONGLE_DP_HDMI_MISMATCHED_DONGLE:
	default:
		return DRM_MODE_SUBCONNECTOR_Unknown;
	}
}

static void update_subconnector_property(struct amdgpu_dm_connector *aconnector)
{
	struct dc_link *link = aconnector->dc_link;
	struct drm_connector *connector = &aconnector->base;
	enum drm_mode_subconnector subconnector = DRM_MODE_SUBCONNECTOR_Unknown;

	if (connector->connector_type != DRM_MODE_CONNECTOR_DisplayPort)
		return;

	if (aconnector->dc_sink)
		subconnector = get_subconnector_type(link);

	drm_object_property_set_value(&connector->base,
			connector->dev->mode_config.dp_subconnector_property,
			subconnector);
}

/*
 * initializes drm_device display related structures, based on the information
 * provided by DAL. The drm strcutures are: drm_crtc, drm_connector,
 * drm_encoder, drm_mode_config
 *
 * Returns 0 on success
 */
static int amdgpu_dm_initialize_drm_device(struct amdgpu_device *adev);
/* removes and deallocates the drm structures, created by the above function */
static void amdgpu_dm_destroy_drm_device(struct amdgpu_display_manager *dm);

static int amdgpu_dm_connector_init(struct amdgpu_display_manager *dm,
				    struct amdgpu_dm_connector *amdgpu_dm_connector,
				    uint32_t link_index,
				    struct amdgpu_encoder *amdgpu_encoder);
static int amdgpu_dm_encoder_init(struct drm_device *dev,
				  struct amdgpu_encoder *aencoder,
				  uint32_t link_index);

static int amdgpu_dm_connector_get_modes(struct drm_connector *connector);

static void amdgpu_dm_atomic_commit_tail(struct drm_atomic_state *state);

static int amdgpu_dm_atomic_check(struct drm_device *dev,
				  struct drm_atomic_state *state);

static void handle_hpd_irq_helper(struct amdgpu_dm_connector *aconnector);
static void handle_hpd_rx_irq(void *param);

static void handle_hpd_irq_helper(struct amdgpu_dm_connector *aconnector);

static bool
is_timing_unchanged_for_freesync(struct drm_crtc_state *old_crtc_state,
				 struct drm_crtc_state *new_crtc_state);
/*
 * dm_vblank_get_counter
 *
 * @brief
 * Get counter for number of vertical blanks
 *
 * @param
 * struct amdgpu_device *adev - [in] desired amdgpu device
 * int disp_idx - [in] which CRTC to get the counter from
 *
 * @return
 * Counter for vertical blanks
 */
static u32 dm_vblank_get_counter(struct amdgpu_device *adev, int crtc)
{
	if (crtc >= adev->mode_info.num_crtc)
		return 0;
	else {
		struct amdgpu_crtc *acrtc = adev->mode_info.crtcs[crtc];

		if (acrtc->dm_irq_params.stream == NULL) {
			DRM_ERROR("dc_stream_state is NULL for crtc '%d'!\n",
				  crtc);
			return 0;
		}

		return dc_stream_get_vblank_counter(acrtc->dm_irq_params.stream);
	}
}

static int dm_crtc_get_scanoutpos(struct amdgpu_device *adev, int crtc,
				  u32 *vbl, u32 *position)
{
	uint32_t v_blank_start, v_blank_end, h_position, v_position;

	if ((crtc < 0) || (crtc >= adev->mode_info.num_crtc))
		return -EINVAL;
	else {
		struct amdgpu_crtc *acrtc = adev->mode_info.crtcs[crtc];

		if (acrtc->dm_irq_params.stream ==  NULL) {
			DRM_ERROR("dc_stream_state is NULL for crtc '%d'!\n",
				  crtc);
			return 0;
		}

		/*
		 * TODO rework base driver to use values directly.
		 * for now parse it back into reg-format
		 */
		dc_stream_get_scanoutpos(acrtc->dm_irq_params.stream,
					 &v_blank_start,
					 &v_blank_end,
					 &h_position,
					 &v_position);

		*position = v_position | (h_position << 16);
		*vbl = v_blank_start | (v_blank_end << 16);
	}

	return 0;
}

static bool dm_is_idle(void *handle)
{
	/* XXX todo */
	return true;
}

static int dm_wait_for_idle(void *handle)
{
	/* XXX todo */
	return 0;
}

static bool dm_check_soft_reset(void *handle)
{
	return false;
}

static int dm_soft_reset(void *handle)
{
	/* XXX todo */
	return 0;
}

static struct amdgpu_crtc *
get_crtc_by_otg_inst(struct amdgpu_device *adev,
		     int otg_inst)
{
	struct drm_device *dev = adev_to_drm(adev);
	struct drm_crtc *crtc;
	struct amdgpu_crtc *amdgpu_crtc;

	if (WARN_ON(otg_inst == -1))
		return adev->mode_info.crtcs[0];

	list_for_each_entry(crtc, &dev->mode_config.crtc_list, head) {
		amdgpu_crtc = to_amdgpu_crtc(crtc);

		if (amdgpu_crtc->otg_inst == otg_inst)
			return amdgpu_crtc;
	}

	return NULL;
}

static inline bool is_dc_timing_adjust_needed(struct dm_crtc_state *old_state,
					      struct dm_crtc_state *new_state)
{
	if (new_state->freesync_config.state ==  VRR_STATE_ACTIVE_FIXED)
		return true;
	else if (amdgpu_dm_vrr_active(old_state) != amdgpu_dm_vrr_active(new_state))
		return true;
	else
		return false;
}

/**
 * dm_pflip_high_irq() - Handle pageflip interrupt
 * @interrupt_params: ignored
 *
 * Handles the pageflip interrupt by notifying all interested parties
 * that the pageflip has been completed.
 */
static void dm_pflip_high_irq(void *interrupt_params)
{
	struct amdgpu_crtc *amdgpu_crtc;
	struct common_irq_params *irq_params = interrupt_params;
	struct amdgpu_device *adev = irq_params->adev;
	unsigned long flags;
	struct drm_pending_vblank_event *e;
	uint32_t vpos, hpos, v_blank_start, v_blank_end;
	bool vrr_active;

	amdgpu_crtc = get_crtc_by_otg_inst(adev, irq_params->irq_src - IRQ_TYPE_PFLIP);

	/* IRQ could occur when in initial stage */
	/* TODO work and BO cleanup */
	if (amdgpu_crtc == NULL) {
		DC_LOG_PFLIP("CRTC is null, returning.\n");
		return;
	}

	spin_lock_irqsave(&adev_to_drm(adev)->event_lock, flags);

	if (amdgpu_crtc->pflip_status != AMDGPU_FLIP_SUBMITTED){
		DC_LOG_PFLIP("amdgpu_crtc->pflip_status = %d !=AMDGPU_FLIP_SUBMITTED(%d) on crtc:%d[%p] \n",
						 amdgpu_crtc->pflip_status,
						 AMDGPU_FLIP_SUBMITTED,
						 amdgpu_crtc->crtc_id,
						 amdgpu_crtc);
		spin_unlock_irqrestore(&adev_to_drm(adev)->event_lock, flags);
		return;
	}

	/* page flip completed. */
	e = amdgpu_crtc->event;
	amdgpu_crtc->event = NULL;

	WARN_ON(!e);

	vrr_active = amdgpu_dm_vrr_active_irq(amdgpu_crtc);

	/* Fixed refresh rate, or VRR scanout position outside front-porch? */
	if (!vrr_active ||
	    !dc_stream_get_scanoutpos(amdgpu_crtc->dm_irq_params.stream, &v_blank_start,
				      &v_blank_end, &hpos, &vpos) ||
	    (vpos < v_blank_start)) {
		/* Update to correct count and vblank timestamp if racing with
		 * vblank irq. This also updates to the correct vblank timestamp
		 * even in VRR mode, as scanout is past the front-porch atm.
		 */
		drm_crtc_accurate_vblank_count(&amdgpu_crtc->base);

		/* Wake up userspace by sending the pageflip event with proper
		 * count and timestamp of vblank of flip completion.
		 */
		if (e) {
			drm_crtc_send_vblank_event(&amdgpu_crtc->base, e);

			/* Event sent, so done with vblank for this flip */
			drm_crtc_vblank_put(&amdgpu_crtc->base);
		}
	} else if (e) {
		/* VRR active and inside front-porch: vblank count and
		 * timestamp for pageflip event will only be up to date after
		 * drm_crtc_handle_vblank() has been executed from late vblank
		 * irq handler after start of back-porch (vline 0). We queue the
		 * pageflip event for send-out by drm_crtc_handle_vblank() with
		 * updated timestamp and count, once it runs after us.
		 *
		 * We need to open-code this instead of using the helper
		 * drm_crtc_arm_vblank_event(), as that helper would
		 * call drm_crtc_accurate_vblank_count(), which we must
		 * not call in VRR mode while we are in front-porch!
		 */

		/* sequence will be replaced by real count during send-out. */
		e->sequence = drm_crtc_vblank_count(&amdgpu_crtc->base);
		e->pipe = amdgpu_crtc->crtc_id;

		list_add_tail(&e->base.link, &adev_to_drm(adev)->vblank_event_list);
		e = NULL;
	}

	/* Keep track of vblank of this flip for flip throttling. We use the
	 * cooked hw counter, as that one incremented at start of this vblank
	 * of pageflip completion, so last_flip_vblank is the forbidden count
	 * for queueing new pageflips if vsync + VRR is enabled.
	 */
	amdgpu_crtc->dm_irq_params.last_flip_vblank =
		amdgpu_get_vblank_counter_kms(&amdgpu_crtc->base);

	amdgpu_crtc->pflip_status = AMDGPU_FLIP_NONE;
	spin_unlock_irqrestore(&adev_to_drm(adev)->event_lock, flags);

	DC_LOG_PFLIP("crtc:%d[%p], pflip_stat:AMDGPU_FLIP_NONE, vrr[%d]-fp %d\n",
		     amdgpu_crtc->crtc_id, amdgpu_crtc,
		     vrr_active, (int) !e);
}

static void dm_vupdate_high_irq(void *interrupt_params)
{
	struct common_irq_params *irq_params = interrupt_params;
	struct amdgpu_device *adev = irq_params->adev;
	struct amdgpu_crtc *acrtc;
	struct drm_device *drm_dev;
	struct drm_vblank_crtc *vblank;
	ktime_t frame_duration_ns, previous_timestamp;
	unsigned long flags;
	int vrr_active;

	acrtc = get_crtc_by_otg_inst(adev, irq_params->irq_src - IRQ_TYPE_VUPDATE);

	if (acrtc) {
		vrr_active = amdgpu_dm_vrr_active_irq(acrtc);
		drm_dev = acrtc->base.dev;
		vblank = &drm_dev->vblank[acrtc->base.index];
		previous_timestamp = atomic64_read(&irq_params->previous_timestamp);
		frame_duration_ns = vblank->time - previous_timestamp;

		if (frame_duration_ns > 0) {
			trace_amdgpu_refresh_rate_track(acrtc->base.index,
						frame_duration_ns,
						ktime_divns(NSEC_PER_SEC, frame_duration_ns));
			atomic64_set(&irq_params->previous_timestamp, vblank->time);
		}

		DC_LOG_VBLANK("crtc:%d, vupdate-vrr:%d\n",
			      acrtc->crtc_id,
			      vrr_active);

		/* Core vblank handling is done here after end of front-porch in
		 * vrr mode, as vblank timestamping will give valid results
		 * while now done after front-porch. This will also deliver
		 * page-flip completion events that have been queued to us
		 * if a pageflip happened inside front-porch.
		 */
		if (vrr_active) {
			dm_crtc_handle_vblank(acrtc);

			/* BTR processing for pre-DCE12 ASICs */
			if (acrtc->dm_irq_params.stream &&
			    adev->family < AMDGPU_FAMILY_AI) {
				spin_lock_irqsave(&adev_to_drm(adev)->event_lock, flags);
				mod_freesync_handle_v_update(
				    adev->dm.freesync_module,
				    acrtc->dm_irq_params.stream,
				    &acrtc->dm_irq_params.vrr_params);

				dc_stream_adjust_vmin_vmax(
				    adev->dm.dc,
				    acrtc->dm_irq_params.stream,
				    &acrtc->dm_irq_params.vrr_params.adjust);
				spin_unlock_irqrestore(&adev_to_drm(adev)->event_lock, flags);
			}
		}
	}
}

/**
 * dm_crtc_high_irq() - Handles CRTC interrupt
 * @interrupt_params: used for determining the CRTC instance
 *
 * Handles the CRTC/VSYNC interrupt by notfying DRM's VBLANK
 * event handler.
 */
static void dm_crtc_high_irq(void *interrupt_params)
{
	struct common_irq_params *irq_params = interrupt_params;
	struct amdgpu_device *adev = irq_params->adev;
	struct amdgpu_crtc *acrtc;
	unsigned long flags;
	int vrr_active;

	acrtc = get_crtc_by_otg_inst(adev, irq_params->irq_src - IRQ_TYPE_VBLANK);
	if (!acrtc)
		return;

	vrr_active = amdgpu_dm_vrr_active_irq(acrtc);

	DC_LOG_VBLANK("crtc:%d, vupdate-vrr:%d, planes:%d\n", acrtc->crtc_id,
		      vrr_active, acrtc->dm_irq_params.active_planes);

	/**
	 * Core vblank handling at start of front-porch is only possible
	 * in non-vrr mode, as only there vblank timestamping will give
	 * valid results while done in front-porch. Otherwise defer it
	 * to dm_vupdate_high_irq after end of front-porch.
	 */
	if (!vrr_active)
		dm_crtc_handle_vblank(acrtc);

	/**
	 * Following stuff must happen at start of vblank, for crc
	 * computation and below-the-range btr support in vrr mode.
	 */
	amdgpu_dm_crtc_handle_crc_irq(&acrtc->base);

	/* BTR updates need to happen before VUPDATE on Vega and above. */
	if (adev->family < AMDGPU_FAMILY_AI)
		return;

	spin_lock_irqsave(&adev_to_drm(adev)->event_lock, flags);

	if (acrtc->dm_irq_params.stream &&
	    acrtc->dm_irq_params.vrr_params.supported &&
	    acrtc->dm_irq_params.freesync_config.state ==
		    VRR_STATE_ACTIVE_VARIABLE) {
		mod_freesync_handle_v_update(adev->dm.freesync_module,
					     acrtc->dm_irq_params.stream,
					     &acrtc->dm_irq_params.vrr_params);

		dc_stream_adjust_vmin_vmax(adev->dm.dc, acrtc->dm_irq_params.stream,
					   &acrtc->dm_irq_params.vrr_params.adjust);
	}

	/*
	 * If there aren't any active_planes then DCH HUBP may be clock-gated.
	 * In that case, pageflip completion interrupts won't fire and pageflip
	 * completion events won't get delivered. Prevent this by sending
	 * pending pageflip events from here if a flip is still pending.
	 *
	 * If any planes are enabled, use dm_pflip_high_irq() instead, to
	 * avoid race conditions between flip programming and completion,
	 * which could cause too early flip completion events.
	 */
	if (adev->family >= AMDGPU_FAMILY_RV &&
	    acrtc->pflip_status == AMDGPU_FLIP_SUBMITTED &&
	    acrtc->dm_irq_params.active_planes == 0) {
		if (acrtc->event) {
			drm_crtc_send_vblank_event(&acrtc->base, acrtc->event);
			acrtc->event = NULL;
			drm_crtc_vblank_put(&acrtc->base);
		}
		acrtc->pflip_status = AMDGPU_FLIP_NONE;
	}

	spin_unlock_irqrestore(&adev_to_drm(adev)->event_lock, flags);
}

#if defined(CONFIG_DRM_AMD_SECURE_DISPLAY)
/**
 * dm_dcn_vertical_interrupt0_high_irq() - Handles OTG Vertical interrupt0 for
 * DCN generation ASICs
 * @interrupt_params: interrupt parameters
 *
 * Used to set crc window/read out crc value at vertical line 0 position
 */
static void dm_dcn_vertical_interrupt0_high_irq(void *interrupt_params)
{
	struct common_irq_params *irq_params = interrupt_params;
	struct amdgpu_device *adev = irq_params->adev;
	struct amdgpu_crtc *acrtc;

	acrtc = get_crtc_by_otg_inst(adev, irq_params->irq_src - IRQ_TYPE_VLINE0);

	if (!acrtc)
		return;

	amdgpu_dm_crtc_handle_crc_window_irq(&acrtc->base);
}
#endif /* CONFIG_DRM_AMD_SECURE_DISPLAY */

/**
 * dmub_aux_setconfig_callback - Callback for AUX or SET_CONFIG command.
 * @adev: amdgpu_device pointer
 * @notify: dmub notification structure
 *
 * Dmub AUX or SET_CONFIG command completion processing callback
 * Copies dmub notification to DM which is to be read by AUX command.
 * issuing thread and also signals the event to wake up the thread.
 */
static void dmub_aux_setconfig_callback(struct amdgpu_device *adev,
					struct dmub_notification *notify)
{
	if (adev->dm.dmub_notify)
		memcpy(adev->dm.dmub_notify, notify, sizeof(struct dmub_notification));
	if (notify->type == DMUB_NOTIFICATION_AUX_REPLY)
		complete(&adev->dm.dmub_aux_transfer_done);
}

/**
 * dmub_hpd_callback - DMUB HPD interrupt processing callback.
 * @adev: amdgpu_device pointer
 * @notify: dmub notification structure
 *
 * Dmub Hpd interrupt processing callback. Gets displayindex through the
 * ink index and calls helper to do the processing.
 */
static void dmub_hpd_callback(struct amdgpu_device *adev,
			      struct dmub_notification *notify)
{
	struct amdgpu_dm_connector *aconnector;
	struct amdgpu_dm_connector *hpd_aconnector = NULL;
	struct drm_connector *connector;
	struct drm_connector_list_iter iter;
	struct dc_link *link;
	uint8_t link_index = 0;
	struct drm_device *dev;

	if (adev == NULL)
		return;

	if (notify == NULL) {
		DRM_ERROR("DMUB HPD callback notification was NULL");
		return;
	}

	if (notify->link_index > adev->dm.dc->link_count) {
		DRM_ERROR("DMUB HPD index (%u)is abnormal", notify->link_index);
		return;
	}

	link_index = notify->link_index;
	link = adev->dm.dc->links[link_index];
	dev = adev->dm.ddev;

	drm_connector_list_iter_begin(dev, &iter);
	drm_for_each_connector_iter(connector, &iter) {
		aconnector = to_amdgpu_dm_connector(connector);
		if (link && aconnector->dc_link == link) {
			DRM_INFO("DMUB HPD callback: link_index=%u\n", link_index);
			hpd_aconnector = aconnector;
			break;
		}
	}
	drm_connector_list_iter_end(&iter);

	if (hpd_aconnector) {
		if (notify->type == DMUB_NOTIFICATION_HPD)
			handle_hpd_irq_helper(hpd_aconnector);
		else if (notify->type == DMUB_NOTIFICATION_HPD_IRQ)
			handle_hpd_rx_irq(hpd_aconnector);
	}
}

/**
 * register_dmub_notify_callback - Sets callback for DMUB notify
 * @adev: amdgpu_device pointer
 * @type: Type of dmub notification
 * @callback: Dmub interrupt callback function
 * @dmub_int_thread_offload: offload indicator
 *
 * API to register a dmub callback handler for a dmub notification
 * Also sets indicator whether callback processing to be offloaded.
 * to dmub interrupt handling thread
 * Return: true if successfully registered, false if there is existing registration
 */
static bool register_dmub_notify_callback(struct amdgpu_device *adev,
					  enum dmub_notification_type type,
					  dmub_notify_interrupt_callback_t callback,
					  bool dmub_int_thread_offload)
{
	if (callback != NULL && type < ARRAY_SIZE(adev->dm.dmub_thread_offload)) {
		adev->dm.dmub_callback[type] = callback;
		adev->dm.dmub_thread_offload[type] = dmub_int_thread_offload;
	} else
		return false;

	return true;
}

static void dm_handle_hpd_work(struct work_struct *work)
{
	struct dmub_hpd_work *dmub_hpd_wrk;

	dmub_hpd_wrk = container_of(work, struct dmub_hpd_work, handle_hpd_work);

	if (!dmub_hpd_wrk->dmub_notify) {
		DRM_ERROR("dmub_hpd_wrk dmub_notify is NULL");
		return;
	}

	if (dmub_hpd_wrk->dmub_notify->type < ARRAY_SIZE(dmub_hpd_wrk->adev->dm.dmub_callback)) {
		dmub_hpd_wrk->adev->dm.dmub_callback[dmub_hpd_wrk->dmub_notify->type](dmub_hpd_wrk->adev,
		dmub_hpd_wrk->dmub_notify);
	}

	kfree(dmub_hpd_wrk->dmub_notify);
	kfree(dmub_hpd_wrk);

}

/**
 * dmub_aux_setconfig_reply_callback - Callback for AUX or SET_CONFIG command.
 * @adev: amdgpu_device pointer
 * @notify: dmub notification structure
 *
 * Dmub AUX or SET_CONFIG command completion processing callback
 * Copies dmub notification to DM which is to be read by AUX command.
 * issuing thread and also signals the event to wake up the thread.
 */
void dmub_aux_setconfig_callback(struct amdgpu_device *adev, struct dmub_notification *notify)
{
	if (adev->dm.dmub_notify)
		memcpy(adev->dm.dmub_notify, notify, sizeof(struct dmub_notification));
	if (notify->type == DMUB_NOTIFICATION_AUX_REPLY)
		complete(&adev->dm.dmub_aux_transfer_done);
}

/**
 * dmub_hpd_callback - DMUB HPD interrupt processing callback.
 * @adev: amdgpu_device pointer
 * @notify: dmub notification structure
 *
 * Dmub Hpd interrupt processing callback. Gets displayindex through the
 * ink index and calls helper to do the processing.
 */
void dmub_hpd_callback(struct amdgpu_device *adev, struct dmub_notification *notify)
{
	struct amdgpu_dm_connector *aconnector;
	struct drm_connector *connector;
	struct drm_connector_list_iter iter;
	struct dc_link *link;
	uint8_t link_index = 0;
	struct drm_device *dev;

	if (adev == NULL)
		return;

	if (notify == NULL) {
		DRM_ERROR("DMUB HPD callback notification was NULL");
		return;
	}

	if (notify->link_index > adev->dm.dc->link_count) {
		DRM_ERROR("DMUB HPD index (%u)is abnormal", notify->link_index);
		return;
	}

	link_index = notify->link_index;
	link = adev->dm.dc->links[link_index];
	dev = adev->dm.ddev;

	drm_connector_list_iter_begin(dev, &iter);
	drm_for_each_connector_iter(connector, &iter) {
		aconnector = to_amdgpu_dm_connector(connector);
		if (link && aconnector->dc_link == link) {
			DRM_INFO("DMUB HPD callback: link_index=%u\n", link_index);
			handle_hpd_irq_helper(aconnector);
			break;
		}
	}
	drm_connector_list_iter_end(&iter);

}

/**
 * register_dmub_notify_callback - Sets callback for DMUB notify
 * @adev: amdgpu_device pointer
 * @type: Type of dmub notification
 * @callback: Dmub interrupt callback function
 * @dmub_int_thread_offload: offload indicator
 *
 * API to register a dmub callback handler for a dmub notification
 * Also sets indicator whether callback processing to be offloaded.
 * to dmub interrupt handling thread
 * Return: true if successfully registered, false if there is existing registration
 */
bool register_dmub_notify_callback(struct amdgpu_device *adev, enum dmub_notification_type type,
dmub_notify_interrupt_callback_t callback, bool dmub_int_thread_offload)
{
	if (callback != NULL && type < ARRAY_SIZE(adev->dm.dmub_thread_offload)) {
		adev->dm.dmub_callback[type] = callback;
		adev->dm.dmub_thread_offload[type] = dmub_int_thread_offload;
	} else
		return false;

	return true;
}

static void dm_handle_hpd_work(struct work_struct *work)
{
	struct dmub_hpd_work *dmub_hpd_wrk;

	dmub_hpd_wrk = container_of(work, struct dmub_hpd_work, handle_hpd_work);

	if (!dmub_hpd_wrk->dmub_notify) {
		DRM_ERROR("dmub_hpd_wrk dmub_notify is NULL");
		return;
	}

	if (dmub_hpd_wrk->dmub_notify->type < ARRAY_SIZE(dmub_hpd_wrk->adev->dm.dmub_callback)) {
		dmub_hpd_wrk->adev->dm.dmub_callback[dmub_hpd_wrk->dmub_notify->type](dmub_hpd_wrk->adev,
		dmub_hpd_wrk->dmub_notify);
	}
	kfree(dmub_hpd_wrk);

}

#define DMUB_TRACE_MAX_READ 64
/**
 * dm_dmub_outbox1_low_irq() - Handles Outbox interrupt
 * @interrupt_params: used for determining the Outbox instance
 *
 * Handles the Outbox Interrupt
 * event handler.
 */
static void dm_dmub_outbox1_low_irq(void *interrupt_params)
{
	struct dmub_notification notify;
	struct common_irq_params *irq_params = interrupt_params;
	struct amdgpu_device *adev = irq_params->adev;
	struct amdgpu_display_manager *dm = &adev->dm;
	struct dmcub_trace_buf_entry entry = { 0 };
	uint32_t count = 0;
	struct dmub_hpd_work *dmub_hpd_wrk;
<<<<<<< HEAD

	if (dc_enable_dmub_notifications(adev->dm.dc)) {
		dmub_hpd_wrk = kzalloc(sizeof(*dmub_hpd_wrk), GFP_ATOMIC);
		if (!dmub_hpd_wrk) {
			DRM_ERROR("Failed to allocate dmub_hpd_wrk");
			return;
		}
		INIT_WORK(&dmub_hpd_wrk->handle_hpd_work, dm_handle_hpd_work);

		if (irq_params->irq_src == DC_IRQ_SOURCE_DMCUB_OUTBOX) {
			do {
				dc_stat_get_dmub_notification(adev->dm.dc, &notify);
				if (notify.type >= ARRAY_SIZE(dm->dmub_thread_offload)) {
					DRM_ERROR("DM: notify type %d larger than the array size %zu!", notify.type,
					ARRAY_SIZE(dm->dmub_thread_offload));
					continue;
				}
				if (dm->dmub_thread_offload[notify.type] == true) {
					dmub_hpd_wrk->dmub_notify = &notify;
					dmub_hpd_wrk->adev = adev;
					queue_work(adev->dm.delayed_hpd_wq, &dmub_hpd_wrk->handle_hpd_work);
				} else {
					dm->dmub_callback[notify.type](adev, &notify);
				}

			} while (notify.pending_notification);
=======
	struct dc_link *plink = NULL;

	if (dc_enable_dmub_notifications(adev->dm.dc) &&
		irq_params->irq_src == DC_IRQ_SOURCE_DMCUB_OUTBOX) {
>>>>>>> d60c95ef

		do {
			dc_stat_get_dmub_notification(adev->dm.dc, &notify);
			if (notify.type >= ARRAY_SIZE(dm->dmub_thread_offload)) {
				DRM_ERROR("DM: notify type %d invalid!", notify.type);
				continue;
			}
			if (!dm->dmub_callback[notify.type]) {
				DRM_DEBUG_DRIVER("DMUB notification skipped, no handler: type=%d\n", notify.type);
				continue;
			}
			if (dm->dmub_thread_offload[notify.type] == true) {
				dmub_hpd_wrk = kzalloc(sizeof(*dmub_hpd_wrk), GFP_ATOMIC);
				if (!dmub_hpd_wrk) {
					DRM_ERROR("Failed to allocate dmub_hpd_wrk");
					return;
				}
				dmub_hpd_wrk->dmub_notify = kzalloc(sizeof(struct dmub_notification), GFP_ATOMIC);
				if (!dmub_hpd_wrk->dmub_notify) {
					kfree(dmub_hpd_wrk);
					DRM_ERROR("Failed to allocate dmub_hpd_wrk->dmub_notify");
					return;
				}
				INIT_WORK(&dmub_hpd_wrk->handle_hpd_work, dm_handle_hpd_work);
				if (dmub_hpd_wrk->dmub_notify)
					memcpy(dmub_hpd_wrk->dmub_notify, &notify, sizeof(struct dmub_notification));
				dmub_hpd_wrk->adev = adev;
				if (notify.type == DMUB_NOTIFICATION_HPD) {
					plink = adev->dm.dc->links[notify.link_index];
					if (plink) {
						plink->hpd_status =
							notify.hpd_status == DP_HPD_PLUG;
					}
				}
				queue_work(adev->dm.delayed_hpd_wq, &dmub_hpd_wrk->handle_hpd_work);
			} else {
				dm->dmub_callback[notify.type](adev, &notify);
			}
		} while (notify.pending_notification);
	}


	do {
		if (dc_dmub_srv_get_dmub_outbox0_msg(dm->dc, &entry)) {
			trace_amdgpu_dmub_trace_high_irq(entry.trace_code, entry.tick_count,
							entry.param0, entry.param1);

			DRM_DEBUG_DRIVER("trace_code:%u, tick_count:%u, param0:%u, param1:%u\n",
				 entry.trace_code, entry.tick_count, entry.param0, entry.param1);
		} else
			break;

		count++;

	} while (count <= DMUB_TRACE_MAX_READ);

	if (count > DMUB_TRACE_MAX_READ)
		DRM_DEBUG_DRIVER("Warning : count > DMUB_TRACE_MAX_READ");
}

static int dm_set_clockgating_state(void *handle,
		  enum amd_clockgating_state state)
{
	return 0;
}

static int dm_set_powergating_state(void *handle,
		  enum amd_powergating_state state)
{
	return 0;
}

/* Prototypes of private functions */
static int dm_early_init(void* handle);

/* Allocate memory for FBC compressed data  */
static void amdgpu_dm_fbc_init(struct drm_connector *connector)
{
	struct drm_device *dev = connector->dev;
	struct amdgpu_device *adev = drm_to_adev(dev);
	struct dm_compressor_info *compressor = &adev->dm.compressor;
	struct amdgpu_dm_connector *aconn = to_amdgpu_dm_connector(connector);
	struct drm_display_mode *mode;
	unsigned long max_size = 0;

	if (adev->dm.dc->fbc_compressor == NULL)
		return;

	if (aconn->dc_link->connector_signal != SIGNAL_TYPE_EDP)
		return;

	if (compressor->bo_ptr)
		return;


	list_for_each_entry(mode, &connector->modes, head) {
		if (max_size < mode->htotal * mode->vtotal)
			max_size = mode->htotal * mode->vtotal;
	}

	if (max_size) {
		int r = amdgpu_bo_create_kernel(adev, max_size * 4, PAGE_SIZE,
			    AMDGPU_GEM_DOMAIN_GTT, &compressor->bo_ptr,
			    &compressor->gpu_addr, &compressor->cpu_addr);

		if (r)
			DRM_ERROR("DM: Failed to initialize FBC\n");
		else {
			adev->dm.dc->ctx->fbc_gpu_addr = compressor->gpu_addr;
			DRM_INFO("DM: FBC alloc %lu\n", max_size*4);
		}

	}

}

static int amdgpu_dm_audio_component_get_eld(struct device *kdev, int port,
					  int pipe, bool *enabled,
					  unsigned char *buf, int max_bytes)
{
	struct drm_device *dev = dev_get_drvdata(kdev);
	struct amdgpu_device *adev = drm_to_adev(dev);
	struct drm_connector *connector;
	struct drm_connector_list_iter conn_iter;
	struct amdgpu_dm_connector *aconnector;
	int ret = 0;

	*enabled = false;

	mutex_lock(&adev->dm.audio_lock);

	drm_connector_list_iter_begin(dev, &conn_iter);
	drm_for_each_connector_iter(connector, &conn_iter) {
		aconnector = to_amdgpu_dm_connector(connector);
		if (aconnector->audio_inst != port)
			continue;

		*enabled = true;
		ret = drm_eld_size(connector->eld);
		memcpy(buf, connector->eld, min(max_bytes, ret));

		break;
	}
	drm_connector_list_iter_end(&conn_iter);

	mutex_unlock(&adev->dm.audio_lock);

	DRM_DEBUG_KMS("Get ELD : idx=%d ret=%d en=%d\n", port, ret, *enabled);

	return ret;
}

static const struct drm_audio_component_ops amdgpu_dm_audio_component_ops = {
	.get_eld = amdgpu_dm_audio_component_get_eld,
};

static int amdgpu_dm_audio_component_bind(struct device *kdev,
				       struct device *hda_kdev, void *data)
{
	struct drm_device *dev = dev_get_drvdata(kdev);
	struct amdgpu_device *adev = drm_to_adev(dev);
	struct drm_audio_component *acomp = data;

	acomp->ops = &amdgpu_dm_audio_component_ops;
	acomp->dev = kdev;
	adev->dm.audio_component = acomp;

	return 0;
}

static void amdgpu_dm_audio_component_unbind(struct device *kdev,
					  struct device *hda_kdev, void *data)
{
	struct drm_device *dev = dev_get_drvdata(kdev);
	struct amdgpu_device *adev = drm_to_adev(dev);
	struct drm_audio_component *acomp = data;

	acomp->ops = NULL;
	acomp->dev = NULL;
	adev->dm.audio_component = NULL;
}

static const struct component_ops amdgpu_dm_audio_component_bind_ops = {
	.bind	= amdgpu_dm_audio_component_bind,
	.unbind	= amdgpu_dm_audio_component_unbind,
};

static int amdgpu_dm_audio_init(struct amdgpu_device *adev)
{
	int i, ret;

	if (!amdgpu_audio)
		return 0;

	adev->mode_info.audio.enabled = true;

	adev->mode_info.audio.num_pins = adev->dm.dc->res_pool->audio_count;

	for (i = 0; i < adev->mode_info.audio.num_pins; i++) {
		adev->mode_info.audio.pin[i].channels = -1;
		adev->mode_info.audio.pin[i].rate = -1;
		adev->mode_info.audio.pin[i].bits_per_sample = -1;
		adev->mode_info.audio.pin[i].status_bits = 0;
		adev->mode_info.audio.pin[i].category_code = 0;
		adev->mode_info.audio.pin[i].connected = false;
		adev->mode_info.audio.pin[i].id =
			adev->dm.dc->res_pool->audios[i]->inst;
		adev->mode_info.audio.pin[i].offset = 0;
	}

	ret = component_add(adev->dev, &amdgpu_dm_audio_component_bind_ops);
	if (ret < 0)
		return ret;

	adev->dm.audio_registered = true;

	return 0;
}

static void amdgpu_dm_audio_fini(struct amdgpu_device *adev)
{
	if (!amdgpu_audio)
		return;

	if (!adev->mode_info.audio.enabled)
		return;

	if (adev->dm.audio_registered) {
		component_del(adev->dev, &amdgpu_dm_audio_component_bind_ops);
		adev->dm.audio_registered = false;
	}

	/* TODO: Disable audio? */

	adev->mode_info.audio.enabled = false;
}

static  void amdgpu_dm_audio_eld_notify(struct amdgpu_device *adev, int pin)
{
	struct drm_audio_component *acomp = adev->dm.audio_component;

	if (acomp && acomp->audio_ops && acomp->audio_ops->pin_eld_notify) {
		DRM_DEBUG_KMS("Notify ELD: %d\n", pin);

		acomp->audio_ops->pin_eld_notify(acomp->audio_ops->audio_ptr,
						 pin, -1);
	}
}

static int dm_dmub_hw_init(struct amdgpu_device *adev)
{
	const struct dmcub_firmware_header_v1_0 *hdr;
	struct dmub_srv *dmub_srv = adev->dm.dmub_srv;
	struct dmub_srv_fb_info *fb_info = adev->dm.dmub_fb_info;
	const struct firmware *dmub_fw = adev->dm.dmub_fw;
	struct dmcu *dmcu = adev->dm.dc->res_pool->dmcu;
	struct abm *abm = adev->dm.dc->res_pool->abm;
	struct dmub_srv_hw_params hw_params;
	enum dmub_status status;
	const unsigned char *fw_inst_const, *fw_bss_data;
	uint32_t i, fw_inst_const_size, fw_bss_data_size;
	bool has_hw_support;

	if (!dmub_srv)
		/* DMUB isn't supported on the ASIC. */
		return 0;

	if (!fb_info) {
		DRM_ERROR("No framebuffer info for DMUB service.\n");
		return -EINVAL;
	}

	if (!dmub_fw) {
		/* Firmware required for DMUB support. */
		DRM_ERROR("No firmware provided for DMUB.\n");
		return -EINVAL;
	}

	status = dmub_srv_has_hw_support(dmub_srv, &has_hw_support);
	if (status != DMUB_STATUS_OK) {
		DRM_ERROR("Error checking HW support for DMUB: %d\n", status);
		return -EINVAL;
	}

	if (!has_hw_support) {
		DRM_INFO("DMUB unsupported on ASIC\n");
		return 0;
	}

	/* Reset DMCUB if it was previously running - before we overwrite its memory. */
	status = dmub_srv_hw_reset(dmub_srv);
	if (status != DMUB_STATUS_OK)
		DRM_WARN("Error resetting DMUB HW: %d\n", status);

	hdr = (const struct dmcub_firmware_header_v1_0 *)dmub_fw->data;

	fw_inst_const = dmub_fw->data +
			le32_to_cpu(hdr->header.ucode_array_offset_bytes) +
			PSP_HEADER_BYTES;

	fw_bss_data = dmub_fw->data +
		      le32_to_cpu(hdr->header.ucode_array_offset_bytes) +
		      le32_to_cpu(hdr->inst_const_bytes);

	/* Copy firmware and bios info into FB memory. */
	fw_inst_const_size = le32_to_cpu(hdr->inst_const_bytes) -
			     PSP_HEADER_BYTES - PSP_FOOTER_BYTES;

	fw_bss_data_size = le32_to_cpu(hdr->bss_data_bytes);

	/* if adev->firmware.load_type == AMDGPU_FW_LOAD_PSP,
	 * amdgpu_ucode_init_single_fw will load dmub firmware
	 * fw_inst_const part to cw0; otherwise, the firmware back door load
	 * will be done by dm_dmub_hw_init
	 */
	if (adev->firmware.load_type != AMDGPU_FW_LOAD_PSP) {
		memcpy(fb_info->fb[DMUB_WINDOW_0_INST_CONST].cpu_addr, fw_inst_const,
				fw_inst_const_size);
	}

	if (fw_bss_data_size)
		memcpy(fb_info->fb[DMUB_WINDOW_2_BSS_DATA].cpu_addr,
		       fw_bss_data, fw_bss_data_size);

	/* Copy firmware bios info into FB memory. */
	memcpy(fb_info->fb[DMUB_WINDOW_3_VBIOS].cpu_addr, adev->bios,
	       adev->bios_size);

	/* Reset regions that need to be reset. */
	memset(fb_info->fb[DMUB_WINDOW_4_MAILBOX].cpu_addr, 0,
	fb_info->fb[DMUB_WINDOW_4_MAILBOX].size);

	memset(fb_info->fb[DMUB_WINDOW_5_TRACEBUFF].cpu_addr, 0,
	       fb_info->fb[DMUB_WINDOW_5_TRACEBUFF].size);

	memset(fb_info->fb[DMUB_WINDOW_6_FW_STATE].cpu_addr, 0,
	       fb_info->fb[DMUB_WINDOW_6_FW_STATE].size);

	/* Initialize hardware. */
	memset(&hw_params, 0, sizeof(hw_params));
	hw_params.fb_base = adev->gmc.fb_start;
	hw_params.fb_offset = adev->gmc.aper_base;

	/* backdoor load firmware and trigger dmub running */
	if (adev->firmware.load_type != AMDGPU_FW_LOAD_PSP)
		hw_params.load_inst_const = true;

	if (dmcu)
		hw_params.psp_version = dmcu->psp_version;

	for (i = 0; i < fb_info->num_fb; ++i)
		hw_params.fb[i] = &fb_info->fb[i];

	switch (adev->ip_versions[DCE_HWIP][0]) {
	case IP_VERSION(3, 1, 3):
	case IP_VERSION(3, 1, 4):
		hw_params.dpia_supported = true;
		hw_params.disable_dpia = adev->dm.dc->debug.dpia_debug.bits.disable_dpia;
		break;
	default:
		break;
	}

	status = dmub_srv_hw_init(dmub_srv, &hw_params);
	if (status != DMUB_STATUS_OK) {
		DRM_ERROR("Error initializing DMUB HW: %d\n", status);
		return -EINVAL;
	}

	/* Wait for firmware load to finish. */
	status = dmub_srv_wait_for_auto_load(dmub_srv, 100000);
	if (status != DMUB_STATUS_OK)
		DRM_WARN("Wait for DMUB auto-load failed: %d\n", status);

	/* Init DMCU and ABM if available. */
	if (dmcu && abm) {
		dmcu->funcs->dmcu_init(dmcu);
		abm->dmcu_is_running = dmcu->funcs->is_dmcu_initialized(dmcu);
	}

	if (!adev->dm.dc->ctx->dmub_srv)
		adev->dm.dc->ctx->dmub_srv = dc_dmub_srv_create(adev->dm.dc, dmub_srv);
	if (!adev->dm.dc->ctx->dmub_srv) {
		DRM_ERROR("Couldn't allocate DC DMUB server!\n");
		return -ENOMEM;
	}

	DRM_INFO("DMUB hardware initialized: version=0x%08X\n",
		 adev->dm.dmcub_fw_version);

	return 0;
}

static void dm_dmub_hw_resume(struct amdgpu_device *adev)
{
	struct dmub_srv *dmub_srv = adev->dm.dmub_srv;
	enum dmub_status status;
	bool init;

	if (!dmub_srv) {
		/* DMUB isn't supported on the ASIC. */
		return;
	}

	status = dmub_srv_is_hw_init(dmub_srv, &init);
	if (status != DMUB_STATUS_OK)
		DRM_WARN("DMUB hardware init check failed: %d\n", status);

	if (status == DMUB_STATUS_OK && init) {
		/* Wait for firmware load to finish. */
		status = dmub_srv_wait_for_auto_load(dmub_srv, 100000);
		if (status != DMUB_STATUS_OK)
			DRM_WARN("Wait for DMUB auto-load failed: %d\n", status);
	} else {
		/* Perform the full hardware initialization. */
		dm_dmub_hw_init(adev);
	}
}

<<<<<<< HEAD
#if defined(CONFIG_DRM_AMD_DC_DCN)
=======
>>>>>>> d60c95ef
static void mmhub_read_system_context(struct amdgpu_device *adev, struct dc_phy_addr_space_config *pa_config)
{
	uint64_t pt_base;
	uint32_t logical_addr_low;
	uint32_t logical_addr_high;
	uint32_t agp_base, agp_bot, agp_top;
	PHYSICAL_ADDRESS_LOC page_table_start, page_table_end, page_table_base;

	memset(pa_config, 0, sizeof(*pa_config));

	logical_addr_low  = min(adev->gmc.fb_start, adev->gmc.agp_start) >> 18;
	pt_base = amdgpu_gmc_pd_addr(adev->gart.bo);

	if (adev->apu_flags & AMD_APU_IS_RAVEN2)
		/*
		 * Raven2 has a HW issue that it is unable to use the vram which
		 * is out of MC_VM_SYSTEM_APERTURE_HIGH_ADDR. So here is the
		 * workaround that increase system aperture high address (add 1)
		 * to get rid of the VM fault and hardware hang.
		 */
		logical_addr_high = max((adev->gmc.fb_end >> 18) + 0x1, adev->gmc.agp_end >> 18);
	else
		logical_addr_high = max(adev->gmc.fb_end, adev->gmc.agp_end) >> 18;

	agp_base = 0;
	agp_bot = adev->gmc.agp_start >> 24;
	agp_top = adev->gmc.agp_end >> 24;


	page_table_start.high_part = (u32)(adev->gmc.gart_start >> 44) & 0xF;
	page_table_start.low_part = (u32)(adev->gmc.gart_start >> 12);
	page_table_end.high_part = (u32)(adev->gmc.gart_end >> 44) & 0xF;
	page_table_end.low_part = (u32)(adev->gmc.gart_end >> 12);
	page_table_base.high_part = upper_32_bits(pt_base) & 0xF;
	page_table_base.low_part = lower_32_bits(pt_base);

	pa_config->system_aperture.start_addr = (uint64_t)logical_addr_low << 18;
	pa_config->system_aperture.end_addr = (uint64_t)logical_addr_high << 18;

	pa_config->system_aperture.agp_base = (uint64_t)agp_base << 24 ;
	pa_config->system_aperture.agp_bot = (uint64_t)agp_bot << 24;
	pa_config->system_aperture.agp_top = (uint64_t)agp_top << 24;

	pa_config->system_aperture.fb_base = adev->gmc.fb_start;
	pa_config->system_aperture.fb_offset = adev->gmc.aper_base;
	pa_config->system_aperture.fb_top = adev->gmc.fb_end;

	pa_config->gart_config.page_table_start_addr = page_table_start.quad_part << 12;
	pa_config->gart_config.page_table_end_addr = page_table_end.quad_part << 12;
	pa_config->gart_config.page_table_base_addr = page_table_base.quad_part;

	pa_config->is_hvm_enabled = 0;

}

static void dm_handle_hpd_rx_offload_work(struct work_struct *work)
{
	struct hpd_rx_irq_offload_work *offload_work;
	struct amdgpu_dm_connector *aconnector;
	struct dc_link *dc_link;
	struct amdgpu_device *adev;
	enum dc_connection_type new_connection_type = dc_connection_none;
	unsigned long flags;

	offload_work = container_of(work, struct hpd_rx_irq_offload_work, work);
	aconnector = offload_work->offload_wq->aconnector;

	if (!aconnector) {
		DRM_ERROR("Can't retrieve aconnector in hpd_rx_irq_offload_work");
		goto skip;
	}

	adev = drm_to_adev(aconnector->base.dev);
	dc_link = aconnector->dc_link;

	mutex_lock(&aconnector->hpd_lock);
	if (!dc_link_detect_sink(dc_link, &new_connection_type))
		DRM_ERROR("KMS: Failed to detect connector\n");
	mutex_unlock(&aconnector->hpd_lock);

	if (new_connection_type == dc_connection_none)
		goto skip;

	if (amdgpu_in_reset(adev))
		goto skip;

	mutex_lock(&adev->dm.dc_lock);
	if (offload_work->data.bytes.device_service_irq.bits.AUTOMATED_TEST)
		dc_link_dp_handle_automated_test(dc_link);
	else if ((dc_link->connector_signal != SIGNAL_TYPE_EDP) &&
			hpd_rx_irq_check_link_loss_status(dc_link, &offload_work->data) &&
			dc_link_dp_allow_hpd_rx_irq(dc_link)) {
		dc_link_dp_handle_link_loss(dc_link);
		spin_lock_irqsave(&offload_work->offload_wq->offload_lock, flags);
		offload_work->offload_wq->is_handling_link_loss = false;
		spin_unlock_irqrestore(&offload_work->offload_wq->offload_lock, flags);
	}
	mutex_unlock(&adev->dm.dc_lock);

skip:
	kfree(offload_work);

}

static struct hpd_rx_irq_offload_work_queue *hpd_rx_irq_create_workqueue(struct dc *dc)
{
	int max_caps = dc->caps.max_links;
	int i = 0;
	struct hpd_rx_irq_offload_work_queue *hpd_rx_offload_wq = NULL;

	hpd_rx_offload_wq = kcalloc(max_caps, sizeof(*hpd_rx_offload_wq), GFP_KERNEL);

	if (!hpd_rx_offload_wq)
		return NULL;


	for (i = 0; i < max_caps; i++) {
		hpd_rx_offload_wq[i].wq =
				    create_singlethread_workqueue("amdgpu_dm_hpd_rx_offload_wq");

		if (hpd_rx_offload_wq[i].wq == NULL) {
			DRM_ERROR("create amdgpu_dm_hpd_rx_offload_wq fail!");
			goto out_err;
		}

		spin_lock_init(&hpd_rx_offload_wq[i].offload_lock);
	}

	return hpd_rx_offload_wq;

out_err:
	for (i = 0; i < max_caps; i++) {
		if (hpd_rx_offload_wq[i].wq)
			destroy_workqueue(hpd_rx_offload_wq[i].wq);
	}
	kfree(hpd_rx_offload_wq);
	return NULL;
}

struct amdgpu_stutter_quirk {
	u16 chip_vendor;
	u16 chip_device;
	u16 subsys_vendor;
	u16 subsys_device;
	u8 revision;
};

static const struct amdgpu_stutter_quirk amdgpu_stutter_quirk_list[] = {
	/* https://bugzilla.kernel.org/show_bug.cgi?id=214417 */
	{ 0x1002, 0x15dd, 0x1002, 0x15dd, 0xc8 },
	{ 0, 0, 0, 0, 0 },
};

static bool dm_should_disable_stutter(struct pci_dev *pdev)
{
	const struct amdgpu_stutter_quirk *p = amdgpu_stutter_quirk_list;

	while (p && p->chip_device != 0) {
		if (pdev->vendor == p->chip_vendor &&
		    pdev->device == p->chip_device &&
		    pdev->subsystem_vendor == p->subsys_vendor &&
		    pdev->subsystem_device == p->subsys_device &&
		    pdev->revision == p->revision) {
			return true;
		}
		++p;
	}
	return false;
}

static const struct dmi_system_id hpd_disconnect_quirk_table[] = {
	{
		.matches = {
			DMI_MATCH(DMI_SYS_VENDOR, "Dell Inc."),
			DMI_MATCH(DMI_PRODUCT_NAME, "Precision 3660"),
		},
	},
	{
		.matches = {
			DMI_MATCH(DMI_SYS_VENDOR, "Dell Inc."),
			DMI_MATCH(DMI_PRODUCT_NAME, "Precision 3260"),
		},
	},
	{
		.matches = {
			DMI_MATCH(DMI_SYS_VENDOR, "Dell Inc."),
			DMI_MATCH(DMI_PRODUCT_NAME, "Precision 3460"),
		},
	},
	{
		.matches = {
			DMI_MATCH(DMI_SYS_VENDOR, "Dell Inc."),
			DMI_MATCH(DMI_PRODUCT_NAME, "OptiPlex Tower Plus 7010"),
		},
	},
	{
		.matches = {
			DMI_MATCH(DMI_SYS_VENDOR, "Dell Inc."),
			DMI_MATCH(DMI_PRODUCT_NAME, "OptiPlex Tower 7010"),
		},
	},
	{
		.matches = {
			DMI_MATCH(DMI_SYS_VENDOR, "Dell Inc."),
			DMI_MATCH(DMI_PRODUCT_NAME, "OptiPlex SFF Plus 7010"),
		},
	},
	{
		.matches = {
			DMI_MATCH(DMI_SYS_VENDOR, "Dell Inc."),
			DMI_MATCH(DMI_PRODUCT_NAME, "OptiPlex SFF 7010"),
		},
	},
	{
		.matches = {
			DMI_MATCH(DMI_SYS_VENDOR, "Dell Inc."),
			DMI_MATCH(DMI_PRODUCT_NAME, "OptiPlex Micro Plus 7010"),
		},
	},
	{
		.matches = {
			DMI_MATCH(DMI_SYS_VENDOR, "Dell Inc."),
			DMI_MATCH(DMI_PRODUCT_NAME, "OptiPlex Micro 7010"),
		},
	},
	{}
	/* TODO: refactor this from a fixed table to a dynamic option */
};

static void retrieve_dmi_info(struct amdgpu_display_manager *dm)
{
	const struct dmi_system_id *dmi_id;

	dm->aux_hpd_discon_quirk = false;

	dmi_id = dmi_first_match(hpd_disconnect_quirk_table);
	if (dmi_id) {
		dm->aux_hpd_discon_quirk = true;
		DRM_INFO("aux_hpd_discon_quirk attached\n");
	}
}

<<<<<<< HEAD
#endif

static void dm_handle_hpd_rx_offload_work(struct work_struct *work)
{
	struct hpd_rx_irq_offload_work *offload_work;
	struct amdgpu_dm_connector *aconnector;
	struct dc_link *dc_link;
	struct amdgpu_device *adev;
	enum dc_connection_type new_connection_type = dc_connection_none;
	unsigned long flags;

	offload_work = container_of(work, struct hpd_rx_irq_offload_work, work);
	aconnector = offload_work->offload_wq->aconnector;

	if (!aconnector) {
		DRM_ERROR("Can't retrieve aconnector in hpd_rx_irq_offload_work");
		goto skip;
	}

	adev = drm_to_adev(aconnector->base.dev);
	dc_link = aconnector->dc_link;

	mutex_lock(&aconnector->hpd_lock);
	if (!dc_link_detect_sink(dc_link, &new_connection_type))
		DRM_ERROR("KMS: Failed to detect connector\n");
	mutex_unlock(&aconnector->hpd_lock);

	if (new_connection_type == dc_connection_none)
		goto skip;

	if (amdgpu_in_reset(adev))
		goto skip;

	mutex_lock(&adev->dm.dc_lock);
	if (offload_work->data.bytes.device_service_irq.bits.AUTOMATED_TEST)
		dc_link_dp_handle_automated_test(dc_link);
	else if ((dc_link->connector_signal != SIGNAL_TYPE_EDP) &&
			hpd_rx_irq_check_link_loss_status(dc_link, &offload_work->data) &&
			dc_link_dp_allow_hpd_rx_irq(dc_link)) {
		dc_link_dp_handle_link_loss(dc_link);
		spin_lock_irqsave(&offload_work->offload_wq->offload_lock, flags);
		offload_work->offload_wq->is_handling_link_loss = false;
		spin_unlock_irqrestore(&offload_work->offload_wq->offload_lock, flags);
	}
	mutex_unlock(&adev->dm.dc_lock);

skip:
	kfree(offload_work);

}

static struct hpd_rx_irq_offload_work_queue *hpd_rx_irq_create_workqueue(struct dc *dc)
{
	int max_caps = dc->caps.max_links;
	int i = 0;
	struct hpd_rx_irq_offload_work_queue *hpd_rx_offload_wq = NULL;

	hpd_rx_offload_wq = kcalloc(max_caps, sizeof(*hpd_rx_offload_wq), GFP_KERNEL);

	if (!hpd_rx_offload_wq)
		return NULL;


	for (i = 0; i < max_caps; i++) {
		hpd_rx_offload_wq[i].wq =
				    create_singlethread_workqueue("amdgpu_dm_hpd_rx_offload_wq");

		if (hpd_rx_offload_wq[i].wq == NULL) {
			DRM_ERROR("create amdgpu_dm_hpd_rx_offload_wq fail!");
			goto out_err;
		}

		spin_lock_init(&hpd_rx_offload_wq[i].offload_lock);
	}

	return hpd_rx_offload_wq;

out_err:
	for (i = 0; i < max_caps; i++) {
		if (hpd_rx_offload_wq[i].wq)
			destroy_workqueue(hpd_rx_offload_wq[i].wq);
	}
	kfree(hpd_rx_offload_wq);
	return NULL;
}

struct amdgpu_stutter_quirk {
	u16 chip_vendor;
	u16 chip_device;
	u16 subsys_vendor;
	u16 subsys_device;
	u8 revision;
};

static const struct amdgpu_stutter_quirk amdgpu_stutter_quirk_list[] = {
	/* https://bugzilla.kernel.org/show_bug.cgi?id=214417 */
	{ 0x1002, 0x15dd, 0x1002, 0x15dd, 0xc8 },
	{ 0, 0, 0, 0, 0 },
};

static bool dm_should_disable_stutter(struct pci_dev *pdev)
{
	const struct amdgpu_stutter_quirk *p = amdgpu_stutter_quirk_list;

	while (p && p->chip_device != 0) {
		if (pdev->vendor == p->chip_vendor &&
		    pdev->device == p->chip_device &&
		    pdev->subsystem_vendor == p->subsys_vendor &&
		    pdev->subsystem_device == p->subsys_device &&
		    pdev->revision == p->revision) {
			return true;
		}
		++p;
	}
	return false;
}

static const struct dmi_system_id hpd_disconnect_quirk_table[] = {
	{
		.matches = {
			DMI_MATCH(DMI_SYS_VENDOR, "Dell Inc."),
			DMI_MATCH(DMI_PRODUCT_NAME, "Precision 3660"),
		},
	},
	{
		.matches = {
			DMI_MATCH(DMI_SYS_VENDOR, "Dell Inc."),
			DMI_MATCH(DMI_PRODUCT_NAME, "Precision 3260"),
		},
	},
	{
		.matches = {
			DMI_MATCH(DMI_SYS_VENDOR, "Dell Inc."),
			DMI_MATCH(DMI_PRODUCT_NAME, "Precision 3460"),
		},
	},
	{
		.matches = {
			DMI_MATCH(DMI_SYS_VENDOR, "Dell Inc."),
			DMI_MATCH(DMI_PRODUCT_NAME, "OptiPlex Tower Plus 7010"),
		},
	},
	{
		.matches = {
			DMI_MATCH(DMI_SYS_VENDOR, "Dell Inc."),
			DMI_MATCH(DMI_PRODUCT_NAME, "OptiPlex Tower 7010"),
		},
	},
	{
		.matches = {
			DMI_MATCH(DMI_SYS_VENDOR, "Dell Inc."),
			DMI_MATCH(DMI_PRODUCT_NAME, "OptiPlex SFF Plus 7010"),
		},
	},
	{
		.matches = {
			DMI_MATCH(DMI_SYS_VENDOR, "Dell Inc."),
			DMI_MATCH(DMI_PRODUCT_NAME, "OptiPlex SFF 7010"),
		},
	},
	{
		.matches = {
			DMI_MATCH(DMI_SYS_VENDOR, "Dell Inc."),
			DMI_MATCH(DMI_PRODUCT_NAME, "OptiPlex Micro Plus 7010"),
		},
	},
	{
		.matches = {
			DMI_MATCH(DMI_SYS_VENDOR, "Dell Inc."),
			DMI_MATCH(DMI_PRODUCT_NAME, "OptiPlex Micro 7010"),
		},
	},
	{}
	/* TODO: refactor this from a fixed table to a dynamic option */
};

static void retrieve_dmi_info(struct amdgpu_display_manager *dm)
{
	const struct dmi_system_id *dmi_id;

	dm->aux_hpd_discon_quirk = false;

	dmi_id = dmi_first_match(hpd_disconnect_quirk_table);
	if (dmi_id) {
		dm->aux_hpd_discon_quirk = true;
		DRM_INFO("aux_hpd_discon_quirk attached\n");
	}
}

=======
>>>>>>> d60c95ef
static int amdgpu_dm_init(struct amdgpu_device *adev)
{
	struct dc_init_data init_data;
#ifdef CONFIG_DRM_AMD_DC_HDCP
	struct dc_callback_init init_params;
#endif
	int r;

	adev->dm.ddev = adev_to_drm(adev);
	adev->dm.adev = adev;

	/* Zero all the fields */
	memset(&init_data, 0, sizeof(init_data));
#ifdef CONFIG_DRM_AMD_DC_HDCP
	memset(&init_params, 0, sizeof(init_params));
#endif

	mutex_init(&adev->dm.dc_lock);
	mutex_init(&adev->dm.audio_lock);
	spin_lock_init(&adev->dm.vblank_lock);

	if(amdgpu_dm_irq_init(adev)) {
		DRM_ERROR("amdgpu: failed to initialize DM IRQ support.\n");
		goto error;
	}

	init_data.asic_id.chip_family = adev->family;

	init_data.asic_id.pci_revision_id = adev->pdev->revision;
	init_data.asic_id.hw_internal_rev = adev->external_rev_id;
	init_data.asic_id.chip_id = adev->pdev->device;

	init_data.asic_id.vram_width = adev->gmc.vram_width;
	/* TODO: initialize init_data.asic_id.vram_type here!!!! */
	init_data.asic_id.atombios_base_address =
		adev->mode_info.atom_context->bios;

	init_data.driver = adev;

	adev->dm.cgs_device = amdgpu_cgs_create_device(adev);

	if (!adev->dm.cgs_device) {
		DRM_ERROR("amdgpu: failed to create cgs device.\n");
		goto error;
	}

	init_data.cgs_device = adev->dm.cgs_device;

	init_data.dce_environment = DCE_ENV_PRODUCTION_DRV;

	switch (adev->ip_versions[DCE_HWIP][0]) {
	case IP_VERSION(2, 1, 0):
		switch (adev->dm.dmcub_fw_version) {
		case 0: /* development */
		case 0x1: /* linux-firmware.git hash 6d9f399 */
		case 0x01000000: /* linux-firmware.git hash 9a0b0f4 */
			init_data.flags.disable_dmcu = false;
			break;
		default:
			init_data.flags.disable_dmcu = true;
		}
		break;
	case IP_VERSION(2, 0, 3):
		init_data.flags.disable_dmcu = true;
		break;
	default:
		break;
	}

	switch (adev->asic_type) {
	case CHIP_CARRIZO:
	case CHIP_STONEY:
<<<<<<< HEAD
	case CHIP_RAVEN:
	case CHIP_RENOIR:
		init_data.flags.gpu_vm_support = true;
		switch (adev->dm.dmcub_fw_version) {
		case 0: /* development */
		case 0x1: /* linux-firmware.git hash 6d9f399 */
		case 0x01000000: /* linux-firmware.git hash 9a0b0f4 */
			init_data.flags.disable_dmcu = false;
			break;
		default:
			init_data.flags.disable_dmcu = true;
		}
		break;
	case CHIP_VANGOGH:
	case CHIP_YELLOW_CARP:
=======
>>>>>>> d60c95ef
		init_data.flags.gpu_vm_support = true;
		break;
	default:
		switch (adev->ip_versions[DCE_HWIP][0]) {
		case IP_VERSION(1, 0, 0):
		case IP_VERSION(1, 0, 1):
			/* enable S/G on PCO and RV2 */
			if ((adev->apu_flags & AMD_APU_IS_RAVEN2) ||
			    (adev->apu_flags & AMD_APU_IS_PICASSO))
				init_data.flags.gpu_vm_support = true;
			break;
		case IP_VERSION(2, 1, 0):
		case IP_VERSION(3, 0, 1):
		case IP_VERSION(3, 1, 2):
		case IP_VERSION(3, 1, 3):
		case IP_VERSION(3, 1, 6):
			init_data.flags.gpu_vm_support = true;
			break;
		default:
			break;
		}
		break;
	}

	if (init_data.flags.gpu_vm_support)
		adev->mode_info.gpu_vm_support = true;

	if (amdgpu_dc_feature_mask & DC_FBC_MASK)
		init_data.flags.fbc_support = true;

	if (amdgpu_dc_feature_mask & DC_MULTI_MON_PP_MCLK_SWITCH_MASK)
		init_data.flags.multi_mon_pp_mclk_switch = true;

	if (amdgpu_dc_feature_mask & DC_DISABLE_FRACTIONAL_PWM_MASK)
		init_data.flags.disable_fractional_pwm = true;

	if (amdgpu_dc_feature_mask & DC_EDP_NO_POWER_SEQUENCING)
		init_data.flags.edp_no_power_sequencing = true;

	if (amdgpu_dc_feature_mask & DC_DISABLE_LTTPR_DP1_4A)
		init_data.flags.allow_lttpr_non_transparent_mode.bits.DP1_4A = true;
	if (amdgpu_dc_feature_mask & DC_DISABLE_LTTPR_DP2_0)
		init_data.flags.allow_lttpr_non_transparent_mode.bits.DP2_0 = true;

	init_data.flags.seamless_boot_edp_requested = false;

	if (check_seamless_boot_capability(adev)) {
		init_data.flags.seamless_boot_edp_requested = true;
		init_data.flags.allow_seamless_boot_optimization = true;
		DRM_INFO("Seamless boot condition check passed\n");
	}

	init_data.flags.enable_mipi_converter_optimization = true;

	init_data.dcn_reg_offsets = adev->reg_offset[DCE_HWIP][0];
	init_data.nbio_reg_offsets = adev->reg_offset[NBIO_HWIP][0];

	INIT_LIST_HEAD(&adev->dm.da_list);

	retrieve_dmi_info(&adev->dm);

	/* Display Core create. */
	adev->dm.dc = dc_create(&init_data);

	if (adev->dm.dc) {
		DRM_INFO("Display Core initialized with v%s!\n", DC_VER);
	} else {
		DRM_INFO("Display Core failed to initialize with v%s!\n", DC_VER);
		goto error;
	}

	if (amdgpu_dc_debug_mask & DC_DISABLE_PIPE_SPLIT) {
		adev->dm.dc->debug.force_single_disp_pipe_split = false;
		adev->dm.dc->debug.pipe_split_policy = MPC_SPLIT_AVOID;
	}

	if (adev->asic_type != CHIP_CARRIZO && adev->asic_type != CHIP_STONEY)
		adev->dm.dc->debug.disable_stutter = amdgpu_pp_feature_mask & PP_STUTTER_MODE ? false : true;
	if (dm_should_disable_stutter(adev->pdev))
		adev->dm.dc->debug.disable_stutter = true;

	if (amdgpu_dc_debug_mask & DC_DISABLE_STUTTER)
		adev->dm.dc->debug.disable_stutter = true;

	if (amdgpu_dc_debug_mask & DC_DISABLE_DSC) {
		adev->dm.dc->debug.disable_dsc = true;
	}

	if (amdgpu_dc_debug_mask & DC_DISABLE_CLOCK_GATING)
		adev->dm.dc->debug.disable_clock_gate = true;

	if (amdgpu_dc_debug_mask & DC_FORCE_SUBVP_MCLK_SWITCH)
		adev->dm.dc->debug.force_subvp_mclk_switch = true;

	adev->dm.dc->debug.visual_confirm = amdgpu_dc_visual_confirm;

	/* TODO: Remove after DP2 receiver gets proper support of Cable ID feature */
	adev->dm.dc->debug.ignore_cable_id = true;

	r = dm_dmub_hw_init(adev);
	if (r) {
		DRM_ERROR("DMUB interface failed to initialize: status=%d\n", r);
		goto error;
	}

	dc_hardware_init(adev->dm.dc);

	adev->dm.hpd_rx_offload_wq = hpd_rx_irq_create_workqueue(adev->dm.dc);
	if (!adev->dm.hpd_rx_offload_wq) {
		DRM_ERROR("amdgpu: failed to create hpd rx offload workqueue.\n");
		goto error;
	}

<<<<<<< HEAD
#if defined(CONFIG_DRM_AMD_DC_DCN)
=======
>>>>>>> d60c95ef
	if ((adev->flags & AMD_IS_APU) && (adev->asic_type >= CHIP_CARRIZO)) {
		struct dc_phy_addr_space_config pa_config;

		mmhub_read_system_context(adev, &pa_config);

		// Call the DC init_memory func
		dc_setup_system_context(adev->dm.dc, &pa_config);
	}

	adev->dm.freesync_module = mod_freesync_create(adev->dm.dc);
	if (!adev->dm.freesync_module) {
		DRM_ERROR(
		"amdgpu: failed to initialize freesync_module.\n");
	} else
		DRM_DEBUG_DRIVER("amdgpu: freesync_module init done %p.\n",
				adev->dm.freesync_module);

	amdgpu_dm_init_color_mod();

	if (adev->dm.dc->caps.max_links > 0) {
		adev->dm.vblank_control_workqueue =
			create_singlethread_workqueue("dm_vblank_control_workqueue");
		if (!adev->dm.vblank_control_workqueue)
			DRM_ERROR("amdgpu: failed to initialize vblank_workqueue.\n");
	}

#ifdef CONFIG_DRM_AMD_DC_HDCP
	if (adev->dm.dc->caps.max_links > 0 && adev->family >= AMDGPU_FAMILY_RV) {
		adev->dm.hdcp_workqueue = hdcp_create_workqueue(adev, &init_params.cp_psp, adev->dm.dc);

		if (!adev->dm.hdcp_workqueue)
			DRM_ERROR("amdgpu: failed to initialize hdcp_workqueue.\n");
		else
			DRM_DEBUG_DRIVER("amdgpu: hdcp_workqueue init done %p.\n", adev->dm.hdcp_workqueue);

		dc_init_callbacks(adev->dm.dc, &init_params);
	}
#endif
#if defined(CONFIG_DRM_AMD_SECURE_DISPLAY)
	adev->dm.crc_rd_wrk = amdgpu_dm_crtc_secure_display_create_work();
#endif
	if (dc_is_dmub_outbox_supported(adev->dm.dc)) {
		init_completion(&adev->dm.dmub_aux_transfer_done);
		adev->dm.dmub_notify = kzalloc(sizeof(struct dmub_notification), GFP_KERNEL);
		if (!adev->dm.dmub_notify) {
			DRM_INFO("amdgpu: fail to allocate adev->dm.dmub_notify");
			goto error;
		}

		adev->dm.delayed_hpd_wq = create_singlethread_workqueue("amdgpu_dm_hpd_wq");
		if (!adev->dm.delayed_hpd_wq) {
			DRM_ERROR("amdgpu: failed to create hpd offload workqueue.\n");
			goto error;
		}

		amdgpu_dm_outbox_init(adev);
<<<<<<< HEAD
#if defined(CONFIG_DRM_AMD_DC_DCN)
=======
>>>>>>> d60c95ef
		if (!register_dmub_notify_callback(adev, DMUB_NOTIFICATION_AUX_REPLY,
			dmub_aux_setconfig_callback, false)) {
			DRM_ERROR("amdgpu: fail to register dmub aux callback");
			goto error;
		}
		if (!register_dmub_notify_callback(adev, DMUB_NOTIFICATION_HPD, dmub_hpd_callback, true)) {
			DRM_ERROR("amdgpu: fail to register dmub hpd callback");
			goto error;
		}
<<<<<<< HEAD
#endif
=======
		if (!register_dmub_notify_callback(adev, DMUB_NOTIFICATION_HPD_IRQ, dmub_hpd_callback, true)) {
			DRM_ERROR("amdgpu: fail to register dmub hpd callback");
			goto error;
		}
>>>>>>> d60c95ef
	}

	/* Enable outbox notification only after IRQ handlers are registered and DMUB is alive.
	 * It is expected that DMUB will resend any pending notifications at this point, for
	 * example HPD from DPIA.
	 */
	if (dc_is_dmub_outbox_supported(adev->dm.dc))
		dc_enable_dmub_outbox(adev->dm.dc);

	if (amdgpu_dm_initialize_drm_device(adev)) {
		DRM_ERROR(
		"amdgpu: failed to initialize sw for display support.\n");
		goto error;
	}

	/* create fake encoders for MST */
	dm_dp_create_fake_mst_encoders(adev);

	/* TODO: Add_display_info? */

	/* TODO use dynamic cursor width */
	adev_to_drm(adev)->mode_config.cursor_width = adev->dm.dc->caps.max_cursor_size;
	adev_to_drm(adev)->mode_config.cursor_height = adev->dm.dc->caps.max_cursor_size;

	if (drm_vblank_init(adev_to_drm(adev), adev->dm.display_indexes_num)) {
		DRM_ERROR(
		"amdgpu: failed to initialize sw for display support.\n");
		goto error;
	}


	DRM_DEBUG_DRIVER("KMS initialized.\n");

	return 0;
error:
	amdgpu_dm_fini(adev);

	return -EINVAL;
}

static int amdgpu_dm_early_fini(void *handle)
{
	struct amdgpu_device *adev = (struct amdgpu_device *)handle;

	amdgpu_dm_audio_fini(adev);

	return 0;
}

static void amdgpu_dm_fini(struct amdgpu_device *adev)
{
	int i;

	if (adev->dm.vblank_control_workqueue) {
		destroy_workqueue(adev->dm.vblank_control_workqueue);
		adev->dm.vblank_control_workqueue = NULL;
	}
<<<<<<< HEAD
#endif
=======
>>>>>>> d60c95ef

	amdgpu_dm_destroy_drm_device(&adev->dm);

#if defined(CONFIG_DRM_AMD_SECURE_DISPLAY)
	if (adev->dm.crc_rd_wrk) {
		flush_work(&adev->dm.crc_rd_wrk->notify_ta_work);
		kfree(adev->dm.crc_rd_wrk);
		adev->dm.crc_rd_wrk = NULL;
	}
#endif
#ifdef CONFIG_DRM_AMD_DC_HDCP
	if (adev->dm.hdcp_workqueue) {
		hdcp_destroy(&adev->dev->kobj, adev->dm.hdcp_workqueue);
		adev->dm.hdcp_workqueue = NULL;
	}

	if (adev->dm.dc)
		dc_deinit_callbacks(adev->dm.dc);
#endif

	dc_dmub_srv_destroy(&adev->dm.dc->ctx->dmub_srv);

	if (dc_enable_dmub_notifications(adev->dm.dc)) {
		kfree(adev->dm.dmub_notify);
		adev->dm.dmub_notify = NULL;
		destroy_workqueue(adev->dm.delayed_hpd_wq);
		adev->dm.delayed_hpd_wq = NULL;
	}

	if (adev->dm.dmub_bo)
		amdgpu_bo_free_kernel(&adev->dm.dmub_bo,
				      &adev->dm.dmub_bo_gpu_addr,
				      &adev->dm.dmub_bo_cpu_addr);

	if (adev->dm.hpd_rx_offload_wq) {
		for (i = 0; i < adev->dm.dc->caps.max_links; i++) {
			if (adev->dm.hpd_rx_offload_wq[i].wq) {
				destroy_workqueue(adev->dm.hpd_rx_offload_wq[i].wq);
				adev->dm.hpd_rx_offload_wq[i].wq = NULL;
			}
		}

		kfree(adev->dm.hpd_rx_offload_wq);
		adev->dm.hpd_rx_offload_wq = NULL;
	}

	/* DC Destroy TODO: Replace destroy DAL */
	if (adev->dm.dc)
		dc_destroy(&adev->dm.dc);
	/*
	 * TODO: pageflip, vlank interrupt
	 *
	 * amdgpu_dm_irq_fini(adev);
	 */

	if (adev->dm.cgs_device) {
		amdgpu_cgs_destroy_device(adev->dm.cgs_device);
		adev->dm.cgs_device = NULL;
	}
	if (adev->dm.freesync_module) {
		mod_freesync_destroy(adev->dm.freesync_module);
		adev->dm.freesync_module = NULL;
	}

	if (adev->dm.hpd_rx_offload_wq) {
		for (i = 0; i < adev->dm.dc->caps.max_links; i++) {
			if (adev->dm.hpd_rx_offload_wq[i].wq) {
				destroy_workqueue(adev->dm.hpd_rx_offload_wq[i].wq);
				adev->dm.hpd_rx_offload_wq[i].wq = NULL;
			}
		}

		kfree(adev->dm.hpd_rx_offload_wq);
		adev->dm.hpd_rx_offload_wq = NULL;
	}

	mutex_destroy(&adev->dm.audio_lock);
	mutex_destroy(&adev->dm.dc_lock);

	return;
}

static int load_dmcu_fw(struct amdgpu_device *adev)
{
	const char *fw_name_dmcu = NULL;
	int r;
	const struct dmcu_firmware_header_v1_0 *hdr;

	switch(adev->asic_type) {
#if defined(CONFIG_DRM_AMD_DC_SI)
	case CHIP_TAHITI:
	case CHIP_PITCAIRN:
	case CHIP_VERDE:
	case CHIP_OLAND:
#endif
	case CHIP_BONAIRE:
	case CHIP_HAWAII:
	case CHIP_KAVERI:
	case CHIP_KABINI:
	case CHIP_MULLINS:
	case CHIP_TONGA:
	case CHIP_FIJI:
	case CHIP_CARRIZO:
	case CHIP_STONEY:
	case CHIP_POLARIS11:
	case CHIP_POLARIS10:
	case CHIP_POLARIS12:
	case CHIP_VEGAM:
	case CHIP_VEGA10:
	case CHIP_VEGA12:
	case CHIP_VEGA20:
		return 0;
	case CHIP_NAVI12:
		fw_name_dmcu = FIRMWARE_NAVI12_DMCU;
		break;
	case CHIP_RAVEN:
		if (ASICREV_IS_PICASSO(adev->external_rev_id))
			fw_name_dmcu = FIRMWARE_RAVEN_DMCU;
		else if (ASICREV_IS_RAVEN2(adev->external_rev_id))
			fw_name_dmcu = FIRMWARE_RAVEN_DMCU;
		else
			return 0;
		break;
	default:
		switch (adev->ip_versions[DCE_HWIP][0]) {
		case IP_VERSION(2, 0, 2):
		case IP_VERSION(2, 0, 3):
		case IP_VERSION(2, 0, 0):
		case IP_VERSION(2, 1, 0):
		case IP_VERSION(3, 0, 0):
		case IP_VERSION(3, 0, 2):
		case IP_VERSION(3, 0, 3):
		case IP_VERSION(3, 0, 1):
		case IP_VERSION(3, 1, 2):
		case IP_VERSION(3, 1, 3):
		case IP_VERSION(3, 1, 4):
		case IP_VERSION(3, 1, 5):
		case IP_VERSION(3, 1, 6):
		case IP_VERSION(3, 2, 0):
		case IP_VERSION(3, 2, 1):
			return 0;
		default:
			break;
		}
		DRM_ERROR("Unsupported ASIC type: 0x%X\n", adev->asic_type);
		return -EINVAL;
	}

	if (adev->firmware.load_type != AMDGPU_FW_LOAD_PSP) {
		DRM_DEBUG_KMS("dm: DMCU firmware not supported on direct or SMU loading\n");
		return 0;
	}

	r = request_firmware_direct(&adev->dm.fw_dmcu, fw_name_dmcu, adev->dev);
	if (r == -ENOENT) {
		/* DMCU firmware is not necessary, so don't raise a fuss if it's missing */
		DRM_DEBUG_KMS("dm: DMCU firmware not found\n");
		adev->dm.fw_dmcu = NULL;
		return 0;
	}
	if (r) {
		dev_err(adev->dev, "amdgpu_dm: Can't load firmware \"%s\"\n",
			fw_name_dmcu);
		return r;
	}

	r = amdgpu_ucode_validate(adev->dm.fw_dmcu);
	if (r) {
		dev_err(adev->dev, "amdgpu_dm: Can't validate firmware \"%s\"\n",
			fw_name_dmcu);
		release_firmware(adev->dm.fw_dmcu);
		adev->dm.fw_dmcu = NULL;
		return r;
	}

	hdr = (const struct dmcu_firmware_header_v1_0 *)adev->dm.fw_dmcu->data;
	adev->firmware.ucode[AMDGPU_UCODE_ID_DMCU_ERAM].ucode_id = AMDGPU_UCODE_ID_DMCU_ERAM;
	adev->firmware.ucode[AMDGPU_UCODE_ID_DMCU_ERAM].fw = adev->dm.fw_dmcu;
	adev->firmware.fw_size +=
		ALIGN(le32_to_cpu(hdr->header.ucode_size_bytes) - le32_to_cpu(hdr->intv_size_bytes), PAGE_SIZE);

	adev->firmware.ucode[AMDGPU_UCODE_ID_DMCU_INTV].ucode_id = AMDGPU_UCODE_ID_DMCU_INTV;
	adev->firmware.ucode[AMDGPU_UCODE_ID_DMCU_INTV].fw = adev->dm.fw_dmcu;
	adev->firmware.fw_size +=
		ALIGN(le32_to_cpu(hdr->intv_size_bytes), PAGE_SIZE);

	adev->dm.dmcu_fw_version = le32_to_cpu(hdr->header.ucode_version);

	DRM_DEBUG_KMS("PSP loading DMCU firmware\n");

	return 0;
}

static uint32_t amdgpu_dm_dmub_reg_read(void *ctx, uint32_t address)
{
	struct amdgpu_device *adev = ctx;

	return dm_read_reg(adev->dm.dc->ctx, address);
}

static void amdgpu_dm_dmub_reg_write(void *ctx, uint32_t address,
				     uint32_t value)
{
	struct amdgpu_device *adev = ctx;

	return dm_write_reg(adev->dm.dc->ctx, address, value);
}

static int dm_dmub_sw_init(struct amdgpu_device *adev)
{
	struct dmub_srv_create_params create_params;
	struct dmub_srv_region_params region_params;
	struct dmub_srv_region_info region_info;
	struct dmub_srv_fb_params fb_params;
	struct dmub_srv_fb_info *fb_info;
	struct dmub_srv *dmub_srv;
	const struct dmcub_firmware_header_v1_0 *hdr;
	const char *fw_name_dmub;
	enum dmub_asic dmub_asic;
	enum dmub_status status;
	int r;

	switch (adev->ip_versions[DCE_HWIP][0]) {
	case IP_VERSION(2, 1, 0):
		dmub_asic = DMUB_ASIC_DCN21;
		fw_name_dmub = FIRMWARE_RENOIR_DMUB;
		if (ASICREV_IS_GREEN_SARDINE(adev->external_rev_id))
			fw_name_dmub = FIRMWARE_GREEN_SARDINE_DMUB;
		break;
	case IP_VERSION(3, 0, 0):
		if (adev->ip_versions[GC_HWIP][0] == IP_VERSION(10, 3, 0)) {
			dmub_asic = DMUB_ASIC_DCN30;
			fw_name_dmub = FIRMWARE_SIENNA_CICHLID_DMUB;
		} else {
			dmub_asic = DMUB_ASIC_DCN30;
			fw_name_dmub = FIRMWARE_NAVY_FLOUNDER_DMUB;
		}
		break;
	case IP_VERSION(3, 0, 1):
		dmub_asic = DMUB_ASIC_DCN301;
		fw_name_dmub = FIRMWARE_VANGOGH_DMUB;
		break;
	case IP_VERSION(3, 0, 2):
		dmub_asic = DMUB_ASIC_DCN302;
		fw_name_dmub = FIRMWARE_DIMGREY_CAVEFISH_DMUB;
		break;
	case IP_VERSION(3, 0, 3):
		dmub_asic = DMUB_ASIC_DCN303;
		fw_name_dmub = FIRMWARE_BEIGE_GOBY_DMUB;
		break;
	case IP_VERSION(3, 1, 2):
	case IP_VERSION(3, 1, 3):
		dmub_asic = (adev->external_rev_id == YELLOW_CARP_B0) ? DMUB_ASIC_DCN31B : DMUB_ASIC_DCN31;
		fw_name_dmub = FIRMWARE_YELLOW_CARP_DMUB;
		break;
	case IP_VERSION(3, 1, 4):
		dmub_asic = DMUB_ASIC_DCN314;
		fw_name_dmub = FIRMWARE_DCN_314_DMUB;
		break;
	case IP_VERSION(3, 1, 5):
		dmub_asic = DMUB_ASIC_DCN315;
		fw_name_dmub = FIRMWARE_DCN_315_DMUB;
		break;
	case IP_VERSION(3, 1, 6):
		dmub_asic = DMUB_ASIC_DCN316;
		fw_name_dmub = FIRMWARE_DCN316_DMUB;
		break;
	case IP_VERSION(3, 2, 0):
		dmub_asic = DMUB_ASIC_DCN32;
		fw_name_dmub = FIRMWARE_DCN_V3_2_0_DMCUB;
		break;
	case IP_VERSION(3, 2, 1):
		dmub_asic = DMUB_ASIC_DCN321;
		fw_name_dmub = FIRMWARE_DCN_V3_2_1_DMCUB;
		break;
	default:
		/* ASIC doesn't support DMUB. */
		return 0;
	}

	r = request_firmware_direct(&adev->dm.dmub_fw, fw_name_dmub, adev->dev);
	if (r) {
		DRM_ERROR("DMUB firmware loading failed: %d\n", r);
		return 0;
	}

	r = amdgpu_ucode_validate(adev->dm.dmub_fw);
	if (r) {
		DRM_ERROR("Couldn't validate DMUB firmware: %d\n", r);
		return 0;
	}

	hdr = (const struct dmcub_firmware_header_v1_0 *)adev->dm.dmub_fw->data;
	adev->dm.dmcub_fw_version = le32_to_cpu(hdr->header.ucode_version);

	if (adev->firmware.load_type == AMDGPU_FW_LOAD_PSP) {
		adev->firmware.ucode[AMDGPU_UCODE_ID_DMCUB].ucode_id =
			AMDGPU_UCODE_ID_DMCUB;
		adev->firmware.ucode[AMDGPU_UCODE_ID_DMCUB].fw =
			adev->dm.dmub_fw;
		adev->firmware.fw_size +=
			ALIGN(le32_to_cpu(hdr->inst_const_bytes), PAGE_SIZE);

		DRM_INFO("Loading DMUB firmware via PSP: version=0x%08X\n",
			 adev->dm.dmcub_fw_version);
	}


	adev->dm.dmub_srv = kzalloc(sizeof(*adev->dm.dmub_srv), GFP_KERNEL);
	dmub_srv = adev->dm.dmub_srv;

	if (!dmub_srv) {
		DRM_ERROR("Failed to allocate DMUB service!\n");
		return -ENOMEM;
	}

	memset(&create_params, 0, sizeof(create_params));
	create_params.user_ctx = adev;
	create_params.funcs.reg_read = amdgpu_dm_dmub_reg_read;
	create_params.funcs.reg_write = amdgpu_dm_dmub_reg_write;
	create_params.asic = dmub_asic;

	/* Create the DMUB service. */
	status = dmub_srv_create(dmub_srv, &create_params);
	if (status != DMUB_STATUS_OK) {
		DRM_ERROR("Error creating DMUB service: %d\n", status);
		return -EINVAL;
	}

	/* Calculate the size of all the regions for the DMUB service. */
	memset(&region_params, 0, sizeof(region_params));

	region_params.inst_const_size = le32_to_cpu(hdr->inst_const_bytes) -
					PSP_HEADER_BYTES - PSP_FOOTER_BYTES;
	region_params.bss_data_size = le32_to_cpu(hdr->bss_data_bytes);
	region_params.vbios_size = adev->bios_size;
	region_params.fw_bss_data = region_params.bss_data_size ?
		adev->dm.dmub_fw->data +
		le32_to_cpu(hdr->header.ucode_array_offset_bytes) +
		le32_to_cpu(hdr->inst_const_bytes) : NULL;
	region_params.fw_inst_const =
		adev->dm.dmub_fw->data +
		le32_to_cpu(hdr->header.ucode_array_offset_bytes) +
		PSP_HEADER_BYTES;

	status = dmub_srv_calc_region_info(dmub_srv, &region_params,
					   &region_info);

	if (status != DMUB_STATUS_OK) {
		DRM_ERROR("Error calculating DMUB region info: %d\n", status);
		return -EINVAL;
	}

	/*
	 * Allocate a framebuffer based on the total size of all the regions.
	 * TODO: Move this into GART.
	 */
	r = amdgpu_bo_create_kernel(adev, region_info.fb_size, PAGE_SIZE,
				    AMDGPU_GEM_DOMAIN_VRAM, &adev->dm.dmub_bo,
				    &adev->dm.dmub_bo_gpu_addr,
				    &adev->dm.dmub_bo_cpu_addr);
	if (r)
		return r;

	/* Rebase the regions on the framebuffer address. */
	memset(&fb_params, 0, sizeof(fb_params));
	fb_params.cpu_addr = adev->dm.dmub_bo_cpu_addr;
	fb_params.gpu_addr = adev->dm.dmub_bo_gpu_addr;
	fb_params.region_info = &region_info;

	adev->dm.dmub_fb_info =
		kzalloc(sizeof(*adev->dm.dmub_fb_info), GFP_KERNEL);
	fb_info = adev->dm.dmub_fb_info;

	if (!fb_info) {
		DRM_ERROR(
			"Failed to allocate framebuffer info for DMUB service!\n");
		return -ENOMEM;
	}

	status = dmub_srv_calc_fb_info(dmub_srv, &fb_params, fb_info);
	if (status != DMUB_STATUS_OK) {
		DRM_ERROR("Error calculating DMUB FB info: %d\n", status);
		return -EINVAL;
	}

	return 0;
}

static int dm_sw_init(void *handle)
{
	struct amdgpu_device *adev = (struct amdgpu_device *)handle;
	int r;

	r = dm_dmub_sw_init(adev);
	if (r)
		return r;

	return load_dmcu_fw(adev);
}

static int dm_sw_fini(void *handle)
{
	struct amdgpu_device *adev = (struct amdgpu_device *)handle;

	kfree(adev->dm.dmub_fb_info);
	adev->dm.dmub_fb_info = NULL;

	if (adev->dm.dmub_srv) {
		dmub_srv_destroy(adev->dm.dmub_srv);
		adev->dm.dmub_srv = NULL;
	}

	release_firmware(adev->dm.dmub_fw);
	adev->dm.dmub_fw = NULL;

	release_firmware(adev->dm.fw_dmcu);
	adev->dm.fw_dmcu = NULL;

	return 0;
}

static int detect_mst_link_for_all_connectors(struct drm_device *dev)
{
	struct amdgpu_dm_connector *aconnector;
	struct drm_connector *connector;
	struct drm_connector_list_iter iter;
	int ret = 0;

	drm_connector_list_iter_begin(dev, &iter);
	drm_for_each_connector_iter(connector, &iter) {
		aconnector = to_amdgpu_dm_connector(connector);
		if (aconnector->dc_link->type == dc_connection_mst_branch &&
		    aconnector->mst_mgr.aux) {
			DRM_DEBUG_DRIVER("DM_MST: starting TM on aconnector: %p [id: %d]\n",
					 aconnector,
					 aconnector->base.base.id);

			ret = drm_dp_mst_topology_mgr_set_mst(&aconnector->mst_mgr, true);
			if (ret < 0) {
				DRM_ERROR("DM_MST: Failed to start MST\n");
				aconnector->dc_link->type =
					dc_connection_single;
				break;
			}
		}
	}
	drm_connector_list_iter_end(&iter);

	return ret;
}

static int dm_late_init(void *handle)
{
	struct amdgpu_device *adev = (struct amdgpu_device *)handle;

	struct dmcu_iram_parameters params;
	unsigned int linear_lut[16];
	int i;
	struct dmcu *dmcu = NULL;

	dmcu = adev->dm.dc->res_pool->dmcu;

	for (i = 0; i < 16; i++)
		linear_lut[i] = 0xFFFF * i / 15;

	params.set = 0;
	params.backlight_ramping_override = false;
	params.backlight_ramping_start = 0xCCCC;
	params.backlight_ramping_reduction = 0xCCCCCCCC;
	params.backlight_lut_array_size = 16;
	params.backlight_lut_array = linear_lut;

	/* Min backlight level after ABM reduction,  Don't allow below 1%
	 * 0xFFFF x 0.01 = 0x28F
	 */
	params.min_abm_backlight = 0x28F;
	/* In the case where abm is implemented on dmcub,
	* dmcu object will be null.
	* ABM 2.4 and up are implemented on dmcub.
	*/
	if (dmcu) {
		if (!dmcu_load_iram(dmcu, params))
			return -EINVAL;
	} else if (adev->dm.dc->ctx->dmub_srv) {
		struct dc_link *edp_links[MAX_NUM_EDP];
		int edp_num;

		get_edp_links(adev->dm.dc, edp_links, &edp_num);
		for (i = 0; i < edp_num; i++) {
			if (!dmub_init_abm_config(adev->dm.dc->res_pool, params, i))
				return -EINVAL;
		}
	}

	return detect_mst_link_for_all_connectors(adev_to_drm(adev));
}

static void s3_handle_mst(struct drm_device *dev, bool suspend)
{
	struct amdgpu_dm_connector *aconnector;
	struct drm_connector *connector;
	struct drm_connector_list_iter iter;
	struct drm_dp_mst_topology_mgr *mgr;
	int ret;
	bool need_hotplug = false;

	drm_connector_list_iter_begin(dev, &iter);
	drm_for_each_connector_iter(connector, &iter) {
		aconnector = to_amdgpu_dm_connector(connector);
		if (aconnector->dc_link->type != dc_connection_mst_branch ||
		    aconnector->mst_port)
			continue;

		mgr = &aconnector->mst_mgr;

		if (suspend) {
			drm_dp_mst_topology_mgr_suspend(mgr);
		} else {
			ret = drm_dp_mst_topology_mgr_resume(mgr, true);
			if (ret < 0) {
				dm_helpers_dp_mst_stop_top_mgr(aconnector->dc_link->ctx,
					aconnector->dc_link);
				need_hotplug = true;
			}
		}
	}
	drm_connector_list_iter_end(&iter);

	if (need_hotplug)
		drm_kms_helper_hotplug_event(dev);
}

static int amdgpu_dm_smu_write_watermarks_table(struct amdgpu_device *adev)
{
	int ret = 0;

	/* This interface is for dGPU Navi1x.Linux dc-pplib interface depends
	 * on window driver dc implementation.
	 * For Navi1x, clock settings of dcn watermarks are fixed. the settings
	 * should be passed to smu during boot up and resume from s3.
	 * boot up: dc calculate dcn watermark clock settings within dc_create,
	 * dcn20_resource_construct
	 * then call pplib functions below to pass the settings to smu:
	 * smu_set_watermarks_for_clock_ranges
	 * smu_set_watermarks_table
	 * navi10_set_watermarks_table
	 * smu_write_watermarks_table
	 *
	 * For Renoir, clock settings of dcn watermark are also fixed values.
	 * dc has implemented different flow for window driver:
	 * dc_hardware_init / dc_set_power_state
	 * dcn10_init_hw
	 * notify_wm_ranges
	 * set_wm_ranges
	 * -- Linux
	 * smu_set_watermarks_for_clock_ranges
	 * renoir_set_watermarks_table
	 * smu_write_watermarks_table
	 *
	 * For Linux,
	 * dc_hardware_init -> amdgpu_dm_init
	 * dc_set_power_state --> dm_resume
	 *
	 * therefore, this function apply to navi10/12/14 but not Renoir
	 * *
	 */
	switch (adev->ip_versions[DCE_HWIP][0]) {
	case IP_VERSION(2, 0, 2):
	case IP_VERSION(2, 0, 0):
		break;
	default:
		return 0;
	}

	ret = amdgpu_dpm_write_watermarks_table(adev);
	if (ret) {
		DRM_ERROR("Failed to update WMTABLE!\n");
		return ret;
	}

	return 0;
}

/**
 * dm_hw_init() - Initialize DC device
 * @handle: The base driver device containing the amdgpu_dm device.
 *
 * Initialize the &struct amdgpu_display_manager device. This involves calling
 * the initializers of each DM component, then populating the struct with them.
 *
 * Although the function implies hardware initialization, both hardware and
 * software are initialized here. Splitting them out to their relevant init
 * hooks is a future TODO item.
 *
 * Some notable things that are initialized here:
 *
 * - Display Core, both software and hardware
 * - DC modules that we need (freesync and color management)
 * - DRM software states
 * - Interrupt sources and handlers
 * - Vblank support
 * - Debug FS entries, if enabled
 */
static int dm_hw_init(void *handle)
{
	struct amdgpu_device *adev = (struct amdgpu_device *)handle;
	/* Create DAL display manager */
	amdgpu_dm_init(adev);
	amdgpu_dm_hpd_init(adev);

	return 0;
}

/**
 * dm_hw_fini() - Teardown DC device
 * @handle: The base driver device containing the amdgpu_dm device.
 *
 * Teardown components within &struct amdgpu_display_manager that require
 * cleanup. This involves cleaning up the DRM device, DC, and any modules that
 * were loaded. Also flush IRQ workqueues and disable them.
 */
static int dm_hw_fini(void *handle)
{
	struct amdgpu_device *adev = (struct amdgpu_device *)handle;

	amdgpu_dm_hpd_fini(adev);

	amdgpu_dm_irq_fini(adev);
	amdgpu_dm_fini(adev);
	return 0;
}


static void dm_gpureset_toggle_interrupts(struct amdgpu_device *adev,
				 struct dc_state *state, bool enable)
{
	enum dc_irq_source irq_source;
	struct amdgpu_crtc *acrtc;
	int rc = -EBUSY;
	int i = 0;

	for (i = 0; i < state->stream_count; i++) {
		acrtc = get_crtc_by_otg_inst(
				adev, state->stream_status[i].primary_otg_inst);

		if (acrtc && state->stream_status[i].plane_count != 0) {
			irq_source = IRQ_TYPE_PFLIP + acrtc->otg_inst;
			rc = dc_interrupt_set(adev->dm.dc, irq_source, enable) ? 0 : -EBUSY;
			DRM_DEBUG_VBL("crtc %d - vupdate irq %sabling: r=%d\n",
				      acrtc->crtc_id, enable ? "en" : "dis", rc);
			if (rc)
				DRM_WARN("Failed to %s pflip interrupts\n",
					 enable ? "enable" : "disable");

			if (enable) {
				rc = dm_enable_vblank(&acrtc->base);
				if (rc)
					DRM_WARN("Failed to enable vblank interrupts\n");
			} else {
				dm_disable_vblank(&acrtc->base);
			}

		}
	}

}

static enum dc_status amdgpu_dm_commit_zero_streams(struct dc *dc)
{
	struct dc_state *context = NULL;
	enum dc_status res = DC_ERROR_UNEXPECTED;
	int i;
	struct dc_stream_state *del_streams[MAX_PIPES];
	int del_streams_count = 0;

	memset(del_streams, 0, sizeof(del_streams));

	context = dc_create_state(dc);
	if (context == NULL)
		goto context_alloc_fail;

	dc_resource_state_copy_construct_current(dc, context);

	/* First remove from context all streams */
	for (i = 0; i < context->stream_count; i++) {
		struct dc_stream_state *stream = context->streams[i];

		del_streams[del_streams_count++] = stream;
	}

	/* Remove all planes for removed streams and then remove the streams */
	for (i = 0; i < del_streams_count; i++) {
		if (!dc_rem_all_planes_for_stream(dc, del_streams[i], context)) {
			res = DC_FAIL_DETACH_SURFACES;
			goto fail;
		}

		res = dc_remove_stream_from_ctx(dc, context, del_streams[i]);
		if (res != DC_OK)
			goto fail;
	}

	res = dc_commit_state(dc, context);

fail:
	dc_release_state(context);

context_alloc_fail:
	return res;
}

static void hpd_rx_irq_work_suspend(struct amdgpu_display_manager *dm)
{
	int i;

	if (dm->hpd_rx_offload_wq) {
		for (i = 0; i < dm->dc->caps.max_links; i++)
			flush_workqueue(dm->hpd_rx_offload_wq[i].wq);
	}
}

static int dm_suspend(void *handle)
{
	struct amdgpu_device *adev = handle;
	struct amdgpu_display_manager *dm = &adev->dm;
	int ret = 0;

	if (amdgpu_in_reset(adev)) {
		mutex_lock(&dm->dc_lock);

		dc_allow_idle_optimizations(adev->dm.dc, false);

		dm->cached_dc_state = dc_copy_state(dm->dc->current_state);

		dm_gpureset_toggle_interrupts(adev, dm->cached_dc_state, false);

		amdgpu_dm_commit_zero_streams(dm->dc);

		amdgpu_dm_irq_suspend(adev);

		hpd_rx_irq_work_suspend(dm);

		return ret;
	}

	WARN_ON(adev->dm.cached_state);
	adev->dm.cached_state = drm_atomic_helper_suspend(adev_to_drm(adev));

	s3_handle_mst(adev_to_drm(adev), true);

	amdgpu_dm_irq_suspend(adev);

	hpd_rx_irq_work_suspend(dm);

	dc_set_power_state(dm->dc, DC_ACPI_CM_POWER_STATE_D3);

	return 0;
}

struct amdgpu_dm_connector *
amdgpu_dm_find_first_crtc_matching_connector(struct drm_atomic_state *state,
					     struct drm_crtc *crtc)
{
	uint32_t i;
	struct drm_connector_state *new_con_state;
	struct drm_connector *connector;
	struct drm_crtc *crtc_from_state;

	for_each_new_connector_in_state(state, connector, new_con_state, i) {
		crtc_from_state = new_con_state->crtc;

		if (crtc_from_state == crtc)
			return to_amdgpu_dm_connector(connector);
	}

	return NULL;
}

static void emulated_link_detect(struct dc_link *link)
{
	struct dc_sink_init_data sink_init_data = { 0 };
	struct display_sink_capability sink_caps = { 0 };
	enum dc_edid_status edid_status;
	struct dc_context *dc_ctx = link->ctx;
	struct dc_sink *sink = NULL;
	struct dc_sink *prev_sink = NULL;

	link->type = dc_connection_none;
	prev_sink = link->local_sink;

	if (prev_sink)
		dc_sink_release(prev_sink);

	switch (link->connector_signal) {
	case SIGNAL_TYPE_HDMI_TYPE_A: {
		sink_caps.transaction_type = DDC_TRANSACTION_TYPE_I2C;
		sink_caps.signal = SIGNAL_TYPE_HDMI_TYPE_A;
		break;
	}

	case SIGNAL_TYPE_DVI_SINGLE_LINK: {
		sink_caps.transaction_type = DDC_TRANSACTION_TYPE_I2C;
		sink_caps.signal = SIGNAL_TYPE_DVI_SINGLE_LINK;
		break;
	}

	case SIGNAL_TYPE_DVI_DUAL_LINK: {
		sink_caps.transaction_type = DDC_TRANSACTION_TYPE_I2C;
		sink_caps.signal = SIGNAL_TYPE_DVI_DUAL_LINK;
		break;
	}

	case SIGNAL_TYPE_LVDS: {
		sink_caps.transaction_type = DDC_TRANSACTION_TYPE_I2C;
		sink_caps.signal = SIGNAL_TYPE_LVDS;
		break;
	}

	case SIGNAL_TYPE_EDP: {
		sink_caps.transaction_type =
			DDC_TRANSACTION_TYPE_I2C_OVER_AUX;
		sink_caps.signal = SIGNAL_TYPE_EDP;
		break;
	}

	case SIGNAL_TYPE_DISPLAY_PORT: {
		sink_caps.transaction_type =
			DDC_TRANSACTION_TYPE_I2C_OVER_AUX;
		sink_caps.signal = SIGNAL_TYPE_VIRTUAL;
		break;
	}

	default:
		DC_ERROR("Invalid connector type! signal:%d\n",
			link->connector_signal);
		return;
	}

	sink_init_data.link = link;
	sink_init_data.sink_signal = sink_caps.signal;

	sink = dc_sink_create(&sink_init_data);
	if (!sink) {
		DC_ERROR("Failed to create sink!\n");
		return;
	}

	/* dc_sink_create returns a new reference */
	link->local_sink = sink;

	edid_status = dm_helpers_read_local_edid(
			link->ctx,
			link,
			sink);

	if (edid_status != EDID_OK)
		DC_ERROR("Failed to read EDID");

}

static void dm_gpureset_commit_state(struct dc_state *dc_state,
				     struct amdgpu_display_manager *dm)
{
	struct {
		struct dc_surface_update surface_updates[MAX_SURFACES];
		struct dc_plane_info plane_infos[MAX_SURFACES];
		struct dc_scaling_info scaling_infos[MAX_SURFACES];
		struct dc_flip_addrs flip_addrs[MAX_SURFACES];
		struct dc_stream_update stream_update;
	} * bundle;
	int k, m;

	bundle = kzalloc(sizeof(*bundle), GFP_KERNEL);

	if (!bundle) {
		dm_error("Failed to allocate update bundle\n");
		goto cleanup;
	}

	for (k = 0; k < dc_state->stream_count; k++) {
		bundle->stream_update.stream = dc_state->streams[k];

		for (m = 0; m < dc_state->stream_status->plane_count; m++) {
			bundle->surface_updates[m].surface =
				dc_state->stream_status->plane_states[m];
			bundle->surface_updates[m].surface->force_full_update =
				true;
		}
		dc_commit_updates_for_stream(
			dm->dc, bundle->surface_updates,
			dc_state->stream_status->plane_count,
			dc_state->streams[k], &bundle->stream_update, dc_state);
	}

cleanup:
	kfree(bundle);

	return;
}

static int dm_resume(void *handle)
{
	struct amdgpu_device *adev = handle;
	struct drm_device *ddev = adev_to_drm(adev);
	struct amdgpu_display_manager *dm = &adev->dm;
	struct amdgpu_dm_connector *aconnector;
	struct drm_connector *connector;
	struct drm_connector_list_iter iter;
	struct drm_crtc *crtc;
	struct drm_crtc_state *new_crtc_state;
	struct dm_crtc_state *dm_new_crtc_state;
	struct drm_plane *plane;
	struct drm_plane_state *new_plane_state;
	struct dm_plane_state *dm_new_plane_state;
	struct dm_atomic_state *dm_state = to_dm_atomic_state(dm->atomic_obj.state);
	enum dc_connection_type new_connection_type = dc_connection_none;
	struct dc_state *dc_state;
	int i, r, j;

	if (amdgpu_in_reset(adev)) {
		dc_state = dm->cached_dc_state;

<<<<<<< HEAD
		if (dc_enable_dmub_notifications(adev->dm.dc))
			amdgpu_dm_outbox_init(adev);
=======
		/*
		 * The dc->current_state is backed up into dm->cached_dc_state
		 * before we commit 0 streams.
		 *
		 * DC will clear link encoder assignments on the real state
		 * but the changes won't propagate over to the copy we made
		 * before the 0 streams commit.
		 *
		 * DC expects that link encoder assignments are *not* valid
		 * when committing a state, so as a workaround we can copy
		 * off of the current state.
		 *
		 * We lose the previous assignments, but we had already
		 * commit 0 streams anyway.
		 */
		link_enc_cfg_copy(adev->dm.dc->current_state, dc_state);
>>>>>>> d60c95ef

		r = dm_dmub_hw_init(adev);
		if (r)
			DRM_ERROR("DMUB interface failed to initialize: status=%d\n", r);

		dc_set_power_state(dm->dc, DC_ACPI_CM_POWER_STATE_D0);
		dc_resume(dm->dc);

		amdgpu_dm_irq_resume_early(adev);

		for (i = 0; i < dc_state->stream_count; i++) {
			dc_state->streams[i]->mode_changed = true;
			for (j = 0; j < dc_state->stream_status[i].plane_count; j++) {
				dc_state->stream_status[i].plane_states[j]->update_flags.raw
					= 0xffffffff;
			}
		}

		if (dc_is_dmub_outbox_supported(adev->dm.dc)) {
			amdgpu_dm_outbox_init(adev);
			dc_enable_dmub_outbox(adev->dm.dc);
		}

		WARN_ON(!dc_commit_state(dm->dc, dc_state));

		dm_gpureset_commit_state(dm->cached_dc_state, dm);

		dm_gpureset_toggle_interrupts(adev, dm->cached_dc_state, true);

		dc_release_state(dm->cached_dc_state);
		dm->cached_dc_state = NULL;

		amdgpu_dm_irq_resume_late(adev);

		mutex_unlock(&dm->dc_lock);

		return 0;
	}
	/* Recreate dc_state - DC invalidates it when setting power state to S3. */
	dc_release_state(dm_state->context);
	dm_state->context = dc_create_state(dm->dc);
	/* TODO: Remove dc_state->dccg, use dc->dccg directly. */
	dc_resource_state_construct(dm->dc, dm_state->context);

	/* Re-enable outbox interrupts for DPIA. */
	if (dc_enable_dmub_notifications(adev->dm.dc))
		amdgpu_dm_outbox_init(adev);

	/* Before powering on DC we need to re-initialize DMUB. */
	dm_dmub_hw_resume(adev);
<<<<<<< HEAD
=======

	/* Re-enable outbox interrupts for DPIA. */
	if (dc_is_dmub_outbox_supported(adev->dm.dc)) {
		amdgpu_dm_outbox_init(adev);
		dc_enable_dmub_outbox(adev->dm.dc);
	}
>>>>>>> d60c95ef

	/* power on hardware */
	dc_set_power_state(dm->dc, DC_ACPI_CM_POWER_STATE_D0);

	/* program HPD filter */
	dc_resume(dm->dc);

	/*
	 * early enable HPD Rx IRQ, should be done before set mode as short
	 * pulse interrupts are used for MST
	 */
	amdgpu_dm_irq_resume_early(adev);

	/* On resume we need to rewrite the MSTM control bits to enable MST*/
	s3_handle_mst(ddev, false);

	/* Do detection*/
	drm_connector_list_iter_begin(ddev, &iter);
	drm_for_each_connector_iter(connector, &iter) {
		aconnector = to_amdgpu_dm_connector(connector);

		/*
		 * this is the case when traversing through already created
		 * MST connectors, should be skipped
		 */
		if (aconnector->dc_link &&
		    aconnector->dc_link->type == dc_connection_mst_branch)
			continue;

		mutex_lock(&aconnector->hpd_lock);
		if (!dc_link_detect_sink(aconnector->dc_link, &new_connection_type))
			DRM_ERROR("KMS: Failed to detect connector\n");

		if (aconnector->base.force && new_connection_type == dc_connection_none) {
			emulated_link_detect(aconnector->dc_link);
		} else {
			mutex_lock(&dm->dc_lock);
			dc_link_detect(aconnector->dc_link, DETECT_REASON_HPD);
			mutex_unlock(&dm->dc_lock);
		}

		if (aconnector->fake_enable && aconnector->dc_link->local_sink)
			aconnector->fake_enable = false;

		if (aconnector->dc_sink)
			dc_sink_release(aconnector->dc_sink);
		aconnector->dc_sink = NULL;
		amdgpu_dm_update_connector_after_detect(aconnector);
		mutex_unlock(&aconnector->hpd_lock);
	}
	drm_connector_list_iter_end(&iter);

	/* Force mode set in atomic commit */
	for_each_new_crtc_in_state(dm->cached_state, crtc, new_crtc_state, i)
		new_crtc_state->active_changed = true;

	/*
	 * atomic_check is expected to create the dc states. We need to release
	 * them here, since they were duplicated as part of the suspend
	 * procedure.
	 */
	for_each_new_crtc_in_state(dm->cached_state, crtc, new_crtc_state, i) {
		dm_new_crtc_state = to_dm_crtc_state(new_crtc_state);
		if (dm_new_crtc_state->stream) {
			WARN_ON(kref_read(&dm_new_crtc_state->stream->refcount) > 1);
			dc_stream_release(dm_new_crtc_state->stream);
			dm_new_crtc_state->stream = NULL;
		}
	}

	for_each_new_plane_in_state(dm->cached_state, plane, new_plane_state, i) {
		dm_new_plane_state = to_dm_plane_state(new_plane_state);
		if (dm_new_plane_state->dc_state) {
			WARN_ON(kref_read(&dm_new_plane_state->dc_state->refcount) > 1);
			dc_plane_state_release(dm_new_plane_state->dc_state);
			dm_new_plane_state->dc_state = NULL;
		}
	}

	drm_atomic_helper_resume(ddev, dm->cached_state);

	dm->cached_state = NULL;

	amdgpu_dm_irq_resume_late(adev);

	amdgpu_dm_smu_write_watermarks_table(adev);

	return 0;
}

/**
 * DOC: DM Lifecycle
 *
 * DM (and consequently DC) is registered in the amdgpu base driver as a IP
 * block. When CONFIG_DRM_AMD_DC is enabled, the DM device IP block is added to
 * the base driver's device list to be initialized and torn down accordingly.
 *
 * The functions to do so are provided as hooks in &struct amd_ip_funcs.
 */

static const struct amd_ip_funcs amdgpu_dm_funcs = {
	.name = "dm",
	.early_init = dm_early_init,
	.late_init = dm_late_init,
	.sw_init = dm_sw_init,
	.sw_fini = dm_sw_fini,
	.early_fini = amdgpu_dm_early_fini,
	.hw_init = dm_hw_init,
	.hw_fini = dm_hw_fini,
	.suspend = dm_suspend,
	.resume = dm_resume,
	.is_idle = dm_is_idle,
	.wait_for_idle = dm_wait_for_idle,
	.check_soft_reset = dm_check_soft_reset,
	.soft_reset = dm_soft_reset,
	.set_clockgating_state = dm_set_clockgating_state,
	.set_powergating_state = dm_set_powergating_state,
};

const struct amdgpu_ip_block_version dm_ip_block =
{
	.type = AMD_IP_BLOCK_TYPE_DCE,
	.major = 1,
	.minor = 0,
	.rev = 0,
	.funcs = &amdgpu_dm_funcs,
};


/**
 * DOC: atomic
 *
 * *WIP*
 */

static const struct drm_mode_config_funcs amdgpu_dm_mode_funcs = {
	.fb_create = amdgpu_display_user_framebuffer_create,
	.get_format_info = amd_get_format_info,
	.output_poll_changed = drm_fb_helper_output_poll_changed,
	.atomic_check = amdgpu_dm_atomic_check,
	.atomic_commit = drm_atomic_helper_commit,
};

static struct drm_mode_config_helper_funcs amdgpu_dm_mode_config_helperfuncs = {
	.atomic_commit_tail = amdgpu_dm_atomic_commit_tail,
	.atomic_commit_setup = drm_dp_mst_atomic_setup_commit,
};

static void update_connector_ext_caps(struct amdgpu_dm_connector *aconnector)
{
<<<<<<< HEAD
	u32 max_avg, min_cll, max, min, q, r;
=======
>>>>>>> d60c95ef
	struct amdgpu_dm_backlight_caps *caps;
	struct amdgpu_display_manager *dm;
	struct drm_connector *conn_base;
	struct amdgpu_device *adev;
	struct dc_link *link = NULL;
	struct drm_luminance_range_info *luminance_range;
	int i;

	if (!aconnector || !aconnector->dc_link)
		return;

	link = aconnector->dc_link;
	if (link->connector_signal != SIGNAL_TYPE_EDP)
		return;

	conn_base = &aconnector->base;
	adev = drm_to_adev(conn_base->dev);
	dm = &adev->dm;
	for (i = 0; i < dm->num_of_edps; i++) {
		if (link == dm->backlight_link[i])
			break;
	}
	if (i >= dm->num_of_edps)
		return;
	caps = &dm->backlight_caps[i];
	caps->ext_caps = &aconnector->dc_link->dpcd_sink_ext_caps;
	caps->aux_support = false;
<<<<<<< HEAD
	max_avg = conn_base->hdr_sink_metadata.hdmi_type1.max_fall;
	min_cll = conn_base->hdr_sink_metadata.hdmi_type1.min_cll;
=======
>>>>>>> d60c95ef

	if (caps->ext_caps->bits.oled == 1 /*||
	    caps->ext_caps->bits.sdr_aux_backlight_control == 1 ||
	    caps->ext_caps->bits.hdr_aux_backlight_control == 1*/)
		caps->aux_support = true;

	if (amdgpu_backlight == 0)
		caps->aux_support = false;
	else if (amdgpu_backlight == 1)
		caps->aux_support = true;

<<<<<<< HEAD
	/* From the specification (CTA-861-G), for calculating the maximum
	 * luminance we need to use:
	 *	Luminance = 50*2**(CV/32)
	 * Where CV is a one-byte value.
	 * For calculating this expression we may need float point precision;
	 * to avoid this complexity level, we take advantage that CV is divided
	 * by a constant. From the Euclids division algorithm, we know that CV
	 * can be written as: CV = 32*q + r. Next, we replace CV in the
	 * Luminance expression and get 50*(2**q)*(2**(r/32)), hence we just
	 * need to pre-compute the value of r/32. For pre-computing the values
	 * We just used the following Ruby line:
	 *	(0...32).each {|cv| puts (50*2**(cv/32.0)).round}
	 * The results of the above expressions can be verified at
	 * pre_computed_values.
	 */
	q = max_avg >> 5;
	r = max_avg % 32;
	max = (1 << q) * pre_computed_values[r];

	// min luminance: maxLum * (CV/255)^2 / 100
	q = DIV_ROUND_CLOSEST(min_cll, 255);
	min = max * DIV_ROUND_CLOSEST((q * q), 100);

	caps->aux_max_input_signal = max;
	caps->aux_min_input_signal = min;
=======
	luminance_range = &conn_base->display_info.luminance_range;
	caps->aux_min_input_signal = luminance_range->min_luminance;
	caps->aux_max_input_signal = luminance_range->max_luminance;
>>>>>>> d60c95ef
}

void amdgpu_dm_update_connector_after_detect(
		struct amdgpu_dm_connector *aconnector)
{
	struct drm_connector *connector = &aconnector->base;
	struct drm_device *dev = connector->dev;
	struct dc_sink *sink;

	/* MST handled by drm_mst framework */
	if (aconnector->mst_mgr.mst_state == true)
		return;

	sink = aconnector->dc_link->local_sink;
	if (sink)
		dc_sink_retain(sink);

	/*
	 * Edid mgmt connector gets first update only in mode_valid hook and then
	 * the connector sink is set to either fake or physical sink depends on link status.
	 * Skip if already done during boot.
	 */
	if (aconnector->base.force != DRM_FORCE_UNSPECIFIED
			&& aconnector->dc_em_sink) {

		/*
		 * For S3 resume with headless use eml_sink to fake stream
		 * because on resume connector->sink is set to NULL
		 */
		mutex_lock(&dev->mode_config.mutex);

		if (sink) {
			if (aconnector->dc_sink) {
				amdgpu_dm_update_freesync_caps(connector, NULL);
				/*
				 * retain and release below are used to
				 * bump up refcount for sink because the link doesn't point
				 * to it anymore after disconnect, so on next crtc to connector
				 * reshuffle by UMD we will get into unwanted dc_sink release
				 */
				dc_sink_release(aconnector->dc_sink);
			}
			aconnector->dc_sink = sink;
			dc_sink_retain(aconnector->dc_sink);
			amdgpu_dm_update_freesync_caps(connector,
					aconnector->edid);
		} else {
			amdgpu_dm_update_freesync_caps(connector, NULL);
			if (!aconnector->dc_sink) {
				aconnector->dc_sink = aconnector->dc_em_sink;
				dc_sink_retain(aconnector->dc_sink);
			}
		}

		mutex_unlock(&dev->mode_config.mutex);

		if (sink)
			dc_sink_release(sink);
		return;
	}

	/*
	 * TODO: temporary guard to look for proper fix
	 * if this sink is MST sink, we should not do anything
	 */
	if (sink && sink->sink_signal == SIGNAL_TYPE_DISPLAY_PORT_MST) {
		dc_sink_release(sink);
		return;
	}

	if (aconnector->dc_sink == sink) {
		/*
		 * We got a DP short pulse (Link Loss, DP CTS, etc...).
		 * Do nothing!!
		 */
		DRM_DEBUG_DRIVER("DCHPD: connector_id=%d: dc_sink didn't change.\n",
				aconnector->connector_id);
		if (sink)
			dc_sink_release(sink);
		return;
	}

	DRM_DEBUG_DRIVER("DCHPD: connector_id=%d: Old sink=%p New sink=%p\n",
		aconnector->connector_id, aconnector->dc_sink, sink);

	mutex_lock(&dev->mode_config.mutex);

	/*
	 * 1. Update status of the drm connector
	 * 2. Send an event and let userspace tell us what to do
	 */
	if (sink) {
		/*
		 * TODO: check if we still need the S3 mode update workaround.
		 * If yes, put it here.
		 */
		if (aconnector->dc_sink) {
			amdgpu_dm_update_freesync_caps(connector, NULL);
			dc_sink_release(aconnector->dc_sink);
		}

		aconnector->dc_sink = sink;
		dc_sink_retain(aconnector->dc_sink);
		if (sink->dc_edid.length == 0) {
			aconnector->edid = NULL;
			if (aconnector->dc_link->aux_mode) {
				drm_dp_cec_unset_edid(
					&aconnector->dm_dp_aux.aux);
			}
		} else {
			aconnector->edid =
				(struct edid *)sink->dc_edid.raw_edid;

			if (aconnector->dc_link->aux_mode)
				drm_dp_cec_set_edid(&aconnector->dm_dp_aux.aux,
						    aconnector->edid);
		}

		drm_connector_update_edid_property(connector, aconnector->edid);
		amdgpu_dm_update_freesync_caps(connector, aconnector->edid);
		update_connector_ext_caps(aconnector);
	} else {
		drm_dp_cec_unset_edid(&aconnector->dm_dp_aux.aux);
		amdgpu_dm_update_freesync_caps(connector, NULL);
		drm_connector_update_edid_property(connector, NULL);
		aconnector->num_modes = 0;
		dc_sink_release(aconnector->dc_sink);
		aconnector->dc_sink = NULL;
		aconnector->edid = NULL;
#ifdef CONFIG_DRM_AMD_DC_HDCP
		/* Set CP to DESIRED if it was ENABLED, so we can re-enable it again on hotplug */
		if (connector->state->content_protection == DRM_MODE_CONTENT_PROTECTION_ENABLED)
			connector->state->content_protection = DRM_MODE_CONTENT_PROTECTION_DESIRED;
#endif
	}

	mutex_unlock(&dev->mode_config.mutex);

	update_subconnector_property(aconnector);

	if (sink)
		dc_sink_release(sink);
}

static void handle_hpd_irq_helper(struct amdgpu_dm_connector *aconnector)
{
	struct drm_connector *connector = &aconnector->base;
	struct drm_device *dev = connector->dev;
	enum dc_connection_type new_connection_type = dc_connection_none;
	struct amdgpu_device *adev = drm_to_adev(dev);
#ifdef CONFIG_DRM_AMD_DC_HDCP
	struct dm_connector_state *dm_con_state = to_dm_connector_state(connector->state);
#endif
	bool ret = false;

	if (adev->dm.disable_hpd_irq)
		return;

	/*
	 * In case of failure or MST no need to update connector status or notify the OS
	 * since (for MST case) MST does this in its own context.
	 */
	mutex_lock(&aconnector->hpd_lock);

#ifdef CONFIG_DRM_AMD_DC_HDCP
	if (adev->dm.hdcp_workqueue) {
		hdcp_reset_display(adev->dm.hdcp_workqueue, aconnector->dc_link->link_index);
		dm_con_state->update_hdcp = true;
	}
#endif
	if (aconnector->fake_enable)
		aconnector->fake_enable = false;

	if (!dc_link_detect_sink(aconnector->dc_link, &new_connection_type))
		DRM_ERROR("KMS: Failed to detect connector\n");

	if (aconnector->base.force && new_connection_type == dc_connection_none) {
		emulated_link_detect(aconnector->dc_link);

		drm_modeset_lock_all(dev);
		dm_restore_drm_connector_state(dev, connector);
		drm_modeset_unlock_all(dev);

		if (aconnector->base.force == DRM_FORCE_UNSPECIFIED)
			drm_kms_helper_connector_hotplug_event(connector);
	} else {
		mutex_lock(&adev->dm.dc_lock);
		ret = dc_link_detect(aconnector->dc_link, DETECT_REASON_HPD);
		mutex_unlock(&adev->dm.dc_lock);
		if (ret) {
			amdgpu_dm_update_connector_after_detect(aconnector);

			drm_modeset_lock_all(dev);
			dm_restore_drm_connector_state(dev, connector);
			drm_modeset_unlock_all(dev);

			if (aconnector->base.force == DRM_FORCE_UNSPECIFIED)
				drm_kms_helper_connector_hotplug_event(connector);
		}
	}
	mutex_unlock(&aconnector->hpd_lock);

}

static void handle_hpd_irq(void *param)
{
	struct amdgpu_dm_connector *aconnector = (struct amdgpu_dm_connector *)param;

	handle_hpd_irq_helper(aconnector);

}

static void dm_handle_mst_sideband_msg(struct amdgpu_dm_connector *aconnector)
{
	uint8_t esi[DP_PSR_ERROR_STATUS - DP_SINK_COUNT_ESI] = { 0 };
	uint8_t dret;
	bool new_irq_handled = false;
	int dpcd_addr;
	int dpcd_bytes_to_read;

	const int max_process_count = 30;
	int process_count = 0;

	const struct dc_link_status *link_status = dc_link_get_status(aconnector->dc_link);

	if (link_status->dpcd_caps->dpcd_rev.raw < 0x12) {
		dpcd_bytes_to_read = DP_LANE0_1_STATUS - DP_SINK_COUNT;
		/* DPCD 0x200 - 0x201 for downstream IRQ */
		dpcd_addr = DP_SINK_COUNT;
	} else {
		dpcd_bytes_to_read = DP_PSR_ERROR_STATUS - DP_SINK_COUNT_ESI;
		/* DPCD 0x2002 - 0x2005 for downstream IRQ */
		dpcd_addr = DP_SINK_COUNT_ESI;
	}

	dret = drm_dp_dpcd_read(
		&aconnector->dm_dp_aux.aux,
		dpcd_addr,
		esi,
		dpcd_bytes_to_read);

	while (dret == dpcd_bytes_to_read &&
		process_count < max_process_count) {
		uint8_t retry;
		dret = 0;

		process_count++;

		DRM_DEBUG_DRIVER("ESI %02x %02x %02x\n", esi[0], esi[1], esi[2]);
		/* handle HPD short pulse irq */
		if (aconnector->mst_mgr.mst_state)
			drm_dp_mst_hpd_irq(
				&aconnector->mst_mgr,
				esi,
				&new_irq_handled);

		if (new_irq_handled) {
			/* ACK at DPCD to notify down stream */
			const int ack_dpcd_bytes_to_write =
				dpcd_bytes_to_read - 1;

			for (retry = 0; retry < 3; retry++) {
				uint8_t wret;

				wret = drm_dp_dpcd_write(
					&aconnector->dm_dp_aux.aux,
					dpcd_addr + 1,
					&esi[1],
					ack_dpcd_bytes_to_write);
				if (wret == ack_dpcd_bytes_to_write)
					break;
			}

			/* check if there is new irq to be handled */
			dret = drm_dp_dpcd_read(
				&aconnector->dm_dp_aux.aux,
				dpcd_addr,
				esi,
				dpcd_bytes_to_read);

			new_irq_handled = false;
		} else {
			break;
		}
	}

	if (process_count == max_process_count)
		DRM_DEBUG_DRIVER("Loop exceeded max iterations\n");
}

static void schedule_hpd_rx_offload_work(struct hpd_rx_irq_offload_work_queue *offload_wq,
							union hpd_irq_data hpd_irq_data)
{
	struct hpd_rx_irq_offload_work *offload_work =
				kzalloc(sizeof(*offload_work), GFP_KERNEL);

	if (!offload_work) {
		DRM_ERROR("Failed to allocate hpd_rx_irq_offload_work.\n");
		return;
	}

	INIT_WORK(&offload_work->work, dm_handle_hpd_rx_offload_work);
	offload_work->data = hpd_irq_data;
	offload_work->offload_wq = offload_wq;

	queue_work(offload_wq->wq, &offload_work->work);
	DRM_DEBUG_KMS("queue work to handle hpd_rx offload work");
}

static void handle_hpd_rx_irq(void *param)
{
	struct amdgpu_dm_connector *aconnector = (struct amdgpu_dm_connector *)param;
	struct drm_connector *connector = &aconnector->base;
	struct drm_device *dev = connector->dev;
	struct dc_link *dc_link = aconnector->dc_link;
	bool is_mst_root_connector = aconnector->mst_mgr.mst_state;
	bool result = false;
	enum dc_connection_type new_connection_type = dc_connection_none;
	struct amdgpu_device *adev = drm_to_adev(dev);
	union hpd_irq_data hpd_irq_data;
	bool link_loss = false;
	bool has_left_work = false;
	int idx = aconnector->base.index;
	struct hpd_rx_irq_offload_work_queue *offload_wq = &adev->dm.hpd_rx_offload_wq[idx];

	memset(&hpd_irq_data, 0, sizeof(hpd_irq_data));

	if (adev->dm.disable_hpd_irq)
		return;

	/*
	 * TODO:Temporary add mutex to protect hpd interrupt not have a gpio
	 * conflict, after implement i2c helper, this mutex should be
	 * retired.
	 */
	mutex_lock(&aconnector->hpd_lock);

	result = dc_link_handle_hpd_rx_irq(dc_link, &hpd_irq_data,
						&link_loss, true, &has_left_work);

	if (!has_left_work)
		goto out;

	if (hpd_irq_data.bytes.device_service_irq.bits.AUTOMATED_TEST) {
		schedule_hpd_rx_offload_work(offload_wq, hpd_irq_data);
		goto out;
	}

	if (dc_link_dp_allow_hpd_rx_irq(dc_link)) {
		if (hpd_irq_data.bytes.device_service_irq.bits.UP_REQ_MSG_RDY ||
			hpd_irq_data.bytes.device_service_irq.bits.DOWN_REP_MSG_RDY) {
			dm_handle_mst_sideband_msg(aconnector);
			goto out;
		}

		if (link_loss) {
			bool skip = false;

			spin_lock(&offload_wq->offload_lock);
			skip = offload_wq->is_handling_link_loss;

			if (!skip)
				offload_wq->is_handling_link_loss = true;

			spin_unlock(&offload_wq->offload_lock);

			if (!skip)
				schedule_hpd_rx_offload_work(offload_wq, hpd_irq_data);

			goto out;
		}
	}

out:
	if (result && !is_mst_root_connector) {
		/* Downstream Port status changed. */
		if (!dc_link_detect_sink(dc_link, &new_connection_type))
			DRM_ERROR("KMS: Failed to detect connector\n");

		if (aconnector->base.force && new_connection_type == dc_connection_none) {
			emulated_link_detect(dc_link);

			if (aconnector->fake_enable)
				aconnector->fake_enable = false;

			amdgpu_dm_update_connector_after_detect(aconnector);


			drm_modeset_lock_all(dev);
			dm_restore_drm_connector_state(dev, connector);
			drm_modeset_unlock_all(dev);

			drm_kms_helper_connector_hotplug_event(connector);
		} else {
			bool ret = false;

			mutex_lock(&adev->dm.dc_lock);
			ret = dc_link_detect(dc_link, DETECT_REASON_HPDRX);
			mutex_unlock(&adev->dm.dc_lock);

			if (ret) {
				if (aconnector->fake_enable)
					aconnector->fake_enable = false;

				amdgpu_dm_update_connector_after_detect(aconnector);

				drm_modeset_lock_all(dev);
				dm_restore_drm_connector_state(dev, connector);
				drm_modeset_unlock_all(dev);

				drm_kms_helper_connector_hotplug_event(connector);
			}
		}
	}
#ifdef CONFIG_DRM_AMD_DC_HDCP
	if (hpd_irq_data.bytes.device_service_irq.bits.CP_IRQ) {
		if (adev->dm.hdcp_workqueue)
			hdcp_handle_cpirq(adev->dm.hdcp_workqueue,  aconnector->base.index);
	}
#endif

	if (dc_link->type != dc_connection_mst_branch)
		drm_dp_cec_irq(&aconnector->dm_dp_aux.aux);

	mutex_unlock(&aconnector->hpd_lock);
}

static void register_hpd_handlers(struct amdgpu_device *adev)
{
	struct drm_device *dev = adev_to_drm(adev);
	struct drm_connector *connector;
	struct amdgpu_dm_connector *aconnector;
	const struct dc_link *dc_link;
	struct dc_interrupt_params int_params = {0};

	int_params.requested_polarity = INTERRUPT_POLARITY_DEFAULT;
	int_params.current_polarity = INTERRUPT_POLARITY_DEFAULT;

	list_for_each_entry(connector,
			&dev->mode_config.connector_list, head)	{

		aconnector = to_amdgpu_dm_connector(connector);
		dc_link = aconnector->dc_link;

		if (DC_IRQ_SOURCE_INVALID != dc_link->irq_source_hpd) {
			int_params.int_context = INTERRUPT_LOW_IRQ_CONTEXT;
			int_params.irq_source = dc_link->irq_source_hpd;

			amdgpu_dm_irq_register_interrupt(adev, &int_params,
					handle_hpd_irq,
					(void *) aconnector);
		}

		if (DC_IRQ_SOURCE_INVALID != dc_link->irq_source_hpd_rx) {

			/* Also register for DP short pulse (hpd_rx). */
			int_params.int_context = INTERRUPT_LOW_IRQ_CONTEXT;
			int_params.irq_source =	dc_link->irq_source_hpd_rx;

			amdgpu_dm_irq_register_interrupt(adev, &int_params,
					handle_hpd_rx_irq,
					(void *) aconnector);

			if (adev->dm.hpd_rx_offload_wq)
				adev->dm.hpd_rx_offload_wq[connector->index].aconnector =
					aconnector;
		}
	}
}

#if defined(CONFIG_DRM_AMD_DC_SI)
/* Register IRQ sources and initialize IRQ callbacks */
static int dce60_register_irq_handlers(struct amdgpu_device *adev)
{
	struct dc *dc = adev->dm.dc;
	struct common_irq_params *c_irq_params;
	struct dc_interrupt_params int_params = {0};
	int r;
	int i;
	unsigned client_id = AMDGPU_IRQ_CLIENTID_LEGACY;

	int_params.requested_polarity = INTERRUPT_POLARITY_DEFAULT;
	int_params.current_polarity = INTERRUPT_POLARITY_DEFAULT;

	/*
	 * Actions of amdgpu_irq_add_id():
	 * 1. Register a set() function with base driver.
	 *    Base driver will call set() function to enable/disable an
	 *    interrupt in DC hardware.
	 * 2. Register amdgpu_dm_irq_handler().
	 *    Base driver will call amdgpu_dm_irq_handler() for ALL interrupts
	 *    coming from DC hardware.
	 *    amdgpu_dm_irq_handler() will re-direct the interrupt to DC
	 *    for acknowledging and handling. */

	/* Use VBLANK interrupt */
	for (i = 0; i < adev->mode_info.num_crtc; i++) {
		r = amdgpu_irq_add_id(adev, client_id, i+1 , &adev->crtc_irq);
		if (r) {
			DRM_ERROR("Failed to add crtc irq id!\n");
			return r;
		}

		int_params.int_context = INTERRUPT_HIGH_IRQ_CONTEXT;
		int_params.irq_source =
			dc_interrupt_to_irq_source(dc, i+1 , 0);

		c_irq_params = &adev->dm.vblank_params[int_params.irq_source - DC_IRQ_SOURCE_VBLANK1];

		c_irq_params->adev = adev;
		c_irq_params->irq_src = int_params.irq_source;

		amdgpu_dm_irq_register_interrupt(adev, &int_params,
				dm_crtc_high_irq, c_irq_params);
	}

	/* Use GRPH_PFLIP interrupt */
	for (i = VISLANDS30_IV_SRCID_D1_GRPH_PFLIP;
			i <= VISLANDS30_IV_SRCID_D6_GRPH_PFLIP; i += 2) {
		r = amdgpu_irq_add_id(adev, client_id, i, &adev->pageflip_irq);
		if (r) {
			DRM_ERROR("Failed to add page flip irq id!\n");
			return r;
		}

		int_params.int_context = INTERRUPT_HIGH_IRQ_CONTEXT;
		int_params.irq_source =
			dc_interrupt_to_irq_source(dc, i, 0);

		c_irq_params = &adev->dm.pflip_params[int_params.irq_source - DC_IRQ_SOURCE_PFLIP_FIRST];

		c_irq_params->adev = adev;
		c_irq_params->irq_src = int_params.irq_source;

		amdgpu_dm_irq_register_interrupt(adev, &int_params,
				dm_pflip_high_irq, c_irq_params);

	}

	/* HPD */
	r = amdgpu_irq_add_id(adev, client_id,
			VISLANDS30_IV_SRCID_HOTPLUG_DETECT_A, &adev->hpd_irq);
	if (r) {
		DRM_ERROR("Failed to add hpd irq id!\n");
		return r;
	}

	register_hpd_handlers(adev);

	return 0;
}
#endif

/* Register IRQ sources and initialize IRQ callbacks */
static int dce110_register_irq_handlers(struct amdgpu_device *adev)
{
	struct dc *dc = adev->dm.dc;
	struct common_irq_params *c_irq_params;
	struct dc_interrupt_params int_params = {0};
	int r;
	int i;
	unsigned client_id = AMDGPU_IRQ_CLIENTID_LEGACY;

	if (adev->family >= AMDGPU_FAMILY_AI)
		client_id = SOC15_IH_CLIENTID_DCE;

	int_params.requested_polarity = INTERRUPT_POLARITY_DEFAULT;
	int_params.current_polarity = INTERRUPT_POLARITY_DEFAULT;

	/*
	 * Actions of amdgpu_irq_add_id():
	 * 1. Register a set() function with base driver.
	 *    Base driver will call set() function to enable/disable an
	 *    interrupt in DC hardware.
	 * 2. Register amdgpu_dm_irq_handler().
	 *    Base driver will call amdgpu_dm_irq_handler() for ALL interrupts
	 *    coming from DC hardware.
	 *    amdgpu_dm_irq_handler() will re-direct the interrupt to DC
	 *    for acknowledging and handling. */

	/* Use VBLANK interrupt */
	for (i = VISLANDS30_IV_SRCID_D1_VERTICAL_INTERRUPT0; i <= VISLANDS30_IV_SRCID_D6_VERTICAL_INTERRUPT0; i++) {
		r = amdgpu_irq_add_id(adev, client_id, i, &adev->crtc_irq);
		if (r) {
			DRM_ERROR("Failed to add crtc irq id!\n");
			return r;
		}

		int_params.int_context = INTERRUPT_HIGH_IRQ_CONTEXT;
		int_params.irq_source =
			dc_interrupt_to_irq_source(dc, i, 0);

		c_irq_params = &adev->dm.vblank_params[int_params.irq_source - DC_IRQ_SOURCE_VBLANK1];

		c_irq_params->adev = adev;
		c_irq_params->irq_src = int_params.irq_source;

		amdgpu_dm_irq_register_interrupt(adev, &int_params,
				dm_crtc_high_irq, c_irq_params);
	}

	/* Use VUPDATE interrupt */
	for (i = VISLANDS30_IV_SRCID_D1_V_UPDATE_INT; i <= VISLANDS30_IV_SRCID_D6_V_UPDATE_INT; i += 2) {
		r = amdgpu_irq_add_id(adev, client_id, i, &adev->vupdate_irq);
		if (r) {
			DRM_ERROR("Failed to add vupdate irq id!\n");
			return r;
		}

		int_params.int_context = INTERRUPT_HIGH_IRQ_CONTEXT;
		int_params.irq_source =
			dc_interrupt_to_irq_source(dc, i, 0);

		c_irq_params = &adev->dm.vupdate_params[int_params.irq_source - DC_IRQ_SOURCE_VUPDATE1];

		c_irq_params->adev = adev;
		c_irq_params->irq_src = int_params.irq_source;

		amdgpu_dm_irq_register_interrupt(adev, &int_params,
				dm_vupdate_high_irq, c_irq_params);
	}

	/* Use GRPH_PFLIP interrupt */
	for (i = VISLANDS30_IV_SRCID_D1_GRPH_PFLIP;
			i <= VISLANDS30_IV_SRCID_D6_GRPH_PFLIP; i += 2) {
		r = amdgpu_irq_add_id(adev, client_id, i, &adev->pageflip_irq);
		if (r) {
			DRM_ERROR("Failed to add page flip irq id!\n");
			return r;
		}

		int_params.int_context = INTERRUPT_HIGH_IRQ_CONTEXT;
		int_params.irq_source =
			dc_interrupt_to_irq_source(dc, i, 0);

		c_irq_params = &adev->dm.pflip_params[int_params.irq_source - DC_IRQ_SOURCE_PFLIP_FIRST];

		c_irq_params->adev = adev;
		c_irq_params->irq_src = int_params.irq_source;

		amdgpu_dm_irq_register_interrupt(adev, &int_params,
				dm_pflip_high_irq, c_irq_params);

	}

	/* HPD */
	r = amdgpu_irq_add_id(adev, client_id,
			VISLANDS30_IV_SRCID_HOTPLUG_DETECT_A, &adev->hpd_irq);
	if (r) {
		DRM_ERROR("Failed to add hpd irq id!\n");
		return r;
	}

	register_hpd_handlers(adev);

	return 0;
}

/* Register IRQ sources and initialize IRQ callbacks */
static int dcn10_register_irq_handlers(struct amdgpu_device *adev)
{
	struct dc *dc = adev->dm.dc;
	struct common_irq_params *c_irq_params;
	struct dc_interrupt_params int_params = {0};
	int r;
	int i;
#if defined(CONFIG_DRM_AMD_SECURE_DISPLAY)
	static const unsigned int vrtl_int_srcid[] = {
		DCN_1_0__SRCID__OTG1_VERTICAL_INTERRUPT0_CONTROL,
		DCN_1_0__SRCID__OTG2_VERTICAL_INTERRUPT0_CONTROL,
		DCN_1_0__SRCID__OTG3_VERTICAL_INTERRUPT0_CONTROL,
		DCN_1_0__SRCID__OTG4_VERTICAL_INTERRUPT0_CONTROL,
		DCN_1_0__SRCID__OTG5_VERTICAL_INTERRUPT0_CONTROL,
		DCN_1_0__SRCID__OTG6_VERTICAL_INTERRUPT0_CONTROL
	};
#endif

	int_params.requested_polarity = INTERRUPT_POLARITY_DEFAULT;
	int_params.current_polarity = INTERRUPT_POLARITY_DEFAULT;

	/*
	 * Actions of amdgpu_irq_add_id():
	 * 1. Register a set() function with base driver.
	 *    Base driver will call set() function to enable/disable an
	 *    interrupt in DC hardware.
	 * 2. Register amdgpu_dm_irq_handler().
	 *    Base driver will call amdgpu_dm_irq_handler() for ALL interrupts
	 *    coming from DC hardware.
	 *    amdgpu_dm_irq_handler() will re-direct the interrupt to DC
	 *    for acknowledging and handling.
	 */

	/* Use VSTARTUP interrupt */
	for (i = DCN_1_0__SRCID__DC_D1_OTG_VSTARTUP;
			i <= DCN_1_0__SRCID__DC_D1_OTG_VSTARTUP + adev->mode_info.num_crtc - 1;
			i++) {
		r = amdgpu_irq_add_id(adev, SOC15_IH_CLIENTID_DCE, i, &adev->crtc_irq);

		if (r) {
			DRM_ERROR("Failed to add crtc irq id!\n");
			return r;
		}

		int_params.int_context = INTERRUPT_HIGH_IRQ_CONTEXT;
		int_params.irq_source =
			dc_interrupt_to_irq_source(dc, i, 0);

		c_irq_params = &adev->dm.vblank_params[int_params.irq_source - DC_IRQ_SOURCE_VBLANK1];

		c_irq_params->adev = adev;
		c_irq_params->irq_src = int_params.irq_source;

		amdgpu_dm_irq_register_interrupt(
			adev, &int_params, dm_crtc_high_irq, c_irq_params);
	}

	/* Use otg vertical line interrupt */
#if defined(CONFIG_DRM_AMD_SECURE_DISPLAY)
	for (i = 0; i <= adev->mode_info.num_crtc - 1; i++) {
		r = amdgpu_irq_add_id(adev, SOC15_IH_CLIENTID_DCE,
				vrtl_int_srcid[i], &adev->vline0_irq);

		if (r) {
			DRM_ERROR("Failed to add vline0 irq id!\n");
			return r;
		}

		int_params.int_context = INTERRUPT_HIGH_IRQ_CONTEXT;
		int_params.irq_source =
			dc_interrupt_to_irq_source(dc, vrtl_int_srcid[i], 0);

		if (int_params.irq_source == DC_IRQ_SOURCE_INVALID) {
			DRM_ERROR("Failed to register vline0 irq %d!\n", vrtl_int_srcid[i]);
			break;
		}

		c_irq_params = &adev->dm.vline0_params[int_params.irq_source
					- DC_IRQ_SOURCE_DC1_VLINE0];

		c_irq_params->adev = adev;
		c_irq_params->irq_src = int_params.irq_source;

		amdgpu_dm_irq_register_interrupt(adev, &int_params,
				dm_dcn_vertical_interrupt0_high_irq, c_irq_params);
	}
#endif

	/* Use VUPDATE_NO_LOCK interrupt on DCN, which seems to correspond to
	 * the regular VUPDATE interrupt on DCE. We want DC_IRQ_SOURCE_VUPDATEx
	 * to trigger at end of each vblank, regardless of state of the lock,
	 * matching DCE behaviour.
	 */
	for (i = DCN_1_0__SRCID__OTG0_IHC_V_UPDATE_NO_LOCK_INTERRUPT;
	     i <= DCN_1_0__SRCID__OTG0_IHC_V_UPDATE_NO_LOCK_INTERRUPT + adev->mode_info.num_crtc - 1;
	     i++) {
		r = amdgpu_irq_add_id(adev, SOC15_IH_CLIENTID_DCE, i, &adev->vupdate_irq);

		if (r) {
			DRM_ERROR("Failed to add vupdate irq id!\n");
			return r;
		}

		int_params.int_context = INTERRUPT_HIGH_IRQ_CONTEXT;
		int_params.irq_source =
			dc_interrupt_to_irq_source(dc, i, 0);

		c_irq_params = &adev->dm.vupdate_params[int_params.irq_source - DC_IRQ_SOURCE_VUPDATE1];

		c_irq_params->adev = adev;
		c_irq_params->irq_src = int_params.irq_source;

		amdgpu_dm_irq_register_interrupt(adev, &int_params,
				dm_vupdate_high_irq, c_irq_params);
	}

	/* Use GRPH_PFLIP interrupt */
	for (i = DCN_1_0__SRCID__HUBP0_FLIP_INTERRUPT;
			i <= DCN_1_0__SRCID__HUBP0_FLIP_INTERRUPT + dc->caps.max_otg_num - 1;
			i++) {
		r = amdgpu_irq_add_id(adev, SOC15_IH_CLIENTID_DCE, i, &adev->pageflip_irq);
		if (r) {
			DRM_ERROR("Failed to add page flip irq id!\n");
			return r;
		}

		int_params.int_context = INTERRUPT_HIGH_IRQ_CONTEXT;
		int_params.irq_source =
			dc_interrupt_to_irq_source(dc, i, 0);

		c_irq_params = &adev->dm.pflip_params[int_params.irq_source - DC_IRQ_SOURCE_PFLIP_FIRST];

		c_irq_params->adev = adev;
		c_irq_params->irq_src = int_params.irq_source;

		amdgpu_dm_irq_register_interrupt(adev, &int_params,
				dm_pflip_high_irq, c_irq_params);

	}

	/* HPD */
	r = amdgpu_irq_add_id(adev, SOC15_IH_CLIENTID_DCE, DCN_1_0__SRCID__DC_HPD1_INT,
			&adev->hpd_irq);
	if (r) {
		DRM_ERROR("Failed to add hpd irq id!\n");
		return r;
	}

	register_hpd_handlers(adev);

	return 0;
}
/* Register Outbox IRQ sources and initialize IRQ callbacks */
static int register_outbox_irq_handlers(struct amdgpu_device *adev)
{
	struct dc *dc = adev->dm.dc;
	struct common_irq_params *c_irq_params;
	struct dc_interrupt_params int_params = {0};
	int r, i;

	int_params.requested_polarity = INTERRUPT_POLARITY_DEFAULT;
	int_params.current_polarity = INTERRUPT_POLARITY_DEFAULT;

	r = amdgpu_irq_add_id(adev, SOC15_IH_CLIENTID_DCE, DCN_1_0__SRCID__DMCUB_OUTBOX_LOW_PRIORITY_READY_INT,
			&adev->dmub_outbox_irq);
	if (r) {
		DRM_ERROR("Failed to add outbox irq id!\n");
		return r;
	}

	if (dc->ctx->dmub_srv) {
		i = DCN_1_0__SRCID__DMCUB_OUTBOX_LOW_PRIORITY_READY_INT;
		int_params.int_context = INTERRUPT_LOW_IRQ_CONTEXT;
		int_params.irq_source =
		dc_interrupt_to_irq_source(dc, i, 0);

		c_irq_params = &adev->dm.dmub_outbox_params[0];

		c_irq_params->adev = adev;
		c_irq_params->irq_src = int_params.irq_source;

		amdgpu_dm_irq_register_interrupt(adev, &int_params,
				dm_dmub_outbox1_low_irq, c_irq_params);
	}

	return 0;
}

/*
 * Acquires the lock for the atomic state object and returns
 * the new atomic state.
 *
 * This should only be called during atomic check.
 */
int dm_atomic_get_state(struct drm_atomic_state *state,
			struct dm_atomic_state **dm_state)
{
	struct drm_device *dev = state->dev;
	struct amdgpu_device *adev = drm_to_adev(dev);
	struct amdgpu_display_manager *dm = &adev->dm;
	struct drm_private_state *priv_state;

	if (*dm_state)
		return 0;

	priv_state = drm_atomic_get_private_obj_state(state, &dm->atomic_obj);
	if (IS_ERR(priv_state))
		return PTR_ERR(priv_state);

	*dm_state = to_dm_atomic_state(priv_state);

	return 0;
}

static struct dm_atomic_state *
dm_atomic_get_new_state(struct drm_atomic_state *state)
{
	struct drm_device *dev = state->dev;
	struct amdgpu_device *adev = drm_to_adev(dev);
	struct amdgpu_display_manager *dm = &adev->dm;
	struct drm_private_obj *obj;
	struct drm_private_state *new_obj_state;
	int i;

	for_each_new_private_obj_in_state(state, obj, new_obj_state, i) {
		if (obj->funcs == dm->atomic_obj.funcs)
			return to_dm_atomic_state(new_obj_state);
	}

	return NULL;
}

static struct drm_private_state *
dm_atomic_duplicate_state(struct drm_private_obj *obj)
{
	struct dm_atomic_state *old_state, *new_state;

	new_state = kzalloc(sizeof(*new_state), GFP_KERNEL);
	if (!new_state)
		return NULL;

	__drm_atomic_helper_private_obj_duplicate_state(obj, &new_state->base);

	old_state = to_dm_atomic_state(obj->state);

	if (old_state && old_state->context)
		new_state->context = dc_copy_state(old_state->context);

	if (!new_state->context) {
		kfree(new_state);
		return NULL;
	}

	return &new_state->base;
}

static void dm_atomic_destroy_state(struct drm_private_obj *obj,
				    struct drm_private_state *state)
{
	struct dm_atomic_state *dm_state = to_dm_atomic_state(state);

	if (dm_state && dm_state->context)
		dc_release_state(dm_state->context);

	kfree(dm_state);
}

static struct drm_private_state_funcs dm_atomic_state_funcs = {
	.atomic_duplicate_state = dm_atomic_duplicate_state,
	.atomic_destroy_state = dm_atomic_destroy_state,
};

static int amdgpu_dm_mode_config_init(struct amdgpu_device *adev)
{
	struct dm_atomic_state *state;
	int r;

	adev->mode_info.mode_config_initialized = true;

	adev_to_drm(adev)->mode_config.funcs = (void *)&amdgpu_dm_mode_funcs;
	adev_to_drm(adev)->mode_config.helper_private = &amdgpu_dm_mode_config_helperfuncs;

	adev_to_drm(adev)->mode_config.max_width = 16384;
	adev_to_drm(adev)->mode_config.max_height = 16384;

	adev_to_drm(adev)->mode_config.preferred_depth = 24;
	if (adev->asic_type == CHIP_HAWAII)
		/* disable prefer shadow for now due to hibernation issues */
		adev_to_drm(adev)->mode_config.prefer_shadow = 0;
	else
		adev_to_drm(adev)->mode_config.prefer_shadow = 1;
	/* indicates support for immediate flip */
	adev_to_drm(adev)->mode_config.async_page_flip = true;

	adev_to_drm(adev)->mode_config.fb_base = adev->gmc.aper_base;

	state = kzalloc(sizeof(*state), GFP_KERNEL);
	if (!state)
		return -ENOMEM;

	state->context = dc_create_state(adev->dm.dc);
	if (!state->context) {
		kfree(state);
		return -ENOMEM;
	}

	dc_resource_state_copy_construct_current(adev->dm.dc, state->context);

	drm_atomic_private_obj_init(adev_to_drm(adev),
				    &adev->dm.atomic_obj,
				    &state->base,
				    &dm_atomic_state_funcs);

	r = amdgpu_display_modeset_create_props(adev);
	if (r) {
		dc_release_state(state->context);
		kfree(state);
		return r;
	}

	r = amdgpu_dm_audio_init(adev);
	if (r) {
		dc_release_state(state->context);
		kfree(state);
		return r;
	}

	return 0;
}

#define AMDGPU_DM_DEFAULT_MIN_BACKLIGHT 12
#define AMDGPU_DM_DEFAULT_MAX_BACKLIGHT 255
#define AUX_BL_DEFAULT_TRANSITION_TIME_MS 50

static void amdgpu_dm_update_backlight_caps(struct amdgpu_display_manager *dm,
					    int bl_idx)
{
#if defined(CONFIG_ACPI)
	struct amdgpu_dm_backlight_caps caps;

	memset(&caps, 0, sizeof(caps));

	if (dm->backlight_caps[bl_idx].caps_valid)
		return;

	amdgpu_acpi_get_backlight_caps(&caps);
	if (caps.caps_valid) {
		dm->backlight_caps[bl_idx].caps_valid = true;
		if (caps.aux_support)
			return;
		dm->backlight_caps[bl_idx].min_input_signal = caps.min_input_signal;
		dm->backlight_caps[bl_idx].max_input_signal = caps.max_input_signal;
	} else {
		dm->backlight_caps[bl_idx].min_input_signal =
				AMDGPU_DM_DEFAULT_MIN_BACKLIGHT;
		dm->backlight_caps[bl_idx].max_input_signal =
				AMDGPU_DM_DEFAULT_MAX_BACKLIGHT;
	}
#else
	if (dm->backlight_caps[bl_idx].aux_support)
		return;

	dm->backlight_caps[bl_idx].min_input_signal = AMDGPU_DM_DEFAULT_MIN_BACKLIGHT;
	dm->backlight_caps[bl_idx].max_input_signal = AMDGPU_DM_DEFAULT_MAX_BACKLIGHT;
#endif
}

static int get_brightness_range(const struct amdgpu_dm_backlight_caps *caps,
				unsigned *min, unsigned *max)
{
	if (!caps)
		return 0;

	if (caps->aux_support) {
		// Firmware limits are in nits, DC API wants millinits.
		*max = 1000 * caps->aux_max_input_signal;
		*min = 1000 * caps->aux_min_input_signal;
	} else {
		// Firmware limits are 8-bit, PWM control is 16-bit.
		*max = 0x101 * caps->max_input_signal;
		*min = 0x101 * caps->min_input_signal;
	}
	return 1;
}

static u32 convert_brightness_from_user(const struct amdgpu_dm_backlight_caps *caps,
					uint32_t brightness)
{
	unsigned min, max;

	if (!get_brightness_range(caps, &min, &max))
		return brightness;

	// Rescale 0..255 to min..max
	return min + DIV_ROUND_CLOSEST((max - min) * brightness,
				       AMDGPU_MAX_BL_LEVEL);
}

static u32 convert_brightness_to_user(const struct amdgpu_dm_backlight_caps *caps,
				      uint32_t brightness)
{
	unsigned min, max;

	if (!get_brightness_range(caps, &min, &max))
		return brightness;

	if (brightness < min)
		return 0;
	// Rescale min..max to 0..255
	return DIV_ROUND_CLOSEST(AMDGPU_MAX_BL_LEVEL * (brightness - min),
				 max - min);
}

static void amdgpu_dm_backlight_set_level(struct amdgpu_display_manager *dm,
					 int bl_idx,
					 u32 user_brightness)
{
	struct amdgpu_dm_backlight_caps caps;
	struct dc_link *link;
	u32 brightness;
	bool rc;

	amdgpu_dm_update_backlight_caps(dm, bl_idx);
	caps = dm->backlight_caps[bl_idx];

	dm->brightness[bl_idx] = user_brightness;
	/* update scratch register */
	if (bl_idx == 0)
		amdgpu_atombios_scratch_regs_set_backlight_level(dm->adev, dm->brightness[bl_idx]);
	brightness = convert_brightness_from_user(&caps, dm->brightness[bl_idx]);
	link = (struct dc_link *)dm->backlight_link[bl_idx];

	/* Change brightness based on AUX property */
	if (caps.aux_support) {
		rc = dc_link_set_backlight_level_nits(link, true, brightness,
						      AUX_BL_DEFAULT_TRANSITION_TIME_MS);
		if (!rc)
			DRM_DEBUG("DM: Failed to update backlight via AUX on eDP[%d]\n", bl_idx);
	} else {
		rc = dc_link_set_backlight_level(link, brightness, 0);
		if (!rc)
			DRM_DEBUG("DM: Failed to update backlight on eDP[%d]\n", bl_idx);
	}

	if (rc)
		dm->actual_brightness[bl_idx] = user_brightness;
}

static int amdgpu_dm_backlight_update_status(struct backlight_device *bd)
{
	struct amdgpu_display_manager *dm = bl_get_data(bd);
	int i;

	for (i = 0; i < dm->num_of_edps; i++) {
		if (bd == dm->backlight_dev[i])
			break;
	}
	if (i >= AMDGPU_DM_MAX_NUM_EDP)
		i = 0;
	amdgpu_dm_backlight_set_level(dm, i, bd->props.brightness);

	return 0;
}

static u32 amdgpu_dm_backlight_get_level(struct amdgpu_display_manager *dm,
					 int bl_idx)
{
	struct amdgpu_dm_backlight_caps caps;
	struct dc_link *link = (struct dc_link *)dm->backlight_link[bl_idx];

	amdgpu_dm_update_backlight_caps(dm, bl_idx);
	caps = dm->backlight_caps[bl_idx];

	if (caps.aux_support) {
		u32 avg, peak;
		bool rc;

		rc = dc_link_get_backlight_level_nits(link, &avg, &peak);
		if (!rc)
			return dm->brightness[bl_idx];
		return convert_brightness_to_user(&caps, avg);
	} else {
		int ret = dc_link_get_backlight_level(link);

		if (ret == DC_ERROR_UNEXPECTED)
			return dm->brightness[bl_idx];
		return convert_brightness_to_user(&caps, ret);
	}
}

static int amdgpu_dm_backlight_get_brightness(struct backlight_device *bd)
{
	struct amdgpu_display_manager *dm = bl_get_data(bd);
	int i;

	for (i = 0; i < dm->num_of_edps; i++) {
		if (bd == dm->backlight_dev[i])
			break;
	}
	if (i >= AMDGPU_DM_MAX_NUM_EDP)
		i = 0;
	return amdgpu_dm_backlight_get_level(dm, i);
}

static const struct backlight_ops amdgpu_dm_backlight_ops = {
	.options = BL_CORE_SUSPENDRESUME,
	.get_brightness = amdgpu_dm_backlight_get_brightness,
	.update_status	= amdgpu_dm_backlight_update_status,
};

static void
amdgpu_dm_register_backlight_device(struct amdgpu_display_manager *dm)
{
	char bl_name[16];
	struct backlight_properties props = { 0 };

	amdgpu_dm_update_backlight_caps(dm, dm->num_of_edps);
	dm->brightness[dm->num_of_edps] = AMDGPU_MAX_BL_LEVEL;

	if (!acpi_video_backlight_use_native()) {
		drm_info(adev_to_drm(dm->adev), "Skipping amdgpu DM backlight registration\n");
		/* Try registering an ACPI video backlight device instead. */
		acpi_video_register_backlight();
		return;
	}

	props.max_brightness = AMDGPU_MAX_BL_LEVEL;
	props.brightness = AMDGPU_MAX_BL_LEVEL;
	props.type = BACKLIGHT_RAW;

	snprintf(bl_name, sizeof(bl_name), "amdgpu_bl%d",
		 adev_to_drm(dm->adev)->primary->index + dm->num_of_edps);

	dm->backlight_dev[dm->num_of_edps] = backlight_device_register(bl_name,
								       adev_to_drm(dm->adev)->dev,
								       dm,
								       &amdgpu_dm_backlight_ops,
								       &props);

	if (IS_ERR(dm->backlight_dev[dm->num_of_edps]))
		DRM_ERROR("DM: Backlight registration failed!\n");
	else
		DRM_DEBUG_DRIVER("DM: Registered Backlight device: %s\n", bl_name);
}

static int initialize_plane(struct amdgpu_display_manager *dm,
			    struct amdgpu_mode_info *mode_info, int plane_id,
			    enum drm_plane_type plane_type,
			    const struct dc_plane_cap *plane_cap)
{
	struct drm_plane *plane;
	unsigned long possible_crtcs;
	int ret = 0;

	plane = kzalloc(sizeof(struct drm_plane), GFP_KERNEL);
	if (!plane) {
		DRM_ERROR("KMS: Failed to allocate plane\n");
		return -ENOMEM;
	}
	plane->type = plane_type;

	/*
	 * HACK: IGT tests expect that the primary plane for a CRTC
	 * can only have one possible CRTC. Only expose support for
	 * any CRTC if they're not going to be used as a primary plane
	 * for a CRTC - like overlay or underlay planes.
	 */
	possible_crtcs = 1 << plane_id;
	if (plane_id >= dm->dc->caps.max_streams)
		possible_crtcs = 0xff;

	ret = amdgpu_dm_plane_init(dm, plane, possible_crtcs, plane_cap);

	if (ret) {
		DRM_ERROR("KMS: Failed to initialize plane\n");
		kfree(plane);
		return ret;
	}

	if (mode_info)
		mode_info->planes[plane_id] = plane;

	return ret;
}


static void register_backlight_device(struct amdgpu_display_manager *dm,
				      struct dc_link *link)
{
	if ((link->connector_signal & (SIGNAL_TYPE_EDP | SIGNAL_TYPE_LVDS)) &&
	    link->type != dc_connection_none) {
		/*
		 * Event if registration failed, we should continue with
		 * DM initialization because not having a backlight control
		 * is better then a black screen.
		 */
		if (!dm->backlight_dev[dm->num_of_edps])
			amdgpu_dm_register_backlight_device(dm);

		if (dm->backlight_dev[dm->num_of_edps]) {
			dm->backlight_link[dm->num_of_edps] = link;
			dm->num_of_edps++;
		}
	}
}

static void amdgpu_set_panel_orientation(struct drm_connector *connector);

/*
 * In this architecture, the association
 * connector -> encoder -> crtc
 * id not really requried. The crtc and connector will hold the
 * display_index as an abstraction to use with DAL component
 *
 * Returns 0 on success
 */
static int amdgpu_dm_initialize_drm_device(struct amdgpu_device *adev)
{
	struct amdgpu_display_manager *dm = &adev->dm;
	int32_t i;
	struct amdgpu_dm_connector *aconnector = NULL;
	struct amdgpu_encoder *aencoder = NULL;
	struct amdgpu_mode_info *mode_info = &adev->mode_info;
	uint32_t link_cnt;
	int32_t primary_planes;
	enum dc_connection_type new_connection_type = dc_connection_none;
	const struct dc_plane_cap *plane;
	bool psr_feature_enabled = false;

	dm->display_indexes_num = dm->dc->caps.max_streams;
	/* Update the actual used number of crtc */
	adev->mode_info.num_crtc = adev->dm.display_indexes_num;

	link_cnt = dm->dc->caps.max_links;
	if (amdgpu_dm_mode_config_init(dm->adev)) {
		DRM_ERROR("DM: Failed to initialize mode config\n");
		return -EINVAL;
	}

	/* There is one primary plane per CRTC */
	primary_planes = dm->dc->caps.max_streams;
	ASSERT(primary_planes <= AMDGPU_MAX_PLANES);

	/*
	 * Initialize primary planes, implicit planes for legacy IOCTLS.
	 * Order is reversed to match iteration order in atomic check.
	 */
	for (i = (primary_planes - 1); i >= 0; i--) {
		plane = &dm->dc->caps.planes[i];

		if (initialize_plane(dm, mode_info, i,
				     DRM_PLANE_TYPE_PRIMARY, plane)) {
			DRM_ERROR("KMS: Failed to initialize primary plane\n");
			goto fail;
		}
	}

	/*
	 * Initialize overlay planes, index starting after primary planes.
	 * These planes have a higher DRM index than the primary planes since
	 * they should be considered as having a higher z-order.
	 * Order is reversed to match iteration order in atomic check.
	 *
	 * Only support DCN for now, and only expose one so we don't encourage
	 * userspace to use up all the pipes.
	 */
	for (i = 0; i < dm->dc->caps.max_planes; ++i) {
		struct dc_plane_cap *plane = &dm->dc->caps.planes[i];

		/* Do not create overlay if MPO disabled */
		if (amdgpu_dc_debug_mask & DC_DISABLE_MPO)
			break;

		if (plane->type != DC_PLANE_TYPE_DCN_UNIVERSAL)
			continue;

		if (!plane->blends_with_above || !plane->blends_with_below)
			continue;

		if (!plane->pixel_format_support.argb8888)
			continue;

		if (initialize_plane(dm, NULL, primary_planes + i,
				     DRM_PLANE_TYPE_OVERLAY, plane)) {
			DRM_ERROR("KMS: Failed to initialize overlay plane\n");
			goto fail;
		}

		/* Only create one overlay plane. */
		break;
	}

	for (i = 0; i < dm->dc->caps.max_streams; i++)
		if (amdgpu_dm_crtc_init(dm, mode_info->planes[i], i)) {
			DRM_ERROR("KMS: Failed to initialize crtc\n");
			goto fail;
		}

	/* Use Outbox interrupt */
	switch (adev->ip_versions[DCE_HWIP][0]) {
	case IP_VERSION(3, 0, 0):
	case IP_VERSION(3, 1, 2):
	case IP_VERSION(3, 1, 3):
	case IP_VERSION(3, 1, 4):
	case IP_VERSION(3, 1, 5):
	case IP_VERSION(3, 1, 6):
	case IP_VERSION(3, 2, 0):
	case IP_VERSION(3, 2, 1):
	case IP_VERSION(2, 1, 0):
		if (register_outbox_irq_handlers(dm->adev)) {
			DRM_ERROR("DM: Failed to initialize IRQ\n");
			goto fail;
		}
		break;
	default:
		DRM_DEBUG_KMS("Unsupported DCN IP version for outbox: 0x%X\n",
			      adev->ip_versions[DCE_HWIP][0]);
	}

	/* Determine whether to enable PSR support by default. */
	if (!(amdgpu_dc_debug_mask & DC_DISABLE_PSR)) {
		switch (adev->ip_versions[DCE_HWIP][0]) {
		case IP_VERSION(3, 1, 2):
		case IP_VERSION(3, 1, 3):
		case IP_VERSION(3, 1, 4):
		case IP_VERSION(3, 1, 5):
		case IP_VERSION(3, 1, 6):
		case IP_VERSION(3, 2, 0):
		case IP_VERSION(3, 2, 1):
			psr_feature_enabled = true;
			break;
		default:
			psr_feature_enabled = amdgpu_dc_feature_mask & DC_PSR_MASK;
			break;
		}
	}

	/* loops over all connectors on the board */
	for (i = 0; i < link_cnt; i++) {
		struct dc_link *link = NULL;

		if (i > AMDGPU_DM_MAX_DISPLAY_INDEX) {
			DRM_ERROR(
				"KMS: Cannot support more than %d display indexes\n",
					AMDGPU_DM_MAX_DISPLAY_INDEX);
			continue;
		}

		aconnector = kzalloc(sizeof(*aconnector), GFP_KERNEL);
		if (!aconnector)
			goto fail;

		aencoder = kzalloc(sizeof(*aencoder), GFP_KERNEL);
		if (!aencoder)
			goto fail;

		if (amdgpu_dm_encoder_init(dm->ddev, aencoder, i)) {
			DRM_ERROR("KMS: Failed to initialize encoder\n");
			goto fail;
		}

		if (amdgpu_dm_connector_init(dm, aconnector, i, aencoder)) {
			DRM_ERROR("KMS: Failed to initialize connector\n");
			goto fail;
		}

		link = dc_get_link_at_index(dm->dc, i);

		if (!dc_link_detect_sink(link, &new_connection_type))
			DRM_ERROR("KMS: Failed to detect connector\n");

		if (aconnector->base.force && new_connection_type == dc_connection_none) {
			emulated_link_detect(link);
			amdgpu_dm_update_connector_after_detect(aconnector);
		} else {
			bool ret = false;

<<<<<<< HEAD
		} else if (dc_link_detect(link, DETECT_REASON_BOOT)) {
			amdgpu_dm_update_connector_after_detect(aconnector);
			register_backlight_device(dm, link);

			if (dm->num_of_edps)
				update_connector_ext_caps(aconnector);
			if (amdgpu_dc_feature_mask & DC_PSR_MASK)
				amdgpu_dm_set_psr_caps(link);

			/* TODO: Fix vblank control helpers to delay PSR entry to allow this when
			 * PSR is also supported.
			 */
			if (link->psr_settings.psr_feature_enabled)
				adev_to_drm(adev)->vblank_disable_immediate = false;
		}
=======
			mutex_lock(&dm->dc_lock);
			ret = dc_link_detect(link, DETECT_REASON_BOOT);
			mutex_unlock(&dm->dc_lock);

			if (ret) {
				amdgpu_dm_update_connector_after_detect(aconnector);
				register_backlight_device(dm, link);
>>>>>>> d60c95ef

				if (dm->num_of_edps)
					update_connector_ext_caps(aconnector);

				if (psr_feature_enabled)
					amdgpu_dm_set_psr_caps(link);

				/* TODO: Fix vblank control helpers to delay PSR entry to allow this when
				 * PSR is also supported.
				 */
				if (link->psr_settings.psr_feature_enabled)
					adev_to_drm(adev)->vblank_disable_immediate = false;
			}
		}
		amdgpu_set_panel_orientation(&aconnector->base);
	}

	/* If we didn't find a panel, notify the acpi video detection */
	if (dm->adev->flags & AMD_IS_APU && dm->num_of_edps == 0)
		acpi_video_report_nolcd();

	/* Software is initialized. Now we can register interrupt handlers. */
	switch (adev->asic_type) {
#if defined(CONFIG_DRM_AMD_DC_SI)
	case CHIP_TAHITI:
	case CHIP_PITCAIRN:
	case CHIP_VERDE:
	case CHIP_OLAND:
		if (dce60_register_irq_handlers(dm->adev)) {
			DRM_ERROR("DM: Failed to initialize IRQ\n");
			goto fail;
		}
		break;
#endif
	case CHIP_BONAIRE:
	case CHIP_HAWAII:
	case CHIP_KAVERI:
	case CHIP_KABINI:
	case CHIP_MULLINS:
	case CHIP_TONGA:
	case CHIP_FIJI:
	case CHIP_CARRIZO:
	case CHIP_STONEY:
	case CHIP_POLARIS11:
	case CHIP_POLARIS10:
	case CHIP_POLARIS12:
	case CHIP_VEGAM:
	case CHIP_VEGA10:
	case CHIP_VEGA12:
	case CHIP_VEGA20:
		if (dce110_register_irq_handlers(dm->adev)) {
			DRM_ERROR("DM: Failed to initialize IRQ\n");
			goto fail;
		}
		break;
	default:
		switch (adev->ip_versions[DCE_HWIP][0]) {
		case IP_VERSION(1, 0, 0):
		case IP_VERSION(1, 0, 1):
		case IP_VERSION(2, 0, 2):
		case IP_VERSION(2, 0, 3):
		case IP_VERSION(2, 0, 0):
		case IP_VERSION(2, 1, 0):
		case IP_VERSION(3, 0, 0):
		case IP_VERSION(3, 0, 2):
		case IP_VERSION(3, 0, 3):
		case IP_VERSION(3, 0, 1):
		case IP_VERSION(3, 1, 2):
		case IP_VERSION(3, 1, 3):
		case IP_VERSION(3, 1, 4):
		case IP_VERSION(3, 1, 5):
		case IP_VERSION(3, 1, 6):
		case IP_VERSION(3, 2, 0):
		case IP_VERSION(3, 2, 1):
			if (dcn10_register_irq_handlers(dm->adev)) {
				DRM_ERROR("DM: Failed to initialize IRQ\n");
				goto fail;
			}
			break;
		default:
			DRM_ERROR("Unsupported DCE IP versions: 0x%X\n",
					adev->ip_versions[DCE_HWIP][0]);
			goto fail;
		}
		break;
	}

	return 0;
fail:
	kfree(aencoder);
	kfree(aconnector);

	return -EINVAL;
}

static void amdgpu_dm_destroy_drm_device(struct amdgpu_display_manager *dm)
{
	drm_atomic_private_obj_fini(&dm->atomic_obj);
	return;
}

/******************************************************************************
 * amdgpu_display_funcs functions
 *****************************************************************************/

/*
 * dm_bandwidth_update - program display watermarks
 *
 * @adev: amdgpu_device pointer
 *
 * Calculate and program the display watermarks and line buffer allocation.
 */
static void dm_bandwidth_update(struct amdgpu_device *adev)
{
	/* TODO: implement later */
}

static const struct amdgpu_display_funcs dm_display_funcs = {
	.bandwidth_update = dm_bandwidth_update, /* called unconditionally */
	.vblank_get_counter = dm_vblank_get_counter,/* called unconditionally */
	.backlight_set_level = NULL, /* never called for DC */
	.backlight_get_level = NULL, /* never called for DC */
	.hpd_sense = NULL,/* called unconditionally */
	.hpd_set_polarity = NULL, /* called unconditionally */
	.hpd_get_gpio_reg = NULL, /* VBIOS parsing. DAL does it. */
	.page_flip_get_scanoutpos =
		dm_crtc_get_scanoutpos,/* called unconditionally */
	.add_encoder = NULL, /* VBIOS parsing. DAL does it. */
	.add_connector = NULL, /* VBIOS parsing. DAL does it. */
};

#if defined(CONFIG_DEBUG_KERNEL_DC)

static ssize_t s3_debug_store(struct device *device,
			      struct device_attribute *attr,
			      const char *buf,
			      size_t count)
{
	int ret;
	int s3_state;
	struct drm_device *drm_dev = dev_get_drvdata(device);
	struct amdgpu_device *adev = drm_to_adev(drm_dev);

	ret = kstrtoint(buf, 0, &s3_state);

	if (ret == 0) {
		if (s3_state) {
			dm_resume(adev);
			drm_kms_helper_hotplug_event(adev_to_drm(adev));
		} else
			dm_suspend(adev);
	}

	return ret == 0 ? count : 0;
}

DEVICE_ATTR_WO(s3_debug);

#endif

static int dm_early_init(void *handle)
{
	struct amdgpu_device *adev = (struct amdgpu_device *)handle;

	switch (adev->asic_type) {
#if defined(CONFIG_DRM_AMD_DC_SI)
	case CHIP_TAHITI:
	case CHIP_PITCAIRN:
	case CHIP_VERDE:
		adev->mode_info.num_crtc = 6;
		adev->mode_info.num_hpd = 6;
		adev->mode_info.num_dig = 6;
		break;
	case CHIP_OLAND:
		adev->mode_info.num_crtc = 2;
		adev->mode_info.num_hpd = 2;
		adev->mode_info.num_dig = 2;
		break;
#endif
	case CHIP_BONAIRE:
	case CHIP_HAWAII:
		adev->mode_info.num_crtc = 6;
		adev->mode_info.num_hpd = 6;
		adev->mode_info.num_dig = 6;
		break;
	case CHIP_KAVERI:
		adev->mode_info.num_crtc = 4;
		adev->mode_info.num_hpd = 6;
		adev->mode_info.num_dig = 7;
		break;
	case CHIP_KABINI:
	case CHIP_MULLINS:
		adev->mode_info.num_crtc = 2;
		adev->mode_info.num_hpd = 6;
		adev->mode_info.num_dig = 6;
		break;
	case CHIP_FIJI:
	case CHIP_TONGA:
		adev->mode_info.num_crtc = 6;
		adev->mode_info.num_hpd = 6;
		adev->mode_info.num_dig = 7;
		break;
	case CHIP_CARRIZO:
		adev->mode_info.num_crtc = 3;
		adev->mode_info.num_hpd = 6;
		adev->mode_info.num_dig = 9;
		break;
	case CHIP_STONEY:
		adev->mode_info.num_crtc = 2;
		adev->mode_info.num_hpd = 6;
		adev->mode_info.num_dig = 9;
		break;
	case CHIP_POLARIS11:
	case CHIP_POLARIS12:
		adev->mode_info.num_crtc = 5;
		adev->mode_info.num_hpd = 5;
		adev->mode_info.num_dig = 5;
		break;
	case CHIP_POLARIS10:
	case CHIP_VEGAM:
		adev->mode_info.num_crtc = 6;
		adev->mode_info.num_hpd = 6;
		adev->mode_info.num_dig = 6;
		break;
	case CHIP_VEGA10:
	case CHIP_VEGA12:
	case CHIP_VEGA20:
		adev->mode_info.num_crtc = 6;
		adev->mode_info.num_hpd = 6;
		adev->mode_info.num_dig = 6;
		break;
	default:

		switch (adev->ip_versions[DCE_HWIP][0]) {
		case IP_VERSION(2, 0, 2):
		case IP_VERSION(3, 0, 0):
			adev->mode_info.num_crtc = 6;
			adev->mode_info.num_hpd = 6;
			adev->mode_info.num_dig = 6;
			break;
		case IP_VERSION(2, 0, 0):
		case IP_VERSION(3, 0, 2):
			adev->mode_info.num_crtc = 5;
			adev->mode_info.num_hpd = 5;
			adev->mode_info.num_dig = 5;
			break;
		case IP_VERSION(2, 0, 3):
		case IP_VERSION(3, 0, 3):
			adev->mode_info.num_crtc = 2;
			adev->mode_info.num_hpd = 2;
			adev->mode_info.num_dig = 2;
			break;
		case IP_VERSION(1, 0, 0):
		case IP_VERSION(1, 0, 1):
		case IP_VERSION(3, 0, 1):
		case IP_VERSION(2, 1, 0):
		case IP_VERSION(3, 1, 2):
		case IP_VERSION(3, 1, 3):
		case IP_VERSION(3, 1, 4):
		case IP_VERSION(3, 1, 5):
		case IP_VERSION(3, 1, 6):
		case IP_VERSION(3, 2, 0):
		case IP_VERSION(3, 2, 1):
			adev->mode_info.num_crtc = 4;
			adev->mode_info.num_hpd = 4;
			adev->mode_info.num_dig = 4;
			break;
		default:
			DRM_ERROR("Unsupported DCE IP versions: 0x%x\n",
					adev->ip_versions[DCE_HWIP][0]);
			return -EINVAL;
		}
		break;
	}

	amdgpu_dm_set_irq_funcs(adev);

	if (adev->mode_info.funcs == NULL)
		adev->mode_info.funcs = &dm_display_funcs;

	/*
	 * Note: Do NOT change adev->audio_endpt_rreg and
	 * adev->audio_endpt_wreg because they are initialised in
	 * amdgpu_device_init()
	 */
#if defined(CONFIG_DEBUG_KERNEL_DC)
	device_create_file(
		adev_to_drm(adev)->dev,
		&dev_attr_s3_debug);
#endif

	return 0;
}

static bool modereset_required(struct drm_crtc_state *crtc_state)
{
	return !crtc_state->active && drm_atomic_crtc_needs_modeset(crtc_state);
}

static void amdgpu_dm_encoder_destroy(struct drm_encoder *encoder)
{
	drm_encoder_cleanup(encoder);
	kfree(encoder);
}

static const struct drm_encoder_funcs amdgpu_dm_encoder_funcs = {
	.destroy = amdgpu_dm_encoder_destroy,
};

static int
fill_plane_color_attributes(const struct drm_plane_state *plane_state,
			    const enum surface_pixel_format format,
			    enum dc_color_space *color_space)
{
	bool full_range;

	*color_space = COLOR_SPACE_SRGB;

	/* DRM color properties only affect non-RGB formats. */
	if (format < SURFACE_PIXEL_FORMAT_VIDEO_BEGIN)
		return 0;

	full_range = (plane_state->color_range == DRM_COLOR_YCBCR_FULL_RANGE);

	switch (plane_state->color_encoding) {
	case DRM_COLOR_YCBCR_BT601:
		if (full_range)
			*color_space = COLOR_SPACE_YCBCR601;
		else
			*color_space = COLOR_SPACE_YCBCR601_LIMITED;
		break;

	case DRM_COLOR_YCBCR_BT709:
		if (full_range)
			*color_space = COLOR_SPACE_YCBCR709;
		else
			*color_space = COLOR_SPACE_YCBCR709_LIMITED;
		break;

	case DRM_COLOR_YCBCR_BT2020:
		if (full_range)
			*color_space = COLOR_SPACE_2020_YCBCR;
		else
			return -EINVAL;
		break;

	default:
		return -EINVAL;
	}

	return 0;
}

static int
fill_dc_plane_info_and_addr(struct amdgpu_device *adev,
			    const struct drm_plane_state *plane_state,
			    const uint64_t tiling_flags,
			    struct dc_plane_info *plane_info,
			    struct dc_plane_address *address,
			    bool tmz_surface,
			    bool force_disable_dcc)
{
	const struct drm_framebuffer *fb = plane_state->fb;
	const struct amdgpu_framebuffer *afb =
		to_amdgpu_framebuffer(plane_state->fb);
	int ret;

	memset(plane_info, 0, sizeof(*plane_info));

	switch (fb->format->format) {
	case DRM_FORMAT_C8:
		plane_info->format =
			SURFACE_PIXEL_FORMAT_GRPH_PALETA_256_COLORS;
		break;
	case DRM_FORMAT_RGB565:
		plane_info->format = SURFACE_PIXEL_FORMAT_GRPH_RGB565;
		break;
	case DRM_FORMAT_XRGB8888:
	case DRM_FORMAT_ARGB8888:
		plane_info->format = SURFACE_PIXEL_FORMAT_GRPH_ARGB8888;
		break;
	case DRM_FORMAT_XRGB2101010:
	case DRM_FORMAT_ARGB2101010:
		plane_info->format = SURFACE_PIXEL_FORMAT_GRPH_ARGB2101010;
		break;
	case DRM_FORMAT_XBGR2101010:
	case DRM_FORMAT_ABGR2101010:
		plane_info->format = SURFACE_PIXEL_FORMAT_GRPH_ABGR2101010;
		break;
	case DRM_FORMAT_XBGR8888:
	case DRM_FORMAT_ABGR8888:
		plane_info->format = SURFACE_PIXEL_FORMAT_GRPH_ABGR8888;
		break;
	case DRM_FORMAT_NV21:
		plane_info->format = SURFACE_PIXEL_FORMAT_VIDEO_420_YCbCr;
		break;
	case DRM_FORMAT_NV12:
		plane_info->format = SURFACE_PIXEL_FORMAT_VIDEO_420_YCrCb;
		break;
	case DRM_FORMAT_P010:
		plane_info->format = SURFACE_PIXEL_FORMAT_VIDEO_420_10bpc_YCrCb;
		break;
	case DRM_FORMAT_XRGB16161616F:
	case DRM_FORMAT_ARGB16161616F:
		plane_info->format = SURFACE_PIXEL_FORMAT_GRPH_ARGB16161616F;
		break;
	case DRM_FORMAT_XBGR16161616F:
	case DRM_FORMAT_ABGR16161616F:
		plane_info->format = SURFACE_PIXEL_FORMAT_GRPH_ABGR16161616F;
		break;
	case DRM_FORMAT_XRGB16161616:
	case DRM_FORMAT_ARGB16161616:
		plane_info->format = SURFACE_PIXEL_FORMAT_GRPH_ARGB16161616;
		break;
	case DRM_FORMAT_XBGR16161616:
	case DRM_FORMAT_ABGR16161616:
		plane_info->format = SURFACE_PIXEL_FORMAT_GRPH_ABGR16161616;
		break;
	default:
		DRM_ERROR(
			"Unsupported screen format %p4cc\n",
			&fb->format->format);
		return -EINVAL;
	}

	switch (plane_state->rotation & DRM_MODE_ROTATE_MASK) {
	case DRM_MODE_ROTATE_0:
		plane_info->rotation = ROTATION_ANGLE_0;
		break;
	case DRM_MODE_ROTATE_90:
		plane_info->rotation = ROTATION_ANGLE_90;
		break;
	case DRM_MODE_ROTATE_180:
		plane_info->rotation = ROTATION_ANGLE_180;
		break;
	case DRM_MODE_ROTATE_270:
		plane_info->rotation = ROTATION_ANGLE_270;
		break;
	default:
		plane_info->rotation = ROTATION_ANGLE_0;
		break;
	}


	plane_info->visible = true;
	plane_info->stereo_format = PLANE_STEREO_FORMAT_NONE;

	plane_info->layer_index = plane_state->normalized_zpos;

	ret = fill_plane_color_attributes(plane_state, plane_info->format,
					  &plane_info->color_space);
	if (ret)
		return ret;

	ret = fill_plane_buffer_attributes(adev, afb, plane_info->format,
					   plane_info->rotation, tiling_flags,
					   &plane_info->tiling_info,
					   &plane_info->plane_size,
					   &plane_info->dcc, address,
					   tmz_surface, force_disable_dcc);
	if (ret)
		return ret;

	fill_blending_from_plane_state(
		plane_state, &plane_info->per_pixel_alpha, &plane_info->pre_multiplied_alpha,
		&plane_info->global_alpha, &plane_info->global_alpha_value);

	return 0;
}

static int fill_dc_plane_attributes(struct amdgpu_device *adev,
				    struct dc_plane_state *dc_plane_state,
				    struct drm_plane_state *plane_state,
				    struct drm_crtc_state *crtc_state)
{
	struct dm_crtc_state *dm_crtc_state = to_dm_crtc_state(crtc_state);
	struct amdgpu_framebuffer *afb = (struct amdgpu_framebuffer *)plane_state->fb;
	struct dc_scaling_info scaling_info;
	struct dc_plane_info plane_info;
	int ret;
	bool force_disable_dcc = false;

	ret = fill_dc_scaling_info(adev, plane_state, &scaling_info);
	if (ret)
		return ret;

	dc_plane_state->src_rect = scaling_info.src_rect;
	dc_plane_state->dst_rect = scaling_info.dst_rect;
	dc_plane_state->clip_rect = scaling_info.clip_rect;
	dc_plane_state->scaling_quality = scaling_info.scaling_quality;

	force_disable_dcc = adev->asic_type == CHIP_RAVEN && adev->in_suspend;
	ret = fill_dc_plane_info_and_addr(adev, plane_state,
					  afb->tiling_flags,
					  &plane_info,
					  &dc_plane_state->address,
					  afb->tmz_surface,
					  force_disable_dcc);
	if (ret)
		return ret;

	dc_plane_state->format = plane_info.format;
	dc_plane_state->color_space = plane_info.color_space;
	dc_plane_state->format = plane_info.format;
	dc_plane_state->plane_size = plane_info.plane_size;
	dc_plane_state->rotation = plane_info.rotation;
	dc_plane_state->horizontal_mirror = plane_info.horizontal_mirror;
	dc_plane_state->stereo_format = plane_info.stereo_format;
	dc_plane_state->tiling_info = plane_info.tiling_info;
	dc_plane_state->visible = plane_info.visible;
	dc_plane_state->per_pixel_alpha = plane_info.per_pixel_alpha;
	dc_plane_state->pre_multiplied_alpha = plane_info.pre_multiplied_alpha;
	dc_plane_state->global_alpha = plane_info.global_alpha;
	dc_plane_state->global_alpha_value = plane_info.global_alpha_value;
	dc_plane_state->dcc = plane_info.dcc;
	dc_plane_state->layer_index = plane_info.layer_index;
	dc_plane_state->flip_int_enabled = true;

	/*
	 * Always set input transfer function, since plane state is refreshed
	 * every time.
	 */
	ret = amdgpu_dm_update_plane_color_mgmt(dm_crtc_state, dc_plane_state);
	if (ret)
		return ret;

	return 0;
}

/**
 * fill_dc_dirty_rects() - Fill DC dirty regions for PSR selective updates
 *
 * @plane: DRM plane containing dirty regions that need to be flushed to the eDP
 *         remote fb
 * @old_plane_state: Old state of @plane
 * @new_plane_state: New state of @plane
 * @crtc_state: New state of CRTC connected to the @plane
 * @flip_addrs: DC flip tracking struct, which also tracts dirty rects
 *
 * For PSR SU, DC informs the DMUB uController of dirty rectangle regions
 * (referred to as "damage clips" in DRM nomenclature) that require updating on
 * the eDP remote buffer. The responsibility of specifying the dirty regions is
 * amdgpu_dm's.
 *
 * A damage-aware DRM client should fill the FB_DAMAGE_CLIPS property on the
 * plane with regions that require flushing to the eDP remote buffer. In
 * addition, certain use cases - such as cursor and multi-plane overlay (MPO) -
 * implicitly provide damage clips without any client support via the plane
 * bounds.
 *
 * Today, amdgpu_dm only supports the MPO and cursor usecase.
 *
 * TODO: Also enable for FB_DAMAGE_CLIPS
 */
static void fill_dc_dirty_rects(struct drm_plane *plane,
				struct drm_plane_state *old_plane_state,
				struct drm_plane_state *new_plane_state,
				struct drm_crtc_state *crtc_state,
				struct dc_flip_addrs *flip_addrs)
{
	struct dm_crtc_state *dm_crtc_state = to_dm_crtc_state(crtc_state);
	struct rect *dirty_rects = flip_addrs->dirty_rects;
	uint32_t num_clips;
	bool bb_changed;
	bool fb_changed;
	uint32_t i = 0;

	flip_addrs->dirty_rect_count = 0;

	/*
	 * Cursor plane has it's own dirty rect update interface. See
	 * dcn10_dmub_update_cursor_data and dmub_cmd_update_cursor_info_data
	 */
	if (plane->type == DRM_PLANE_TYPE_CURSOR)
		return;

	/*
	 * Today, we only consider MPO use-case for PSR SU. If MPO not
	 * requested, and there is a plane update, do FFU.
	 */
	if (!dm_crtc_state->mpo_requested) {
		dirty_rects[0].x = 0;
		dirty_rects[0].y = 0;
		dirty_rects[0].width = dm_crtc_state->base.mode.crtc_hdisplay;
		dirty_rects[0].height = dm_crtc_state->base.mode.crtc_vdisplay;
		flip_addrs->dirty_rect_count = 1;
		DRM_DEBUG_DRIVER("[PLANE:%d] PSR FFU dirty rect size (%d, %d)\n",
				 new_plane_state->plane->base.id,
				 dm_crtc_state->base.mode.crtc_hdisplay,
				 dm_crtc_state->base.mode.crtc_vdisplay);
		return;
	}

	/*
	 * MPO is requested. Add entire plane bounding box to dirty rects if
	 * flipped to or damaged.
	 *
	 * If plane is moved or resized, also add old bounding box to dirty
	 * rects.
	 */
	num_clips = drm_plane_get_damage_clips_count(new_plane_state);
	fb_changed = old_plane_state->fb->base.id !=
		     new_plane_state->fb->base.id;
	bb_changed = (old_plane_state->crtc_x != new_plane_state->crtc_x ||
		      old_plane_state->crtc_y != new_plane_state->crtc_y ||
		      old_plane_state->crtc_w != new_plane_state->crtc_w ||
		      old_plane_state->crtc_h != new_plane_state->crtc_h);

	DRM_DEBUG_DRIVER("[PLANE:%d] PSR bb_changed:%d fb_changed:%d num_clips:%d\n",
			 new_plane_state->plane->base.id,
			 bb_changed, fb_changed, num_clips);

	if (num_clips || fb_changed || bb_changed) {
		dirty_rects[i].x = new_plane_state->crtc_x;
		dirty_rects[i].y = new_plane_state->crtc_y;
		dirty_rects[i].width = new_plane_state->crtc_w;
		dirty_rects[i].height = new_plane_state->crtc_h;
		DRM_DEBUG_DRIVER("[PLANE:%d] PSR SU dirty rect at (%d, %d) size (%d, %d)\n",
				 new_plane_state->plane->base.id,
				 dirty_rects[i].x, dirty_rects[i].y,
				 dirty_rects[i].width, dirty_rects[i].height);
		i += 1;
	}

	/* Add old plane bounding-box if plane is moved or resized */
	if (bb_changed) {
		dirty_rects[i].x = old_plane_state->crtc_x;
		dirty_rects[i].y = old_plane_state->crtc_y;
		dirty_rects[i].width = old_plane_state->crtc_w;
		dirty_rects[i].height = old_plane_state->crtc_h;
		DRM_DEBUG_DRIVER("[PLANE:%d] PSR SU dirty rect at (%d, %d) size (%d, %d)\n",
				old_plane_state->plane->base.id,
				dirty_rects[i].x, dirty_rects[i].y,
				dirty_rects[i].width, dirty_rects[i].height);
		i += 1;
	}

	flip_addrs->dirty_rect_count = i;
}

static void update_stream_scaling_settings(const struct drm_display_mode *mode,
					   const struct dm_connector_state *dm_state,
					   struct dc_stream_state *stream)
{
	enum amdgpu_rmx_type rmx_type;

	struct rect src = { 0 }; /* viewport in composition space*/
	struct rect dst = { 0 }; /* stream addressable area */

	/* no mode. nothing to be done */
	if (!mode)
		return;

	/* Full screen scaling by default */
	src.width = mode->hdisplay;
	src.height = mode->vdisplay;
	dst.width = stream->timing.h_addressable;
	dst.height = stream->timing.v_addressable;

	if (dm_state) {
		rmx_type = dm_state->scaling;
		if (rmx_type == RMX_ASPECT || rmx_type == RMX_OFF) {
			if (src.width * dst.height <
					src.height * dst.width) {
				/* height needs less upscaling/more downscaling */
				dst.width = src.width *
						dst.height / src.height;
			} else {
				/* width needs less upscaling/more downscaling */
				dst.height = src.height *
						dst.width / src.width;
			}
		} else if (rmx_type == RMX_CENTER) {
			dst = src;
		}

		dst.x = (stream->timing.h_addressable - dst.width) / 2;
		dst.y = (stream->timing.v_addressable - dst.height) / 2;

		if (dm_state->underscan_enable) {
			dst.x += dm_state->underscan_hborder / 2;
			dst.y += dm_state->underscan_vborder / 2;
			dst.width -= dm_state->underscan_hborder;
			dst.height -= dm_state->underscan_vborder;
		}
	}

	stream->src = src;
	stream->dst = dst;

	DRM_DEBUG_KMS("Destination Rectangle x:%d  y:%d  width:%d  height:%d\n",
		      dst.x, dst.y, dst.width, dst.height);

}

static enum dc_color_depth
convert_color_depth_from_display_info(const struct drm_connector *connector,
				      bool is_y420, int requested_bpc)
{
	uint8_t bpc;

	if (is_y420) {
		bpc = 8;

		/* Cap display bpc based on HDMI 2.0 HF-VSDB */
		if (connector->display_info.hdmi.y420_dc_modes & DRM_EDID_YCBCR420_DC_48)
			bpc = 16;
		else if (connector->display_info.hdmi.y420_dc_modes & DRM_EDID_YCBCR420_DC_36)
			bpc = 12;
		else if (connector->display_info.hdmi.y420_dc_modes & DRM_EDID_YCBCR420_DC_30)
			bpc = 10;
	} else {
		bpc = (uint8_t)connector->display_info.bpc;
		/* Assume 8 bpc by default if no bpc is specified. */
		bpc = bpc ? bpc : 8;
	}

	if (requested_bpc > 0) {
		/*
		 * Cap display bpc based on the user requested value.
		 *
		 * The value for state->max_bpc may not correctly updated
		 * depending on when the connector gets added to the state
		 * or if this was called outside of atomic check, so it
		 * can't be used directly.
		 */
		bpc = min_t(u8, bpc, requested_bpc);

		/* Round down to the nearest even number. */
		bpc = bpc - (bpc & 1);
	}

	switch (bpc) {
	case 0:
		/*
		 * Temporary Work around, DRM doesn't parse color depth for
		 * EDID revision before 1.4
		 * TODO: Fix edid parsing
		 */
		return COLOR_DEPTH_888;
	case 6:
		return COLOR_DEPTH_666;
	case 8:
		return COLOR_DEPTH_888;
	case 10:
		return COLOR_DEPTH_101010;
	case 12:
		return COLOR_DEPTH_121212;
	case 14:
		return COLOR_DEPTH_141414;
	case 16:
		return COLOR_DEPTH_161616;
	default:
		return COLOR_DEPTH_UNDEFINED;
	}
}

static enum dc_aspect_ratio
get_aspect_ratio(const struct drm_display_mode *mode_in)
{
	/* 1-1 mapping, since both enums follow the HDMI spec. */
	return (enum dc_aspect_ratio) mode_in->picture_aspect_ratio;
}

static enum dc_color_space
get_output_color_space(const struct dc_crtc_timing *dc_crtc_timing)
{
	enum dc_color_space color_space = COLOR_SPACE_SRGB;

	switch (dc_crtc_timing->pixel_encoding)	{
	case PIXEL_ENCODING_YCBCR422:
	case PIXEL_ENCODING_YCBCR444:
	case PIXEL_ENCODING_YCBCR420:
	{
		/*
		 * 27030khz is the separation point between HDTV and SDTV
		 * according to HDMI spec, we use YCbCr709 and YCbCr601
		 * respectively
		 */
		if (dc_crtc_timing->pix_clk_100hz > 270300) {
			if (dc_crtc_timing->flags.Y_ONLY)
				color_space =
					COLOR_SPACE_YCBCR709_LIMITED;
			else
				color_space = COLOR_SPACE_YCBCR709;
		} else {
			if (dc_crtc_timing->flags.Y_ONLY)
				color_space =
					COLOR_SPACE_YCBCR601_LIMITED;
			else
				color_space = COLOR_SPACE_YCBCR601;
		}

	}
	break;
	case PIXEL_ENCODING_RGB:
		color_space = COLOR_SPACE_SRGB;
		break;

	default:
		WARN_ON(1);
		break;
	}

	return color_space;
}

static bool adjust_colour_depth_from_display_info(
	struct dc_crtc_timing *timing_out,
	const struct drm_display_info *info)
{
	enum dc_color_depth depth = timing_out->display_color_depth;
	int normalized_clk;
	do {
		normalized_clk = timing_out->pix_clk_100hz / 10;
		/* YCbCr 4:2:0 requires additional adjustment of 1/2 */
		if (timing_out->pixel_encoding == PIXEL_ENCODING_YCBCR420)
			normalized_clk /= 2;
		/* Adjusting pix clock following on HDMI spec based on colour depth */
		switch (depth) {
		case COLOR_DEPTH_888:
			break;
		case COLOR_DEPTH_101010:
			normalized_clk = (normalized_clk * 30) / 24;
			break;
		case COLOR_DEPTH_121212:
			normalized_clk = (normalized_clk * 36) / 24;
			break;
		case COLOR_DEPTH_161616:
			normalized_clk = (normalized_clk * 48) / 24;
			break;
		default:
			/* The above depths are the only ones valid for HDMI. */
			return false;
		}
		if (normalized_clk <= info->max_tmds_clock) {
			timing_out->display_color_depth = depth;
			return true;
		}
	} while (--depth > COLOR_DEPTH_666);
	return false;
}

static void fill_stream_properties_from_drm_display_mode(
	struct dc_stream_state *stream,
	const struct drm_display_mode *mode_in,
	const struct drm_connector *connector,
	const struct drm_connector_state *connector_state,
	const struct dc_stream_state *old_stream,
	int requested_bpc)
{
	struct dc_crtc_timing *timing_out = &stream->timing;
	const struct drm_display_info *info = &connector->display_info;
	struct amdgpu_dm_connector *aconnector = to_amdgpu_dm_connector(connector);
	struct hdmi_vendor_infoframe hv_frame;
	struct hdmi_avi_infoframe avi_frame;

	memset(&hv_frame, 0, sizeof(hv_frame));
	memset(&avi_frame, 0, sizeof(avi_frame));

	timing_out->h_border_left = 0;
	timing_out->h_border_right = 0;
	timing_out->v_border_top = 0;
	timing_out->v_border_bottom = 0;
	/* TODO: un-hardcode */
	if (drm_mode_is_420_only(info, mode_in)
			&& stream->signal == SIGNAL_TYPE_HDMI_TYPE_A)
		timing_out->pixel_encoding = PIXEL_ENCODING_YCBCR420;
	else if (drm_mode_is_420_also(info, mode_in)
			&& aconnector->force_yuv420_output)
		timing_out->pixel_encoding = PIXEL_ENCODING_YCBCR420;
	else if ((connector->display_info.color_formats & DRM_COLOR_FORMAT_YCBCR444)
			&& stream->signal == SIGNAL_TYPE_HDMI_TYPE_A)
		timing_out->pixel_encoding = PIXEL_ENCODING_YCBCR444;
	else
		timing_out->pixel_encoding = PIXEL_ENCODING_RGB;

	timing_out->timing_3d_format = TIMING_3D_FORMAT_NONE;
	timing_out->display_color_depth = convert_color_depth_from_display_info(
		connector,
		(timing_out->pixel_encoding == PIXEL_ENCODING_YCBCR420),
		requested_bpc);
	timing_out->scan_type = SCANNING_TYPE_NODATA;
	timing_out->hdmi_vic = 0;

	if (old_stream) {
		timing_out->vic = old_stream->timing.vic;
		timing_out->flags.HSYNC_POSITIVE_POLARITY = old_stream->timing.flags.HSYNC_POSITIVE_POLARITY;
		timing_out->flags.VSYNC_POSITIVE_POLARITY = old_stream->timing.flags.VSYNC_POSITIVE_POLARITY;
	} else {
		timing_out->vic = drm_match_cea_mode(mode_in);
		if (mode_in->flags & DRM_MODE_FLAG_PHSYNC)
			timing_out->flags.HSYNC_POSITIVE_POLARITY = 1;
		if (mode_in->flags & DRM_MODE_FLAG_PVSYNC)
			timing_out->flags.VSYNC_POSITIVE_POLARITY = 1;
	}

	if (stream->signal == SIGNAL_TYPE_HDMI_TYPE_A) {
		drm_hdmi_avi_infoframe_from_display_mode(&avi_frame, (struct drm_connector *)connector, mode_in);
		timing_out->vic = avi_frame.video_code;
		drm_hdmi_vendor_infoframe_from_display_mode(&hv_frame, (struct drm_connector *)connector, mode_in);
		timing_out->hdmi_vic = hv_frame.vic;
	}

	if (is_freesync_video_mode(mode_in, aconnector)) {
		timing_out->h_addressable = mode_in->hdisplay;
		timing_out->h_total = mode_in->htotal;
		timing_out->h_sync_width = mode_in->hsync_end - mode_in->hsync_start;
		timing_out->h_front_porch = mode_in->hsync_start - mode_in->hdisplay;
		timing_out->v_total = mode_in->vtotal;
		timing_out->v_addressable = mode_in->vdisplay;
		timing_out->v_front_porch = mode_in->vsync_start - mode_in->vdisplay;
		timing_out->v_sync_width = mode_in->vsync_end - mode_in->vsync_start;
		timing_out->pix_clk_100hz = mode_in->clock * 10;
	} else {
		timing_out->h_addressable = mode_in->crtc_hdisplay;
		timing_out->h_total = mode_in->crtc_htotal;
		timing_out->h_sync_width = mode_in->crtc_hsync_end - mode_in->crtc_hsync_start;
		timing_out->h_front_porch = mode_in->crtc_hsync_start - mode_in->crtc_hdisplay;
		timing_out->v_total = mode_in->crtc_vtotal;
		timing_out->v_addressable = mode_in->crtc_vdisplay;
		timing_out->v_front_porch = mode_in->crtc_vsync_start - mode_in->crtc_vdisplay;
		timing_out->v_sync_width = mode_in->crtc_vsync_end - mode_in->crtc_vsync_start;
		timing_out->pix_clk_100hz = mode_in->crtc_clock * 10;
	}

	timing_out->aspect_ratio = get_aspect_ratio(mode_in);

	stream->out_transfer_func->type = TF_TYPE_PREDEFINED;
	stream->out_transfer_func->tf = TRANSFER_FUNCTION_SRGB;
	if (stream->signal == SIGNAL_TYPE_HDMI_TYPE_A) {
		if (!adjust_colour_depth_from_display_info(timing_out, info) &&
		    drm_mode_is_420_also(info, mode_in) &&
		    timing_out->pixel_encoding != PIXEL_ENCODING_YCBCR420) {
			timing_out->pixel_encoding = PIXEL_ENCODING_YCBCR420;
			adjust_colour_depth_from_display_info(timing_out, info);
		}
	}

	stream->output_color_space = get_output_color_space(timing_out);
}

static void fill_audio_info(struct audio_info *audio_info,
			    const struct drm_connector *drm_connector,
			    const struct dc_sink *dc_sink)
{
	int i = 0;
	int cea_revision = 0;
	const struct dc_edid_caps *edid_caps = &dc_sink->edid_caps;

	audio_info->manufacture_id = edid_caps->manufacturer_id;
	audio_info->product_id = edid_caps->product_id;

	cea_revision = drm_connector->display_info.cea_rev;

	strscpy(audio_info->display_name,
		edid_caps->display_name,
		AUDIO_INFO_DISPLAY_NAME_SIZE_IN_CHARS);

	if (cea_revision >= 3) {
		audio_info->mode_count = edid_caps->audio_mode_count;

		for (i = 0; i < audio_info->mode_count; ++i) {
			audio_info->modes[i].format_code =
					(enum audio_format_code)
					(edid_caps->audio_modes[i].format_code);
			audio_info->modes[i].channel_count =
					edid_caps->audio_modes[i].channel_count;
			audio_info->modes[i].sample_rates.all =
					edid_caps->audio_modes[i].sample_rate;
			audio_info->modes[i].sample_size =
					edid_caps->audio_modes[i].sample_size;
		}
	}

	audio_info->flags.all = edid_caps->speaker_flags;

	/* TODO: We only check for the progressive mode, check for interlace mode too */
	if (drm_connector->latency_present[0]) {
		audio_info->video_latency = drm_connector->video_latency[0];
		audio_info->audio_latency = drm_connector->audio_latency[0];
	}

	/* TODO: For DP, video and audio latency should be calculated from DPCD caps */

}

static void
copy_crtc_timing_for_drm_display_mode(const struct drm_display_mode *src_mode,
				      struct drm_display_mode *dst_mode)
{
	dst_mode->crtc_hdisplay = src_mode->crtc_hdisplay;
	dst_mode->crtc_vdisplay = src_mode->crtc_vdisplay;
	dst_mode->crtc_clock = src_mode->crtc_clock;
	dst_mode->crtc_hblank_start = src_mode->crtc_hblank_start;
	dst_mode->crtc_hblank_end = src_mode->crtc_hblank_end;
	dst_mode->crtc_hsync_start =  src_mode->crtc_hsync_start;
	dst_mode->crtc_hsync_end = src_mode->crtc_hsync_end;
	dst_mode->crtc_htotal = src_mode->crtc_htotal;
	dst_mode->crtc_hskew = src_mode->crtc_hskew;
	dst_mode->crtc_vblank_start = src_mode->crtc_vblank_start;
	dst_mode->crtc_vblank_end = src_mode->crtc_vblank_end;
	dst_mode->crtc_vsync_start = src_mode->crtc_vsync_start;
	dst_mode->crtc_vsync_end = src_mode->crtc_vsync_end;
	dst_mode->crtc_vtotal = src_mode->crtc_vtotal;
}

static void
decide_crtc_timing_for_drm_display_mode(struct drm_display_mode *drm_mode,
					const struct drm_display_mode *native_mode,
					bool scale_enabled)
{
	if (scale_enabled) {
		copy_crtc_timing_for_drm_display_mode(native_mode, drm_mode);
	} else if (native_mode->clock == drm_mode->clock &&
			native_mode->htotal == drm_mode->htotal &&
			native_mode->vtotal == drm_mode->vtotal) {
		copy_crtc_timing_for_drm_display_mode(native_mode, drm_mode);
	} else {
		/* no scaling nor amdgpu inserted, no need to patch */
	}
}

static struct dc_sink *
create_fake_sink(struct amdgpu_dm_connector *aconnector)
{
	struct dc_sink_init_data sink_init_data = { 0 };
	struct dc_sink *sink = NULL;
	sink_init_data.link = aconnector->dc_link;
	sink_init_data.sink_signal = aconnector->dc_link->connector_signal;

	sink = dc_sink_create(&sink_init_data);
	if (!sink) {
		DRM_ERROR("Failed to create sink!\n");
		return NULL;
	}
	sink->sink_signal = SIGNAL_TYPE_VIRTUAL;

	return sink;
}

static void set_multisync_trigger_params(
		struct dc_stream_state *stream)
{
	struct dc_stream_state *master = NULL;

	if (stream->triggered_crtc_reset.enabled) {
		master = stream->triggered_crtc_reset.event_source;
		stream->triggered_crtc_reset.event =
			master->timing.flags.VSYNC_POSITIVE_POLARITY ?
			CRTC_EVENT_VSYNC_RISING : CRTC_EVENT_VSYNC_FALLING;
		stream->triggered_crtc_reset.delay = TRIGGER_DELAY_NEXT_PIXEL;
	}
}

static void set_master_stream(struct dc_stream_state *stream_set[],
			      int stream_count)
{
	int j, highest_rfr = 0, master_stream = 0;

	for (j = 0;  j < stream_count; j++) {
		if (stream_set[j] && stream_set[j]->triggered_crtc_reset.enabled) {
			int refresh_rate = 0;

			refresh_rate = (stream_set[j]->timing.pix_clk_100hz*100)/
				(stream_set[j]->timing.h_total*stream_set[j]->timing.v_total);
			if (refresh_rate > highest_rfr) {
				highest_rfr = refresh_rate;
				master_stream = j;
			}
		}
	}
	for (j = 0;  j < stream_count; j++) {
		if (stream_set[j])
			stream_set[j]->triggered_crtc_reset.event_source = stream_set[master_stream];
	}
}

static void dm_enable_per_frame_crtc_master_sync(struct dc_state *context)
{
	int i = 0;
	struct dc_stream_state *stream;

	if (context->stream_count < 2)
		return;
	for (i = 0; i < context->stream_count ; i++) {
		if (!context->streams[i])
			continue;
		/*
		 * TODO: add a function to read AMD VSDB bits and set
		 * crtc_sync_master.multi_sync_enabled flag
		 * For now it's set to false
		 */
	}

	set_master_stream(context->streams, context->stream_count);

	for (i = 0; i < context->stream_count ; i++) {
		stream = context->streams[i];

		if (!stream)
			continue;

		set_multisync_trigger_params(stream);
	}
}

/**
 * DOC: FreeSync Video
 *
 * When a userspace application wants to play a video, the content follows a
 * standard format definition that usually specifies the FPS for that format.
 * The below list illustrates some video format and the expected FPS,
 * respectively:
 *
 * - TV/NTSC (23.976 FPS)
 * - Cinema (24 FPS)
 * - TV/PAL (25 FPS)
 * - TV/NTSC (29.97 FPS)
 * - TV/NTSC (30 FPS)
 * - Cinema HFR (48 FPS)
 * - TV/PAL (50 FPS)
 * - Commonly used (60 FPS)
 * - Multiples of 24 (48,72,96 FPS)
 *
 * The list of standards video format is not huge and can be added to the
 * connector modeset list beforehand. With that, userspace can leverage
 * FreeSync to extends the front porch in order to attain the target refresh
 * rate. Such a switch will happen seamlessly, without screen blanking or
 * reprogramming of the output in any other way. If the userspace requests a
 * modesetting change compatible with FreeSync modes that only differ in the
 * refresh rate, DC will skip the full update and avoid blink during the
 * transition. For example, the video player can change the modesetting from
 * 60Hz to 30Hz for playing TV/NTSC content when it goes full screen without
 * causing any display blink. This same concept can be applied to a mode
 * setting change.
 */
static struct drm_display_mode *
get_highest_refresh_rate_mode(struct amdgpu_dm_connector *aconnector,
		bool use_probed_modes)
{
	struct drm_display_mode *m, *m_pref = NULL;
	u16 current_refresh, highest_refresh;
	struct list_head *list_head = use_probed_modes ?
		&aconnector->base.probed_modes :
		&aconnector->base.modes;

	if (aconnector->freesync_vid_base.clock != 0)
		return &aconnector->freesync_vid_base;

	/* Find the preferred mode */
	list_for_each_entry (m, list_head, head) {
		if (m->type & DRM_MODE_TYPE_PREFERRED) {
			m_pref = m;
			break;
		}
	}

	if (!m_pref) {
		/* Probably an EDID with no preferred mode. Fallback to first entry */
		m_pref = list_first_entry_or_null(
				&aconnector->base.modes, struct drm_display_mode, head);
		if (!m_pref) {
			DRM_DEBUG_DRIVER("No preferred mode found in EDID\n");
			return NULL;
		}
	}

	highest_refresh = drm_mode_vrefresh(m_pref);

	/*
	 * Find the mode with highest refresh rate with same resolution.
	 * For some monitors, preferred mode is not the mode with highest
	 * supported refresh rate.
	 */
	list_for_each_entry (m, list_head, head) {
		current_refresh  = drm_mode_vrefresh(m);

		if (m->hdisplay == m_pref->hdisplay &&
		    m->vdisplay == m_pref->vdisplay &&
		    highest_refresh < current_refresh) {
			highest_refresh = current_refresh;
			m_pref = m;
		}
	}

<<<<<<< HEAD
	plane_info->visible = true;
	plane_info->stereo_format = PLANE_STEREO_FORMAT_NONE;

	plane_info->layer_index = plane_state->normalized_zpos;

	ret = fill_plane_color_attributes(plane_state, plane_info->format,
					  &plane_info->color_space);
	if (ret)
		return ret;

	ret = fill_plane_buffer_attributes(adev, afb, plane_info->format,
					   plane_info->rotation, tiling_flags,
					   &plane_info->tiling_info,
					   &plane_info->plane_size,
					   &plane_info->dcc, address, tmz_surface,
					   force_disable_dcc);
	if (ret)
		return ret;

	fill_blending_from_plane_state(
		plane_state, &plane_info->per_pixel_alpha,
		&plane_info->global_alpha, &plane_info->global_alpha_value);

	return 0;
=======
	drm_mode_copy(&aconnector->freesync_vid_base, m_pref);
	return m_pref;
>>>>>>> d60c95ef
}

static bool is_freesync_video_mode(const struct drm_display_mode *mode,
		struct amdgpu_dm_connector *aconnector)
{
	struct drm_display_mode *high_mode;
	int timing_diff;

<<<<<<< HEAD
	dc_plane_state->format = plane_info.format;
	dc_plane_state->color_space = plane_info.color_space;
	dc_plane_state->format = plane_info.format;
	dc_plane_state->plane_size = plane_info.plane_size;
	dc_plane_state->rotation = plane_info.rotation;
	dc_plane_state->horizontal_mirror = plane_info.horizontal_mirror;
	dc_plane_state->stereo_format = plane_info.stereo_format;
	dc_plane_state->tiling_info = plane_info.tiling_info;
	dc_plane_state->visible = plane_info.visible;
	dc_plane_state->per_pixel_alpha = plane_info.per_pixel_alpha;
	dc_plane_state->global_alpha = plane_info.global_alpha;
	dc_plane_state->global_alpha_value = plane_info.global_alpha_value;
	dc_plane_state->dcc = plane_info.dcc;
	dc_plane_state->layer_index = plane_info.layer_index;
	dc_plane_state->flip_int_enabled = true;
=======
	high_mode = get_highest_refresh_rate_mode(aconnector, false);
	if (!high_mode || !mode)
		return false;
>>>>>>> d60c95ef

	timing_diff = high_mode->vtotal - mode->vtotal;

	if (high_mode->clock == 0 || high_mode->clock != mode->clock ||
	    high_mode->hdisplay != mode->hdisplay ||
	    high_mode->vdisplay != mode->vdisplay ||
	    high_mode->hsync_start != mode->hsync_start ||
	    high_mode->hsync_end != mode->hsync_end ||
	    high_mode->htotal != mode->htotal ||
	    high_mode->hskew != mode->hskew ||
	    high_mode->vscan != mode->vscan ||
	    high_mode->vsync_start - mode->vsync_start != timing_diff ||
	    high_mode->vsync_end - mode->vsync_end != timing_diff)
		return false;
	else
		return true;
}

#if defined(CONFIG_DRM_AMD_DC_DCN)
static void update_dsc_caps(struct amdgpu_dm_connector *aconnector,
			    struct dc_sink *sink, struct dc_stream_state *stream,
			    struct dsc_dec_dpcd_caps *dsc_caps)
{
	stream->timing.flags.DSC = 0;
	dsc_caps->is_dsc_supported = false;

	if (aconnector->dc_link && (sink->sink_signal == SIGNAL_TYPE_DISPLAY_PORT ||
	    sink->sink_signal == SIGNAL_TYPE_EDP)) {
		if (sink->link->dpcd_caps.dongle_type == DISPLAY_DONGLE_NONE ||
			sink->link->dpcd_caps.dongle_type == DISPLAY_DONGLE_DP_HDMI_CONVERTER)
			dc_dsc_parse_dsc_dpcd(aconnector->dc_link->ctx->dc,
				aconnector->dc_link->dpcd_caps.dsc_caps.dsc_basic_caps.raw,
				aconnector->dc_link->dpcd_caps.dsc_caps.dsc_branch_decoder_caps.raw,
				dsc_caps);
	}
}


static void apply_dsc_policy_for_edp(struct amdgpu_dm_connector *aconnector,
				    struct dc_sink *sink, struct dc_stream_state *stream,
				    struct dsc_dec_dpcd_caps *dsc_caps,
				    uint32_t max_dsc_target_bpp_limit_override)
{
	const struct dc_link_settings *verified_link_cap = NULL;
	uint32_t link_bw_in_kbps;
	uint32_t edp_min_bpp_x16, edp_max_bpp_x16;
	struct dc *dc = sink->ctx->dc;
	struct dc_dsc_bw_range bw_range = {0};
	struct dc_dsc_config dsc_cfg = {0};

	verified_link_cap = dc_link_get_link_cap(stream->link);
	link_bw_in_kbps = dc_link_bandwidth_kbps(stream->link, verified_link_cap);
	edp_min_bpp_x16 = 8 * 16;
	edp_max_bpp_x16 = 8 * 16;

	if (edp_max_bpp_x16 > dsc_caps->edp_max_bits_per_pixel)
		edp_max_bpp_x16 = dsc_caps->edp_max_bits_per_pixel;

	if (edp_max_bpp_x16 < edp_min_bpp_x16)
		edp_min_bpp_x16 = edp_max_bpp_x16;

	if (dc_dsc_compute_bandwidth_range(dc->res_pool->dscs[0],
				dc->debug.dsc_min_slice_height_override,
				edp_min_bpp_x16, edp_max_bpp_x16,
				dsc_caps,
				&stream->timing,
				&bw_range)) {

		if (bw_range.max_kbps < link_bw_in_kbps) {
			if (dc_dsc_compute_config(dc->res_pool->dscs[0],
					dsc_caps,
					dc->debug.dsc_min_slice_height_override,
					max_dsc_target_bpp_limit_override,
					0,
					&stream->timing,
					&dsc_cfg)) {
				stream->timing.dsc_cfg = dsc_cfg;
				stream->timing.flags.DSC = 1;
				stream->timing.dsc_cfg.bits_per_pixel = edp_max_bpp_x16;
			}
			return;
		}
	}

<<<<<<< HEAD
	stream->src = src;
	stream->dst = dst;

	DRM_DEBUG_KMS("Destination Rectangle x:%d  y:%d  width:%d  height:%d\n",
		      dst.x, dst.y, dst.width, dst.height);

}

static enum dc_color_depth
convert_color_depth_from_display_info(const struct drm_connector *connector,
				      bool is_y420, int requested_bpc)
{
	uint8_t bpc;

	if (is_y420) {
		bpc = 8;

		/* Cap display bpc based on HDMI 2.0 HF-VSDB */
		if (connector->display_info.hdmi.y420_dc_modes & DRM_EDID_YCBCR420_DC_48)
			bpc = 16;
		else if (connector->display_info.hdmi.y420_dc_modes & DRM_EDID_YCBCR420_DC_36)
			bpc = 12;
		else if (connector->display_info.hdmi.y420_dc_modes & DRM_EDID_YCBCR420_DC_30)
			bpc = 10;
	} else {
		bpc = (uint8_t)connector->display_info.bpc;
		/* Assume 8 bpc by default if no bpc is specified. */
		bpc = bpc ? bpc : 8;
	}

	if (requested_bpc > 0) {
		/*
		 * Cap display bpc based on the user requested value.
		 *
		 * The value for state->max_bpc may not correctly updated
		 * depending on when the connector gets added to the state
		 * or if this was called outside of atomic check, so it
		 * can't be used directly.
		 */
		bpc = min_t(u8, bpc, requested_bpc);

		/* Round down to the nearest even number. */
		bpc = bpc - (bpc & 1);
	}

	switch (bpc) {
	case 0:
		/*
		 * Temporary Work around, DRM doesn't parse color depth for
		 * EDID revision before 1.4
		 * TODO: Fix edid parsing
		 */
		return COLOR_DEPTH_888;
	case 6:
		return COLOR_DEPTH_666;
	case 8:
		return COLOR_DEPTH_888;
	case 10:
		return COLOR_DEPTH_101010;
	case 12:
		return COLOR_DEPTH_121212;
	case 14:
		return COLOR_DEPTH_141414;
	case 16:
		return COLOR_DEPTH_161616;
	default:
		return COLOR_DEPTH_UNDEFINED;
	}
}

static enum dc_aspect_ratio
get_aspect_ratio(const struct drm_display_mode *mode_in)
{
	/* 1-1 mapping, since both enums follow the HDMI spec. */
	return (enum dc_aspect_ratio) mode_in->picture_aspect_ratio;
}

static enum dc_color_space
get_output_color_space(const struct dc_crtc_timing *dc_crtc_timing)
{
	enum dc_color_space color_space = COLOR_SPACE_SRGB;

	switch (dc_crtc_timing->pixel_encoding)	{
	case PIXEL_ENCODING_YCBCR422:
	case PIXEL_ENCODING_YCBCR444:
	case PIXEL_ENCODING_YCBCR420:
	{
		/*
		 * 27030khz is the separation point between HDTV and SDTV
		 * according to HDMI spec, we use YCbCr709 and YCbCr601
		 * respectively
		 */
		if (dc_crtc_timing->pix_clk_100hz > 270300) {
			if (dc_crtc_timing->flags.Y_ONLY)
				color_space =
					COLOR_SPACE_YCBCR709_LIMITED;
			else
				color_space = COLOR_SPACE_YCBCR709;
		} else {
			if (dc_crtc_timing->flags.Y_ONLY)
				color_space =
					COLOR_SPACE_YCBCR601_LIMITED;
			else
				color_space = COLOR_SPACE_YCBCR601;
		}

	}
	break;
	case PIXEL_ENCODING_RGB:
		color_space = COLOR_SPACE_SRGB;
		break;

	default:
		WARN_ON(1);
		break;
	}

	return color_space;
}

static bool adjust_colour_depth_from_display_info(
	struct dc_crtc_timing *timing_out,
	const struct drm_display_info *info)
{
	enum dc_color_depth depth = timing_out->display_color_depth;
	int normalized_clk;
	do {
		normalized_clk = timing_out->pix_clk_100hz / 10;
		/* YCbCr 4:2:0 requires additional adjustment of 1/2 */
		if (timing_out->pixel_encoding == PIXEL_ENCODING_YCBCR420)
			normalized_clk /= 2;
		/* Adjusting pix clock following on HDMI spec based on colour depth */
		switch (depth) {
		case COLOR_DEPTH_888:
			break;
		case COLOR_DEPTH_101010:
			normalized_clk = (normalized_clk * 30) / 24;
			break;
		case COLOR_DEPTH_121212:
			normalized_clk = (normalized_clk * 36) / 24;
			break;
		case COLOR_DEPTH_161616:
			normalized_clk = (normalized_clk * 48) / 24;
			break;
		default:
			/* The above depths are the only ones valid for HDMI. */
			return false;
		}
		if (normalized_clk <= info->max_tmds_clock) {
			timing_out->display_color_depth = depth;
			return true;
		}
	} while (--depth > COLOR_DEPTH_666);
	return false;
}

static void fill_stream_properties_from_drm_display_mode(
	struct dc_stream_state *stream,
	const struct drm_display_mode *mode_in,
	const struct drm_connector *connector,
	const struct drm_connector_state *connector_state,
	const struct dc_stream_state *old_stream,
	int requested_bpc)
{
	struct dc_crtc_timing *timing_out = &stream->timing;
	const struct drm_display_info *info = &connector->display_info;
	struct amdgpu_dm_connector *aconnector = to_amdgpu_dm_connector(connector);
	struct hdmi_vendor_infoframe hv_frame;
	struct hdmi_avi_infoframe avi_frame;

	memset(&hv_frame, 0, sizeof(hv_frame));
	memset(&avi_frame, 0, sizeof(avi_frame));

	timing_out->h_border_left = 0;
	timing_out->h_border_right = 0;
	timing_out->v_border_top = 0;
	timing_out->v_border_bottom = 0;
	/* TODO: un-hardcode */
	if (drm_mode_is_420_only(info, mode_in)
			&& stream->signal == SIGNAL_TYPE_HDMI_TYPE_A)
		timing_out->pixel_encoding = PIXEL_ENCODING_YCBCR420;
	else if (drm_mode_is_420_also(info, mode_in)
			&& aconnector->force_yuv420_output)
		timing_out->pixel_encoding = PIXEL_ENCODING_YCBCR420;
	else if ((connector->display_info.color_formats & DRM_COLOR_FORMAT_YCRCB444)
			&& stream->signal == SIGNAL_TYPE_HDMI_TYPE_A)
		timing_out->pixel_encoding = PIXEL_ENCODING_YCBCR444;
	else
		timing_out->pixel_encoding = PIXEL_ENCODING_RGB;

	timing_out->timing_3d_format = TIMING_3D_FORMAT_NONE;
	timing_out->display_color_depth = convert_color_depth_from_display_info(
		connector,
		(timing_out->pixel_encoding == PIXEL_ENCODING_YCBCR420),
		requested_bpc);
	timing_out->scan_type = SCANNING_TYPE_NODATA;
	timing_out->hdmi_vic = 0;

	if(old_stream) {
		timing_out->vic = old_stream->timing.vic;
		timing_out->flags.HSYNC_POSITIVE_POLARITY = old_stream->timing.flags.HSYNC_POSITIVE_POLARITY;
		timing_out->flags.VSYNC_POSITIVE_POLARITY = old_stream->timing.flags.VSYNC_POSITIVE_POLARITY;
	} else {
		timing_out->vic = drm_match_cea_mode(mode_in);
		if (mode_in->flags & DRM_MODE_FLAG_PHSYNC)
			timing_out->flags.HSYNC_POSITIVE_POLARITY = 1;
		if (mode_in->flags & DRM_MODE_FLAG_PVSYNC)
			timing_out->flags.VSYNC_POSITIVE_POLARITY = 1;
	}

	if (stream->signal == SIGNAL_TYPE_HDMI_TYPE_A) {
		drm_hdmi_avi_infoframe_from_display_mode(&avi_frame, (struct drm_connector *)connector, mode_in);
		timing_out->vic = avi_frame.video_code;
		drm_hdmi_vendor_infoframe_from_display_mode(&hv_frame, (struct drm_connector *)connector, mode_in);
		timing_out->hdmi_vic = hv_frame.vic;
	}

	if (is_freesync_video_mode(mode_in, aconnector)) {
		timing_out->h_addressable = mode_in->hdisplay;
		timing_out->h_total = mode_in->htotal;
		timing_out->h_sync_width = mode_in->hsync_end - mode_in->hsync_start;
		timing_out->h_front_porch = mode_in->hsync_start - mode_in->hdisplay;
		timing_out->v_total = mode_in->vtotal;
		timing_out->v_addressable = mode_in->vdisplay;
		timing_out->v_front_porch = mode_in->vsync_start - mode_in->vdisplay;
		timing_out->v_sync_width = mode_in->vsync_end - mode_in->vsync_start;
		timing_out->pix_clk_100hz = mode_in->clock * 10;
	} else {
		timing_out->h_addressable = mode_in->crtc_hdisplay;
		timing_out->h_total = mode_in->crtc_htotal;
		timing_out->h_sync_width = mode_in->crtc_hsync_end - mode_in->crtc_hsync_start;
		timing_out->h_front_porch = mode_in->crtc_hsync_start - mode_in->crtc_hdisplay;
		timing_out->v_total = mode_in->crtc_vtotal;
		timing_out->v_addressable = mode_in->crtc_vdisplay;
		timing_out->v_front_porch = mode_in->crtc_vsync_start - mode_in->crtc_vdisplay;
		timing_out->v_sync_width = mode_in->crtc_vsync_end - mode_in->crtc_vsync_start;
		timing_out->pix_clk_100hz = mode_in->crtc_clock * 10;
	}

	timing_out->aspect_ratio = get_aspect_ratio(mode_in);

	stream->out_transfer_func->type = TF_TYPE_PREDEFINED;
	stream->out_transfer_func->tf = TRANSFER_FUNCTION_SRGB;
	if (stream->signal == SIGNAL_TYPE_HDMI_TYPE_A) {
		if (!adjust_colour_depth_from_display_info(timing_out, info) &&
		    drm_mode_is_420_also(info, mode_in) &&
		    timing_out->pixel_encoding != PIXEL_ENCODING_YCBCR420) {
			timing_out->pixel_encoding = PIXEL_ENCODING_YCBCR420;
			adjust_colour_depth_from_display_info(timing_out, info);
		}
	}

	stream->output_color_space = get_output_color_space(timing_out);
}

static void fill_audio_info(struct audio_info *audio_info,
			    const struct drm_connector *drm_connector,
			    const struct dc_sink *dc_sink)
{
	int i = 0;
	int cea_revision = 0;
	const struct dc_edid_caps *edid_caps = &dc_sink->edid_caps;

	audio_info->manufacture_id = edid_caps->manufacturer_id;
	audio_info->product_id = edid_caps->product_id;

	cea_revision = drm_connector->display_info.cea_rev;

	strscpy(audio_info->display_name,
		edid_caps->display_name,
		AUDIO_INFO_DISPLAY_NAME_SIZE_IN_CHARS);

	if (cea_revision >= 3) {
		audio_info->mode_count = edid_caps->audio_mode_count;

		for (i = 0; i < audio_info->mode_count; ++i) {
			audio_info->modes[i].format_code =
					(enum audio_format_code)
					(edid_caps->audio_modes[i].format_code);
			audio_info->modes[i].channel_count =
					edid_caps->audio_modes[i].channel_count;
			audio_info->modes[i].sample_rates.all =
					edid_caps->audio_modes[i].sample_rate;
			audio_info->modes[i].sample_size =
					edid_caps->audio_modes[i].sample_size;
		}
	}

	audio_info->flags.all = edid_caps->speaker_flags;

	/* TODO: We only check for the progressive mode, check for interlace mode too */
	if (drm_connector->latency_present[0]) {
		audio_info->video_latency = drm_connector->video_latency[0];
		audio_info->audio_latency = drm_connector->audio_latency[0];
	}

	/* TODO: For DP, video and audio latency should be calculated from DPCD caps */

}

static void
copy_crtc_timing_for_drm_display_mode(const struct drm_display_mode *src_mode,
				      struct drm_display_mode *dst_mode)
{
	dst_mode->crtc_hdisplay = src_mode->crtc_hdisplay;
	dst_mode->crtc_vdisplay = src_mode->crtc_vdisplay;
	dst_mode->crtc_clock = src_mode->crtc_clock;
	dst_mode->crtc_hblank_start = src_mode->crtc_hblank_start;
	dst_mode->crtc_hblank_end = src_mode->crtc_hblank_end;
	dst_mode->crtc_hsync_start =  src_mode->crtc_hsync_start;
	dst_mode->crtc_hsync_end = src_mode->crtc_hsync_end;
	dst_mode->crtc_htotal = src_mode->crtc_htotal;
	dst_mode->crtc_hskew = src_mode->crtc_hskew;
	dst_mode->crtc_vblank_start = src_mode->crtc_vblank_start;
	dst_mode->crtc_vblank_end = src_mode->crtc_vblank_end;
	dst_mode->crtc_vsync_start = src_mode->crtc_vsync_start;
	dst_mode->crtc_vsync_end = src_mode->crtc_vsync_end;
	dst_mode->crtc_vtotal = src_mode->crtc_vtotal;
}

static void
decide_crtc_timing_for_drm_display_mode(struct drm_display_mode *drm_mode,
					const struct drm_display_mode *native_mode,
					bool scale_enabled)
{
	if (scale_enabled) {
		copy_crtc_timing_for_drm_display_mode(native_mode, drm_mode);
	} else if (native_mode->clock == drm_mode->clock &&
			native_mode->htotal == drm_mode->htotal &&
			native_mode->vtotal == drm_mode->vtotal) {
		copy_crtc_timing_for_drm_display_mode(native_mode, drm_mode);
	} else {
		/* no scaling nor amdgpu inserted, no need to patch */
	}
}

static struct dc_sink *
create_fake_sink(struct amdgpu_dm_connector *aconnector)
{
	struct dc_sink_init_data sink_init_data = { 0 };
	struct dc_sink *sink = NULL;
	sink_init_data.link = aconnector->dc_link;
	sink_init_data.sink_signal = aconnector->dc_link->connector_signal;

	sink = dc_sink_create(&sink_init_data);
	if (!sink) {
		DRM_ERROR("Failed to create sink!\n");
		return NULL;
	}
	sink->sink_signal = SIGNAL_TYPE_VIRTUAL;

	return sink;
}

static void set_multisync_trigger_params(
		struct dc_stream_state *stream)
{
	struct dc_stream_state *master = NULL;

	if (stream->triggered_crtc_reset.enabled) {
		master = stream->triggered_crtc_reset.event_source;
		stream->triggered_crtc_reset.event =
			master->timing.flags.VSYNC_POSITIVE_POLARITY ?
			CRTC_EVENT_VSYNC_RISING : CRTC_EVENT_VSYNC_FALLING;
		stream->triggered_crtc_reset.delay = TRIGGER_DELAY_NEXT_PIXEL;
	}
}

static void set_master_stream(struct dc_stream_state *stream_set[],
			      int stream_count)
{
	int j, highest_rfr = 0, master_stream = 0;

	for (j = 0;  j < stream_count; j++) {
		if (stream_set[j] && stream_set[j]->triggered_crtc_reset.enabled) {
			int refresh_rate = 0;

			refresh_rate = (stream_set[j]->timing.pix_clk_100hz*100)/
				(stream_set[j]->timing.h_total*stream_set[j]->timing.v_total);
			if (refresh_rate > highest_rfr) {
				highest_rfr = refresh_rate;
				master_stream = j;
			}
		}
	}
	for (j = 0;  j < stream_count; j++) {
		if (stream_set[j])
			stream_set[j]->triggered_crtc_reset.event_source = stream_set[master_stream];
	}
}

static void dm_enable_per_frame_crtc_master_sync(struct dc_state *context)
{
	int i = 0;
	struct dc_stream_state *stream;

	if (context->stream_count < 2)
		return;
	for (i = 0; i < context->stream_count ; i++) {
		if (!context->streams[i])
			continue;
		/*
		 * TODO: add a function to read AMD VSDB bits and set
		 * crtc_sync_master.multi_sync_enabled flag
		 * For now it's set to false
		 */
	}

	set_master_stream(context->streams, context->stream_count);

	for (i = 0; i < context->stream_count ; i++) {
		stream = context->streams[i];

		if (!stream)
			continue;

		set_multisync_trigger_params(stream);
	}
}

#if defined(CONFIG_DRM_AMD_DC_DCN)
static void update_dsc_caps(struct amdgpu_dm_connector *aconnector,
							struct dc_sink *sink, struct dc_stream_state *stream,
							struct dsc_dec_dpcd_caps *dsc_caps)
{
	stream->timing.flags.DSC = 0;
	dsc_caps->is_dsc_supported = false;

	if (aconnector->dc_link && sink->sink_signal == SIGNAL_TYPE_DISPLAY_PORT) {
		dc_dsc_parse_dsc_dpcd(aconnector->dc_link->ctx->dc,
				      aconnector->dc_link->dpcd_caps.dsc_caps.dsc_basic_caps.raw,
				      aconnector->dc_link->dpcd_caps.dsc_caps.dsc_branch_decoder_caps.raw,
				      dsc_caps);
	}
}

static void apply_dsc_policy_for_stream(struct amdgpu_dm_connector *aconnector,
										struct dc_sink *sink, struct dc_stream_state *stream,
										struct dsc_dec_dpcd_caps *dsc_caps)
{
	struct drm_connector *drm_connector = &aconnector->base;
	uint32_t link_bandwidth_kbps;

	link_bandwidth_kbps = dc_link_bandwidth_kbps(aconnector->dc_link,
							dc_link_get_link_cap(aconnector->dc_link));
	/* Set DSC policy according to dsc_clock_en */
	dc_dsc_policy_set_enable_dsc_when_not_needed(
		aconnector->dsc_settings.dsc_force_enable == DSC_CLK_FORCE_ENABLE);

	if (aconnector->dc_link && sink->sink_signal == SIGNAL_TYPE_DISPLAY_PORT) {

		if (dc_dsc_compute_config(aconnector->dc_link->ctx->dc->res_pool->dscs[0],
						dsc_caps,
						aconnector->dc_link->ctx->dc->debug.dsc_min_slice_height_override,
						0,
						link_bandwidth_kbps,
						&stream->timing,
						&stream->timing.dsc_cfg)) {
			stream->timing.flags.DSC = 1;
			DRM_DEBUG_DRIVER("%s: [%s] DSC is selected from SST RX\n", __func__, drm_connector->name);
		}
	}

	/* Overwrite the stream flag if DSC is enabled through debugfs */
	if (aconnector->dsc_settings.dsc_force_enable == DSC_CLK_FORCE_ENABLE)
		stream->timing.flags.DSC = 1;

	if (stream->timing.flags.DSC && aconnector->dsc_settings.dsc_num_slices_h)
		stream->timing.dsc_cfg.num_slices_h = aconnector->dsc_settings.dsc_num_slices_h;

	if (stream->timing.flags.DSC && aconnector->dsc_settings.dsc_num_slices_v)
		stream->timing.dsc_cfg.num_slices_v = aconnector->dsc_settings.dsc_num_slices_v;

	if (stream->timing.flags.DSC && aconnector->dsc_settings.dsc_bits_per_pixel)
		stream->timing.dsc_cfg.bits_per_pixel = aconnector->dsc_settings.dsc_bits_per_pixel;
}
#endif

/**
 * DOC: FreeSync Video
 *
 * When a userspace application wants to play a video, the content follows a
 * standard format definition that usually specifies the FPS for that format.
 * The below list illustrates some video format and the expected FPS,
 * respectively:
 *
 * - TV/NTSC (23.976 FPS)
 * - Cinema (24 FPS)
 * - TV/PAL (25 FPS)
 * - TV/NTSC (29.97 FPS)
 * - TV/NTSC (30 FPS)
 * - Cinema HFR (48 FPS)
 * - TV/PAL (50 FPS)
 * - Commonly used (60 FPS)
 * - Multiples of 24 (48,72,96 FPS)
 *
 * The list of standards video format is not huge and can be added to the
 * connector modeset list beforehand. With that, userspace can leverage
 * FreeSync to extends the front porch in order to attain the target refresh
 * rate. Such a switch will happen seamlessly, without screen blanking or
 * reprogramming of the output in any other way. If the userspace requests a
 * modesetting change compatible with FreeSync modes that only differ in the
 * refresh rate, DC will skip the full update and avoid blink during the
 * transition. For example, the video player can change the modesetting from
 * 60Hz to 30Hz for playing TV/NTSC content when it goes full screen without
 * causing any display blink. This same concept can be applied to a mode
 * setting change.
 */
static struct drm_display_mode *
get_highest_refresh_rate_mode(struct amdgpu_dm_connector *aconnector,
			  bool use_probed_modes)
{
	struct drm_display_mode *m, *m_pref = NULL;
	u16 current_refresh, highest_refresh;
	struct list_head *list_head = use_probed_modes ?
						    &aconnector->base.probed_modes :
						    &aconnector->base.modes;

	if (aconnector->freesync_vid_base.clock != 0)
		return &aconnector->freesync_vid_base;

	/* Find the preferred mode */
	list_for_each_entry (m, list_head, head) {
		if (m->type & DRM_MODE_TYPE_PREFERRED) {
			m_pref = m;
			break;
		}
	}

	if (!m_pref) {
		/* Probably an EDID with no preferred mode. Fallback to first entry */
		m_pref = list_first_entry_or_null(
			&aconnector->base.modes, struct drm_display_mode, head);
		if (!m_pref) {
			DRM_DEBUG_DRIVER("No preferred mode found in EDID\n");
			return NULL;
		}
	}

	highest_refresh = drm_mode_vrefresh(m_pref);

	/*
	 * Find the mode with highest refresh rate with same resolution.
	 * For some monitors, preferred mode is not the mode with highest
	 * supported refresh rate.
	 */
	list_for_each_entry (m, list_head, head) {
		current_refresh  = drm_mode_vrefresh(m);

		if (m->hdisplay == m_pref->hdisplay &&
		    m->vdisplay == m_pref->vdisplay &&
		    highest_refresh < current_refresh) {
			highest_refresh = current_refresh;
			m_pref = m;
		}
	}

	aconnector->freesync_vid_base = *m_pref;
	return m_pref;
}

static bool is_freesync_video_mode(const struct drm_display_mode *mode,
				   struct amdgpu_dm_connector *aconnector)
{
	struct drm_display_mode *high_mode;
	int timing_diff;

	high_mode = get_highest_refresh_rate_mode(aconnector, false);
	if (!high_mode || !mode)
		return false;

	timing_diff = high_mode->vtotal - mode->vtotal;

	if (high_mode->clock == 0 || high_mode->clock != mode->clock ||
	    high_mode->hdisplay != mode->hdisplay ||
	    high_mode->vdisplay != mode->vdisplay ||
	    high_mode->hsync_start != mode->hsync_start ||
	    high_mode->hsync_end != mode->hsync_end ||
	    high_mode->htotal != mode->htotal ||
	    high_mode->hskew != mode->hskew ||
	    high_mode->vscan != mode->vscan ||
	    high_mode->vsync_start - mode->vsync_start != timing_diff ||
	    high_mode->vsync_end - mode->vsync_end != timing_diff)
		return false;
	else
		return true;
}

static struct dc_stream_state *
create_stream_for_sink(struct amdgpu_dm_connector *aconnector,
		       const struct drm_display_mode *drm_mode,
		       const struct dm_connector_state *dm_state,
		       const struct dc_stream_state *old_stream,
		       int requested_bpc)
{
	struct drm_display_mode *preferred_mode = NULL;
	struct drm_connector *drm_connector;
	const struct drm_connector_state *con_state =
		dm_state ? &dm_state->base : NULL;
	struct dc_stream_state *stream = NULL;
	struct drm_display_mode mode = *drm_mode;
	struct drm_display_mode saved_mode;
	struct drm_display_mode *freesync_mode = NULL;
	bool native_mode_found = false;
	bool recalculate_timing = false;
	bool scale = dm_state ? (dm_state->scaling != RMX_OFF) : false;
	int mode_refresh;
	int preferred_refresh = 0;
#if defined(CONFIG_DRM_AMD_DC_DCN)
	struct dsc_dec_dpcd_caps dsc_caps;
#endif
	struct dc_sink *sink = NULL;

	memset(&saved_mode, 0, sizeof(saved_mode));

	if (aconnector == NULL) {
		DRM_ERROR("aconnector is NULL!\n");
		return stream;
	}

	drm_connector = &aconnector->base;

	if (!aconnector->dc_sink) {
		sink = create_fake_sink(aconnector);
		if (!sink)
			return stream;
	} else {
		sink = aconnector->dc_sink;
		dc_sink_retain(sink);
	}

	stream = dc_create_stream_for_sink(sink);

	if (stream == NULL) {
		DRM_ERROR("Failed to create stream for sink!\n");
		goto finish;
	}

	stream->dm_stream_context = aconnector;

	stream->timing.flags.LTE_340MCSC_SCRAMBLE =
		drm_connector->display_info.hdmi.scdc.scrambling.low_rates;

	list_for_each_entry(preferred_mode, &aconnector->base.modes, head) {
		/* Search for preferred mode */
		if (preferred_mode->type & DRM_MODE_TYPE_PREFERRED) {
			native_mode_found = true;
			break;
		}
	}
	if (!native_mode_found)
		preferred_mode = list_first_entry_or_null(
				&aconnector->base.modes,
				struct drm_display_mode,
				head);

	mode_refresh = drm_mode_vrefresh(&mode);

	if (preferred_mode == NULL) {
		/*
		 * This may not be an error, the use case is when we have no
		 * usermode calls to reset and set mode upon hotplug. In this
		 * case, we call set mode ourselves to restore the previous mode
		 * and the modelist may not be filled in in time.
		 */
		DRM_DEBUG_DRIVER("No preferred mode found\n");
	} else {
		recalculate_timing = amdgpu_freesync_vid_mode &&
				 is_freesync_video_mode(&mode, aconnector);
		if (recalculate_timing) {
			freesync_mode = get_highest_refresh_rate_mode(aconnector, false);
			saved_mode = mode;
			mode = *freesync_mode;
		} else {
			decide_crtc_timing_for_drm_display_mode(
				&mode, preferred_mode, scale);

			preferred_refresh = drm_mode_vrefresh(preferred_mode);
		}
	}

	if (recalculate_timing)
		drm_mode_set_crtcinfo(&saved_mode, 0);
	else if (!dm_state)
		drm_mode_set_crtcinfo(&mode, 0);

       /*
	* If scaling is enabled and refresh rate didn't change
	* we copy the vic and polarities of the old timings
	*/
	if (!scale || mode_refresh != preferred_refresh)
		fill_stream_properties_from_drm_display_mode(
			stream, &mode, &aconnector->base, con_state, NULL,
			requested_bpc);
	else
		fill_stream_properties_from_drm_display_mode(
			stream, &mode, &aconnector->base, con_state, old_stream,
			requested_bpc);

#if defined(CONFIG_DRM_AMD_DC_DCN)
	/* SST DSC determination policy */
	update_dsc_caps(aconnector, sink, stream, &dsc_caps);
	if (aconnector->dsc_settings.dsc_force_enable != DSC_CLK_FORCE_DISABLE && dsc_caps.is_dsc_supported)
		apply_dsc_policy_for_stream(aconnector, sink, stream, &dsc_caps);
#endif

	update_stream_scaling_settings(&mode, dm_state, stream);

	fill_audio_info(
		&stream->audio_info,
		drm_connector,
		sink);

	update_stream_signal(stream, sink);

	if (stream->signal == SIGNAL_TYPE_HDMI_TYPE_A)
		mod_build_hf_vsif_infopacket(stream, &stream->vsp_infopacket);

	if (stream->link->psr_settings.psr_feature_enabled) {
		//
		// should decide stream support vsc sdp colorimetry capability
		// before building vsc info packet
		//
		stream->use_vsc_sdp_for_colorimetry = false;
		if (aconnector->dc_sink->sink_signal == SIGNAL_TYPE_DISPLAY_PORT_MST) {
			stream->use_vsc_sdp_for_colorimetry =
				aconnector->dc_sink->is_vsc_sdp_colorimetry_supported;
		} else {
			if (stream->link->dpcd_caps.dprx_feature.bits.VSC_SDP_COLORIMETRY_SUPPORTED)
				stream->use_vsc_sdp_for_colorimetry = true;
		}
		mod_build_vsc_infopacket(stream, &stream->vsc_infopacket);
		aconnector->psr_skip_count = AMDGPU_DM_PSR_ENTRY_DELAY;

	}
finish:
	dc_sink_release(sink);

	return stream;
}

static void amdgpu_dm_crtc_destroy(struct drm_crtc *crtc)
{
	drm_crtc_cleanup(crtc);
	kfree(crtc);
}

static void dm_crtc_destroy_state(struct drm_crtc *crtc,
				  struct drm_crtc_state *state)
{
	struct dm_crtc_state *cur = to_dm_crtc_state(state);

	/* TODO Destroy dc_stream objects are stream object is flattened */
	if (cur->stream)
		dc_stream_release(cur->stream);


	__drm_atomic_helper_crtc_destroy_state(state);


	kfree(state);
}

static void dm_crtc_reset_state(struct drm_crtc *crtc)
{
	struct dm_crtc_state *state;

	if (crtc->state)
		dm_crtc_destroy_state(crtc, crtc->state);

	state = kzalloc(sizeof(*state), GFP_KERNEL);
	if (WARN_ON(!state))
		return;

	__drm_atomic_helper_crtc_reset(crtc, &state->base);
}

static struct drm_crtc_state *
dm_crtc_duplicate_state(struct drm_crtc *crtc)
{
	struct dm_crtc_state *state, *cur;

	cur = to_dm_crtc_state(crtc->state);

	if (WARN_ON(!crtc->state))
		return NULL;

	state = kzalloc(sizeof(*state), GFP_KERNEL);
	if (!state)
		return NULL;

	__drm_atomic_helper_crtc_duplicate_state(crtc, &state->base);

	if (cur->stream) {
		state->stream = cur->stream;
		dc_stream_retain(state->stream);
	}

	state->active_planes = cur->active_planes;
	state->vrr_infopacket = cur->vrr_infopacket;
	state->abm_level = cur->abm_level;
	state->vrr_supported = cur->vrr_supported;
	state->freesync_config = cur->freesync_config;
	state->cm_has_degamma = cur->cm_has_degamma;
	state->cm_is_degamma_srgb = cur->cm_is_degamma_srgb;
	/* TODO Duplicate dc_stream after objects are stream object is flattened */

	return &state->base;
}

#ifdef CONFIG_DRM_AMD_SECURE_DISPLAY
static int amdgpu_dm_crtc_late_register(struct drm_crtc *crtc)
{
	crtc_debugfs_init(crtc);

	return 0;
}
#endif

static inline int dm_set_vupdate_irq(struct drm_crtc *crtc, bool enable)
{
	enum dc_irq_source irq_source;
	struct amdgpu_crtc *acrtc = to_amdgpu_crtc(crtc);
	struct amdgpu_device *adev = drm_to_adev(crtc->dev);
	int rc;

	irq_source = IRQ_TYPE_VUPDATE + acrtc->otg_inst;

	rc = dc_interrupt_set(adev->dm.dc, irq_source, enable) ? 0 : -EBUSY;

	DRM_DEBUG_VBL("crtc %d - vupdate irq %sabling: r=%d\n",
		      acrtc->crtc_id, enable ? "en" : "dis", rc);
	return rc;
}

static inline int dm_set_vblank(struct drm_crtc *crtc, bool enable)
{
	enum dc_irq_source irq_source;
	struct amdgpu_crtc *acrtc = to_amdgpu_crtc(crtc);
	struct amdgpu_device *adev = drm_to_adev(crtc->dev);
	struct dm_crtc_state *acrtc_state = to_dm_crtc_state(crtc->state);
#if defined(CONFIG_DRM_AMD_DC_DCN)
	struct amdgpu_display_manager *dm = &adev->dm;
	struct vblank_control_work *work;
#endif
	int rc = 0;

	if (enable) {
		/* vblank irq on -> Only need vupdate irq in vrr mode */
		if (amdgpu_dm_vrr_active(acrtc_state))
			rc = dm_set_vupdate_irq(crtc, true);
	} else {
		/* vblank irq off -> vupdate irq off */
		rc = dm_set_vupdate_irq(crtc, false);
	}

	if (rc)
		return rc;

	irq_source = IRQ_TYPE_VBLANK + acrtc->otg_inst;

	if (!dc_interrupt_set(adev->dm.dc, irq_source, enable))
		return -EBUSY;

	if (amdgpu_in_reset(adev))
		return 0;

#if defined(CONFIG_DRM_AMD_DC_DCN)
	if (dm->vblank_control_workqueue) {
		work = kzalloc(sizeof(*work), GFP_ATOMIC);
		if (!work)
			return -ENOMEM;

		INIT_WORK(&work->work, vblank_control_worker);
		work->dm = dm;
		work->acrtc = acrtc;
		work->enable = enable;

		if (acrtc_state->stream) {
			dc_stream_retain(acrtc_state->stream);
			work->stream = acrtc_state->stream;
		}

		queue_work(dm->vblank_control_workqueue, &work->work);
	}
#endif

	return 0;
}

static int dm_enable_vblank(struct drm_crtc *crtc)
{
	return dm_set_vblank(crtc, true);
}

static void dm_disable_vblank(struct drm_crtc *crtc)
{
	dm_set_vblank(crtc, false);
}

/* Implemented only the options currently availible for the driver */
static const struct drm_crtc_funcs amdgpu_dm_crtc_funcs = {
	.reset = dm_crtc_reset_state,
	.destroy = amdgpu_dm_crtc_destroy,
	.set_config = drm_atomic_helper_set_config,
	.page_flip = drm_atomic_helper_page_flip,
	.atomic_duplicate_state = dm_crtc_duplicate_state,
	.atomic_destroy_state = dm_crtc_destroy_state,
	.set_crc_source = amdgpu_dm_crtc_set_crc_source,
	.verify_crc_source = amdgpu_dm_crtc_verify_crc_source,
	.get_crc_sources = amdgpu_dm_crtc_get_crc_sources,
	.get_vblank_counter = amdgpu_get_vblank_counter_kms,
	.enable_vblank = dm_enable_vblank,
	.disable_vblank = dm_disable_vblank,
	.get_vblank_timestamp = drm_crtc_vblank_helper_get_vblank_timestamp,
#if defined(CONFIG_DRM_AMD_SECURE_DISPLAY)
	.late_register = amdgpu_dm_crtc_late_register,
#endif
};

static enum drm_connector_status
amdgpu_dm_connector_detect(struct drm_connector *connector, bool force)
{
	bool connected;
	struct amdgpu_dm_connector *aconnector = to_amdgpu_dm_connector(connector);

	/*
	 * Notes:
	 * 1. This interface is NOT called in context of HPD irq.
	 * 2. This interface *is called* in context of user-mode ioctl. Which
	 * makes it a bad place for *any* MST-related activity.
	 */

	if (aconnector->base.force == DRM_FORCE_UNSPECIFIED &&
	    !aconnector->fake_enable)
		connected = (aconnector->dc_sink != NULL);
	else
		connected = (aconnector->base.force == DRM_FORCE_ON);

	update_subconnector_property(aconnector);

	return (connected ? connector_status_connected :
			connector_status_disconnected);
}

int amdgpu_dm_connector_atomic_set_property(struct drm_connector *connector,
					    struct drm_connector_state *connector_state,
					    struct drm_property *property,
					    uint64_t val)
{
	struct drm_device *dev = connector->dev;
	struct amdgpu_device *adev = drm_to_adev(dev);
	struct dm_connector_state *dm_old_state =
		to_dm_connector_state(connector->state);
	struct dm_connector_state *dm_new_state =
		to_dm_connector_state(connector_state);

	int ret = -EINVAL;

	if (property == dev->mode_config.scaling_mode_property) {
		enum amdgpu_rmx_type rmx_type;

		switch (val) {
		case DRM_MODE_SCALE_CENTER:
			rmx_type = RMX_CENTER;
			break;
		case DRM_MODE_SCALE_ASPECT:
			rmx_type = RMX_ASPECT;
			break;
		case DRM_MODE_SCALE_FULLSCREEN:
			rmx_type = RMX_FULL;
			break;
		case DRM_MODE_SCALE_NONE:
		default:
			rmx_type = RMX_OFF;
			break;
		}

		if (dm_old_state->scaling == rmx_type)
			return 0;

		dm_new_state->scaling = rmx_type;
		ret = 0;
	} else if (property == adev->mode_info.underscan_hborder_property) {
		dm_new_state->underscan_hborder = val;
		ret = 0;
	} else if (property == adev->mode_info.underscan_vborder_property) {
		dm_new_state->underscan_vborder = val;
		ret = 0;
	} else if (property == adev->mode_info.underscan_property) {
		dm_new_state->underscan_enable = val;
		ret = 0;
	} else if (property == adev->mode_info.abm_level_property) {
		dm_new_state->abm_level = val;
		ret = 0;
	}

	return ret;
}

int amdgpu_dm_connector_atomic_get_property(struct drm_connector *connector,
					    const struct drm_connector_state *state,
					    struct drm_property *property,
					    uint64_t *val)
{
	struct drm_device *dev = connector->dev;
	struct amdgpu_device *adev = drm_to_adev(dev);
	struct dm_connector_state *dm_state =
		to_dm_connector_state(state);
	int ret = -EINVAL;

	if (property == dev->mode_config.scaling_mode_property) {
		switch (dm_state->scaling) {
		case RMX_CENTER:
			*val = DRM_MODE_SCALE_CENTER;
			break;
		case RMX_ASPECT:
			*val = DRM_MODE_SCALE_ASPECT;
			break;
		case RMX_FULL:
			*val = DRM_MODE_SCALE_FULLSCREEN;
			break;
		case RMX_OFF:
		default:
			*val = DRM_MODE_SCALE_NONE;
			break;
		}
		ret = 0;
	} else if (property == adev->mode_info.underscan_hborder_property) {
		*val = dm_state->underscan_hborder;
		ret = 0;
	} else if (property == adev->mode_info.underscan_vborder_property) {
		*val = dm_state->underscan_vborder;
		ret = 0;
	} else if (property == adev->mode_info.underscan_property) {
		*val = dm_state->underscan_enable;
		ret = 0;
	} else if (property == adev->mode_info.abm_level_property) {
		*val = dm_state->abm_level;
		ret = 0;
	}

	return ret;
}

static void amdgpu_dm_connector_unregister(struct drm_connector *connector)
{
	struct amdgpu_dm_connector *amdgpu_dm_connector = to_amdgpu_dm_connector(connector);

	drm_dp_aux_unregister(&amdgpu_dm_connector->dm_dp_aux.aux);
}

static void amdgpu_dm_connector_destroy(struct drm_connector *connector)
{
	struct amdgpu_dm_connector *aconnector = to_amdgpu_dm_connector(connector);
	const struct dc_link *link = aconnector->dc_link;
	struct amdgpu_device *adev = drm_to_adev(connector->dev);
	struct amdgpu_display_manager *dm = &adev->dm;
	int i;

	/*
	 * Call only if mst_mgr was iniitalized before since it's not done
	 * for all connector types.
	 */
	if (aconnector->mst_mgr.dev)
		drm_dp_mst_topology_mgr_destroy(&aconnector->mst_mgr);

#if defined(CONFIG_BACKLIGHT_CLASS_DEVICE) ||\
	defined(CONFIG_BACKLIGHT_CLASS_DEVICE_MODULE)
	for (i = 0; i < dm->num_of_edps; i++) {
		if ((link == dm->backlight_link[i]) && dm->backlight_dev[i]) {
			backlight_device_unregister(dm->backlight_dev[i]);
			dm->backlight_dev[i] = NULL;
		}
	}
#endif

	if (aconnector->dc_em_sink)
		dc_sink_release(aconnector->dc_em_sink);
	aconnector->dc_em_sink = NULL;
	if (aconnector->dc_sink)
		dc_sink_release(aconnector->dc_sink);
	aconnector->dc_sink = NULL;

	drm_dp_cec_unregister_connector(&aconnector->dm_dp_aux.aux);
	drm_connector_unregister(connector);
	drm_connector_cleanup(connector);
	if (aconnector->i2c) {
		i2c_del_adapter(&aconnector->i2c->base);
		kfree(aconnector->i2c);
	}
	kfree(aconnector->dm_dp_aux.aux.name);

	kfree(connector);
}

void amdgpu_dm_connector_funcs_reset(struct drm_connector *connector)
{
	struct dm_connector_state *state =
		to_dm_connector_state(connector->state);

	if (connector->state)
		__drm_atomic_helper_connector_destroy_state(connector->state);

	kfree(state);

	state = kzalloc(sizeof(*state), GFP_KERNEL);

	if (state) {
		state->scaling = RMX_OFF;
		state->underscan_enable = false;
		state->underscan_hborder = 0;
		state->underscan_vborder = 0;
		state->base.max_requested_bpc = 8;
		state->vcpi_slots = 0;
		state->pbn = 0;
		if (connector->connector_type == DRM_MODE_CONNECTOR_eDP)
			state->abm_level = amdgpu_dm_abm_level;

		__drm_atomic_helper_connector_reset(connector, &state->base);
	}
}

struct drm_connector_state *
amdgpu_dm_connector_atomic_duplicate_state(struct drm_connector *connector)
{
	struct dm_connector_state *state =
		to_dm_connector_state(connector->state);

	struct dm_connector_state *new_state =
			kmemdup(state, sizeof(*state), GFP_KERNEL);

	if (!new_state)
		return NULL;

	__drm_atomic_helper_connector_duplicate_state(connector, &new_state->base);

	new_state->freesync_capable = state->freesync_capable;
	new_state->abm_level = state->abm_level;
	new_state->scaling = state->scaling;
	new_state->underscan_enable = state->underscan_enable;
	new_state->underscan_hborder = state->underscan_hborder;
	new_state->underscan_vborder = state->underscan_vborder;
	new_state->vcpi_slots = state->vcpi_slots;
	new_state->pbn = state->pbn;
	return &new_state->base;
}

static int
amdgpu_dm_connector_late_register(struct drm_connector *connector)
{
	struct amdgpu_dm_connector *amdgpu_dm_connector =
		to_amdgpu_dm_connector(connector);
	int r;

	if ((connector->connector_type == DRM_MODE_CONNECTOR_DisplayPort) ||
	    (connector->connector_type == DRM_MODE_CONNECTOR_eDP)) {
		amdgpu_dm_connector->dm_dp_aux.aux.dev = connector->kdev;
		r = drm_dp_aux_register(&amdgpu_dm_connector->dm_dp_aux.aux);
		if (r)
			return r;
	}

#if defined(CONFIG_DEBUG_FS)
	connector_debugfs_init(amdgpu_dm_connector);
#endif

	return 0;
}

static const struct drm_connector_funcs amdgpu_dm_connector_funcs = {
	.reset = amdgpu_dm_connector_funcs_reset,
	.detect = amdgpu_dm_connector_detect,
	.fill_modes = drm_helper_probe_single_connector_modes,
	.destroy = amdgpu_dm_connector_destroy,
	.atomic_duplicate_state = amdgpu_dm_connector_atomic_duplicate_state,
	.atomic_destroy_state = drm_atomic_helper_connector_destroy_state,
	.atomic_set_property = amdgpu_dm_connector_atomic_set_property,
	.atomic_get_property = amdgpu_dm_connector_atomic_get_property,
	.late_register = amdgpu_dm_connector_late_register,
	.early_unregister = amdgpu_dm_connector_unregister
};

static int get_modes(struct drm_connector *connector)
{
	return amdgpu_dm_connector_get_modes(connector);
}

static void create_eml_sink(struct amdgpu_dm_connector *aconnector)
{
	struct dc_sink_init_data init_params = {
			.link = aconnector->dc_link,
			.sink_signal = SIGNAL_TYPE_VIRTUAL
	};
	struct edid *edid;

	if (!aconnector->base.edid_blob_ptr) {
		DRM_ERROR("No EDID firmware found on connector: %s ,forcing to OFF!\n",
				aconnector->base.name);

		aconnector->base.force = DRM_FORCE_OFF;
		aconnector->base.override_edid = false;
		return;
	}

	edid = (struct edid *) aconnector->base.edid_blob_ptr->data;

	aconnector->edid = edid;

	aconnector->dc_em_sink = dc_link_add_remote_sink(
		aconnector->dc_link,
		(uint8_t *)edid,
		(edid->extensions + 1) * EDID_LENGTH,
		&init_params);

	if (aconnector->base.force == DRM_FORCE_ON) {
		aconnector->dc_sink = aconnector->dc_link->local_sink ?
		aconnector->dc_link->local_sink :
		aconnector->dc_em_sink;
		dc_sink_retain(aconnector->dc_sink);
	}
}

static void handle_edid_mgmt(struct amdgpu_dm_connector *aconnector)
{
	struct dc_link *link = (struct dc_link *)aconnector->dc_link;

	/*
	 * In case of headless boot with force on for DP managed connector
	 * Those settings have to be != 0 to get initial modeset
	 */
	if (link->connector_signal == SIGNAL_TYPE_DISPLAY_PORT) {
		link->verified_link_cap.lane_count = LANE_COUNT_FOUR;
		link->verified_link_cap.link_rate = LINK_RATE_HIGH2;
	}


	aconnector->base.override_edid = true;
	create_eml_sink(aconnector);
}

static struct dc_stream_state *
create_validate_stream_for_sink(struct amdgpu_dm_connector *aconnector,
				const struct drm_display_mode *drm_mode,
				const struct dm_connector_state *dm_state,
				const struct dc_stream_state *old_stream)
{
	struct drm_connector *connector = &aconnector->base;
	struct amdgpu_device *adev = drm_to_adev(connector->dev);
	struct dc_stream_state *stream;
	const struct drm_connector_state *drm_state = dm_state ? &dm_state->base : NULL;
	int requested_bpc = drm_state ? drm_state->max_requested_bpc : 8;
	enum dc_status dc_result = DC_OK;

	do {
		stream = create_stream_for_sink(aconnector, drm_mode,
						dm_state, old_stream,
						requested_bpc);
		if (stream == NULL) {
			DRM_ERROR("Failed to create stream for sink!\n");
			break;
		}

		dc_result = dc_validate_stream(adev->dm.dc, stream);

		if (dc_result != DC_OK) {
			DRM_DEBUG_KMS("Mode %dx%d (clk %d) failed DC validation with error %d (%s)\n",
				      drm_mode->hdisplay,
				      drm_mode->vdisplay,
				      drm_mode->clock,
				      dc_result,
				      dc_status_to_str(dc_result));

			dc_stream_release(stream);
			stream = NULL;
			requested_bpc -= 2; /* lower bpc to retry validation */
		}

	} while (stream == NULL && requested_bpc >= 6);

	if (dc_result == DC_FAIL_ENC_VALIDATE && !aconnector->force_yuv420_output) {
		DRM_DEBUG_KMS("Retry forcing YCbCr420 encoding\n");

		aconnector->force_yuv420_output = true;
		stream = create_validate_stream_for_sink(aconnector, drm_mode,
						dm_state, old_stream);
		aconnector->force_yuv420_output = false;
	}

	return stream;
}

enum drm_mode_status amdgpu_dm_connector_mode_valid(struct drm_connector *connector,
				   struct drm_display_mode *mode)
{
	int result = MODE_ERROR;
	struct dc_sink *dc_sink;
	/* TODO: Unhardcode stream count */
	struct dc_stream_state *stream;
	struct amdgpu_dm_connector *aconnector = to_amdgpu_dm_connector(connector);

	if ((mode->flags & DRM_MODE_FLAG_INTERLACE) ||
			(mode->flags & DRM_MODE_FLAG_DBLSCAN))
		return result;

	/*
	 * Only run this the first time mode_valid is called to initilialize
	 * EDID mgmt
	 */
	if (aconnector->base.force != DRM_FORCE_UNSPECIFIED &&
		!aconnector->dc_em_sink)
		handle_edid_mgmt(aconnector);

	dc_sink = to_amdgpu_dm_connector(connector)->dc_sink;

	if (dc_sink == NULL && aconnector->base.force != DRM_FORCE_ON_DIGITAL &&
				aconnector->base.force != DRM_FORCE_ON) {
		DRM_ERROR("dc_sink is NULL!\n");
		goto fail;
	}

	stream = create_validate_stream_for_sink(aconnector, mode, NULL, NULL);
	if (stream) {
		dc_stream_release(stream);
		result = MODE_OK;
	}

fail:
	/* TODO: error handling*/
	return result;
}

static int fill_hdr_info_packet(const struct drm_connector_state *state,
				struct dc_info_packet *out)
{
	struct hdmi_drm_infoframe frame;
	unsigned char buf[30]; /* 26 + 4 */
	ssize_t len;
	int ret, i;

	memset(out, 0, sizeof(*out));
=======
	if (dc_dsc_compute_config(dc->res_pool->dscs[0],
				dsc_caps,
				dc->debug.dsc_min_slice_height_override,
				max_dsc_target_bpp_limit_override,
				link_bw_in_kbps,
				&stream->timing,
				&dsc_cfg)) {
		stream->timing.dsc_cfg = dsc_cfg;
		stream->timing.flags.DSC = 1;
	}
}
>>>>>>> d60c95ef


static void apply_dsc_policy_for_stream(struct amdgpu_dm_connector *aconnector,
					struct dc_sink *sink, struct dc_stream_state *stream,
					struct dsc_dec_dpcd_caps *dsc_caps)
{
	struct drm_connector *drm_connector = &aconnector->base;
	uint32_t link_bandwidth_kbps;
	uint32_t max_dsc_target_bpp_limit_override = 0;
	struct dc *dc = sink->ctx->dc;
	uint32_t max_supported_bw_in_kbps, timing_bw_in_kbps;
	uint32_t dsc_max_supported_bw_in_kbps;

	link_bandwidth_kbps = dc_link_bandwidth_kbps(aconnector->dc_link,
							dc_link_get_link_cap(aconnector->dc_link));
	if (stream->link && stream->link->local_sink)
		max_dsc_target_bpp_limit_override =
			stream->link->local_sink->edid_caps.panel_patch.max_dsc_target_bpp_limit;

	/* Set DSC policy according to dsc_clock_en */
	dc_dsc_policy_set_enable_dsc_when_not_needed(
		aconnector->dsc_settings.dsc_force_enable == DSC_CLK_FORCE_ENABLE);

	if (aconnector->dc_link && sink->sink_signal == SIGNAL_TYPE_EDP &&
	    !aconnector->dc_link->panel_config.dsc.disable_dsc_edp &&
	    dc->caps.edp_dsc_support && aconnector->dsc_settings.dsc_force_enable != DSC_CLK_FORCE_DISABLE) {

		apply_dsc_policy_for_edp(aconnector, sink, stream, dsc_caps, max_dsc_target_bpp_limit_override);

	} else if (aconnector->dc_link && sink->sink_signal == SIGNAL_TYPE_DISPLAY_PORT) {
		if (sink->link->dpcd_caps.dongle_type == DISPLAY_DONGLE_NONE) {
			if (dc_dsc_compute_config(aconnector->dc_link->ctx->dc->res_pool->dscs[0],
						dsc_caps,
						aconnector->dc_link->ctx->dc->debug.dsc_min_slice_height_override,
						max_dsc_target_bpp_limit_override,
						link_bandwidth_kbps,
						&stream->timing,
						&stream->timing.dsc_cfg)) {
				stream->timing.flags.DSC = 1;
				DRM_DEBUG_DRIVER("%s: [%s] DSC is selected from SST RX\n", __func__, drm_connector->name);
			}
		} else if (sink->link->dpcd_caps.dongle_type == DISPLAY_DONGLE_DP_HDMI_CONVERTER) {
			timing_bw_in_kbps = dc_bandwidth_in_kbps_from_timing(&stream->timing);
			max_supported_bw_in_kbps = link_bandwidth_kbps;
			dsc_max_supported_bw_in_kbps = link_bandwidth_kbps;

			if (timing_bw_in_kbps > max_supported_bw_in_kbps &&
					max_supported_bw_in_kbps > 0 &&
					dsc_max_supported_bw_in_kbps > 0)
				if (dc_dsc_compute_config(aconnector->dc_link->ctx->dc->res_pool->dscs[0],
						dsc_caps,
						aconnector->dc_link->ctx->dc->debug.dsc_min_slice_height_override,
						max_dsc_target_bpp_limit_override,
						dsc_max_supported_bw_in_kbps,
						&stream->timing,
						&stream->timing.dsc_cfg)) {
					stream->timing.flags.DSC = 1;
					DRM_DEBUG_DRIVER("%s: [%s] DSC is selected from DP-HDMI PCON\n",
									 __func__, drm_connector->name);
				}
		}
	}

	/* Overwrite the stream flag if DSC is enabled through debugfs */
	if (aconnector->dsc_settings.dsc_force_enable == DSC_CLK_FORCE_ENABLE)
		stream->timing.flags.DSC = 1;

	if (stream->timing.flags.DSC && aconnector->dsc_settings.dsc_num_slices_h)
		stream->timing.dsc_cfg.num_slices_h = aconnector->dsc_settings.dsc_num_slices_h;

	if (stream->timing.flags.DSC && aconnector->dsc_settings.dsc_num_slices_v)
		stream->timing.dsc_cfg.num_slices_v = aconnector->dsc_settings.dsc_num_slices_v;

	if (stream->timing.flags.DSC && aconnector->dsc_settings.dsc_bits_per_pixel)
		stream->timing.dsc_cfg.bits_per_pixel = aconnector->dsc_settings.dsc_bits_per_pixel;
}
#endif /* CONFIG_DRM_AMD_DC_DCN */

static struct dc_stream_state *
create_stream_for_sink(struct amdgpu_dm_connector *aconnector,
		       const struct drm_display_mode *drm_mode,
		       const struct dm_connector_state *dm_state,
		       const struct dc_stream_state *old_stream,
		       int requested_bpc)
{
	struct drm_display_mode *preferred_mode = NULL;
	struct drm_connector *drm_connector;
	const struct drm_connector_state *con_state =
		dm_state ? &dm_state->base : NULL;
	struct dc_stream_state *stream = NULL;
	struct drm_display_mode mode = *drm_mode;
	struct drm_display_mode saved_mode;
	struct drm_display_mode *freesync_mode = NULL;
	bool native_mode_found = false;
	bool recalculate_timing = false;
	bool scale = dm_state ? (dm_state->scaling != RMX_OFF) : false;
	int mode_refresh;
	int preferred_refresh = 0;
#if defined(CONFIG_DRM_AMD_DC_DCN)
	struct dsc_dec_dpcd_caps dsc_caps;
#endif

	struct dc_sink *sink = NULL;

	memset(&saved_mode, 0, sizeof(saved_mode));

	if (aconnector == NULL) {
		DRM_ERROR("aconnector is NULL!\n");
		return stream;
	}

	drm_connector = &aconnector->base;

	if (!aconnector->dc_sink) {
		sink = create_fake_sink(aconnector);
		if (!sink)
			return stream;
	} else {
		sink = aconnector->dc_sink;
		dc_sink_retain(sink);
	}

	stream = dc_create_stream_for_sink(sink);

	if (stream == NULL) {
		DRM_ERROR("Failed to create stream for sink!\n");
		goto finish;
	}

	stream->dm_stream_context = aconnector;

	stream->timing.flags.LTE_340MCSC_SCRAMBLE =
		drm_connector->display_info.hdmi.scdc.scrambling.low_rates;

	list_for_each_entry(preferred_mode, &aconnector->base.modes, head) {
		/* Search for preferred mode */
		if (preferred_mode->type & DRM_MODE_TYPE_PREFERRED) {
			native_mode_found = true;
			break;
		}
	}
	if (!native_mode_found)
		preferred_mode = list_first_entry_or_null(
				&aconnector->base.modes,
				struct drm_display_mode,
				head);

	mode_refresh = drm_mode_vrefresh(&mode);

	if (preferred_mode == NULL) {
		/*
		 * This may not be an error, the use case is when we have no
		 * usermode calls to reset and set mode upon hotplug. In this
		 * case, we call set mode ourselves to restore the previous mode
		 * and the modelist may not be filled in in time.
		 */
		DRM_DEBUG_DRIVER("No preferred mode found\n");
	} else {
		recalculate_timing = amdgpu_freesync_vid_mode &&
				 is_freesync_video_mode(&mode, aconnector);
		if (recalculate_timing) {
			freesync_mode = get_highest_refresh_rate_mode(aconnector, false);
			drm_mode_copy(&saved_mode, &mode);
			drm_mode_copy(&mode, freesync_mode);
		} else {
			decide_crtc_timing_for_drm_display_mode(
					&mode, preferred_mode, scale);

			preferred_refresh = drm_mode_vrefresh(preferred_mode);
		}
	}

	if (recalculate_timing)
		drm_mode_set_crtcinfo(&saved_mode, 0);
	else if (!dm_state)
		drm_mode_set_crtcinfo(&mode, 0);

	/*
	* If scaling is enabled and refresh rate didn't change
	* we copy the vic and polarities of the old timings
	*/
	if (!scale || mode_refresh != preferred_refresh)
		fill_stream_properties_from_drm_display_mode(
			stream, &mode, &aconnector->base, con_state, NULL,
			requested_bpc);
	else
		fill_stream_properties_from_drm_display_mode(
			stream, &mode, &aconnector->base, con_state, old_stream,
			requested_bpc);

#if defined(CONFIG_DRM_AMD_DC_DCN)
	/* SST DSC determination policy */
	update_dsc_caps(aconnector, sink, stream, &dsc_caps);
	if (aconnector->dsc_settings.dsc_force_enable != DSC_CLK_FORCE_DISABLE && dsc_caps.is_dsc_supported)
		apply_dsc_policy_for_stream(aconnector, sink, stream, &dsc_caps);
#endif

	update_stream_scaling_settings(&mode, dm_state, stream);

	fill_audio_info(
		&stream->audio_info,
		drm_connector,
		sink);

	update_stream_signal(stream, sink);

	if (stream->signal == SIGNAL_TYPE_HDMI_TYPE_A)
		mod_build_hf_vsif_infopacket(stream, &stream->vsp_infopacket);

	if (stream->link->psr_settings.psr_feature_enabled) {
		//
		// should decide stream support vsc sdp colorimetry capability
		// before building vsc info packet
		//
		stream->use_vsc_sdp_for_colorimetry = false;
		if (aconnector->dc_sink->sink_signal == SIGNAL_TYPE_DISPLAY_PORT_MST) {
			stream->use_vsc_sdp_for_colorimetry =
				aconnector->dc_sink->is_vsc_sdp_colorimetry_supported;
		} else {
			if (stream->link->dpcd_caps.dprx_feature.bits.VSC_SDP_COLORIMETRY_SUPPORTED)
				stream->use_vsc_sdp_for_colorimetry = true;
		}
		mod_build_vsc_infopacket(stream, &stream->vsc_infopacket, stream->output_color_space);
		aconnector->psr_skip_count = AMDGPU_DM_PSR_ENTRY_DELAY;

	}
finish:
	dc_sink_release(sink);

	return stream;
}

static enum drm_connector_status
amdgpu_dm_connector_detect(struct drm_connector *connector, bool force)
{
	bool connected;
	struct amdgpu_dm_connector *aconnector = to_amdgpu_dm_connector(connector);

	/*
	 * Notes:
	 * 1. This interface is NOT called in context of HPD irq.
	 * 2. This interface *is called* in context of user-mode ioctl. Which
	 * makes it a bad place for *any* MST-related activity.
	 */

	if (aconnector->base.force == DRM_FORCE_UNSPECIFIED &&
	    !aconnector->fake_enable)
		connected = (aconnector->dc_sink != NULL);
	else
		connected = (aconnector->base.force == DRM_FORCE_ON ||
				aconnector->base.force == DRM_FORCE_ON_DIGITAL);

	update_subconnector_property(aconnector);

	return (connected ? connector_status_connected :
			connector_status_disconnected);
}

int amdgpu_dm_connector_atomic_set_property(struct drm_connector *connector,
					    struct drm_connector_state *connector_state,
					    struct drm_property *property,
					    uint64_t val)
{
	struct drm_device *dev = connector->dev;
	struct amdgpu_device *adev = drm_to_adev(dev);
	struct dm_connector_state *dm_old_state =
		to_dm_connector_state(connector->state);
	struct dm_connector_state *dm_new_state =
		to_dm_connector_state(connector_state);

	int ret = -EINVAL;

	if (property == dev->mode_config.scaling_mode_property) {
		enum amdgpu_rmx_type rmx_type;

		switch (val) {
		case DRM_MODE_SCALE_CENTER:
			rmx_type = RMX_CENTER;
			break;
		case DRM_MODE_SCALE_ASPECT:
			rmx_type = RMX_ASPECT;
			break;
		case DRM_MODE_SCALE_FULLSCREEN:
			rmx_type = RMX_FULL;
			break;
		case DRM_MODE_SCALE_NONE:
		default:
			rmx_type = RMX_OFF;
			break;
		}

		if (dm_old_state->scaling == rmx_type)
			return 0;

		dm_new_state->scaling = rmx_type;
		ret = 0;
	} else if (property == adev->mode_info.underscan_hborder_property) {
		dm_new_state->underscan_hborder = val;
		ret = 0;
	} else if (property == adev->mode_info.underscan_vborder_property) {
		dm_new_state->underscan_vborder = val;
		ret = 0;
	} else if (property == adev->mode_info.underscan_property) {
		dm_new_state->underscan_enable = val;
		ret = 0;
	} else if (property == adev->mode_info.abm_level_property) {
		dm_new_state->abm_level = val;
		ret = 0;
	}

	return ret;
}

int amdgpu_dm_connector_atomic_get_property(struct drm_connector *connector,
					    const struct drm_connector_state *state,
					    struct drm_property *property,
					    uint64_t *val)
{
	struct drm_device *dev = connector->dev;
	struct amdgpu_device *adev = drm_to_adev(dev);
	struct dm_connector_state *dm_state =
		to_dm_connector_state(state);
	int ret = -EINVAL;

	if (property == dev->mode_config.scaling_mode_property) {
		switch (dm_state->scaling) {
		case RMX_CENTER:
			*val = DRM_MODE_SCALE_CENTER;
			break;
		case RMX_ASPECT:
			*val = DRM_MODE_SCALE_ASPECT;
			break;
		case RMX_FULL:
			*val = DRM_MODE_SCALE_FULLSCREEN;
			break;
		case RMX_OFF:
		default:
			*val = DRM_MODE_SCALE_NONE;
			break;
		}
		ret = 0;
	} else if (property == adev->mode_info.underscan_hborder_property) {
		*val = dm_state->underscan_hborder;
		ret = 0;
	} else if (property == adev->mode_info.underscan_vborder_property) {
		*val = dm_state->underscan_vborder;
		ret = 0;
	} else if (property == adev->mode_info.underscan_property) {
		*val = dm_state->underscan_enable;
		ret = 0;
	} else if (property == adev->mode_info.abm_level_property) {
		*val = dm_state->abm_level;
		ret = 0;
	}

	return ret;
}

static void amdgpu_dm_connector_unregister(struct drm_connector *connector)
{
	struct amdgpu_dm_connector *amdgpu_dm_connector = to_amdgpu_dm_connector(connector);

	drm_dp_aux_unregister(&amdgpu_dm_connector->dm_dp_aux.aux);
}

static void amdgpu_dm_connector_destroy(struct drm_connector *connector)
{
	struct amdgpu_dm_connector *aconnector = to_amdgpu_dm_connector(connector);
	const struct dc_link *link = aconnector->dc_link;
	struct amdgpu_device *adev = drm_to_adev(connector->dev);
	struct amdgpu_display_manager *dm = &adev->dm;
	int i;

	/*
	 * Call only if mst_mgr was initialized before since it's not done
	 * for all connector types.
	 */
	if (aconnector->mst_mgr.dev)
		drm_dp_mst_topology_mgr_destroy(&aconnector->mst_mgr);

#if defined(CONFIG_BACKLIGHT_CLASS_DEVICE) ||\
	defined(CONFIG_BACKLIGHT_CLASS_DEVICE_MODULE)
	for (i = 0; i < dm->num_of_edps; i++) {
		if ((link == dm->backlight_link[i]) && dm->backlight_dev[i]) {
			backlight_device_unregister(dm->backlight_dev[i]);
			dm->backlight_dev[i] = NULL;
		}
	}
#endif

	if (aconnector->dc_em_sink)
		dc_sink_release(aconnector->dc_em_sink);
	aconnector->dc_em_sink = NULL;
	if (aconnector->dc_sink)
		dc_sink_release(aconnector->dc_sink);
	aconnector->dc_sink = NULL;

	drm_dp_cec_unregister_connector(&aconnector->dm_dp_aux.aux);
	drm_connector_unregister(connector);
	drm_connector_cleanup(connector);
	if (aconnector->i2c) {
		i2c_del_adapter(&aconnector->i2c->base);
		kfree(aconnector->i2c);
	}
	kfree(aconnector->dm_dp_aux.aux.name);

	kfree(connector);
}

void amdgpu_dm_connector_funcs_reset(struct drm_connector *connector)
{
	struct dm_connector_state *state =
		to_dm_connector_state(connector->state);

	if (connector->state)
		__drm_atomic_helper_connector_destroy_state(connector->state);

	kfree(state);

	state = kzalloc(sizeof(*state), GFP_KERNEL);

	if (state) {
		state->scaling = RMX_OFF;
		state->underscan_enable = false;
		state->underscan_hborder = 0;
		state->underscan_vborder = 0;
		state->base.max_requested_bpc = 8;
		state->vcpi_slots = 0;
		state->pbn = 0;

		if (connector->connector_type == DRM_MODE_CONNECTOR_eDP)
			state->abm_level = amdgpu_dm_abm_level;

		__drm_atomic_helper_connector_reset(connector, &state->base);
	}
}

struct drm_connector_state *
amdgpu_dm_connector_atomic_duplicate_state(struct drm_connector *connector)
{
	struct dm_connector_state *state =
		to_dm_connector_state(connector->state);

	struct dm_connector_state *new_state =
			kmemdup(state, sizeof(*state), GFP_KERNEL);

	if (!new_state)
		return NULL;

	__drm_atomic_helper_connector_duplicate_state(connector, &new_state->base);

	new_state->freesync_capable = state->freesync_capable;
	new_state->abm_level = state->abm_level;
	new_state->scaling = state->scaling;
	new_state->underscan_enable = state->underscan_enable;
	new_state->underscan_hborder = state->underscan_hborder;
	new_state->underscan_vborder = state->underscan_vborder;
	new_state->vcpi_slots = state->vcpi_slots;
	new_state->pbn = state->pbn;
	return &new_state->base;
}

static int
amdgpu_dm_connector_late_register(struct drm_connector *connector)
{
	struct amdgpu_dm_connector *amdgpu_dm_connector =
		to_amdgpu_dm_connector(connector);
	int r;

	if ((connector->connector_type == DRM_MODE_CONNECTOR_DisplayPort) ||
	    (connector->connector_type == DRM_MODE_CONNECTOR_eDP)) {
		amdgpu_dm_connector->dm_dp_aux.aux.dev = connector->kdev;
		r = drm_dp_aux_register(&amdgpu_dm_connector->dm_dp_aux.aux);
		if (r)
			return r;
	}

#if defined(CONFIG_DEBUG_FS)
	connector_debugfs_init(amdgpu_dm_connector);
#endif

	return 0;
}

static const struct drm_connector_funcs amdgpu_dm_connector_funcs = {
	.reset = amdgpu_dm_connector_funcs_reset,
	.detect = amdgpu_dm_connector_detect,
	.fill_modes = drm_helper_probe_single_connector_modes,
	.destroy = amdgpu_dm_connector_destroy,
	.atomic_duplicate_state = amdgpu_dm_connector_atomic_duplicate_state,
	.atomic_destroy_state = drm_atomic_helper_connector_destroy_state,
	.atomic_set_property = amdgpu_dm_connector_atomic_set_property,
	.atomic_get_property = amdgpu_dm_connector_atomic_get_property,
	.late_register = amdgpu_dm_connector_late_register,
	.early_unregister = amdgpu_dm_connector_unregister
};

static int get_modes(struct drm_connector *connector)
{
	return amdgpu_dm_connector_get_modes(connector);
}

static void create_eml_sink(struct amdgpu_dm_connector *aconnector)
{
	struct dc_sink_init_data init_params = {
			.link = aconnector->dc_link,
			.sink_signal = SIGNAL_TYPE_VIRTUAL
	};
	struct edid *edid;

	if (!aconnector->base.edid_blob_ptr) {
		DRM_ERROR("No EDID firmware found on connector: %s ,forcing to OFF!\n",
				aconnector->base.name);

		aconnector->base.force = DRM_FORCE_OFF;
		aconnector->base.override_edid = false;
		return;
	}

	edid = (struct edid *) aconnector->base.edid_blob_ptr->data;

	aconnector->edid = edid;

	aconnector->dc_em_sink = dc_link_add_remote_sink(
		aconnector->dc_link,
		(uint8_t *)edid,
		(edid->extensions + 1) * EDID_LENGTH,
		&init_params);

	if (aconnector->base.force == DRM_FORCE_ON) {
		aconnector->dc_sink = aconnector->dc_link->local_sink ?
		aconnector->dc_link->local_sink :
		aconnector->dc_em_sink;
		dc_sink_retain(aconnector->dc_sink);
	}
}

static void handle_edid_mgmt(struct amdgpu_dm_connector *aconnector)
{
	struct dc_link *link = (struct dc_link *)aconnector->dc_link;

	/*
	 * In case of headless boot with force on for DP managed connector
	 * Those settings have to be != 0 to get initial modeset
	 */
	if (link->connector_signal == SIGNAL_TYPE_DISPLAY_PORT) {
		link->verified_link_cap.lane_count = LANE_COUNT_FOUR;
		link->verified_link_cap.link_rate = LINK_RATE_HIGH2;
	}


	aconnector->base.override_edid = true;
	create_eml_sink(aconnector);
}

struct dc_stream_state *
create_validate_stream_for_sink(struct amdgpu_dm_connector *aconnector,
				const struct drm_display_mode *drm_mode,
				const struct dm_connector_state *dm_state,
				const struct dc_stream_state *old_stream)
{
	struct drm_connector *connector = &aconnector->base;
	struct amdgpu_device *adev = drm_to_adev(connector->dev);
	struct dc_stream_state *stream;
	const struct drm_connector_state *drm_state = dm_state ? &dm_state->base : NULL;
	int requested_bpc = drm_state ? drm_state->max_requested_bpc : 8;
	enum dc_status dc_result = DC_OK;

	do {
		stream = create_stream_for_sink(aconnector, drm_mode,
						dm_state, old_stream,
						requested_bpc);
		if (stream == NULL) {
			DRM_ERROR("Failed to create stream for sink!\n");
			break;
		}

		dc_result = dc_validate_stream(adev->dm.dc, stream);
		if (dc_result == DC_OK && stream->signal == SIGNAL_TYPE_DISPLAY_PORT_MST)
			dc_result = dm_dp_mst_is_port_support_mode(aconnector, stream);

		if (dc_result != DC_OK) {
			DRM_DEBUG_KMS("Mode %dx%d (clk %d) failed DC validation with error %d (%s)\n",
				      drm_mode->hdisplay,
				      drm_mode->vdisplay,
				      drm_mode->clock,
				      dc_result,
				      dc_status_to_str(dc_result));

			dc_stream_release(stream);
			stream = NULL;
			requested_bpc -= 2; /* lower bpc to retry validation */
		}

	} while (stream == NULL && requested_bpc >= 6);

	if (dc_result == DC_FAIL_ENC_VALIDATE && !aconnector->force_yuv420_output) {
		DRM_DEBUG_KMS("Retry forcing YCbCr420 encoding\n");

		aconnector->force_yuv420_output = true;
		stream = create_validate_stream_for_sink(aconnector, drm_mode,
						dm_state, old_stream);
		aconnector->force_yuv420_output = false;
	}

	return stream;
}

enum drm_mode_status amdgpu_dm_connector_mode_valid(struct drm_connector *connector,
				   struct drm_display_mode *mode)
{
	int result = MODE_ERROR;
	struct dc_sink *dc_sink;
	/* TODO: Unhardcode stream count */
	struct dc_stream_state *stream;
	struct amdgpu_dm_connector *aconnector = to_amdgpu_dm_connector(connector);

	if ((mode->flags & DRM_MODE_FLAG_INTERLACE) ||
			(mode->flags & DRM_MODE_FLAG_DBLSCAN))
		return result;

	/*
	 * Only run this the first time mode_valid is called to initilialize
	 * EDID mgmt
	 */
	if (aconnector->base.force != DRM_FORCE_UNSPECIFIED &&
		!aconnector->dc_em_sink)
		handle_edid_mgmt(aconnector);

	dc_sink = to_amdgpu_dm_connector(connector)->dc_sink;

	if (dc_sink == NULL && aconnector->base.force != DRM_FORCE_ON_DIGITAL &&
				aconnector->base.force != DRM_FORCE_ON) {
		DRM_ERROR("dc_sink is NULL!\n");
		goto fail;
	}

	stream = create_validate_stream_for_sink(aconnector, mode, NULL, NULL);
	if (stream) {
		dc_stream_release(stream);
		result = MODE_OK;
	}

fail:
	/* TODO: error handling*/
	return result;
}

static int fill_hdr_info_packet(const struct drm_connector_state *state,
				struct dc_info_packet *out)
{
	struct hdmi_drm_infoframe frame;
	unsigned char buf[30]; /* 26 + 4 */
	ssize_t len;
	int ret, i;

	memset(out, 0, sizeof(*out));

	if (!state->hdr_output_metadata)
		return 0;

	ret = drm_hdmi_infoframe_set_hdr_metadata(&frame, state);
	if (ret)
		return ret;

	len = hdmi_drm_infoframe_pack_only(&frame, buf, sizeof(buf));
	if (len < 0)
		return (int)len;

	/* Static metadata is a fixed 26 bytes + 4 byte header. */
	if (len != 30)
		return -EINVAL;

	/* Prepare the infopacket for DC. */
	switch (state->connector->connector_type) {
	case DRM_MODE_CONNECTOR_HDMIA:
		out->hb0 = 0x87; /* type */
		out->hb1 = 0x01; /* version */
		out->hb2 = 0x1A; /* length */
		out->sb[0] = buf[3]; /* checksum */
		i = 1;
		break;

	case DRM_MODE_CONNECTOR_DisplayPort:
	case DRM_MODE_CONNECTOR_eDP:
		out->hb0 = 0x00; /* sdp id, zero */
		out->hb1 = 0x87; /* type */
		out->hb2 = 0x1D; /* payload len - 1 */
		out->hb3 = (0x13 << 2); /* sdp version */
		out->sb[0] = 0x01; /* version */
		out->sb[1] = 0x1A; /* length */
		i = 2;
		break;

	default:
		return -EINVAL;
	}

	memcpy(&out->sb[i], &buf[4], 26);
	out->valid = true;

	print_hex_dump(KERN_DEBUG, "HDR SB:", DUMP_PREFIX_NONE, 16, 1, out->sb,
		       sizeof(out->sb), false);

	return 0;
}

static int
amdgpu_dm_connector_atomic_check(struct drm_connector *conn,
				 struct drm_atomic_state *state)
{
	struct drm_connector_state *new_con_state =
		drm_atomic_get_new_connector_state(state, conn);
	struct drm_connector_state *old_con_state =
		drm_atomic_get_old_connector_state(state, conn);
	struct drm_crtc *crtc = new_con_state->crtc;
	struct drm_crtc_state *new_crtc_state;
	struct amdgpu_dm_connector *aconn = to_amdgpu_dm_connector(conn);
	int ret;

	trace_amdgpu_dm_connector_atomic_check(new_con_state);

	if (conn->connector_type == DRM_MODE_CONNECTOR_DisplayPort) {
		ret = drm_dp_mst_root_conn_atomic_check(new_con_state, &aconn->mst_mgr);
		if (ret < 0)
			return ret;
	}

	if (!crtc)
		return 0;

	if (!drm_connector_atomic_hdr_metadata_equal(old_con_state, new_con_state)) {
		struct dc_info_packet hdr_infopacket;

		ret = fill_hdr_info_packet(new_con_state, &hdr_infopacket);
		if (ret)
			return ret;

		new_crtc_state = drm_atomic_get_crtc_state(state, crtc);
		if (IS_ERR(new_crtc_state))
			return PTR_ERR(new_crtc_state);

		/*
		 * DC considers the stream backends changed if the
		 * static metadata changes. Forcing the modeset also
		 * gives a simple way for userspace to switch from
		 * 8bpc to 10bpc when setting the metadata to enter
		 * or exit HDR.
		 *
		 * Changing the static metadata after it's been
		 * set is permissible, however. So only force a
		 * modeset if we're entering or exiting HDR.
		 */
		new_crtc_state->mode_changed =
			!old_con_state->hdr_output_metadata ||
			!new_con_state->hdr_output_metadata;
	}

	return 0;
}

static const struct drm_connector_helper_funcs
amdgpu_dm_connector_helper_funcs = {
	/*
	 * If hotplugging a second bigger display in FB Con mode, bigger resolution
	 * modes will be filtered by drm_mode_validate_size(), and those modes
	 * are missing after user start lightdm. So we need to renew modes list.
	 * in get_modes call back, not just return the modes count
	 */
	.get_modes = get_modes,
	.mode_valid = amdgpu_dm_connector_mode_valid,
	.atomic_check = amdgpu_dm_connector_atomic_check,
};

static void dm_encoder_helper_disable(struct drm_encoder *encoder)
{

}

int convert_dc_color_depth_into_bpc(enum dc_color_depth display_color_depth)
{
	switch (display_color_depth) {
	case COLOR_DEPTH_666:
		return 6;
	case COLOR_DEPTH_888:
		return 8;
	case COLOR_DEPTH_101010:
		return 10;
	case COLOR_DEPTH_121212:
		return 12;
	case COLOR_DEPTH_141414:
		return 14;
	case COLOR_DEPTH_161616:
		return 16;
	default:
		break;
	}
	return 0;
}

static int dm_encoder_helper_atomic_check(struct drm_encoder *encoder,
					  struct drm_crtc_state *crtc_state,
					  struct drm_connector_state *conn_state)
{
	struct drm_atomic_state *state = crtc_state->state;
	struct drm_connector *connector = conn_state->connector;
	struct amdgpu_dm_connector *aconnector = to_amdgpu_dm_connector(connector);
	struct dm_connector_state *dm_new_connector_state = to_dm_connector_state(conn_state);
	const struct drm_display_mode *adjusted_mode = &crtc_state->adjusted_mode;
	struct drm_dp_mst_topology_mgr *mst_mgr;
	struct drm_dp_mst_port *mst_port;
	struct drm_dp_mst_topology_state *mst_state;
	enum dc_color_depth color_depth;
	int clock, bpp = 0;
	bool is_y420 = false;

	if (!aconnector->port || !aconnector->dc_sink)
		return 0;

	mst_port = aconnector->port;
	mst_mgr = &aconnector->mst_port->mst_mgr;

	if (!crtc_state->connectors_changed && !crtc_state->mode_changed)
		return 0;

	mst_state = drm_atomic_get_mst_topology_state(state, mst_mgr);
	if (IS_ERR(mst_state))
		return PTR_ERR(mst_state);

	if (!mst_state->pbn_div)
		mst_state->pbn_div = dm_mst_get_pbn_divider(aconnector->mst_port->dc_link);

	if (!state->duplicated) {
		int max_bpc = conn_state->max_requested_bpc;
		is_y420 = drm_mode_is_420_also(&connector->display_info, adjusted_mode) &&
			  aconnector->force_yuv420_output;
		color_depth = convert_color_depth_from_display_info(connector,
								    is_y420,
								    max_bpc);
		bpp = convert_dc_color_depth_into_bpc(color_depth) * 3;
		clock = adjusted_mode->clock;
		dm_new_connector_state->pbn = drm_dp_calc_pbn_mode(clock, bpp, false);
	}

	dm_new_connector_state->vcpi_slots =
		drm_dp_atomic_find_time_slots(state, mst_mgr, mst_port,
					      dm_new_connector_state->pbn);
	if (dm_new_connector_state->vcpi_slots < 0) {
		DRM_DEBUG_ATOMIC("failed finding vcpi slots: %d\n", (int)dm_new_connector_state->vcpi_slots);
		return dm_new_connector_state->vcpi_slots;
	}
	return 0;
}

const struct drm_encoder_helper_funcs amdgpu_dm_encoder_helper_funcs = {
	.disable = dm_encoder_helper_disable,
	.atomic_check = dm_encoder_helper_atomic_check
};

#if defined(CONFIG_DRM_AMD_DC_DCN)
static int dm_update_mst_vcpi_slots_for_dsc(struct drm_atomic_state *state,
					    struct dc_state *dc_state,
					    struct dsc_mst_fairness_vars *vars)
{
	struct dc_stream_state *stream = NULL;
	struct drm_connector *connector;
	struct drm_connector_state *new_con_state;
	struct amdgpu_dm_connector *aconnector;
	struct dm_connector_state *dm_conn_state;
	int i, j, ret;
	int vcpi, pbn_div, pbn, slot_num = 0;

	for_each_new_connector_in_state(state, connector, new_con_state, i) {

		aconnector = to_amdgpu_dm_connector(connector);

		if (!aconnector->port)
			continue;

		if (!new_con_state || !new_con_state->crtc)
			continue;

		dm_conn_state = to_dm_connector_state(new_con_state);

		for (j = 0; j < dc_state->stream_count; j++) {
			stream = dc_state->streams[j];
			if (!stream)
				continue;

			if ((struct amdgpu_dm_connector *)stream->dm_stream_context == aconnector)
				break;

			stream = NULL;
		}

		if (!stream)
			continue;

		pbn_div = dm_mst_get_pbn_divider(stream->link);
		/* pbn is calculated by compute_mst_dsc_configs_for_state*/
		for (j = 0; j < dc_state->stream_count; j++) {
			if (vars[j].aconnector == aconnector) {
				pbn = vars[j].pbn;
				break;
			}
		}

		if (j == dc_state->stream_count)
			continue;

		slot_num = DIV_ROUND_UP(pbn, pbn_div);

		if (stream->timing.flags.DSC != 1) {
			dm_conn_state->pbn = pbn;
			dm_conn_state->vcpi_slots = slot_num;

			ret = drm_dp_mst_atomic_enable_dsc(state, aconnector->port,
							   dm_conn_state->pbn, false);
			if (ret < 0)
				return ret;

			continue;
		}

		vcpi = drm_dp_mst_atomic_enable_dsc(state, aconnector->port, pbn, true);
		if (vcpi < 0)
			return vcpi;

		dm_conn_state->pbn = pbn;
		dm_conn_state->vcpi_slots = vcpi;
	}
	return 0;
}
#endif

static int to_drm_connector_type(enum signal_type st)
{
	switch (st) {
	case SIGNAL_TYPE_HDMI_TYPE_A:
		return DRM_MODE_CONNECTOR_HDMIA;
	case SIGNAL_TYPE_EDP:
		return DRM_MODE_CONNECTOR_eDP;
	case SIGNAL_TYPE_LVDS:
		return DRM_MODE_CONNECTOR_LVDS;
	case SIGNAL_TYPE_RGB:
		return DRM_MODE_CONNECTOR_VGA;
	case SIGNAL_TYPE_DISPLAY_PORT:
	case SIGNAL_TYPE_DISPLAY_PORT_MST:
		return DRM_MODE_CONNECTOR_DisplayPort;
	case SIGNAL_TYPE_DVI_DUAL_LINK:
	case SIGNAL_TYPE_DVI_SINGLE_LINK:
		return DRM_MODE_CONNECTOR_DVID;
	case SIGNAL_TYPE_VIRTUAL:
		return DRM_MODE_CONNECTOR_VIRTUAL;

	default:
		return DRM_MODE_CONNECTOR_Unknown;
	}
}

static struct drm_encoder *amdgpu_dm_connector_to_encoder(struct drm_connector *connector)
{
	struct drm_encoder *encoder;

	/* There is only one encoder per connector */
	drm_connector_for_each_possible_encoder(connector, encoder)
		return encoder;

	return NULL;
}

static void amdgpu_dm_get_native_mode(struct drm_connector *connector)
{
	struct drm_encoder *encoder;
	struct amdgpu_encoder *amdgpu_encoder;

	encoder = amdgpu_dm_connector_to_encoder(connector);

	if (encoder == NULL)
		return;

	amdgpu_encoder = to_amdgpu_encoder(encoder);

	amdgpu_encoder->native_mode.clock = 0;

	if (!list_empty(&connector->probed_modes)) {
		struct drm_display_mode *preferred_mode = NULL;

		list_for_each_entry(preferred_mode,
				    &connector->probed_modes,
				    head) {
			if (preferred_mode->type & DRM_MODE_TYPE_PREFERRED)
				amdgpu_encoder->native_mode = *preferred_mode;

			break;
		}

	}
}

static struct drm_display_mode *
amdgpu_dm_create_common_mode(struct drm_encoder *encoder,
			     char *name,
			     int hdisplay, int vdisplay)
{
	struct drm_device *dev = encoder->dev;
	struct amdgpu_encoder *amdgpu_encoder = to_amdgpu_encoder(encoder);
	struct drm_display_mode *mode = NULL;
	struct drm_display_mode *native_mode = &amdgpu_encoder->native_mode;

	mode = drm_mode_duplicate(dev, native_mode);

	if (mode == NULL)
		return NULL;

	mode->hdisplay = hdisplay;
	mode->vdisplay = vdisplay;
	mode->type &= ~DRM_MODE_TYPE_PREFERRED;
	strscpy(mode->name, name, DRM_DISPLAY_MODE_LEN);

	return mode;

}

static void amdgpu_dm_connector_add_common_modes(struct drm_encoder *encoder,
						 struct drm_connector *connector)
{
	struct amdgpu_encoder *amdgpu_encoder = to_amdgpu_encoder(encoder);
	struct drm_display_mode *mode = NULL;
	struct drm_display_mode *native_mode = &amdgpu_encoder->native_mode;
	struct amdgpu_dm_connector *amdgpu_dm_connector =
				to_amdgpu_dm_connector(connector);
	int i;
	int n;
	struct mode_size {
		char name[DRM_DISPLAY_MODE_LEN];
		int w;
		int h;
	} common_modes[] = {
		{  "640x480",  640,  480},
		{  "800x600",  800,  600},
		{ "1024x768", 1024,  768},
		{ "1280x720", 1280,  720},
		{ "1280x800", 1280,  800},
		{"1280x1024", 1280, 1024},
		{ "1440x900", 1440,  900},
		{"1680x1050", 1680, 1050},
		{"1600x1200", 1600, 1200},
		{"1920x1080", 1920, 1080},
		{"1920x1200", 1920, 1200}
	};

	n = ARRAY_SIZE(common_modes);

	for (i = 0; i < n; i++) {
		struct drm_display_mode *curmode = NULL;
		bool mode_existed = false;

		if (common_modes[i].w > native_mode->hdisplay ||
		    common_modes[i].h > native_mode->vdisplay ||
		   (common_modes[i].w == native_mode->hdisplay &&
		    common_modes[i].h == native_mode->vdisplay))
			continue;

		list_for_each_entry(curmode, &connector->probed_modes, head) {
			if (common_modes[i].w == curmode->hdisplay &&
			    common_modes[i].h == curmode->vdisplay) {
				mode_existed = true;
				break;
			}
		}

		if (mode_existed)
			continue;

		mode = amdgpu_dm_create_common_mode(encoder,
				common_modes[i].name, common_modes[i].w,
				common_modes[i].h);
		if (!mode)
			continue;

		drm_mode_probed_add(connector, mode);
		amdgpu_dm_connector->num_modes++;
	}
}

static void amdgpu_set_panel_orientation(struct drm_connector *connector)
{
	struct drm_encoder *encoder;
	struct amdgpu_encoder *amdgpu_encoder;
	const struct drm_display_mode *native_mode;

	if (connector->connector_type != DRM_MODE_CONNECTOR_eDP &&
	    connector->connector_type != DRM_MODE_CONNECTOR_LVDS)
		return;

	mutex_lock(&connector->dev->mode_config.mutex);
	amdgpu_dm_connector_get_modes(connector);
	mutex_unlock(&connector->dev->mode_config.mutex);

	encoder = amdgpu_dm_connector_to_encoder(connector);
	if (!encoder)
		return;

	amdgpu_encoder = to_amdgpu_encoder(encoder);

	native_mode = &amdgpu_encoder->native_mode;
	if (native_mode->hdisplay == 0 || native_mode->vdisplay == 0)
		return;

	drm_connector_set_panel_orientation_with_quirk(connector,
						       DRM_MODE_PANEL_ORIENTATION_UNKNOWN,
						       native_mode->hdisplay,
						       native_mode->vdisplay);
}

static void amdgpu_dm_connector_ddc_get_modes(struct drm_connector *connector,
					      struct edid *edid)
{
	struct amdgpu_dm_connector *amdgpu_dm_connector =
			to_amdgpu_dm_connector(connector);

	if (edid) {
		/* empty probed_modes */
		INIT_LIST_HEAD(&connector->probed_modes);
		amdgpu_dm_connector->num_modes =
				drm_add_edid_modes(connector, edid);

		/* sorting the probed modes before calling function
		 * amdgpu_dm_get_native_mode() since EDID can have
		 * more than one preferred mode. The modes that are
		 * later in the probed mode list could be of higher
		 * and preferred resolution. For example, 3840x2160
		 * resolution in base EDID preferred timing and 4096x2160
		 * preferred resolution in DID extension block later.
		 */
		drm_mode_sort(&connector->probed_modes);
		amdgpu_dm_get_native_mode(connector);

		/* Freesync capabilities are reset by calling
		 * drm_add_edid_modes() and need to be
		 * restored here.
		 */
		amdgpu_dm_update_freesync_caps(connector, edid);
	} else {
		amdgpu_dm_connector->num_modes = 0;
	}
}

static bool is_duplicate_mode(struct amdgpu_dm_connector *aconnector,
			      struct drm_display_mode *mode)
{
	struct drm_display_mode *m;

	list_for_each_entry (m, &aconnector->base.probed_modes, head) {
		if (drm_mode_equal(m, mode))
			return true;
	}

	return false;
}

static uint add_fs_modes(struct amdgpu_dm_connector *aconnector)
{
	const struct drm_display_mode *m;
	struct drm_display_mode *new_mode;
	uint i;
	uint32_t new_modes_count = 0;

	/* Standard FPS values
	 *
	 * 23.976       - TV/NTSC
	 * 24 	        - Cinema
	 * 25 	        - TV/PAL
	 * 29.97        - TV/NTSC
	 * 30 	        - TV/NTSC
	 * 48 	        - Cinema HFR
	 * 50 	        - TV/PAL
	 * 60 	        - Commonly used
	 * 48,72,96,120 - Multiples of 24
	 */
	static const uint32_t common_rates[] = {
		23976, 24000, 25000, 29970, 30000,
		48000, 50000, 60000, 72000, 96000, 120000
	};

	/*
	 * Find mode with highest refresh rate with the same resolution
	 * as the preferred mode. Some monitors report a preferred mode
	 * with lower resolution than the highest refresh rate supported.
	 */

	m = get_highest_refresh_rate_mode(aconnector, true);
	if (!m)
		return 0;

	for (i = 0; i < ARRAY_SIZE(common_rates); i++) {
		uint64_t target_vtotal, target_vtotal_diff;
		uint64_t num, den;

		if (drm_mode_vrefresh(m) * 1000 < common_rates[i])
			continue;

		if (common_rates[i] < aconnector->min_vfreq * 1000 ||
		    common_rates[i] > aconnector->max_vfreq * 1000)
			continue;

		num = (unsigned long long)m->clock * 1000 * 1000;
		den = common_rates[i] * (unsigned long long)m->htotal;
		target_vtotal = div_u64(num, den);
		target_vtotal_diff = target_vtotal - m->vtotal;

		/* Check for illegal modes */
		if (m->vsync_start + target_vtotal_diff < m->vdisplay ||
		    m->vsync_end + target_vtotal_diff < m->vsync_start ||
		    m->vtotal + target_vtotal_diff < m->vsync_end)
			continue;

		new_mode = drm_mode_duplicate(aconnector->base.dev, m);
		if (!new_mode)
			goto out;

		new_mode->vtotal += (u16)target_vtotal_diff;
		new_mode->vsync_start += (u16)target_vtotal_diff;
		new_mode->vsync_end += (u16)target_vtotal_diff;
		new_mode->type &= ~DRM_MODE_TYPE_PREFERRED;
		new_mode->type |= DRM_MODE_TYPE_DRIVER;

		if (!is_duplicate_mode(aconnector, new_mode)) {
			drm_mode_probed_add(&aconnector->base, new_mode);
			new_modes_count += 1;
		} else
			drm_mode_destroy(aconnector->base.dev, new_mode);
	}
 out:
	return new_modes_count;
}

static void amdgpu_dm_connector_add_freesync_modes(struct drm_connector *connector,
						   struct edid *edid)
{
	struct amdgpu_dm_connector *amdgpu_dm_connector =
		to_amdgpu_dm_connector(connector);

	if (!(amdgpu_freesync_vid_mode && edid))
		return;

	if (amdgpu_dm_connector->max_vfreq - amdgpu_dm_connector->min_vfreq > 10)
		amdgpu_dm_connector->num_modes +=
			add_fs_modes(amdgpu_dm_connector);
}

static int amdgpu_dm_connector_get_modes(struct drm_connector *connector)
{
	struct amdgpu_dm_connector *amdgpu_dm_connector =
			to_amdgpu_dm_connector(connector);
	struct drm_encoder *encoder;
	struct edid *edid = amdgpu_dm_connector->edid;

	encoder = amdgpu_dm_connector_to_encoder(connector);

	if (!drm_edid_is_valid(edid)) {
		amdgpu_dm_connector->num_modes =
				drm_add_modes_noedid(connector, 640, 480);
	} else {
		amdgpu_dm_connector_ddc_get_modes(connector, edid);
		amdgpu_dm_connector_add_common_modes(encoder, connector);
		amdgpu_dm_connector_add_freesync_modes(connector, edid);
	}
	amdgpu_dm_fbc_init(connector);

	return amdgpu_dm_connector->num_modes;
}

void amdgpu_dm_connector_init_helper(struct amdgpu_display_manager *dm,
				     struct amdgpu_dm_connector *aconnector,
				     int connector_type,
				     struct dc_link *link,
				     int link_index)
{
	struct amdgpu_device *adev = drm_to_adev(dm->ddev);

	/*
	 * Some of the properties below require access to state, like bpc.
	 * Allocate some default initial connector state with our reset helper.
	 */
	if (aconnector->base.funcs->reset)
		aconnector->base.funcs->reset(&aconnector->base);

	aconnector->connector_id = link_index;
	aconnector->dc_link = link;
	aconnector->base.interlace_allowed = false;
	aconnector->base.doublescan_allowed = false;
	aconnector->base.stereo_allowed = false;
	aconnector->base.dpms = DRM_MODE_DPMS_OFF;
	aconnector->hpd.hpd = AMDGPU_HPD_NONE; /* not used */
	aconnector->audio_inst = -1;
	mutex_init(&aconnector->hpd_lock);

	/*
	 * configure support HPD hot plug connector_>polled default value is 0
	 * which means HPD hot plug not supported
	 */
	switch (connector_type) {
	case DRM_MODE_CONNECTOR_HDMIA:
		aconnector->base.polled = DRM_CONNECTOR_POLL_HPD;
		aconnector->base.ycbcr_420_allowed =
			link->link_enc->features.hdmi_ycbcr420_supported ? true : false;
		break;
	case DRM_MODE_CONNECTOR_DisplayPort:
		aconnector->base.polled = DRM_CONNECTOR_POLL_HPD;
		link->link_enc = link_enc_cfg_get_link_enc(link);
		ASSERT(link->link_enc);
		if (link->link_enc)
			aconnector->base.ycbcr_420_allowed =
			link->link_enc->features.dp_ycbcr420_supported ? true : false;
		break;
	case DRM_MODE_CONNECTOR_DVID:
		aconnector->base.polled = DRM_CONNECTOR_POLL_HPD;
		break;
	default:
		break;
	}

	drm_object_attach_property(&aconnector->base.base,
				dm->ddev->mode_config.scaling_mode_property,
				DRM_MODE_SCALE_NONE);

	drm_object_attach_property(&aconnector->base.base,
				adev->mode_info.underscan_property,
				UNDERSCAN_OFF);
	drm_object_attach_property(&aconnector->base.base,
				adev->mode_info.underscan_hborder_property,
				0);
	drm_object_attach_property(&aconnector->base.base,
				adev->mode_info.underscan_vborder_property,
				0);

	if (!aconnector->mst_port)
		drm_connector_attach_max_bpc_property(&aconnector->base, 8, 16);

	/* This defaults to the max in the range, but we want 8bpc for non-edp. */
	aconnector->base.state->max_bpc = (connector_type == DRM_MODE_CONNECTOR_eDP) ? 16 : 8;
	aconnector->base.state->max_requested_bpc = aconnector->base.state->max_bpc;

	if (connector_type == DRM_MODE_CONNECTOR_eDP &&
	    (dc_is_dmcu_initialized(adev->dm.dc) || adev->dm.dc->ctx->dmub_srv)) {
		drm_object_attach_property(&aconnector->base.base,
				adev->mode_info.abm_level_property, 0);
	}

	if (connector_type == DRM_MODE_CONNECTOR_HDMIA ||
	    connector_type == DRM_MODE_CONNECTOR_DisplayPort ||
	    connector_type == DRM_MODE_CONNECTOR_eDP) {
		drm_connector_attach_hdr_output_metadata_property(&aconnector->base);

		if (!aconnector->mst_port)
			drm_connector_attach_vrr_capable_property(&aconnector->base);

#ifdef CONFIG_DRM_AMD_DC_HDCP
		if (adev->dm.hdcp_workqueue)
			drm_connector_attach_content_protection_property(&aconnector->base, true);
#endif
	}
}

static int amdgpu_dm_i2c_xfer(struct i2c_adapter *i2c_adap,
			      struct i2c_msg *msgs, int num)
{
	struct amdgpu_i2c_adapter *i2c = i2c_get_adapdata(i2c_adap);
	struct ddc_service *ddc_service = i2c->ddc_service;
	struct i2c_command cmd;
	int i;
	int result = -EIO;

	cmd.payloads = kcalloc(num, sizeof(struct i2c_payload), GFP_KERNEL);

	if (!cmd.payloads)
		return result;

	cmd.number_of_payloads = num;
	cmd.engine = I2C_COMMAND_ENGINE_DEFAULT;
	cmd.speed = 100;

	for (i = 0; i < num; i++) {
		cmd.payloads[i].write = !(msgs[i].flags & I2C_M_RD);
		cmd.payloads[i].address = msgs[i].addr;
		cmd.payloads[i].length = msgs[i].len;
		cmd.payloads[i].data = msgs[i].buf;
	}

	if (dc_submit_i2c(
			ddc_service->ctx->dc,
			ddc_service->link->link_index,
			&cmd))
		result = num;

	kfree(cmd.payloads);
	return result;
}

static u32 amdgpu_dm_i2c_func(struct i2c_adapter *adap)
{
	return I2C_FUNC_I2C | I2C_FUNC_SMBUS_EMUL;
}

static const struct i2c_algorithm amdgpu_dm_i2c_algo = {
	.master_xfer = amdgpu_dm_i2c_xfer,
	.functionality = amdgpu_dm_i2c_func,
};

static struct amdgpu_i2c_adapter *
create_i2c(struct ddc_service *ddc_service,
	   int link_index,
	   int *res)
{
	struct amdgpu_device *adev = ddc_service->ctx->driver_context;
	struct amdgpu_i2c_adapter *i2c;

	i2c = kzalloc(sizeof(struct amdgpu_i2c_adapter), GFP_KERNEL);
	if (!i2c)
		return NULL;
	i2c->base.owner = THIS_MODULE;
	i2c->base.class = I2C_CLASS_DDC;
	i2c->base.dev.parent = &adev->pdev->dev;
	i2c->base.algo = &amdgpu_dm_i2c_algo;
	snprintf(i2c->base.name, sizeof(i2c->base.name), "AMDGPU DM i2c hw bus %d", link_index);
	i2c_set_adapdata(&i2c->base, i2c);
	i2c->ddc_service = ddc_service;

	return i2c;
}


/*
 * Note: this function assumes that dc_link_detect() was called for the
 * dc_link which will be represented by this aconnector.
 */
static int amdgpu_dm_connector_init(struct amdgpu_display_manager *dm,
				    struct amdgpu_dm_connector *aconnector,
				    uint32_t link_index,
				    struct amdgpu_encoder *aencoder)
{
	int res = 0;
	int connector_type;
	struct dc *dc = dm->dc;
	struct dc_link *link = dc_get_link_at_index(dc, link_index);
	struct amdgpu_i2c_adapter *i2c;

	link->priv = aconnector;

	DRM_DEBUG_DRIVER("%s()\n", __func__);

	i2c = create_i2c(link->ddc, link->link_index, &res);
	if (!i2c) {
		DRM_ERROR("Failed to create i2c adapter data\n");
		return -ENOMEM;
	}

	aconnector->i2c = i2c;
	res = i2c_add_adapter(&i2c->base);

	if (res) {
		DRM_ERROR("Failed to register hw i2c %d\n", link->link_index);
		goto out_free;
	}

	connector_type = to_drm_connector_type(link->connector_signal);

	res = drm_connector_init_with_ddc(
			dm->ddev,
			&aconnector->base,
			&amdgpu_dm_connector_funcs,
			connector_type,
			&i2c->base);

	if (res) {
		DRM_ERROR("connector_init failed\n");
		aconnector->connector_id = -1;
		goto out_free;
	}

	drm_connector_helper_add(
			&aconnector->base,
			&amdgpu_dm_connector_helper_funcs);

	amdgpu_dm_connector_init_helper(
		dm,
		aconnector,
		connector_type,
		link,
		link_index);

	drm_connector_attach_encoder(
		&aconnector->base, &aencoder->base);

	if (connector_type == DRM_MODE_CONNECTOR_DisplayPort
		|| connector_type == DRM_MODE_CONNECTOR_eDP)
		amdgpu_dm_initialize_dp_connector(dm, aconnector, link->link_index);

out_free:
	if (res) {
		kfree(i2c);
		aconnector->i2c = NULL;
	}
	return res;
}

int amdgpu_dm_get_encoder_crtc_mask(struct amdgpu_device *adev)
{
	switch (adev->mode_info.num_crtc) {
	case 1:
		return 0x1;
	case 2:
		return 0x3;
	case 3:
		return 0x7;
	case 4:
		return 0xf;
	case 5:
		return 0x1f;
	case 6:
	default:
		return 0x3f;
	}
}

static int amdgpu_dm_encoder_init(struct drm_device *dev,
				  struct amdgpu_encoder *aencoder,
				  uint32_t link_index)
{
	struct amdgpu_device *adev = drm_to_adev(dev);

	int res = drm_encoder_init(dev,
				   &aencoder->base,
				   &amdgpu_dm_encoder_funcs,
				   DRM_MODE_ENCODER_TMDS,
				   NULL);

	aencoder->base.possible_crtcs = amdgpu_dm_get_encoder_crtc_mask(adev);

	if (!res)
		aencoder->encoder_id = link_index;
	else
		aencoder->encoder_id = -1;

	drm_encoder_helper_add(&aencoder->base, &amdgpu_dm_encoder_helper_funcs);

	return res;
}

static void manage_dm_interrupts(struct amdgpu_device *adev,
				 struct amdgpu_crtc *acrtc,
				 bool enable)
{
	/*
	 * We have no guarantee that the frontend index maps to the same
	 * backend index - some even map to more than one.
	 *
	 * TODO: Use a different interrupt or check DC itself for the mapping.
	 */
	int irq_type =
		amdgpu_display_crtc_idx_to_irq_type(
			adev,
			acrtc->crtc_id);

	if (enable) {
		drm_crtc_vblank_on(&acrtc->base);
		amdgpu_irq_get(
			adev,
			&adev->pageflip_irq,
			irq_type);
#if defined(CONFIG_DRM_AMD_SECURE_DISPLAY)
		amdgpu_irq_get(
			adev,
			&adev->vline0_irq,
			irq_type);
#endif
	} else {
#if defined(CONFIG_DRM_AMD_SECURE_DISPLAY)
		amdgpu_irq_put(
			adev,
			&adev->vline0_irq,
			irq_type);
#endif
		amdgpu_irq_put(
			adev,
			&adev->pageflip_irq,
			irq_type);
		drm_crtc_vblank_off(&acrtc->base);
	}
}

static void dm_update_pflip_irq_state(struct amdgpu_device *adev,
				      struct amdgpu_crtc *acrtc)
{
	int irq_type =
		amdgpu_display_crtc_idx_to_irq_type(adev, acrtc->crtc_id);

	/**
	 * This reads the current state for the IRQ and force reapplies
	 * the setting to hardware.
	 */
	amdgpu_irq_update(adev, &adev->pageflip_irq, irq_type);
}

static bool
is_scaling_state_different(const struct dm_connector_state *dm_state,
			   const struct dm_connector_state *old_dm_state)
{
	if (dm_state->scaling != old_dm_state->scaling)
		return true;
	if (!dm_state->underscan_enable && old_dm_state->underscan_enable) {
		if (old_dm_state->underscan_hborder != 0 && old_dm_state->underscan_vborder != 0)
			return true;
	} else  if (dm_state->underscan_enable && !old_dm_state->underscan_enable) {
		if (dm_state->underscan_hborder != 0 && dm_state->underscan_vborder != 0)
			return true;
	} else if (dm_state->underscan_hborder != old_dm_state->underscan_hborder ||
		   dm_state->underscan_vborder != old_dm_state->underscan_vborder)
		return true;
	return false;
}

#ifdef CONFIG_DRM_AMD_DC_HDCP
static bool is_content_protection_different(struct drm_connector_state *state,
					    const struct drm_connector_state *old_state,
					    const struct drm_connector *connector, struct hdcp_workqueue *hdcp_w)
{
	struct amdgpu_dm_connector *aconnector = to_amdgpu_dm_connector(connector);
	struct dm_connector_state *dm_con_state = to_dm_connector_state(connector->state);

	/* Handle: Type0/1 change */
	if (old_state->hdcp_content_type != state->hdcp_content_type &&
	    state->content_protection != DRM_MODE_CONTENT_PROTECTION_UNDESIRED) {
		state->content_protection = DRM_MODE_CONTENT_PROTECTION_DESIRED;
		return true;
	}

	/* CP is being re enabled, ignore this
	 *
	 * Handles:	ENABLED -> DESIRED
	 */
	if (old_state->content_protection == DRM_MODE_CONTENT_PROTECTION_ENABLED &&
	    state->content_protection == DRM_MODE_CONTENT_PROTECTION_DESIRED) {
		state->content_protection = DRM_MODE_CONTENT_PROTECTION_ENABLED;
		return false;
	}

	/* S3 resume case, since old state will always be 0 (UNDESIRED) and the restored state will be ENABLED
	 *
	 * Handles:	UNDESIRED -> ENABLED
	 */
	if (old_state->content_protection == DRM_MODE_CONTENT_PROTECTION_UNDESIRED &&
	    state->content_protection == DRM_MODE_CONTENT_PROTECTION_ENABLED)
		state->content_protection = DRM_MODE_CONTENT_PROTECTION_DESIRED;

	/* Stream removed and re-enabled
	 *
	 * Can sometimes overlap with the HPD case,
	 * thus set update_hdcp to false to avoid
	 * setting HDCP multiple times.
	 *
	 * Handles:	DESIRED -> DESIRED (Special case)
	 */
	if (!(old_state->crtc && old_state->crtc->enabled) &&
		state->crtc && state->crtc->enabled &&
		connector->state->content_protection == DRM_MODE_CONTENT_PROTECTION_DESIRED) {
		dm_con_state->update_hdcp = false;
		return true;
	}

	/* Hot-plug, headless s3, dpms
	 *
	 * Only start HDCP if the display is connected/enabled.
	 * update_hdcp flag will be set to false until the next
	 * HPD comes in.
	 *
	 * Handles:	DESIRED -> DESIRED (Special case)
	 */
	if (dm_con_state->update_hdcp && state->content_protection == DRM_MODE_CONTENT_PROTECTION_DESIRED &&
	    connector->dpms == DRM_MODE_DPMS_ON && aconnector->dc_sink != NULL) {
		dm_con_state->update_hdcp = false;
		return true;
	}

	/*
	 * Handles:	UNDESIRED -> UNDESIRED
	 *		DESIRED -> DESIRED
	 *		ENABLED -> ENABLED
	 */
	if (old_state->content_protection == state->content_protection)
		return false;

	/*
	 * Handles:	UNDESIRED -> DESIRED
	 *		DESIRED -> UNDESIRED
	 *		ENABLED -> UNDESIRED
	 */
	if (state->content_protection != DRM_MODE_CONTENT_PROTECTION_ENABLED)
		return true;

	/*
	 * Handles:	DESIRED -> ENABLED
	 */
	return false;
}

#endif
static void remove_stream(struct amdgpu_device *adev,
			  struct amdgpu_crtc *acrtc,
			  struct dc_stream_state *stream)
{
	/* this is the update mode case */

	acrtc->otg_inst = -1;
	acrtc->enabled = false;
}

static void prepare_flip_isr(struct amdgpu_crtc *acrtc)
{

	assert_spin_locked(&acrtc->base.dev->event_lock);
	WARN_ON(acrtc->event);

	acrtc->event = acrtc->base.state->event;

	/* Set the flip status */
	acrtc->pflip_status = AMDGPU_FLIP_SUBMITTED;

	/* Mark this event as consumed */
	acrtc->base.state->event = NULL;

	DC_LOG_PFLIP("crtc:%d, pflip_stat:AMDGPU_FLIP_SUBMITTED\n",
		     acrtc->crtc_id);
}

static void update_freesync_state_on_stream(
	struct amdgpu_display_manager *dm,
	struct dm_crtc_state *new_crtc_state,
	struct dc_stream_state *new_stream,
	struct dc_plane_state *surface,
	u32 flip_timestamp_in_us)
{
	struct mod_vrr_params vrr_params;
	struct dc_info_packet vrr_infopacket = {0};
	struct amdgpu_device *adev = dm->adev;
	struct amdgpu_crtc *acrtc = to_amdgpu_crtc(new_crtc_state->base.crtc);
	unsigned long flags;
	bool pack_sdp_v1_3 = false;

	if (!new_stream)
		return;

	/*
	 * TODO: Determine why min/max totals and vrefresh can be 0 here.
	 * For now it's sufficient to just guard against these conditions.
	 */

	if (!new_stream->timing.h_total || !new_stream->timing.v_total)
		return;

	spin_lock_irqsave(&adev_to_drm(adev)->event_lock, flags);
        vrr_params = acrtc->dm_irq_params.vrr_params;

	if (surface) {
		mod_freesync_handle_preflip(
			dm->freesync_module,
			surface,
			new_stream,
			flip_timestamp_in_us,
			&vrr_params);

		if (adev->family < AMDGPU_FAMILY_AI &&
		    amdgpu_dm_vrr_active(new_crtc_state)) {
			mod_freesync_handle_v_update(dm->freesync_module,
						     new_stream, &vrr_params);

			/* Need to call this before the frame ends. */
			dc_stream_adjust_vmin_vmax(dm->dc,
						   new_crtc_state->stream,
						   &vrr_params.adjust);
		}
	}

	mod_freesync_build_vrr_infopacket(
		dm->freesync_module,
		new_stream,
		&vrr_params,
		PACKET_TYPE_VRR,
		TRANSFER_FUNC_UNKNOWN,
		&vrr_infopacket,
		pack_sdp_v1_3);

	new_crtc_state->freesync_vrr_info_changed |=
		(memcmp(&new_crtc_state->vrr_infopacket,
			&vrr_infopacket,
			sizeof(vrr_infopacket)) != 0);

	acrtc->dm_irq_params.vrr_params = vrr_params;
	new_crtc_state->vrr_infopacket = vrr_infopacket;

	new_stream->vrr_infopacket = vrr_infopacket;

	if (new_crtc_state->freesync_vrr_info_changed)
		DRM_DEBUG_KMS("VRR packet update: crtc=%u enabled=%d state=%d",
			      new_crtc_state->base.crtc->base.id,
			      (int)new_crtc_state->base.vrr_enabled,
			      (int)vrr_params.state);

	spin_unlock_irqrestore(&adev_to_drm(adev)->event_lock, flags);
}

static void update_stream_irq_parameters(
	struct amdgpu_display_manager *dm,
	struct dm_crtc_state *new_crtc_state)
{
	struct dc_stream_state *new_stream = new_crtc_state->stream;
	struct mod_vrr_params vrr_params;
	struct mod_freesync_config config = new_crtc_state->freesync_config;
	struct amdgpu_device *adev = dm->adev;
	struct amdgpu_crtc *acrtc = to_amdgpu_crtc(new_crtc_state->base.crtc);
	unsigned long flags;

	if (!new_stream)
		return;

	/*
	 * TODO: Determine why min/max totals and vrefresh can be 0 here.
	 * For now it's sufficient to just guard against these conditions.
	 */
	if (!new_stream->timing.h_total || !new_stream->timing.v_total)
		return;

	spin_lock_irqsave(&adev_to_drm(adev)->event_lock, flags);
	vrr_params = acrtc->dm_irq_params.vrr_params;

	if (new_crtc_state->vrr_supported &&
	    config.min_refresh_in_uhz &&
	    config.max_refresh_in_uhz) {
		/*
		 * if freesync compatible mode was set, config.state will be set
		 * in atomic check
		 */
		if (config.state == VRR_STATE_ACTIVE_FIXED && config.fixed_refresh_in_uhz &&
		    (!drm_atomic_crtc_needs_modeset(&new_crtc_state->base) ||
		     new_crtc_state->freesync_config.state == VRR_STATE_ACTIVE_FIXED)) {
			vrr_params.max_refresh_in_uhz = config.max_refresh_in_uhz;
			vrr_params.min_refresh_in_uhz = config.min_refresh_in_uhz;
			vrr_params.fixed_refresh_in_uhz = config.fixed_refresh_in_uhz;
			vrr_params.state = VRR_STATE_ACTIVE_FIXED;
		} else {
			config.state = new_crtc_state->base.vrr_enabled ?
						     VRR_STATE_ACTIVE_VARIABLE :
						     VRR_STATE_INACTIVE;
		}
	} else {
		config.state = VRR_STATE_UNSUPPORTED;
	}

	mod_freesync_build_vrr_params(dm->freesync_module,
				      new_stream,
				      &config, &vrr_params);

	new_crtc_state->freesync_config = config;
	/* Copy state for access from DM IRQ handler */
	acrtc->dm_irq_params.freesync_config = config;
	acrtc->dm_irq_params.active_planes = new_crtc_state->active_planes;
	acrtc->dm_irq_params.vrr_params = vrr_params;
	spin_unlock_irqrestore(&adev_to_drm(adev)->event_lock, flags);
}

static void amdgpu_dm_handle_vrr_transition(struct dm_crtc_state *old_state,
					    struct dm_crtc_state *new_state)
{
	bool old_vrr_active = amdgpu_dm_vrr_active(old_state);
	bool new_vrr_active = amdgpu_dm_vrr_active(new_state);

	if (!old_vrr_active && new_vrr_active) {
		/* Transition VRR inactive -> active:
		 * While VRR is active, we must not disable vblank irq, as a
		 * reenable after disable would compute bogus vblank/pflip
		 * timestamps if it likely happened inside display front-porch.
		 *
		 * We also need vupdate irq for the actual core vblank handling
		 * at end of vblank.
		 */
		WARN_ON(dm_set_vupdate_irq(new_state->base.crtc, true) != 0);
		WARN_ON(drm_crtc_vblank_get(new_state->base.crtc) != 0);
		DRM_DEBUG_DRIVER("%s: crtc=%u VRR off->on: Get vblank ref\n",
				 __func__, new_state->base.crtc->base.id);
	} else if (old_vrr_active && !new_vrr_active) {
		/* Transition VRR active -> inactive:
		 * Allow vblank irq disable again for fixed refresh rate.
		 */
		WARN_ON(dm_set_vupdate_irq(new_state->base.crtc, false) != 0);
		drm_crtc_vblank_put(new_state->base.crtc);
		DRM_DEBUG_DRIVER("%s: crtc=%u VRR on->off: Drop vblank ref\n",
				 __func__, new_state->base.crtc->base.id);
	}
}

static void amdgpu_dm_commit_cursors(struct drm_atomic_state *state)
{
	struct drm_plane *plane;
	struct drm_plane_state *old_plane_state;
	int i;

	/*
	 * TODO: Make this per-stream so we don't issue redundant updates for
	 * commits with multiple streams.
	 */
	for_each_old_plane_in_state(state, plane, old_plane_state, i)
		if (plane->type == DRM_PLANE_TYPE_CURSOR)
			handle_cursor_update(plane, old_plane_state);
}

static void amdgpu_dm_commit_planes(struct drm_atomic_state *state,
				    struct dc_state *dc_state,
				    struct drm_device *dev,
				    struct amdgpu_display_manager *dm,
				    struct drm_crtc *pcrtc,
				    bool wait_for_vblank)
{
	uint32_t i;
	uint64_t timestamp_ns;
	struct drm_plane *plane;
	struct drm_plane_state *old_plane_state, *new_plane_state;
	struct amdgpu_crtc *acrtc_attach = to_amdgpu_crtc(pcrtc);
	struct drm_crtc_state *new_pcrtc_state =
			drm_atomic_get_new_crtc_state(state, pcrtc);
	struct dm_crtc_state *acrtc_state = to_dm_crtc_state(new_pcrtc_state);
	struct dm_crtc_state *dm_old_crtc_state =
			to_dm_crtc_state(drm_atomic_get_old_crtc_state(state, pcrtc));
	int planes_count = 0, vpos, hpos;
	unsigned long flags;
	uint32_t target_vblank, last_flip_vblank;
	bool vrr_active = amdgpu_dm_vrr_active(acrtc_state);
	bool cursor_update = false;
	bool pflip_present = false;
	struct {
		struct dc_surface_update surface_updates[MAX_SURFACES];
		struct dc_plane_info plane_infos[MAX_SURFACES];
		struct dc_scaling_info scaling_infos[MAX_SURFACES];
		struct dc_flip_addrs flip_addrs[MAX_SURFACES];
		struct dc_stream_update stream_update;
	} *bundle;

	bundle = kzalloc(sizeof(*bundle), GFP_KERNEL);

	if (!bundle) {
		dm_error("Failed to allocate update bundle\n");
		goto cleanup;
	}

	/*
	 * Disable the cursor first if we're disabling all the planes.
	 * It'll remain on the screen after the planes are re-enabled
	 * if we don't.
	 */
	if (acrtc_state->active_planes == 0)
		amdgpu_dm_commit_cursors(state);

	/* update planes when needed */
	for_each_oldnew_plane_in_state(state, plane, old_plane_state, new_plane_state, i) {
		struct drm_crtc *crtc = new_plane_state->crtc;
		struct drm_crtc_state *new_crtc_state;
		struct drm_framebuffer *fb = new_plane_state->fb;
		struct amdgpu_framebuffer *afb = (struct amdgpu_framebuffer *)fb;
		bool plane_needs_flip;
		struct dc_plane_state *dc_plane;
		struct dm_plane_state *dm_new_plane_state = to_dm_plane_state(new_plane_state);

		/* Cursor plane is handled after stream updates */
		if (plane->type == DRM_PLANE_TYPE_CURSOR) {
			if ((fb && crtc == pcrtc) ||
			    (old_plane_state->fb && old_plane_state->crtc == pcrtc))
				cursor_update = true;

			continue;
		}

		if (!fb || !crtc || pcrtc != crtc)
			continue;

		new_crtc_state = drm_atomic_get_new_crtc_state(state, crtc);
		if (!new_crtc_state->active)
			continue;

		dc_plane = dm_new_plane_state->dc_state;

		bundle->surface_updates[planes_count].surface = dc_plane;
		if (new_pcrtc_state->color_mgmt_changed) {
			bundle->surface_updates[planes_count].gamma = dc_plane->gamma_correction;
			bundle->surface_updates[planes_count].in_transfer_func = dc_plane->in_transfer_func;
			bundle->surface_updates[planes_count].gamut_remap_matrix = &dc_plane->gamut_remap_matrix;
		}

		fill_dc_scaling_info(dm->adev, new_plane_state,
				     &bundle->scaling_infos[planes_count]);

		bundle->surface_updates[planes_count].scaling_info =
			&bundle->scaling_infos[planes_count];

		plane_needs_flip = old_plane_state->fb && new_plane_state->fb;

		pflip_present = pflip_present || plane_needs_flip;

		if (!plane_needs_flip) {
			planes_count += 1;
			continue;
		}

		fill_dc_plane_info_and_addr(
			dm->adev, new_plane_state,
			afb->tiling_flags,
			&bundle->plane_infos[planes_count],
			&bundle->flip_addrs[planes_count].address,
			afb->tmz_surface, false);

		drm_dbg_state(state->dev, "plane: id=%d dcc_en=%d\n",
				 new_plane_state->plane->index,
				 bundle->plane_infos[planes_count].dcc.enable);

		bundle->surface_updates[planes_count].plane_info =
			&bundle->plane_infos[planes_count];

		if (acrtc_state->stream->link->psr_settings.psr_feature_enabled)
			fill_dc_dirty_rects(plane, old_plane_state,
					    new_plane_state, new_crtc_state,
					    &bundle->flip_addrs[planes_count]);

		/*
		 * Only allow immediate flips for fast updates that don't
		 * change FB pitch, DCC state, rotation or mirroing.
		 */
		bundle->flip_addrs[planes_count].flip_immediate =
			crtc->state->async_flip &&
			acrtc_state->update_type == UPDATE_TYPE_FAST;

		timestamp_ns = ktime_get_ns();
		bundle->flip_addrs[planes_count].flip_timestamp_in_us = div_u64(timestamp_ns, 1000);
		bundle->surface_updates[planes_count].flip_addr = &bundle->flip_addrs[planes_count];
		bundle->surface_updates[planes_count].surface = dc_plane;

		if (!bundle->surface_updates[planes_count].surface) {
			DRM_ERROR("No surface for CRTC: id=%d\n",
					acrtc_attach->crtc_id);
			continue;
		}

		if (plane == pcrtc->primary)
			update_freesync_state_on_stream(
				dm,
				acrtc_state,
				acrtc_state->stream,
				dc_plane,
				bundle->flip_addrs[planes_count].flip_timestamp_in_us);

		drm_dbg_state(state->dev, "%s Flipping to hi: 0x%x, low: 0x%x\n",
				 __func__,
				 bundle->flip_addrs[planes_count].address.grph.addr.high_part,
				 bundle->flip_addrs[planes_count].address.grph.addr.low_part);

		planes_count += 1;

	}

	if (pflip_present) {
		if (!vrr_active) {
			/* Use old throttling in non-vrr fixed refresh rate mode
			 * to keep flip scheduling based on target vblank counts
			 * working in a backwards compatible way, e.g., for
			 * clients using the GLX_OML_sync_control extension or
			 * DRI3/Present extension with defined target_msc.
			 */
			last_flip_vblank = amdgpu_get_vblank_counter_kms(pcrtc);
		}
		else {
			/* For variable refresh rate mode only:
			 * Get vblank of last completed flip to avoid > 1 vrr
			 * flips per video frame by use of throttling, but allow
			 * flip programming anywhere in the possibly large
			 * variable vrr vblank interval for fine-grained flip
			 * timing control and more opportunity to avoid stutter
			 * on late submission of flips.
			 */
			spin_lock_irqsave(&pcrtc->dev->event_lock, flags);
			last_flip_vblank = acrtc_attach->dm_irq_params.last_flip_vblank;
			spin_unlock_irqrestore(&pcrtc->dev->event_lock, flags);
		}

		target_vblank = last_flip_vblank + wait_for_vblank;

		/*
		 * Wait until we're out of the vertical blank period before the one
		 * targeted by the flip
		 */
		while ((acrtc_attach->enabled &&
			(amdgpu_display_get_crtc_scanoutpos(dm->ddev, acrtc_attach->crtc_id,
							    0, &vpos, &hpos, NULL,
							    NULL, &pcrtc->hwmode)
			 & (DRM_SCANOUTPOS_VALID | DRM_SCANOUTPOS_IN_VBLANK)) ==
			(DRM_SCANOUTPOS_VALID | DRM_SCANOUTPOS_IN_VBLANK) &&
			(int)(target_vblank -
			  amdgpu_get_vblank_counter_kms(pcrtc)) > 0)) {
			usleep_range(1000, 1100);
		}

		/**
		 * Prepare the flip event for the pageflip interrupt to handle.
		 *
		 * This only works in the case where we've already turned on the
		 * appropriate hardware blocks (eg. HUBP) so in the transition case
		 * from 0 -> n planes we have to skip a hardware generated event
		 * and rely on sending it from software.
		 */
		if (acrtc_attach->base.state->event &&
		    acrtc_state->active_planes > 0) {
			drm_crtc_vblank_get(pcrtc);

			spin_lock_irqsave(&pcrtc->dev->event_lock, flags);

			WARN_ON(acrtc_attach->pflip_status != AMDGPU_FLIP_NONE);
			prepare_flip_isr(acrtc_attach);

			spin_unlock_irqrestore(&pcrtc->dev->event_lock, flags);
		}

		if (acrtc_state->stream) {
			if (acrtc_state->freesync_vrr_info_changed)
				bundle->stream_update.vrr_infopacket =
					&acrtc_state->stream->vrr_infopacket;
		}
	} else if (cursor_update && acrtc_state->active_planes > 0 &&
		   acrtc_attach->base.state->event) {
		drm_crtc_vblank_get(pcrtc);

		spin_lock_irqsave(&pcrtc->dev->event_lock, flags);

		acrtc_attach->event = acrtc_attach->base.state->event;
		acrtc_attach->base.state->event = NULL;

		spin_unlock_irqrestore(&pcrtc->dev->event_lock, flags);
	}

	/* Update the planes if changed or disable if we don't have any. */
	if ((planes_count || acrtc_state->active_planes == 0) &&
		acrtc_state->stream) {
		/*
		 * If PSR or idle optimizations are enabled then flush out
		 * any pending work before hardware programming.
		 */
		if (dm->vblank_control_workqueue)
			flush_workqueue(dm->vblank_control_workqueue);

		bundle->stream_update.stream = acrtc_state->stream;
		if (new_pcrtc_state->mode_changed) {
			bundle->stream_update.src = acrtc_state->stream->src;
			bundle->stream_update.dst = acrtc_state->stream->dst;
		}

		if (new_pcrtc_state->color_mgmt_changed) {
			/*
			 * TODO: This isn't fully correct since we've actually
			 * already modified the stream in place.
			 */
			bundle->stream_update.gamut_remap =
				&acrtc_state->stream->gamut_remap_matrix;
			bundle->stream_update.output_csc_transform =
				&acrtc_state->stream->csc_color_matrix;
			bundle->stream_update.out_transfer_func =
				acrtc_state->stream->out_transfer_func;
		}

		acrtc_state->stream->abm_level = acrtc_state->abm_level;
		if (acrtc_state->abm_level != dm_old_crtc_state->abm_level)
			bundle->stream_update.abm_level = &acrtc_state->abm_level;

		/*
		 * If FreeSync state on the stream has changed then we need to
		 * re-adjust the min/max bounds now that DC doesn't handle this
		 * as part of commit.
		 */
		if (is_dc_timing_adjust_needed(dm_old_crtc_state, acrtc_state)) {
			spin_lock_irqsave(&pcrtc->dev->event_lock, flags);
			dc_stream_adjust_vmin_vmax(
				dm->dc, acrtc_state->stream,
				&acrtc_attach->dm_irq_params.vrr_params.adjust);
			spin_unlock_irqrestore(&pcrtc->dev->event_lock, flags);
		}
		mutex_lock(&dm->dc_lock);
		if ((acrtc_state->update_type > UPDATE_TYPE_FAST) &&
				acrtc_state->stream->link->psr_settings.psr_allow_active)
			amdgpu_dm_psr_disable(acrtc_state->stream);

		dc_commit_updates_for_stream(dm->dc,
						     bundle->surface_updates,
						     planes_count,
						     acrtc_state->stream,
						     &bundle->stream_update,
						     dc_state);

		/**
		 * Enable or disable the interrupts on the backend.
		 *
		 * Most pipes are put into power gating when unused.
		 *
		 * When power gating is enabled on a pipe we lose the
		 * interrupt enablement state when power gating is disabled.
		 *
		 * So we need to update the IRQ control state in hardware
		 * whenever the pipe turns on (since it could be previously
		 * power gated) or off (since some pipes can't be power gated
		 * on some ASICs).
		 */
		if (dm_old_crtc_state->active_planes != acrtc_state->active_planes)
			dm_update_pflip_irq_state(drm_to_adev(dev),
						  acrtc_attach);

		if ((acrtc_state->update_type > UPDATE_TYPE_FAST) &&
				acrtc_state->stream->link->psr_settings.psr_version != DC_PSR_VERSION_UNSUPPORTED &&
				!acrtc_state->stream->link->psr_settings.psr_feature_enabled)
			amdgpu_dm_link_setup_psr(acrtc_state->stream);

		/* Decrement skip count when PSR is enabled and we're doing fast updates. */
		if (acrtc_state->update_type == UPDATE_TYPE_FAST &&
		    acrtc_state->stream->link->psr_settings.psr_feature_enabled) {
			struct amdgpu_dm_connector *aconn =
				(struct amdgpu_dm_connector *)acrtc_state->stream->dm_stream_context;

			if (aconn->psr_skip_count > 0)
				aconn->psr_skip_count--;

			/* Allow PSR when skip count is 0. */
			acrtc_attach->dm_irq_params.allow_psr_entry = !aconn->psr_skip_count;

			/*
			 * If sink supports PSR SU, there is no need to rely on
			 * a vblank event disable request to enable PSR. PSR SU
			 * can be enabled immediately once OS demonstrates an
			 * adequate number of fast atomic commits to notify KMD
			 * of update events. See `vblank_control_worker()`.
			 */
			if (acrtc_state->stream->link->psr_settings.psr_version >= DC_PSR_VERSION_SU_1 &&
			    acrtc_attach->dm_irq_params.allow_psr_entry &&
			    !acrtc_state->stream->link->psr_settings.psr_allow_active)
				amdgpu_dm_psr_enable(acrtc_state->stream);
		} else {
			acrtc_attach->dm_irq_params.allow_psr_entry = false;
		}

		mutex_unlock(&dm->dc_lock);
	}

	/*
	 * Update cursor state *after* programming all the planes.
	 * This avoids redundant programming in the case where we're going
	 * to be disabling a single plane - those pipes are being disabled.
	 */
	if (acrtc_state->active_planes)
		amdgpu_dm_commit_cursors(state);

cleanup:
	kfree(bundle);
}

static void amdgpu_dm_commit_audio(struct drm_device *dev,
				   struct drm_atomic_state *state)
{
	struct amdgpu_device *adev = drm_to_adev(dev);
	struct amdgpu_dm_connector *aconnector;
	struct drm_connector *connector;
	struct drm_connector_state *old_con_state, *new_con_state;
	struct drm_crtc_state *new_crtc_state;
	struct dm_crtc_state *new_dm_crtc_state;
	const struct dc_stream_status *status;
	int i, inst;

	/* Notify device removals. */
	for_each_oldnew_connector_in_state(state, connector, old_con_state, new_con_state, i) {
		if (old_con_state->crtc != new_con_state->crtc) {
			/* CRTC changes require notification. */
			goto notify;
		}

		if (!new_con_state->crtc)
			continue;

		new_crtc_state = drm_atomic_get_new_crtc_state(
			state, new_con_state->crtc);

		if (!new_crtc_state)
			continue;

		if (!drm_atomic_crtc_needs_modeset(new_crtc_state))
			continue;

	notify:
		aconnector = to_amdgpu_dm_connector(connector);

		mutex_lock(&adev->dm.audio_lock);
		inst = aconnector->audio_inst;
		aconnector->audio_inst = -1;
		mutex_unlock(&adev->dm.audio_lock);

		amdgpu_dm_audio_eld_notify(adev, inst);
	}

	/* Notify audio device additions. */
	for_each_new_connector_in_state(state, connector, new_con_state, i) {
		if (!new_con_state->crtc)
			continue;

		new_crtc_state = drm_atomic_get_new_crtc_state(
			state, new_con_state->crtc);

		if (!new_crtc_state)
			continue;

		if (!drm_atomic_crtc_needs_modeset(new_crtc_state))
			continue;

		new_dm_crtc_state = to_dm_crtc_state(new_crtc_state);
		if (!new_dm_crtc_state->stream)
			continue;

		status = dc_stream_get_status(new_dm_crtc_state->stream);
		if (!status)
			continue;

		aconnector = to_amdgpu_dm_connector(connector);

		mutex_lock(&adev->dm.audio_lock);
		inst = status->audio_inst;
		aconnector->audio_inst = inst;
		mutex_unlock(&adev->dm.audio_lock);

		amdgpu_dm_audio_eld_notify(adev, inst);
	}
}

/*
 * amdgpu_dm_crtc_copy_transient_flags - copy mirrored flags from DRM to DC
 * @crtc_state: the DRM CRTC state
 * @stream_state: the DC stream state.
 *
 * Copy the mirrored transient state flags from DRM, to DC. It is used to bring
 * a dc_stream_state's flags in sync with a drm_crtc_state's flags.
 */
static void amdgpu_dm_crtc_copy_transient_flags(struct drm_crtc_state *crtc_state,
						struct dc_stream_state *stream_state)
{
	stream_state->mode_changed = drm_atomic_crtc_needs_modeset(crtc_state);
}

/**
 * amdgpu_dm_atomic_commit_tail() - AMDgpu DM's commit tail implementation.
 * @state: The atomic state to commit
 *
 * This will tell DC to commit the constructed DC state from atomic_check,
 * programming the hardware. Any failures here implies a hardware failure, since
 * atomic check should have filtered anything non-kosher.
 */
static void amdgpu_dm_atomic_commit_tail(struct drm_atomic_state *state)
{
	struct drm_device *dev = state->dev;
	struct amdgpu_device *adev = drm_to_adev(dev);
	struct amdgpu_display_manager *dm = &adev->dm;
	struct dm_atomic_state *dm_state;
	struct dc_state *dc_state = NULL, *dc_state_temp = NULL;
	uint32_t i, j;
	struct drm_crtc *crtc;
	struct drm_crtc_state *old_crtc_state, *new_crtc_state;
	unsigned long flags;
	bool wait_for_vblank = true;
	struct drm_connector *connector;
	struct drm_connector_state *old_con_state, *new_con_state;
	struct dm_crtc_state *dm_old_crtc_state, *dm_new_crtc_state;
	int crtc_disable_count = 0;
	bool mode_set_reset_required = false;
	int r;

	trace_amdgpu_dm_atomic_commit_tail_begin(state);

	r = drm_atomic_helper_wait_for_fences(dev, state, false);
	if (unlikely(r))
		DRM_ERROR("Waiting for fences timed out!");

	drm_atomic_helper_update_legacy_modeset_state(dev, state);
	drm_dp_mst_atomic_wait_for_dependencies(state);

	dm_state = dm_atomic_get_new_state(state);
	if (dm_state && dm_state->context) {
		dc_state = dm_state->context;
	} else {
		/* No state changes, retain current state. */
		dc_state_temp = dc_create_state(dm->dc);
		ASSERT(dc_state_temp);
		dc_state = dc_state_temp;
		dc_resource_state_copy_construct_current(dm->dc, dc_state);
	}

	for_each_oldnew_crtc_in_state (state, crtc, old_crtc_state,
				       new_crtc_state, i) {
		struct amdgpu_crtc *acrtc = to_amdgpu_crtc(crtc);

		dm_old_crtc_state = to_dm_crtc_state(old_crtc_state);

		if (old_crtc_state->active &&
		    (!new_crtc_state->active ||
		     drm_atomic_crtc_needs_modeset(new_crtc_state))) {
			manage_dm_interrupts(adev, acrtc, false);
			dc_stream_release(dm_old_crtc_state->stream);
		}
	}

	drm_atomic_helper_calc_timestamping_constants(state);

	/* update changed items */
	for_each_oldnew_crtc_in_state(state, crtc, old_crtc_state, new_crtc_state, i) {
		struct amdgpu_crtc *acrtc = to_amdgpu_crtc(crtc);

		dm_new_crtc_state = to_dm_crtc_state(new_crtc_state);
		dm_old_crtc_state = to_dm_crtc_state(old_crtc_state);

		drm_dbg_state(state->dev,
			"amdgpu_crtc id:%d crtc_state_flags: enable:%d, active:%d, "
			"planes_changed:%d, mode_changed:%d,active_changed:%d,"
			"connectors_changed:%d\n",
			acrtc->crtc_id,
			new_crtc_state->enable,
			new_crtc_state->active,
			new_crtc_state->planes_changed,
			new_crtc_state->mode_changed,
			new_crtc_state->active_changed,
			new_crtc_state->connectors_changed);

		/* Disable cursor if disabling crtc */
		if (old_crtc_state->active && !new_crtc_state->active) {
			struct dc_cursor_position position;

			memset(&position, 0, sizeof(position));
			mutex_lock(&dm->dc_lock);
			dc_stream_set_cursor_position(dm_old_crtc_state->stream, &position);
			mutex_unlock(&dm->dc_lock);
		}

		/* Copy all transient state flags into dc state */
		if (dm_new_crtc_state->stream) {
			amdgpu_dm_crtc_copy_transient_flags(&dm_new_crtc_state->base,
							    dm_new_crtc_state->stream);
		}

		/* handles headless hotplug case, updating new_state and
		 * aconnector as needed
		 */

		if (modeset_required(new_crtc_state, dm_new_crtc_state->stream, dm_old_crtc_state->stream)) {

			DRM_DEBUG_ATOMIC("Atomic commit: SET crtc id %d: [%p]\n", acrtc->crtc_id, acrtc);

			if (!dm_new_crtc_state->stream) {
				/*
				 * this could happen because of issues with
				 * userspace notifications delivery.
				 * In this case userspace tries to set mode on
				 * display which is disconnected in fact.
				 * dc_sink is NULL in this case on aconnector.
				 * We expect reset mode will come soon.
				 *
				 * This can also happen when unplug is done
				 * during resume sequence ended
				 *
				 * In this case, we want to pretend we still
				 * have a sink to keep the pipe running so that
				 * hw state is consistent with the sw state
				 */
				DRM_DEBUG_DRIVER("%s: Failed to create new stream for crtc %d\n",
						__func__, acrtc->base.base.id);
				continue;
			}

			if (dm_old_crtc_state->stream)
				remove_stream(adev, acrtc, dm_old_crtc_state->stream);

			pm_runtime_get_noresume(dev->dev);

			acrtc->enabled = true;
			acrtc->hw_mode = new_crtc_state->mode;
			crtc->hwmode = new_crtc_state->mode;
			mode_set_reset_required = true;
		} else if (modereset_required(new_crtc_state)) {
			DRM_DEBUG_ATOMIC("Atomic commit: RESET. crtc id %d:[%p]\n", acrtc->crtc_id, acrtc);
			/* i.e. reset mode */
			if (dm_old_crtc_state->stream)
				remove_stream(adev, acrtc, dm_old_crtc_state->stream);

			mode_set_reset_required = true;
		}
	} /* for_each_crtc_in_state() */

	if (dc_state) {
		/* if there mode set or reset, disable eDP PSR */
		if (mode_set_reset_required) {
			if (dm->vblank_control_workqueue)
				flush_workqueue(dm->vblank_control_workqueue);

			amdgpu_dm_psr_disable_all(dm);
		}

		dm_enable_per_frame_crtc_master_sync(dc_state);
		mutex_lock(&dm->dc_lock);
		WARN_ON(!dc_commit_state(dm->dc, dc_state));

		/* Allow idle optimization when vblank count is 0 for display off */
		if (dm->active_vblank_irq_count == 0)
			dc_allow_idle_optimizations(dm->dc, true);
		mutex_unlock(&dm->dc_lock);
	}

	for_each_new_crtc_in_state(state, crtc, new_crtc_state, i) {
		struct amdgpu_crtc *acrtc = to_amdgpu_crtc(crtc);

		dm_new_crtc_state = to_dm_crtc_state(new_crtc_state);

		if (dm_new_crtc_state->stream != NULL) {
			const struct dc_stream_status *status =
					dc_stream_get_status(dm_new_crtc_state->stream);

			if (!status)
				status = dc_stream_get_status_from_state(dc_state,
									 dm_new_crtc_state->stream);
			if (!status)
				DC_ERR("got no status for stream %p on acrtc%p\n", dm_new_crtc_state->stream, acrtc);
			else
				acrtc->otg_inst = status->primary_otg_inst;
		}
	}
#ifdef CONFIG_DRM_AMD_DC_HDCP
	for_each_oldnew_connector_in_state(state, connector, old_con_state, new_con_state, i) {
		struct dm_connector_state *dm_new_con_state = to_dm_connector_state(new_con_state);
		struct amdgpu_crtc *acrtc = to_amdgpu_crtc(dm_new_con_state->base.crtc);
		struct amdgpu_dm_connector *aconnector = to_amdgpu_dm_connector(connector);

		new_crtc_state = NULL;

		if (acrtc)
			new_crtc_state = drm_atomic_get_new_crtc_state(state, &acrtc->base);

		dm_new_crtc_state = to_dm_crtc_state(new_crtc_state);

		if (dm_new_crtc_state && dm_new_crtc_state->stream == NULL &&
		    connector->state->content_protection == DRM_MODE_CONTENT_PROTECTION_ENABLED) {
			hdcp_reset_display(adev->dm.hdcp_workqueue, aconnector->dc_link->link_index);
			new_con_state->content_protection = DRM_MODE_CONTENT_PROTECTION_DESIRED;
			dm_new_con_state->update_hdcp = true;
			continue;
		}

		if (is_content_protection_different(new_con_state, old_con_state, connector, adev->dm.hdcp_workqueue))
			hdcp_update_display(
				adev->dm.hdcp_workqueue, aconnector->dc_link->link_index, aconnector,
				new_con_state->hdcp_content_type,
				new_con_state->content_protection == DRM_MODE_CONTENT_PROTECTION_DESIRED);
	}
#endif

	/* Handle connector state changes */
	for_each_oldnew_connector_in_state(state, connector, old_con_state, new_con_state, i) {
		struct dm_connector_state *dm_new_con_state = to_dm_connector_state(new_con_state);
		struct dm_connector_state *dm_old_con_state = to_dm_connector_state(old_con_state);
		struct amdgpu_crtc *acrtc = to_amdgpu_crtc(dm_new_con_state->base.crtc);
		struct dc_surface_update dummy_updates[MAX_SURFACES];
		struct dc_stream_update stream_update;
		struct dc_info_packet hdr_packet;
		struct dc_stream_status *status = NULL;
		bool abm_changed, hdr_changed, scaling_changed;

		memset(&dummy_updates, 0, sizeof(dummy_updates));
		memset(&stream_update, 0, sizeof(stream_update));

		if (acrtc) {
			new_crtc_state = drm_atomic_get_new_crtc_state(state, &acrtc->base);
			old_crtc_state = drm_atomic_get_old_crtc_state(state, &acrtc->base);
		}

		/* Skip any modesets/resets */
		if (!acrtc || drm_atomic_crtc_needs_modeset(new_crtc_state))
			continue;

		dm_new_crtc_state = to_dm_crtc_state(new_crtc_state);
		dm_old_crtc_state = to_dm_crtc_state(old_crtc_state);

		scaling_changed = is_scaling_state_different(dm_new_con_state,
							     dm_old_con_state);

		abm_changed = dm_new_crtc_state->abm_level !=
			      dm_old_crtc_state->abm_level;

		hdr_changed =
			!drm_connector_atomic_hdr_metadata_equal(old_con_state, new_con_state);

		if (!scaling_changed && !abm_changed && !hdr_changed)
			continue;

		stream_update.stream = dm_new_crtc_state->stream;
		if (scaling_changed) {
			update_stream_scaling_settings(&dm_new_con_state->base.crtc->mode,
					dm_new_con_state, dm_new_crtc_state->stream);

			stream_update.src = dm_new_crtc_state->stream->src;
			stream_update.dst = dm_new_crtc_state->stream->dst;
		}

		if (abm_changed) {
			dm_new_crtc_state->stream->abm_level = dm_new_crtc_state->abm_level;

			stream_update.abm_level = &dm_new_crtc_state->abm_level;
		}

		if (hdr_changed) {
			fill_hdr_info_packet(new_con_state, &hdr_packet);
			stream_update.hdr_static_metadata = &hdr_packet;
		}

		status = dc_stream_get_status(dm_new_crtc_state->stream);

		if (WARN_ON(!status))
			continue;

		WARN_ON(!status->plane_count);

		/*
		 * TODO: DC refuses to perform stream updates without a dc_surface_update.
		 * Here we create an empty update on each plane.
		 * To fix this, DC should permit updating only stream properties.
		 */
		for (j = 0; j < status->plane_count; j++)
			dummy_updates[j].surface = status->plane_states[0];


		mutex_lock(&dm->dc_lock);
		dc_commit_updates_for_stream(dm->dc,
						     dummy_updates,
						     status->plane_count,
						     dm_new_crtc_state->stream,
						     &stream_update,
						     dc_state);
		mutex_unlock(&dm->dc_lock);
	}

	/**
	 * Enable interrupts for CRTCs that are newly enabled or went through
	 * a modeset. It was intentionally deferred until after the front end
	 * state was modified to wait until the OTG was on and so the IRQ
	 * handlers didn't access stale or invalid state.
	 */
	for_each_oldnew_crtc_in_state(state, crtc, old_crtc_state, new_crtc_state, i) {
		struct amdgpu_crtc *acrtc = to_amdgpu_crtc(crtc);
#ifdef CONFIG_DEBUG_FS
		enum amdgpu_dm_pipe_crc_source cur_crc_src;
#if defined(CONFIG_DRM_AMD_SECURE_DISPLAY)
		struct crc_rd_work *crc_rd_wrk;
#endif
#endif
		/* Count number of newly disabled CRTCs for dropping PM refs later. */
		if (old_crtc_state->active && !new_crtc_state->active)
			crtc_disable_count++;

		dm_new_crtc_state = to_dm_crtc_state(new_crtc_state);
		dm_old_crtc_state = to_dm_crtc_state(old_crtc_state);

		/* For freesync config update on crtc state and params for irq */
		update_stream_irq_parameters(dm, dm_new_crtc_state);

#ifdef CONFIG_DEBUG_FS
#if defined(CONFIG_DRM_AMD_SECURE_DISPLAY)
		crc_rd_wrk = dm->crc_rd_wrk;
#endif
		spin_lock_irqsave(&adev_to_drm(adev)->event_lock, flags);
		cur_crc_src = acrtc->dm_irq_params.crc_src;
		spin_unlock_irqrestore(&adev_to_drm(adev)->event_lock, flags);
#endif

		if (new_crtc_state->active &&
		    (!old_crtc_state->active ||
		     drm_atomic_crtc_needs_modeset(new_crtc_state))) {
			dc_stream_retain(dm_new_crtc_state->stream);
			acrtc->dm_irq_params.stream = dm_new_crtc_state->stream;
			manage_dm_interrupts(adev, acrtc, true);
		}
		/* Handle vrr on->off / off->on transitions */
		amdgpu_dm_handle_vrr_transition(dm_old_crtc_state, dm_new_crtc_state);

#ifdef CONFIG_DEBUG_FS
		if (new_crtc_state->active &&
		    (!old_crtc_state->active ||
		     drm_atomic_crtc_needs_modeset(new_crtc_state))) {
			/**
			 * Frontend may have changed so reapply the CRC capture
			 * settings for the stream.
			 */
			if (amdgpu_dm_is_valid_crc_source(cur_crc_src)) {
#if defined(CONFIG_DRM_AMD_SECURE_DISPLAY)
				if (amdgpu_dm_crc_window_is_activated(crtc)) {
					spin_lock_irqsave(&adev_to_drm(adev)->event_lock, flags);
					acrtc->dm_irq_params.crc_window.update_win = true;
					acrtc->dm_irq_params.crc_window.skip_frame_cnt = 2;
					spin_lock_irq(&crc_rd_wrk->crc_rd_work_lock);
					crc_rd_wrk->crtc = crtc;
					spin_unlock_irq(&crc_rd_wrk->crc_rd_work_lock);
					spin_unlock_irqrestore(&adev_to_drm(adev)->event_lock, flags);
				}
#endif
				if (amdgpu_dm_crtc_configure_crc_source(
					crtc, dm_new_crtc_state, cur_crc_src))
					DRM_DEBUG_DRIVER("Failed to configure crc source");
			}
		}
#endif
	}

	for_each_new_crtc_in_state(state, crtc, new_crtc_state, j)
		if (new_crtc_state->async_flip)
			wait_for_vblank = false;

	/* update planes when needed per crtc*/
	for_each_new_crtc_in_state(state, crtc, new_crtc_state, j) {
		dm_new_crtc_state = to_dm_crtc_state(new_crtc_state);

		if (dm_new_crtc_state->stream)
			amdgpu_dm_commit_planes(state, dc_state, dev,
						dm, crtc, wait_for_vblank);
	}

	/* Update audio instances for each connector. */
	amdgpu_dm_commit_audio(dev, state);

	/* restore the backlight level */
	for (i = 0; i < dm->num_of_edps; i++) {
		if (dm->backlight_dev[i] &&
		    (dm->actual_brightness[i] != dm->brightness[i]))
			amdgpu_dm_backlight_set_level(dm, i, dm->brightness[i]);
	}

	/*
	 * send vblank event on all events not handled in flip and
	 * mark consumed event for drm_atomic_helper_commit_hw_done
	 */
	spin_lock_irqsave(&adev_to_drm(adev)->event_lock, flags);
	for_each_new_crtc_in_state(state, crtc, new_crtc_state, i) {

		if (new_crtc_state->event)
			drm_send_event_locked(dev, &new_crtc_state->event->base);

		new_crtc_state->event = NULL;
	}
	spin_unlock_irqrestore(&adev_to_drm(adev)->event_lock, flags);

	/* Signal HW programming completion */
	drm_atomic_helper_commit_hw_done(state);

	if (wait_for_vblank)
		drm_atomic_helper_wait_for_flip_done(dev, state);

	drm_atomic_helper_cleanup_planes(dev, state);

	/* return the stolen vga memory back to VRAM */
	if (!adev->mman.keep_stolen_vga_memory)
		amdgpu_bo_free_kernel(&adev->mman.stolen_vga_memory, NULL, NULL);
	amdgpu_bo_free_kernel(&adev->mman.stolen_extended_memory, NULL, NULL);

	/*
	 * Finally, drop a runtime PM reference for each newly disabled CRTC,
	 * so we can put the GPU into runtime suspend if we're not driving any
	 * displays anymore
	 */
	for (i = 0; i < crtc_disable_count; i++)
		pm_runtime_put_autosuspend(dev->dev);
	pm_runtime_mark_last_busy(dev->dev);

	if (dc_state_temp)
		dc_release_state(dc_state_temp);
}

static int dm_force_atomic_commit(struct drm_connector *connector)
{
	int ret = 0;
	struct drm_device *ddev = connector->dev;
	struct drm_atomic_state *state = drm_atomic_state_alloc(ddev);
	struct amdgpu_crtc *disconnected_acrtc = to_amdgpu_crtc(connector->encoder->crtc);
	struct drm_plane *plane = disconnected_acrtc->base.primary;
	struct drm_connector_state *conn_state;
	struct drm_crtc_state *crtc_state;
	struct drm_plane_state *plane_state;

	if (!state)
		return -ENOMEM;

	state->acquire_ctx = ddev->mode_config.acquire_ctx;

	/* Construct an atomic state to restore previous display setting */

	/*
	 * Attach connectors to drm_atomic_state
	 */
	conn_state = drm_atomic_get_connector_state(state, connector);

	ret = PTR_ERR_OR_ZERO(conn_state);
	if (ret)
		goto out;

	/* Attach crtc to drm_atomic_state*/
	crtc_state = drm_atomic_get_crtc_state(state, &disconnected_acrtc->base);

	ret = PTR_ERR_OR_ZERO(crtc_state);
	if (ret)
		goto out;

	/* force a restore */
	crtc_state->mode_changed = true;

	/* Attach plane to drm_atomic_state */
	plane_state = drm_atomic_get_plane_state(state, plane);

	ret = PTR_ERR_OR_ZERO(plane_state);
	if (ret)
		goto out;

	/* Call commit internally with the state we just constructed */
	ret = drm_atomic_commit(state);

out:
	drm_atomic_state_put(state);
	if (ret)
		DRM_ERROR("Restoring old state failed with %i\n", ret);

	return ret;
}

/*
 * This function handles all cases when set mode does not come upon hotplug.
 * This includes when a display is unplugged then plugged back into the
 * same port and when running without usermode desktop manager supprot
 */
void dm_restore_drm_connector_state(struct drm_device *dev,
				    struct drm_connector *connector)
{
	struct amdgpu_dm_connector *aconnector = to_amdgpu_dm_connector(connector);
	struct amdgpu_crtc *disconnected_acrtc;
	struct dm_crtc_state *acrtc_state;

	if (!aconnector->dc_sink || !connector->state || !connector->encoder)
		return;

	disconnected_acrtc = to_amdgpu_crtc(connector->encoder->crtc);
	if (!disconnected_acrtc)
		return;

	acrtc_state = to_dm_crtc_state(disconnected_acrtc->base.state);
	if (!acrtc_state->stream)
		return;

	/*
	 * If the previous sink is not released and different from the current,
	 * we deduce we are in a state where we can not rely on usermode call
	 * to turn on the display, so we do it here
	 */
	if (acrtc_state->stream->sink != aconnector->dc_sink)
		dm_force_atomic_commit(&aconnector->base);
}

/*
 * Grabs all modesetting locks to serialize against any blocking commits,
 * Waits for completion of all non blocking commits.
 */
static int do_aquire_global_lock(struct drm_device *dev,
				 struct drm_atomic_state *state)
{
	struct drm_crtc *crtc;
	struct drm_crtc_commit *commit;
	long ret;

	/*
	 * Adding all modeset locks to aquire_ctx will
	 * ensure that when the framework release it the
	 * extra locks we are locking here will get released to
	 */
	ret = drm_modeset_lock_all_ctx(dev, state->acquire_ctx);
	if (ret)
		return ret;

	list_for_each_entry(crtc, &dev->mode_config.crtc_list, head) {
		spin_lock(&crtc->commit_lock);
		commit = list_first_entry_or_null(&crtc->commit_list,
				struct drm_crtc_commit, commit_entry);
		if (commit)
			drm_crtc_commit_get(commit);
		spin_unlock(&crtc->commit_lock);

		if (!commit)
			continue;

		/*
		 * Make sure all pending HW programming completed and
		 * page flips done
		 */
		ret = wait_for_completion_interruptible_timeout(&commit->hw_done, 10*HZ);

		if (ret > 0)
			ret = wait_for_completion_interruptible_timeout(
					&commit->flip_done, 10*HZ);

		if (ret == 0)
			DRM_ERROR("[CRTC:%d:%s] hw_done or flip_done "
				  "timed out\n", crtc->base.id, crtc->name);

		drm_crtc_commit_put(commit);
	}

	return ret < 0 ? ret : 0;
}

static void get_freesync_config_for_crtc(
	struct dm_crtc_state *new_crtc_state,
	struct dm_connector_state *new_con_state)
{
	struct mod_freesync_config config = {0};
	struct amdgpu_dm_connector *aconnector =
			to_amdgpu_dm_connector(new_con_state->base.connector);
	struct drm_display_mode *mode = &new_crtc_state->base.mode;
	int vrefresh = drm_mode_vrefresh(mode);
	bool fs_vid_mode = false;

	new_crtc_state->vrr_supported = new_con_state->freesync_capable &&
					vrefresh >= aconnector->min_vfreq &&
					vrefresh <= aconnector->max_vfreq;

	if (new_crtc_state->vrr_supported) {
		new_crtc_state->stream->ignore_msa_timing_param = true;
		fs_vid_mode = new_crtc_state->freesync_config.state == VRR_STATE_ACTIVE_FIXED;

		config.min_refresh_in_uhz = aconnector->min_vfreq * 1000000;
		config.max_refresh_in_uhz = aconnector->max_vfreq * 1000000;
		config.vsif_supported = true;
		config.btr = true;

		if (fs_vid_mode) {
			config.state = VRR_STATE_ACTIVE_FIXED;
			config.fixed_refresh_in_uhz = new_crtc_state->freesync_config.fixed_refresh_in_uhz;
			goto out;
		} else if (new_crtc_state->base.vrr_enabled) {
			config.state = VRR_STATE_ACTIVE_VARIABLE;
		} else {
			config.state = VRR_STATE_INACTIVE;
		}
	}
out:
	new_crtc_state->freesync_config = config;
}

static void reset_freesync_config_for_crtc(
	struct dm_crtc_state *new_crtc_state)
{
	new_crtc_state->vrr_supported = false;

	memset(&new_crtc_state->vrr_infopacket, 0,
	       sizeof(new_crtc_state->vrr_infopacket));
}

static bool
is_timing_unchanged_for_freesync(struct drm_crtc_state *old_crtc_state,
				 struct drm_crtc_state *new_crtc_state)
{
	const struct drm_display_mode *old_mode, *new_mode;

	if (!old_crtc_state || !new_crtc_state)
		return false;

	old_mode = &old_crtc_state->mode;
	new_mode = &new_crtc_state->mode;

	if (old_mode->clock       == new_mode->clock &&
	    old_mode->hdisplay    == new_mode->hdisplay &&
	    old_mode->vdisplay    == new_mode->vdisplay &&
	    old_mode->htotal      == new_mode->htotal &&
	    old_mode->vtotal      != new_mode->vtotal &&
	    old_mode->hsync_start == new_mode->hsync_start &&
	    old_mode->vsync_start != new_mode->vsync_start &&
	    old_mode->hsync_end   == new_mode->hsync_end &&
	    old_mode->vsync_end   != new_mode->vsync_end &&
	    old_mode->hskew       == new_mode->hskew &&
	    old_mode->vscan       == new_mode->vscan &&
	    (old_mode->vsync_end - old_mode->vsync_start) ==
	    (new_mode->vsync_end - new_mode->vsync_start))
		return true;

	return false;
}

static void set_freesync_fixed_config(struct dm_crtc_state *dm_new_crtc_state) {
	uint64_t num, den, res;
	struct drm_crtc_state *new_crtc_state = &dm_new_crtc_state->base;

	dm_new_crtc_state->freesync_config.state = VRR_STATE_ACTIVE_FIXED;

	num = (unsigned long long)new_crtc_state->mode.clock * 1000 * 1000000;
	den = (unsigned long long)new_crtc_state->mode.htotal *
	      (unsigned long long)new_crtc_state->mode.vtotal;

	res = div_u64(num, den);
	dm_new_crtc_state->freesync_config.fixed_refresh_in_uhz = res;
}

static int dm_update_crtc_state(struct amdgpu_display_manager *dm,
			 struct drm_atomic_state *state,
			 struct drm_crtc *crtc,
			 struct drm_crtc_state *old_crtc_state,
			 struct drm_crtc_state *new_crtc_state,
			 bool enable,
			 bool *lock_and_validation_needed)
{
	struct dm_atomic_state *dm_state = NULL;
	struct dm_crtc_state *dm_old_crtc_state, *dm_new_crtc_state;
	struct dc_stream_state *new_stream;
	int ret = 0;

	/*
	 * TODO Move this code into dm_crtc_atomic_check once we get rid of dc_validation_set
	 * update changed items
	 */
	struct amdgpu_crtc *acrtc = NULL;
	struct amdgpu_dm_connector *aconnector = NULL;
	struct drm_connector_state *drm_new_conn_state = NULL, *drm_old_conn_state = NULL;
	struct dm_connector_state *dm_new_conn_state = NULL, *dm_old_conn_state = NULL;

	new_stream = NULL;

	dm_old_crtc_state = to_dm_crtc_state(old_crtc_state);
	dm_new_crtc_state = to_dm_crtc_state(new_crtc_state);
	acrtc = to_amdgpu_crtc(crtc);
	aconnector = amdgpu_dm_find_first_crtc_matching_connector(state, crtc);

	/* TODO This hack should go away */
	if (aconnector && enable) {
		/* Make sure fake sink is created in plug-in scenario */
		drm_new_conn_state = drm_atomic_get_new_connector_state(state,
							    &aconnector->base);
		drm_old_conn_state = drm_atomic_get_old_connector_state(state,
							    &aconnector->base);

		if (IS_ERR(drm_new_conn_state)) {
			ret = PTR_ERR_OR_ZERO(drm_new_conn_state);
			goto fail;
		}

		dm_new_conn_state = to_dm_connector_state(drm_new_conn_state);
		dm_old_conn_state = to_dm_connector_state(drm_old_conn_state);

		if (!drm_atomic_crtc_needs_modeset(new_crtc_state))
			goto skip_modeset;

		new_stream = create_validate_stream_for_sink(aconnector,
							     &new_crtc_state->mode,
							     dm_new_conn_state,
							     dm_old_crtc_state->stream);

		/*
		 * we can have no stream on ACTION_SET if a display
		 * was disconnected during S3, in this case it is not an
		 * error, the OS will be updated after detection, and
		 * will do the right thing on next atomic commit
		 */

		if (!new_stream) {
			DRM_DEBUG_DRIVER("%s: Failed to create new stream for crtc %d\n",
					__func__, acrtc->base.base.id);
			ret = -ENOMEM;
			goto fail;
		}

		/*
		 * TODO: Check VSDB bits to decide whether this should
		 * be enabled or not.
		 */
		new_stream->triggered_crtc_reset.enabled =
			dm->force_timing_sync;

		dm_new_crtc_state->abm_level = dm_new_conn_state->abm_level;

		ret = fill_hdr_info_packet(drm_new_conn_state,
					   &new_stream->hdr_static_metadata);
		if (ret)
			goto fail;

		/*
		 * If we already removed the old stream from the context
		 * (and set the new stream to NULL) then we can't reuse
		 * the old stream even if the stream and scaling are unchanged.
		 * We'll hit the BUG_ON and black screen.
		 *
		 * TODO: Refactor this function to allow this check to work
		 * in all conditions.
		 */
		if (amdgpu_freesync_vid_mode &&
		    dm_new_crtc_state->stream &&
		    is_timing_unchanged_for_freesync(new_crtc_state, old_crtc_state))
			goto skip_modeset;

		if (dm_new_crtc_state->stream &&
		    dc_is_stream_unchanged(new_stream, dm_old_crtc_state->stream) &&
		    dc_is_stream_scaling_unchanged(new_stream, dm_old_crtc_state->stream)) {
			new_crtc_state->mode_changed = false;
			DRM_DEBUG_DRIVER("Mode change not required, setting mode_changed to %d",
					 new_crtc_state->mode_changed);
		}
	}

	/* mode_changed flag may get updated above, need to check again */
	if (!drm_atomic_crtc_needs_modeset(new_crtc_state))
		goto skip_modeset;

	drm_dbg_state(state->dev,
		"amdgpu_crtc id:%d crtc_state_flags: enable:%d, active:%d, "
		"planes_changed:%d, mode_changed:%d,active_changed:%d,"
		"connectors_changed:%d\n",
		acrtc->crtc_id,
		new_crtc_state->enable,
		new_crtc_state->active,
		new_crtc_state->planes_changed,
		new_crtc_state->mode_changed,
		new_crtc_state->active_changed,
		new_crtc_state->connectors_changed);

	/* Remove stream for any changed/disabled CRTC */
	if (!enable) {

		if (!dm_old_crtc_state->stream)
			goto skip_modeset;

		/* Unset freesync video if it was active before */
		if (dm_old_crtc_state->freesync_config.state == VRR_STATE_ACTIVE_FIXED) {
			dm_new_crtc_state->freesync_config.state = VRR_STATE_INACTIVE;
			dm_new_crtc_state->freesync_config.fixed_refresh_in_uhz = 0;
		}

		/* Now check if we should set freesync video mode */
		if (amdgpu_freesync_vid_mode && dm_new_crtc_state->stream &&
		    is_timing_unchanged_for_freesync(new_crtc_state,
						     old_crtc_state)) {
			new_crtc_state->mode_changed = false;
			DRM_DEBUG_DRIVER(
				"Mode change not required for front porch change, "
				"setting mode_changed to %d",
				new_crtc_state->mode_changed);

			set_freesync_fixed_config(dm_new_crtc_state);

			goto skip_modeset;
		} else if (amdgpu_freesync_vid_mode && aconnector &&
			   is_freesync_video_mode(&new_crtc_state->mode,
						  aconnector)) {
			struct drm_display_mode *high_mode;

			high_mode = get_highest_refresh_rate_mode(aconnector, false);
			if (!drm_mode_equal(&new_crtc_state->mode, high_mode)) {
				set_freesync_fixed_config(dm_new_crtc_state);
			}
		}

		ret = dm_atomic_get_state(state, &dm_state);
		if (ret)
			goto fail;

		DRM_DEBUG_DRIVER("Disabling DRM crtc: %d\n",
				crtc->base.id);

		/* i.e. reset mode */
		if (dc_remove_stream_from_ctx(
				dm->dc,
				dm_state->context,
				dm_old_crtc_state->stream) != DC_OK) {
			ret = -EINVAL;
			goto fail;
		}

		dc_stream_release(dm_old_crtc_state->stream);
		dm_new_crtc_state->stream = NULL;

		reset_freesync_config_for_crtc(dm_new_crtc_state);

		*lock_and_validation_needed = true;

	} else {/* Add stream for any updated/enabled CRTC */
		/*
		 * Quick fix to prevent NULL pointer on new_stream when
		 * added MST connectors not found in existing crtc_state in the chained mode
		 * TODO: need to dig out the root cause of that
		 */
		if (!aconnector)
			goto skip_modeset;

		if (modereset_required(new_crtc_state))
			goto skip_modeset;

		if (modeset_required(new_crtc_state, new_stream,
				     dm_old_crtc_state->stream)) {

			WARN_ON(dm_new_crtc_state->stream);

			ret = dm_atomic_get_state(state, &dm_state);
			if (ret)
				goto fail;

			dm_new_crtc_state->stream = new_stream;

			dc_stream_retain(new_stream);

			DRM_DEBUG_ATOMIC("Enabling DRM crtc: %d\n",
					 crtc->base.id);

			if (dc_add_stream_to_ctx(
					dm->dc,
					dm_state->context,
					dm_new_crtc_state->stream) != DC_OK) {
				ret = -EINVAL;
				goto fail;
			}

			*lock_and_validation_needed = true;
		}
	}

skip_modeset:
	/* Release extra reference */
	if (new_stream)
		 dc_stream_release(new_stream);

	/*
	 * We want to do dc stream updates that do not require a
	 * full modeset below.
	 */
	if (!(enable && aconnector && new_crtc_state->active))
		return 0;
	/*
	 * Given above conditions, the dc state cannot be NULL because:
	 * 1. We're in the process of enabling CRTCs (just been added
	 *    to the dc context, or already is on the context)
	 * 2. Has a valid connector attached, and
	 * 3. Is currently active and enabled.
	 * => The dc stream state currently exists.
	 */
	BUG_ON(dm_new_crtc_state->stream == NULL);

	/* Scaling or underscan settings */
	if (is_scaling_state_different(dm_old_conn_state, dm_new_conn_state) ||
				drm_atomic_crtc_needs_modeset(new_crtc_state))
		update_stream_scaling_settings(
			&new_crtc_state->mode, dm_new_conn_state, dm_new_crtc_state->stream);

	/* ABM settings */
	dm_new_crtc_state->abm_level = dm_new_conn_state->abm_level;

	/*
	 * Color management settings. We also update color properties
	 * when a modeset is needed, to ensure it gets reprogrammed.
	 */
	if (dm_new_crtc_state->base.color_mgmt_changed ||
	    drm_atomic_crtc_needs_modeset(new_crtc_state)) {
		ret = amdgpu_dm_update_crtc_color_mgmt(dm_new_crtc_state);
		if (ret)
			goto fail;
	}

	/* Update Freesync settings. */
	get_freesync_config_for_crtc(dm_new_crtc_state,
				     dm_new_conn_state);

	return ret;

fail:
	if (new_stream)
		dc_stream_release(new_stream);
	return ret;
}

static bool should_reset_plane(struct drm_atomic_state *state,
			       struct drm_plane *plane,
			       struct drm_plane_state *old_plane_state,
			       struct drm_plane_state *new_plane_state)
{
	struct drm_plane *other;
	struct drm_plane_state *old_other_state, *new_other_state;
	struct drm_crtc_state *new_crtc_state;
	int i;

	/*
	 * TODO: Remove this hack once the checks below are sufficient
	 * enough to determine when we need to reset all the planes on
	 * the stream.
	 */
	if (state->allow_modeset)
		return true;

	/* Exit early if we know that we're adding or removing the plane. */
	if (old_plane_state->crtc != new_plane_state->crtc)
		return true;

	/* old crtc == new_crtc == NULL, plane not in context. */
	if (!new_plane_state->crtc)
		return false;

	new_crtc_state =
		drm_atomic_get_new_crtc_state(state, new_plane_state->crtc);

	if (!new_crtc_state)
		return true;

	/* CRTC Degamma changes currently require us to recreate planes. */
	if (new_crtc_state->color_mgmt_changed)
		return true;

	if (drm_atomic_crtc_needs_modeset(new_crtc_state))
		return true;

	/*
	 * If there are any new primary or overlay planes being added or
	 * removed then the z-order can potentially change. To ensure
	 * correct z-order and pipe acquisition the current DC architecture
	 * requires us to remove and recreate all existing planes.
	 *
	 * TODO: Come up with a more elegant solution for this.
	 */
	for_each_oldnew_plane_in_state(state, other, old_other_state, new_other_state, i) {
		struct amdgpu_framebuffer *old_afb, *new_afb;
		if (other->type == DRM_PLANE_TYPE_CURSOR)
			continue;

		if (old_other_state->crtc != new_plane_state->crtc &&
		    new_other_state->crtc != new_plane_state->crtc)
			continue;

		if (old_other_state->crtc != new_other_state->crtc)
			return true;

		/* Src/dst size and scaling updates. */
		if (old_other_state->src_w != new_other_state->src_w ||
		    old_other_state->src_h != new_other_state->src_h ||
		    old_other_state->crtc_w != new_other_state->crtc_w ||
		    old_other_state->crtc_h != new_other_state->crtc_h)
			return true;

		/* Rotation / mirroring updates. */
		if (old_other_state->rotation != new_other_state->rotation)
			return true;

		/* Blending updates. */
		if (old_other_state->pixel_blend_mode !=
		    new_other_state->pixel_blend_mode)
			return true;

		/* Alpha updates. */
		if (old_other_state->alpha != new_other_state->alpha)
			return true;

		/* Colorspace changes. */
		if (old_other_state->color_range != new_other_state->color_range ||
		    old_other_state->color_encoding != new_other_state->color_encoding)
			return true;

		/* Framebuffer checks fall at the end. */
		if (!old_other_state->fb || !new_other_state->fb)
			continue;

		/* Pixel format changes can require bandwidth updates. */
		if (old_other_state->fb->format != new_other_state->fb->format)
			return true;

		old_afb = (struct amdgpu_framebuffer *)old_other_state->fb;
		new_afb = (struct amdgpu_framebuffer *)new_other_state->fb;

		/* Tiling and DCC changes also require bandwidth updates. */
		if (old_afb->tiling_flags != new_afb->tiling_flags ||
		    old_afb->base.modifier != new_afb->base.modifier)
			return true;
	}

	return false;
}

static int dm_check_cursor_fb(struct amdgpu_crtc *new_acrtc,
			      struct drm_plane_state *new_plane_state,
			      struct drm_framebuffer *fb)
{
	struct amdgpu_device *adev = drm_to_adev(new_acrtc->base.dev);
	struct amdgpu_framebuffer *afb = to_amdgpu_framebuffer(fb);
	unsigned int pitch;
	bool linear;

	if (fb->width > new_acrtc->max_cursor_width ||
	    fb->height > new_acrtc->max_cursor_height) {
		DRM_DEBUG_ATOMIC("Bad cursor FB size %dx%d\n",
				 new_plane_state->fb->width,
				 new_plane_state->fb->height);
		return -EINVAL;
	}
	if (new_plane_state->src_w != fb->width << 16 ||
	    new_plane_state->src_h != fb->height << 16) {
		DRM_DEBUG_ATOMIC("Cropping not supported for cursor plane\n");
		return -EINVAL;
	}

	/* Pitch in pixels */
	pitch = fb->pitches[0] / fb->format->cpp[0];

	if (fb->width != pitch) {
		DRM_DEBUG_ATOMIC("Cursor FB width %d doesn't match pitch %d",
				 fb->width, pitch);
		return -EINVAL;
	}

	switch (pitch) {
	case 64:
	case 128:
	case 256:
		/* FB pitch is supported by cursor plane */
		break;
	default:
		DRM_DEBUG_ATOMIC("Bad cursor FB pitch %d px\n", pitch);
		return -EINVAL;
	}

	/* Core DRM takes care of checking FB modifiers, so we only need to
	 * check tiling flags when the FB doesn't have a modifier. */
	if (!(fb->flags & DRM_MODE_FB_MODIFIERS)) {
		if (adev->family < AMDGPU_FAMILY_AI) {
			linear = AMDGPU_TILING_GET(afb->tiling_flags, ARRAY_MODE) != DC_ARRAY_2D_TILED_THIN1 &&
			         AMDGPU_TILING_GET(afb->tiling_flags, ARRAY_MODE) != DC_ARRAY_1D_TILED_THIN1 &&
				 AMDGPU_TILING_GET(afb->tiling_flags, MICRO_TILE_MODE) == 0;
		} else {
			linear = AMDGPU_TILING_GET(afb->tiling_flags, SWIZZLE_MODE) == 0;
		}
		if (!linear) {
			DRM_DEBUG_ATOMIC("Cursor FB not linear");
			return -EINVAL;
		}
	}

	return 0;
}

static int dm_update_plane_state(struct dc *dc,
				 struct drm_atomic_state *state,
				 struct drm_plane *plane,
				 struct drm_plane_state *old_plane_state,
				 struct drm_plane_state *new_plane_state,
				 bool enable,
				 bool *lock_and_validation_needed)
{

	struct dm_atomic_state *dm_state = NULL;
	struct drm_crtc *new_plane_crtc, *old_plane_crtc;
	struct drm_crtc_state *old_crtc_state, *new_crtc_state;
	struct dm_crtc_state *dm_new_crtc_state, *dm_old_crtc_state;
	struct dm_plane_state *dm_new_plane_state, *dm_old_plane_state;
	struct amdgpu_crtc *new_acrtc;
	bool needs_reset;
	int ret = 0;


	new_plane_crtc = new_plane_state->crtc;
	old_plane_crtc = old_plane_state->crtc;
	dm_new_plane_state = to_dm_plane_state(new_plane_state);
	dm_old_plane_state = to_dm_plane_state(old_plane_state);

	if (plane->type == DRM_PLANE_TYPE_CURSOR) {
		if (!enable || !new_plane_crtc ||
			drm_atomic_plane_disabling(plane->state, new_plane_state))
			return 0;

		new_acrtc = to_amdgpu_crtc(new_plane_crtc);

		if (new_plane_state->src_x != 0 || new_plane_state->src_y != 0) {
			DRM_DEBUG_ATOMIC("Cropping not supported for cursor plane\n");
			return -EINVAL;
		}

		if (new_plane_state->fb) {
			ret = dm_check_cursor_fb(new_acrtc, new_plane_state,
						 new_plane_state->fb);
			if (ret)
				return ret;
		}

		return 0;
	}

	needs_reset = should_reset_plane(state, plane, old_plane_state,
					 new_plane_state);

	/* Remove any changed/removed planes */
	if (!enable) {
		if (!needs_reset)
			return 0;

		if (!old_plane_crtc)
			return 0;

		old_crtc_state = drm_atomic_get_old_crtc_state(
				state, old_plane_crtc);
		dm_old_crtc_state = to_dm_crtc_state(old_crtc_state);

		if (!dm_old_crtc_state->stream)
			return 0;

		DRM_DEBUG_ATOMIC("Disabling DRM plane: %d on DRM crtc %d\n",
				plane->base.id, old_plane_crtc->base.id);

		ret = dm_atomic_get_state(state, &dm_state);
		if (ret)
			return ret;

		if (!dc_remove_plane_from_context(
				dc,
				dm_old_crtc_state->stream,
				dm_old_plane_state->dc_state,
				dm_state->context)) {

			return -EINVAL;
		}


		dc_plane_state_release(dm_old_plane_state->dc_state);
		dm_new_plane_state->dc_state = NULL;

		*lock_and_validation_needed = true;

	} else { /* Add new planes */
		struct dc_plane_state *dc_new_plane_state;

		if (drm_atomic_plane_disabling(plane->state, new_plane_state))
			return 0;

		if (!new_plane_crtc)
			return 0;

		new_crtc_state = drm_atomic_get_new_crtc_state(state, new_plane_crtc);
		dm_new_crtc_state = to_dm_crtc_state(new_crtc_state);

		if (!dm_new_crtc_state->stream)
			return 0;

		if (!needs_reset)
			return 0;

		ret = dm_plane_helper_check_state(new_plane_state, new_crtc_state);
		if (ret)
			return ret;

		WARN_ON(dm_new_plane_state->dc_state);

		dc_new_plane_state = dc_create_plane_state(dc);
		if (!dc_new_plane_state)
			return -ENOMEM;

		DRM_DEBUG_ATOMIC("Enabling DRM plane: %d on DRM crtc %d\n",
				 plane->base.id, new_plane_crtc->base.id);

		ret = fill_dc_plane_attributes(
			drm_to_adev(new_plane_crtc->dev),
			dc_new_plane_state,
			new_plane_state,
			new_crtc_state);
		if (ret) {
			dc_plane_state_release(dc_new_plane_state);
			return ret;
		}

		ret = dm_atomic_get_state(state, &dm_state);
		if (ret) {
			dc_plane_state_release(dc_new_plane_state);
			return ret;
		}

		/*
		 * Any atomic check errors that occur after this will
		 * not need a release. The plane state will be attached
		 * to the stream, and therefore part of the atomic
		 * state. It'll be released when the atomic state is
		 * cleaned.
		 */
		if (!dc_add_plane_to_context(
				dc,
				dm_new_crtc_state->stream,
				dc_new_plane_state,
				dm_state->context)) {

			dc_plane_state_release(dc_new_plane_state);
			return -EINVAL;
		}

		dm_new_plane_state->dc_state = dc_new_plane_state;

		dm_new_crtc_state->mpo_requested |= (plane->type == DRM_PLANE_TYPE_OVERLAY);

		/* Tell DC to do a full surface update every time there
		 * is a plane change. Inefficient, but works for now.
		 */
		dm_new_plane_state->dc_state->update_flags.bits.full_update = 1;

		*lock_and_validation_needed = true;
	}


	return ret;
}

static void dm_get_oriented_plane_size(struct drm_plane_state *plane_state,
				       int *src_w, int *src_h)
{
	switch (plane_state->rotation & DRM_MODE_ROTATE_MASK) {
	case DRM_MODE_ROTATE_90:
	case DRM_MODE_ROTATE_270:
		*src_w = plane_state->src_h >> 16;
		*src_h = plane_state->src_w >> 16;
		break;
	case DRM_MODE_ROTATE_0:
	case DRM_MODE_ROTATE_180:
	default:
		*src_w = plane_state->src_w >> 16;
		*src_h = plane_state->src_h >> 16;
		break;
	}
}

static int dm_check_crtc_cursor(struct drm_atomic_state *state,
				struct drm_crtc *crtc,
				struct drm_crtc_state *new_crtc_state)
{
	struct drm_plane *cursor = crtc->cursor, *underlying;
	struct drm_plane_state *new_cursor_state, *new_underlying_state;
	int i;
	int cursor_scale_w, cursor_scale_h, underlying_scale_w, underlying_scale_h;
	int cursor_src_w, cursor_src_h;
	int underlying_src_w, underlying_src_h;

	/* On DCE and DCN there is no dedicated hardware cursor plane. We get a
	 * cursor per pipe but it's going to inherit the scaling and
	 * positioning from the underlying pipe. Check the cursor plane's
	 * blending properties match the underlying planes'. */

	new_cursor_state = drm_atomic_get_new_plane_state(state, cursor);
	if (!new_cursor_state || !new_cursor_state->fb) {
		return 0;
	}

	dm_get_oriented_plane_size(new_cursor_state, &cursor_src_w, &cursor_src_h);
	cursor_scale_w = new_cursor_state->crtc_w * 1000 / cursor_src_w;
	cursor_scale_h = new_cursor_state->crtc_h * 1000 / cursor_src_h;

	for_each_new_plane_in_state_reverse(state, underlying, new_underlying_state, i) {
		/* Narrow down to non-cursor planes on the same CRTC as the cursor */
		if (new_underlying_state->crtc != crtc || underlying == crtc->cursor)
			continue;

		/* Ignore disabled planes */
		if (!new_underlying_state->fb)
			continue;

		dm_get_oriented_plane_size(new_underlying_state,
					   &underlying_src_w, &underlying_src_h);
		underlying_scale_w = new_underlying_state->crtc_w * 1000 / underlying_src_w;
		underlying_scale_h = new_underlying_state->crtc_h * 1000 / underlying_src_h;

		if (cursor_scale_w != underlying_scale_w ||
		    cursor_scale_h != underlying_scale_h) {
			drm_dbg_atomic(crtc->dev,
				       "Cursor [PLANE:%d:%s] scaling doesn't match underlying [PLANE:%d:%s]\n",
				       cursor->base.id, cursor->name, underlying->base.id, underlying->name);
			return -EINVAL;
		}

		/* If this plane covers the whole CRTC, no need to check planes underneath */
		if (new_underlying_state->crtc_x <= 0 &&
		    new_underlying_state->crtc_y <= 0 &&
		    new_underlying_state->crtc_x + new_underlying_state->crtc_w >= new_crtc_state->mode.hdisplay &&
		    new_underlying_state->crtc_y + new_underlying_state->crtc_h >= new_crtc_state->mode.vdisplay)
			break;
	}

	return 0;
}

#if defined(CONFIG_DRM_AMD_DC_DCN)
static int add_affected_mst_dsc_crtcs(struct drm_atomic_state *state, struct drm_crtc *crtc)
{
	struct drm_connector *connector;
	struct drm_connector_state *conn_state, *old_conn_state;
	struct amdgpu_dm_connector *aconnector = NULL;
	int i;
	for_each_oldnew_connector_in_state(state, connector, old_conn_state, conn_state, i) {
		if (!conn_state->crtc)
			conn_state = old_conn_state;

		if (conn_state->crtc != crtc)
			continue;

		aconnector = to_amdgpu_dm_connector(connector);
		if (!aconnector->port || !aconnector->mst_port)
			aconnector = NULL;
		else
			break;
	}

	if (!aconnector)
		return 0;

	return drm_dp_mst_add_affected_dsc_crtcs(state, &aconnector->mst_port->mst_mgr);
}
#endif

/**
 * amdgpu_dm_atomic_check() - Atomic check implementation for AMDgpu DM.
 *
 * @dev: The DRM device
 * @state: The atomic state to commit
 *
 * Validate that the given atomic state is programmable by DC into hardware.
 * This involves constructing a &struct dc_state reflecting the new hardware
 * state we wish to commit, then querying DC to see if it is programmable. It's
 * important not to modify the existing DC state. Otherwise, atomic_check
 * may unexpectedly commit hardware changes.
 *
 * When validating the DC state, it's important that the right locks are
 * acquired. For full updates case which removes/adds/updates streams on one
 * CRTC while flipping on another CRTC, acquiring global lock will guarantee
 * that any such full update commit will wait for completion of any outstanding
 * flip using DRMs synchronization events.
 *
 * Note that DM adds the affected connectors for all CRTCs in state, when that
 * might not seem necessary. This is because DC stream creation requires the
 * DC sink, which is tied to the DRM connector state. Cleaning this up should
 * be possible but non-trivial - a possible TODO item.
 *
 * Return: -Error code if validation failed.
 */
static int amdgpu_dm_atomic_check(struct drm_device *dev,
				  struct drm_atomic_state *state)
{
	struct amdgpu_device *adev = drm_to_adev(dev);
	struct dm_atomic_state *dm_state = NULL;
	struct dc *dc = adev->dm.dc;
	struct drm_connector *connector;
	struct drm_connector_state *old_con_state, *new_con_state;
	struct drm_crtc *crtc;
	struct drm_crtc_state *old_crtc_state, *new_crtc_state;
	struct drm_plane *plane;
	struct drm_plane_state *old_plane_state, *new_plane_state;
	enum dc_status status;
	int ret, i;
	bool lock_and_validation_needed = false;
	struct dm_crtc_state *dm_old_crtc_state, *dm_new_crtc_state;
#if defined(CONFIG_DRM_AMD_DC_DCN)
	struct drm_dp_mst_topology_mgr *mgr;
	struct drm_dp_mst_topology_state *mst_state;
	struct dsc_mst_fairness_vars vars[MAX_PIPES];
#endif

	trace_amdgpu_dm_atomic_check_begin(state);

	ret = drm_atomic_helper_check_modeset(dev, state);
	if (ret) {
		DRM_DEBUG_DRIVER("drm_atomic_helper_check_modeset() failed\n");
		goto fail;
	}

	/* Check connector changes */
	for_each_oldnew_connector_in_state(state, connector, old_con_state, new_con_state, i) {
		struct dm_connector_state *dm_old_con_state = to_dm_connector_state(old_con_state);
		struct dm_connector_state *dm_new_con_state = to_dm_connector_state(new_con_state);

		/* Skip connectors that are disabled or part of modeset already. */
		if (!new_con_state->crtc)
			continue;

		new_crtc_state = drm_atomic_get_crtc_state(state, new_con_state->crtc);
		if (IS_ERR(new_crtc_state)) {
			DRM_DEBUG_DRIVER("drm_atomic_get_crtc_state() failed\n");
			ret = PTR_ERR(new_crtc_state);
			goto fail;
		}

		if (dm_old_con_state->abm_level != dm_new_con_state->abm_level ||
		    dm_old_con_state->scaling != dm_new_con_state->scaling)
			new_crtc_state->connectors_changed = true;
	}

#if defined(CONFIG_DRM_AMD_DC_DCN)
	if (dc_resource_is_dsc_encoding_supported(dc)) {
		for_each_oldnew_crtc_in_state(state, crtc, old_crtc_state, new_crtc_state, i) {
			if (drm_atomic_crtc_needs_modeset(new_crtc_state)) {
				ret = add_affected_mst_dsc_crtcs(state, crtc);
				if (ret) {
					DRM_DEBUG_DRIVER("add_affected_mst_dsc_crtcs() failed\n");
					goto fail;
				}
			}
		}
	}
#endif
	for_each_oldnew_crtc_in_state(state, crtc, old_crtc_state, new_crtc_state, i) {
		dm_old_crtc_state = to_dm_crtc_state(old_crtc_state);

		if (!drm_atomic_crtc_needs_modeset(new_crtc_state) &&
		    !new_crtc_state->color_mgmt_changed &&
		    old_crtc_state->vrr_enabled == new_crtc_state->vrr_enabled &&
			dm_old_crtc_state->dsc_force_changed == false)
			continue;

		ret = amdgpu_dm_verify_lut_sizes(new_crtc_state);
		if (ret) {
			DRM_DEBUG_DRIVER("amdgpu_dm_verify_lut_sizes() failed\n");
			goto fail;
		}

		if (!new_crtc_state->enable)
			continue;

		ret = drm_atomic_add_affected_connectors(state, crtc);
		if (ret) {
			DRM_DEBUG_DRIVER("drm_atomic_add_affected_connectors() failed\n");
			goto fail;
		}

		ret = drm_atomic_add_affected_planes(state, crtc);
		if (ret) {
			DRM_DEBUG_DRIVER("drm_atomic_add_affected_planes() failed\n");
			goto fail;
		}

		if (dm_old_crtc_state->dsc_force_changed)
			new_crtc_state->mode_changed = true;
	}

	/*
	 * Add all primary and overlay planes on the CRTC to the state
	 * whenever a plane is enabled to maintain correct z-ordering
	 * and to enable fast surface updates.
	 */
	drm_for_each_crtc(crtc, dev) {
		bool modified = false;

		for_each_oldnew_plane_in_state(state, plane, old_plane_state, new_plane_state, i) {
			if (plane->type == DRM_PLANE_TYPE_CURSOR)
				continue;

			if (new_plane_state->crtc == crtc ||
			    old_plane_state->crtc == crtc) {
				modified = true;
				break;
			}
		}

		if (!modified)
			continue;

		drm_for_each_plane_mask(plane, state->dev, crtc->state->plane_mask) {
			if (plane->type == DRM_PLANE_TYPE_CURSOR)
				continue;

			new_plane_state =
				drm_atomic_get_plane_state(state, plane);

			if (IS_ERR(new_plane_state)) {
				ret = PTR_ERR(new_plane_state);
				DRM_DEBUG_DRIVER("new_plane_state is BAD\n");
				goto fail;
			}
		}
	}

	/*
	 * DC consults the zpos (layer_index in DC terminology) to determine the
	 * hw plane on which to enable the hw cursor (see
	 * `dcn10_can_pipe_disable_cursor`). By now, all modified planes are in
	 * atomic state, so call drm helper to normalize zpos.
	 */
	drm_atomic_normalize_zpos(dev, state);

	/* Remove exiting planes if they are modified */
	for_each_oldnew_plane_in_state_reverse(state, plane, old_plane_state, new_plane_state, i) {
		ret = dm_update_plane_state(dc, state, plane,
					    old_plane_state,
					    new_plane_state,
					    false,
					    &lock_and_validation_needed);
		if (ret) {
			DRM_DEBUG_DRIVER("dm_update_plane_state() failed\n");
			goto fail;
		}
	}

	/* Disable all crtcs which require disable */
	for_each_oldnew_crtc_in_state(state, crtc, old_crtc_state, new_crtc_state, i) {
		ret = dm_update_crtc_state(&adev->dm, state, crtc,
					   old_crtc_state,
					   new_crtc_state,
					   false,
					   &lock_and_validation_needed);
		if (ret) {
			DRM_DEBUG_DRIVER("DISABLE: dm_update_crtc_state() failed\n");
			goto fail;
		}
	}

	/* Enable all crtcs which require enable */
	for_each_oldnew_crtc_in_state(state, crtc, old_crtc_state, new_crtc_state, i) {
		ret = dm_update_crtc_state(&adev->dm, state, crtc,
					   old_crtc_state,
					   new_crtc_state,
					   true,
					   &lock_and_validation_needed);
		if (ret) {
			DRM_DEBUG_DRIVER("ENABLE: dm_update_crtc_state() failed\n");
			goto fail;
		}
	}

	/* Add new/modified planes */
	for_each_oldnew_plane_in_state_reverse(state, plane, old_plane_state, new_plane_state, i) {
		ret = dm_update_plane_state(dc, state, plane,
					    old_plane_state,
					    new_plane_state,
					    true,
					    &lock_and_validation_needed);
		if (ret) {
			DRM_DEBUG_DRIVER("dm_update_plane_state() failed\n");
			goto fail;
		}
	}

#if defined(CONFIG_DRM_AMD_DC_DCN)
	if (dc_resource_is_dsc_encoding_supported(dc)) {
		ret = pre_validate_dsc(state, &dm_state, vars);
		if (ret != 0)
			goto fail;
	}
#endif

	/* Run this here since we want to validate the streams we created */
	ret = drm_atomic_helper_check_planes(dev, state);
	if (ret) {
		DRM_DEBUG_DRIVER("drm_atomic_helper_check_planes() failed\n");
		goto fail;
	}

	for_each_new_crtc_in_state(state, crtc, new_crtc_state, i) {
		dm_new_crtc_state = to_dm_crtc_state(new_crtc_state);
		if (dm_new_crtc_state->mpo_requested)
			DRM_DEBUG_DRIVER("MPO enablement requested on crtc:[%p]\n", crtc);
	}

	/* Check cursor planes scaling */
	for_each_new_crtc_in_state(state, crtc, new_crtc_state, i) {
		ret = dm_check_crtc_cursor(state, crtc, new_crtc_state);
		if (ret) {
			DRM_DEBUG_DRIVER("dm_check_crtc_cursor() failed\n");
			goto fail;
		}
	}

	if (state->legacy_cursor_update) {
		/*
		 * This is a fast cursor update coming from the plane update
		 * helper, check if it can be done asynchronously for better
		 * performance.
		 */
		state->async_update =
			!drm_atomic_helper_async_check(dev, state);

		/*
		 * Skip the remaining global validation if this is an async
		 * update. Cursor updates can be done without affecting
		 * state or bandwidth calcs and this avoids the performance
		 * penalty of locking the private state object and
		 * allocating a new dc_state.
		 */
		if (state->async_update)
			return 0;
	}

	/* Check scaling and underscan changes*/
	/* TODO Removed scaling changes validation due to inability to commit
	 * new stream into context w\o causing full reset. Need to
	 * decide how to handle.
	 */
	for_each_oldnew_connector_in_state(state, connector, old_con_state, new_con_state, i) {
		struct dm_connector_state *dm_old_con_state = to_dm_connector_state(old_con_state);
		struct dm_connector_state *dm_new_con_state = to_dm_connector_state(new_con_state);
		struct amdgpu_crtc *acrtc = to_amdgpu_crtc(dm_new_con_state->base.crtc);

		/* Skip any modesets/resets */
		if (!acrtc || drm_atomic_crtc_needs_modeset(
				drm_atomic_get_new_crtc_state(state, &acrtc->base)))
			continue;

		/* Skip any thing not scale or underscan changes */
		if (!is_scaling_state_different(dm_new_con_state, dm_old_con_state))
			continue;

		lock_and_validation_needed = true;
	}

#if defined(CONFIG_DRM_AMD_DC_DCN)
	/* set the slot info for each mst_state based on the link encoding format */
	for_each_new_mst_mgr_in_state(state, mgr, mst_state, i) {
		struct amdgpu_dm_connector *aconnector;
		struct drm_connector *connector;
		struct drm_connector_list_iter iter;
		u8 link_coding_cap;

		drm_connector_list_iter_begin(dev, &iter);
		drm_for_each_connector_iter(connector, &iter) {
			if (connector->index == mst_state->mgr->conn_base_id) {
				aconnector = to_amdgpu_dm_connector(connector);
				link_coding_cap = dc_link_dp_mst_decide_link_encoding_format(aconnector->dc_link);
				drm_dp_mst_update_slots(mst_state, link_coding_cap);

				break;
			}
		}
		drm_connector_list_iter_end(&iter);
	}
#endif

	/**
	 * Streams and planes are reset when there are changes that affect
	 * bandwidth. Anything that affects bandwidth needs to go through
	 * DC global validation to ensure that the configuration can be applied
	 * to hardware.
	 *
	 * We have to currently stall out here in atomic_check for outstanding
	 * commits to finish in this case because our IRQ handlers reference
	 * DRM state directly - we can end up disabling interrupts too early
	 * if we don't.
	 *
	 * TODO: Remove this stall and drop DM state private objects.
	 */
	if (lock_and_validation_needed) {
		ret = dm_atomic_get_state(state, &dm_state);
		if (ret) {
			DRM_DEBUG_DRIVER("dm_atomic_get_state() failed\n");
			goto fail;
		}

		ret = do_aquire_global_lock(dev, state);
		if (ret) {
			DRM_DEBUG_DRIVER("do_aquire_global_lock() failed\n");
			goto fail;
		}

#if defined(CONFIG_DRM_AMD_DC_DCN)
		ret = compute_mst_dsc_configs_for_state(state, dm_state->context, vars);
		if (ret) {
			DRM_DEBUG_DRIVER("compute_mst_dsc_configs_for_state() failed\n");
			goto fail;
		}

		ret = dm_update_mst_vcpi_slots_for_dsc(state, dm_state->context, vars);
		if (ret) {
			DRM_DEBUG_DRIVER("dm_update_mst_vcpi_slots_for_dsc() failed\n");
			goto fail;
		}
#endif

		/*
		 * Perform validation of MST topology in the state:
		 * We need to perform MST atomic check before calling
		 * dc_validate_global_state(), or there is a chance
		 * to get stuck in an infinite loop and hang eventually.
		 */
		ret = drm_dp_mst_atomic_check(state);
		if (ret) {
			DRM_DEBUG_DRIVER("drm_dp_mst_atomic_check() failed\n");
			goto fail;
		}
		status = dc_validate_global_state(dc, dm_state->context, true);
		if (status != DC_OK) {
			DRM_DEBUG_DRIVER("DC global validation failure: %s (%d)",
				       dc_status_to_str(status), status);
			ret = -EINVAL;
			goto fail;
		}
	} else {
		/*
		 * The commit is a fast update. Fast updates shouldn't change
		 * the DC context, affect global validation, and can have their
		 * commit work done in parallel with other commits not touching
		 * the same resource. If we have a new DC context as part of
		 * the DM atomic state from validation we need to free it and
		 * retain the existing one instead.
		 *
		 * Furthermore, since the DM atomic state only contains the DC
		 * context and can safely be annulled, we can free the state
		 * and clear the associated private object now to free
		 * some memory and avoid a possible use-after-free later.
		 */

		for (i = 0; i < state->num_private_objs; i++) {
			struct drm_private_obj *obj = state->private_objs[i].ptr;

			if (obj->funcs == adev->dm.atomic_obj.funcs) {
				int j = state->num_private_objs-1;

				dm_atomic_destroy_state(obj,
						state->private_objs[i].state);

				/* If i is not at the end of the array then the
				 * last element needs to be moved to where i was
				 * before the array can safely be truncated.
				 */
				if (i != j)
					state->private_objs[i] =
						state->private_objs[j];

				state->private_objs[j].ptr = NULL;
				state->private_objs[j].state = NULL;
				state->private_objs[j].old_state = NULL;
				state->private_objs[j].new_state = NULL;

				state->num_private_objs = j;
				break;
			}
		}
	}

	/* Store the overall update type for use later in atomic check. */
	for_each_new_crtc_in_state (state, crtc, new_crtc_state, i) {
		struct dm_crtc_state *dm_new_crtc_state =
			to_dm_crtc_state(new_crtc_state);

		dm_new_crtc_state->update_type = lock_and_validation_needed ?
							 UPDATE_TYPE_FULL :
							 UPDATE_TYPE_FAST;
	}

	/* Must be success */
	WARN_ON(ret);

	trace_amdgpu_dm_atomic_check_finish(state, ret);

	return ret;

fail:
	if (ret == -EDEADLK)
		DRM_DEBUG_DRIVER("Atomic check stopped to avoid deadlock.\n");
	else if (ret == -EINTR || ret == -EAGAIN || ret == -ERESTARTSYS)
		DRM_DEBUG_DRIVER("Atomic check stopped due to signal.\n");
	else
		DRM_DEBUG_DRIVER("Atomic check failed with err: %d \n", ret);

	trace_amdgpu_dm_atomic_check_finish(state, ret);

	return ret;
}

static bool is_dp_capable_without_timing_msa(struct dc *dc,
					     struct amdgpu_dm_connector *amdgpu_dm_connector)
{
	uint8_t dpcd_data;
	bool capable = false;

	if (amdgpu_dm_connector->dc_link &&
		dm_helpers_dp_read_dpcd(
				NULL,
				amdgpu_dm_connector->dc_link,
				DP_DOWN_STREAM_PORT_COUNT,
				&dpcd_data,
				sizeof(dpcd_data))) {
		capable = (dpcd_data & DP_MSA_TIMING_PAR_IGNORED) ? true:false;
	}

	return capable;
}

static bool dm_edid_parser_send_cea(struct amdgpu_display_manager *dm,
		unsigned int offset,
		unsigned int total_length,
		uint8_t *data,
		unsigned int length,
		struct amdgpu_hdmi_vsdb_info *vsdb)
{
	bool res;
	union dmub_rb_cmd cmd;
	struct dmub_cmd_send_edid_cea *input;
	struct dmub_cmd_edid_cea_output *output;

	if (length > DMUB_EDID_CEA_DATA_CHUNK_BYTES)
		return false;

	memset(&cmd, 0, sizeof(cmd));

	input = &cmd.edid_cea.data.input;

	cmd.edid_cea.header.type = DMUB_CMD__EDID_CEA;
	cmd.edid_cea.header.sub_type = 0;
	cmd.edid_cea.header.payload_bytes =
		sizeof(cmd.edid_cea) - sizeof(cmd.edid_cea.header);
	input->offset = offset;
	input->length = length;
	input->cea_total_length = total_length;
	memcpy(input->payload, data, length);

	res = dc_dmub_srv_cmd_with_reply_data(dm->dc->ctx->dmub_srv, &cmd);
	if (!res) {
		DRM_ERROR("EDID CEA parser failed\n");
		return false;
	}

	output = &cmd.edid_cea.data.output;

	if (output->type == DMUB_CMD__EDID_CEA_ACK) {
		if (!output->ack.success) {
			DRM_ERROR("EDID CEA ack failed at offset %d\n",
					output->ack.offset);
		}
	} else if (output->type == DMUB_CMD__EDID_CEA_AMD_VSDB) {
		if (!output->amd_vsdb.vsdb_found)
			return false;

		vsdb->freesync_supported = output->amd_vsdb.freesync_supported;
		vsdb->amd_vsdb_version = output->amd_vsdb.amd_vsdb_version;
		vsdb->min_refresh_rate_hz = output->amd_vsdb.min_frame_rate;
		vsdb->max_refresh_rate_hz = output->amd_vsdb.max_frame_rate;
	} else {
		DRM_WARN("Unknown EDID CEA parser results\n");
		return false;
	}

	return true;
}

static bool parse_edid_cea_dmcu(struct amdgpu_display_manager *dm,
		uint8_t *edid_ext, int len,
		struct amdgpu_hdmi_vsdb_info *vsdb_info)
{
	int i;

	/* send extension block to DMCU for parsing */
	for (i = 0; i < len; i += 8) {
		bool res;
		int offset;

		/* send 8 bytes a time */
		if (!dc_edid_parser_send_cea(dm->dc, i, len, &edid_ext[i], 8))
			return false;

		if (i+8 == len) {
			/* EDID block sent completed, expect result */
			int version, min_rate, max_rate;

			res = dc_edid_parser_recv_amd_vsdb(dm->dc, &version, &min_rate, &max_rate);
			if (res) {
				/* amd vsdb found */
				vsdb_info->freesync_supported = 1;
				vsdb_info->amd_vsdb_version = version;
				vsdb_info->min_refresh_rate_hz = min_rate;
				vsdb_info->max_refresh_rate_hz = max_rate;
				return true;
			}
			/* not amd vsdb */
			return false;
		}

		/* check for ack*/
		res = dc_edid_parser_recv_cea_ack(dm->dc, &offset);
		if (!res)
			return false;
	}

	return false;
}

static bool parse_edid_cea_dmub(struct amdgpu_display_manager *dm,
		uint8_t *edid_ext, int len,
		struct amdgpu_hdmi_vsdb_info *vsdb_info)
{
	int i;

	/* send extension block to DMCU for parsing */
	for (i = 0; i < len; i += 8) {
		/* send 8 bytes a time */
		if (!dm_edid_parser_send_cea(dm, i, len, &edid_ext[i], 8, vsdb_info))
			return false;
	}

	return vsdb_info->freesync_supported;
}

static bool parse_edid_cea(struct amdgpu_dm_connector *aconnector,
		uint8_t *edid_ext, int len,
		struct amdgpu_hdmi_vsdb_info *vsdb_info)
{
	struct amdgpu_device *adev = drm_to_adev(aconnector->base.dev);

	if (adev->dm.dmub_srv)
		return parse_edid_cea_dmub(&adev->dm, edid_ext, len, vsdb_info);
	else
		return parse_edid_cea_dmcu(&adev->dm, edid_ext, len, vsdb_info);
}

static int parse_hdmi_amd_vsdb(struct amdgpu_dm_connector *aconnector,
		struct edid *edid, struct amdgpu_hdmi_vsdb_info *vsdb_info)
{
	uint8_t *edid_ext = NULL;
	int i;
	bool valid_vsdb_found = false;

	/*----- drm_find_cea_extension() -----*/
	/* No EDID or EDID extensions */
	if (edid == NULL || edid->extensions == 0)
		return -ENODEV;

	/* Find CEA extension */
	for (i = 0; i < edid->extensions; i++) {
		edid_ext = (uint8_t *)edid + EDID_LENGTH * (i + 1);
		if (edid_ext[0] == CEA_EXT)
			break;
	}

	if (i == edid->extensions)
		return -ENODEV;

	/*----- cea_db_offsets() -----*/
	if (edid_ext[0] != CEA_EXT)
		return -ENODEV;

	valid_vsdb_found = parse_edid_cea(aconnector, edid_ext, EDID_LENGTH, vsdb_info);

	return valid_vsdb_found ? i : -ENODEV;
}

/**
 * amdgpu_dm_update_freesync_caps - Update Freesync capabilities
 *
 * @connector: Connector to query.
 * @edid: EDID from monitor
 *
 * Amdgpu supports Freesync in DP and HDMI displays, and it is required to keep
 * track of some of the display information in the internal data struct used by
 * amdgpu_dm. This function checks which type of connector we need to set the
 * FreeSync parameters.
 */
void amdgpu_dm_update_freesync_caps(struct drm_connector *connector,
				    struct edid *edid)
{
	int i = 0;
	struct detailed_timing *timing;
	struct detailed_non_pixel *data;
	struct detailed_data_monitor_range *range;
	struct amdgpu_dm_connector *amdgpu_dm_connector =
			to_amdgpu_dm_connector(connector);
	struct dm_connector_state *dm_con_state = NULL;
	struct dc_sink *sink;

	struct drm_device *dev = connector->dev;
	struct amdgpu_device *adev = drm_to_adev(dev);
	struct amdgpu_hdmi_vsdb_info vsdb_info = {0};
	bool freesync_capable = false;

	if (!connector->state) {
		DRM_ERROR("%s - Connector has no state", __func__);
		goto update;
	}

	sink = amdgpu_dm_connector->dc_sink ?
		amdgpu_dm_connector->dc_sink :
		amdgpu_dm_connector->dc_em_sink;

	if (!edid || !sink) {
		dm_con_state = to_dm_connector_state(connector->state);

		amdgpu_dm_connector->min_vfreq = 0;
		amdgpu_dm_connector->max_vfreq = 0;
		amdgpu_dm_connector->pixel_clock_mhz = 0;
		connector->display_info.monitor_range.min_vfreq = 0;
		connector->display_info.monitor_range.max_vfreq = 0;
		freesync_capable = false;

		goto update;
	}

	dm_con_state = to_dm_connector_state(connector->state);

	if (!adev->dm.freesync_module)
		goto update;

	if (sink->sink_signal == SIGNAL_TYPE_DISPLAY_PORT
		|| sink->sink_signal == SIGNAL_TYPE_EDP) {
		bool edid_check_required = false;

		if (edid) {
			edid_check_required = is_dp_capable_without_timing_msa(
						adev->dm.dc,
						amdgpu_dm_connector);
		}

		if (edid_check_required == true && (edid->version > 1 ||
		   (edid->version == 1 && edid->revision > 1))) {
			for (i = 0; i < 4; i++) {

				timing	= &edid->detailed_timings[i];
				data	= &timing->data.other_data;
				range	= &data->data.range;
				/*
				 * Check if monitor has continuous frequency mode
				 */
				if (data->type != EDID_DETAIL_MONITOR_RANGE)
					continue;
				/*
				 * Check for flag range limits only. If flag == 1 then
				 * no additional timing information provided.
				 * Default GTF, GTF Secondary curve and CVT are not
				 * supported
				 */
				if (range->flags != 1)
					continue;

				amdgpu_dm_connector->min_vfreq = range->min_vfreq;
				amdgpu_dm_connector->max_vfreq = range->max_vfreq;
				amdgpu_dm_connector->pixel_clock_mhz =
					range->pixel_clock_mhz * 10;

				connector->display_info.monitor_range.min_vfreq = range->min_vfreq;
				connector->display_info.monitor_range.max_vfreq = range->max_vfreq;

				break;
			}

			if (amdgpu_dm_connector->max_vfreq -
			    amdgpu_dm_connector->min_vfreq > 10) {

				freesync_capable = true;
			}
		}
	} else if (edid && sink->sink_signal == SIGNAL_TYPE_HDMI_TYPE_A) {
		i = parse_hdmi_amd_vsdb(amdgpu_dm_connector, edid, &vsdb_info);
		if (i >= 0 && vsdb_info.freesync_supported) {
			timing  = &edid->detailed_timings[i];
			data    = &timing->data.other_data;

			amdgpu_dm_connector->min_vfreq = vsdb_info.min_refresh_rate_hz;
			amdgpu_dm_connector->max_vfreq = vsdb_info.max_refresh_rate_hz;
			if (amdgpu_dm_connector->max_vfreq - amdgpu_dm_connector->min_vfreq > 10)
				freesync_capable = true;

			connector->display_info.monitor_range.min_vfreq = vsdb_info.min_refresh_rate_hz;
			connector->display_info.monitor_range.max_vfreq = vsdb_info.max_refresh_rate_hz;
		}
	}

update:
	if (dm_con_state)
		dm_con_state->freesync_capable = freesync_capable;

	if (connector->vrr_capable_property)
		drm_connector_set_vrr_capable_property(connector,
						       freesync_capable);
}

void amdgpu_dm_trigger_timing_sync(struct drm_device *dev)
{
	struct amdgpu_device *adev = drm_to_adev(dev);
	struct dc *dc = adev->dm.dc;
	int i;

	mutex_lock(&adev->dm.dc_lock);
	if (dc->current_state) {
		for (i = 0; i < dc->current_state->stream_count; ++i)
			dc->current_state->streams[i]
				->triggered_crtc_reset.enabled =
				adev->dm.force_timing_sync;

		dm_enable_per_frame_crtc_master_sync(dc->current_state);
		dc_trigger_sync(dc, dc->current_state);
	}
	mutex_unlock(&adev->dm.dc_lock);
}

void dm_write_reg_func(const struct dc_context *ctx, uint32_t address,
		       uint32_t value, const char *func_name)
{
#ifdef DM_CHECK_ADDR_0
	if (address == 0) {
		DC_ERR("invalid register write. address = 0");
		return;
	}
#endif
	cgs_write_register(ctx->cgs_device, address, value);
	trace_amdgpu_dc_wreg(&ctx->perf_trace->write_count, address, value);
}

uint32_t dm_read_reg_func(const struct dc_context *ctx, uint32_t address,
			  const char *func_name)
{
	uint32_t value;
#ifdef DM_CHECK_ADDR_0
	if (address == 0) {
		DC_ERR("invalid register read; address = 0\n");
		return 0;
	}
#endif

	if (ctx->dmub_srv &&
	    ctx->dmub_srv->reg_helper_offload.gather_in_progress &&
	    !ctx->dmub_srv->reg_helper_offload.should_burst_write) {
		ASSERT(false);
		return 0;
	}

	value = cgs_read_register(ctx->cgs_device, address);

	trace_amdgpu_dc_rreg(&ctx->perf_trace->read_count, address, value);

	return value;
}

static int amdgpu_dm_set_dmub_async_sync_status(bool is_cmd_aux,
						struct dc_context *ctx,
						uint8_t status_type,
						uint32_t *operation_result)
{
	struct amdgpu_device *adev = ctx->driver_context;
	int return_status = -1;
	struct dmub_notification *p_notify = adev->dm.dmub_notify;

	if (is_cmd_aux) {
		if (status_type == DMUB_ASYNC_TO_SYNC_ACCESS_SUCCESS) {
			return_status = p_notify->aux_reply.length;
			*operation_result = p_notify->result;
		} else if (status_type == DMUB_ASYNC_TO_SYNC_ACCESS_TIMEOUT) {
			*operation_result = AUX_RET_ERROR_TIMEOUT;
		} else if (status_type == DMUB_ASYNC_TO_SYNC_ACCESS_FAIL) {
			*operation_result = AUX_RET_ERROR_ENGINE_ACQUIRE;
		} else if (status_type == DMUB_ASYNC_TO_SYNC_ACCESS_INVALID) {
			*operation_result = AUX_RET_ERROR_INVALID_REPLY;
		} else {
			*operation_result = AUX_RET_ERROR_UNKNOWN;
		}
	} else {
		if (status_type == DMUB_ASYNC_TO_SYNC_ACCESS_SUCCESS) {
			return_status = 0;
			*operation_result = p_notify->sc_status;
		} else {
			*operation_result = SET_CONFIG_UNKNOWN_ERROR;
		}
	}

	return return_status;
}

int amdgpu_dm_process_dmub_aux_transfer_sync(bool is_cmd_aux, struct dc_context *ctx,
	unsigned int link_index, void *cmd_payload, void *operation_result)
{
	struct amdgpu_device *adev = ctx->driver_context;
	int ret = 0;

	if (is_cmd_aux) {
		dc_process_dmub_aux_transfer_async(ctx->dc,
			link_index, (struct aux_payload *)cmd_payload);
	} else if (dc_process_dmub_set_config_async(ctx->dc, link_index,
					(struct set_config_cmd_payload *)cmd_payload,
					adev->dm.dmub_notify)) {
		return amdgpu_dm_set_dmub_async_sync_status(is_cmd_aux,
					ctx, DMUB_ASYNC_TO_SYNC_ACCESS_SUCCESS,
					(uint32_t *)operation_result);
	}

	ret = wait_for_completion_timeout(&adev->dm.dmub_aux_transfer_done, 10 * HZ);
	if (ret == 0) {
		DRM_ERROR("wait_for_completion_timeout timeout!");
		return amdgpu_dm_set_dmub_async_sync_status(is_cmd_aux,
				ctx, DMUB_ASYNC_TO_SYNC_ACCESS_TIMEOUT,
				(uint32_t *)operation_result);
	}

	if (is_cmd_aux) {
		if (adev->dm.dmub_notify->result == AUX_RET_SUCCESS) {
			struct aux_payload *payload = (struct aux_payload *)cmd_payload;

			payload->reply[0] = adev->dm.dmub_notify->aux_reply.command;
			if (!payload->write && adev->dm.dmub_notify->aux_reply.length &&
			    payload->reply[0] == AUX_TRANSACTION_REPLY_AUX_ACK) {

				if (payload->length != adev->dm.dmub_notify->aux_reply.length) {
					DRM_WARN("invalid read from DPIA AUX %x(%d) got length %d!\n",
							payload->address, payload->length,
							adev->dm.dmub_notify->aux_reply.length);
					return amdgpu_dm_set_dmub_async_sync_status(is_cmd_aux, ctx,
							DMUB_ASYNC_TO_SYNC_ACCESS_INVALID,
							(uint32_t *)operation_result);
				}

				memcpy(payload->data, adev->dm.dmub_notify->aux_reply.data,
				       adev->dm.dmub_notify->aux_reply.length);
			}
		}
	}

	return amdgpu_dm_set_dmub_async_sync_status(is_cmd_aux,
			ctx, DMUB_ASYNC_TO_SYNC_ACCESS_SUCCESS,
			(uint32_t *)operation_result);
}

/*
 * Check whether seamless boot is supported.
 *
 * So far we only support seamless boot on CHIP_VANGOGH.
 * If everything goes well, we may consider expanding
 * seamless boot to other ASICs.
 */
bool check_seamless_boot_capability(struct amdgpu_device *adev)
{
	switch (adev->asic_type) {
	case CHIP_VANGOGH:
		if (!adev->mman.keep_stolen_vga_memory)
			return true;
		break;
	default:
		break;
	}

	return false;
}<|MERGE_RESOLUTION|>--- conflicted
+++ resolved
@@ -235,8 +235,6 @@
 static void handle_hpd_irq_helper(struct amdgpu_dm_connector *aconnector);
 static void handle_hpd_rx_irq(void *param);
 
-static void handle_hpd_irq_helper(struct amdgpu_dm_connector *aconnector);
-
 static bool
 is_timing_unchanged_for_freesync(struct drm_crtc_state *old_crtc_state,
 				 struct drm_crtc_state *new_crtc_state);
@@ -745,113 +743,6 @@
 
 }
 
-/**
- * dmub_aux_setconfig_reply_callback - Callback for AUX or SET_CONFIG command.
- * @adev: amdgpu_device pointer
- * @notify: dmub notification structure
- *
- * Dmub AUX or SET_CONFIG command completion processing callback
- * Copies dmub notification to DM which is to be read by AUX command.
- * issuing thread and also signals the event to wake up the thread.
- */
-void dmub_aux_setconfig_callback(struct amdgpu_device *adev, struct dmub_notification *notify)
-{
-	if (adev->dm.dmub_notify)
-		memcpy(adev->dm.dmub_notify, notify, sizeof(struct dmub_notification));
-	if (notify->type == DMUB_NOTIFICATION_AUX_REPLY)
-		complete(&adev->dm.dmub_aux_transfer_done);
-}
-
-/**
- * dmub_hpd_callback - DMUB HPD interrupt processing callback.
- * @adev: amdgpu_device pointer
- * @notify: dmub notification structure
- *
- * Dmub Hpd interrupt processing callback. Gets displayindex through the
- * ink index and calls helper to do the processing.
- */
-void dmub_hpd_callback(struct amdgpu_device *adev, struct dmub_notification *notify)
-{
-	struct amdgpu_dm_connector *aconnector;
-	struct drm_connector *connector;
-	struct drm_connector_list_iter iter;
-	struct dc_link *link;
-	uint8_t link_index = 0;
-	struct drm_device *dev;
-
-	if (adev == NULL)
-		return;
-
-	if (notify == NULL) {
-		DRM_ERROR("DMUB HPD callback notification was NULL");
-		return;
-	}
-
-	if (notify->link_index > adev->dm.dc->link_count) {
-		DRM_ERROR("DMUB HPD index (%u)is abnormal", notify->link_index);
-		return;
-	}
-
-	link_index = notify->link_index;
-	link = adev->dm.dc->links[link_index];
-	dev = adev->dm.ddev;
-
-	drm_connector_list_iter_begin(dev, &iter);
-	drm_for_each_connector_iter(connector, &iter) {
-		aconnector = to_amdgpu_dm_connector(connector);
-		if (link && aconnector->dc_link == link) {
-			DRM_INFO("DMUB HPD callback: link_index=%u\n", link_index);
-			handle_hpd_irq_helper(aconnector);
-			break;
-		}
-	}
-	drm_connector_list_iter_end(&iter);
-
-}
-
-/**
- * register_dmub_notify_callback - Sets callback for DMUB notify
- * @adev: amdgpu_device pointer
- * @type: Type of dmub notification
- * @callback: Dmub interrupt callback function
- * @dmub_int_thread_offload: offload indicator
- *
- * API to register a dmub callback handler for a dmub notification
- * Also sets indicator whether callback processing to be offloaded.
- * to dmub interrupt handling thread
- * Return: true if successfully registered, false if there is existing registration
- */
-bool register_dmub_notify_callback(struct amdgpu_device *adev, enum dmub_notification_type type,
-dmub_notify_interrupt_callback_t callback, bool dmub_int_thread_offload)
-{
-	if (callback != NULL && type < ARRAY_SIZE(adev->dm.dmub_thread_offload)) {
-		adev->dm.dmub_callback[type] = callback;
-		adev->dm.dmub_thread_offload[type] = dmub_int_thread_offload;
-	} else
-		return false;
-
-	return true;
-}
-
-static void dm_handle_hpd_work(struct work_struct *work)
-{
-	struct dmub_hpd_work *dmub_hpd_wrk;
-
-	dmub_hpd_wrk = container_of(work, struct dmub_hpd_work, handle_hpd_work);
-
-	if (!dmub_hpd_wrk->dmub_notify) {
-		DRM_ERROR("dmub_hpd_wrk dmub_notify is NULL");
-		return;
-	}
-
-	if (dmub_hpd_wrk->dmub_notify->type < ARRAY_SIZE(dmub_hpd_wrk->adev->dm.dmub_callback)) {
-		dmub_hpd_wrk->adev->dm.dmub_callback[dmub_hpd_wrk->dmub_notify->type](dmub_hpd_wrk->adev,
-		dmub_hpd_wrk->dmub_notify);
-	}
-	kfree(dmub_hpd_wrk);
-
-}
-
 #define DMUB_TRACE_MAX_READ 64
 /**
  * dm_dmub_outbox1_low_irq() - Handles Outbox interrupt
@@ -869,39 +760,10 @@
 	struct dmcub_trace_buf_entry entry = { 0 };
 	uint32_t count = 0;
 	struct dmub_hpd_work *dmub_hpd_wrk;
-<<<<<<< HEAD
-
-	if (dc_enable_dmub_notifications(adev->dm.dc)) {
-		dmub_hpd_wrk = kzalloc(sizeof(*dmub_hpd_wrk), GFP_ATOMIC);
-		if (!dmub_hpd_wrk) {
-			DRM_ERROR("Failed to allocate dmub_hpd_wrk");
-			return;
-		}
-		INIT_WORK(&dmub_hpd_wrk->handle_hpd_work, dm_handle_hpd_work);
-
-		if (irq_params->irq_src == DC_IRQ_SOURCE_DMCUB_OUTBOX) {
-			do {
-				dc_stat_get_dmub_notification(adev->dm.dc, &notify);
-				if (notify.type >= ARRAY_SIZE(dm->dmub_thread_offload)) {
-					DRM_ERROR("DM: notify type %d larger than the array size %zu!", notify.type,
-					ARRAY_SIZE(dm->dmub_thread_offload));
-					continue;
-				}
-				if (dm->dmub_thread_offload[notify.type] == true) {
-					dmub_hpd_wrk->dmub_notify = &notify;
-					dmub_hpd_wrk->adev = adev;
-					queue_work(adev->dm.delayed_hpd_wq, &dmub_hpd_wrk->handle_hpd_work);
-				} else {
-					dm->dmub_callback[notify.type](adev, &notify);
-				}
-
-			} while (notify.pending_notification);
-=======
 	struct dc_link *plink = NULL;
 
 	if (dc_enable_dmub_notifications(adev->dm.dc) &&
 		irq_params->irq_src == DC_IRQ_SOURCE_DMCUB_OUTBOX) {
->>>>>>> d60c95ef
 
 		do {
 			dc_stat_get_dmub_notification(adev->dm.dc, &notify);
@@ -1321,10 +1183,6 @@
 	}
 }
 
-<<<<<<< HEAD
-#if defined(CONFIG_DRM_AMD_DC_DCN)
-=======
->>>>>>> d60c95ef
 static void mmhub_read_system_context(struct amdgpu_device *adev, struct dc_phy_addr_space_config *pa_config)
 {
 	uint64_t pt_base;
@@ -1567,198 +1425,6 @@
 	}
 }
 
-<<<<<<< HEAD
-#endif
-
-static void dm_handle_hpd_rx_offload_work(struct work_struct *work)
-{
-	struct hpd_rx_irq_offload_work *offload_work;
-	struct amdgpu_dm_connector *aconnector;
-	struct dc_link *dc_link;
-	struct amdgpu_device *adev;
-	enum dc_connection_type new_connection_type = dc_connection_none;
-	unsigned long flags;
-
-	offload_work = container_of(work, struct hpd_rx_irq_offload_work, work);
-	aconnector = offload_work->offload_wq->aconnector;
-
-	if (!aconnector) {
-		DRM_ERROR("Can't retrieve aconnector in hpd_rx_irq_offload_work");
-		goto skip;
-	}
-
-	adev = drm_to_adev(aconnector->base.dev);
-	dc_link = aconnector->dc_link;
-
-	mutex_lock(&aconnector->hpd_lock);
-	if (!dc_link_detect_sink(dc_link, &new_connection_type))
-		DRM_ERROR("KMS: Failed to detect connector\n");
-	mutex_unlock(&aconnector->hpd_lock);
-
-	if (new_connection_type == dc_connection_none)
-		goto skip;
-
-	if (amdgpu_in_reset(adev))
-		goto skip;
-
-	mutex_lock(&adev->dm.dc_lock);
-	if (offload_work->data.bytes.device_service_irq.bits.AUTOMATED_TEST)
-		dc_link_dp_handle_automated_test(dc_link);
-	else if ((dc_link->connector_signal != SIGNAL_TYPE_EDP) &&
-			hpd_rx_irq_check_link_loss_status(dc_link, &offload_work->data) &&
-			dc_link_dp_allow_hpd_rx_irq(dc_link)) {
-		dc_link_dp_handle_link_loss(dc_link);
-		spin_lock_irqsave(&offload_work->offload_wq->offload_lock, flags);
-		offload_work->offload_wq->is_handling_link_loss = false;
-		spin_unlock_irqrestore(&offload_work->offload_wq->offload_lock, flags);
-	}
-	mutex_unlock(&adev->dm.dc_lock);
-
-skip:
-	kfree(offload_work);
-
-}
-
-static struct hpd_rx_irq_offload_work_queue *hpd_rx_irq_create_workqueue(struct dc *dc)
-{
-	int max_caps = dc->caps.max_links;
-	int i = 0;
-	struct hpd_rx_irq_offload_work_queue *hpd_rx_offload_wq = NULL;
-
-	hpd_rx_offload_wq = kcalloc(max_caps, sizeof(*hpd_rx_offload_wq), GFP_KERNEL);
-
-	if (!hpd_rx_offload_wq)
-		return NULL;
-
-
-	for (i = 0; i < max_caps; i++) {
-		hpd_rx_offload_wq[i].wq =
-				    create_singlethread_workqueue("amdgpu_dm_hpd_rx_offload_wq");
-
-		if (hpd_rx_offload_wq[i].wq == NULL) {
-			DRM_ERROR("create amdgpu_dm_hpd_rx_offload_wq fail!");
-			goto out_err;
-		}
-
-		spin_lock_init(&hpd_rx_offload_wq[i].offload_lock);
-	}
-
-	return hpd_rx_offload_wq;
-
-out_err:
-	for (i = 0; i < max_caps; i++) {
-		if (hpd_rx_offload_wq[i].wq)
-			destroy_workqueue(hpd_rx_offload_wq[i].wq);
-	}
-	kfree(hpd_rx_offload_wq);
-	return NULL;
-}
-
-struct amdgpu_stutter_quirk {
-	u16 chip_vendor;
-	u16 chip_device;
-	u16 subsys_vendor;
-	u16 subsys_device;
-	u8 revision;
-};
-
-static const struct amdgpu_stutter_quirk amdgpu_stutter_quirk_list[] = {
-	/* https://bugzilla.kernel.org/show_bug.cgi?id=214417 */
-	{ 0x1002, 0x15dd, 0x1002, 0x15dd, 0xc8 },
-	{ 0, 0, 0, 0, 0 },
-};
-
-static bool dm_should_disable_stutter(struct pci_dev *pdev)
-{
-	const struct amdgpu_stutter_quirk *p = amdgpu_stutter_quirk_list;
-
-	while (p && p->chip_device != 0) {
-		if (pdev->vendor == p->chip_vendor &&
-		    pdev->device == p->chip_device &&
-		    pdev->subsystem_vendor == p->subsys_vendor &&
-		    pdev->subsystem_device == p->subsys_device &&
-		    pdev->revision == p->revision) {
-			return true;
-		}
-		++p;
-	}
-	return false;
-}
-
-static const struct dmi_system_id hpd_disconnect_quirk_table[] = {
-	{
-		.matches = {
-			DMI_MATCH(DMI_SYS_VENDOR, "Dell Inc."),
-			DMI_MATCH(DMI_PRODUCT_NAME, "Precision 3660"),
-		},
-	},
-	{
-		.matches = {
-			DMI_MATCH(DMI_SYS_VENDOR, "Dell Inc."),
-			DMI_MATCH(DMI_PRODUCT_NAME, "Precision 3260"),
-		},
-	},
-	{
-		.matches = {
-			DMI_MATCH(DMI_SYS_VENDOR, "Dell Inc."),
-			DMI_MATCH(DMI_PRODUCT_NAME, "Precision 3460"),
-		},
-	},
-	{
-		.matches = {
-			DMI_MATCH(DMI_SYS_VENDOR, "Dell Inc."),
-			DMI_MATCH(DMI_PRODUCT_NAME, "OptiPlex Tower Plus 7010"),
-		},
-	},
-	{
-		.matches = {
-			DMI_MATCH(DMI_SYS_VENDOR, "Dell Inc."),
-			DMI_MATCH(DMI_PRODUCT_NAME, "OptiPlex Tower 7010"),
-		},
-	},
-	{
-		.matches = {
-			DMI_MATCH(DMI_SYS_VENDOR, "Dell Inc."),
-			DMI_MATCH(DMI_PRODUCT_NAME, "OptiPlex SFF Plus 7010"),
-		},
-	},
-	{
-		.matches = {
-			DMI_MATCH(DMI_SYS_VENDOR, "Dell Inc."),
-			DMI_MATCH(DMI_PRODUCT_NAME, "OptiPlex SFF 7010"),
-		},
-	},
-	{
-		.matches = {
-			DMI_MATCH(DMI_SYS_VENDOR, "Dell Inc."),
-			DMI_MATCH(DMI_PRODUCT_NAME, "OptiPlex Micro Plus 7010"),
-		},
-	},
-	{
-		.matches = {
-			DMI_MATCH(DMI_SYS_VENDOR, "Dell Inc."),
-			DMI_MATCH(DMI_PRODUCT_NAME, "OptiPlex Micro 7010"),
-		},
-	},
-	{}
-	/* TODO: refactor this from a fixed table to a dynamic option */
-};
-
-static void retrieve_dmi_info(struct amdgpu_display_manager *dm)
-{
-	const struct dmi_system_id *dmi_id;
-
-	dm->aux_hpd_discon_quirk = false;
-
-	dmi_id = dmi_first_match(hpd_disconnect_quirk_table);
-	if (dmi_id) {
-		dm->aux_hpd_discon_quirk = true;
-		DRM_INFO("aux_hpd_discon_quirk attached\n");
-	}
-}
-
-=======
->>>>>>> d60c95ef
 static int amdgpu_dm_init(struct amdgpu_device *adev)
 {
 	struct dc_init_data init_data;
@@ -1831,24 +1497,6 @@
 	switch (adev->asic_type) {
 	case CHIP_CARRIZO:
 	case CHIP_STONEY:
-<<<<<<< HEAD
-	case CHIP_RAVEN:
-	case CHIP_RENOIR:
-		init_data.flags.gpu_vm_support = true;
-		switch (adev->dm.dmcub_fw_version) {
-		case 0: /* development */
-		case 0x1: /* linux-firmware.git hash 6d9f399 */
-		case 0x01000000: /* linux-firmware.git hash 9a0b0f4 */
-			init_data.flags.disable_dmcu = false;
-			break;
-		default:
-			init_data.flags.disable_dmcu = true;
-		}
-		break;
-	case CHIP_VANGOGH:
-	case CHIP_YELLOW_CARP:
-=======
->>>>>>> d60c95ef
 		init_data.flags.gpu_vm_support = true;
 		break;
 	default:
@@ -1962,10 +1610,6 @@
 		goto error;
 	}
 
-<<<<<<< HEAD
-#if defined(CONFIG_DRM_AMD_DC_DCN)
-=======
->>>>>>> d60c95ef
 	if ((adev->flags & AMD_IS_APU) && (adev->asic_type >= CHIP_CARRIZO)) {
 		struct dc_phy_addr_space_config pa_config;
 
@@ -2022,10 +1666,6 @@
 		}
 
 		amdgpu_dm_outbox_init(adev);
-<<<<<<< HEAD
-#if defined(CONFIG_DRM_AMD_DC_DCN)
-=======
->>>>>>> d60c95ef
 		if (!register_dmub_notify_callback(adev, DMUB_NOTIFICATION_AUX_REPLY,
 			dmub_aux_setconfig_callback, false)) {
 			DRM_ERROR("amdgpu: fail to register dmub aux callback");
@@ -2035,14 +1675,10 @@
 			DRM_ERROR("amdgpu: fail to register dmub hpd callback");
 			goto error;
 		}
-<<<<<<< HEAD
-#endif
-=======
 		if (!register_dmub_notify_callback(adev, DMUB_NOTIFICATION_HPD_IRQ, dmub_hpd_callback, true)) {
 			DRM_ERROR("amdgpu: fail to register dmub hpd callback");
 			goto error;
 		}
->>>>>>> d60c95ef
 	}
 
 	/* Enable outbox notification only after IRQ handlers are registered and DMUB is alive.
@@ -2100,10 +1736,6 @@
 		destroy_workqueue(adev->dm.vblank_control_workqueue);
 		adev->dm.vblank_control_workqueue = NULL;
 	}
-<<<<<<< HEAD
-#endif
-=======
->>>>>>> d60c95ef
 
 	amdgpu_dm_destroy_drm_device(&adev->dm);
 
@@ -2166,18 +1798,6 @@
 	if (adev->dm.freesync_module) {
 		mod_freesync_destroy(adev->dm.freesync_module);
 		adev->dm.freesync_module = NULL;
-	}
-
-	if (adev->dm.hpd_rx_offload_wq) {
-		for (i = 0; i < adev->dm.dc->caps.max_links; i++) {
-			if (adev->dm.hpd_rx_offload_wq[i].wq) {
-				destroy_workqueue(adev->dm.hpd_rx_offload_wq[i].wq);
-				adev->dm.hpd_rx_offload_wq[i].wq = NULL;
-			}
-		}
-
-		kfree(adev->dm.hpd_rx_offload_wq);
-		adev->dm.hpd_rx_offload_wq = NULL;
 	}
 
 	mutex_destroy(&adev->dm.audio_lock);
@@ -3027,10 +2647,6 @@
 	if (amdgpu_in_reset(adev)) {
 		dc_state = dm->cached_dc_state;
 
-<<<<<<< HEAD
-		if (dc_enable_dmub_notifications(adev->dm.dc))
-			amdgpu_dm_outbox_init(adev);
-=======
 		/*
 		 * The dc->current_state is backed up into dm->cached_dc_state
 		 * before we commit 0 streams.
@@ -3047,7 +2663,6 @@
 		 * commit 0 streams anyway.
 		 */
 		link_enc_cfg_copy(adev->dm.dc->current_state, dc_state);
->>>>>>> d60c95ef
 
 		r = dm_dmub_hw_init(adev);
 		if (r)
@@ -3092,21 +2707,14 @@
 	/* TODO: Remove dc_state->dccg, use dc->dccg directly. */
 	dc_resource_state_construct(dm->dc, dm_state->context);
 
-	/* Re-enable outbox interrupts for DPIA. */
-	if (dc_enable_dmub_notifications(adev->dm.dc))
-		amdgpu_dm_outbox_init(adev);
-
 	/* Before powering on DC we need to re-initialize DMUB. */
 	dm_dmub_hw_resume(adev);
-<<<<<<< HEAD
-=======
 
 	/* Re-enable outbox interrupts for DPIA. */
 	if (dc_is_dmub_outbox_supported(adev->dm.dc)) {
 		amdgpu_dm_outbox_init(adev);
 		dc_enable_dmub_outbox(adev->dm.dc);
 	}
->>>>>>> d60c95ef
 
 	/* power on hardware */
 	dc_set_power_state(dm->dc, DC_ACPI_CM_POWER_STATE_D0);
@@ -3257,10 +2865,6 @@
 
 static void update_connector_ext_caps(struct amdgpu_dm_connector *aconnector)
 {
-<<<<<<< HEAD
-	u32 max_avg, min_cll, max, min, q, r;
-=======
->>>>>>> d60c95ef
 	struct amdgpu_dm_backlight_caps *caps;
 	struct amdgpu_display_manager *dm;
 	struct drm_connector *conn_base;
@@ -3288,11 +2892,6 @@
 	caps = &dm->backlight_caps[i];
 	caps->ext_caps = &aconnector->dc_link->dpcd_sink_ext_caps;
 	caps->aux_support = false;
-<<<<<<< HEAD
-	max_avg = conn_base->hdr_sink_metadata.hdmi_type1.max_fall;
-	min_cll = conn_base->hdr_sink_metadata.hdmi_type1.min_cll;
-=======
->>>>>>> d60c95ef
 
 	if (caps->ext_caps->bits.oled == 1 /*||
 	    caps->ext_caps->bits.sdr_aux_backlight_control == 1 ||
@@ -3304,37 +2903,9 @@
 	else if (amdgpu_backlight == 1)
 		caps->aux_support = true;
 
-<<<<<<< HEAD
-	/* From the specification (CTA-861-G), for calculating the maximum
-	 * luminance we need to use:
-	 *	Luminance = 50*2**(CV/32)
-	 * Where CV is a one-byte value.
-	 * For calculating this expression we may need float point precision;
-	 * to avoid this complexity level, we take advantage that CV is divided
-	 * by a constant. From the Euclids division algorithm, we know that CV
-	 * can be written as: CV = 32*q + r. Next, we replace CV in the
-	 * Luminance expression and get 50*(2**q)*(2**(r/32)), hence we just
-	 * need to pre-compute the value of r/32. For pre-computing the values
-	 * We just used the following Ruby line:
-	 *	(0...32).each {|cv| puts (50*2**(cv/32.0)).round}
-	 * The results of the above expressions can be verified at
-	 * pre_computed_values.
-	 */
-	q = max_avg >> 5;
-	r = max_avg % 32;
-	max = (1 << q) * pre_computed_values[r];
-
-	// min luminance: maxLum * (CV/255)^2 / 100
-	q = DIV_ROUND_CLOSEST(min_cll, 255);
-	min = max * DIV_ROUND_CLOSEST((q * q), 100);
-
-	caps->aux_max_input_signal = max;
-	caps->aux_min_input_signal = min;
-=======
 	luminance_range = &conn_base->display_info.luminance_range;
 	caps->aux_min_input_signal = luminance_range->min_luminance;
 	caps->aux_max_input_signal = luminance_range->max_luminance;
->>>>>>> d60c95ef
 }
 
 void amdgpu_dm_update_connector_after_detect(
@@ -4771,23 +4342,6 @@
 		} else {
 			bool ret = false;
 
-<<<<<<< HEAD
-		} else if (dc_link_detect(link, DETECT_REASON_BOOT)) {
-			amdgpu_dm_update_connector_after_detect(aconnector);
-			register_backlight_device(dm, link);
-
-			if (dm->num_of_edps)
-				update_connector_ext_caps(aconnector);
-			if (amdgpu_dc_feature_mask & DC_PSR_MASK)
-				amdgpu_dm_set_psr_caps(link);
-
-			/* TODO: Fix vblank control helpers to delay PSR entry to allow this when
-			 * PSR is also supported.
-			 */
-			if (link->psr_settings.psr_feature_enabled)
-				adev_to_drm(adev)->vblank_disable_immediate = false;
-		}
-=======
 			mutex_lock(&dm->dc_lock);
 			ret = dc_link_detect(link, DETECT_REASON_BOOT);
 			mutex_unlock(&dm->dc_lock);
@@ -4795,7 +4349,6 @@
 			if (ret) {
 				amdgpu_dm_update_connector_after_detect(aconnector);
 				register_backlight_device(dm, link);
->>>>>>> d60c95ef
 
 				if (dm->num_of_edps)
 					update_connector_ext_caps(aconnector);
@@ -5982,35 +5535,8 @@
 		}
 	}
 
-<<<<<<< HEAD
-	plane_info->visible = true;
-	plane_info->stereo_format = PLANE_STEREO_FORMAT_NONE;
-
-	plane_info->layer_index = plane_state->normalized_zpos;
-
-	ret = fill_plane_color_attributes(plane_state, plane_info->format,
-					  &plane_info->color_space);
-	if (ret)
-		return ret;
-
-	ret = fill_plane_buffer_attributes(adev, afb, plane_info->format,
-					   plane_info->rotation, tiling_flags,
-					   &plane_info->tiling_info,
-					   &plane_info->plane_size,
-					   &plane_info->dcc, address, tmz_surface,
-					   force_disable_dcc);
-	if (ret)
-		return ret;
-
-	fill_blending_from_plane_state(
-		plane_state, &plane_info->per_pixel_alpha,
-		&plane_info->global_alpha, &plane_info->global_alpha_value);
-
-	return 0;
-=======
 	drm_mode_copy(&aconnector->freesync_vid_base, m_pref);
 	return m_pref;
->>>>>>> d60c95ef
 }
 
 static bool is_freesync_video_mode(const struct drm_display_mode *mode,
@@ -6019,27 +5545,9 @@
 	struct drm_display_mode *high_mode;
 	int timing_diff;
 
-<<<<<<< HEAD
-	dc_plane_state->format = plane_info.format;
-	dc_plane_state->color_space = plane_info.color_space;
-	dc_plane_state->format = plane_info.format;
-	dc_plane_state->plane_size = plane_info.plane_size;
-	dc_plane_state->rotation = plane_info.rotation;
-	dc_plane_state->horizontal_mirror = plane_info.horizontal_mirror;
-	dc_plane_state->stereo_format = plane_info.stereo_format;
-	dc_plane_state->tiling_info = plane_info.tiling_info;
-	dc_plane_state->visible = plane_info.visible;
-	dc_plane_state->per_pixel_alpha = plane_info.per_pixel_alpha;
-	dc_plane_state->global_alpha = plane_info.global_alpha;
-	dc_plane_state->global_alpha_value = plane_info.global_alpha_value;
-	dc_plane_state->dcc = plane_info.dcc;
-	dc_plane_state->layer_index = plane_info.layer_index;
-	dc_plane_state->flip_int_enabled = true;
-=======
 	high_mode = get_highest_refresh_rate_mode(aconnector, false);
 	if (!high_mode || !mode)
 		return false;
->>>>>>> d60c95ef
 
 	timing_diff = high_mode->vtotal - mode->vtotal;
 
@@ -6124,1349 +5632,6 @@
 		}
 	}
 
-<<<<<<< HEAD
-	stream->src = src;
-	stream->dst = dst;
-
-	DRM_DEBUG_KMS("Destination Rectangle x:%d  y:%d  width:%d  height:%d\n",
-		      dst.x, dst.y, dst.width, dst.height);
-
-}
-
-static enum dc_color_depth
-convert_color_depth_from_display_info(const struct drm_connector *connector,
-				      bool is_y420, int requested_bpc)
-{
-	uint8_t bpc;
-
-	if (is_y420) {
-		bpc = 8;
-
-		/* Cap display bpc based on HDMI 2.0 HF-VSDB */
-		if (connector->display_info.hdmi.y420_dc_modes & DRM_EDID_YCBCR420_DC_48)
-			bpc = 16;
-		else if (connector->display_info.hdmi.y420_dc_modes & DRM_EDID_YCBCR420_DC_36)
-			bpc = 12;
-		else if (connector->display_info.hdmi.y420_dc_modes & DRM_EDID_YCBCR420_DC_30)
-			bpc = 10;
-	} else {
-		bpc = (uint8_t)connector->display_info.bpc;
-		/* Assume 8 bpc by default if no bpc is specified. */
-		bpc = bpc ? bpc : 8;
-	}
-
-	if (requested_bpc > 0) {
-		/*
-		 * Cap display bpc based on the user requested value.
-		 *
-		 * The value for state->max_bpc may not correctly updated
-		 * depending on when the connector gets added to the state
-		 * or if this was called outside of atomic check, so it
-		 * can't be used directly.
-		 */
-		bpc = min_t(u8, bpc, requested_bpc);
-
-		/* Round down to the nearest even number. */
-		bpc = bpc - (bpc & 1);
-	}
-
-	switch (bpc) {
-	case 0:
-		/*
-		 * Temporary Work around, DRM doesn't parse color depth for
-		 * EDID revision before 1.4
-		 * TODO: Fix edid parsing
-		 */
-		return COLOR_DEPTH_888;
-	case 6:
-		return COLOR_DEPTH_666;
-	case 8:
-		return COLOR_DEPTH_888;
-	case 10:
-		return COLOR_DEPTH_101010;
-	case 12:
-		return COLOR_DEPTH_121212;
-	case 14:
-		return COLOR_DEPTH_141414;
-	case 16:
-		return COLOR_DEPTH_161616;
-	default:
-		return COLOR_DEPTH_UNDEFINED;
-	}
-}
-
-static enum dc_aspect_ratio
-get_aspect_ratio(const struct drm_display_mode *mode_in)
-{
-	/* 1-1 mapping, since both enums follow the HDMI spec. */
-	return (enum dc_aspect_ratio) mode_in->picture_aspect_ratio;
-}
-
-static enum dc_color_space
-get_output_color_space(const struct dc_crtc_timing *dc_crtc_timing)
-{
-	enum dc_color_space color_space = COLOR_SPACE_SRGB;
-
-	switch (dc_crtc_timing->pixel_encoding)	{
-	case PIXEL_ENCODING_YCBCR422:
-	case PIXEL_ENCODING_YCBCR444:
-	case PIXEL_ENCODING_YCBCR420:
-	{
-		/*
-		 * 27030khz is the separation point between HDTV and SDTV
-		 * according to HDMI spec, we use YCbCr709 and YCbCr601
-		 * respectively
-		 */
-		if (dc_crtc_timing->pix_clk_100hz > 270300) {
-			if (dc_crtc_timing->flags.Y_ONLY)
-				color_space =
-					COLOR_SPACE_YCBCR709_LIMITED;
-			else
-				color_space = COLOR_SPACE_YCBCR709;
-		} else {
-			if (dc_crtc_timing->flags.Y_ONLY)
-				color_space =
-					COLOR_SPACE_YCBCR601_LIMITED;
-			else
-				color_space = COLOR_SPACE_YCBCR601;
-		}
-
-	}
-	break;
-	case PIXEL_ENCODING_RGB:
-		color_space = COLOR_SPACE_SRGB;
-		break;
-
-	default:
-		WARN_ON(1);
-		break;
-	}
-
-	return color_space;
-}
-
-static bool adjust_colour_depth_from_display_info(
-	struct dc_crtc_timing *timing_out,
-	const struct drm_display_info *info)
-{
-	enum dc_color_depth depth = timing_out->display_color_depth;
-	int normalized_clk;
-	do {
-		normalized_clk = timing_out->pix_clk_100hz / 10;
-		/* YCbCr 4:2:0 requires additional adjustment of 1/2 */
-		if (timing_out->pixel_encoding == PIXEL_ENCODING_YCBCR420)
-			normalized_clk /= 2;
-		/* Adjusting pix clock following on HDMI spec based on colour depth */
-		switch (depth) {
-		case COLOR_DEPTH_888:
-			break;
-		case COLOR_DEPTH_101010:
-			normalized_clk = (normalized_clk * 30) / 24;
-			break;
-		case COLOR_DEPTH_121212:
-			normalized_clk = (normalized_clk * 36) / 24;
-			break;
-		case COLOR_DEPTH_161616:
-			normalized_clk = (normalized_clk * 48) / 24;
-			break;
-		default:
-			/* The above depths are the only ones valid for HDMI. */
-			return false;
-		}
-		if (normalized_clk <= info->max_tmds_clock) {
-			timing_out->display_color_depth = depth;
-			return true;
-		}
-	} while (--depth > COLOR_DEPTH_666);
-	return false;
-}
-
-static void fill_stream_properties_from_drm_display_mode(
-	struct dc_stream_state *stream,
-	const struct drm_display_mode *mode_in,
-	const struct drm_connector *connector,
-	const struct drm_connector_state *connector_state,
-	const struct dc_stream_state *old_stream,
-	int requested_bpc)
-{
-	struct dc_crtc_timing *timing_out = &stream->timing;
-	const struct drm_display_info *info = &connector->display_info;
-	struct amdgpu_dm_connector *aconnector = to_amdgpu_dm_connector(connector);
-	struct hdmi_vendor_infoframe hv_frame;
-	struct hdmi_avi_infoframe avi_frame;
-
-	memset(&hv_frame, 0, sizeof(hv_frame));
-	memset(&avi_frame, 0, sizeof(avi_frame));
-
-	timing_out->h_border_left = 0;
-	timing_out->h_border_right = 0;
-	timing_out->v_border_top = 0;
-	timing_out->v_border_bottom = 0;
-	/* TODO: un-hardcode */
-	if (drm_mode_is_420_only(info, mode_in)
-			&& stream->signal == SIGNAL_TYPE_HDMI_TYPE_A)
-		timing_out->pixel_encoding = PIXEL_ENCODING_YCBCR420;
-	else if (drm_mode_is_420_also(info, mode_in)
-			&& aconnector->force_yuv420_output)
-		timing_out->pixel_encoding = PIXEL_ENCODING_YCBCR420;
-	else if ((connector->display_info.color_formats & DRM_COLOR_FORMAT_YCRCB444)
-			&& stream->signal == SIGNAL_TYPE_HDMI_TYPE_A)
-		timing_out->pixel_encoding = PIXEL_ENCODING_YCBCR444;
-	else
-		timing_out->pixel_encoding = PIXEL_ENCODING_RGB;
-
-	timing_out->timing_3d_format = TIMING_3D_FORMAT_NONE;
-	timing_out->display_color_depth = convert_color_depth_from_display_info(
-		connector,
-		(timing_out->pixel_encoding == PIXEL_ENCODING_YCBCR420),
-		requested_bpc);
-	timing_out->scan_type = SCANNING_TYPE_NODATA;
-	timing_out->hdmi_vic = 0;
-
-	if(old_stream) {
-		timing_out->vic = old_stream->timing.vic;
-		timing_out->flags.HSYNC_POSITIVE_POLARITY = old_stream->timing.flags.HSYNC_POSITIVE_POLARITY;
-		timing_out->flags.VSYNC_POSITIVE_POLARITY = old_stream->timing.flags.VSYNC_POSITIVE_POLARITY;
-	} else {
-		timing_out->vic = drm_match_cea_mode(mode_in);
-		if (mode_in->flags & DRM_MODE_FLAG_PHSYNC)
-			timing_out->flags.HSYNC_POSITIVE_POLARITY = 1;
-		if (mode_in->flags & DRM_MODE_FLAG_PVSYNC)
-			timing_out->flags.VSYNC_POSITIVE_POLARITY = 1;
-	}
-
-	if (stream->signal == SIGNAL_TYPE_HDMI_TYPE_A) {
-		drm_hdmi_avi_infoframe_from_display_mode(&avi_frame, (struct drm_connector *)connector, mode_in);
-		timing_out->vic = avi_frame.video_code;
-		drm_hdmi_vendor_infoframe_from_display_mode(&hv_frame, (struct drm_connector *)connector, mode_in);
-		timing_out->hdmi_vic = hv_frame.vic;
-	}
-
-	if (is_freesync_video_mode(mode_in, aconnector)) {
-		timing_out->h_addressable = mode_in->hdisplay;
-		timing_out->h_total = mode_in->htotal;
-		timing_out->h_sync_width = mode_in->hsync_end - mode_in->hsync_start;
-		timing_out->h_front_porch = mode_in->hsync_start - mode_in->hdisplay;
-		timing_out->v_total = mode_in->vtotal;
-		timing_out->v_addressable = mode_in->vdisplay;
-		timing_out->v_front_porch = mode_in->vsync_start - mode_in->vdisplay;
-		timing_out->v_sync_width = mode_in->vsync_end - mode_in->vsync_start;
-		timing_out->pix_clk_100hz = mode_in->clock * 10;
-	} else {
-		timing_out->h_addressable = mode_in->crtc_hdisplay;
-		timing_out->h_total = mode_in->crtc_htotal;
-		timing_out->h_sync_width = mode_in->crtc_hsync_end - mode_in->crtc_hsync_start;
-		timing_out->h_front_porch = mode_in->crtc_hsync_start - mode_in->crtc_hdisplay;
-		timing_out->v_total = mode_in->crtc_vtotal;
-		timing_out->v_addressable = mode_in->crtc_vdisplay;
-		timing_out->v_front_porch = mode_in->crtc_vsync_start - mode_in->crtc_vdisplay;
-		timing_out->v_sync_width = mode_in->crtc_vsync_end - mode_in->crtc_vsync_start;
-		timing_out->pix_clk_100hz = mode_in->crtc_clock * 10;
-	}
-
-	timing_out->aspect_ratio = get_aspect_ratio(mode_in);
-
-	stream->out_transfer_func->type = TF_TYPE_PREDEFINED;
-	stream->out_transfer_func->tf = TRANSFER_FUNCTION_SRGB;
-	if (stream->signal == SIGNAL_TYPE_HDMI_TYPE_A) {
-		if (!adjust_colour_depth_from_display_info(timing_out, info) &&
-		    drm_mode_is_420_also(info, mode_in) &&
-		    timing_out->pixel_encoding != PIXEL_ENCODING_YCBCR420) {
-			timing_out->pixel_encoding = PIXEL_ENCODING_YCBCR420;
-			adjust_colour_depth_from_display_info(timing_out, info);
-		}
-	}
-
-	stream->output_color_space = get_output_color_space(timing_out);
-}
-
-static void fill_audio_info(struct audio_info *audio_info,
-			    const struct drm_connector *drm_connector,
-			    const struct dc_sink *dc_sink)
-{
-	int i = 0;
-	int cea_revision = 0;
-	const struct dc_edid_caps *edid_caps = &dc_sink->edid_caps;
-
-	audio_info->manufacture_id = edid_caps->manufacturer_id;
-	audio_info->product_id = edid_caps->product_id;
-
-	cea_revision = drm_connector->display_info.cea_rev;
-
-	strscpy(audio_info->display_name,
-		edid_caps->display_name,
-		AUDIO_INFO_DISPLAY_NAME_SIZE_IN_CHARS);
-
-	if (cea_revision >= 3) {
-		audio_info->mode_count = edid_caps->audio_mode_count;
-
-		for (i = 0; i < audio_info->mode_count; ++i) {
-			audio_info->modes[i].format_code =
-					(enum audio_format_code)
-					(edid_caps->audio_modes[i].format_code);
-			audio_info->modes[i].channel_count =
-					edid_caps->audio_modes[i].channel_count;
-			audio_info->modes[i].sample_rates.all =
-					edid_caps->audio_modes[i].sample_rate;
-			audio_info->modes[i].sample_size =
-					edid_caps->audio_modes[i].sample_size;
-		}
-	}
-
-	audio_info->flags.all = edid_caps->speaker_flags;
-
-	/* TODO: We only check for the progressive mode, check for interlace mode too */
-	if (drm_connector->latency_present[0]) {
-		audio_info->video_latency = drm_connector->video_latency[0];
-		audio_info->audio_latency = drm_connector->audio_latency[0];
-	}
-
-	/* TODO: For DP, video and audio latency should be calculated from DPCD caps */
-
-}
-
-static void
-copy_crtc_timing_for_drm_display_mode(const struct drm_display_mode *src_mode,
-				      struct drm_display_mode *dst_mode)
-{
-	dst_mode->crtc_hdisplay = src_mode->crtc_hdisplay;
-	dst_mode->crtc_vdisplay = src_mode->crtc_vdisplay;
-	dst_mode->crtc_clock = src_mode->crtc_clock;
-	dst_mode->crtc_hblank_start = src_mode->crtc_hblank_start;
-	dst_mode->crtc_hblank_end = src_mode->crtc_hblank_end;
-	dst_mode->crtc_hsync_start =  src_mode->crtc_hsync_start;
-	dst_mode->crtc_hsync_end = src_mode->crtc_hsync_end;
-	dst_mode->crtc_htotal = src_mode->crtc_htotal;
-	dst_mode->crtc_hskew = src_mode->crtc_hskew;
-	dst_mode->crtc_vblank_start = src_mode->crtc_vblank_start;
-	dst_mode->crtc_vblank_end = src_mode->crtc_vblank_end;
-	dst_mode->crtc_vsync_start = src_mode->crtc_vsync_start;
-	dst_mode->crtc_vsync_end = src_mode->crtc_vsync_end;
-	dst_mode->crtc_vtotal = src_mode->crtc_vtotal;
-}
-
-static void
-decide_crtc_timing_for_drm_display_mode(struct drm_display_mode *drm_mode,
-					const struct drm_display_mode *native_mode,
-					bool scale_enabled)
-{
-	if (scale_enabled) {
-		copy_crtc_timing_for_drm_display_mode(native_mode, drm_mode);
-	} else if (native_mode->clock == drm_mode->clock &&
-			native_mode->htotal == drm_mode->htotal &&
-			native_mode->vtotal == drm_mode->vtotal) {
-		copy_crtc_timing_for_drm_display_mode(native_mode, drm_mode);
-	} else {
-		/* no scaling nor amdgpu inserted, no need to patch */
-	}
-}
-
-static struct dc_sink *
-create_fake_sink(struct amdgpu_dm_connector *aconnector)
-{
-	struct dc_sink_init_data sink_init_data = { 0 };
-	struct dc_sink *sink = NULL;
-	sink_init_data.link = aconnector->dc_link;
-	sink_init_data.sink_signal = aconnector->dc_link->connector_signal;
-
-	sink = dc_sink_create(&sink_init_data);
-	if (!sink) {
-		DRM_ERROR("Failed to create sink!\n");
-		return NULL;
-	}
-	sink->sink_signal = SIGNAL_TYPE_VIRTUAL;
-
-	return sink;
-}
-
-static void set_multisync_trigger_params(
-		struct dc_stream_state *stream)
-{
-	struct dc_stream_state *master = NULL;
-
-	if (stream->triggered_crtc_reset.enabled) {
-		master = stream->triggered_crtc_reset.event_source;
-		stream->triggered_crtc_reset.event =
-			master->timing.flags.VSYNC_POSITIVE_POLARITY ?
-			CRTC_EVENT_VSYNC_RISING : CRTC_EVENT_VSYNC_FALLING;
-		stream->triggered_crtc_reset.delay = TRIGGER_DELAY_NEXT_PIXEL;
-	}
-}
-
-static void set_master_stream(struct dc_stream_state *stream_set[],
-			      int stream_count)
-{
-	int j, highest_rfr = 0, master_stream = 0;
-
-	for (j = 0;  j < stream_count; j++) {
-		if (stream_set[j] && stream_set[j]->triggered_crtc_reset.enabled) {
-			int refresh_rate = 0;
-
-			refresh_rate = (stream_set[j]->timing.pix_clk_100hz*100)/
-				(stream_set[j]->timing.h_total*stream_set[j]->timing.v_total);
-			if (refresh_rate > highest_rfr) {
-				highest_rfr = refresh_rate;
-				master_stream = j;
-			}
-		}
-	}
-	for (j = 0;  j < stream_count; j++) {
-		if (stream_set[j])
-			stream_set[j]->triggered_crtc_reset.event_source = stream_set[master_stream];
-	}
-}
-
-static void dm_enable_per_frame_crtc_master_sync(struct dc_state *context)
-{
-	int i = 0;
-	struct dc_stream_state *stream;
-
-	if (context->stream_count < 2)
-		return;
-	for (i = 0; i < context->stream_count ; i++) {
-		if (!context->streams[i])
-			continue;
-		/*
-		 * TODO: add a function to read AMD VSDB bits and set
-		 * crtc_sync_master.multi_sync_enabled flag
-		 * For now it's set to false
-		 */
-	}
-
-	set_master_stream(context->streams, context->stream_count);
-
-	for (i = 0; i < context->stream_count ; i++) {
-		stream = context->streams[i];
-
-		if (!stream)
-			continue;
-
-		set_multisync_trigger_params(stream);
-	}
-}
-
-#if defined(CONFIG_DRM_AMD_DC_DCN)
-static void update_dsc_caps(struct amdgpu_dm_connector *aconnector,
-							struct dc_sink *sink, struct dc_stream_state *stream,
-							struct dsc_dec_dpcd_caps *dsc_caps)
-{
-	stream->timing.flags.DSC = 0;
-	dsc_caps->is_dsc_supported = false;
-
-	if (aconnector->dc_link && sink->sink_signal == SIGNAL_TYPE_DISPLAY_PORT) {
-		dc_dsc_parse_dsc_dpcd(aconnector->dc_link->ctx->dc,
-				      aconnector->dc_link->dpcd_caps.dsc_caps.dsc_basic_caps.raw,
-				      aconnector->dc_link->dpcd_caps.dsc_caps.dsc_branch_decoder_caps.raw,
-				      dsc_caps);
-	}
-}
-
-static void apply_dsc_policy_for_stream(struct amdgpu_dm_connector *aconnector,
-										struct dc_sink *sink, struct dc_stream_state *stream,
-										struct dsc_dec_dpcd_caps *dsc_caps)
-{
-	struct drm_connector *drm_connector = &aconnector->base;
-	uint32_t link_bandwidth_kbps;
-
-	link_bandwidth_kbps = dc_link_bandwidth_kbps(aconnector->dc_link,
-							dc_link_get_link_cap(aconnector->dc_link));
-	/* Set DSC policy according to dsc_clock_en */
-	dc_dsc_policy_set_enable_dsc_when_not_needed(
-		aconnector->dsc_settings.dsc_force_enable == DSC_CLK_FORCE_ENABLE);
-
-	if (aconnector->dc_link && sink->sink_signal == SIGNAL_TYPE_DISPLAY_PORT) {
-
-		if (dc_dsc_compute_config(aconnector->dc_link->ctx->dc->res_pool->dscs[0],
-						dsc_caps,
-						aconnector->dc_link->ctx->dc->debug.dsc_min_slice_height_override,
-						0,
-						link_bandwidth_kbps,
-						&stream->timing,
-						&stream->timing.dsc_cfg)) {
-			stream->timing.flags.DSC = 1;
-			DRM_DEBUG_DRIVER("%s: [%s] DSC is selected from SST RX\n", __func__, drm_connector->name);
-		}
-	}
-
-	/* Overwrite the stream flag if DSC is enabled through debugfs */
-	if (aconnector->dsc_settings.dsc_force_enable == DSC_CLK_FORCE_ENABLE)
-		stream->timing.flags.DSC = 1;
-
-	if (stream->timing.flags.DSC && aconnector->dsc_settings.dsc_num_slices_h)
-		stream->timing.dsc_cfg.num_slices_h = aconnector->dsc_settings.dsc_num_slices_h;
-
-	if (stream->timing.flags.DSC && aconnector->dsc_settings.dsc_num_slices_v)
-		stream->timing.dsc_cfg.num_slices_v = aconnector->dsc_settings.dsc_num_slices_v;
-
-	if (stream->timing.flags.DSC && aconnector->dsc_settings.dsc_bits_per_pixel)
-		stream->timing.dsc_cfg.bits_per_pixel = aconnector->dsc_settings.dsc_bits_per_pixel;
-}
-#endif
-
-/**
- * DOC: FreeSync Video
- *
- * When a userspace application wants to play a video, the content follows a
- * standard format definition that usually specifies the FPS for that format.
- * The below list illustrates some video format and the expected FPS,
- * respectively:
- *
- * - TV/NTSC (23.976 FPS)
- * - Cinema (24 FPS)
- * - TV/PAL (25 FPS)
- * - TV/NTSC (29.97 FPS)
- * - TV/NTSC (30 FPS)
- * - Cinema HFR (48 FPS)
- * - TV/PAL (50 FPS)
- * - Commonly used (60 FPS)
- * - Multiples of 24 (48,72,96 FPS)
- *
- * The list of standards video format is not huge and can be added to the
- * connector modeset list beforehand. With that, userspace can leverage
- * FreeSync to extends the front porch in order to attain the target refresh
- * rate. Such a switch will happen seamlessly, without screen blanking or
- * reprogramming of the output in any other way. If the userspace requests a
- * modesetting change compatible with FreeSync modes that only differ in the
- * refresh rate, DC will skip the full update and avoid blink during the
- * transition. For example, the video player can change the modesetting from
- * 60Hz to 30Hz for playing TV/NTSC content when it goes full screen without
- * causing any display blink. This same concept can be applied to a mode
- * setting change.
- */
-static struct drm_display_mode *
-get_highest_refresh_rate_mode(struct amdgpu_dm_connector *aconnector,
-			  bool use_probed_modes)
-{
-	struct drm_display_mode *m, *m_pref = NULL;
-	u16 current_refresh, highest_refresh;
-	struct list_head *list_head = use_probed_modes ?
-						    &aconnector->base.probed_modes :
-						    &aconnector->base.modes;
-
-	if (aconnector->freesync_vid_base.clock != 0)
-		return &aconnector->freesync_vid_base;
-
-	/* Find the preferred mode */
-	list_for_each_entry (m, list_head, head) {
-		if (m->type & DRM_MODE_TYPE_PREFERRED) {
-			m_pref = m;
-			break;
-		}
-	}
-
-	if (!m_pref) {
-		/* Probably an EDID with no preferred mode. Fallback to first entry */
-		m_pref = list_first_entry_or_null(
-			&aconnector->base.modes, struct drm_display_mode, head);
-		if (!m_pref) {
-			DRM_DEBUG_DRIVER("No preferred mode found in EDID\n");
-			return NULL;
-		}
-	}
-
-	highest_refresh = drm_mode_vrefresh(m_pref);
-
-	/*
-	 * Find the mode with highest refresh rate with same resolution.
-	 * For some monitors, preferred mode is not the mode with highest
-	 * supported refresh rate.
-	 */
-	list_for_each_entry (m, list_head, head) {
-		current_refresh  = drm_mode_vrefresh(m);
-
-		if (m->hdisplay == m_pref->hdisplay &&
-		    m->vdisplay == m_pref->vdisplay &&
-		    highest_refresh < current_refresh) {
-			highest_refresh = current_refresh;
-			m_pref = m;
-		}
-	}
-
-	aconnector->freesync_vid_base = *m_pref;
-	return m_pref;
-}
-
-static bool is_freesync_video_mode(const struct drm_display_mode *mode,
-				   struct amdgpu_dm_connector *aconnector)
-{
-	struct drm_display_mode *high_mode;
-	int timing_diff;
-
-	high_mode = get_highest_refresh_rate_mode(aconnector, false);
-	if (!high_mode || !mode)
-		return false;
-
-	timing_diff = high_mode->vtotal - mode->vtotal;
-
-	if (high_mode->clock == 0 || high_mode->clock != mode->clock ||
-	    high_mode->hdisplay != mode->hdisplay ||
-	    high_mode->vdisplay != mode->vdisplay ||
-	    high_mode->hsync_start != mode->hsync_start ||
-	    high_mode->hsync_end != mode->hsync_end ||
-	    high_mode->htotal != mode->htotal ||
-	    high_mode->hskew != mode->hskew ||
-	    high_mode->vscan != mode->vscan ||
-	    high_mode->vsync_start - mode->vsync_start != timing_diff ||
-	    high_mode->vsync_end - mode->vsync_end != timing_diff)
-		return false;
-	else
-		return true;
-}
-
-static struct dc_stream_state *
-create_stream_for_sink(struct amdgpu_dm_connector *aconnector,
-		       const struct drm_display_mode *drm_mode,
-		       const struct dm_connector_state *dm_state,
-		       const struct dc_stream_state *old_stream,
-		       int requested_bpc)
-{
-	struct drm_display_mode *preferred_mode = NULL;
-	struct drm_connector *drm_connector;
-	const struct drm_connector_state *con_state =
-		dm_state ? &dm_state->base : NULL;
-	struct dc_stream_state *stream = NULL;
-	struct drm_display_mode mode = *drm_mode;
-	struct drm_display_mode saved_mode;
-	struct drm_display_mode *freesync_mode = NULL;
-	bool native_mode_found = false;
-	bool recalculate_timing = false;
-	bool scale = dm_state ? (dm_state->scaling != RMX_OFF) : false;
-	int mode_refresh;
-	int preferred_refresh = 0;
-#if defined(CONFIG_DRM_AMD_DC_DCN)
-	struct dsc_dec_dpcd_caps dsc_caps;
-#endif
-	struct dc_sink *sink = NULL;
-
-	memset(&saved_mode, 0, sizeof(saved_mode));
-
-	if (aconnector == NULL) {
-		DRM_ERROR("aconnector is NULL!\n");
-		return stream;
-	}
-
-	drm_connector = &aconnector->base;
-
-	if (!aconnector->dc_sink) {
-		sink = create_fake_sink(aconnector);
-		if (!sink)
-			return stream;
-	} else {
-		sink = aconnector->dc_sink;
-		dc_sink_retain(sink);
-	}
-
-	stream = dc_create_stream_for_sink(sink);
-
-	if (stream == NULL) {
-		DRM_ERROR("Failed to create stream for sink!\n");
-		goto finish;
-	}
-
-	stream->dm_stream_context = aconnector;
-
-	stream->timing.flags.LTE_340MCSC_SCRAMBLE =
-		drm_connector->display_info.hdmi.scdc.scrambling.low_rates;
-
-	list_for_each_entry(preferred_mode, &aconnector->base.modes, head) {
-		/* Search for preferred mode */
-		if (preferred_mode->type & DRM_MODE_TYPE_PREFERRED) {
-			native_mode_found = true;
-			break;
-		}
-	}
-	if (!native_mode_found)
-		preferred_mode = list_first_entry_or_null(
-				&aconnector->base.modes,
-				struct drm_display_mode,
-				head);
-
-	mode_refresh = drm_mode_vrefresh(&mode);
-
-	if (preferred_mode == NULL) {
-		/*
-		 * This may not be an error, the use case is when we have no
-		 * usermode calls to reset and set mode upon hotplug. In this
-		 * case, we call set mode ourselves to restore the previous mode
-		 * and the modelist may not be filled in in time.
-		 */
-		DRM_DEBUG_DRIVER("No preferred mode found\n");
-	} else {
-		recalculate_timing = amdgpu_freesync_vid_mode &&
-				 is_freesync_video_mode(&mode, aconnector);
-		if (recalculate_timing) {
-			freesync_mode = get_highest_refresh_rate_mode(aconnector, false);
-			saved_mode = mode;
-			mode = *freesync_mode;
-		} else {
-			decide_crtc_timing_for_drm_display_mode(
-				&mode, preferred_mode, scale);
-
-			preferred_refresh = drm_mode_vrefresh(preferred_mode);
-		}
-	}
-
-	if (recalculate_timing)
-		drm_mode_set_crtcinfo(&saved_mode, 0);
-	else if (!dm_state)
-		drm_mode_set_crtcinfo(&mode, 0);
-
-       /*
-	* If scaling is enabled and refresh rate didn't change
-	* we copy the vic and polarities of the old timings
-	*/
-	if (!scale || mode_refresh != preferred_refresh)
-		fill_stream_properties_from_drm_display_mode(
-			stream, &mode, &aconnector->base, con_state, NULL,
-			requested_bpc);
-	else
-		fill_stream_properties_from_drm_display_mode(
-			stream, &mode, &aconnector->base, con_state, old_stream,
-			requested_bpc);
-
-#if defined(CONFIG_DRM_AMD_DC_DCN)
-	/* SST DSC determination policy */
-	update_dsc_caps(aconnector, sink, stream, &dsc_caps);
-	if (aconnector->dsc_settings.dsc_force_enable != DSC_CLK_FORCE_DISABLE && dsc_caps.is_dsc_supported)
-		apply_dsc_policy_for_stream(aconnector, sink, stream, &dsc_caps);
-#endif
-
-	update_stream_scaling_settings(&mode, dm_state, stream);
-
-	fill_audio_info(
-		&stream->audio_info,
-		drm_connector,
-		sink);
-
-	update_stream_signal(stream, sink);
-
-	if (stream->signal == SIGNAL_TYPE_HDMI_TYPE_A)
-		mod_build_hf_vsif_infopacket(stream, &stream->vsp_infopacket);
-
-	if (stream->link->psr_settings.psr_feature_enabled) {
-		//
-		// should decide stream support vsc sdp colorimetry capability
-		// before building vsc info packet
-		//
-		stream->use_vsc_sdp_for_colorimetry = false;
-		if (aconnector->dc_sink->sink_signal == SIGNAL_TYPE_DISPLAY_PORT_MST) {
-			stream->use_vsc_sdp_for_colorimetry =
-				aconnector->dc_sink->is_vsc_sdp_colorimetry_supported;
-		} else {
-			if (stream->link->dpcd_caps.dprx_feature.bits.VSC_SDP_COLORIMETRY_SUPPORTED)
-				stream->use_vsc_sdp_for_colorimetry = true;
-		}
-		mod_build_vsc_infopacket(stream, &stream->vsc_infopacket);
-		aconnector->psr_skip_count = AMDGPU_DM_PSR_ENTRY_DELAY;
-
-	}
-finish:
-	dc_sink_release(sink);
-
-	return stream;
-}
-
-static void amdgpu_dm_crtc_destroy(struct drm_crtc *crtc)
-{
-	drm_crtc_cleanup(crtc);
-	kfree(crtc);
-}
-
-static void dm_crtc_destroy_state(struct drm_crtc *crtc,
-				  struct drm_crtc_state *state)
-{
-	struct dm_crtc_state *cur = to_dm_crtc_state(state);
-
-	/* TODO Destroy dc_stream objects are stream object is flattened */
-	if (cur->stream)
-		dc_stream_release(cur->stream);
-
-
-	__drm_atomic_helper_crtc_destroy_state(state);
-
-
-	kfree(state);
-}
-
-static void dm_crtc_reset_state(struct drm_crtc *crtc)
-{
-	struct dm_crtc_state *state;
-
-	if (crtc->state)
-		dm_crtc_destroy_state(crtc, crtc->state);
-
-	state = kzalloc(sizeof(*state), GFP_KERNEL);
-	if (WARN_ON(!state))
-		return;
-
-	__drm_atomic_helper_crtc_reset(crtc, &state->base);
-}
-
-static struct drm_crtc_state *
-dm_crtc_duplicate_state(struct drm_crtc *crtc)
-{
-	struct dm_crtc_state *state, *cur;
-
-	cur = to_dm_crtc_state(crtc->state);
-
-	if (WARN_ON(!crtc->state))
-		return NULL;
-
-	state = kzalloc(sizeof(*state), GFP_KERNEL);
-	if (!state)
-		return NULL;
-
-	__drm_atomic_helper_crtc_duplicate_state(crtc, &state->base);
-
-	if (cur->stream) {
-		state->stream = cur->stream;
-		dc_stream_retain(state->stream);
-	}
-
-	state->active_planes = cur->active_planes;
-	state->vrr_infopacket = cur->vrr_infopacket;
-	state->abm_level = cur->abm_level;
-	state->vrr_supported = cur->vrr_supported;
-	state->freesync_config = cur->freesync_config;
-	state->cm_has_degamma = cur->cm_has_degamma;
-	state->cm_is_degamma_srgb = cur->cm_is_degamma_srgb;
-	/* TODO Duplicate dc_stream after objects are stream object is flattened */
-
-	return &state->base;
-}
-
-#ifdef CONFIG_DRM_AMD_SECURE_DISPLAY
-static int amdgpu_dm_crtc_late_register(struct drm_crtc *crtc)
-{
-	crtc_debugfs_init(crtc);
-
-	return 0;
-}
-#endif
-
-static inline int dm_set_vupdate_irq(struct drm_crtc *crtc, bool enable)
-{
-	enum dc_irq_source irq_source;
-	struct amdgpu_crtc *acrtc = to_amdgpu_crtc(crtc);
-	struct amdgpu_device *adev = drm_to_adev(crtc->dev);
-	int rc;
-
-	irq_source = IRQ_TYPE_VUPDATE + acrtc->otg_inst;
-
-	rc = dc_interrupt_set(adev->dm.dc, irq_source, enable) ? 0 : -EBUSY;
-
-	DRM_DEBUG_VBL("crtc %d - vupdate irq %sabling: r=%d\n",
-		      acrtc->crtc_id, enable ? "en" : "dis", rc);
-	return rc;
-}
-
-static inline int dm_set_vblank(struct drm_crtc *crtc, bool enable)
-{
-	enum dc_irq_source irq_source;
-	struct amdgpu_crtc *acrtc = to_amdgpu_crtc(crtc);
-	struct amdgpu_device *adev = drm_to_adev(crtc->dev);
-	struct dm_crtc_state *acrtc_state = to_dm_crtc_state(crtc->state);
-#if defined(CONFIG_DRM_AMD_DC_DCN)
-	struct amdgpu_display_manager *dm = &adev->dm;
-	struct vblank_control_work *work;
-#endif
-	int rc = 0;
-
-	if (enable) {
-		/* vblank irq on -> Only need vupdate irq in vrr mode */
-		if (amdgpu_dm_vrr_active(acrtc_state))
-			rc = dm_set_vupdate_irq(crtc, true);
-	} else {
-		/* vblank irq off -> vupdate irq off */
-		rc = dm_set_vupdate_irq(crtc, false);
-	}
-
-	if (rc)
-		return rc;
-
-	irq_source = IRQ_TYPE_VBLANK + acrtc->otg_inst;
-
-	if (!dc_interrupt_set(adev->dm.dc, irq_source, enable))
-		return -EBUSY;
-
-	if (amdgpu_in_reset(adev))
-		return 0;
-
-#if defined(CONFIG_DRM_AMD_DC_DCN)
-	if (dm->vblank_control_workqueue) {
-		work = kzalloc(sizeof(*work), GFP_ATOMIC);
-		if (!work)
-			return -ENOMEM;
-
-		INIT_WORK(&work->work, vblank_control_worker);
-		work->dm = dm;
-		work->acrtc = acrtc;
-		work->enable = enable;
-
-		if (acrtc_state->stream) {
-			dc_stream_retain(acrtc_state->stream);
-			work->stream = acrtc_state->stream;
-		}
-
-		queue_work(dm->vblank_control_workqueue, &work->work);
-	}
-#endif
-
-	return 0;
-}
-
-static int dm_enable_vblank(struct drm_crtc *crtc)
-{
-	return dm_set_vblank(crtc, true);
-}
-
-static void dm_disable_vblank(struct drm_crtc *crtc)
-{
-	dm_set_vblank(crtc, false);
-}
-
-/* Implemented only the options currently availible for the driver */
-static const struct drm_crtc_funcs amdgpu_dm_crtc_funcs = {
-	.reset = dm_crtc_reset_state,
-	.destroy = amdgpu_dm_crtc_destroy,
-	.set_config = drm_atomic_helper_set_config,
-	.page_flip = drm_atomic_helper_page_flip,
-	.atomic_duplicate_state = dm_crtc_duplicate_state,
-	.atomic_destroy_state = dm_crtc_destroy_state,
-	.set_crc_source = amdgpu_dm_crtc_set_crc_source,
-	.verify_crc_source = amdgpu_dm_crtc_verify_crc_source,
-	.get_crc_sources = amdgpu_dm_crtc_get_crc_sources,
-	.get_vblank_counter = amdgpu_get_vblank_counter_kms,
-	.enable_vblank = dm_enable_vblank,
-	.disable_vblank = dm_disable_vblank,
-	.get_vblank_timestamp = drm_crtc_vblank_helper_get_vblank_timestamp,
-#if defined(CONFIG_DRM_AMD_SECURE_DISPLAY)
-	.late_register = amdgpu_dm_crtc_late_register,
-#endif
-};
-
-static enum drm_connector_status
-amdgpu_dm_connector_detect(struct drm_connector *connector, bool force)
-{
-	bool connected;
-	struct amdgpu_dm_connector *aconnector = to_amdgpu_dm_connector(connector);
-
-	/*
-	 * Notes:
-	 * 1. This interface is NOT called in context of HPD irq.
-	 * 2. This interface *is called* in context of user-mode ioctl. Which
-	 * makes it a bad place for *any* MST-related activity.
-	 */
-
-	if (aconnector->base.force == DRM_FORCE_UNSPECIFIED &&
-	    !aconnector->fake_enable)
-		connected = (aconnector->dc_sink != NULL);
-	else
-		connected = (aconnector->base.force == DRM_FORCE_ON);
-
-	update_subconnector_property(aconnector);
-
-	return (connected ? connector_status_connected :
-			connector_status_disconnected);
-}
-
-int amdgpu_dm_connector_atomic_set_property(struct drm_connector *connector,
-					    struct drm_connector_state *connector_state,
-					    struct drm_property *property,
-					    uint64_t val)
-{
-	struct drm_device *dev = connector->dev;
-	struct amdgpu_device *adev = drm_to_adev(dev);
-	struct dm_connector_state *dm_old_state =
-		to_dm_connector_state(connector->state);
-	struct dm_connector_state *dm_new_state =
-		to_dm_connector_state(connector_state);
-
-	int ret = -EINVAL;
-
-	if (property == dev->mode_config.scaling_mode_property) {
-		enum amdgpu_rmx_type rmx_type;
-
-		switch (val) {
-		case DRM_MODE_SCALE_CENTER:
-			rmx_type = RMX_CENTER;
-			break;
-		case DRM_MODE_SCALE_ASPECT:
-			rmx_type = RMX_ASPECT;
-			break;
-		case DRM_MODE_SCALE_FULLSCREEN:
-			rmx_type = RMX_FULL;
-			break;
-		case DRM_MODE_SCALE_NONE:
-		default:
-			rmx_type = RMX_OFF;
-			break;
-		}
-
-		if (dm_old_state->scaling == rmx_type)
-			return 0;
-
-		dm_new_state->scaling = rmx_type;
-		ret = 0;
-	} else if (property == adev->mode_info.underscan_hborder_property) {
-		dm_new_state->underscan_hborder = val;
-		ret = 0;
-	} else if (property == adev->mode_info.underscan_vborder_property) {
-		dm_new_state->underscan_vborder = val;
-		ret = 0;
-	} else if (property == adev->mode_info.underscan_property) {
-		dm_new_state->underscan_enable = val;
-		ret = 0;
-	} else if (property == adev->mode_info.abm_level_property) {
-		dm_new_state->abm_level = val;
-		ret = 0;
-	}
-
-	return ret;
-}
-
-int amdgpu_dm_connector_atomic_get_property(struct drm_connector *connector,
-					    const struct drm_connector_state *state,
-					    struct drm_property *property,
-					    uint64_t *val)
-{
-	struct drm_device *dev = connector->dev;
-	struct amdgpu_device *adev = drm_to_adev(dev);
-	struct dm_connector_state *dm_state =
-		to_dm_connector_state(state);
-	int ret = -EINVAL;
-
-	if (property == dev->mode_config.scaling_mode_property) {
-		switch (dm_state->scaling) {
-		case RMX_CENTER:
-			*val = DRM_MODE_SCALE_CENTER;
-			break;
-		case RMX_ASPECT:
-			*val = DRM_MODE_SCALE_ASPECT;
-			break;
-		case RMX_FULL:
-			*val = DRM_MODE_SCALE_FULLSCREEN;
-			break;
-		case RMX_OFF:
-		default:
-			*val = DRM_MODE_SCALE_NONE;
-			break;
-		}
-		ret = 0;
-	} else if (property == adev->mode_info.underscan_hborder_property) {
-		*val = dm_state->underscan_hborder;
-		ret = 0;
-	} else if (property == adev->mode_info.underscan_vborder_property) {
-		*val = dm_state->underscan_vborder;
-		ret = 0;
-	} else if (property == adev->mode_info.underscan_property) {
-		*val = dm_state->underscan_enable;
-		ret = 0;
-	} else if (property == adev->mode_info.abm_level_property) {
-		*val = dm_state->abm_level;
-		ret = 0;
-	}
-
-	return ret;
-}
-
-static void amdgpu_dm_connector_unregister(struct drm_connector *connector)
-{
-	struct amdgpu_dm_connector *amdgpu_dm_connector = to_amdgpu_dm_connector(connector);
-
-	drm_dp_aux_unregister(&amdgpu_dm_connector->dm_dp_aux.aux);
-}
-
-static void amdgpu_dm_connector_destroy(struct drm_connector *connector)
-{
-	struct amdgpu_dm_connector *aconnector = to_amdgpu_dm_connector(connector);
-	const struct dc_link *link = aconnector->dc_link;
-	struct amdgpu_device *adev = drm_to_adev(connector->dev);
-	struct amdgpu_display_manager *dm = &adev->dm;
-	int i;
-
-	/*
-	 * Call only if mst_mgr was iniitalized before since it's not done
-	 * for all connector types.
-	 */
-	if (aconnector->mst_mgr.dev)
-		drm_dp_mst_topology_mgr_destroy(&aconnector->mst_mgr);
-
-#if defined(CONFIG_BACKLIGHT_CLASS_DEVICE) ||\
-	defined(CONFIG_BACKLIGHT_CLASS_DEVICE_MODULE)
-	for (i = 0; i < dm->num_of_edps; i++) {
-		if ((link == dm->backlight_link[i]) && dm->backlight_dev[i]) {
-			backlight_device_unregister(dm->backlight_dev[i]);
-			dm->backlight_dev[i] = NULL;
-		}
-	}
-#endif
-
-	if (aconnector->dc_em_sink)
-		dc_sink_release(aconnector->dc_em_sink);
-	aconnector->dc_em_sink = NULL;
-	if (aconnector->dc_sink)
-		dc_sink_release(aconnector->dc_sink);
-	aconnector->dc_sink = NULL;
-
-	drm_dp_cec_unregister_connector(&aconnector->dm_dp_aux.aux);
-	drm_connector_unregister(connector);
-	drm_connector_cleanup(connector);
-	if (aconnector->i2c) {
-		i2c_del_adapter(&aconnector->i2c->base);
-		kfree(aconnector->i2c);
-	}
-	kfree(aconnector->dm_dp_aux.aux.name);
-
-	kfree(connector);
-}
-
-void amdgpu_dm_connector_funcs_reset(struct drm_connector *connector)
-{
-	struct dm_connector_state *state =
-		to_dm_connector_state(connector->state);
-
-	if (connector->state)
-		__drm_atomic_helper_connector_destroy_state(connector->state);
-
-	kfree(state);
-
-	state = kzalloc(sizeof(*state), GFP_KERNEL);
-
-	if (state) {
-		state->scaling = RMX_OFF;
-		state->underscan_enable = false;
-		state->underscan_hborder = 0;
-		state->underscan_vborder = 0;
-		state->base.max_requested_bpc = 8;
-		state->vcpi_slots = 0;
-		state->pbn = 0;
-		if (connector->connector_type == DRM_MODE_CONNECTOR_eDP)
-			state->abm_level = amdgpu_dm_abm_level;
-
-		__drm_atomic_helper_connector_reset(connector, &state->base);
-	}
-}
-
-struct drm_connector_state *
-amdgpu_dm_connector_atomic_duplicate_state(struct drm_connector *connector)
-{
-	struct dm_connector_state *state =
-		to_dm_connector_state(connector->state);
-
-	struct dm_connector_state *new_state =
-			kmemdup(state, sizeof(*state), GFP_KERNEL);
-
-	if (!new_state)
-		return NULL;
-
-	__drm_atomic_helper_connector_duplicate_state(connector, &new_state->base);
-
-	new_state->freesync_capable = state->freesync_capable;
-	new_state->abm_level = state->abm_level;
-	new_state->scaling = state->scaling;
-	new_state->underscan_enable = state->underscan_enable;
-	new_state->underscan_hborder = state->underscan_hborder;
-	new_state->underscan_vborder = state->underscan_vborder;
-	new_state->vcpi_slots = state->vcpi_slots;
-	new_state->pbn = state->pbn;
-	return &new_state->base;
-}
-
-static int
-amdgpu_dm_connector_late_register(struct drm_connector *connector)
-{
-	struct amdgpu_dm_connector *amdgpu_dm_connector =
-		to_amdgpu_dm_connector(connector);
-	int r;
-
-	if ((connector->connector_type == DRM_MODE_CONNECTOR_DisplayPort) ||
-	    (connector->connector_type == DRM_MODE_CONNECTOR_eDP)) {
-		amdgpu_dm_connector->dm_dp_aux.aux.dev = connector->kdev;
-		r = drm_dp_aux_register(&amdgpu_dm_connector->dm_dp_aux.aux);
-		if (r)
-			return r;
-	}
-
-#if defined(CONFIG_DEBUG_FS)
-	connector_debugfs_init(amdgpu_dm_connector);
-#endif
-
-	return 0;
-}
-
-static const struct drm_connector_funcs amdgpu_dm_connector_funcs = {
-	.reset = amdgpu_dm_connector_funcs_reset,
-	.detect = amdgpu_dm_connector_detect,
-	.fill_modes = drm_helper_probe_single_connector_modes,
-	.destroy = amdgpu_dm_connector_destroy,
-	.atomic_duplicate_state = amdgpu_dm_connector_atomic_duplicate_state,
-	.atomic_destroy_state = drm_atomic_helper_connector_destroy_state,
-	.atomic_set_property = amdgpu_dm_connector_atomic_set_property,
-	.atomic_get_property = amdgpu_dm_connector_atomic_get_property,
-	.late_register = amdgpu_dm_connector_late_register,
-	.early_unregister = amdgpu_dm_connector_unregister
-};
-
-static int get_modes(struct drm_connector *connector)
-{
-	return amdgpu_dm_connector_get_modes(connector);
-}
-
-static void create_eml_sink(struct amdgpu_dm_connector *aconnector)
-{
-	struct dc_sink_init_data init_params = {
-			.link = aconnector->dc_link,
-			.sink_signal = SIGNAL_TYPE_VIRTUAL
-	};
-	struct edid *edid;
-
-	if (!aconnector->base.edid_blob_ptr) {
-		DRM_ERROR("No EDID firmware found on connector: %s ,forcing to OFF!\n",
-				aconnector->base.name);
-
-		aconnector->base.force = DRM_FORCE_OFF;
-		aconnector->base.override_edid = false;
-		return;
-	}
-
-	edid = (struct edid *) aconnector->base.edid_blob_ptr->data;
-
-	aconnector->edid = edid;
-
-	aconnector->dc_em_sink = dc_link_add_remote_sink(
-		aconnector->dc_link,
-		(uint8_t *)edid,
-		(edid->extensions + 1) * EDID_LENGTH,
-		&init_params);
-
-	if (aconnector->base.force == DRM_FORCE_ON) {
-		aconnector->dc_sink = aconnector->dc_link->local_sink ?
-		aconnector->dc_link->local_sink :
-		aconnector->dc_em_sink;
-		dc_sink_retain(aconnector->dc_sink);
-	}
-}
-
-static void handle_edid_mgmt(struct amdgpu_dm_connector *aconnector)
-{
-	struct dc_link *link = (struct dc_link *)aconnector->dc_link;
-
-	/*
-	 * In case of headless boot with force on for DP managed connector
-	 * Those settings have to be != 0 to get initial modeset
-	 */
-	if (link->connector_signal == SIGNAL_TYPE_DISPLAY_PORT) {
-		link->verified_link_cap.lane_count = LANE_COUNT_FOUR;
-		link->verified_link_cap.link_rate = LINK_RATE_HIGH2;
-	}
-
-
-	aconnector->base.override_edid = true;
-	create_eml_sink(aconnector);
-}
-
-static struct dc_stream_state *
-create_validate_stream_for_sink(struct amdgpu_dm_connector *aconnector,
-				const struct drm_display_mode *drm_mode,
-				const struct dm_connector_state *dm_state,
-				const struct dc_stream_state *old_stream)
-{
-	struct drm_connector *connector = &aconnector->base;
-	struct amdgpu_device *adev = drm_to_adev(connector->dev);
-	struct dc_stream_state *stream;
-	const struct drm_connector_state *drm_state = dm_state ? &dm_state->base : NULL;
-	int requested_bpc = drm_state ? drm_state->max_requested_bpc : 8;
-	enum dc_status dc_result = DC_OK;
-
-	do {
-		stream = create_stream_for_sink(aconnector, drm_mode,
-						dm_state, old_stream,
-						requested_bpc);
-		if (stream == NULL) {
-			DRM_ERROR("Failed to create stream for sink!\n");
-			break;
-		}
-
-		dc_result = dc_validate_stream(adev->dm.dc, stream);
-
-		if (dc_result != DC_OK) {
-			DRM_DEBUG_KMS("Mode %dx%d (clk %d) failed DC validation with error %d (%s)\n",
-				      drm_mode->hdisplay,
-				      drm_mode->vdisplay,
-				      drm_mode->clock,
-				      dc_result,
-				      dc_status_to_str(dc_result));
-
-			dc_stream_release(stream);
-			stream = NULL;
-			requested_bpc -= 2; /* lower bpc to retry validation */
-		}
-
-	} while (stream == NULL && requested_bpc >= 6);
-
-	if (dc_result == DC_FAIL_ENC_VALIDATE && !aconnector->force_yuv420_output) {
-		DRM_DEBUG_KMS("Retry forcing YCbCr420 encoding\n");
-
-		aconnector->force_yuv420_output = true;
-		stream = create_validate_stream_for_sink(aconnector, drm_mode,
-						dm_state, old_stream);
-		aconnector->force_yuv420_output = false;
-	}
-
-	return stream;
-}
-
-enum drm_mode_status amdgpu_dm_connector_mode_valid(struct drm_connector *connector,
-				   struct drm_display_mode *mode)
-{
-	int result = MODE_ERROR;
-	struct dc_sink *dc_sink;
-	/* TODO: Unhardcode stream count */
-	struct dc_stream_state *stream;
-	struct amdgpu_dm_connector *aconnector = to_amdgpu_dm_connector(connector);
-
-	if ((mode->flags & DRM_MODE_FLAG_INTERLACE) ||
-			(mode->flags & DRM_MODE_FLAG_DBLSCAN))
-		return result;
-
-	/*
-	 * Only run this the first time mode_valid is called to initilialize
-	 * EDID mgmt
-	 */
-	if (aconnector->base.force != DRM_FORCE_UNSPECIFIED &&
-		!aconnector->dc_em_sink)
-		handle_edid_mgmt(aconnector);
-
-	dc_sink = to_amdgpu_dm_connector(connector)->dc_sink;
-
-	if (dc_sink == NULL && aconnector->base.force != DRM_FORCE_ON_DIGITAL &&
-				aconnector->base.force != DRM_FORCE_ON) {
-		DRM_ERROR("dc_sink is NULL!\n");
-		goto fail;
-	}
-
-	stream = create_validate_stream_for_sink(aconnector, mode, NULL, NULL);
-	if (stream) {
-		dc_stream_release(stream);
-		result = MODE_OK;
-	}
-
-fail:
-	/* TODO: error handling*/
-	return result;
-}
-
-static int fill_hdr_info_packet(const struct drm_connector_state *state,
-				struct dc_info_packet *out)
-{
-	struct hdmi_drm_infoframe frame;
-	unsigned char buf[30]; /* 26 + 4 */
-	ssize_t len;
-	int ret, i;
-
-	memset(out, 0, sizeof(*out));
-=======
 	if (dc_dsc_compute_config(dc->res_pool->dscs[0],
 				dsc_caps,
 				dc->debug.dsc_min_slice_height_override,
@@ -7478,7 +5643,6 @@
 		stream->timing.flags.DSC = 1;
 	}
 }
->>>>>>> d60c95ef
 
 
 static void apply_dsc_policy_for_stream(struct amdgpu_dm_connector *aconnector,
