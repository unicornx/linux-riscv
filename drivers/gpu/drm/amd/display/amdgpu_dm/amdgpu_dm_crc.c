--- conflicted
+++ resolved
@@ -57,15 +57,9 @@
 
 static bool dm_is_crc_source_crtc(enum amdgpu_dm_pipe_crc_source src)
 {
-<<<<<<< HEAD
-	struct dm_crtc_state *crtc_state = to_dm_crtc_state(crtc->state);
-	struct dc_stream_state *stream_state = crtc_state->stream;
-	bool enable;
-=======
 	return (src == AMDGPU_DM_PIPE_CRC_SOURCE_CRTC) ||
 	       (src == AMDGPU_DM_PIPE_CRC_SOURCE_CRTC_DITHER);
 }
->>>>>>> f7688b48
 
 static bool dm_is_crc_source_dprx(enum amdgpu_dm_pipe_crc_source src)
 {
@@ -99,23 +93,6 @@
 		return -EINVAL;
 	}
 
-<<<<<<< HEAD
-	if (!stream_state) {
-		DRM_ERROR("No stream state for CRTC%d\n", crtc->index);
-		return -EINVAL;
-	}
-
-	enable = (source == AMDGPU_DM_PIPE_CRC_SOURCE_AUTO);
-
-	if (!dc_stream_configure_crc(stream_state->ctx->dc, stream_state,
-				     enable, enable))
-		return -EINVAL;
-
-	/* When enabling CRC, we should also disable dithering. */
-	dc_stream_set_dither_option(stream_state,
-				    enable ? DITHER_OPTION_TRUN8
-					   : DITHER_OPTION_DEFAULT);
-=======
 	*values_cnt = 3;
 	return 0;
 }
@@ -250,22 +227,11 @@
 		ret = -EINVAL;
 		goto cleanup;
 	}
->>>>>>> f7688b48
 
 	/*
 	 * Reading the CRC requires the vblank interrupt handler to be
 	 * enabled. Keep a reference until CRC capture stops.
 	 */
-<<<<<<< HEAD
-	if (!crtc_state->crc_enabled && enable)
-		drm_crtc_vblank_get(crtc);
-	else if (crtc_state->crc_enabled && !enable)
-		drm_crtc_vblank_put(crtc);
-
-	crtc_state->crc_enabled = enable;
-
-	*values_cnt = 3;
-=======
 	enabled = amdgpu_dm_is_valid_crc_source(crtc_state->crc_src);
 	if (!enabled && enable) {
 		ret = drm_crtc_vblank_get(crtc);
@@ -292,7 +258,6 @@
 
 	crtc_state->crc_src = source;
 
->>>>>>> f7688b48
 	/* Reset crc_skipped on dm state */
 	crtc_state->crc_skip_count = 0;
 
