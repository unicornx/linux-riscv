--- conflicted
+++ resolved
@@ -1102,11 +1102,6 @@
 				dc_ctx->dce_version == DCN_VERSION_3_01 &&
 				link->dpcd_caps.sink_dev_id == DP_BRANCH_DEVICE_ID_0022B9 &&
 				memcmp(&link->dpcd_caps.branch_dev_name, DP_SINK_BRANCH_DEV_NAME_7580,
-<<<<<<< HEAD
-					sizeof(link->dpcd_caps.branch_dev_name)) == 0)
-				dc->config.edp_no_power_sequencing = true;
-
-=======
 					sizeof(link->dpcd_caps.branch_dev_name)) == 0) {
 				dc->config.edp_no_power_sequencing = true;
 
@@ -1114,7 +1109,6 @@
 					link->wa_flags.dp_keep_receiver_powered = true;
 			}
 
->>>>>>> e6f4ff3f
 			sink_caps.transaction_type = DDC_TRANSACTION_TYPE_I2C_OVER_AUX;
 			sink_caps.signal = SIGNAL_TYPE_EDP;
 			break;
