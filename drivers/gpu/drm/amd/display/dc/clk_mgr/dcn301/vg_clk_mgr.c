--- conflicted
+++ resolved
@@ -529,84 +529,6 @@
 
 };
 
-<<<<<<< HEAD
-static struct wm_table ddr4_wm_table = {
-	.entries = {
-		{
-			.wm_inst = WM_A,
-			.wm_type = WM_TYPE_PSTATE_CHG,
-			.pstate_latency_us = 11.72,
-			.sr_exit_time_us = 6.09,
-			.sr_enter_plus_exit_time_us = 7.14,
-			.valid = true,
-		},
-		{
-			.wm_inst = WM_B,
-			.wm_type = WM_TYPE_PSTATE_CHG,
-			.pstate_latency_us = 11.72,
-			.sr_exit_time_us = 10.12,
-			.sr_enter_plus_exit_time_us = 11.48,
-			.valid = true,
-		},
-		{
-			.wm_inst = WM_C,
-			.wm_type = WM_TYPE_PSTATE_CHG,
-			.pstate_latency_us = 11.72,
-			.sr_exit_time_us = 10.12,
-			.sr_enter_plus_exit_time_us = 11.48,
-			.valid = true,
-		},
-		{
-			.wm_inst = WM_D,
-			.wm_type = WM_TYPE_PSTATE_CHG,
-			.pstate_latency_us = 11.72,
-			.sr_exit_time_us = 10.12,
-			.sr_enter_plus_exit_time_us = 11.48,
-			.valid = true,
-		},
-	}
-};
-
-static struct wm_table lpddr5_wm_table = {
-	.entries = {
-		{
-			.wm_inst = WM_A,
-			.wm_type = WM_TYPE_PSTATE_CHG,
-			.pstate_latency_us = 11.65333,
-			.sr_exit_time_us = 13.5,
-			.sr_enter_plus_exit_time_us = 16.5,
-			.valid = true,
-		},
-		{
-			.wm_inst = WM_B,
-			.wm_type = WM_TYPE_PSTATE_CHG,
-			.pstate_latency_us = 11.65333,
-			.sr_exit_time_us = 13.5,
-			.sr_enter_plus_exit_time_us = 16.5,
-			.valid = true,
-		},
-		{
-			.wm_inst = WM_C,
-			.wm_type = WM_TYPE_PSTATE_CHG,
-			.pstate_latency_us = 11.65333,
-			.sr_exit_time_us = 13.5,
-			.sr_enter_plus_exit_time_us = 16.5,
-			.valid = true,
-		},
-		{
-			.wm_inst = WM_D,
-			.wm_type = WM_TYPE_PSTATE_CHG,
-			.pstate_latency_us = 11.65333,
-			.sr_exit_time_us = 13.5,
-			.sr_enter_plus_exit_time_us = 16.5,
-			.valid = true,
-		},
-	}
-};
-
-
-=======
->>>>>>> d60c95ef
 static unsigned int find_dcfclk_for_voltage(const struct vg_dpm_clocks *clock_table,
 		unsigned int voltage)
 {
