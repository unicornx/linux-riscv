/*
 * Copyright 2018 Advanced Micro Devices, Inc.
 *
 * Permission is hereby granted, free of charge, to any person obtaining a
 * copy of this software and associated documentation files (the "Software"),
 * to deal in the Software without restriction, including without limitation
 * the rights to use, copy, modify, merge, publish, distribute, sublicense,
 * and/or sell copies of the Software, and to permit persons to whom the
 * Software is furnished to do so, subject to the following conditions:
 *
 * The above copyright notice and this permission notice shall be included in
 * all copies or substantial portions of the Software.
 *
 * THE SOFTWARE IS PROVIDED "AS IS", WITHOUT WARRANTY OF ANY KIND, EXPRESS OR
 * IMPLIED, INCLUDING BUT NOT LIMITED TO THE WARRANTIES OF MERCHANTABILITY,
 * FITNESS FOR A PARTICULAR PURPOSE AND NONINFRINGEMENT.  IN NO EVENT SHALL
 * THE COPYRIGHT HOLDER(S) OR AUTHOR(S) BE LIABLE FOR ANY CLAIM, DAMAGES OR
 * OTHER LIABILITY, WHETHER IN AN ACTION OF CONTRACT, TORT OR OTHERWISE,
 * ARISING FROM, OUT OF OR IN CONNECTION WITH THE SOFTWARE OR THE USE OR
 * OTHER DEALINGS IN THE SOFTWARE.
 *
 *
 */
#include <linux/debugfs.h>
#include <linux/list.h>
#include <linux/module.h>
#include <linux/uaccess.h>
#include <linux/reboot.h>
#include <linux/syscalls.h>

#include "amdgpu.h"
#include "amdgpu_ras.h"
#include "amdgpu_atomfirmware.h"
#include "amdgpu_xgmi.h"
#include "ivsrcid/nbio/irqsrcs_nbif_7_4.h"

static const char *RAS_FS_NAME = "ras";

const char *ras_error_string[] = {
	"none",
	"parity",
	"single_correctable",
	"multi_uncorrectable",
	"poison",
};

const char *ras_block_string[] = {
	"umc",
	"sdma",
	"gfx",
	"mmhub",
	"athub",
	"pcie_bif",
	"hdp",
	"xgmi_wafl",
	"df",
	"smn",
	"sem",
	"mp0",
	"mp1",
	"fuse",
};

#define ras_err_str(i) (ras_error_string[ffs(i)])
#define ras_block_str(i) (ras_block_string[i])

#define RAS_DEFAULT_FLAGS (AMDGPU_RAS_FLAG_INIT_BY_VBIOS)

/* inject address is 52 bits */
#define	RAS_UMC_INJECT_ADDR_LIMIT	(0x1ULL << 52)

<<<<<<< HEAD
=======
/* typical ECC bad page rate(1 bad page per 100MB VRAM) */
#define RAS_BAD_PAGE_RATE		(100 * 1024 * 1024ULL)

enum amdgpu_ras_retire_page_reservation {
	AMDGPU_RAS_RETIRE_PAGE_RESERVED,
	AMDGPU_RAS_RETIRE_PAGE_PENDING,
	AMDGPU_RAS_RETIRE_PAGE_FAULT,
};

atomic_t amdgpu_ras_in_intr = ATOMIC_INIT(0);

static bool amdgpu_ras_check_bad_page(struct amdgpu_device *adev,
				uint64_t addr);

void amdgpu_ras_set_error_query_ready(struct amdgpu_device *adev, bool ready)
{
	if (adev && amdgpu_ras_get_context(adev))
		amdgpu_ras_get_context(adev)->error_query_ready = ready;
}

static bool amdgpu_ras_get_error_query_ready(struct amdgpu_device *adev)
{
	if (adev && amdgpu_ras_get_context(adev))
		return amdgpu_ras_get_context(adev)->error_query_ready;

	return false;
}

>>>>>>> d1988041
static ssize_t amdgpu_ras_debugfs_read(struct file *f, char __user *buf,
					size_t size, loff_t *pos)
{
	struct ras_manager *obj = (struct ras_manager *)file_inode(f)->i_private;
	struct ras_query_if info = {
		.head = obj->head,
	};
	ssize_t s;
	char val[128];

	if (amdgpu_ras_error_query(obj->adev, &info))
		return -EINVAL;

	s = snprintf(val, sizeof(val), "%s: %lu\n%s: %lu\n",
			"ue", info.ue_count,
			"ce", info.ce_count);
	if (*pos >= s)
		return 0;

	s -= *pos;
	s = min_t(u64, s, size);


	if (copy_to_user(buf, &val[*pos], s))
		return -EINVAL;

	*pos += s;

	return s;
}

static const struct file_operations amdgpu_ras_debugfs_ops = {
	.owner = THIS_MODULE,
	.read = amdgpu_ras_debugfs_read,
	.write = NULL,
	.llseek = default_llseek
};

static int amdgpu_ras_find_block_id_by_name(const char *name, int *block_id)
{
	int i;

	for (i = 0; i < ARRAY_SIZE(ras_block_string); i++) {
		*block_id = i;
		if (strcmp(name, ras_block_str(i)) == 0)
			return 0;
	}
	return -EINVAL;
}

static int amdgpu_ras_debugfs_ctrl_parse_data(struct file *f,
		const char __user *buf, size_t size,
		loff_t *pos, struct ras_debug_if *data)
{
	ssize_t s = min_t(u64, 64, size);
	char str[65];
	char block_name[33];
	char err[9] = "ue";
	int op = -1;
	int block_id;
	uint32_t sub_block;
	u64 address, value;

	if (*pos)
		return -EINVAL;
	*pos = size;

	memset(str, 0, sizeof(str));
	memset(data, 0, sizeof(*data));

	if (copy_from_user(str, buf, s))
		return -EINVAL;

	if (sscanf(str, "disable %32s", block_name) == 1)
		op = 0;
	else if (sscanf(str, "enable %32s %8s", block_name, err) == 2)
		op = 1;
	else if (sscanf(str, "inject %32s %8s", block_name, err) == 2)
		op = 2;
	else if (str[0] && str[1] && str[2] && str[3])
		/* ascii string, but commands are not matched. */
		return -EINVAL;

	if (op != -1) {
		if (amdgpu_ras_find_block_id_by_name(block_name, &block_id))
			return -EINVAL;

		data->head.block = block_id;
		/* only ue and ce errors are supported */
		if (!memcmp("ue", err, 2))
			data->head.type = AMDGPU_RAS_ERROR__MULTI_UNCORRECTABLE;
		else if (!memcmp("ce", err, 2))
			data->head.type = AMDGPU_RAS_ERROR__SINGLE_CORRECTABLE;
		else
			return -EINVAL;

		data->op = op;

		if (op == 2) {
			if (sscanf(str, "%*s %*s %*s %u %llu %llu",
						&sub_block, &address, &value) != 3)
				if (sscanf(str, "%*s %*s %*s 0x%x 0x%llx 0x%llx",
							&sub_block, &address, &value) != 3)
					return -EINVAL;
			data->head.sub_block_index = sub_block;
			data->inject.address = address;
			data->inject.value = value;
		}
	} else {
		if (size < sizeof(*data))
			return -EINVAL;

		if (copy_from_user(data, buf, sizeof(*data)))
			return -EINVAL;
	}

	return 0;
}

/**
 * DOC: AMDGPU RAS debugfs control interface
 *
 * It accepts struct ras_debug_if who has two members.
 *
 * First member: ras_debug_if::head or ras_debug_if::inject.
 *
 * head is used to indicate which IP block will be under control.
 *
 * head has four members, they are block, type, sub_block_index, name.
 * block: which IP will be under control.
 * type: what kind of error will be enabled/disabled/injected.
 * sub_block_index: some IPs have subcomponets. say, GFX, sDMA.
 * name: the name of IP.
 *
 * inject has two more members than head, they are address, value.
 * As their names indicate, inject operation will write the
 * value to the address.
 *
 * The second member: struct ras_debug_if::op.
 * It has three kinds of operations.
 *
 * - 0: disable RAS on the block. Take ::head as its data.
 * - 1: enable RAS on the block. Take ::head as its data.
 * - 2: inject errors on the block. Take ::inject as its data.
 *
 * How to use the interface?
 *
 * Programs
 *
 * Copy the struct ras_debug_if in your codes and initialize it.
 * Write the struct to the control node.
 *
 * Shells
 *
 * .. code-block:: bash
 *
 *	echo op block [error [sub_block address value]] > .../ras/ras_ctrl
 *
 * Parameters:
 *
 * op: disable, enable, inject
 *	disable: only block is needed
 *	enable: block and error are needed
 *	inject: error, address, value are needed
 * block: umc, sdma, gfx, .........
 *	see ras_block_string[] for details
 * error: ue, ce
 *	ue: multi_uncorrectable
 *	ce: single_correctable
 * sub_block:
 *	sub block index, pass 0 if there is no sub block
 *
 * here are some examples for bash commands:
 *
 * .. code-block:: bash
 *
 *	echo inject umc ue 0x0 0x0 0x0 > /sys/kernel/debug/dri/0/ras/ras_ctrl
 *	echo inject umc ce 0 0 0 > /sys/kernel/debug/dri/0/ras/ras_ctrl
 *	echo disable umc > /sys/kernel/debug/dri/0/ras/ras_ctrl
 *
 * How to check the result?
 *
 * For disable/enable, please check ras features at
 * /sys/class/drm/card[0/1/2...]/device/ras/features
 *
 * For inject, please check corresponding err count at
 * /sys/class/drm/card[0/1/2...]/device/ras/[gfx/sdma/...]_err_count
 *
 * .. note::
 *	Operations are only allowed on blocks which are supported.
 *	Please check ras mask at /sys/module/amdgpu/parameters/ras_mask
 *	to see which blocks support RAS on a particular asic.
 *
 */
static ssize_t amdgpu_ras_debugfs_ctrl_write(struct file *f, const char __user *buf,
		size_t size, loff_t *pos)
{
	struct amdgpu_device *adev = (struct amdgpu_device *)file_inode(f)->i_private;
	struct ras_debug_if data;
	int ret = 0;

	if (!amdgpu_ras_get_error_query_ready(adev)) {
		dev_warn(adev->dev, "RAS WARN: error injection "
				"currently inaccessible\n");
		return size;
	}

	ret = amdgpu_ras_debugfs_ctrl_parse_data(f, buf, size, pos, &data);
	if (ret)
		return -EINVAL;

	if (!amdgpu_ras_is_supported(adev, data.head.block))
		return -EINVAL;

	switch (data.op) {
	case 0:
		ret = amdgpu_ras_feature_enable(adev, &data.head, 0);
		break;
	case 1:
		ret = amdgpu_ras_feature_enable(adev, &data.head, 1);
		break;
	case 2:
		if ((data.inject.address >= adev->gmc.mc_vram_size) ||
		    (data.inject.address >= RAS_UMC_INJECT_ADDR_LIMIT)) {
			dev_warn(adev->dev, "RAS WARN: input address "
					"0x%llx is invalid.",
					data.inject.address);
			ret = -EINVAL;
			break;
		}

		/* umc ce/ue error injection for a bad page is not allowed */
		if ((data.head.block == AMDGPU_RAS_BLOCK__UMC) &&
		    amdgpu_ras_check_bad_page(adev, data.inject.address)) {
			dev_warn(adev->dev, "RAS WARN: 0x%llx has been marked "
					"as bad before error injection!\n",
					data.inject.address);
			break;
		}

		/* data.inject.address is offset instead of absolute gpu address */
		ret = amdgpu_ras_error_inject(adev, &data.inject);
		break;
	default:
		ret = -EINVAL;
		break;
	}

	if (ret)
		return -EINVAL;

	return size;
}

/**
 * DOC: AMDGPU RAS debugfs EEPROM table reset interface
 *
 * Some boards contain an EEPROM which is used to persistently store a list of
 * bad pages which experiences ECC errors in vram.  This interface provides
 * a way to reset the EEPROM, e.g., after testing error injection.
 *
 * Usage:
 *
 * .. code-block:: bash
 *
 *	echo 1 > ../ras/ras_eeprom_reset
 *
 * will reset EEPROM table to 0 entries.
 *
 */
static ssize_t amdgpu_ras_debugfs_eeprom_write(struct file *f, const char __user *buf,
		size_t size, loff_t *pos)
{
	struct amdgpu_device *adev =
		(struct amdgpu_device *)file_inode(f)->i_private;
	int ret;

	ret = amdgpu_ras_eeprom_reset_table(
			&(amdgpu_ras_get_context(adev)->eeprom_control));

	if (ret == 1) {
		amdgpu_ras_get_context(adev)->flags = RAS_DEFAULT_FLAGS;
		return size;
	} else {
		return -EIO;
	}
}

static const struct file_operations amdgpu_ras_debugfs_ctrl_ops = {
	.owner = THIS_MODULE,
	.read = NULL,
	.write = amdgpu_ras_debugfs_ctrl_write,
	.llseek = default_llseek
};

static const struct file_operations amdgpu_ras_debugfs_eeprom_ops = {
	.owner = THIS_MODULE,
	.read = NULL,
	.write = amdgpu_ras_debugfs_eeprom_write,
	.llseek = default_llseek
};

/**
 * DOC: AMDGPU RAS sysfs Error Count Interface
 *
 * It allows the user to read the error count for each IP block on the gpu through
 * /sys/class/drm/card[0/1/2...]/device/ras/[gfx/sdma/...]_err_count
 *
 * It outputs the multiple lines which report the uncorrected (ue) and corrected
 * (ce) error counts.
 *
 * The format of one line is below,
 *
 * [ce|ue]: count
 *
 * Example:
 *
 * .. code-block:: bash
 *
 *	ue: 0
 *	ce: 1
 *
 */
static ssize_t amdgpu_ras_sysfs_read(struct device *dev,
		struct device_attribute *attr, char *buf)
{
	struct ras_manager *obj = container_of(attr, struct ras_manager, sysfs_attr);
	struct ras_query_if info = {
		.head = obj->head,
	};

	if (!amdgpu_ras_get_error_query_ready(obj->adev))
		return snprintf(buf, PAGE_SIZE,
				"Query currently inaccessible\n");

	if (amdgpu_ras_error_query(obj->adev, &info))
		return -EINVAL;

	return snprintf(buf, PAGE_SIZE, "%s: %lu\n%s: %lu\n",
			"ue", info.ue_count,
			"ce", info.ce_count);
}

/* obj begin */

#define get_obj(obj) do { (obj)->use++; } while (0)
#define alive_obj(obj) ((obj)->use)

static inline void put_obj(struct ras_manager *obj)
{
	if (obj && --obj->use == 0)
		list_del(&obj->node);
	if (obj && obj->use < 0) {
		 DRM_ERROR("RAS ERROR: Unbalance obj(%s) use\n", obj->head.name);
	}
}

/* make one obj and return it. */
static struct ras_manager *amdgpu_ras_create_obj(struct amdgpu_device *adev,
		struct ras_common_if *head)
{
	struct amdgpu_ras *con = amdgpu_ras_get_context(adev);
	struct ras_manager *obj;

	if (!con)
		return NULL;

	if (head->block >= AMDGPU_RAS_BLOCK_COUNT)
		return NULL;

	obj = &con->objs[head->block];
	/* already exist. return obj? */
	if (alive_obj(obj))
		return NULL;

	obj->head = *head;
	obj->adev = adev;
	list_add(&obj->node, &con->head);
	get_obj(obj);

	return obj;
}

/* return an obj equal to head, or the first when head is NULL */
struct ras_manager *amdgpu_ras_find_obj(struct amdgpu_device *adev,
		struct ras_common_if *head)
{
	struct amdgpu_ras *con = amdgpu_ras_get_context(adev);
	struct ras_manager *obj;
	int i;

	if (!con)
		return NULL;

	if (head) {
		if (head->block >= AMDGPU_RAS_BLOCK_COUNT)
			return NULL;

		obj = &con->objs[head->block];

		if (alive_obj(obj)) {
			WARN_ON(head->block != obj->head.block);
			return obj;
		}
	} else {
		for (i = 0; i < AMDGPU_RAS_BLOCK_COUNT; i++) {
			obj = &con->objs[i];
			if (alive_obj(obj)) {
				WARN_ON(i != obj->head.block);
				return obj;
			}
		}
	}

	return NULL;
}
/* obj end */

static void amdgpu_ras_parse_status_code(struct amdgpu_device *adev,
				  const char* 		invoke_type,
				  const char* 		block_name,
				  enum ta_ras_status 	ret)
{
	switch (ret) {
	case TA_RAS_STATUS__SUCCESS:
		return;
	case TA_RAS_STATUS__ERROR_RAS_NOT_AVAILABLE:
		dev_warn(adev->dev,
			"RAS WARN: %s %s currently unavailable\n",
			invoke_type,
			block_name);
		break;
	default:
		dev_err(adev->dev,
			"RAS ERROR: %s %s error failed ret 0x%X\n",
			invoke_type,
			block_name,
			ret);
	}
}

/* feature ctl begin */
static int amdgpu_ras_is_feature_allowed(struct amdgpu_device *adev,
		struct ras_common_if *head)
{
	struct amdgpu_ras *con = amdgpu_ras_get_context(adev);

	return con->hw_supported & BIT(head->block);
}

static int amdgpu_ras_is_feature_enabled(struct amdgpu_device *adev,
		struct ras_common_if *head)
{
	struct amdgpu_ras *con = amdgpu_ras_get_context(adev);

	return con->features & BIT(head->block);
}

/*
 * if obj is not created, then create one.
 * set feature enable flag.
 */
static int __amdgpu_ras_feature_enable(struct amdgpu_device *adev,
		struct ras_common_if *head, int enable)
{
	struct amdgpu_ras *con = amdgpu_ras_get_context(adev);
	struct ras_manager *obj = amdgpu_ras_find_obj(adev, head);

	/* If hardware does not support ras, then do not create obj.
	 * But if hardware support ras, we can create the obj.
	 * Ras framework checks con->hw_supported to see if it need do
	 * corresponding initialization.
	 * IP checks con->support to see if it need disable ras.
	 */
	if (!amdgpu_ras_is_feature_allowed(adev, head))
		return 0;
	if (!(!!enable ^ !!amdgpu_ras_is_feature_enabled(adev, head)))
		return 0;

	if (enable) {
		if (!obj) {
			obj = amdgpu_ras_create_obj(adev, head);
			if (!obj)
				return -EINVAL;
		} else {
			/* In case we create obj somewhere else */
			get_obj(obj);
		}
		con->features |= BIT(head->block);
	} else {
		if (obj && amdgpu_ras_is_feature_enabled(adev, head)) {
			con->features &= ~BIT(head->block);
			put_obj(obj);
		}
	}

	return 0;
}

/* wrapper of psp_ras_enable_features */
int amdgpu_ras_feature_enable(struct amdgpu_device *adev,
		struct ras_common_if *head, bool enable)
{
	struct amdgpu_ras *con = amdgpu_ras_get_context(adev);
	union ta_ras_cmd_input *info;
	int ret;

	if (!con)
		return -EINVAL;

        info = kzalloc(sizeof(union ta_ras_cmd_input), GFP_KERNEL);
	if (!info)
		return -ENOMEM;

	if (!enable) {
		info->disable_features = (struct ta_ras_disable_features_input) {
			.block_id =  amdgpu_ras_block_to_ta(head->block),
			.error_type = amdgpu_ras_error_to_ta(head->type),
		};
	} else {
		info->enable_features = (struct ta_ras_enable_features_input) {
			.block_id =  amdgpu_ras_block_to_ta(head->block),
			.error_type = amdgpu_ras_error_to_ta(head->type),
		};
	}

	/* Do not enable if it is not allowed. */
	WARN_ON(enable && !amdgpu_ras_is_feature_allowed(adev, head));
	/* Are we alerady in that state we are going to set? */
	if (!(!!enable ^ !!amdgpu_ras_is_feature_enabled(adev, head))) {
		ret = 0;
		goto out;
	}

	if (!amdgpu_ras_intr_triggered()) {
		ret = psp_ras_enable_features(&adev->psp, info, enable);
		if (ret) {
			amdgpu_ras_parse_status_code(adev,
						     enable ? "enable":"disable",
						     ras_block_str(head->block),
						    (enum ta_ras_status)ret);
			if (ret == TA_RAS_STATUS__RESET_NEEDED)
				ret = -EAGAIN;
			else
				ret = -EINVAL;

			goto out;
		}
	}

	/* setup the obj */
	__amdgpu_ras_feature_enable(adev, head, enable);
	ret = 0;
out:
	kfree(info);
	return ret;
}

/* Only used in device probe stage and called only once. */
int amdgpu_ras_feature_enable_on_boot(struct amdgpu_device *adev,
		struct ras_common_if *head, bool enable)
{
	struct amdgpu_ras *con = amdgpu_ras_get_context(adev);
	int ret;

	if (!con)
		return -EINVAL;

	if (con->flags & AMDGPU_RAS_FLAG_INIT_BY_VBIOS) {
		if (enable) {
			/* There is no harm to issue a ras TA cmd regardless of
			 * the currecnt ras state.
			 * If current state == target state, it will do nothing
			 * But sometimes it requests driver to reset and repost
			 * with error code -EAGAIN.
			 */
			ret = amdgpu_ras_feature_enable(adev, head, 1);
			/* With old ras TA, we might fail to enable ras.
			 * Log it and just setup the object.
			 * TODO need remove this WA in the future.
			 */
			if (ret == -EINVAL) {
				ret = __amdgpu_ras_feature_enable(adev, head, 1);
				if (!ret)
					dev_info(adev->dev,
						"RAS INFO: %s setup object\n",
						ras_block_str(head->block));
			}
		} else {
			/* setup the object then issue a ras TA disable cmd.*/
			ret = __amdgpu_ras_feature_enable(adev, head, 1);
			if (ret)
				return ret;

			ret = amdgpu_ras_feature_enable(adev, head, 0);
		}
	} else
		ret = amdgpu_ras_feature_enable(adev, head, enable);

	return ret;
}

static int amdgpu_ras_disable_all_features(struct amdgpu_device *adev,
		bool bypass)
{
	struct amdgpu_ras *con = amdgpu_ras_get_context(adev);
	struct ras_manager *obj, *tmp;

	list_for_each_entry_safe(obj, tmp, &con->head, node) {
		/* bypass psp.
		 * aka just release the obj and corresponding flags
		 */
		if (bypass) {
			if (__amdgpu_ras_feature_enable(adev, &obj->head, 0))
				break;
		} else {
			if (amdgpu_ras_feature_enable(adev, &obj->head, 0))
				break;
		}
	}

	return con->features;
}

static int amdgpu_ras_enable_all_features(struct amdgpu_device *adev,
		bool bypass)
{
	struct amdgpu_ras *con = amdgpu_ras_get_context(adev);
	int ras_block_count = AMDGPU_RAS_BLOCK_COUNT;
	int i;
	const enum amdgpu_ras_error_type default_ras_type =
		AMDGPU_RAS_ERROR__NONE;

	for (i = 0; i < ras_block_count; i++) {
		struct ras_common_if head = {
			.block = i,
			.type = default_ras_type,
			.sub_block_index = 0,
		};
		strcpy(head.name, ras_block_str(i));
		if (bypass) {
			/*
			 * bypass psp. vbios enable ras for us.
			 * so just create the obj
			 */
			if (__amdgpu_ras_feature_enable(adev, &head, 1))
				break;
		} else {
			if (amdgpu_ras_feature_enable(adev, &head, 1))
				break;
		}
	}

	return con->features;
}
/* feature ctl end */

/* query/inject/cure begin */
int amdgpu_ras_error_query(struct amdgpu_device *adev,
		struct ras_query_if *info)
{
	struct ras_manager *obj = amdgpu_ras_find_obj(adev, &info->head);
	struct ras_err_data err_data = {0, 0, 0, NULL};
	int i;

	if (!obj)
		return -EINVAL;

	switch (info->head.block) {
	case AMDGPU_RAS_BLOCK__UMC:
		if (adev->umc.funcs->query_ras_error_count)
			adev->umc.funcs->query_ras_error_count(adev, &err_data);
		/* umc query_ras_error_address is also responsible for clearing
		 * error status
		 */
		if (adev->umc.funcs->query_ras_error_address)
			adev->umc.funcs->query_ras_error_address(adev, &err_data);
		break;
	case AMDGPU_RAS_BLOCK__SDMA:
		if (adev->sdma.funcs->query_ras_error_count) {
			for (i = 0; i < adev->sdma.num_instances; i++)
				adev->sdma.funcs->query_ras_error_count(adev, i,
									&err_data);
		}
		break;
	case AMDGPU_RAS_BLOCK__GFX:
		if (adev->gfx.funcs->query_ras_error_count)
			adev->gfx.funcs->query_ras_error_count(adev, &err_data);
		break;
	case AMDGPU_RAS_BLOCK__MMHUB:
		if (adev->mmhub.funcs->query_ras_error_count)
			adev->mmhub.funcs->query_ras_error_count(adev, &err_data);
		break;
	case AMDGPU_RAS_BLOCK__PCIE_BIF:
		if (adev->nbio.funcs->query_ras_error_count)
			adev->nbio.funcs->query_ras_error_count(adev, &err_data);
		break;
	case AMDGPU_RAS_BLOCK__XGMI_WAFL:
		amdgpu_xgmi_query_ras_error_count(adev, &err_data);
		break;
	default:
		break;
	}

	obj->err_data.ue_count += err_data.ue_count;
	obj->err_data.ce_count += err_data.ce_count;

	info->ue_count = obj->err_data.ue_count;
	info->ce_count = obj->err_data.ce_count;

	if (err_data.ce_count) {
		dev_info(adev->dev, "%ld correctable hardware errors "
					"detected in %s block, no user "
					"action is needed.\n",
					obj->err_data.ce_count,
					ras_block_str(info->head.block));
	}
	if (err_data.ue_count) {
		dev_info(adev->dev, "%ld uncorrectable hardware errors "
					"detected in %s block\n",
					obj->err_data.ue_count,
					ras_block_str(info->head.block));
	}

	return 0;
}

/* Trigger XGMI/WAFL error */
static int amdgpu_ras_error_inject_xgmi(struct amdgpu_device *adev,
				 struct ta_ras_trigger_error_input *block_info)
{
	int ret;

	if (amdgpu_dpm_set_df_cstate(adev, DF_CSTATE_DISALLOW))
		dev_warn(adev->dev, "Failed to disallow df cstate");

	if (amdgpu_dpm_allow_xgmi_power_down(adev, false))
		dev_warn(adev->dev, "Failed to disallow XGMI power down");

	ret = psp_ras_trigger_error(&adev->psp, block_info);

	if (amdgpu_ras_intr_triggered())
		return ret;

	if (amdgpu_dpm_allow_xgmi_power_down(adev, true))
		dev_warn(adev->dev, "Failed to allow XGMI power down");

	if (amdgpu_dpm_set_df_cstate(adev, DF_CSTATE_DISALLOW))
		dev_warn(adev->dev, "Failed to allow df cstate");

	return ret;
}

/* wrapper of psp_ras_trigger_error */
int amdgpu_ras_error_inject(struct amdgpu_device *adev,
		struct ras_inject_if *info)
{
	struct ras_manager *obj = amdgpu_ras_find_obj(adev, &info->head);
	struct ta_ras_trigger_error_input block_info = {
		.block_id =  amdgpu_ras_block_to_ta(info->head.block),
		.inject_error_type = amdgpu_ras_error_to_ta(info->head.type),
		.sub_block_index = info->head.sub_block_index,
		.address = info->address,
		.value = info->value,
	};
	int ret = 0;

	if (!obj)
		return -EINVAL;

	/* Calculate XGMI relative offset */
	if (adev->gmc.xgmi.num_physical_nodes > 1) {
		block_info.address =
			amdgpu_xgmi_get_relative_phy_addr(adev,
							  block_info.address);
	}

	switch (info->head.block) {
	case AMDGPU_RAS_BLOCK__GFX:
		if (adev->gfx.funcs->ras_error_inject)
			ret = adev->gfx.funcs->ras_error_inject(adev, info);
		else
			ret = -EINVAL;
		break;
	case AMDGPU_RAS_BLOCK__UMC:
	case AMDGPU_RAS_BLOCK__MMHUB:
	case AMDGPU_RAS_BLOCK__PCIE_BIF:
		ret = psp_ras_trigger_error(&adev->psp, &block_info);
		break;
	case AMDGPU_RAS_BLOCK__XGMI_WAFL:
		ret = amdgpu_ras_error_inject_xgmi(adev, &block_info);
		break;
	default:
		dev_info(adev->dev, "%s error injection is not supported yet\n",
			 ras_block_str(info->head.block));
		ret = -EINVAL;
	}

	amdgpu_ras_parse_status_code(adev,
				     "inject",
				     ras_block_str(info->head.block),
				     (enum ta_ras_status)ret);

	return ret;
}

int amdgpu_ras_error_cure(struct amdgpu_device *adev,
		struct ras_cure_if *info)
{
	/* psp fw has no cure interface for now. */
	return 0;
}

/* get the total error counts on all IPs */
unsigned long amdgpu_ras_query_error_count(struct amdgpu_device *adev,
		bool is_ce)
{
	struct amdgpu_ras *con = amdgpu_ras_get_context(adev);
	struct ras_manager *obj;
	struct ras_err_data data = {0, 0};

	if (!con)
		return 0;

	list_for_each_entry(obj, &con->head, node) {
		struct ras_query_if info = {
			.head = obj->head,
		};

		if (amdgpu_ras_error_query(adev, &info))
			return 0;

		data.ce_count += info.ce_count;
		data.ue_count += info.ue_count;
	}

	return is_ce ? data.ce_count : data.ue_count;
}
/* query/inject/cure end */


/* sysfs begin */

static int amdgpu_ras_badpages_read(struct amdgpu_device *adev,
		struct ras_badpage **bps, unsigned int *count);

static char *amdgpu_ras_badpage_flags_str(unsigned int flags)
{
	switch (flags) {
	case AMDGPU_RAS_RETIRE_PAGE_RESERVED:
		return "R";
	case AMDGPU_RAS_RETIRE_PAGE_PENDING:
		return "P";
	case AMDGPU_RAS_RETIRE_PAGE_FAULT:
	default:
		return "F";
	};
}

/**
 * DOC: AMDGPU RAS sysfs gpu_vram_bad_pages Interface
 *
 * It allows user to read the bad pages of vram on the gpu through
 * /sys/class/drm/card[0/1/2...]/device/ras/gpu_vram_bad_pages
 *
 * It outputs multiple lines, and each line stands for one gpu page.
 *
 * The format of one line is below,
 * gpu pfn : gpu page size : flags
 *
 * gpu pfn and gpu page size are printed in hex format.
 * flags can be one of below character,
 *
 * R: reserved, this gpu page is reserved and not able to use.
 *
 * P: pending for reserve, this gpu page is marked as bad, will be reserved
 * in next window of page_reserve.
 *
 * F: unable to reserve. this gpu page can't be reserved due to some reasons.
 *
 * Examples:
 *
 * .. code-block:: bash
 *
 *	0x00000001 : 0x00001000 : R
 *	0x00000002 : 0x00001000 : P
 *
 */

static ssize_t amdgpu_ras_sysfs_badpages_read(struct file *f,
		struct kobject *kobj, struct bin_attribute *attr,
		char *buf, loff_t ppos, size_t count)
{
	struct amdgpu_ras *con =
		container_of(attr, struct amdgpu_ras, badpages_attr);
	struct amdgpu_device *adev = con->adev;
	const unsigned int element_size =
		sizeof("0xabcdabcd : 0x12345678 : R\n") - 1;
	unsigned int start = div64_ul(ppos + element_size - 1, element_size);
	unsigned int end = div64_ul(ppos + count - 1, element_size);
	ssize_t s = 0;
	struct ras_badpage *bps = NULL;
	unsigned int bps_count = 0;

	memset(buf, 0, count);

	if (amdgpu_ras_badpages_read(adev, &bps, &bps_count))
		return 0;

	for (; start < end && start < bps_count; start++)
		s += scnprintf(&buf[s], element_size + 1,
				"0x%08x : 0x%08x : %1s\n",
				bps[start].bp,
				bps[start].size,
				amdgpu_ras_badpage_flags_str(bps[start].flags));

	kfree(bps);

	return s;
}

static ssize_t amdgpu_ras_sysfs_features_read(struct device *dev,
		struct device_attribute *attr, char *buf)
{
	struct amdgpu_ras *con =
		container_of(attr, struct amdgpu_ras, features_attr);

	return scnprintf(buf, PAGE_SIZE, "feature mask: 0x%x\n", con->features);
}

static void amdgpu_ras_sysfs_remove_bad_page_node(struct amdgpu_device *adev)
{
	struct amdgpu_ras *con = amdgpu_ras_get_context(adev);

	sysfs_remove_file_from_group(&adev->dev->kobj,
				&con->badpages_attr.attr,
				RAS_FS_NAME);
}

static int amdgpu_ras_sysfs_remove_feature_node(struct amdgpu_device *adev)
{
	struct amdgpu_ras *con = amdgpu_ras_get_context(adev);
	struct attribute *attrs[] = {
		&con->features_attr.attr,
		NULL
	};
	struct attribute_group group = {
		.name = RAS_FS_NAME,
		.attrs = attrs,
	};

	sysfs_remove_group(&adev->dev->kobj, &group);

	return 0;
}

int amdgpu_ras_sysfs_create(struct amdgpu_device *adev,
		struct ras_fs_if *head)
{
	struct ras_manager *obj = amdgpu_ras_find_obj(adev, &head->head);

	if (!obj || obj->attr_inuse)
		return -EINVAL;

	get_obj(obj);

	memcpy(obj->fs_data.sysfs_name,
			head->sysfs_name,
			sizeof(obj->fs_data.sysfs_name));

	obj->sysfs_attr = (struct device_attribute){
		.attr = {
			.name = obj->fs_data.sysfs_name,
			.mode = S_IRUGO,
		},
			.show = amdgpu_ras_sysfs_read,
	};
	sysfs_attr_init(&obj->sysfs_attr.attr);

	if (sysfs_add_file_to_group(&adev->dev->kobj,
				&obj->sysfs_attr.attr,
				RAS_FS_NAME)) {
		put_obj(obj);
		return -EINVAL;
	}

	obj->attr_inuse = 1;

	return 0;
}

int amdgpu_ras_sysfs_remove(struct amdgpu_device *adev,
		struct ras_common_if *head)
{
	struct ras_manager *obj = amdgpu_ras_find_obj(adev, head);

	if (!obj || !obj->attr_inuse)
		return -EINVAL;

	sysfs_remove_file_from_group(&adev->dev->kobj,
				&obj->sysfs_attr.attr,
				RAS_FS_NAME);
	obj->attr_inuse = 0;
	put_obj(obj);

	return 0;
}

static int amdgpu_ras_sysfs_remove_all(struct amdgpu_device *adev)
{
	struct amdgpu_ras *con = amdgpu_ras_get_context(adev);
	struct ras_manager *obj, *tmp;

	list_for_each_entry_safe(obj, tmp, &con->head, node) {
		amdgpu_ras_sysfs_remove(adev, &obj->head);
	}

	if (amdgpu_bad_page_threshold != 0)
		amdgpu_ras_sysfs_remove_bad_page_node(adev);

	amdgpu_ras_sysfs_remove_feature_node(adev);

	return 0;
}
/* sysfs end */

/**
 * DOC: AMDGPU RAS Reboot Behavior for Unrecoverable Errors
 *
 * Normally when there is an uncorrectable error, the driver will reset
 * the GPU to recover.  However, in the event of an unrecoverable error,
 * the driver provides an interface to reboot the system automatically
 * in that event.
 *
 * The following file in debugfs provides that interface:
 * /sys/kernel/debug/dri/[0/1/2...]/ras/auto_reboot
 *
 * Usage:
 *
 * .. code-block:: bash
 *
 *	echo true > .../ras/auto_reboot
 *
 */
/* debugfs begin */
static void amdgpu_ras_debugfs_create_ctrl_node(struct amdgpu_device *adev)
{
	struct amdgpu_ras *con = amdgpu_ras_get_context(adev);
	struct drm_minor *minor = adev_to_drm(adev)->primary;

	con->dir = debugfs_create_dir(RAS_FS_NAME, minor->debugfs_root);
	debugfs_create_file("ras_ctrl", S_IWUGO | S_IRUGO, con->dir,
				adev, &amdgpu_ras_debugfs_ctrl_ops);
	debugfs_create_file("ras_eeprom_reset", S_IWUGO | S_IRUGO, con->dir,
				adev, &amdgpu_ras_debugfs_eeprom_ops);

	/*
	 * After one uncorrectable error happens, usually GPU recovery will
	 * be scheduled. But due to the known problem in GPU recovery failing
	 * to bring GPU back, below interface provides one direct way to
	 * user to reboot system automatically in such case within
	 * ERREVENT_ATHUB_INTERRUPT generated. Normal GPU recovery routine
	 * will never be called.
	 */
	debugfs_create_bool("auto_reboot", S_IWUGO | S_IRUGO, con->dir,
				&con->reboot);

	/*
	 * User could set this not to clean up hardware's error count register
	 * of RAS IPs during ras recovery.
	 */
	debugfs_create_bool("disable_ras_err_cnt_harvest", 0644,
			con->dir, &con->disable_ras_err_cnt_harvest);
}

static void amdgpu_ras_debugfs_create(struct amdgpu_device *adev,
		struct ras_fs_if *head)
{
	struct amdgpu_ras *con = amdgpu_ras_get_context(adev);
	struct ras_manager *obj = amdgpu_ras_find_obj(adev, &head->head);

	if (!obj || obj->ent)
		return;

	get_obj(obj);

	memcpy(obj->fs_data.debugfs_name,
			head->debugfs_name,
			sizeof(obj->fs_data.debugfs_name));

	obj->ent = debugfs_create_file(obj->fs_data.debugfs_name,
				       S_IWUGO | S_IRUGO, con->dir, obj,
				       &amdgpu_ras_debugfs_ops);
}

void amdgpu_ras_debugfs_create_all(struct amdgpu_device *adev)
{
	struct amdgpu_ras *con = amdgpu_ras_get_context(adev);
	struct ras_manager *obj;
	struct ras_fs_if fs_info;

	/*
	 * it won't be called in resume path, no need to check
	 * suspend and gpu reset status
	 */
	if (!IS_ENABLED(CONFIG_DEBUG_FS) || !con)
		return;

	amdgpu_ras_debugfs_create_ctrl_node(adev);

	list_for_each_entry(obj, &con->head, node) {
		if (amdgpu_ras_is_supported(adev, obj->head.block) &&
			(obj->attr_inuse == 1)) {
			sprintf(fs_info.debugfs_name, "%s_err_inject",
					ras_block_str(obj->head.block));
			fs_info.head = obj->head;
			amdgpu_ras_debugfs_create(adev, &fs_info);
		}
	}
}

static void amdgpu_ras_debugfs_remove(struct amdgpu_device *adev,
		struct ras_common_if *head)
{
	struct ras_manager *obj = amdgpu_ras_find_obj(adev, head);

	if (!obj || !obj->ent)
		return;

	obj->ent = NULL;
	put_obj(obj);
}

static void amdgpu_ras_debugfs_remove_all(struct amdgpu_device *adev)
{
	struct amdgpu_ras *con = amdgpu_ras_get_context(adev);
	struct ras_manager *obj, *tmp;

	list_for_each_entry_safe(obj, tmp, &con->head, node) {
		amdgpu_ras_debugfs_remove(adev, &obj->head);
	}

	con->dir = NULL;
}
/* debugfs end */

/* ras fs */
static BIN_ATTR(gpu_vram_bad_pages, S_IRUGO,
		amdgpu_ras_sysfs_badpages_read, NULL, 0);
static DEVICE_ATTR(features, S_IRUGO,
		amdgpu_ras_sysfs_features_read, NULL);
static int amdgpu_ras_fs_init(struct amdgpu_device *adev)
{
	struct amdgpu_ras *con = amdgpu_ras_get_context(adev);
	struct attribute_group group = {
		.name = RAS_FS_NAME,
	};
	struct attribute *attrs[] = {
		&con->features_attr.attr,
		NULL
	};
	struct bin_attribute *bin_attrs[] = {
		NULL,
		NULL,
	};
	int r;

	/* add features entry */
	con->features_attr = dev_attr_features;
	group.attrs = attrs;
	sysfs_attr_init(attrs[0]);

	if (amdgpu_bad_page_threshold != 0) {
		/* add bad_page_features entry */
		bin_attr_gpu_vram_bad_pages.private = NULL;
		con->badpages_attr = bin_attr_gpu_vram_bad_pages;
		bin_attrs[0] = &con->badpages_attr;
		group.bin_attrs = bin_attrs;
		sysfs_bin_attr_init(bin_attrs[0]);
	}

	r = sysfs_create_group(&adev->dev->kobj, &group);
	if (r)
		dev_err(adev->dev, "Failed to create RAS sysfs group!");

	return 0;
}

static int amdgpu_ras_fs_fini(struct amdgpu_device *adev)
{
	if (IS_ENABLED(CONFIG_DEBUG_FS))
		amdgpu_ras_debugfs_remove_all(adev);
	amdgpu_ras_sysfs_remove_all(adev);
	return 0;
}
/* ras fs end */

/* ih begin */
static void amdgpu_ras_interrupt_handler(struct ras_manager *obj)
{
	struct ras_ih_data *data = &obj->ih_data;
	struct amdgpu_iv_entry entry;
	int ret;
	struct ras_err_data err_data = {0, 0, 0, NULL};

	while (data->rptr != data->wptr) {
		rmb();
		memcpy(&entry, &data->ring[data->rptr],
				data->element_size);

		wmb();
		data->rptr = (data->aligned_element_size +
				data->rptr) % data->ring_size;

		/* Let IP handle its data, maybe we need get the output
		 * from the callback to udpate the error type/count, etc
		 */
		if (data->cb) {
			ret = data->cb(obj->adev, &err_data, &entry);
			/* ue will trigger an interrupt, and in that case
			 * we need do a reset to recovery the whole system.
			 * But leave IP do that recovery, here we just dispatch
			 * the error.
			 */
			if (ret == AMDGPU_RAS_SUCCESS) {
				/* these counts could be left as 0 if
				 * some blocks do not count error number
				 */
				obj->err_data.ue_count += err_data.ue_count;
				obj->err_data.ce_count += err_data.ce_count;
			}
		}
	}
}

static void amdgpu_ras_interrupt_process_handler(struct work_struct *work)
{
	struct ras_ih_data *data =
		container_of(work, struct ras_ih_data, ih_work);
	struct ras_manager *obj =
		container_of(data, struct ras_manager, ih_data);

	amdgpu_ras_interrupt_handler(obj);
}

int amdgpu_ras_interrupt_dispatch(struct amdgpu_device *adev,
		struct ras_dispatch_if *info)
{
	struct ras_manager *obj = amdgpu_ras_find_obj(adev, &info->head);
	struct ras_ih_data *data = &obj->ih_data;

	if (!obj)
		return -EINVAL;

	if (data->inuse == 0)
		return 0;

	/* Might be overflow... */
	memcpy(&data->ring[data->wptr], info->entry,
			data->element_size);

	wmb();
	data->wptr = (data->aligned_element_size +
			data->wptr) % data->ring_size;

	schedule_work(&data->ih_work);

	return 0;
}

int amdgpu_ras_interrupt_remove_handler(struct amdgpu_device *adev,
		struct ras_ih_if *info)
{
	struct ras_manager *obj = amdgpu_ras_find_obj(adev, &info->head);
	struct ras_ih_data *data;

	if (!obj)
		return -EINVAL;

	data = &obj->ih_data;
	if (data->inuse == 0)
		return 0;

	cancel_work_sync(&data->ih_work);

	kfree(data->ring);
	memset(data, 0, sizeof(*data));
	put_obj(obj);

	return 0;
}

int amdgpu_ras_interrupt_add_handler(struct amdgpu_device *adev,
		struct ras_ih_if *info)
{
	struct ras_manager *obj = amdgpu_ras_find_obj(adev, &info->head);
	struct ras_ih_data *data;

	if (!obj) {
		/* in case we registe the IH before enable ras feature */
		obj = amdgpu_ras_create_obj(adev, &info->head);
		if (!obj)
			return -EINVAL;
	} else
		get_obj(obj);

	data = &obj->ih_data;
	/* add the callback.etc */
	*data = (struct ras_ih_data) {
		.inuse = 0,
		.cb = info->cb,
		.element_size = sizeof(struct amdgpu_iv_entry),
		.rptr = 0,
		.wptr = 0,
	};

	INIT_WORK(&data->ih_work, amdgpu_ras_interrupt_process_handler);

	data->aligned_element_size = ALIGN(data->element_size, 8);
	/* the ring can store 64 iv entries. */
	data->ring_size = 64 * data->aligned_element_size;
	data->ring = kmalloc(data->ring_size, GFP_KERNEL);
	if (!data->ring) {
		put_obj(obj);
		return -ENOMEM;
	}

	/* IH is ready */
	data->inuse = 1;

	return 0;
}

static int amdgpu_ras_interrupt_remove_all(struct amdgpu_device *adev)
{
	struct amdgpu_ras *con = amdgpu_ras_get_context(adev);
	struct ras_manager *obj, *tmp;

	list_for_each_entry_safe(obj, tmp, &con->head, node) {
		struct ras_ih_if info = {
			.head = obj->head,
		};
		amdgpu_ras_interrupt_remove_handler(adev, &info);
	}

	return 0;
}
/* ih end */

/* traversal all IPs except NBIO to query error counter */
static void amdgpu_ras_log_on_err_counter(struct amdgpu_device *adev)
{
	struct amdgpu_ras *con = amdgpu_ras_get_context(adev);
	struct ras_manager *obj;

	if (!con)
		return;

	list_for_each_entry(obj, &con->head, node) {
		struct ras_query_if info = {
			.head = obj->head,
		};

		/*
		 * PCIE_BIF IP has one different isr by ras controller
		 * interrupt, the specific ras counter query will be
		 * done in that isr. So skip such block from common
		 * sync flood interrupt isr calling.
		 */
		if (info.head.block == AMDGPU_RAS_BLOCK__PCIE_BIF)
			continue;

		amdgpu_ras_error_query(adev, &info);
	}
}

/* Parse RdRspStatus and WrRspStatus */
void amdgpu_ras_error_status_query(struct amdgpu_device *adev,
		struct ras_query_if *info)
{
	/*
	 * Only two block need to query read/write
	 * RspStatus at current state
	 */
	switch (info->head.block) {
	case AMDGPU_RAS_BLOCK__GFX:
		if (adev->gfx.funcs->query_ras_error_status)
			adev->gfx.funcs->query_ras_error_status(adev);
		break;
	case AMDGPU_RAS_BLOCK__MMHUB:
		if (adev->mmhub.funcs->query_ras_error_status)
			adev->mmhub.funcs->query_ras_error_status(adev);
		break;
	default:
		break;
	}
}

static void amdgpu_ras_query_err_status(struct amdgpu_device *adev)
{
	struct amdgpu_ras *con = amdgpu_ras_get_context(adev);
	struct ras_manager *obj;

	if (!con)
		return;

	list_for_each_entry(obj, &con->head, node) {
		struct ras_query_if info = {
			.head = obj->head,
		};

		amdgpu_ras_error_status_query(adev, &info);
	}
}

/* recovery begin */

/* return 0 on success.
 * caller need free bps.
 */
static int amdgpu_ras_badpages_read(struct amdgpu_device *adev,
		struct ras_badpage **bps, unsigned int *count)
{
	struct amdgpu_ras *con = amdgpu_ras_get_context(adev);
	struct ras_err_handler_data *data;
	int i = 0;
	int ret = 0;

	if (!con || !con->eh_data || !bps || !count)
		return -EINVAL;

	mutex_lock(&con->recovery_lock);
	data = con->eh_data;
	if (!data || data->count == 0) {
		*bps = NULL;
		ret = -EINVAL;
		goto out;
	}

	*bps = kmalloc(sizeof(struct ras_badpage) * data->count, GFP_KERNEL);
	if (!*bps) {
		ret = -ENOMEM;
		goto out;
	}

	for (; i < data->count; i++) {
		(*bps)[i] = (struct ras_badpage){
			.bp = data->bps[i].retired_page,
			.size = AMDGPU_GPU_PAGE_SIZE,
			.flags = AMDGPU_RAS_RETIRE_PAGE_RESERVED,
		};

		if (data->last_reserved <= i)
			(*bps)[i].flags = AMDGPU_RAS_RETIRE_PAGE_PENDING;
		else if (data->bps_bo[i] == NULL)
			(*bps)[i].flags = AMDGPU_RAS_RETIRE_PAGE_FAULT;
	}

	*count = data->count;
out:
	mutex_unlock(&con->recovery_lock);
	return ret;
}

static void amdgpu_ras_do_recovery(struct work_struct *work)
{
	struct amdgpu_ras *ras =
		container_of(work, struct amdgpu_ras, recovery_work);
	struct amdgpu_device *remote_adev = NULL;
	struct amdgpu_device *adev = ras->adev;
	struct list_head device_list, *device_list_handle =  NULL;

<<<<<<< HEAD
	amdgpu_device_gpu_recover(ras->adev, 0);
=======
	if (!ras->disable_ras_err_cnt_harvest) {
		struct amdgpu_hive_info *hive = amdgpu_get_xgmi_hive(adev);

		/* Build list of devices to query RAS related errors */
		if  (hive && adev->gmc.xgmi.num_physical_nodes > 1) {
			device_list_handle = &hive->device_list;
		} else {
			INIT_LIST_HEAD(&device_list);
			list_add_tail(&adev->gmc.xgmi.head, &device_list);
			device_list_handle = &device_list;
		}

		list_for_each_entry(remote_adev,
				device_list_handle, gmc.xgmi.head) {
			amdgpu_ras_query_err_status(remote_adev);
			amdgpu_ras_log_on_err_counter(remote_adev);
		}

		amdgpu_put_xgmi_hive(hive);
	}

	if (amdgpu_device_should_recover_gpu(ras->adev))
		amdgpu_device_gpu_recover(ras->adev, NULL);
>>>>>>> d1988041
	atomic_set(&ras->in_recovery, 0);
}

/* alloc/realloc bps array */
static int amdgpu_ras_realloc_eh_data_space(struct amdgpu_device *adev,
		struct ras_err_handler_data *data, int pages)
{
	unsigned int old_space = data->count + data->space_left;
	unsigned int new_space = old_space + pages;
	unsigned int align_space = ALIGN(new_space, 512);
	void *bps = kmalloc(align_space * sizeof(*data->bps), GFP_KERNEL);
	struct amdgpu_bo **bps_bo =
			kmalloc(align_space * sizeof(*data->bps_bo), GFP_KERNEL);

	if (!bps || !bps_bo) {
		kfree(bps);
		kfree(bps_bo);
		return -ENOMEM;
	}

	if (data->bps) {
		memcpy(bps, data->bps,
				data->count * sizeof(*data->bps));
		kfree(data->bps);
	}
	if (data->bps_bo) {
		memcpy(bps_bo, data->bps_bo,
				data->count * sizeof(*data->bps_bo));
		kfree(data->bps_bo);
	}

	data->bps = bps;
	data->bps_bo = bps_bo;
	data->space_left += align_space - old_space;
	return 0;
}

/* it deal with vram only. */
int amdgpu_ras_add_bad_pages(struct amdgpu_device *adev,
		struct eeprom_table_record *bps, int pages)
{
	struct amdgpu_ras *con = amdgpu_ras_get_context(adev);
	struct ras_err_handler_data *data;
	int ret = 0;

	if (!con || !con->eh_data || !bps || pages <= 0)
		return 0;

	mutex_lock(&con->recovery_lock);
	data = con->eh_data;
	if (!data)
		goto out;

	if (data->space_left <= pages)
		if (amdgpu_ras_realloc_eh_data_space(adev, data, pages)) {
			ret = -ENOMEM;
			goto out;
		}

	memcpy(&data->bps[data->count], bps, pages * sizeof(*data->bps));
	data->count += pages;
	data->space_left -= pages;

out:
	mutex_unlock(&con->recovery_lock);

	return ret;
}

/*
 * write error record array to eeprom, the function should be
 * protected by recovery_lock
 */
static int amdgpu_ras_save_bad_pages(struct amdgpu_device *adev)
{
	struct amdgpu_ras *con = amdgpu_ras_get_context(adev);
	struct ras_err_handler_data *data;
	struct amdgpu_ras_eeprom_control *control;
	int save_count;

	if (!con || !con->eh_data)
		return 0;

	control = &con->eeprom_control;
	data = con->eh_data;
	save_count = data->count - control->num_recs;
	/* only new entries are saved */
	if (save_count > 0) {
		if (amdgpu_ras_eeprom_process_recods(control,
							&data->bps[control->num_recs],
							true,
							save_count)) {
			dev_err(adev->dev, "Failed to save EEPROM table data!");
			return -EIO;
		}

		dev_info(adev->dev, "Saved %d pages to EEPROM table.\n", save_count);
	}

	return 0;
}

/*
 * read error record array in eeprom and reserve enough space for
 * storing new bad pages
 */
static int amdgpu_ras_load_bad_pages(struct amdgpu_device *adev)
{
	struct amdgpu_ras_eeprom_control *control =
					&adev->psp.ras.ras->eeprom_control;
	struct eeprom_table_record *bps = NULL;
	int ret = 0;

	/* no bad page record, skip eeprom access */
	if (!control->num_recs || (amdgpu_bad_page_threshold == 0))
		return ret;

	bps = kcalloc(control->num_recs, sizeof(*bps), GFP_KERNEL);
	if (!bps)
		return -ENOMEM;

	if (amdgpu_ras_eeprom_process_recods(control, bps, false,
		control->num_recs)) {
		dev_err(adev->dev, "Failed to load EEPROM table records!");
		ret = -EIO;
		goto out;
	}

	ret = amdgpu_ras_add_bad_pages(adev, bps, control->num_recs);

out:
	kfree(bps);
	return ret;
}

/*
 * check if an address belongs to bad page
 *
 * Note: this check is only for umc block
 */
static bool amdgpu_ras_check_bad_page(struct amdgpu_device *adev,
				uint64_t addr)
{
	struct amdgpu_ras *con = amdgpu_ras_get_context(adev);
	struct ras_err_handler_data *data;
	int i;
	bool ret = false;

	if (!con || !con->eh_data)
		return ret;

	mutex_lock(&con->recovery_lock);
	data = con->eh_data;
	if (!data)
		goto out;

	addr >>= AMDGPU_GPU_PAGE_SHIFT;
	for (i = 0; i < data->count; i++)
		if (addr == data->bps[i].retired_page) {
			ret = true;
			goto out;
		}

out:
	mutex_unlock(&con->recovery_lock);
	return ret;
}

static void amdgpu_ras_validate_threshold(struct amdgpu_device *adev,
					uint32_t max_length)
{
	struct amdgpu_ras *con = amdgpu_ras_get_context(adev);
	int tmp_threshold = amdgpu_bad_page_threshold;
	u64 val;

	/*
	 * Justification of value bad_page_cnt_threshold in ras structure
	 *
	 * Generally, -1 <= amdgpu_bad_page_threshold <= max record length
	 * in eeprom, and introduce two scenarios accordingly.
	 *
	 * Bad page retirement enablement:
	 *    - If amdgpu_bad_page_threshold = -1,
	 *      bad_page_cnt_threshold = typical value by formula.
	 *
	 *    - When the value from user is 0 < amdgpu_bad_page_threshold <
	 *      max record length in eeprom, use it directly.
	 *
	 * Bad page retirement disablement:
	 *    - If amdgpu_bad_page_threshold = 0, bad page retirement
	 *      functionality is disabled, and bad_page_cnt_threshold will
	 *      take no effect.
	 */

	if (tmp_threshold < -1)
		tmp_threshold = -1;
	else if (tmp_threshold > max_length)
		tmp_threshold = max_length;

	if (tmp_threshold == -1) {
		val = adev->gmc.mc_vram_size;
		do_div(val, RAS_BAD_PAGE_RATE);
		con->bad_page_cnt_threshold = min(lower_32_bits(val),
						max_length);
	} else {
		con->bad_page_cnt_threshold = tmp_threshold;
	}
}

/* called in gpu recovery/init */
int amdgpu_ras_reserve_bad_pages(struct amdgpu_device *adev)
{
	struct amdgpu_ras *con = amdgpu_ras_get_context(adev);
	struct ras_err_handler_data *data;
	uint64_t bp;
	struct amdgpu_bo *bo = NULL;
<<<<<<< HEAD
	int i;
=======
	int i, ret = 0;
>>>>>>> d1988041

	/* Not reserve bad page when amdgpu_bad_page_threshold == 0. */
	if (!con || !con->eh_data || (amdgpu_bad_page_threshold == 0))
		return 0;

	mutex_lock(&con->recovery_lock);
	data = con->eh_data;
	if (!data)
		goto out;
	/* reserve vram at driver post stage. */
	for (i = data->last_reserved; i < data->count; i++) {
<<<<<<< HEAD
		bp = data->bps[i].bp;

		if (amdgpu_bo_create_kernel_at(adev, bp << PAGE_SHIFT, PAGE_SIZE,
					       AMDGPU_GEM_DOMAIN_VRAM,
					       &bo, NULL))
			DRM_ERROR("RAS ERROR: reserve vram %llx fail\n", bp);
=======
		bp = data->bps[i].retired_page;
>>>>>>> d1988041

		/* There are two cases of reserve error should be ignored:
		 * 1) a ras bad page has been allocated (used by someone);
		 * 2) a ras bad page has been reserved (duplicate error injection
		 *    for one page);
		 */
		if (amdgpu_bo_create_kernel_at(adev, bp << AMDGPU_GPU_PAGE_SHIFT,
					       AMDGPU_GPU_PAGE_SIZE,
					       AMDGPU_GEM_DOMAIN_VRAM,
					       &bo, NULL))
			dev_warn(adev->dev, "RAS WARN: reserve vram for "
					"retired page %llx fail\n", bp);

		data->bps_bo[i] = bo;
		data->last_reserved = i + 1;
		bo = NULL;
	}

	/* continue to save bad pages to eeprom even reesrve_vram fails */
	ret = amdgpu_ras_save_bad_pages(adev);
out:
	mutex_unlock(&con->recovery_lock);
	return ret;
}

/* called when driver unload */
static int amdgpu_ras_release_bad_pages(struct amdgpu_device *adev)
{
	struct amdgpu_ras *con = amdgpu_ras_get_context(adev);
	struct ras_err_handler_data *data;
	struct amdgpu_bo *bo;
	int i;

	if (!con || !con->eh_data)
		return 0;

	mutex_lock(&con->recovery_lock);
	data = con->eh_data;
	if (!data)
		goto out;

	for (i = data->last_reserved - 1; i >= 0; i--) {
		bo = data->bps_bo[i];

		amdgpu_bo_free_kernel(&bo, NULL, NULL);

		data->bps_bo[i] = bo;
		data->last_reserved = i;
	}
out:
	mutex_unlock(&con->recovery_lock);
	return 0;
}

int amdgpu_ras_recovery_init(struct amdgpu_device *adev)
{
	struct amdgpu_ras *con = amdgpu_ras_get_context(adev);
	struct ras_err_handler_data **data;
	uint32_t max_eeprom_records_len = 0;
	bool exc_err_limit = false;
	int ret;

	if (con)
		data = &con->eh_data;
	else
		return 0;

	*data = kmalloc(sizeof(**data), GFP_KERNEL | __GFP_ZERO);
	if (!*data) {
		ret = -ENOMEM;
		goto out;
	}

	mutex_init(&con->recovery_lock);
	INIT_WORK(&con->recovery_work, amdgpu_ras_do_recovery);
	atomic_set(&con->in_recovery, 0);
	con->adev = adev;

	max_eeprom_records_len = amdgpu_ras_eeprom_get_record_max_length();
	amdgpu_ras_validate_threshold(adev, max_eeprom_records_len);

	ret = amdgpu_ras_eeprom_init(&con->eeprom_control, &exc_err_limit);
	/*
	 * This calling fails when exc_err_limit is true or
	 * ret != 0.
	 */
	if (exc_err_limit || ret)
		goto free;

	if (con->eeprom_control.num_recs) {
		ret = amdgpu_ras_load_bad_pages(adev);
		if (ret)
			goto free;
		ret = amdgpu_ras_reserve_bad_pages(adev);
		if (ret)
			goto release;
	}

	return 0;

release:
	amdgpu_ras_release_bad_pages(adev);
free:
	kfree((*data)->bps);
	kfree((*data)->bps_bo);
	kfree(*data);
	con->eh_data = NULL;
out:
	dev_warn(adev->dev, "Failed to initialize ras recovery!\n");

	/*
	 * Except error threshold exceeding case, other failure cases in this
	 * function would not fail amdgpu driver init.
	 */
	if (!exc_err_limit)
		ret = 0;
	else
		ret = -EINVAL;

	return ret;
}

static int amdgpu_ras_recovery_fini(struct amdgpu_device *adev)
{
	struct amdgpu_ras *con = amdgpu_ras_get_context(adev);
	struct ras_err_handler_data *data = con->eh_data;

	/* recovery_init failed to init it, fini is useless */
	if (!data)
		return 0;

	cancel_work_sync(&con->recovery_work);
	amdgpu_ras_release_bad_pages(adev);

	mutex_lock(&con->recovery_lock);
	con->eh_data = NULL;
	kfree(data->bps);
	kfree(data->bps_bo);
	kfree(data);
	mutex_unlock(&con->recovery_lock);

	return 0;
}
/* recovery end */

/* return 0 if ras will reset gpu and repost.*/
int amdgpu_ras_request_reset_on_boot(struct amdgpu_device *adev,
		unsigned int block)
{
	struct amdgpu_ras *ras = amdgpu_ras_get_context(adev);

	if (!ras)
		return -EINVAL;

	ras->flags |= AMDGPU_RAS_FLAG_INIT_NEED_RESET;
	return 0;
}

static int amdgpu_ras_check_asic_type(struct amdgpu_device *adev)
{
	if (adev->asic_type != CHIP_VEGA10 &&
		adev->asic_type != CHIP_VEGA20 &&
		adev->asic_type != CHIP_ARCTURUS &&
		adev->asic_type != CHIP_SIENNA_CICHLID)
		return 1;
	else
		return 0;
}

/*
 * check hardware's ras ability which will be saved in hw_supported.
 * if hardware does not support ras, we can skip some ras initializtion and
 * forbid some ras operations from IP.
 * if software itself, say boot parameter, limit the ras ability. We still
 * need allow IP do some limited operations, like disable. In such case,
 * we have to initialize ras as normal. but need check if operation is
 * allowed or not in each function.
 */
static void amdgpu_ras_check_supported(struct amdgpu_device *adev,
		uint32_t *hw_supported, uint32_t *supported)
{
	*hw_supported = 0;
	*supported = 0;

	if (amdgpu_sriov_vf(adev) || !adev->is_atom_fw ||
		amdgpu_ras_check_asic_type(adev))
		return;

	if (amdgpu_atomfirmware_mem_ecc_supported(adev)) {
		dev_info(adev->dev, "HBM ECC is active.\n");
		*hw_supported |= (1 << AMDGPU_RAS_BLOCK__UMC |
				1 << AMDGPU_RAS_BLOCK__DF);
	} else
		dev_info(adev->dev, "HBM ECC is not presented.\n");

	if (amdgpu_atomfirmware_sram_ecc_supported(adev)) {
		dev_info(adev->dev, "SRAM ECC is active.\n");
		*hw_supported |= ~(1 << AMDGPU_RAS_BLOCK__UMC |
				1 << AMDGPU_RAS_BLOCK__DF);
	} else
		dev_info(adev->dev, "SRAM ECC is not presented.\n");

	/* hw_supported needs to be aligned with RAS block mask. */
	*hw_supported &= AMDGPU_RAS_BLOCK_MASK;

	*supported = amdgpu_ras_enable == 0 ?
			0 : *hw_supported & amdgpu_ras_mask;
	adev->ras_features = *supported;
}

int amdgpu_ras_init(struct amdgpu_device *adev)
{
	struct amdgpu_ras *con = amdgpu_ras_get_context(adev);
	int r;

	if (con)
		return 0;

	con = kmalloc(sizeof(struct amdgpu_ras) +
			sizeof(struct ras_manager) * AMDGPU_RAS_BLOCK_COUNT,
			GFP_KERNEL|__GFP_ZERO);
	if (!con)
		return -ENOMEM;

	con->objs = (struct ras_manager *)(con + 1);

	amdgpu_ras_set_context(adev, con);

	amdgpu_ras_check_supported(adev, &con->hw_supported,
			&con->supported);
	if (!con->hw_supported || (adev->asic_type == CHIP_VEGA10)) {
		r = 0;
		goto release_con;
	}

	con->features = 0;
	INIT_LIST_HEAD(&con->head);
	/* Might need get this flag from vbios. */
	con->flags = RAS_DEFAULT_FLAGS;

	if (adev->nbio.funcs->init_ras_controller_interrupt) {
		r = adev->nbio.funcs->init_ras_controller_interrupt(adev);
		if (r)
			goto release_con;
	}

	if (adev->nbio.funcs->init_ras_err_event_athub_interrupt) {
		r = adev->nbio.funcs->init_ras_err_event_athub_interrupt(adev);
		if (r)
			goto release_con;
	}

	if (amdgpu_ras_fs_init(adev)) {
		r = -EINVAL;
		goto release_con;
	}

	dev_info(adev->dev, "RAS INFO: ras initialized successfully, "
			"hardware ability[%x] ras_mask[%x]\n",
			con->hw_supported, con->supported);
	return 0;
release_con:
	amdgpu_ras_set_context(adev, NULL);
	kfree(con);

	return r;
}

/* helper function to handle common stuff in ip late init phase */
int amdgpu_ras_late_init(struct amdgpu_device *adev,
			 struct ras_common_if *ras_block,
			 struct ras_fs_if *fs_info,
			 struct ras_ih_if *ih_info)
{
	int r;

	/* disable RAS feature per IP block if it is not supported */
	if (!amdgpu_ras_is_supported(adev, ras_block->block)) {
		amdgpu_ras_feature_enable_on_boot(adev, ras_block, 0);
		return 0;
	}

	r = amdgpu_ras_feature_enable_on_boot(adev, ras_block, 1);
	if (r) {
		if (r == -EAGAIN) {
			/* request gpu reset. will run again */
			amdgpu_ras_request_reset_on_boot(adev,
					ras_block->block);
			return 0;
		} else if (adev->in_suspend || amdgpu_in_reset(adev)) {
			/* in resume phase, if fail to enable ras,
			 * clean up all ras fs nodes, and disable ras */
			goto cleanup;
		} else
			return r;
	}

	/* in resume phase, no need to create ras fs node */
	if (adev->in_suspend || amdgpu_in_reset(adev))
		return 0;

	if (ih_info->cb) {
		r = amdgpu_ras_interrupt_add_handler(adev, ih_info);
		if (r)
			goto interrupt;
	}

	r = amdgpu_ras_sysfs_create(adev, fs_info);
	if (r)
		goto sysfs;

	return 0;
cleanup:
	amdgpu_ras_sysfs_remove(adev, ras_block);
sysfs:
	if (ih_info->cb)
		amdgpu_ras_interrupt_remove_handler(adev, ih_info);
interrupt:
	amdgpu_ras_feature_enable(adev, ras_block, 0);
	return r;
}

/* helper function to remove ras fs node and interrupt handler */
void amdgpu_ras_late_fini(struct amdgpu_device *adev,
			  struct ras_common_if *ras_block,
			  struct ras_ih_if *ih_info)
{
	if (!ras_block || !ih_info)
		return;

	amdgpu_ras_sysfs_remove(adev, ras_block);
	if (ih_info->cb)
                amdgpu_ras_interrupt_remove_handler(adev, ih_info);
	amdgpu_ras_feature_enable(adev, ras_block, 0);
}

/* do some init work after IP late init as dependence.
 * and it runs in resume/gpu reset/booting up cases.
 */
void amdgpu_ras_resume(struct amdgpu_device *adev)
{
	struct amdgpu_ras *con = amdgpu_ras_get_context(adev);
	struct ras_manager *obj, *tmp;

	if (!con)
		return;

	if (con->flags & AMDGPU_RAS_FLAG_INIT_BY_VBIOS) {
		/* Set up all other IPs which are not implemented. There is a
		 * tricky thing that IP's actual ras error type should be
		 * MULTI_UNCORRECTABLE, but as driver does not handle it, so
		 * ERROR_NONE make sense anyway.
		 */
		amdgpu_ras_enable_all_features(adev, 1);

		/* We enable ras on all hw_supported block, but as boot
		 * parameter might disable some of them and one or more IP has
		 * not implemented yet. So we disable them on behalf.
		 */
		list_for_each_entry_safe(obj, tmp, &con->head, node) {
			if (!amdgpu_ras_is_supported(adev, obj->head.block)) {
				amdgpu_ras_feature_enable(adev, &obj->head, 0);
				/* there should be no any reference. */
				WARN_ON(alive_obj(obj));
			}
		}
	}

	if (con->flags & AMDGPU_RAS_FLAG_INIT_NEED_RESET) {
		con->flags &= ~AMDGPU_RAS_FLAG_INIT_NEED_RESET;
		/* setup ras obj state as disabled.
		 * for init_by_vbios case.
		 * if we want to enable ras, just enable it in a normal way.
		 * If we want do disable it, need setup ras obj as enabled,
		 * then issue another TA disable cmd.
		 * See feature_enable_on_boot
		 */
		amdgpu_ras_disable_all_features(adev, 1);
		amdgpu_ras_reset_gpu(adev);
	}
}

void amdgpu_ras_suspend(struct amdgpu_device *adev)
{
	struct amdgpu_ras *con = amdgpu_ras_get_context(adev);

	if (!con)
		return;

	amdgpu_ras_disable_all_features(adev, 0);
	/* Make sure all ras objects are disabled. */
	if (con->features)
		amdgpu_ras_disable_all_features(adev, 1);
}

/* do some fini work before IP fini as dependence */
int amdgpu_ras_pre_fini(struct amdgpu_device *adev)
{
	struct amdgpu_ras *con = amdgpu_ras_get_context(adev);

	if (!con)
		return 0;

	/* Need disable ras on all IPs here before ip [hw/sw]fini */
	amdgpu_ras_disable_all_features(adev, 0);
	amdgpu_ras_recovery_fini(adev);
	return 0;
}

int amdgpu_ras_fini(struct amdgpu_device *adev)
{
	struct amdgpu_ras *con = amdgpu_ras_get_context(adev);

	if (!con)
		return 0;

	amdgpu_ras_fs_fini(adev);
	amdgpu_ras_interrupt_remove_all(adev);

	WARN(con->features, "Feature mask is not cleared");

	if (con->features)
		amdgpu_ras_disable_all_features(adev, 1);

	amdgpu_ras_set_context(adev, NULL);
	kfree(con);

	return 0;
}

void amdgpu_ras_global_ras_isr(struct amdgpu_device *adev)
{
	uint32_t hw_supported, supported;

	amdgpu_ras_check_supported(adev, &hw_supported, &supported);
	if (!hw_supported)
		return;

	if (atomic_cmpxchg(&amdgpu_ras_in_intr, 0, 1) == 0) {
		dev_info(adev->dev, "uncorrectable hardware error"
			"(ERREVENT_ATHUB_INTERRUPT) detected!\n");

		amdgpu_ras_reset_gpu(adev);
	}
}

bool amdgpu_ras_need_emergency_restart(struct amdgpu_device *adev)
{
	if (adev->asic_type == CHIP_VEGA20 &&
	    adev->pm.fw_version <= 0x283400) {
		return !(amdgpu_asic_reset_method(adev) == AMD_RESET_METHOD_BACO) &&
				amdgpu_ras_intr_triggered();
	}

	return false;
}

bool amdgpu_ras_check_err_threshold(struct amdgpu_device *adev)
{
	struct amdgpu_ras *con = amdgpu_ras_get_context(adev);
	bool exc_err_limit = false;

	if (con && (amdgpu_bad_page_threshold != 0))
		amdgpu_ras_eeprom_check_err_threshold(&con->eeprom_control,
						&exc_err_limit);

	/*
	 * We are only interested in variable exc_err_limit,
	 * as it says if GPU is in bad state or not.
	 */
	return exc_err_limit;
}<|MERGE_RESOLUTION|>--- conflicted
+++ resolved
@@ -69,8 +69,6 @@
 /* inject address is 52 bits */
 #define	RAS_UMC_INJECT_ADDR_LIMIT	(0x1ULL << 52)
 
-<<<<<<< HEAD
-=======
 /* typical ECC bad page rate(1 bad page per 100MB VRAM) */
 #define RAS_BAD_PAGE_RATE		(100 * 1024 * 1024ULL)
 
@@ -99,7 +97,6 @@
 	return false;
 }
 
->>>>>>> d1988041
 static ssize_t amdgpu_ras_debugfs_read(struct file *f, char __user *buf,
 					size_t size, loff_t *pos)
 {
@@ -1572,9 +1569,6 @@
 	struct amdgpu_device *adev = ras->adev;
 	struct list_head device_list, *device_list_handle =  NULL;
 
-<<<<<<< HEAD
-	amdgpu_device_gpu_recover(ras->adev, 0);
-=======
 	if (!ras->disable_ras_err_cnt_harvest) {
 		struct amdgpu_hive_info *hive = amdgpu_get_xgmi_hive(adev);
 
@@ -1598,7 +1592,6 @@
 
 	if (amdgpu_device_should_recover_gpu(ras->adev))
 		amdgpu_device_gpu_recover(ras->adev, NULL);
->>>>>>> d1988041
 	atomic_set(&ras->in_recovery, 0);
 }
 
@@ -1815,11 +1808,7 @@
 	struct ras_err_handler_data *data;
 	uint64_t bp;
 	struct amdgpu_bo *bo = NULL;
-<<<<<<< HEAD
-	int i;
-=======
 	int i, ret = 0;
->>>>>>> d1988041
 
 	/* Not reserve bad page when amdgpu_bad_page_threshold == 0. */
 	if (!con || !con->eh_data || (amdgpu_bad_page_threshold == 0))
@@ -1831,16 +1820,7 @@
 		goto out;
 	/* reserve vram at driver post stage. */
 	for (i = data->last_reserved; i < data->count; i++) {
-<<<<<<< HEAD
-		bp = data->bps[i].bp;
-
-		if (amdgpu_bo_create_kernel_at(adev, bp << PAGE_SHIFT, PAGE_SIZE,
-					       AMDGPU_GEM_DOMAIN_VRAM,
-					       &bo, NULL))
-			DRM_ERROR("RAS ERROR: reserve vram %llx fail\n", bp);
-=======
 		bp = data->bps[i].retired_page;
->>>>>>> d1988041
 
 		/* There are two cases of reserve error should be ignored:
 		 * 1) a ras bad page has been allocated (used by someone);
