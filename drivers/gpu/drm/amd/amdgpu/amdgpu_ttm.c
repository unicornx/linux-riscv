--- conflicted
+++ resolved
@@ -1050,9 +1050,6 @@
 	if (!gtt->bound)
 		return;
 
-	if (!gtt->bound)
-		return;
-
 	if (gtt->offset == AMDGPU_BO_INVALID_OFFSET)
 		return;
 
@@ -1154,19 +1151,6 @@
 	if (gtt->userptr) {
 		amdgpu_ttm_tt_set_user_pages(ttm, NULL);
 		kfree(ttm->sg);
-<<<<<<< HEAD
-		ttm->sg = NULL;
-		ttm->page_flags &= ~TTM_PAGE_FLAG_SG;
-		return;
-	}
-
-	if (ttm->sg && gtt->gobj->import_attach) {
-		struct dma_buf_attachment *attach;
-
-		attach = gtt->gobj->import_attach;
-		dma_buf_unmap_attachment(attach, ttm->sg, DMA_BIDIRECTIONAL);
-=======
->>>>>>> 3b17187f
 		ttm->sg = NULL;
 		return;
 	}
