--- conflicted
+++ resolved
@@ -121,8 +121,6 @@
 
 /* Fan speed registers in Quadro control report (from 0-100%) */
 static u16 quadro_ctrl_fan_offsets[] = { 0x37, 0x8c, 0xe1, 0x136 };
-<<<<<<< HEAD
-=======
 
 /* Register offsets for the High Flow Next */
 #define HIGHFLOWNEXT_NUM_SENSORS	2
@@ -133,7 +131,6 @@
 #define HIGHFLOWNEXT_CONDUCTIVITY	95
 #define HIGHFLOWNEXT_5V_VOLTAGE		97
 #define HIGHFLOWNEXT_5V_VOLTAGE_USB	99
->>>>>>> 2cb8e624
 
 /* Labels for D5 Next */
 static const char *const label_d5next_temp[] = {
