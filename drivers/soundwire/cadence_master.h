--- conflicted
+++ resolved
@@ -154,15 +154,11 @@
 int sdw_cdns_pdi_init(struct sdw_cdns *cdns,
 		      struct sdw_cdns_stream_config config);
 int sdw_cdns_exit_reset(struct sdw_cdns *cdns);
-<<<<<<< HEAD
-int sdw_cdns_enable_interrupt(struct sdw_cdns *cdns);
-=======
 int sdw_cdns_enable_interrupt(struct sdw_cdns *cdns, bool state);
 
 bool sdw_cdns_is_clock_stop(struct sdw_cdns *cdns);
 int sdw_cdns_clock_stop(struct sdw_cdns *cdns, bool block_wake);
 int sdw_cdns_clock_restart(struct sdw_cdns *cdns, bool bus_reset);
->>>>>>> d1988041
 
 #ifdef CONFIG_DEBUG_FS
 void sdw_cdns_debugfs_init(struct sdw_cdns *cdns, struct dentry *root);
