// SPDX-License-Identifier: GPL-2.0
/*
 * Intel INT0002 "Virtual GPIO" driver
 *
 * Copyright (C) 2017 Hans de Goede <hdegoede@redhat.com>
 *
 * Loosely based on android x86 kernel code which is:
 *
 * Copyright (c) 2014, Intel Corporation.
 *
 * Author: Dyut Kumar Sil <dyut.k.sil@intel.com>
 *
 * Some peripherals on Bay Trail and Cherry Trail platforms signal a Power
 * Management Event (PME) to the Power Management Controller (PMC) to wakeup
 * the system. When this happens software needs to clear the PME bus 0 status
 * bit in the GPE0a_STS register to avoid an IRQ storm on IRQ 9.
 *
 * This is modelled in ACPI through the INT0002 ACPI device, which is
 * called a "Virtual GPIO controller" in ACPI because it defines the event
 * handler to call when the PME triggers through _AEI and _L02 / _E02
 * methods as would be done for a real GPIO interrupt in ACPI. Note this
 * is a hack to define an AML event handler for the PME while using existing
 * ACPI mechanisms, this is not a real GPIO at all.
 *
 * This driver will bind to the INT0002 device, and register as a GPIO
 * controller, letting gpiolib-acpi.c call the _L02 handler as it would
 * for a real GPIO controller.
 */

#include <linux/acpi.h>
#include <linux/bitmap.h>
#include <linux/gpio/driver.h>
#include <linux/interrupt.h>
#include <linux/io.h>
#include <linux/kernel.h>
#include <linux/module.h>
#include <linux/platform_device.h>
#include <linux/slab.h>
#include <linux/suspend.h>

#include <asm/cpu_device_id.h>
#include <asm/intel-family.h>

#define DRV_NAME			"INT0002 Virtual GPIO"

/* For some reason the virtual GPIO pin tied to the GPE is numbered pin 2 */
#define GPE0A_PME_B0_VIRT_GPIO_PIN	2

#define GPE0A_PME_B0_STS_BIT		BIT(13)
#define GPE0A_PME_B0_EN_BIT		BIT(13)
#define GPE0A_STS_PORT			0x420
#define GPE0A_EN_PORT			0x428

<<<<<<< HEAD
#define ICPU(model)	{ X86_VENDOR_INTEL, 6, model, X86_FEATURE_ANY, }

static const struct x86_cpu_id int0002_cpu_ids[] = {
/*
 * Limit ourselves to Cherry Trail for now, until testing shows we
 * need to handle the INT0002 device on Baytrail too.
 *	ICPU(INTEL_FAM6_ATOM_SILVERMONT),	 * Valleyview, Bay Trail *
 */
	ICPU(INTEL_FAM6_ATOM_AIRMONT),		/* Braswell, Cherry Trail */
	{}
};

=======
>>>>>>> f7688b48
/*
 * As this is not a real GPIO at all, but just a hack to model an event in
 * ACPI the get / set functions are dummy functions.
 */

static int int0002_gpio_get(struct gpio_chip *chip, unsigned int offset)
{
	return 0;
}

static void int0002_gpio_set(struct gpio_chip *chip, unsigned int offset,
			     int value)
{
}

static int int0002_gpio_direction_output(struct gpio_chip *chip,
					 unsigned int offset, int value)
{
	return 0;
}

static void int0002_irq_ack(struct irq_data *data)
{
	outl(GPE0A_PME_B0_STS_BIT, GPE0A_STS_PORT);
}

static void int0002_irq_unmask(struct irq_data *data)
{
	u32 gpe_en_reg;

	gpe_en_reg = inl(GPE0A_EN_PORT);
	gpe_en_reg |= GPE0A_PME_B0_EN_BIT;
	outl(gpe_en_reg, GPE0A_EN_PORT);
}

static void int0002_irq_mask(struct irq_data *data)
{
	u32 gpe_en_reg;

	gpe_en_reg = inl(GPE0A_EN_PORT);
	gpe_en_reg &= ~GPE0A_PME_B0_EN_BIT;
	outl(gpe_en_reg, GPE0A_EN_PORT);
}

static int int0002_irq_set_wake(struct irq_data *data, unsigned int on)
{
	struct gpio_chip *chip = irq_data_get_irq_chip_data(data);
	struct platform_device *pdev = to_platform_device(chip->parent);
	int irq = platform_get_irq(pdev, 0);

	/* Propagate to parent irq */
	if (on)
		enable_irq_wake(irq);
	else
		disable_irq_wake(irq);

	return 0;
}

static irqreturn_t int0002_irq(int irq, void *data)
{
	struct gpio_chip *chip = data;
	u32 gpe_sts_reg;

	gpe_sts_reg = inl(GPE0A_STS_PORT);
	if (!(gpe_sts_reg & GPE0A_PME_B0_STS_BIT))
		return IRQ_NONE;

	generic_handle_irq(irq_find_mapping(chip->irq.domain,
					    GPE0A_PME_B0_VIRT_GPIO_PIN));

	pm_wakeup_hard_event(chip->parent);

	return IRQ_HANDLED;
}

static struct irq_chip int0002_byt_irqchip = {
	.name			= DRV_NAME,
	.irq_ack		= int0002_irq_ack,
	.irq_mask		= int0002_irq_mask,
	.irq_unmask		= int0002_irq_unmask,
	.irq_set_wake		= int0002_irq_set_wake,
};

static struct irq_chip int0002_cht_irqchip = {
	.name			= DRV_NAME,
	.irq_ack		= int0002_irq_ack,
	.irq_mask		= int0002_irq_mask,
	.irq_unmask		= int0002_irq_unmask,
	/*
	 * No set_wake, on CHT the IRQ is typically shared with the ACPI SCI
	 * and we don't want to mess with the ACPI SCI irq settings.
	 */
	.flags			= IRQCHIP_SKIP_SET_WAKE,
};

static const struct x86_cpu_id int0002_cpu_ids[] = {
	INTEL_CPU_FAM6(ATOM_SILVERMONT, int0002_byt_irqchip),	/* Valleyview, Bay Trail  */
	INTEL_CPU_FAM6(ATOM_AIRMONT, int0002_cht_irqchip),	/* Braswell, Cherry Trail */
	{}
};

static void int0002_init_irq_valid_mask(struct gpio_chip *chip,
					unsigned long *valid_mask,
					unsigned int ngpios)
{
	bitmap_clear(valid_mask, 0, GPE0A_PME_B0_VIRT_GPIO_PIN);
}

static int int0002_probe(struct platform_device *pdev)
{
	struct device *dev = &pdev->dev;
	const struct x86_cpu_id *cpu_id;
	struct irq_chip *irq_chip;
	struct gpio_chip *chip;
	int irq, ret;

	/* Menlow has a different INT0002 device? <sigh> */
	cpu_id = x86_match_cpu(int0002_cpu_ids);
	if (!cpu_id)
		return -ENODEV;

	irq = platform_get_irq(pdev, 0);
	if (irq < 0)
		return irq;

	chip = devm_kzalloc(dev, sizeof(*chip), GFP_KERNEL);
	if (!chip)
		return -ENOMEM;

	chip->label = DRV_NAME;
	chip->parent = dev;
	chip->owner = THIS_MODULE;
	chip->get = int0002_gpio_get;
	chip->set = int0002_gpio_set;
	chip->direction_input = int0002_gpio_get;
	chip->direction_output = int0002_gpio_direction_output;
	chip->base = -1;
	chip->ngpio = GPE0A_PME_B0_VIRT_GPIO_PIN + 1;
	chip->irq.init_valid_mask = int0002_init_irq_valid_mask;

	ret = devm_gpiochip_add_data(&pdev->dev, chip, NULL);
	if (ret) {
		dev_err(dev, "Error adding gpio chip: %d\n", ret);
		return ret;
	}

	/*
	 * We manually request the irq here instead of passing a flow-handler
	 * to gpiochip_set_chained_irqchip, because the irq is shared.
	 */
	ret = devm_request_irq(dev, irq, int0002_irq,
			       IRQF_SHARED, "INT0002", chip);
	if (ret) {
		dev_err(dev, "Error requesting IRQ %d: %d\n", irq, ret);
		return ret;
	}

	irq_chip = (struct irq_chip *)cpu_id->driver_data;

	ret = gpiochip_irqchip_add(chip, irq_chip, 0, handle_edge_irq,
				   IRQ_TYPE_NONE);
	if (ret) {
		dev_err(dev, "Error adding irqchip: %d\n", ret);
		return ret;
	}

	gpiochip_set_chained_irqchip(chip, irq_chip, irq, NULL);

	device_init_wakeup(dev, true);
	return 0;
}

static int int0002_remove(struct platform_device *pdev)
{
	device_init_wakeup(&pdev->dev, false);
	return 0;
}

static const struct acpi_device_id int0002_acpi_ids[] = {
	{ "INT0002", 0 },
	{ },
};
MODULE_DEVICE_TABLE(acpi, int0002_acpi_ids);

static struct platform_driver int0002_driver = {
	.driver = {
		.name			= DRV_NAME,
		.acpi_match_table	= int0002_acpi_ids,
	},
	.probe	= int0002_probe,
	.remove	= int0002_remove,
};

module_platform_driver(int0002_driver);

MODULE_AUTHOR("Hans de Goede <hdegoede@redhat.com>");
MODULE_DESCRIPTION("Intel INT0002 Virtual GPIO driver");
MODULE_LICENSE("GPL v2");<|MERGE_RESOLUTION|>--- conflicted
+++ resolved
@@ -51,21 +51,6 @@
 #define GPE0A_STS_PORT			0x420
 #define GPE0A_EN_PORT			0x428
 
-<<<<<<< HEAD
-#define ICPU(model)	{ X86_VENDOR_INTEL, 6, model, X86_FEATURE_ANY, }
-
-static const struct x86_cpu_id int0002_cpu_ids[] = {
-/*
- * Limit ourselves to Cherry Trail for now, until testing shows we
- * need to handle the INT0002 device on Baytrail too.
- *	ICPU(INTEL_FAM6_ATOM_SILVERMONT),	 * Valleyview, Bay Trail *
- */
-	ICPU(INTEL_FAM6_ATOM_AIRMONT),		/* Braswell, Cherry Trail */
-	{}
-};
-
-=======
->>>>>>> f7688b48
 /*
  * As this is not a real GPIO at all, but just a hack to model an event in
  * ACPI the get / set functions are dummy functions.
