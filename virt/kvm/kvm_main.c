--- conflicted
+++ resolved
@@ -3357,22 +3357,14 @@
 void kvm_vcpu_halt(struct kvm_vcpu *vcpu)
 {
 	bool halt_poll_allowed = !kvm_arch_no_poll(vcpu);
-<<<<<<< HEAD
-=======
 	bool do_halt_poll = halt_poll_allowed && vcpu->halt_poll_ns;
->>>>>>> 77b5472d
 	ktime_t start, cur, poll_end;
 	bool waited = false;
 	u64 halt_ns;
 
 	start = cur = poll_end = ktime_get();
-<<<<<<< HEAD
-	if (vcpu->halt_poll_ns && halt_poll_allowed) {
-		ktime_t stop = ktime_add_ns(ktime_get(), vcpu->halt_poll_ns);
-=======
 	if (do_halt_poll) {
 		ktime_t stop = ktime_add_ns(start, vcpu->halt_poll_ns);
->>>>>>> 77b5472d
 
 		do {
 			/*
