// SPDX-License-Identifier: GPL-2.0
/*
 * Memory Migration functionality - linux/mm/migrate.c
 *
 * Copyright (C) 2006 Silicon Graphics, Inc., Christoph Lameter
 *
 * Page migration was first developed in the context of the memory hotplug
 * project. The main authors of the migration code are:
 *
 * IWAMOTO Toshihiro <iwamoto@valinux.co.jp>
 * Hirokazu Takahashi <taka@valinux.co.jp>
 * Dave Hansen <haveblue@us.ibm.com>
 * Christoph Lameter
 */

#include <linux/migrate.h>
#include <linux/export.h>
#include <linux/swap.h>
#include <linux/swapops.h>
#include <linux/pagemap.h>
#include <linux/buffer_head.h>
#include <linux/mm_inline.h>
#include <linux/nsproxy.h>
#include <linux/pagevec.h>
#include <linux/ksm.h>
#include <linux/rmap.h>
#include <linux/topology.h>
#include <linux/cpu.h>
#include <linux/cpuset.h>
#include <linux/writeback.h>
#include <linux/mempolicy.h>
#include <linux/vmalloc.h>
#include <linux/security.h>
#include <linux/backing-dev.h>
#include <linux/compaction.h>
#include <linux/syscalls.h>
#include <linux/compat.h>
#include <linux/hugetlb.h>
#include <linux/hugetlb_cgroup.h>
#include <linux/gfp.h>
#include <linux/pfn_t.h>
#include <linux/memremap.h>
#include <linux/userfaultfd_k.h>
#include <linux/balloon_compaction.h>
#include <linux/page_idle.h>
#include <linux/page_owner.h>
#include <linux/sched/mm.h>
#include <linux/ptrace.h>
#include <linux/oom.h>
#include <linux/memory.h>
#include <linux/random.h>
#include <linux/sched/sysctl.h>

#include <asm/tlbflush.h>

#include <trace/events/migrate.h>

#include "internal.h"

int isolate_movable_page(struct page *page, isolate_mode_t mode)
{
	struct address_space *mapping;

	/*
	 * Avoid burning cycles with pages that are yet under __free_pages(),
	 * or just got freed under us.
	 *
	 * In case we 'win' a race for a movable page being freed under us and
	 * raise its refcount preventing __free_pages() from doing its job
	 * the put_page() at the end of this block will take care of
	 * release this page, thus avoiding a nasty leakage.
	 */
	if (unlikely(!get_page_unless_zero(page)))
		goto out;

	/*
	 * Check PageMovable before holding a PG_lock because page's owner
	 * assumes anybody doesn't touch PG_lock of newly allocated page
	 * so unconditionally grabbing the lock ruins page's owner side.
	 */
	if (unlikely(!__PageMovable(page)))
		goto out_putpage;
	/*
	 * As movable pages are not isolated from LRU lists, concurrent
	 * compaction threads can race against page migration functions
	 * as well as race against the releasing a page.
	 *
	 * In order to avoid having an already isolated movable page
	 * being (wrongly) re-isolated while it is under migration,
	 * or to avoid attempting to isolate pages being released,
	 * lets be sure we have the page lock
	 * before proceeding with the movable page isolation steps.
	 */
	if (unlikely(!trylock_page(page)))
		goto out_putpage;

	if (!PageMovable(page) || PageIsolated(page))
		goto out_no_isolated;

	mapping = page_mapping(page);
	VM_BUG_ON_PAGE(!mapping, page);

	if (!mapping->a_ops->isolate_page(page, mode))
		goto out_no_isolated;

	/* Driver shouldn't use PG_isolated bit of page->flags */
	WARN_ON_ONCE(PageIsolated(page));
	SetPageIsolated(page);
	unlock_page(page);

	return 0;

out_no_isolated:
	unlock_page(page);
out_putpage:
	put_page(page);
out:
	return -EBUSY;
}

static void putback_movable_page(struct page *page)
{
	struct address_space *mapping;

	mapping = page_mapping(page);
	mapping->a_ops->putback_page(page);
	ClearPageIsolated(page);
}

/*
 * Put previously isolated pages back onto the appropriate lists
 * from where they were once taken off for compaction/migration.
 *
 * This function shall be used whenever the isolated pageset has been
 * built from lru, balloon, hugetlbfs page. See isolate_migratepages_range()
 * and isolate_huge_page().
 */
void putback_movable_pages(struct list_head *l)
{
	struct page *page;
	struct page *page2;

	list_for_each_entry_safe(page, page2, l, lru) {
		if (unlikely(PageHuge(page))) {
			putback_active_hugepage(page);
			continue;
		}
		list_del(&page->lru);
		/*
		 * We isolated non-lru movable page so here we can use
		 * __PageMovable because LRU page's mapping cannot have
		 * PAGE_MAPPING_MOVABLE.
		 */
		if (unlikely(__PageMovable(page))) {
			VM_BUG_ON_PAGE(!PageIsolated(page), page);
			lock_page(page);
			if (PageMovable(page))
				putback_movable_page(page);
			else
				ClearPageIsolated(page);
			unlock_page(page);
			put_page(page);
		} else {
			mod_node_page_state(page_pgdat(page), NR_ISOLATED_ANON +
					page_is_file_lru(page), -thp_nr_pages(page));
			putback_lru_page(page);
		}
	}
}

/*
 * Restore a potential migration pte to a working pte entry
 */
static bool remove_migration_pte(struct folio *folio,
		struct vm_area_struct *vma, unsigned long addr, void *old)
{
	DEFINE_FOLIO_VMA_WALK(pvmw, old, vma, addr, PVMW_SYNC | PVMW_MIGRATION);

	while (page_vma_mapped_walk(&pvmw)) {
		pte_t pte;
		swp_entry_t entry;
		struct page *new;
		unsigned long idx = 0;

		/* pgoff is invalid for ksm pages, but they are never large */
		if (folio_test_large(folio) && !folio_test_hugetlb(folio))
			idx = linear_page_index(vma, pvmw.address) - pvmw.pgoff;
		new = folio_page(folio, idx);

#ifdef CONFIG_ARCH_ENABLE_THP_MIGRATION
		/* PMD-mapped THP migration entry */
		if (!pvmw.pte) {
			VM_BUG_ON_FOLIO(folio_test_hugetlb(folio) ||
					!folio_test_pmd_mappable(folio), folio);
			remove_migration_pmd(&pvmw, new);
			continue;
		}
#endif

		folio_get(folio);
		pte = pte_mkold(mk_pte(new, READ_ONCE(vma->vm_page_prot)));
		if (pte_swp_soft_dirty(*pvmw.pte))
			pte = pte_mksoft_dirty(pte);

		/*
		 * Recheck VMA as permissions can change since migration started
		 */
		entry = pte_to_swp_entry(*pvmw.pte);
		if (is_writable_migration_entry(entry))
			pte = maybe_mkwrite(pte, vma);
		else if (pte_swp_uffd_wp(*pvmw.pte))
			pte = pte_mkuffd_wp(pte);

		if (unlikely(is_device_private_page(new))) {
			if (pte_write(pte))
				entry = make_writable_device_private_entry(
							page_to_pfn(new));
			else
				entry = make_readable_device_private_entry(
							page_to_pfn(new));
			pte = swp_entry_to_pte(entry);
			if (pte_swp_soft_dirty(*pvmw.pte))
				pte = pte_swp_mksoft_dirty(pte);
			if (pte_swp_uffd_wp(*pvmw.pte))
				pte = pte_swp_mkuffd_wp(pte);
		}

#ifdef CONFIG_HUGETLB_PAGE
		if (folio_test_hugetlb(folio)) {
			unsigned int shift = huge_page_shift(hstate_vma(vma));

			pte = pte_mkhuge(pte);
			pte = arch_make_huge_pte(pte, shift, vma->vm_flags);
			if (folio_test_anon(folio))
				hugepage_add_anon_rmap(new, vma, pvmw.address);
			else
				page_dup_rmap(new, true);
			set_huge_pte_at(vma->vm_mm, pvmw.address, pvmw.pte, pte);
		} else
#endif
		{
			if (folio_test_anon(folio))
				page_add_anon_rmap(new, vma, pvmw.address, false);
			else
				page_add_file_rmap(new, vma, false);
			set_pte_at(vma->vm_mm, pvmw.address, pvmw.pte, pte);
		}
		if (vma->vm_flags & VM_LOCKED)
			mlock_page_drain_local();

		trace_remove_migration_pte(pvmw.address, pte_val(pte),
					   compound_order(new));

		/* No need to invalidate - it was non-present before */
		update_mmu_cache(vma, pvmw.address, pvmw.pte);
	}

	return true;
}

/*
 * Get rid of all migration entries and replace them by
 * references to the indicated page.
 */
void remove_migration_ptes(struct folio *src, struct folio *dst, bool locked)
{
	struct rmap_walk_control rwc = {
		.rmap_one = remove_migration_pte,
		.arg = src,
	};

	if (locked)
		rmap_walk_locked(dst, &rwc);
	else
		rmap_walk(dst, &rwc);
}

/*
 * Something used the pte of a page under migration. We need to
 * get to the page and wait until migration is finished.
 * When we return from this function the fault will be retried.
 */
void __migration_entry_wait(struct mm_struct *mm, pte_t *ptep,
				spinlock_t *ptl)
{
	pte_t pte;
	swp_entry_t entry;

	spin_lock(ptl);
	pte = *ptep;
	if (!is_swap_pte(pte))
		goto out;

	entry = pte_to_swp_entry(pte);
	if (!is_migration_entry(entry))
		goto out;

	migration_entry_wait_on_locked(entry, ptep, ptl);
	return;
out:
	pte_unmap_unlock(ptep, ptl);
}

void migration_entry_wait(struct mm_struct *mm, pmd_t *pmd,
				unsigned long address)
{
	spinlock_t *ptl = pte_lockptr(mm, pmd);
	pte_t *ptep = pte_offset_map(pmd, address);
	__migration_entry_wait(mm, ptep, ptl);
}

void migration_entry_wait_huge(struct vm_area_struct *vma,
		struct mm_struct *mm, pte_t *pte)
{
	spinlock_t *ptl = huge_pte_lockptr(hstate_vma(vma), mm, pte);
	__migration_entry_wait(mm, pte, ptl);
}

#ifdef CONFIG_ARCH_ENABLE_THP_MIGRATION
void pmd_migration_entry_wait(struct mm_struct *mm, pmd_t *pmd)
{
	spinlock_t *ptl;

	ptl = pmd_lock(mm, pmd);
	if (!is_pmd_migration_entry(*pmd))
		goto unlock;
	migration_entry_wait_on_locked(pmd_to_swp_entry(*pmd), NULL, ptl);
	return;
unlock:
	spin_unlock(ptl);
}
#endif

static int expected_page_refs(struct address_space *mapping, struct page *page)
{
	int expected_count = 1;

	if (mapping)
		expected_count += compound_nr(page) + page_has_private(page);
	return expected_count;
}

/*
 * Replace the page in the mapping.
 *
 * The number of remaining references must be:
 * 1 for anonymous pages without a mapping
 * 2 for pages with a mapping
 * 3 for pages with a mapping and PagePrivate/PagePrivate2 set.
 */
int folio_migrate_mapping(struct address_space *mapping,
		struct folio *newfolio, struct folio *folio, int extra_count)
{
	XA_STATE(xas, &mapping->i_pages, folio_index(folio));
	struct zone *oldzone, *newzone;
	int dirty;
	int expected_count = expected_page_refs(mapping, &folio->page) + extra_count;
	long nr = folio_nr_pages(folio);

	if (!mapping) {
		/* Anonymous page without mapping */
		if (folio_ref_count(folio) != expected_count)
			return -EAGAIN;

		/* No turning back from here */
		newfolio->index = folio->index;
		newfolio->mapping = folio->mapping;
		if (folio_test_swapbacked(folio))
			__folio_set_swapbacked(newfolio);

		return MIGRATEPAGE_SUCCESS;
	}

	oldzone = folio_zone(folio);
	newzone = folio_zone(newfolio);

	xas_lock_irq(&xas);
	if (!folio_ref_freeze(folio, expected_count)) {
		xas_unlock_irq(&xas);
		return -EAGAIN;
	}

	/*
	 * Now we know that no one else is looking at the folio:
	 * no turning back from here.
	 */
	newfolio->index = folio->index;
	newfolio->mapping = folio->mapping;
	folio_ref_add(newfolio, nr); /* add cache reference */
	if (folio_test_swapbacked(folio)) {
		__folio_set_swapbacked(newfolio);
		if (folio_test_swapcache(folio)) {
			folio_set_swapcache(newfolio);
			newfolio->private = folio_get_private(folio);
		}
	} else {
		VM_BUG_ON_FOLIO(folio_test_swapcache(folio), folio);
	}

	/* Move dirty while page refs frozen and newpage not yet exposed */
	dirty = folio_test_dirty(folio);
	if (dirty) {
		folio_clear_dirty(folio);
		folio_set_dirty(newfolio);
	}

	xas_store(&xas, newfolio);

	/*
	 * Drop cache reference from old page by unfreezing
	 * to one less reference.
	 * We know this isn't the last reference.
	 */
	folio_ref_unfreeze(folio, expected_count - nr);

	xas_unlock(&xas);
	/* Leave irq disabled to prevent preemption while updating stats */

	/*
	 * If moved to a different zone then also account
	 * the page for that zone. Other VM counters will be
	 * taken care of when we establish references to the
	 * new page and drop references to the old page.
	 *
	 * Note that anonymous pages are accounted for
	 * via NR_FILE_PAGES and NR_ANON_MAPPED if they
	 * are mapped to swap space.
	 */
	if (newzone != oldzone) {
		struct lruvec *old_lruvec, *new_lruvec;
		struct mem_cgroup *memcg;

		memcg = folio_memcg(folio);
		old_lruvec = mem_cgroup_lruvec(memcg, oldzone->zone_pgdat);
		new_lruvec = mem_cgroup_lruvec(memcg, newzone->zone_pgdat);

		__mod_lruvec_state(old_lruvec, NR_FILE_PAGES, -nr);
		__mod_lruvec_state(new_lruvec, NR_FILE_PAGES, nr);
		if (folio_test_swapbacked(folio) && !folio_test_swapcache(folio)) {
			__mod_lruvec_state(old_lruvec, NR_SHMEM, -nr);
			__mod_lruvec_state(new_lruvec, NR_SHMEM, nr);
		}
#ifdef CONFIG_SWAP
		if (folio_test_swapcache(folio)) {
			__mod_lruvec_state(old_lruvec, NR_SWAPCACHE, -nr);
			__mod_lruvec_state(new_lruvec, NR_SWAPCACHE, nr);
		}
#endif
		if (dirty && mapping_can_writeback(mapping)) {
			__mod_lruvec_state(old_lruvec, NR_FILE_DIRTY, -nr);
			__mod_zone_page_state(oldzone, NR_ZONE_WRITE_PENDING, -nr);
			__mod_lruvec_state(new_lruvec, NR_FILE_DIRTY, nr);
			__mod_zone_page_state(newzone, NR_ZONE_WRITE_PENDING, nr);
		}
	}
	local_irq_enable();

	return MIGRATEPAGE_SUCCESS;
}
EXPORT_SYMBOL(folio_migrate_mapping);

/*
 * The expected number of remaining references is the same as that
 * of folio_migrate_mapping().
 */
int migrate_huge_page_move_mapping(struct address_space *mapping,
				   struct page *newpage, struct page *page)
{
	XA_STATE(xas, &mapping->i_pages, page_index(page));
	int expected_count;

	xas_lock_irq(&xas);
	expected_count = 2 + page_has_private(page);
	if (page_count(page) != expected_count || xas_load(&xas) != page) {
		xas_unlock_irq(&xas);
		return -EAGAIN;
	}

	if (!page_ref_freeze(page, expected_count)) {
		xas_unlock_irq(&xas);
		return -EAGAIN;
	}

	newpage->index = page->index;
	newpage->mapping = page->mapping;

	get_page(newpage);

	xas_store(&xas, newpage);

	page_ref_unfreeze(page, expected_count - 1);

	xas_unlock_irq(&xas);

	return MIGRATEPAGE_SUCCESS;
}

/*
 * Copy the flags and some other ancillary information
 */
void folio_migrate_flags(struct folio *newfolio, struct folio *folio)
{
	int cpupid;

	if (folio_test_error(folio))
		folio_set_error(newfolio);
	if (folio_test_referenced(folio))
		folio_set_referenced(newfolio);
	if (folio_test_uptodate(folio))
		folio_mark_uptodate(newfolio);
	if (folio_test_clear_active(folio)) {
		VM_BUG_ON_FOLIO(folio_test_unevictable(folio), folio);
		folio_set_active(newfolio);
	} else if (folio_test_clear_unevictable(folio))
		folio_set_unevictable(newfolio);
	if (folio_test_workingset(folio))
		folio_set_workingset(newfolio);
	if (folio_test_checked(folio))
		folio_set_checked(newfolio);
	if (folio_test_mappedtodisk(folio))
		folio_set_mappedtodisk(newfolio);

	/* Move dirty on pages not done by folio_migrate_mapping() */
	if (folio_test_dirty(folio))
		folio_set_dirty(newfolio);

	if (folio_test_young(folio))
		folio_set_young(newfolio);
	if (folio_test_idle(folio))
		folio_set_idle(newfolio);

	/*
	 * Copy NUMA information to the new page, to prevent over-eager
	 * future migrations of this same page.
	 */
	cpupid = page_cpupid_xchg_last(&folio->page, -1);
	page_cpupid_xchg_last(&newfolio->page, cpupid);

	folio_migrate_ksm(newfolio, folio);
	/*
	 * Please do not reorder this without considering how mm/ksm.c's
	 * get_ksm_page() depends upon ksm_migrate_page() and PageSwapCache().
	 */
	if (folio_test_swapcache(folio))
		folio_clear_swapcache(folio);
	folio_clear_private(folio);

	/* page->private contains hugetlb specific flags */
	if (!folio_test_hugetlb(folio))
		folio->private = NULL;

	/*
	 * If any waiters have accumulated on the new page then
	 * wake them up.
	 */
	if (folio_test_writeback(newfolio))
		folio_end_writeback(newfolio);

	/*
	 * PG_readahead shares the same bit with PG_reclaim.  The above
	 * end_page_writeback() may clear PG_readahead mistakenly, so set the
	 * bit after that.
	 */
	if (folio_test_readahead(folio))
		folio_set_readahead(newfolio);

	folio_copy_owner(newfolio, folio);

	if (!folio_test_hugetlb(folio))
		mem_cgroup_migrate(folio, newfolio);
}
EXPORT_SYMBOL(folio_migrate_flags);

void folio_migrate_copy(struct folio *newfolio, struct folio *folio)
{
	folio_copy(newfolio, folio);
	folio_migrate_flags(newfolio, folio);
}
EXPORT_SYMBOL(folio_migrate_copy);

/************************************************************
 *                    Migration functions
 ***********************************************************/

/*
 * Common logic to directly migrate a single LRU page suitable for
 * pages that do not use PagePrivate/PagePrivate2.
 *
 * Pages are locked upon entry and exit.
 */
int migrate_page(struct address_space *mapping,
		struct page *newpage, struct page *page,
		enum migrate_mode mode)
{
	struct folio *newfolio = page_folio(newpage);
	struct folio *folio = page_folio(page);
	int rc;

	BUG_ON(folio_test_writeback(folio));	/* Writeback must be complete */

	rc = folio_migrate_mapping(mapping, newfolio, folio, 0);

	if (rc != MIGRATEPAGE_SUCCESS)
		return rc;

	if (mode != MIGRATE_SYNC_NO_COPY)
		folio_migrate_copy(newfolio, folio);
	else
		folio_migrate_flags(newfolio, folio);
	return MIGRATEPAGE_SUCCESS;
}
EXPORT_SYMBOL(migrate_page);

#ifdef CONFIG_BLOCK
/* Returns true if all buffers are successfully locked */
static bool buffer_migrate_lock_buffers(struct buffer_head *head,
							enum migrate_mode mode)
{
	struct buffer_head *bh = head;

	/* Simple case, sync compaction */
	if (mode != MIGRATE_ASYNC) {
		do {
			lock_buffer(bh);
			bh = bh->b_this_page;

		} while (bh != head);

		return true;
	}

	/* async case, we cannot block on lock_buffer so use trylock_buffer */
	do {
		if (!trylock_buffer(bh)) {
			/*
			 * We failed to lock the buffer and cannot stall in
			 * async migration. Release the taken locks
			 */
			struct buffer_head *failed_bh = bh;
			bh = head;
			while (bh != failed_bh) {
				unlock_buffer(bh);
				bh = bh->b_this_page;
			}
			return false;
		}

		bh = bh->b_this_page;
	} while (bh != head);
	return true;
}

static int __buffer_migrate_page(struct address_space *mapping,
		struct page *newpage, struct page *page, enum migrate_mode mode,
		bool check_refs)
{
	struct buffer_head *bh, *head;
	int rc;
	int expected_count;

	if (!page_has_buffers(page))
		return migrate_page(mapping, newpage, page, mode);

	/* Check whether page does not have extra refs before we do more work */
	expected_count = expected_page_refs(mapping, page);
	if (page_count(page) != expected_count)
		return -EAGAIN;

	head = page_buffers(page);
	if (!buffer_migrate_lock_buffers(head, mode))
		return -EAGAIN;

	if (check_refs) {
		bool busy;
		bool invalidated = false;

recheck_buffers:
		busy = false;
		spin_lock(&mapping->private_lock);
		bh = head;
		do {
			if (atomic_read(&bh->b_count)) {
				busy = true;
				break;
			}
			bh = bh->b_this_page;
		} while (bh != head);
		if (busy) {
			if (invalidated) {
				rc = -EAGAIN;
				goto unlock_buffers;
			}
			spin_unlock(&mapping->private_lock);
			invalidate_bh_lrus();
			invalidated = true;
			goto recheck_buffers;
		}
	}

	rc = migrate_page_move_mapping(mapping, newpage, page, 0);
	if (rc != MIGRATEPAGE_SUCCESS)
		goto unlock_buffers;

	attach_page_private(newpage, detach_page_private(page));

	bh = head;
	do {
		set_bh_page(bh, newpage, bh_offset(bh));
		bh = bh->b_this_page;

	} while (bh != head);

	if (mode != MIGRATE_SYNC_NO_COPY)
		migrate_page_copy(newpage, page);
	else
		migrate_page_states(newpage, page);

	rc = MIGRATEPAGE_SUCCESS;
unlock_buffers:
	if (check_refs)
		spin_unlock(&mapping->private_lock);
	bh = head;
	do {
		unlock_buffer(bh);
		bh = bh->b_this_page;

	} while (bh != head);

	return rc;
}

/*
 * Migration function for pages with buffers. This function can only be used
 * if the underlying filesystem guarantees that no other references to "page"
 * exist. For example attached buffer heads are accessed only under page lock.
 */
int buffer_migrate_page(struct address_space *mapping,
		struct page *newpage, struct page *page, enum migrate_mode mode)
{
	return __buffer_migrate_page(mapping, newpage, page, mode, false);
}
EXPORT_SYMBOL(buffer_migrate_page);

/*
 * Same as above except that this variant is more careful and checks that there
 * are also no buffer head references. This function is the right one for
 * mappings where buffer heads are directly looked up and referenced (such as
 * block device mappings).
 */
int buffer_migrate_page_norefs(struct address_space *mapping,
		struct page *newpage, struct page *page, enum migrate_mode mode)
{
	return __buffer_migrate_page(mapping, newpage, page, mode, true);
}
#endif

/*
 * Writeback a page to clean the dirty state
 */
static int writeout(struct address_space *mapping, struct page *page)
{
	struct folio *folio = page_folio(page);
	struct writeback_control wbc = {
		.sync_mode = WB_SYNC_NONE,
		.nr_to_write = 1,
		.range_start = 0,
		.range_end = LLONG_MAX,
		.for_reclaim = 1
	};
	int rc;

	if (!mapping->a_ops->writepage)
		/* No write method for the address space */
		return -EINVAL;

	if (!clear_page_dirty_for_io(page))
		/* Someone else already triggered a write */
		return -EAGAIN;

	/*
	 * A dirty page may imply that the underlying filesystem has
	 * the page on some queue. So the page must be clean for
	 * migration. Writeout may mean we loose the lock and the
	 * page state is no longer what we checked for earlier.
	 * At this point we know that the migration attempt cannot
	 * be successful.
	 */
	remove_migration_ptes(folio, folio, false);

	rc = mapping->a_ops->writepage(page, &wbc);

	if (rc != AOP_WRITEPAGE_ACTIVATE)
		/* unlocked. Relock */
		lock_page(page);

	return (rc < 0) ? -EIO : -EAGAIN;
}

/*
 * Default handling if a filesystem does not provide a migration function.
 */
static int fallback_migrate_page(struct address_space *mapping,
	struct page *newpage, struct page *page, enum migrate_mode mode)
{
	if (PageDirty(page)) {
		/* Only writeback pages in full synchronous migration */
		switch (mode) {
		case MIGRATE_SYNC:
		case MIGRATE_SYNC_NO_COPY:
			break;
		default:
			return -EBUSY;
		}
		return writeout(mapping, page);
	}

	/*
	 * Buffers may be managed in a filesystem specific way.
	 * We must have no buffers or drop them.
	 */
	if (page_has_private(page) &&
	    !try_to_release_page(page, GFP_KERNEL))
		return mode == MIGRATE_SYNC ? -EAGAIN : -EBUSY;

	return migrate_page(mapping, newpage, page, mode);
}

/*
 * Move a page to a newly allocated page
 * The page is locked and all ptes have been successfully removed.
 *
 * The new page will have replaced the old page if this function
 * is successful.
 *
 * Return value:
 *   < 0 - error code
 *  MIGRATEPAGE_SUCCESS - success
 */
static int move_to_new_page(struct page *newpage, struct page *page,
				enum migrate_mode mode)
{
	struct address_space *mapping;
	int rc = -EAGAIN;
	bool is_lru = !__PageMovable(page);

	VM_BUG_ON_PAGE(!PageLocked(page), page);
	VM_BUG_ON_PAGE(!PageLocked(newpage), newpage);

	mapping = page_mapping(page);

	if (likely(is_lru)) {
		if (!mapping)
			rc = migrate_page(mapping, newpage, page, mode);
		else if (mapping->a_ops->migratepage)
			/*
			 * Most pages have a mapping and most filesystems
			 * provide a migratepage callback. Anonymous pages
			 * are part of swap space which also has its own
			 * migratepage callback. This is the most common path
			 * for page migration.
			 */
			rc = mapping->a_ops->migratepage(mapping, newpage,
							page, mode);
		else
			rc = fallback_migrate_page(mapping, newpage,
							page, mode);
	} else {
		/*
		 * In case of non-lru page, it could be released after
		 * isolation step. In that case, we shouldn't try migration.
		 */
		VM_BUG_ON_PAGE(!PageIsolated(page), page);
		if (!PageMovable(page)) {
			rc = MIGRATEPAGE_SUCCESS;
			ClearPageIsolated(page);
			goto out;
		}

		rc = mapping->a_ops->migratepage(mapping, newpage,
						page, mode);
		WARN_ON_ONCE(rc == MIGRATEPAGE_SUCCESS &&
			!PageIsolated(page));
	}

	/*
	 * When successful, old pagecache page->mapping must be cleared before
	 * page is freed; but stats require that PageAnon be left as PageAnon.
	 */
	if (rc == MIGRATEPAGE_SUCCESS) {
		if (__PageMovable(page)) {
			VM_BUG_ON_PAGE(!PageIsolated(page), page);

			/*
			 * We clear PG_movable under page_lock so any compactor
			 * cannot try to migrate this page.
			 */
			ClearPageIsolated(page);
		}

		/*
		 * Anonymous and movable page->mapping will be cleared by
		 * free_pages_prepare so don't reset it here for keeping
		 * the type to work PageAnon, for example.
		 */
		if (!PageMappingFlags(page))
			page->mapping = NULL;

<<<<<<< HEAD
		if (likely(!is_zone_device_page(newpage))) {
			int i, nr = compound_nr(newpage);

			for (i = 0; i < nr; i++)
				flush_dcache_page(newpage + i);
		}
=======
		if (likely(!is_zone_device_page(newpage)))
			flush_dcache_folio(page_folio(newpage));
>>>>>>> 3a82f341
	}
out:
	return rc;
}

static int __unmap_and_move(struct page *page, struct page *newpage,
				int force, enum migrate_mode mode)
{
	struct folio *folio = page_folio(page);
	struct folio *dst = page_folio(newpage);
	int rc = -EAGAIN;
	bool page_was_mapped = false;
	struct anon_vma *anon_vma = NULL;
	bool is_lru = !__PageMovable(page);

	if (!trylock_page(page)) {
		if (!force || mode == MIGRATE_ASYNC)
			goto out;

		/*
		 * It's not safe for direct compaction to call lock_page.
		 * For example, during page readahead pages are added locked
		 * to the LRU. Later, when the IO completes the pages are
		 * marked uptodate and unlocked. However, the queueing
		 * could be merging multiple pages for one bio (e.g.
		 * mpage_readahead). If an allocation happens for the
		 * second or third page, the process can end up locking
		 * the same page twice and deadlocking. Rather than
		 * trying to be clever about what pages can be locked,
		 * avoid the use of lock_page for direct compaction
		 * altogether.
		 */
		if (current->flags & PF_MEMALLOC)
			goto out;

		lock_page(page);
	}

	if (PageWriteback(page)) {
		/*
		 * Only in the case of a full synchronous migration is it
		 * necessary to wait for PageWriteback. In the async case,
		 * the retry loop is too short and in the sync-light case,
		 * the overhead of stalling is too much
		 */
		switch (mode) {
		case MIGRATE_SYNC:
		case MIGRATE_SYNC_NO_COPY:
			break;
		default:
			rc = -EBUSY;
			goto out_unlock;
		}
		if (!force)
			goto out_unlock;
		wait_on_page_writeback(page);
	}

	/*
	 * By try_to_migrate(), page->mapcount goes down to 0 here. In this case,
	 * we cannot notice that anon_vma is freed while we migrates a page.
	 * This get_anon_vma() delays freeing anon_vma pointer until the end
	 * of migration. File cache pages are no problem because of page_lock()
	 * File Caches may use write_page() or lock_page() in migration, then,
	 * just care Anon page here.
	 *
	 * Only page_get_anon_vma() understands the subtleties of
	 * getting a hold on an anon_vma from outside one of its mms.
	 * But if we cannot get anon_vma, then we won't need it anyway,
	 * because that implies that the anon page is no longer mapped
	 * (and cannot be remapped so long as we hold the page lock).
	 */
	if (PageAnon(page) && !PageKsm(page))
		anon_vma = page_get_anon_vma(page);

	/*
	 * Block others from accessing the new page when we get around to
	 * establishing additional references. We are usually the only one
	 * holding a reference to newpage at this point. We used to have a BUG
	 * here if trylock_page(newpage) fails, but would like to allow for
	 * cases where there might be a race with the previous use of newpage.
	 * This is much like races on refcount of oldpage: just don't BUG().
	 */
	if (unlikely(!trylock_page(newpage)))
		goto out_unlock;

	if (unlikely(!is_lru)) {
		rc = move_to_new_page(newpage, page, mode);
		goto out_unlock_both;
	}

	/*
	 * Corner case handling:
	 * 1. When a new swap-cache page is read into, it is added to the LRU
	 * and treated as swapcache but it has no rmap yet.
	 * Calling try_to_unmap() against a page->mapping==NULL page will
	 * trigger a BUG.  So handle it here.
	 * 2. An orphaned page (see truncate_cleanup_page) might have
	 * fs-private metadata. The page can be picked up due to memory
	 * offlining.  Everywhere else except page reclaim, the page is
	 * invisible to the vm, so the page can not be migrated.  So try to
	 * free the metadata, so the page can be freed.
	 */
	if (!page->mapping) {
		VM_BUG_ON_PAGE(PageAnon(page), page);
		if (page_has_private(page)) {
			try_to_free_buffers(page);
			goto out_unlock_both;
		}
	} else if (page_mapped(page)) {
		/* Establish migration ptes */
		VM_BUG_ON_PAGE(PageAnon(page) && !PageKsm(page) && !anon_vma,
				page);
		try_to_migrate(folio, 0);
		page_was_mapped = true;
	}

	if (!page_mapped(page))
		rc = move_to_new_page(newpage, page, mode);

	/*
	 * When successful, push newpage to LRU immediately: so that if it
	 * turns out to be an mlocked page, remove_migration_ptes() will
	 * automatically build up the correct newpage->mlock_count for it.
	 *
	 * We would like to do something similar for the old page, when
	 * unsuccessful, and other cases when a page has been temporarily
	 * isolated from the unevictable LRU: but this case is the easiest.
	 */
	if (rc == MIGRATEPAGE_SUCCESS) {
		lru_cache_add(newpage);
		if (page_was_mapped)
			lru_add_drain();
	}

	if (page_was_mapped)
		remove_migration_ptes(folio,
			rc == MIGRATEPAGE_SUCCESS ? dst : folio, false);

out_unlock_both:
	unlock_page(newpage);
out_unlock:
	/* Drop an anon_vma reference if we took one */
	if (anon_vma)
		put_anon_vma(anon_vma);
	unlock_page(page);
out:
	/*
	 * If migration is successful, decrease refcount of the newpage,
	 * which will not free the page because new page owner increased
	 * refcounter.
	 */
	if (rc == MIGRATEPAGE_SUCCESS)
		put_page(newpage);

	return rc;
}

/*
 * Obtain the lock on page, remove all ptes and migrate the page
 * to the newly allocated page in newpage.
 */
static int unmap_and_move(new_page_t get_new_page,
				   free_page_t put_new_page,
				   unsigned long private, struct page *page,
				   int force, enum migrate_mode mode,
				   enum migrate_reason reason,
				   struct list_head *ret)
{
	int rc = MIGRATEPAGE_SUCCESS;
	struct page *newpage = NULL;

	if (!thp_migration_supported() && PageTransHuge(page))
		return -ENOSYS;

	if (page_count(page) == 1) {
		/* page was freed from under us. So we are done. */
		ClearPageActive(page);
		ClearPageUnevictable(page);
		if (unlikely(__PageMovable(page))) {
			lock_page(page);
			if (!PageMovable(page))
				ClearPageIsolated(page);
			unlock_page(page);
		}
		goto out;
	}

	newpage = get_new_page(page, private);
	if (!newpage)
		return -ENOMEM;

	rc = __unmap_and_move(page, newpage, force, mode);
	if (rc == MIGRATEPAGE_SUCCESS)
		set_page_owner_migrate_reason(newpage, reason);

out:
	if (rc != -EAGAIN) {
		/*
		 * A page that has been migrated has all references
		 * removed and will be freed. A page that has not been
		 * migrated will have kept its references and be restored.
		 */
		list_del(&page->lru);
	}

	/*
	 * If migration is successful, releases reference grabbed during
	 * isolation. Otherwise, restore the page to right list unless
	 * we want to retry.
	 */
	if (rc == MIGRATEPAGE_SUCCESS) {
		/*
		 * Compaction can migrate also non-LRU pages which are
		 * not accounted to NR_ISOLATED_*. They can be recognized
		 * as __PageMovable
		 */
		if (likely(!__PageMovable(page)))
			mod_node_page_state(page_pgdat(page), NR_ISOLATED_ANON +
					page_is_file_lru(page), -thp_nr_pages(page));

		if (reason != MR_MEMORY_FAILURE)
			/*
			 * We release the page in page_handle_poison.
			 */
			put_page(page);
	} else {
		if (rc != -EAGAIN)
			list_add_tail(&page->lru, ret);

		if (put_new_page)
			put_new_page(newpage, private);
		else
			put_page(newpage);
	}

	return rc;
}

/*
 * Counterpart of unmap_and_move_page() for hugepage migration.
 *
 * This function doesn't wait the completion of hugepage I/O
 * because there is no race between I/O and migration for hugepage.
 * Note that currently hugepage I/O occurs only in direct I/O
 * where no lock is held and PG_writeback is irrelevant,
 * and writeback status of all subpages are counted in the reference
 * count of the head page (i.e. if all subpages of a 2MB hugepage are
 * under direct I/O, the reference of the head page is 512 and a bit more.)
 * This means that when we try to migrate hugepage whose subpages are
 * doing direct I/O, some references remain after try_to_unmap() and
 * hugepage migration fails without data corruption.
 *
 * There is also no race when direct I/O is issued on the page under migration,
 * because then pte is replaced with migration swap entry and direct I/O code
 * will wait in the page fault for migration to complete.
 */
static int unmap_and_move_huge_page(new_page_t get_new_page,
				free_page_t put_new_page, unsigned long private,
				struct page *hpage, int force,
				enum migrate_mode mode, int reason,
				struct list_head *ret)
{
	struct folio *dst, *src = page_folio(hpage);
	int rc = -EAGAIN;
	int page_was_mapped = 0;
	struct page *new_hpage;
	struct anon_vma *anon_vma = NULL;
	struct address_space *mapping = NULL;

	/*
	 * Migratability of hugepages depends on architectures and their size.
	 * This check is necessary because some callers of hugepage migration
	 * like soft offline and memory hotremove don't walk through page
	 * tables or check whether the hugepage is pmd-based or not before
	 * kicking migration.
	 */
	if (!hugepage_migration_supported(page_hstate(hpage))) {
		list_move_tail(&hpage->lru, ret);
		return -ENOSYS;
	}

	if (page_count(hpage) == 1) {
		/* page was freed from under us. So we are done. */
		putback_active_hugepage(hpage);
		return MIGRATEPAGE_SUCCESS;
	}

	new_hpage = get_new_page(hpage, private);
	if (!new_hpage)
		return -ENOMEM;
	dst = page_folio(new_hpage);

	if (!trylock_page(hpage)) {
		if (!force)
			goto out;
		switch (mode) {
		case MIGRATE_SYNC:
		case MIGRATE_SYNC_NO_COPY:
			break;
		default:
			goto out;
		}
		lock_page(hpage);
	}

	/*
	 * Check for pages which are in the process of being freed.  Without
	 * page_mapping() set, hugetlbfs specific move page routine will not
	 * be called and we could leak usage counts for subpools.
	 */
	if (hugetlb_page_subpool(hpage) && !page_mapping(hpage)) {
		rc = -EBUSY;
		goto out_unlock;
	}

	if (PageAnon(hpage))
		anon_vma = page_get_anon_vma(hpage);

	if (unlikely(!trylock_page(new_hpage)))
		goto put_anon;

	if (page_mapped(hpage)) {
		bool mapping_locked = false;
		enum ttu_flags ttu = 0;

		if (!PageAnon(hpage)) {
			/*
			 * In shared mappings, try_to_unmap could potentially
			 * call huge_pmd_unshare.  Because of this, take
			 * semaphore in write mode here and set TTU_RMAP_LOCKED
			 * to let lower levels know we have taken the lock.
			 */
			mapping = hugetlb_page_mapping_lock_write(hpage);
			if (unlikely(!mapping))
				goto unlock_put_anon;

			mapping_locked = true;
			ttu |= TTU_RMAP_LOCKED;
		}

		try_to_migrate(src, ttu);
		page_was_mapped = 1;

		if (mapping_locked)
			i_mmap_unlock_write(mapping);
	}

	if (!page_mapped(hpage))
		rc = move_to_new_page(new_hpage, hpage, mode);

	if (page_was_mapped)
		remove_migration_ptes(src,
			rc == MIGRATEPAGE_SUCCESS ? dst : src, false);

unlock_put_anon:
	unlock_page(new_hpage);

put_anon:
	if (anon_vma)
		put_anon_vma(anon_vma);

	if (rc == MIGRATEPAGE_SUCCESS) {
		move_hugetlb_state(hpage, new_hpage, reason);
		put_new_page = NULL;
	}

out_unlock:
	unlock_page(hpage);
out:
	if (rc == MIGRATEPAGE_SUCCESS)
		putback_active_hugepage(hpage);
	else if (rc != -EAGAIN)
		list_move_tail(&hpage->lru, ret);

	/*
	 * If migration was not successful and there's a freeing callback, use
	 * it.  Otherwise, put_page() will drop the reference grabbed during
	 * isolation.
	 */
	if (put_new_page)
		put_new_page(new_hpage, private);
	else
		putback_active_hugepage(new_hpage);

	return rc;
}

static inline int try_split_thp(struct page *page, struct page **page2,
				struct list_head *from)
{
	int rc = 0;

	lock_page(page);
	rc = split_huge_page_to_list(page, from);
	unlock_page(page);
	if (!rc)
		list_safe_reset_next(page, *page2, lru);

	return rc;
}

/*
 * migrate_pages - migrate the pages specified in a list, to the free pages
 *		   supplied as the target for the page migration
 *
 * @from:		The list of pages to be migrated.
 * @get_new_page:	The function used to allocate free pages to be used
 *			as the target of the page migration.
 * @put_new_page:	The function used to free target pages if migration
 *			fails, or NULL if no special handling is necessary.
 * @private:		Private data to be passed on to get_new_page()
 * @mode:		The migration mode that specifies the constraints for
 *			page migration, if any.
 * @reason:		The reason for page migration.
 * @ret_succeeded:	Set to the number of normal pages migrated successfully if
 *			the caller passes a non-NULL pointer.
 *
 * The function returns after 10 attempts or if no pages are movable any more
 * because the list has become empty or no retryable pages exist any more.
 * It is caller's responsibility to call putback_movable_pages() to return pages
 * to the LRU or free list only if ret != 0.
 *
 * Returns the number of {normal page, THP, hugetlb} that were not migrated, or
 * an error code. The number of THP splits will be considered as the number of
 * non-migrated THP, no matter how many subpages of the THP are migrated successfully.
 */
int migrate_pages(struct list_head *from, new_page_t get_new_page,
		free_page_t put_new_page, unsigned long private,
		enum migrate_mode mode, int reason, unsigned int *ret_succeeded)
{
	int retry = 1;
	int thp_retry = 1;
	int nr_failed = 0;
	int nr_failed_pages = 0;
	int nr_succeeded = 0;
	int nr_thp_succeeded = 0;
	int nr_thp_failed = 0;
	int nr_thp_split = 0;
	int pass = 0;
	bool is_thp = false;
	struct page *page;
	struct page *page2;
	int rc, nr_subpages;
	LIST_HEAD(ret_pages);
	LIST_HEAD(thp_split_pages);
	bool nosplit = (reason == MR_NUMA_MISPLACED);
	bool no_subpage_counting = false;

	trace_mm_migrate_pages_start(mode, reason);

thp_subpage_migration:
	for (pass = 0; pass < 10 && (retry || thp_retry); pass++) {
		retry = 0;
		thp_retry = 0;

		list_for_each_entry_safe(page, page2, from, lru) {
retry:
			/*
			 * THP statistics is based on the source huge page.
			 * Capture required information that might get lost
			 * during migration.
			 */
			is_thp = PageTransHuge(page) && !PageHuge(page);
			nr_subpages = compound_nr(page);
			cond_resched();

			if (PageHuge(page))
				rc = unmap_and_move_huge_page(get_new_page,
						put_new_page, private, page,
						pass > 2, mode, reason,
						&ret_pages);
			else
				rc = unmap_and_move(get_new_page, put_new_page,
						private, page, pass > 2, mode,
						reason, &ret_pages);
			/*
			 * The rules are:
			 *	Success: non hugetlb page will be freed, hugetlb
			 *		 page will be put back
			 *	-EAGAIN: stay on the from list
			 *	-ENOMEM: stay on the from list
			 *	Other errno: put on ret_pages list then splice to
			 *		     from list
			 */
			switch(rc) {
			/*
			 * THP migration might be unsupported or the
			 * allocation could've failed so we should
			 * retry on the same page with the THP split
			 * to base pages.
			 *
			 * Head page is retried immediately and tail
			 * pages are added to the tail of the list so
			 * we encounter them after the rest of the list
			 * is processed.
			 */
			case -ENOSYS:
				/* THP migration is unsupported */
				if (is_thp) {
					nr_thp_failed++;
					if (!try_split_thp(page, &page2, &thp_split_pages)) {
						nr_thp_split++;
						goto retry;
					}

					nr_failed_pages += nr_subpages;
					break;
				}

				/* Hugetlb migration is unsupported */
				if (!no_subpage_counting)
					nr_failed++;
				nr_failed_pages += nr_subpages;
				break;
			case -ENOMEM:
				/*
				 * When memory is low, don't bother to try to migrate
				 * other pages, just exit.
				 * THP NUMA faulting doesn't split THP to retry.
				 */
				if (is_thp && !nosplit) {
					nr_thp_failed++;
					if (!try_split_thp(page, &page2, &thp_split_pages)) {
						nr_thp_split++;
						goto retry;
					}

					nr_failed_pages += nr_subpages;
					goto out;
				}

				if (!no_subpage_counting)
					nr_failed++;
				nr_failed_pages += nr_subpages;
				goto out;
			case -EAGAIN:
				if (is_thp) {
					thp_retry++;
					break;
				}
				retry++;
				break;
			case MIGRATEPAGE_SUCCESS:
				nr_succeeded += nr_subpages;
				if (is_thp) {
					nr_thp_succeeded++;
					break;
				}
				break;
			default:
				/*
				 * Permanent failure (-EBUSY, etc.):
				 * unlike -EAGAIN case, the failed page is
				 * removed from migration page list and not
				 * retried in the next outer loop.
				 */
				if (is_thp) {
					nr_thp_failed++;
					nr_failed_pages += nr_subpages;
					break;
				}

				if (!no_subpage_counting)
					nr_failed++;
				nr_failed_pages += nr_subpages;
				break;
			}
		}
	}
	nr_failed += retry;
	nr_thp_failed += thp_retry;
	/*
	 * Try to migrate subpages of fail-to-migrate THPs, no nr_failed
	 * counting in this round, since all subpages of a THP is counted
	 * as 1 failure in the first round.
	 */
	if (!list_empty(&thp_split_pages)) {
		/*
		 * Move non-migrated pages (after 10 retries) to ret_pages
		 * to avoid migrating them again.
		 */
		list_splice_init(from, &ret_pages);
		list_splice_init(&thp_split_pages, from);
		no_subpage_counting = true;
		retry = 1;
		goto thp_subpage_migration;
	}

	rc = nr_failed + nr_thp_failed;
out:
	/*
	 * Put the permanent failure page back to migration list, they
	 * will be put back to the right list by the caller.
	 */
	list_splice(&ret_pages, from);

	count_vm_events(PGMIGRATE_SUCCESS, nr_succeeded);
	count_vm_events(PGMIGRATE_FAIL, nr_failed_pages);
	count_vm_events(THP_MIGRATION_SUCCESS, nr_thp_succeeded);
	count_vm_events(THP_MIGRATION_FAIL, nr_thp_failed);
	count_vm_events(THP_MIGRATION_SPLIT, nr_thp_split);
	trace_mm_migrate_pages(nr_succeeded, nr_failed_pages, nr_thp_succeeded,
			       nr_thp_failed, nr_thp_split, mode, reason);

	if (ret_succeeded)
		*ret_succeeded = nr_succeeded;

	return rc;
}

struct page *alloc_migration_target(struct page *page, unsigned long private)
{
	struct folio *folio = page_folio(page);
	struct migration_target_control *mtc;
	gfp_t gfp_mask;
	unsigned int order = 0;
	struct folio *new_folio = NULL;
	int nid;
	int zidx;

	mtc = (struct migration_target_control *)private;
	gfp_mask = mtc->gfp_mask;
	nid = mtc->nid;
	if (nid == NUMA_NO_NODE)
		nid = folio_nid(folio);

	if (folio_test_hugetlb(folio)) {
		struct hstate *h = page_hstate(&folio->page);

		gfp_mask = htlb_modify_alloc_mask(h, gfp_mask);
		return alloc_huge_page_nodemask(h, nid, mtc->nmask, gfp_mask);
	}

	if (folio_test_large(folio)) {
		/*
		 * clear __GFP_RECLAIM to make the migration callback
		 * consistent with regular THP allocations.
		 */
		gfp_mask &= ~__GFP_RECLAIM;
		gfp_mask |= GFP_TRANSHUGE;
		order = folio_order(folio);
	}
	zidx = zone_idx(folio_zone(folio));
	if (is_highmem_idx(zidx) || zidx == ZONE_MOVABLE)
		gfp_mask |= __GFP_HIGHMEM;

	new_folio = __folio_alloc(gfp_mask, order, nid, mtc->nmask);

	return &new_folio->page;
}

#ifdef CONFIG_NUMA

static int store_status(int __user *status, int start, int value, int nr)
{
	while (nr-- > 0) {
		if (put_user(value, status + start))
			return -EFAULT;
		start++;
	}

	return 0;
}

static int do_move_pages_to_node(struct mm_struct *mm,
		struct list_head *pagelist, int node)
{
	int err;
	struct migration_target_control mtc = {
		.nid = node,
		.gfp_mask = GFP_HIGHUSER_MOVABLE | __GFP_THISNODE,
	};

	err = migrate_pages(pagelist, alloc_migration_target, NULL,
		(unsigned long)&mtc, MIGRATE_SYNC, MR_SYSCALL, NULL);
	if (err)
		putback_movable_pages(pagelist);
	return err;
}

/*
 * Resolves the given address to a struct page, isolates it from the LRU and
 * puts it to the given pagelist.
 * Returns:
 *     errno - if the page cannot be found/isolated
 *     0 - when it doesn't have to be migrated because it is already on the
 *         target node
 *     1 - when it has been queued
 */
static int add_page_for_migration(struct mm_struct *mm, unsigned long addr,
		int node, struct list_head *pagelist, bool migrate_all)
{
	struct vm_area_struct *vma;
	struct page *page;
	int err;

	mmap_read_lock(mm);
	err = -EFAULT;
	vma = find_vma(mm, addr);
	if (!vma || addr < vma->vm_start || !vma_migratable(vma))
		goto out;

	/* FOLL_DUMP to ignore special (like zero) pages */
	page = follow_page(vma, addr, FOLL_GET | FOLL_DUMP);

	err = PTR_ERR(page);
	if (IS_ERR(page))
		goto out;

	err = -ENOENT;
	if (!page)
		goto out;

	err = 0;
	if (page_to_nid(page) == node)
		goto out_putpage;

	err = -EACCES;
	if (page_mapcount(page) > 1 && !migrate_all)
		goto out_putpage;

	if (PageHuge(page)) {
		if (PageHead(page)) {
			isolate_huge_page(page, pagelist);
			err = 1;
		}
	} else {
		struct page *head;

		head = compound_head(page);
		err = isolate_lru_page(head);
		if (err)
			goto out_putpage;

		err = 1;
		list_add_tail(&head->lru, pagelist);
		mod_node_page_state(page_pgdat(head),
			NR_ISOLATED_ANON + page_is_file_lru(head),
			thp_nr_pages(head));
	}
out_putpage:
	/*
	 * Either remove the duplicate refcount from
	 * isolate_lru_page() or drop the page ref if it was
	 * not isolated.
	 */
	put_page(page);
out:
	mmap_read_unlock(mm);
	return err;
}

static int move_pages_and_store_status(struct mm_struct *mm, int node,
		struct list_head *pagelist, int __user *status,
		int start, int i, unsigned long nr_pages)
{
	int err;

	if (list_empty(pagelist))
		return 0;

	err = do_move_pages_to_node(mm, pagelist, node);
	if (err) {
		/*
		 * Positive err means the number of failed
		 * pages to migrate.  Since we are going to
		 * abort and return the number of non-migrated
		 * pages, so need to include the rest of the
		 * nr_pages that have not been attempted as
		 * well.
		 */
		if (err > 0)
			err += nr_pages - i - 1;
		return err;
	}
	return store_status(status, start, node, i - start);
}

/*
 * Migrate an array of page address onto an array of nodes and fill
 * the corresponding array of status.
 */
static int do_pages_move(struct mm_struct *mm, nodemask_t task_nodes,
			 unsigned long nr_pages,
			 const void __user * __user *pages,
			 const int __user *nodes,
			 int __user *status, int flags)
{
	int current_node = NUMA_NO_NODE;
	LIST_HEAD(pagelist);
	int start, i;
	int err = 0, err1;

	lru_cache_disable();

	for (i = start = 0; i < nr_pages; i++) {
		const void __user *p;
		unsigned long addr;
		int node;

		err = -EFAULT;
		if (get_user(p, pages + i))
			goto out_flush;
		if (get_user(node, nodes + i))
			goto out_flush;
		addr = (unsigned long)untagged_addr(p);

		err = -ENODEV;
		if (node < 0 || node >= MAX_NUMNODES)
			goto out_flush;
		if (!node_state(node, N_MEMORY))
			goto out_flush;

		err = -EACCES;
		if (!node_isset(node, task_nodes))
			goto out_flush;

		if (current_node == NUMA_NO_NODE) {
			current_node = node;
			start = i;
		} else if (node != current_node) {
			err = move_pages_and_store_status(mm, current_node,
					&pagelist, status, start, i, nr_pages);
			if (err)
				goto out;
			start = i;
			current_node = node;
		}

		/*
		 * Errors in the page lookup or isolation are not fatal and we simply
		 * report them via status
		 */
		err = add_page_for_migration(mm, addr, current_node,
				&pagelist, flags & MPOL_MF_MOVE_ALL);

		if (err > 0) {
			/* The page is successfully queued for migration */
			continue;
		}

		/*
		 * The move_pages() man page does not have an -EEXIST choice, so
		 * use -EFAULT instead.
		 */
		if (err == -EEXIST)
			err = -EFAULT;

		/*
		 * If the page is already on the target node (!err), store the
		 * node, otherwise, store the err.
		 */
		err = store_status(status, i, err ? : current_node, 1);
		if (err)
			goto out_flush;

		err = move_pages_and_store_status(mm, current_node, &pagelist,
				status, start, i, nr_pages);
		if (err)
			goto out;
		current_node = NUMA_NO_NODE;
	}
out_flush:
	/* Make sure we do not overwrite the existing error */
	err1 = move_pages_and_store_status(mm, current_node, &pagelist,
				status, start, i, nr_pages);
	if (err >= 0)
		err = err1;
out:
	lru_cache_enable();
	return err;
}

/*
 * Determine the nodes of an array of pages and store it in an array of status.
 */
static void do_pages_stat_array(struct mm_struct *mm, unsigned long nr_pages,
				const void __user **pages, int *status)
{
	unsigned long i;

	mmap_read_lock(mm);

	for (i = 0; i < nr_pages; i++) {
		unsigned long addr = (unsigned long)(*pages);
		struct vm_area_struct *vma;
		struct page *page;
		int err = -EFAULT;

		vma = vma_lookup(mm, addr);
		if (!vma)
			goto set_status;

		/* FOLL_DUMP to ignore special (like zero) pages */
		page = follow_page(vma, addr, FOLL_DUMP);

		err = PTR_ERR(page);
		if (IS_ERR(page))
			goto set_status;

		err = page ? page_to_nid(page) : -ENOENT;
set_status:
		*status = err;

		pages++;
		status++;
	}

	mmap_read_unlock(mm);
}

static int get_compat_pages_array(const void __user *chunk_pages[],
				  const void __user * __user *pages,
				  unsigned long chunk_nr)
{
	compat_uptr_t __user *pages32 = (compat_uptr_t __user *)pages;
	compat_uptr_t p;
	int i;

	for (i = 0; i < chunk_nr; i++) {
		if (get_user(p, pages32 + i))
			return -EFAULT;
		chunk_pages[i] = compat_ptr(p);
	}

	return 0;
}

/*
 * Determine the nodes of a user array of pages and store it in
 * a user array of status.
 */
static int do_pages_stat(struct mm_struct *mm, unsigned long nr_pages,
			 const void __user * __user *pages,
			 int __user *status)
{
#define DO_PAGES_STAT_CHUNK_NR 16
	const void __user *chunk_pages[DO_PAGES_STAT_CHUNK_NR];
	int chunk_status[DO_PAGES_STAT_CHUNK_NR];

	while (nr_pages) {
		unsigned long chunk_nr;

		chunk_nr = nr_pages;
		if (chunk_nr > DO_PAGES_STAT_CHUNK_NR)
			chunk_nr = DO_PAGES_STAT_CHUNK_NR;

		if (in_compat_syscall()) {
			if (get_compat_pages_array(chunk_pages, pages,
						   chunk_nr))
				break;
		} else {
			if (copy_from_user(chunk_pages, pages,
				      chunk_nr * sizeof(*chunk_pages)))
				break;
		}

		do_pages_stat_array(mm, chunk_nr, chunk_pages, chunk_status);

		if (copy_to_user(status, chunk_status, chunk_nr * sizeof(*status)))
			break;

		pages += chunk_nr;
		status += chunk_nr;
		nr_pages -= chunk_nr;
	}
	return nr_pages ? -EFAULT : 0;
}

static struct mm_struct *find_mm_struct(pid_t pid, nodemask_t *mem_nodes)
{
	struct task_struct *task;
	struct mm_struct *mm;

	/*
	 * There is no need to check if current process has the right to modify
	 * the specified process when they are same.
	 */
	if (!pid) {
		mmget(current->mm);
		*mem_nodes = cpuset_mems_allowed(current);
		return current->mm;
	}

	/* Find the mm_struct */
	rcu_read_lock();
	task = find_task_by_vpid(pid);
	if (!task) {
		rcu_read_unlock();
		return ERR_PTR(-ESRCH);
	}
	get_task_struct(task);

	/*
	 * Check if this process has the right to modify the specified
	 * process. Use the regular "ptrace_may_access()" checks.
	 */
	if (!ptrace_may_access(task, PTRACE_MODE_READ_REALCREDS)) {
		rcu_read_unlock();
		mm = ERR_PTR(-EPERM);
		goto out;
	}
	rcu_read_unlock();

	mm = ERR_PTR(security_task_movememory(task));
	if (IS_ERR(mm))
		goto out;
	*mem_nodes = cpuset_mems_allowed(task);
	mm = get_task_mm(task);
out:
	put_task_struct(task);
	if (!mm)
		mm = ERR_PTR(-EINVAL);
	return mm;
}

/*
 * Move a list of pages in the address space of the currently executing
 * process.
 */
static int kernel_move_pages(pid_t pid, unsigned long nr_pages,
			     const void __user * __user *pages,
			     const int __user *nodes,
			     int __user *status, int flags)
{
	struct mm_struct *mm;
	int err;
	nodemask_t task_nodes;

	/* Check flags */
	if (flags & ~(MPOL_MF_MOVE|MPOL_MF_MOVE_ALL))
		return -EINVAL;

	if ((flags & MPOL_MF_MOVE_ALL) && !capable(CAP_SYS_NICE))
		return -EPERM;

	mm = find_mm_struct(pid, &task_nodes);
	if (IS_ERR(mm))
		return PTR_ERR(mm);

	if (nodes)
		err = do_pages_move(mm, task_nodes, nr_pages, pages,
				    nodes, status, flags);
	else
		err = do_pages_stat(mm, nr_pages, pages, status);

	mmput(mm);
	return err;
}

SYSCALL_DEFINE6(move_pages, pid_t, pid, unsigned long, nr_pages,
		const void __user * __user *, pages,
		const int __user *, nodes,
		int __user *, status, int, flags)
{
	return kernel_move_pages(pid, nr_pages, pages, nodes, status, flags);
}

#ifdef CONFIG_NUMA_BALANCING
/*
 * Returns true if this is a safe migration target node for misplaced NUMA
 * pages. Currently it only checks the watermarks which crude
 */
static bool migrate_balanced_pgdat(struct pglist_data *pgdat,
				   unsigned long nr_migrate_pages)
{
	int z;

	for (z = pgdat->nr_zones - 1; z >= 0; z--) {
		struct zone *zone = pgdat->node_zones + z;

		if (!populated_zone(zone))
			continue;

		/* Avoid waking kswapd by allocating pages_to_migrate pages. */
		if (!zone_watermark_ok(zone, 0,
				       high_wmark_pages(zone) +
				       nr_migrate_pages,
				       ZONE_MOVABLE, 0))
			continue;
		return true;
	}
	return false;
}

static struct page *alloc_misplaced_dst_page(struct page *page,
					   unsigned long data)
{
	int nid = (int) data;
	int order = compound_order(page);
	gfp_t gfp = __GFP_THISNODE;
	struct folio *new;

	if (order > 0)
		gfp |= GFP_TRANSHUGE_LIGHT;
	else {
		gfp |= GFP_HIGHUSER_MOVABLE | __GFP_NOMEMALLOC | __GFP_NORETRY |
			__GFP_NOWARN;
		gfp &= ~__GFP_RECLAIM;
	}
	new = __folio_alloc_node(gfp, order, nid);

	return &new->page;
}

static int numamigrate_isolate_page(pg_data_t *pgdat, struct page *page)
{
	int page_lru;
	int nr_pages = thp_nr_pages(page);
	int order = compound_order(page);

	VM_BUG_ON_PAGE(order && !PageTransHuge(page), page);

	/* Do not migrate THP mapped by multiple processes */
	if (PageTransHuge(page) && total_mapcount(page) > 1)
		return 0;

	/* Avoid migrating to a node that is nearly full */
	if (!migrate_balanced_pgdat(pgdat, nr_pages)) {
		int z;

		if (!(sysctl_numa_balancing_mode & NUMA_BALANCING_MEMORY_TIERING))
			return 0;
		for (z = pgdat->nr_zones - 1; z >= 0; z--) {
			if (populated_zone(pgdat->node_zones + z))
				break;
		}
		wakeup_kswapd(pgdat->node_zones + z, 0, order, ZONE_MOVABLE);
		return 0;
	}

	if (isolate_lru_page(page))
		return 0;

	page_lru = page_is_file_lru(page);
	mod_node_page_state(page_pgdat(page), NR_ISOLATED_ANON + page_lru,
			    nr_pages);

	/*
	 * Isolating the page has taken another reference, so the
	 * caller's reference can be safely dropped without the page
	 * disappearing underneath us during migration.
	 */
	put_page(page);
	return 1;
}

/*
 * Attempt to migrate a misplaced page to the specified destination
 * node. Caller is expected to have an elevated reference count on
 * the page that will be dropped by this function before returning.
 */
int migrate_misplaced_page(struct page *page, struct vm_area_struct *vma,
			   int node)
{
	pg_data_t *pgdat = NODE_DATA(node);
	int isolated;
	int nr_remaining;
	unsigned int nr_succeeded;
	LIST_HEAD(migratepages);
	int nr_pages = thp_nr_pages(page);

	/*
	 * Don't migrate file pages that are mapped in multiple processes
	 * with execute permissions as they are probably shared libraries.
	 */
	if (page_mapcount(page) != 1 && page_is_file_lru(page) &&
	    (vma->vm_flags & VM_EXEC))
		goto out;

	/*
	 * Also do not migrate dirty pages as not all filesystems can move
	 * dirty pages in MIGRATE_ASYNC mode which is a waste of cycles.
	 */
	if (page_is_file_lru(page) && PageDirty(page))
		goto out;

	isolated = numamigrate_isolate_page(pgdat, page);
	if (!isolated)
		goto out;

	list_add(&page->lru, &migratepages);
	nr_remaining = migrate_pages(&migratepages, alloc_misplaced_dst_page,
				     NULL, node, MIGRATE_ASYNC,
				     MR_NUMA_MISPLACED, &nr_succeeded);
	if (nr_remaining) {
		if (!list_empty(&migratepages)) {
			list_del(&page->lru);
			mod_node_page_state(page_pgdat(page), NR_ISOLATED_ANON +
					page_is_file_lru(page), -nr_pages);
			putback_lru_page(page);
		}
		isolated = 0;
	}
	if (nr_succeeded) {
		count_vm_numa_events(NUMA_PAGE_MIGRATE, nr_succeeded);
		if (!node_is_toptier(page_to_nid(page)) && node_is_toptier(node))
			mod_node_page_state(pgdat, PGPROMOTE_SUCCESS,
					    nr_succeeded);
	}
	BUG_ON(!list_empty(&migratepages));
	return isolated;

out:
	put_page(page);
	return 0;
}
#endif /* CONFIG_NUMA_BALANCING */
#endif /* CONFIG_NUMA */

/*
 * node_demotion[] example:
 *
 * Consider a system with two sockets.  Each socket has
 * three classes of memory attached: fast, medium and slow.
 * Each memory class is placed in its own NUMA node.  The
 * CPUs are placed in the node with the "fast" memory.  The
 * 6 NUMA nodes (0-5) might be split among the sockets like
 * this:
 *
 *	Socket A: 0, 1, 2
 *	Socket B: 3, 4, 5
 *
 * When Node 0 fills up, its memory should be migrated to
 * Node 1.  When Node 1 fills up, it should be migrated to
 * Node 2.  The migration path start on the nodes with the
 * processors (since allocations default to this node) and
 * fast memory, progress through medium and end with the
 * slow memory:
 *
 *	0 -> 1 -> 2 -> stop
 *	3 -> 4 -> 5 -> stop
 *
 * This is represented in the node_demotion[] like this:
 *
 *	{  nr=1, nodes[0]=1 }, // Node 0 migrates to 1
 *	{  nr=1, nodes[0]=2 }, // Node 1 migrates to 2
 *	{  nr=0, nodes[0]=-1 }, // Node 2 does not migrate
 *	{  nr=1, nodes[0]=4 }, // Node 3 migrates to 4
 *	{  nr=1, nodes[0]=5 }, // Node 4 migrates to 5
 *	{  nr=0, nodes[0]=-1 }, // Node 5 does not migrate
 *
 * Moreover some systems may have multiple slow memory nodes.
 * Suppose a system has one socket with 3 memory nodes, node 0
 * is fast memory type, and node 1/2 both are slow memory
 * type, and the distance between fast memory node and slow
 * memory node is same. So the migration path should be:
 *
 *	0 -> 1/2 -> stop
 *
 * This is represented in the node_demotion[] like this:
 *	{ nr=2, {nodes[0]=1, nodes[1]=2} }, // Node 0 migrates to node 1 and node 2
 *	{ nr=0, nodes[0]=-1, }, // Node 1 dose not migrate
 *	{ nr=0, nodes[0]=-1, }, // Node 2 does not migrate
 */

/*
 * Writes to this array occur without locking.  Cycles are
 * not allowed: Node X demotes to Y which demotes to X...
 *
 * If multiple reads are performed, a single rcu_read_lock()
 * must be held over all reads to ensure that no cycles are
 * observed.
 */
#define DEFAULT_DEMOTION_TARGET_NODES 15

#if MAX_NUMNODES < DEFAULT_DEMOTION_TARGET_NODES
#define DEMOTION_TARGET_NODES	(MAX_NUMNODES - 1)
#else
#define DEMOTION_TARGET_NODES	DEFAULT_DEMOTION_TARGET_NODES
#endif

struct demotion_nodes {
	unsigned short nr;
	short nodes[DEMOTION_TARGET_NODES];
};

static struct demotion_nodes *node_demotion __read_mostly;

/**
 * next_demotion_node() - Get the next node in the demotion path
 * @node: The starting node to lookup the next node
 *
 * Return: node id for next memory node in the demotion path hierarchy
 * from @node; NUMA_NO_NODE if @node is terminal.  This does not keep
 * @node online or guarantee that it *continues* to be the next demotion
 * target.
 */
int next_demotion_node(int node)
{
	struct demotion_nodes *nd;
	unsigned short target_nr, index;
	int target;

	if (!node_demotion)
		return NUMA_NO_NODE;

	nd = &node_demotion[node];

	/*
	 * node_demotion[] is updated without excluding this
	 * function from running.  RCU doesn't provide any
	 * compiler barriers, so the READ_ONCE() is required
	 * to avoid compiler reordering or read merging.
	 *
	 * Make sure to use RCU over entire code blocks if
	 * node_demotion[] reads need to be consistent.
	 */
	rcu_read_lock();
	target_nr = READ_ONCE(nd->nr);

	switch (target_nr) {
	case 0:
		target = NUMA_NO_NODE;
		goto out;
	case 1:
		index = 0;
		break;
	default:
		/*
		 * If there are multiple target nodes, just select one
		 * target node randomly.
		 *
		 * In addition, we can also use round-robin to select
		 * target node, but we should introduce another variable
		 * for node_demotion[] to record last selected target node,
		 * that may cause cache ping-pong due to the changing of
		 * last target node. Or introducing per-cpu data to avoid
		 * caching issue, which seems more complicated. So selecting
		 * target node randomly seems better until now.
		 */
		index = get_random_int() % target_nr;
		break;
	}

	target = READ_ONCE(nd->nodes[index]);

out:
	rcu_read_unlock();
	return target;
}

#if defined(CONFIG_HOTPLUG_CPU)
/* Disable reclaim-based migration. */
static void __disable_all_migrate_targets(void)
{
	int node, i;

	if (!node_demotion)
		return;

	for_each_online_node(node) {
		node_demotion[node].nr = 0;
		for (i = 0; i < DEMOTION_TARGET_NODES; i++)
			node_demotion[node].nodes[i] = NUMA_NO_NODE;
	}
}

static void disable_all_migrate_targets(void)
{
	__disable_all_migrate_targets();

	/*
	 * Ensure that the "disable" is visible across the system.
	 * Readers will see either a combination of before+disable
	 * state or disable+after.  They will never see before and
	 * after state together.
	 *
	 * The before+after state together might have cycles and
	 * could cause readers to do things like loop until this
	 * function finishes.  This ensures they can only see a
	 * single "bad" read and would, for instance, only loop
	 * once.
	 */
	synchronize_rcu();
}

/*
 * Find an automatic demotion target for 'node'.
 * Failing here is OK.  It might just indicate
 * being at the end of a chain.
 */
static int establish_migrate_target(int node, nodemask_t *used,
				    int best_distance)
{
	int migration_target, index, val;
	struct demotion_nodes *nd;

	if (!node_demotion)
		return NUMA_NO_NODE;

	nd = &node_demotion[node];

	migration_target = find_next_best_node(node, used);
	if (migration_target == NUMA_NO_NODE)
		return NUMA_NO_NODE;

	/*
	 * If the node has been set a migration target node before,
	 * which means it's the best distance between them. Still
	 * check if this node can be demoted to other target nodes
	 * if they have a same best distance.
	 */
	if (best_distance != -1) {
		val = node_distance(node, migration_target);
		if (val > best_distance)
			goto out_clear;
	}

	index = nd->nr;
	if (WARN_ONCE(index >= DEMOTION_TARGET_NODES,
		      "Exceeds maximum demotion target nodes\n"))
		goto out_clear;

	nd->nodes[index] = migration_target;
	nd->nr++;

	return migration_target;
out_clear:
	node_clear(migration_target, *used);
	return NUMA_NO_NODE;
}

/*
 * When memory fills up on a node, memory contents can be
 * automatically migrated to another node instead of
 * discarded at reclaim.
 *
 * Establish a "migration path" which will start at nodes
 * with CPUs and will follow the priorities used to build the
 * page allocator zonelists.
 *
 * The difference here is that cycles must be avoided.  If
 * node0 migrates to node1, then neither node1, nor anything
 * node1 migrates to can migrate to node0. Also one node can
 * be migrated to multiple nodes if the target nodes all have
 * a same best-distance against the source node.
 *
 * This function can run simultaneously with readers of
 * node_demotion[].  However, it can not run simultaneously
 * with itself.  Exclusion is provided by memory hotplug events
 * being single-threaded.
 */
static void __set_migration_target_nodes(void)
{
	nodemask_t next_pass	= NODE_MASK_NONE;
	nodemask_t this_pass	= NODE_MASK_NONE;
	nodemask_t used_targets = NODE_MASK_NONE;
	int node, best_distance;

	/*
	 * Avoid any oddities like cycles that could occur
	 * from changes in the topology.  This will leave
	 * a momentary gap when migration is disabled.
	 */
	disable_all_migrate_targets();

	/*
	 * Allocations go close to CPUs, first.  Assume that
	 * the migration path starts at the nodes with CPUs.
	 */
	next_pass = node_states[N_CPU];
again:
	this_pass = next_pass;
	next_pass = NODE_MASK_NONE;
	/*
	 * To avoid cycles in the migration "graph", ensure
	 * that migration sources are not future targets by
	 * setting them in 'used_targets'.  Do this only
	 * once per pass so that multiple source nodes can
	 * share a target node.
	 *
	 * 'used_targets' will become unavailable in future
	 * passes.  This limits some opportunities for
	 * multiple source nodes to share a destination.
	 */
	nodes_or(used_targets, used_targets, this_pass);

	for_each_node_mask(node, this_pass) {
		best_distance = -1;

		/*
		 * Try to set up the migration path for the node, and the target
		 * migration nodes can be multiple, so doing a loop to find all
		 * the target nodes if they all have a best node distance.
		 */
		do {
			int target_node =
				establish_migrate_target(node, &used_targets,
							 best_distance);

			if (target_node == NUMA_NO_NODE)
				break;

			if (best_distance == -1)
				best_distance = node_distance(node, target_node);

			/*
			 * Visit targets from this pass in the next pass.
			 * Eventually, every node will have been part of
			 * a pass, and will become set in 'used_targets'.
			 */
			node_set(target_node, next_pass);
		} while (1);
	}
	/*
	 * 'next_pass' contains nodes which became migration
	 * targets in this pass.  Make additional passes until
	 * no more migrations targets are available.
	 */
	if (!nodes_empty(next_pass))
		goto again;
}

/*
 * For callers that do not hold get_online_mems() already.
 */
void set_migration_target_nodes(void)
{
	get_online_mems();
	__set_migration_target_nodes();
	put_online_mems();
}

/*
 * This leaves migrate-on-reclaim transiently disabled between
 * the MEM_GOING_OFFLINE and MEM_OFFLINE events.  This runs
 * whether reclaim-based migration is enabled or not, which
 * ensures that the user can turn reclaim-based migration at
 * any time without needing to recalculate migration targets.
 *
 * These callbacks already hold get_online_mems().  That is why
 * __set_migration_target_nodes() can be used as opposed to
 * set_migration_target_nodes().
 */
static int __meminit migrate_on_reclaim_callback(struct notifier_block *self,
						 unsigned long action, void *_arg)
{
	struct memory_notify *arg = _arg;

	/*
	 * Only update the node migration order when a node is
	 * changing status, like online->offline.  This avoids
	 * the overhead of synchronize_rcu() in most cases.
	 */
	if (arg->status_change_nid < 0)
		return notifier_from_errno(0);

	switch (action) {
	case MEM_GOING_OFFLINE:
		/*
		 * Make sure there are not transient states where
		 * an offline node is a migration target.  This
		 * will leave migration disabled until the offline
		 * completes and the MEM_OFFLINE case below runs.
		 */
		disable_all_migrate_targets();
		break;
	case MEM_OFFLINE:
	case MEM_ONLINE:
		/*
		 * Recalculate the target nodes once the node
		 * reaches its final state (online or offline).
		 */
		__set_migration_target_nodes();
		break;
	case MEM_CANCEL_OFFLINE:
		/*
		 * MEM_GOING_OFFLINE disabled all the migration
		 * targets.  Reenable them.
		 */
		__set_migration_target_nodes();
		break;
	case MEM_GOING_ONLINE:
	case MEM_CANCEL_ONLINE:
		break;
	}

	return notifier_from_errno(0);
}

void __init migrate_on_reclaim_init(void)
{
	node_demotion = kmalloc_array(nr_node_ids,
				      sizeof(struct demotion_nodes),
				      GFP_KERNEL);
	WARN_ON(!node_demotion);

	hotplug_memory_notifier(migrate_on_reclaim_callback, 100);
	/*
	 * At this point, all numa nodes with memory/CPus have their state
	 * properly set, so we can build the demotion order now.
	 * Let us hold the cpu_hotplug lock just, as we could possibily have
	 * CPU hotplug events during boot.
	 */
	cpus_read_lock();
	set_migration_target_nodes();
	cpus_read_unlock();
}
#endif /* CONFIG_HOTPLUG_CPU */

bool numa_demotion_enabled = false;

#ifdef CONFIG_SYSFS
static ssize_t numa_demotion_enabled_show(struct kobject *kobj,
					  struct kobj_attribute *attr, char *buf)
{
	return sysfs_emit(buf, "%s\n",
			  numa_demotion_enabled ? "true" : "false");
}

static ssize_t numa_demotion_enabled_store(struct kobject *kobj,
					   struct kobj_attribute *attr,
					   const char *buf, size_t count)
{
	if (!strncmp(buf, "true", 4) || !strncmp(buf, "1", 1))
		numa_demotion_enabled = true;
	else if (!strncmp(buf, "false", 5) || !strncmp(buf, "0", 1))
		numa_demotion_enabled = false;
	else
		return -EINVAL;

	return count;
}

static struct kobj_attribute numa_demotion_enabled_attr =
	__ATTR(demotion_enabled, 0644, numa_demotion_enabled_show,
	       numa_demotion_enabled_store);

static struct attribute *numa_attrs[] = {
	&numa_demotion_enabled_attr.attr,
	NULL,
};

static const struct attribute_group numa_attr_group = {
	.attrs = numa_attrs,
};

static int __init numa_init_sysfs(void)
{
	int err;
	struct kobject *numa_kobj;

	numa_kobj = kobject_create_and_add("numa", mm_kobj);
	if (!numa_kobj) {
		pr_err("failed to create numa kobject\n");
		return -ENOMEM;
	}
	err = sysfs_create_group(numa_kobj, &numa_attr_group);
	if (err) {
		pr_err("failed to register numa group\n");
		goto delete_obj;
	}
	return 0;

delete_obj:
	kobject_put(numa_kobj);
	return err;
}
subsys_initcall(numa_init_sysfs);
#endif<|MERGE_RESOLUTION|>--- conflicted
+++ resolved
@@ -905,17 +905,8 @@
 		if (!PageMappingFlags(page))
 			page->mapping = NULL;
 
-<<<<<<< HEAD
-		if (likely(!is_zone_device_page(newpage))) {
-			int i, nr = compound_nr(newpage);
-
-			for (i = 0; i < nr; i++)
-				flush_dcache_page(newpage + i);
-		}
-=======
 		if (likely(!is_zone_device_page(newpage)))
 			flush_dcache_folio(page_folio(newpage));
->>>>>>> 3a82f341
 	}
 out:
 	return rc;
