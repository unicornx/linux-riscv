--- conflicted
+++ resolved
@@ -1422,12 +1422,7 @@
 		return false;
 
 	/* ... and a write-fault isn't required for other reasons. */
-<<<<<<< HEAD
-	if (IS_ENABLED(CONFIG_MEM_SOFT_DIRTY) &&
-	    !(vma->vm_flags & VM_SOFTDIRTY) && !pmd_soft_dirty(pmd))
-=======
 	if (vma_soft_dirty_enabled(vma) && !pmd_soft_dirty(pmd))
->>>>>>> e6f4ff3f
 		return false;
 	return !userfaultfd_huge_pmd_wp(vma, pmd);
 }
