--- conflicted
+++ resolved
@@ -126,31 +126,6 @@
 	unsigned short mapped_count:2;
 };
 
-<<<<<<< HEAD
-/*
- * NCHUNKS_ORDER determines the internal allocation granularity, effectively
- * adjusting internal fragmentation.  It also determines the number of
- * freelists maintained in each pool. NCHUNKS_ORDER of 6 means that the
- * allocation granularity will be in chunks of size PAGE_SIZE/64. Some chunks
- * in the beginning of an allocated page are occupied by z3fold header, so
- * NCHUNKS will be calculated to 63 (or 62 in case CONFIG_DEBUG_SPINLOCK=y),
- * which shows the max number of free chunks in z3fold page, also there will
- * be 63, or 62, respectively, freelists per pool.
- */
-#define NCHUNKS_ORDER	6
-
-#define CHUNK_SHIFT	(PAGE_SHIFT - NCHUNKS_ORDER)
-#define CHUNK_SIZE	(1 << CHUNK_SHIFT)
-#define ZHDR_SIZE_ALIGNED round_up(sizeof(struct z3fold_header), CHUNK_SIZE)
-#define ZHDR_CHUNKS	(ZHDR_SIZE_ALIGNED >> CHUNK_SHIFT)
-#define TOTAL_CHUNKS	(PAGE_SIZE >> CHUNK_SHIFT)
-#define NCHUNKS		((PAGE_SIZE - ZHDR_SIZE_ALIGNED) >> CHUNK_SHIFT)
-
-#define BUDDY_MASK	(0x3)
-#define BUDDY_SHIFT	2
-
-=======
->>>>>>> f7688b48
 /**
  * struct z3fold_pool - stores metadata for each z3fold pool
  * @name:	pool name
@@ -332,15 +307,12 @@
 	clear_bit(NEEDS_COMPACTING, &page->private);
 	clear_bit(PAGE_STALE, &page->private);
 	clear_bit(PAGE_CLAIMED, &page->private);
-<<<<<<< HEAD
-=======
 	if (headless)
 		return zhdr;
 
 	slots = alloc_slots(pool, gfp);
 	if (!slots)
 		return NULL;
->>>>>>> f7688b48
 
 	spin_lock_init(&zhdr->page_lock);
 	kref_init(&zhdr->refcount);
@@ -404,15 +376,6 @@
 	unsigned long h = (unsigned long)zhdr;
 	int idx = 0;
 
-<<<<<<< HEAD
-	handle = (unsigned long)zhdr;
-	if (bud != HEADLESS) {
-		handle |= (bud + zhdr->first_num) & BUDDY_MASK;
-		if (bud == LAST)
-			handle |= (zhdr->last_chunks << BUDDY_SHIFT);
-	}
-	return handle;
-=======
 	/*
 	 * For a headless page, its handle is its pointer with the extra
 	 * PAGE_HEADLESS bit set
@@ -433,7 +396,6 @@
 static unsigned long encode_handle(struct z3fold_header *zhdr, enum buddy bud)
 {
 	return __encode_handle(zhdr, zhdr->slots, bud);
->>>>>>> f7688b48
 }
 
 /* Returns the z3fold page where a given handle is stored */
@@ -453,12 +415,6 @@
 	unsigned long addr = *(unsigned long *)handle;
 
 	return (addr & ~PAGE_MASK) >> BUDDY_SHIFT;
-}
-
-/* only for LAST bud, returns zero otherwise */
-static unsigned short handle_to_chunks(unsigned long handle)
-{
-	return (handle & ~PAGE_MASK) >> BUDDY_SHIFT;
 }
 
 /*
@@ -1054,19 +1010,11 @@
 		 * has not been set before, we release this page
 		 * immediately so we don't care about its value any more.
 		 */
-<<<<<<< HEAD
-		if (!test_and_set_bit(PAGE_CLAIMED, &page->private)) {
-			spin_lock(&pool->lock);
-			list_del(&page->lru);
-			spin_unlock(&pool->lock);
-			free_z3fold_page(page);
-=======
 		if (!page_claimed) {
 			spin_lock(&pool->lock);
 			list_del(&page->lru);
 			spin_unlock(&pool->lock);
 			free_z3fold_page(page, true);
->>>>>>> f7688b48
 			atomic64_dec(&pool->pages_nr);
 		}
 		return;
@@ -1098,12 +1046,8 @@
 		atomic64_dec(&pool->pages_nr);
 		return;
 	}
-<<<<<<< HEAD
-	if (test_bit(PAGE_CLAIMED, &page->private)) {
-=======
 	if (page_claimed) {
 		/* the page has not been claimed by us */
->>>>>>> f7688b48
 		z3fold_page_unlock(zhdr);
 		return;
 	}
@@ -1190,11 +1134,6 @@
 			/* this bit could have been set by free, in which case
 			 * we pass over to the next page in the pool.
 			 */
-<<<<<<< HEAD
-			if (test_and_set_bit(PAGE_CLAIMED, &page->private))
-				continue;
-
-=======
 			if (test_and_set_bit(PAGE_CLAIMED, &page->private)) {
 				page = NULL;
 				continue;
@@ -1205,16 +1144,12 @@
 				page = NULL;
 				continue;
 			}
->>>>>>> f7688b48
 			zhdr = page_address(page);
 			if (test_bit(PAGE_HEADLESS, &page->private))
 				break;
 
 			if (!z3fold_page_trylock(zhdr)) {
-<<<<<<< HEAD
-=======
 				clear_bit(PAGE_CLAIMED, &page->private);
->>>>>>> f7688b48
 				zhdr = NULL;
 				continue; /* can't evict at this point */
 			}
@@ -1278,11 +1213,7 @@
 next:
 		if (test_bit(PAGE_HEADLESS, &page->private)) {
 			if (ret == 0) {
-<<<<<<< HEAD
-				free_z3fold_page(page);
-=======
 				free_z3fold_page(page, true);
->>>>>>> f7688b48
 				atomic64_dec(&pool->pages_nr);
 				return 0;
 			}
@@ -1292,10 +1223,6 @@
 			clear_bit(PAGE_CLAIMED, &page->private);
 		} else {
 			z3fold_page_lock(zhdr);
-<<<<<<< HEAD
-			clear_bit(PAGE_CLAIMED, &page->private);
-=======
->>>>>>> f7688b48
 			if (kref_put(&zhdr->refcount,
 					release_z3fold_page_locked)) {
 				atomic64_dec(&pool->pages_nr);
