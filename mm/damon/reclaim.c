--- conflicted
+++ resolved
@@ -126,34 +126,9 @@
 		.min_nr_accesses = 0,
 		.max_nr_accesses = 0,
 		/* for min_age or more micro-seconds */
-<<<<<<< HEAD
-		.min_age_region = min_age / aggr_interval,
-		.max_age_region = UINT_MAX,
-	};
-	struct damos_watermarks wmarks = {
-		.metric = DAMOS_WMARK_FREE_MEM_RATE,
-		.interval = wmarks_interval,
-		.high = wmarks_high,
-		.mid = wmarks_mid,
-		.low = wmarks_low,
-	};
-	struct damos_quota quota = {
-		/*
-		 * Do not try reclamation for more than quota_ms milliseconds
-		 * or quota_sz bytes within quota_reset_interval_ms.
-		 */
-		.ms = quota_ms,
-		.sz = quota_sz,
-		.reset_interval = quota_reset_interval_ms,
-		/* Within the quota, page out older regions first. */
-		.weight_sz = 0,
-		.weight_nr_accesses = 0,
-		.weight_age = 1
-=======
 		.min_age_region = min_age /
 			damon_reclaim_mon_attrs.aggr_interval,
 		.max_age_region = UINT_MAX,
->>>>>>> 2cb8e624
 	};
 
 	return damon_new_scheme(
@@ -163,11 +138,7 @@
 			/* under the quota. */
 			&damon_reclaim_quota,
 			/* (De)activate this according to the watermarks. */
-<<<<<<< HEAD
-			&wmarks);
-=======
 			&damon_reclaim_wmarks);
->>>>>>> 2cb8e624
 }
 
 static int damon_reclaim_apply_parameters(void)
