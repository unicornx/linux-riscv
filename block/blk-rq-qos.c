// SPDX-License-Identifier: GPL-2.0

#include "blk-rq-qos.h"

/*
 * Increment 'v', if 'v' is below 'below'. Returns true if we succeeded,
 * false if 'v' + 1 would be bigger than 'below'.
 */
static bool atomic_inc_below(atomic_t *v, unsigned int below)
{
	unsigned int cur = atomic_read(v);

	for (;;) {
		unsigned int old;

		if (cur >= below)
			return false;
		old = atomic_cmpxchg(v, cur, cur + 1);
		if (old == cur)
			break;
		cur = old;
	}

	return true;
}

bool rq_wait_inc_below(struct rq_wait *rq_wait, unsigned int limit)
{
	return atomic_inc_below(&rq_wait->inflight, limit);
}

void __rq_qos_cleanup(struct rq_qos *rqos, struct bio *bio)
{
	do {
		if (rqos->ops->cleanup)
			rqos->ops->cleanup(rqos, bio);
		rqos = rqos->next;
	} while (rqos);
}

void __rq_qos_done(struct rq_qos *rqos, struct request *rq)
{
	do {
		if (rqos->ops->done)
			rqos->ops->done(rqos, rq);
		rqos = rqos->next;
	} while (rqos);
}

void __rq_qos_issue(struct rq_qos *rqos, struct request *rq)
{
	do {
		if (rqos->ops->issue)
			rqos->ops->issue(rqos, rq);
		rqos = rqos->next;
	} while (rqos);
}

void __rq_qos_requeue(struct rq_qos *rqos, struct request *rq)
{
	do {
		if (rqos->ops->requeue)
			rqos->ops->requeue(rqos, rq);
		rqos = rqos->next;
	} while (rqos);
}

void __rq_qos_throttle(struct rq_qos *rqos, struct bio *bio)
{
	do {
		if (rqos->ops->throttle)
			rqos->ops->throttle(rqos, bio);
		rqos = rqos->next;
	} while (rqos);
}

void __rq_qos_track(struct rq_qos *rqos, struct request *rq, struct bio *bio)
{
	do {
		if (rqos->ops->track)
			rqos->ops->track(rqos, rq, bio);
		rqos = rqos->next;
	} while (rqos);
}

void __rq_qos_merge(struct rq_qos *rqos, struct request *rq, struct bio *bio)
{
	do {
		if (rqos->ops->merge)
			rqos->ops->merge(rqos, rq, bio);
		rqos = rqos->next;
	} while (rqos);
}

void __rq_qos_done_bio(struct rq_qos *rqos, struct bio *bio)
{
	do {
		if (rqos->ops->done_bio)
			rqos->ops->done_bio(rqos, bio);
		rqos = rqos->next;
	} while (rqos);
}

void __rq_qos_queue_depth_changed(struct rq_qos *rqos)
{
	do {
		if (rqos->ops->queue_depth_changed)
			rqos->ops->queue_depth_changed(rqos);
		rqos = rqos->next;
	} while (rqos);
}

/*
 * Return true, if we can't increase the depth further by scaling
 */
bool rq_depth_calc_max_depth(struct rq_depth *rqd)
{
	unsigned int depth;
	bool ret = false;

	/*
	 * For QD=1 devices, this is a special case. It's important for those
	 * to have one request ready when one completes, so force a depth of
	 * 2 for those devices. On the backend, it'll be a depth of 1 anyway,
	 * since the device can't have more than that in flight. If we're
	 * scaling down, then keep a setting of 1/1/1.
	 */
	if (rqd->queue_depth == 1) {
		if (rqd->scale_step > 0)
			rqd->max_depth = 1;
		else {
			rqd->max_depth = 2;
			ret = true;
		}
	} else {
		/*
		 * scale_step == 0 is our default state. If we have suffered
		 * latency spikes, step will be > 0, and we shrink the
		 * allowed write depths. If step is < 0, we're only doing
		 * writes, and we allow a temporarily higher depth to
		 * increase performance.
		 */
		depth = min_t(unsigned int, rqd->default_depth,
			      rqd->queue_depth);
		if (rqd->scale_step > 0)
			depth = 1 + ((depth - 1) >> min(31, rqd->scale_step));
		else if (rqd->scale_step < 0) {
			unsigned int maxd = 3 * rqd->queue_depth / 4;

			depth = 1 + ((depth - 1) << -rqd->scale_step);
			if (depth > maxd) {
				depth = maxd;
				ret = true;
			}
		}

		rqd->max_depth = depth;
	}

	return ret;
}

/* Returns true on success and false if scaling up wasn't possible */
bool rq_depth_scale_up(struct rq_depth *rqd)
{
	/*
	 * Hit max in previous round, stop here
	 */
	if (rqd->scaled_max)
		return false;

	rqd->scale_step--;

	rqd->scaled_max = rq_depth_calc_max_depth(rqd);
	return true;
}

/*
 * Scale rwb down. If 'hard_throttle' is set, do it quicker, since we
 * had a latency violation. Returns true on success and returns false if
 * scaling down wasn't possible.
 */
bool rq_depth_scale_down(struct rq_depth *rqd, bool hard_throttle)
{
	/*
	 * Stop scaling down when we've hit the limit. This also prevents
	 * ->scale_step from going to crazy values, if the device can't
	 * keep up.
	 */
	if (rqd->max_depth == 1)
		return false;

	if (rqd->scale_step < 0 && hard_throttle)
		rqd->scale_step = 0;
	else
		rqd->scale_step++;

	rqd->scaled_max = false;
	rq_depth_calc_max_depth(rqd);
	return true;
}

struct rq_qos_wait_data {
	struct wait_queue_entry wq;
	struct task_struct *task;
	struct rq_wait *rqw;
	acquire_inflight_cb_t *cb;
	void *private_data;
	bool got_token;
};

static int rq_qos_wake_function(struct wait_queue_entry *curr,
				unsigned int mode, int wake_flags, void *key)
{
	struct rq_qos_wait_data *data = container_of(curr,
						     struct rq_qos_wait_data,
						     wq);

	/*
	 * If we fail to get a budget, return -1 to interrupt the wake up loop
	 * in __wake_up_common.
	 */
	if (!data->cb(data->rqw, data->private_data))
		return -1;

	data->got_token = true;
	smp_wmb();
	list_del_init(&curr->entry);
	wake_up_process(data->task);
	return 1;
}

/**
 * rq_qos_wait - throttle on a rqw if we need to
 * @rqw: rqw to throttle on
 * @private_data: caller provided specific data
 * @acquire_inflight_cb: inc the rqw->inflight counter if we can
 * @cleanup_cb: the callback to cleanup in case we race with a waker
 *
 * This provides a uniform place for the rq_qos users to do their throttling.
 * Since you can end up with a lot of things sleeping at once, this manages the
 * waking up based on the resources available.  The acquire_inflight_cb should
 * inc the rqw->inflight if we have the ability to do so, or return false if not
 * and then we will sleep until the room becomes available.
 *
 * cleanup_cb is in case that we race with a waker and need to cleanup the
 * inflight count accordingly.
 */
void rq_qos_wait(struct rq_wait *rqw, void *private_data,
		 acquire_inflight_cb_t *acquire_inflight_cb,
		 cleanup_cb_t *cleanup_cb)
{
	struct rq_qos_wait_data data = {
		.wq = {
			.func	= rq_qos_wake_function,
			.entry	= LIST_HEAD_INIT(data.wq.entry),
		},
		.task = current,
		.rqw = rqw,
		.cb = acquire_inflight_cb,
		.private_data = private_data,
	};
	bool has_sleeper;

	has_sleeper = wq_has_sleeper(&rqw->wait);
	if (!has_sleeper && acquire_inflight_cb(rqw, private_data))
		return;

	has_sleeper = !prepare_to_wait_exclusive(&rqw->wait, &data.wq,
						 TASK_UNINTERRUPTIBLE);
	do {
		/* The memory barrier in set_task_state saves us here. */
		if (data.got_token)
			break;
		if (!has_sleeper && acquire_inflight_cb(rqw, private_data)) {
			finish_wait(&rqw->wait, &data.wq);

			/*
			 * We raced with wbt_wake_function() getting a token,
			 * which means we now have two. Put our local token
			 * and wake anyone else potentially waiting for one.
			 */
			smp_rmb();
			if (data.got_token)
				cleanup_cb(rqw, private_data);
			break;
		}
		io_schedule();
		has_sleeper = true;
		set_current_state(TASK_UNINTERRUPTIBLE);
	} while (1);
	finish_wait(&rqw->wait, &data.wq);
}

void rq_qos_exit(struct request_queue *q)
{
<<<<<<< HEAD
	mutex_lock(&q->debugfs_mutex);
	blk_mq_debugfs_unregister_queue_rqos(q);
	mutex_unlock(&q->debugfs_mutex);

=======
>>>>>>> bf44eed7
	while (q->rq_qos) {
		struct rq_qos *rqos = q->rq_qos;
		q->rq_qos = rqos->next;
		rqos->ops->exit(rqos);
	}
}<|MERGE_RESOLUTION|>--- conflicted
+++ resolved
@@ -294,13 +294,6 @@
 
 void rq_qos_exit(struct request_queue *q)
 {
-<<<<<<< HEAD
-	mutex_lock(&q->debugfs_mutex);
-	blk_mq_debugfs_unregister_queue_rqos(q);
-	mutex_unlock(&q->debugfs_mutex);
-
-=======
->>>>>>> bf44eed7
 	while (q->rq_qos) {
 		struct rq_qos *rqos = q->rq_qos;
 		q->rq_qos = rqos->next;
