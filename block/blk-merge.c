// SPDX-License-Identifier: GPL-2.0
/*
 * Functions related to segment and merge handling
 */
#include <linux/kernel.h>
#include <linux/module.h>
#include <linux/bio.h>
#include <linux/blkdev.h>
#include <linux/blk-integrity.h>
#include <linux/scatterlist.h>
<<<<<<< HEAD
=======
#include <linux/part_stat.h>
>>>>>>> d60c95ef
#include <linux/blk-cgroup.h>

#include <trace/events/block.h>

#include "blk.h"
#include "blk-mq-sched.h"
#include "blk-rq-qos.h"
#include "blk-throttle.h"

static inline void bio_get_first_bvec(struct bio *bio, struct bio_vec *bv)
{
	*bv = mp_bvec_iter_bvec(bio->bi_io_vec, bio->bi_iter);
}

static inline void bio_get_last_bvec(struct bio *bio, struct bio_vec *bv)
{
	struct bvec_iter iter = bio->bi_iter;
	int idx;

	bio_get_first_bvec(bio, bv);
	if (bv->bv_len == bio->bi_iter.bi_size)
		return;		/* this bio only has a single bvec */

	bio_advance_iter(bio, &iter, iter.bi_size);

	if (!iter.bi_bvec_done)
		idx = iter.bi_idx - 1;
	else	/* in the middle of bvec */
		idx = iter.bi_idx;

	*bv = bio->bi_io_vec[idx];

	/*
	 * iter.bi_bvec_done records actual length of the last bvec
	 * if this bio ends in the middle of one io vector
	 */
	if (iter.bi_bvec_done)
		bv->bv_len = iter.bi_bvec_done;
}

static inline bool bio_will_gap(struct request_queue *q,
		struct request *prev_rq, struct bio *prev, struct bio *next)
{
	struct bio_vec pb, nb;

	if (!bio_has_data(prev) || !queue_virt_boundary(q))
		return false;

	/*
	 * Don't merge if the 1st bio starts with non-zero offset, otherwise it
	 * is quite difficult to respect the sg gap limit.  We work hard to
	 * merge a huge number of small single bios in case of mkfs.
	 */
	if (prev_rq)
		bio_get_first_bvec(prev_rq->bio, &pb);
	else
		bio_get_first_bvec(prev, &pb);
	if (pb.bv_offset & queue_virt_boundary(q))
		return true;

	/*
	 * We don't need to worry about the situation that the merged segment
	 * ends in unaligned virt boundary:
	 *
	 * - if 'pb' ends aligned, the merged segment ends aligned
	 * - if 'pb' ends unaligned, the next bio must include
	 *   one single bvec of 'nb', otherwise the 'nb' can't
	 *   merge with 'pb'
	 */
	bio_get_last_bvec(prev, &pb);
	bio_get_first_bvec(next, &nb);
	if (biovec_phys_mergeable(q, &pb, &nb))
		return false;
	return __bvec_gap_to_prev(&q->limits, &pb, nb.bv_offset);
}

static inline bool req_gap_back_merge(struct request *req, struct bio *bio)
{
	return bio_will_gap(req->q, req, req->biotail, bio);
}

static inline bool req_gap_front_merge(struct request *req, struct bio *bio)
{
	return bio_will_gap(req->q, NULL, bio, req->bio);
}

/*
 * The max size one bio can handle is UINT_MAX becasue bvec_iter.bi_size
 * is defined as 'unsigned int', meantime it has to be aligned to with the
 * logical block size, which is the minimum accepted unit by hardware.
 */
static unsigned int bio_allowed_max_sectors(struct queue_limits *lim)
{
	return round_down(UINT_MAX, lim->logical_block_size) >> SECTOR_SHIFT;
}

static struct bio *bio_split_discard(struct bio *bio, struct queue_limits *lim,
		unsigned *nsegs, struct bio_set *bs)
{
	unsigned int max_discard_sectors, granularity;
	sector_t tmp;
	unsigned split_sectors;

	*nsegs = 1;

	/* Zero-sector (unknown) and one-sector granularities are the same.  */
	granularity = max(lim->discard_granularity >> 9, 1U);

	max_discard_sectors =
		min(lim->max_discard_sectors, bio_allowed_max_sectors(lim));
	max_discard_sectors -= max_discard_sectors % granularity;

	if (unlikely(!max_discard_sectors)) {
		/* XXX: warn */
		return NULL;
	}

	if (bio_sectors(bio) <= max_discard_sectors)
		return NULL;

	split_sectors = max_discard_sectors;

	/*
	 * If the next starting sector would be misaligned, stop the discard at
	 * the previous aligned sector.
	 */
	tmp = bio->bi_iter.bi_sector + split_sectors -
		((lim->discard_alignment >> 9) % granularity);
	tmp = sector_div(tmp, granularity);

	if (split_sectors > tmp)
		split_sectors -= tmp;

	return bio_split(bio, split_sectors, GFP_NOIO, bs);
}

static struct bio *bio_split_write_zeroes(struct bio *bio,
		struct queue_limits *lim, unsigned *nsegs, struct bio_set *bs)
{
	*nsegs = 0;
	if (!lim->max_write_zeroes_sectors)
		return NULL;
	if (bio_sectors(bio) <= lim->max_write_zeroes_sectors)
		return NULL;
	return bio_split(bio, lim->max_write_zeroes_sectors, GFP_NOIO, bs);
}

/*
 * Return the maximum number of sectors from the start of a bio that may be
 * submitted as a single request to a block device. If enough sectors remain,
 * align the end to the physical block size. Otherwise align the end to the
 * logical block size. This approach minimizes the number of non-aligned
 * requests that are submitted to a block device if the start of a bio is not
 * aligned to a physical block boundary.
 */
static inline unsigned get_max_io_size(struct bio *bio,
		struct queue_limits *lim)
{
	unsigned pbs = lim->physical_block_size >> SECTOR_SHIFT;
	unsigned lbs = lim->logical_block_size >> SECTOR_SHIFT;
	unsigned max_sectors = lim->max_sectors, start, end;

	if (lim->chunk_sectors) {
		max_sectors = min(max_sectors,
			blk_chunk_sectors_left(bio->bi_iter.bi_sector,
					       lim->chunk_sectors));
	}

	start = bio->bi_iter.bi_sector & (pbs - 1);
	end = (start + max_sectors) & ~(pbs - 1);
	if (end > start)
		return end - start;
	return max_sectors & ~(lbs - 1);
}

static inline unsigned get_max_segment_size(struct queue_limits *lim,
		struct page *start_page, unsigned long offset)
{
	unsigned long mask = lim->seg_boundary_mask;

	offset = mask & (page_to_phys(start_page) + offset);

	/*
	 * overflow may be triggered in case of zero page physical address
	 * on 32bit arch, use queue's max segment size when that happens.
	 */
	return min_not_zero(mask - offset + 1,
			(unsigned long)lim->max_segment_size);
}

/**
 * bvec_split_segs - verify whether or not a bvec should be split in the middle
 * @lim:      [in] queue limits to split based on
 * @bv:       [in] bvec to examine
 * @nsegs:    [in,out] Number of segments in the bio being built. Incremented
 *            by the number of segments from @bv that may be appended to that
 *            bio without exceeding @max_segs
 * @bytes:    [in,out] Number of bytes in the bio being built. Incremented
 *            by the number of bytes from @bv that may be appended to that
 *            bio without exceeding @max_bytes
 * @max_segs: [in] upper bound for *@nsegs
 * @max_bytes: [in] upper bound for *@bytes
 *
 * When splitting a bio, it can happen that a bvec is encountered that is too
 * big to fit in a single segment and hence that it has to be split in the
 * middle. This function verifies whether or not that should happen. The value
 * %true is returned if and only if appending the entire @bv to a bio with
 * *@nsegs segments and *@sectors sectors would make that bio unacceptable for
 * the block driver.
 */
static bool bvec_split_segs(struct queue_limits *lim, const struct bio_vec *bv,
		unsigned *nsegs, unsigned *bytes, unsigned max_segs,
		unsigned max_bytes)
{
	unsigned max_len = min(max_bytes, UINT_MAX) - *bytes;
	unsigned len = min(bv->bv_len, max_len);
	unsigned total_len = 0;
	unsigned seg_size = 0;

	while (len && *nsegs < max_segs) {
		seg_size = get_max_segment_size(lim, bv->bv_page,
						bv->bv_offset + total_len);
		seg_size = min(seg_size, len);

		(*nsegs)++;
		total_len += seg_size;
		len -= seg_size;

		if ((bv->bv_offset + total_len) & lim->virt_boundary_mask)
			break;
	}

	*bytes += total_len;

	/* tell the caller to split the bvec if it is too big to fit */
	return len > 0 || bv->bv_len > max_len;
}

/**
 * bio_split_rw - split a bio in two bios
 * @bio:  [in] bio to be split
 * @lim:  [in] queue limits to split based on
 * @segs: [out] number of segments in the bio with the first half of the sectors
 * @bs:	  [in] bio set to allocate the clone from
 * @max_bytes: [in] maximum number of bytes per bio
 *
 * Clone @bio, update the bi_iter of the clone to represent the first sectors
 * of @bio and update @bio->bi_iter to represent the remaining sectors. The
 * following is guaranteed for the cloned bio:
 * - That it has at most @max_bytes worth of data
 * - That it has at most queue_max_segments(@q) segments.
 *
 * Except for discard requests the cloned bio will point at the bi_io_vec of
 * the original bio. It is the responsibility of the caller to ensure that the
 * original bio is not freed before the cloned bio. The caller is also
 * responsible for ensuring that @bs is only destroyed after processing of the
 * split bio has finished.
 */
static struct bio *bio_split_rw(struct bio *bio, struct queue_limits *lim,
		unsigned *segs, struct bio_set *bs, unsigned max_bytes)
{
	struct bio_vec bv, bvprv, *bvprvp = NULL;
	struct bvec_iter iter;
	unsigned nsegs = 0, bytes = 0;

	bio_for_each_bvec(bv, bio, iter) {
		/*
		 * If the queue doesn't support SG gaps and adding this
		 * offset would create a gap, disallow it.
		 */
		if (bvprvp && bvec_gap_to_prev(lim, bvprvp, bv.bv_offset))
			goto split;

		if (nsegs < lim->max_segments &&
		    bytes + bv.bv_len <= max_bytes &&
		    bv.bv_offset + bv.bv_len <= PAGE_SIZE) {
			nsegs++;
			bytes += bv.bv_len;
		} else {
			if (bvec_split_segs(lim, &bv, &nsegs, &bytes,
					lim->max_segments, max_bytes))
				goto split;
		}

		bvprv = bv;
		bvprvp = &bvprv;
	}

	*segs = nsegs;
	return NULL;
split:
	/*
	 * We can't sanely support splitting for a REQ_NOWAIT bio. End it
	 * with EAGAIN if splitting is required and return an error pointer.
	 */
	if (bio->bi_opf & REQ_NOWAIT) {
		bio->bi_status = BLK_STS_AGAIN;
		bio_endio(bio);
		return ERR_PTR(-EAGAIN);
	}

	*segs = nsegs;

	/*
	 * Individual bvecs might not be logical block aligned. Round down the
	 * split size so that each bio is properly block size aligned, even if
	 * we do not use the full hardware limits.
	 */
	bytes = ALIGN_DOWN(bytes, lim->logical_block_size);

	/*
	 * Bio splitting may cause subtle trouble such as hang when doing sync
	 * iopoll in direct IO routine. Given performance gain of iopoll for
	 * big IO can be trival, disable iopoll when split needed.
	 */
	bio_clear_polled(bio);
	return bio_split(bio, bytes >> SECTOR_SHIFT, GFP_NOIO, bs);
}

/**
 * __bio_split_to_limits - split a bio to fit the queue limits
 * @bio:     bio to be split
 * @lim:     queue limits to split based on
 * @nr_segs: returns the number of segments in the returned bio
 *
 * Check if @bio needs splitting based on the queue limits, and if so split off
 * a bio fitting the limits from the beginning of @bio and return it.  @bio is
 * shortened to the remainder and re-submitted.
 *
 * The split bio is allocated from @q->bio_split, which is provided by the
 * block layer.
 */
struct bio *__bio_split_to_limits(struct bio *bio, struct queue_limits *lim,
		       unsigned int *nr_segs)
{
	struct bio_set *bs = &bio->bi_bdev->bd_disk->bio_split;
	struct bio *split;

	switch (bio_op(bio)) {
	case REQ_OP_DISCARD:
	case REQ_OP_SECURE_ERASE:
		split = bio_split_discard(bio, lim, nr_segs, bs);
		break;
	case REQ_OP_WRITE_ZEROES:
		split = bio_split_write_zeroes(bio, lim, nr_segs, bs);
		break;
	default:
<<<<<<< HEAD
		/*
		 * All drivers must accept single-segments bios that are <=
		 * PAGE_SIZE.  This is a quick and dirty check that relies on
		 * the fact that bi_io_vec[0] is always valid if a bio has data.
		 * The check might lead to occasional false negatives when bios
		 * are cloned, but compared to the performance impact of cloned
		 * bios themselves the loop below doesn't matter anyway.
		 */
		if (!q->limits.chunk_sectors &&
		    (*bio)->bi_vcnt == 1 &&
		    ((*bio)->bi_io_vec[0].bv_len +
		     (*bio)->bi_io_vec[0].bv_offset) <= PAGE_SIZE) {
			*nr_segs = 1;
			break;
		}
		split = blk_bio_segment_split(q, *bio, &q->bio_split, nr_segs);
		if (IS_ERR(split))
			*bio = split = NULL;
=======
		split = bio_split_rw(bio, lim, nr_segs, bs,
				get_max_io_size(bio, lim) << SECTOR_SHIFT);
		if (IS_ERR(split))
			return NULL;
>>>>>>> d60c95ef
		break;
	}

	if (split) {
		/* there isn't chance to merge the split bio */
		split->bi_opf |= REQ_NOMERGE;

		blkcg_bio_issue_init(split);
		bio_chain(split, bio);
		trace_block_split(split, bio->bi_iter.bi_sector);
		submit_bio_noacct(bio);
		return split;
	}
	return bio;
}

/**
 * bio_split_to_limits - split a bio to fit the queue limits
 * @bio:     bio to be split
 *
 * Check if @bio needs splitting based on the queue limits of @bio->bi_bdev, and
 * if so split off a bio fitting the limits from the beginning of @bio and
 * return it.  @bio is shortened to the remainder and re-submitted.
 *
 * The split bio is allocated from @q->bio_split, which is provided by the
 * block layer.
 */
struct bio *bio_split_to_limits(struct bio *bio)
{
	struct queue_limits *lim = &bdev_get_queue(bio->bi_bdev)->limits;
	unsigned int nr_segs;

	if (bio_may_exceed_limits(bio, lim))
		return __bio_split_to_limits(bio, lim, &nr_segs);
	return bio;
}
EXPORT_SYMBOL(bio_split_to_limits);

unsigned int blk_recalc_rq_segments(struct request *rq)
{
	unsigned int nr_phys_segs = 0;
	unsigned int bytes = 0;
	struct req_iterator iter;
	struct bio_vec bv;

	if (!rq->bio)
		return 0;

	switch (bio_op(rq->bio)) {
	case REQ_OP_DISCARD:
	case REQ_OP_SECURE_ERASE:
		if (queue_max_discard_segments(rq->q) > 1) {
			struct bio *bio = rq->bio;

			for_each_bio(bio)
				nr_phys_segs++;
			return nr_phys_segs;
		}
		return 1;
	case REQ_OP_WRITE_ZEROES:
		return 0;
	default:
		break;
	}

	rq_for_each_bvec(bv, rq, iter)
		bvec_split_segs(&rq->q->limits, &bv, &nr_phys_segs, &bytes,
				UINT_MAX, UINT_MAX);
	return nr_phys_segs;
}

static inline struct scatterlist *blk_next_sg(struct scatterlist **sg,
		struct scatterlist *sglist)
{
	if (!*sg)
		return sglist;

	/*
	 * If the driver previously mapped a shorter list, we could see a
	 * termination bit prematurely unless it fully inits the sg table
	 * on each mapping. We KNOW that there must be more entries here
	 * or the driver would be buggy, so force clear the termination bit
	 * to avoid doing a full sg_init_table() in drivers for each command.
	 */
	sg_unmark_end(*sg);
	return sg_next(*sg);
}

static unsigned blk_bvec_map_sg(struct request_queue *q,
		struct bio_vec *bvec, struct scatterlist *sglist,
		struct scatterlist **sg)
{
	unsigned nbytes = bvec->bv_len;
	unsigned nsegs = 0, total = 0;

	while (nbytes > 0) {
		unsigned offset = bvec->bv_offset + total;
		unsigned len = min(get_max_segment_size(&q->limits,
				   bvec->bv_page, offset), nbytes);
		struct page *page = bvec->bv_page;

		/*
		 * Unfortunately a fair number of drivers barf on scatterlists
		 * that have an offset larger than PAGE_SIZE, despite other
		 * subsystems dealing with that invariant just fine.  For now
		 * stick to the legacy format where we never present those from
		 * the block layer, but the code below should be removed once
		 * these offenders (mostly MMC/SD drivers) are fixed.
		 */
		page += (offset >> PAGE_SHIFT);
		offset &= ~PAGE_MASK;

		*sg = blk_next_sg(sg, sglist);
		sg_set_page(*sg, page, len, offset);

		total += len;
		nbytes -= len;
		nsegs++;
	}

	return nsegs;
}

static inline int __blk_bvec_map_sg(struct bio_vec bv,
		struct scatterlist *sglist, struct scatterlist **sg)
{
	*sg = blk_next_sg(sg, sglist);
	sg_set_page(*sg, bv.bv_page, bv.bv_len, bv.bv_offset);
	return 1;
}

/* only try to merge bvecs into one sg if they are from two bios */
static inline bool
__blk_segment_map_sg_merge(struct request_queue *q, struct bio_vec *bvec,
			   struct bio_vec *bvprv, struct scatterlist **sg)
{

	int nbytes = bvec->bv_len;

	if (!*sg)
		return false;

	if ((*sg)->length + nbytes > queue_max_segment_size(q))
		return false;

	if (!biovec_phys_mergeable(q, bvprv, bvec))
		return false;

	(*sg)->length += nbytes;

	return true;
}

static int __blk_bios_map_sg(struct request_queue *q, struct bio *bio,
			     struct scatterlist *sglist,
			     struct scatterlist **sg)
{
	struct bio_vec bvec, bvprv = { NULL };
	struct bvec_iter iter;
	int nsegs = 0;
	bool new_bio = false;

	for_each_bio(bio) {
		bio_for_each_bvec(bvec, bio, iter) {
			/*
			 * Only try to merge bvecs from two bios given we
			 * have done bio internal merge when adding pages
			 * to bio
			 */
			if (new_bio &&
			    __blk_segment_map_sg_merge(q, &bvec, &bvprv, sg))
				goto next_bvec;

			if (bvec.bv_offset + bvec.bv_len <= PAGE_SIZE)
				nsegs += __blk_bvec_map_sg(bvec, sglist, sg);
			else
				nsegs += blk_bvec_map_sg(q, &bvec, sglist, sg);
 next_bvec:
			new_bio = false;
		}
		if (likely(bio->bi_iter.bi_size)) {
			bvprv = bvec;
			new_bio = true;
		}
	}

	return nsegs;
}

/*
 * map a request to scatterlist, return number of sg entries setup. Caller
 * must make sure sg can hold rq->nr_phys_segments entries
 */
int __blk_rq_map_sg(struct request_queue *q, struct request *rq,
		struct scatterlist *sglist, struct scatterlist **last_sg)
{
	int nsegs = 0;

	if (rq->rq_flags & RQF_SPECIAL_PAYLOAD)
		nsegs = __blk_bvec_map_sg(rq->special_vec, sglist, last_sg);
	else if (rq->bio)
		nsegs = __blk_bios_map_sg(q, rq->bio, sglist, last_sg);

	if (*last_sg)
		sg_mark_end(*last_sg);

	/*
	 * Something must have been wrong if the figured number of
	 * segment is bigger than number of req's physical segments
	 */
	WARN_ON(nsegs > blk_rq_nr_phys_segments(rq));

	return nsegs;
}
EXPORT_SYMBOL(__blk_rq_map_sg);

static inline unsigned int blk_rq_get_max_segments(struct request *rq)
{
	if (req_op(rq) == REQ_OP_DISCARD)
		return queue_max_discard_segments(rq->q);
	return queue_max_segments(rq->q);
}

static inline unsigned int blk_rq_get_max_sectors(struct request *rq,
						  sector_t offset)
{
	struct request_queue *q = rq->q;
	unsigned int max_sectors;

	if (blk_rq_is_passthrough(rq))
		return q->limits.max_hw_sectors;

	max_sectors = blk_queue_get_max_sectors(q, req_op(rq));
	if (!q->limits.chunk_sectors ||
	    req_op(rq) == REQ_OP_DISCARD ||
	    req_op(rq) == REQ_OP_SECURE_ERASE)
		return max_sectors;
	return min(max_sectors,
		   blk_chunk_sectors_left(offset, q->limits.chunk_sectors));
}

static inline int ll_new_hw_segment(struct request *req, struct bio *bio,
		unsigned int nr_phys_segs)
{
	if (!blk_cgroup_mergeable(req, bio))
		goto no_merge;

	if (blk_integrity_merge_bio(req->q, req, bio) == false)
		goto no_merge;

	/* discard request merge won't add new segment */
	if (req_op(req) == REQ_OP_DISCARD)
		return 1;

	if (req->nr_phys_segments + nr_phys_segs > blk_rq_get_max_segments(req))
		goto no_merge;

	/*
	 * This will form the start of a new hw segment.  Bump both
	 * counters.
	 */
	req->nr_phys_segments += nr_phys_segs;
	return 1;

no_merge:
	req_set_nomerge(req->q, req);
	return 0;
}

int ll_back_merge_fn(struct request *req, struct bio *bio, unsigned int nr_segs)
{
	if (req_gap_back_merge(req, bio))
		return 0;
	if (blk_integrity_rq(req) &&
	    integrity_req_gap_back_merge(req, bio))
		return 0;
	if (!bio_crypt_ctx_back_mergeable(req, bio))
		return 0;
	if (blk_rq_sectors(req) + bio_sectors(bio) >
	    blk_rq_get_max_sectors(req, blk_rq_pos(req))) {
		req_set_nomerge(req->q, req);
		return 0;
	}

	return ll_new_hw_segment(req, bio, nr_segs);
}

static int ll_front_merge_fn(struct request *req, struct bio *bio,
		unsigned int nr_segs)
{
	if (req_gap_front_merge(req, bio))
		return 0;
	if (blk_integrity_rq(req) &&
	    integrity_req_gap_front_merge(req, bio))
		return 0;
	if (!bio_crypt_ctx_front_mergeable(req, bio))
		return 0;
	if (blk_rq_sectors(req) + bio_sectors(bio) >
	    blk_rq_get_max_sectors(req, bio->bi_iter.bi_sector)) {
		req_set_nomerge(req->q, req);
		return 0;
	}

	return ll_new_hw_segment(req, bio, nr_segs);
}

static bool req_attempt_discard_merge(struct request_queue *q, struct request *req,
		struct request *next)
{
	unsigned short segments = blk_rq_nr_discard_segments(req);

	if (segments >= queue_max_discard_segments(q))
		goto no_merge;
	if (blk_rq_sectors(req) + bio_sectors(next->bio) >
	    blk_rq_get_max_sectors(req, blk_rq_pos(req)))
		goto no_merge;

	req->nr_phys_segments = segments + blk_rq_nr_discard_segments(next);
	return true;
no_merge:
	req_set_nomerge(q, req);
	return false;
}

static int ll_merge_requests_fn(struct request_queue *q, struct request *req,
				struct request *next)
{
	int total_phys_segments;

	if (req_gap_back_merge(req, next->bio))
		return 0;

	/*
	 * Will it become too large?
	 */
	if ((blk_rq_sectors(req) + blk_rq_sectors(next)) >
	    blk_rq_get_max_sectors(req, blk_rq_pos(req)))
		return 0;

	total_phys_segments = req->nr_phys_segments + next->nr_phys_segments;
	if (total_phys_segments > blk_rq_get_max_segments(req))
		return 0;

	if (!blk_cgroup_mergeable(req, next->bio))
		return 0;

	if (blk_integrity_merge_rq(q, req, next) == false)
		return 0;

	if (!bio_crypt_ctx_merge_rq(req, next))
		return 0;

	/* Merge is OK... */
	req->nr_phys_segments = total_phys_segments;
	return 1;
}

/**
 * blk_rq_set_mixed_merge - mark a request as mixed merge
 * @rq: request to mark as mixed merge
 *
 * Description:
 *     @rq is about to be mixed merged.  Make sure the attributes
 *     which can be mixed are set in each bio and mark @rq as mixed
 *     merged.
 */
void blk_rq_set_mixed_merge(struct request *rq)
{
	blk_opf_t ff = rq->cmd_flags & REQ_FAILFAST_MASK;
	struct bio *bio;

	if (rq->rq_flags & RQF_MIXED_MERGE)
		return;

	/*
	 * @rq will no longer represent mixable attributes for all the
	 * contained bios.  It will just track those of the first one.
	 * Distributes the attributs to each bio.
	 */
	for (bio = rq->bio; bio; bio = bio->bi_next) {
		WARN_ON_ONCE((bio->bi_opf & REQ_FAILFAST_MASK) &&
			     (bio->bi_opf & REQ_FAILFAST_MASK) != ff);
		bio->bi_opf |= ff;
	}
	rq->rq_flags |= RQF_MIXED_MERGE;
}

static void blk_account_io_merge_request(struct request *req)
{
	if (blk_do_io_stat(req)) {
		part_stat_lock();
		part_stat_inc(req->part, merges[op_stat_group(req_op(req))]);
		part_stat_unlock();
	}
}

static enum elv_merge blk_try_req_merge(struct request *req,
					struct request *next)
{
	if (blk_discard_mergable(req))
		return ELEVATOR_DISCARD_MERGE;
	else if (blk_rq_pos(req) + blk_rq_sectors(req) == blk_rq_pos(next))
		return ELEVATOR_BACK_MERGE;

	return ELEVATOR_NO_MERGE;
}

/*
 * For non-mq, this has to be called with the request spinlock acquired.
 * For mq with scheduling, the appropriate queue wide lock should be held.
 */
static struct request *attempt_merge(struct request_queue *q,
				     struct request *req, struct request *next)
{
	if (!rq_mergeable(req) || !rq_mergeable(next))
		return NULL;

	if (req_op(req) != req_op(next))
		return NULL;

	if (rq_data_dir(req) != rq_data_dir(next))
		return NULL;

	if (req->ioprio != next->ioprio)
		return NULL;

	/*
	 * If we are allowed to merge, then append bio list
	 * from next to rq and release next. merge_requests_fn
	 * will have updated segment counts, update sector
	 * counts here. Handle DISCARDs separately, as they
	 * have separate settings.
	 */

	switch (blk_try_req_merge(req, next)) {
	case ELEVATOR_DISCARD_MERGE:
		if (!req_attempt_discard_merge(q, req, next))
			return NULL;
		break;
	case ELEVATOR_BACK_MERGE:
		if (!ll_merge_requests_fn(q, req, next))
			return NULL;
		break;
	default:
		return NULL;
	}

	/*
	 * If failfast settings disagree or any of the two is already
	 * a mixed merge, mark both as mixed before proceeding.  This
	 * makes sure that all involved bios have mixable attributes
	 * set properly.
	 */
	if (((req->rq_flags | next->rq_flags) & RQF_MIXED_MERGE) ||
	    (req->cmd_flags & REQ_FAILFAST_MASK) !=
	    (next->cmd_flags & REQ_FAILFAST_MASK)) {
		blk_rq_set_mixed_merge(req);
		blk_rq_set_mixed_merge(next);
	}

	/*
	 * At this point we have either done a back merge or front merge. We
	 * need the smaller start_time_ns of the merged requests to be the
	 * current request for accounting purposes.
	 */
	if (next->start_time_ns < req->start_time_ns)
		req->start_time_ns = next->start_time_ns;

	req->biotail->bi_next = next->bio;
	req->biotail = next->biotail;

	req->__data_len += blk_rq_bytes(next);

	if (!blk_discard_mergable(req))
		elv_merge_requests(q, req, next);

	/*
	 * 'next' is going away, so update stats accordingly
	 */
	blk_account_io_merge_request(next);

	trace_block_rq_merge(next);

	/*
	 * ownership of bio passed from next to req, return 'next' for
	 * the caller to free
	 */
	next->bio = NULL;
	return next;
}

static struct request *attempt_back_merge(struct request_queue *q,
		struct request *rq)
{
	struct request *next = elv_latter_request(q, rq);

	if (next)
		return attempt_merge(q, rq, next);

	return NULL;
}

static struct request *attempt_front_merge(struct request_queue *q,
		struct request *rq)
{
	struct request *prev = elv_former_request(q, rq);

	if (prev)
		return attempt_merge(q, prev, rq);

	return NULL;
}

/*
 * Try to merge 'next' into 'rq'. Return true if the merge happened, false
 * otherwise. The caller is responsible for freeing 'next' if the merge
 * happened.
 */
bool blk_attempt_req_merge(struct request_queue *q, struct request *rq,
			   struct request *next)
{
	return attempt_merge(q, rq, next);
}

bool blk_rq_merge_ok(struct request *rq, struct bio *bio)
{
	if (!rq_mergeable(rq) || !bio_mergeable(bio))
		return false;

	if (req_op(rq) != bio_op(bio))
		return false;

	/* different data direction or already started, don't merge */
	if (bio_data_dir(bio) != rq_data_dir(rq))
		return false;

	/* don't merge across cgroup boundaries */
	if (!blk_cgroup_mergeable(rq, bio))
		return false;

	/* don't merge across cgroup boundaries */
	if (!blk_cgroup_mergeable(rq, bio))
		return false;

	/* only merge integrity protected bio into ditto rq */
	if (blk_integrity_merge_bio(rq->q, rq, bio) == false)
		return false;

	/* Only merge if the crypt contexts are compatible */
	if (!bio_crypt_rq_ctx_compatible(rq, bio))
		return false;

	if (rq->ioprio != bio_prio(bio))
		return false;

	return true;
}

enum elv_merge blk_try_merge(struct request *rq, struct bio *bio)
{
	if (blk_discard_mergable(rq))
		return ELEVATOR_DISCARD_MERGE;
	else if (blk_rq_pos(rq) + blk_rq_sectors(rq) == bio->bi_iter.bi_sector)
		return ELEVATOR_BACK_MERGE;
	else if (blk_rq_pos(rq) - bio_sectors(bio) == bio->bi_iter.bi_sector)
		return ELEVATOR_FRONT_MERGE;
	return ELEVATOR_NO_MERGE;
}

static void blk_account_io_merge_bio(struct request *req)
{
	if (!blk_do_io_stat(req))
		return;

	part_stat_lock();
	part_stat_inc(req->part, merges[op_stat_group(req_op(req))]);
	part_stat_unlock();
}

enum bio_merge_status {
	BIO_MERGE_OK,
	BIO_MERGE_NONE,
	BIO_MERGE_FAILED,
};

static enum bio_merge_status bio_attempt_back_merge(struct request *req,
		struct bio *bio, unsigned int nr_segs)
{
	const blk_opf_t ff = bio->bi_opf & REQ_FAILFAST_MASK;

	if (!ll_back_merge_fn(req, bio, nr_segs))
		return BIO_MERGE_FAILED;

	trace_block_bio_backmerge(bio);
	rq_qos_merge(req->q, req, bio);

	if ((req->cmd_flags & REQ_FAILFAST_MASK) != ff)
		blk_rq_set_mixed_merge(req);

	req->biotail->bi_next = bio;
	req->biotail = bio;
	req->__data_len += bio->bi_iter.bi_size;

	bio_crypt_free_ctx(bio);

	blk_account_io_merge_bio(req);
	return BIO_MERGE_OK;
}

static enum bio_merge_status bio_attempt_front_merge(struct request *req,
		struct bio *bio, unsigned int nr_segs)
{
	const blk_opf_t ff = bio->bi_opf & REQ_FAILFAST_MASK;

	if (!ll_front_merge_fn(req, bio, nr_segs))
		return BIO_MERGE_FAILED;

	trace_block_bio_frontmerge(bio);
	rq_qos_merge(req->q, req, bio);

	if ((req->cmd_flags & REQ_FAILFAST_MASK) != ff)
		blk_rq_set_mixed_merge(req);

	bio->bi_next = req->bio;
	req->bio = bio;

	req->__sector = bio->bi_iter.bi_sector;
	req->__data_len += bio->bi_iter.bi_size;

	bio_crypt_do_front_merge(req, bio);

	blk_account_io_merge_bio(req);
	return BIO_MERGE_OK;
}

static enum bio_merge_status bio_attempt_discard_merge(struct request_queue *q,
		struct request *req, struct bio *bio)
{
	unsigned short segments = blk_rq_nr_discard_segments(req);

	if (segments >= queue_max_discard_segments(q))
		goto no_merge;
	if (blk_rq_sectors(req) + bio_sectors(bio) >
	    blk_rq_get_max_sectors(req, blk_rq_pos(req)))
		goto no_merge;

	rq_qos_merge(q, req, bio);

	req->biotail->bi_next = bio;
	req->biotail = bio;
	req->__data_len += bio->bi_iter.bi_size;
	req->nr_phys_segments = segments + 1;

	blk_account_io_merge_bio(req);
	return BIO_MERGE_OK;
no_merge:
	req_set_nomerge(q, req);
	return BIO_MERGE_FAILED;
}

static enum bio_merge_status blk_attempt_bio_merge(struct request_queue *q,
						   struct request *rq,
						   struct bio *bio,
						   unsigned int nr_segs,
						   bool sched_allow_merge)
{
	if (!blk_rq_merge_ok(rq, bio))
		return BIO_MERGE_NONE;

	switch (blk_try_merge(rq, bio)) {
	case ELEVATOR_BACK_MERGE:
		if (!sched_allow_merge || blk_mq_sched_allow_merge(q, rq, bio))
			return bio_attempt_back_merge(rq, bio, nr_segs);
		break;
	case ELEVATOR_FRONT_MERGE:
		if (!sched_allow_merge || blk_mq_sched_allow_merge(q, rq, bio))
			return bio_attempt_front_merge(rq, bio, nr_segs);
		break;
	case ELEVATOR_DISCARD_MERGE:
		return bio_attempt_discard_merge(q, rq, bio);
	default:
		return BIO_MERGE_NONE;
	}

	return BIO_MERGE_FAILED;
}

/**
 * blk_attempt_plug_merge - try to merge with %current's plugged list
 * @q: request_queue new bio is being queued at
 * @bio: new bio being queued
 * @nr_segs: number of segments in @bio
 * from the passed in @q already in the plug list
 *
 * Determine whether @bio being queued on @q can be merged with the previous
 * request on %current's plugged list.  Returns %true if merge was successful,
 * otherwise %false.
 *
 * Plugging coalesces IOs from the same issuer for the same purpose without
 * going through @q->queue_lock.  As such it's more of an issuing mechanism
 * than scheduling, and the request, while may have elvpriv data, is not
 * added on the elevator at this point.  In addition, we don't have
 * reliable access to the elevator outside queue lock.  Only check basic
 * merging parameters without querying the elevator.
 *
 * Caller must ensure !blk_queue_nomerges(q) beforehand.
 */
bool blk_attempt_plug_merge(struct request_queue *q, struct bio *bio,
		unsigned int nr_segs)
{
	struct blk_plug *plug;
	struct request *rq;

	plug = blk_mq_plug(bio);
	if (!plug || rq_list_empty(plug->mq_list))
		return false;

	rq_list_for_each(&plug->mq_list, rq) {
		if (rq->q == q) {
			if (blk_attempt_bio_merge(q, rq, bio, nr_segs, false) ==
			    BIO_MERGE_OK)
				return true;
			break;
		}

		/*
		 * Only keep iterating plug list for merges if we have multiple
		 * queues
		 */
		if (!plug->multiple_queues)
			break;
	}
	return false;
}

/*
 * Iterate list of requests and see if we can merge this bio with any
 * of them.
 */
bool blk_bio_list_merge(struct request_queue *q, struct list_head *list,
			struct bio *bio, unsigned int nr_segs)
{
	struct request *rq;
	int checked = 8;

	list_for_each_entry_reverse(rq, list, queuelist) {
		if (!checked--)
			break;

		switch (blk_attempt_bio_merge(q, rq, bio, nr_segs, true)) {
		case BIO_MERGE_NONE:
			continue;
		case BIO_MERGE_OK:
			return true;
		case BIO_MERGE_FAILED:
			return false;
		}

	}

	return false;
}
EXPORT_SYMBOL_GPL(blk_bio_list_merge);

bool blk_mq_sched_try_merge(struct request_queue *q, struct bio *bio,
		unsigned int nr_segs, struct request **merged_request)
{
	struct request *rq;

	switch (elv_merge(q, &rq, bio)) {
	case ELEVATOR_BACK_MERGE:
		if (!blk_mq_sched_allow_merge(q, rq, bio))
			return false;
		if (bio_attempt_back_merge(rq, bio, nr_segs) != BIO_MERGE_OK)
			return false;
		*merged_request = attempt_back_merge(q, rq);
		if (!*merged_request)
			elv_merged_request(q, rq, ELEVATOR_BACK_MERGE);
		return true;
	case ELEVATOR_FRONT_MERGE:
		if (!blk_mq_sched_allow_merge(q, rq, bio))
			return false;
		if (bio_attempt_front_merge(rq, bio, nr_segs) != BIO_MERGE_OK)
			return false;
		*merged_request = attempt_front_merge(q, rq);
		if (!*merged_request)
			elv_merged_request(q, rq, ELEVATOR_FRONT_MERGE);
		return true;
	case ELEVATOR_DISCARD_MERGE:
		return bio_attempt_discard_merge(q, rq, bio) == BIO_MERGE_OK;
	default:
		return false;
	}
}
EXPORT_SYMBOL_GPL(blk_mq_sched_try_merge);<|MERGE_RESOLUTION|>--- conflicted
+++ resolved
@@ -8,10 +8,7 @@
 #include <linux/blkdev.h>
 #include <linux/blk-integrity.h>
 #include <linux/scatterlist.h>
-<<<<<<< HEAD
-=======
 #include <linux/part_stat.h>
->>>>>>> d60c95ef
 #include <linux/blk-cgroup.h>
 
 #include <trace/events/block.h>
@@ -359,31 +356,10 @@
 		split = bio_split_write_zeroes(bio, lim, nr_segs, bs);
 		break;
 	default:
-<<<<<<< HEAD
-		/*
-		 * All drivers must accept single-segments bios that are <=
-		 * PAGE_SIZE.  This is a quick and dirty check that relies on
-		 * the fact that bi_io_vec[0] is always valid if a bio has data.
-		 * The check might lead to occasional false negatives when bios
-		 * are cloned, but compared to the performance impact of cloned
-		 * bios themselves the loop below doesn't matter anyway.
-		 */
-		if (!q->limits.chunk_sectors &&
-		    (*bio)->bi_vcnt == 1 &&
-		    ((*bio)->bi_io_vec[0].bv_len +
-		     (*bio)->bi_io_vec[0].bv_offset) <= PAGE_SIZE) {
-			*nr_segs = 1;
-			break;
-		}
-		split = blk_bio_segment_split(q, *bio, &q->bio_split, nr_segs);
-		if (IS_ERR(split))
-			*bio = split = NULL;
-=======
 		split = bio_split_rw(bio, lim, nr_segs, bs,
 				get_max_io_size(bio, lim) << SECTOR_SHIFT);
 		if (IS_ERR(split))
 			return NULL;
->>>>>>> d60c95ef
 		break;
 	}
 
@@ -918,10 +894,6 @@
 
 	/* different data direction or already started, don't merge */
 	if (bio_data_dir(bio) != rq_data_dir(rq))
-		return false;
-
-	/* don't merge across cgroup boundaries */
-	if (!blk_cgroup_mergeable(rq, bio))
 		return false;
 
 	/* don't merge across cgroup boundaries */
