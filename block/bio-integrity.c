// SPDX-License-Identifier: GPL-2.0
/*
 * bio-integrity.c - bio data integrity extensions
 *
 * Copyright (C) 2007, 2008, 2009 Oracle Corporation
 * Written by: Martin K. Petersen <martin.petersen@oracle.com>
 */

#include <linux/blkdev.h>
#include <linux/mempool.h>
#include <linux/export.h>
#include <linux/bio.h>
#include <linux/workqueue.h>
#include <linux/slab.h>
#include "blk.h"

#define BIP_INLINE_VECS	4

static struct kmem_cache *bip_slab;
static struct workqueue_struct *kintegrityd_wq;

void blk_flush_integrity(void)
{
	flush_workqueue(kintegrityd_wq);
}

<<<<<<< HEAD
void __bio_integrity_free(struct bio_set *bs, struct bio_integrity_payload *bip)
=======
static void __bio_integrity_free(struct bio_set *bs,
				 struct bio_integrity_payload *bip)
>>>>>>> ad8c735b
{
	if (bs && mempool_initialized(&bs->bio_integrity_pool)) {
		if (bip->bip_vec)
			bvec_free(&bs->bvec_integrity_pool, bip->bip_vec,
				  bip->bip_slab);
		mempool_free(bip, &bs->bio_integrity_pool);
	} else {
		kfree(bip);
	}
}

/**
 * bio_integrity_alloc - Allocate integrity payload and attach it to bio
 * @bio:	bio to attach integrity metadata to
 * @gfp_mask:	Memory allocation mask
 * @nr_vecs:	Number of integrity metadata scatter-gather elements
 *
 * Description: This function prepares a bio for attaching integrity
 * metadata.  nr_vecs specifies the maximum number of pages containing
 * integrity metadata that can be attached.
 */
struct bio_integrity_payload *bio_integrity_alloc(struct bio *bio,
						  gfp_t gfp_mask,
						  unsigned int nr_vecs)
{
	struct bio_integrity_payload *bip;
	struct bio_set *bs = bio->bi_pool;
	unsigned inline_vecs;

	if (WARN_ON_ONCE(bio_has_crypt_ctx(bio)))
		return ERR_PTR(-EOPNOTSUPP);

	if (!bs || !mempool_initialized(&bs->bio_integrity_pool)) {
		bip = kmalloc(struct_size(bip, bip_inline_vecs, nr_vecs), gfp_mask);
		inline_vecs = nr_vecs;
	} else {
		bip = mempool_alloc(&bs->bio_integrity_pool, gfp_mask);
		inline_vecs = BIP_INLINE_VECS;
	}

	if (unlikely(!bip))
		return ERR_PTR(-ENOMEM);

	memset(bip, 0, sizeof(*bip));

	if (nr_vecs > inline_vecs) {
		unsigned long idx = 0;

		bip->bip_vec = bvec_alloc(gfp_mask, nr_vecs, &idx,
					  &bs->bvec_integrity_pool);
		if (!bip->bip_vec)
			goto err;
		bip->bip_max_vcnt = bvec_nr_vecs(idx);
		bip->bip_slab = idx;
	} else {
		bip->bip_vec = bip->bip_inline_vecs;
		bip->bip_max_vcnt = inline_vecs;
	}

	bip->bip_bio = bio;
	bio->bi_integrity = bip;
	bio->bi_opf |= REQ_INTEGRITY;

	return bip;
err:
	__bio_integrity_free(bs, bip);
	return ERR_PTR(-ENOMEM);
}
EXPORT_SYMBOL(bio_integrity_alloc);

/**
 * bio_integrity_free - Free bio integrity payload
 * @bio:	bio containing bip to be freed
 *
 * Description: Used to free the integrity portion of a bio. Usually
 * called from bio_free().
 */
void bio_integrity_free(struct bio *bio)
{
	struct bio_integrity_payload *bip = bio_integrity(bio);
	struct bio_set *bs = bio->bi_pool;

	if (bip->bip_flags & BIP_BLOCK_INTEGRITY)
		kfree(page_address(bip->bip_vec->bv_page) +
		      bip->bip_vec->bv_offset);

	__bio_integrity_free(bs, bip);
	bio->bi_integrity = NULL;
	bio->bi_opf &= ~REQ_INTEGRITY;
}

/**
 * bio_integrity_add_page - Attach integrity metadata
 * @bio:	bio to update
 * @page:	page containing integrity metadata
 * @len:	number of bytes of integrity metadata in page
 * @offset:	start offset within page
 *
 * Description: Attach a page containing integrity metadata to bio.
 */
int bio_integrity_add_page(struct bio *bio, struct page *page,
			   unsigned int len, unsigned int offset)
{
	struct bio_integrity_payload *bip = bio_integrity(bio);
	struct bio_vec *iv;

	if (bip->bip_vcnt >= bip->bip_max_vcnt) {
		printk(KERN_ERR "%s: bip_vec full\n", __func__);
		return 0;
	}

	iv = bip->bip_vec + bip->bip_vcnt;

	if (bip->bip_vcnt &&
	    bvec_gap_to_prev(bio->bi_disk->queue,
			     &bip->bip_vec[bip->bip_vcnt - 1], offset))
		return 0;

	iv->bv_page = page;
	iv->bv_len = len;
	iv->bv_offset = offset;
	bip->bip_vcnt++;

	return len;
}
EXPORT_SYMBOL(bio_integrity_add_page);

/**
 * bio_integrity_process - Process integrity metadata for a bio
 * @bio:	bio to generate/verify integrity metadata for
 * @proc_iter:  iterator to process
 * @proc_fn:	Pointer to the relevant processing function
 */
static blk_status_t bio_integrity_process(struct bio *bio,
		struct bvec_iter *proc_iter, integrity_processing_fn *proc_fn)
{
	struct blk_integrity *bi = blk_get_integrity(bio->bi_disk);
	struct blk_integrity_iter iter;
	struct bvec_iter bviter;
	struct bio_vec bv;
	struct bio_integrity_payload *bip = bio_integrity(bio);
	blk_status_t ret = BLK_STS_OK;
	void *prot_buf = page_address(bip->bip_vec->bv_page) +
		bip->bip_vec->bv_offset;

	iter.disk_name = bio->bi_disk->disk_name;
	iter.interval = 1 << bi->interval_exp;
	iter.seed = proc_iter->bi_sector;
	iter.prot_buf = prot_buf;

	__bio_for_each_segment(bv, bio, bviter, *proc_iter) {
		void *kaddr = kmap_atomic(bv.bv_page);

		iter.data_buf = kaddr + bv.bv_offset;
		iter.data_size = bv.bv_len;

		ret = proc_fn(&iter);
		if (ret) {
			kunmap_atomic(kaddr);
			return ret;
		}

		kunmap_atomic(kaddr);
	}
	return ret;
}

/**
 * bio_integrity_prep - Prepare bio for integrity I/O
 * @bio:	bio to prepare
 *
 * Description:  Checks if the bio already has an integrity payload attached.
 * If it does, the payload has been generated by another kernel subsystem,
 * and we just pass it through. Otherwise allocates integrity payload.
 * The bio must have data direction, target device and start sector set priot
 * to calling.  In the WRITE case, integrity metadata will be generated using
 * the block device's integrity function.  In the READ case, the buffer
 * will be prepared for DMA and a suitable end_io handler set up.
 */
bool bio_integrity_prep(struct bio *bio)
{
	struct bio_integrity_payload *bip;
	struct blk_integrity *bi = blk_get_integrity(bio->bi_disk);
	struct request_queue *q = bio->bi_disk->queue;
	void *buf;
	unsigned long start, end;
	unsigned int len, nr_pages;
	unsigned int bytes, offset, i;
	unsigned int intervals;
	blk_status_t status;

	if (!bi)
		return true;

	if (bio_op(bio) != REQ_OP_READ && bio_op(bio) != REQ_OP_WRITE)
		return true;

	if (!bio_sectors(bio))
		return true;

	/* Already protected? */
	if (bio_integrity(bio))
		return true;

	if (bio_data_dir(bio) == READ) {
		if (!bi->profile->verify_fn ||
		    !(bi->flags & BLK_INTEGRITY_VERIFY))
			return true;
	} else {
		if (!bi->profile->generate_fn ||
		    !(bi->flags & BLK_INTEGRITY_GENERATE))
			return true;
	}
	intervals = bio_integrity_intervals(bi, bio_sectors(bio));

	/* Allocate kernel buffer for protection data */
	len = intervals * bi->tuple_size;
	buf = kmalloc(len, GFP_NOIO | q->bounce_gfp);
	status = BLK_STS_RESOURCE;
	if (unlikely(buf == NULL)) {
		printk(KERN_ERR "could not allocate integrity buffer\n");
		goto err_end_io;
	}

	end = (((unsigned long) buf) + len + PAGE_SIZE - 1) >> PAGE_SHIFT;
	start = ((unsigned long) buf) >> PAGE_SHIFT;
	nr_pages = end - start;

	/* Allocate bio integrity payload and integrity vectors */
	bip = bio_integrity_alloc(bio, GFP_NOIO, nr_pages);
	if (IS_ERR(bip)) {
		printk(KERN_ERR "could not allocate data integrity bioset\n");
		kfree(buf);
		status = BLK_STS_RESOURCE;
		goto err_end_io;
	}

	bip->bip_flags |= BIP_BLOCK_INTEGRITY;
	bip->bip_iter.bi_size = len;
	bip_set_seed(bip, bio->bi_iter.bi_sector);

	if (bi->flags & BLK_INTEGRITY_IP_CHECKSUM)
		bip->bip_flags |= BIP_IP_CHECKSUM;

	/* Map it */
	offset = offset_in_page(buf);
	for (i = 0 ; i < nr_pages ; i++) {
		int ret;
		bytes = PAGE_SIZE - offset;

		if (len <= 0)
			break;

		if (bytes > len)
			bytes = len;

		ret = bio_integrity_add_page(bio, virt_to_page(buf),
					     bytes, offset);

		if (ret == 0) {
			printk(KERN_ERR "could not attach integrity payload\n");
			status = BLK_STS_RESOURCE;
			goto err_end_io;
		}

		if (ret < bytes)
			break;

		buf += bytes;
		len -= bytes;
		offset = 0;
	}

	/* Auto-generate integrity metadata if this is a write */
	if (bio_data_dir(bio) == WRITE) {
		bio_integrity_process(bio, &bio->bi_iter,
				      bi->profile->generate_fn);
	} else {
		bip->bio_iter = bio->bi_iter;
	}
	return true;

err_end_io:
	bio->bi_status = status;
	bio_endio(bio);
	return false;

}
EXPORT_SYMBOL(bio_integrity_prep);

/**
 * bio_integrity_verify_fn - Integrity I/O completion worker
 * @work:	Work struct stored in bio to be verified
 *
 * Description: This workqueue function is called to complete a READ
 * request.  The function verifies the transferred integrity metadata
 * and then calls the original bio end_io function.
 */
static void bio_integrity_verify_fn(struct work_struct *work)
{
	struct bio_integrity_payload *bip =
		container_of(work, struct bio_integrity_payload, bip_work);
	struct bio *bio = bip->bip_bio;
	struct blk_integrity *bi = blk_get_integrity(bio->bi_disk);

	/*
	 * At the moment verify is called bio's iterator was advanced
	 * during split and completion, we need to rewind iterator to
	 * it's original position.
	 */
	bio->bi_status = bio_integrity_process(bio, &bip->bio_iter,
						bi->profile->verify_fn);
	bio_integrity_free(bio);
	bio_endio(bio);
}

/**
 * __bio_integrity_endio - Integrity I/O completion function
 * @bio:	Protected bio
 *
 * Description: Completion for integrity I/O
 *
 * Normally I/O completion is done in interrupt context.  However,
 * verifying I/O integrity is a time-consuming task which must be run
 * in process context.	This function postpones completion
 * accordingly.
 */
bool __bio_integrity_endio(struct bio *bio)
{
	struct blk_integrity *bi = blk_get_integrity(bio->bi_disk);
	struct bio_integrity_payload *bip = bio_integrity(bio);

	if (bio_op(bio) == REQ_OP_READ && !bio->bi_status &&
	    (bip->bip_flags & BIP_BLOCK_INTEGRITY) && bi->profile->verify_fn) {
		INIT_WORK(&bip->bip_work, bio_integrity_verify_fn);
		queue_work(kintegrityd_wq, &bip->bip_work);
		return false;
	}

	bio_integrity_free(bio);
	return true;
}

/**
 * bio_integrity_advance - Advance integrity vector
 * @bio:	bio whose integrity vector to update
 * @bytes_done:	number of data bytes that have been completed
 *
 * Description: This function calculates how many integrity bytes the
 * number of completed data bytes correspond to and advances the
 * integrity vector accordingly.
 */
void bio_integrity_advance(struct bio *bio, unsigned int bytes_done)
{
	struct bio_integrity_payload *bip = bio_integrity(bio);
	struct blk_integrity *bi = blk_get_integrity(bio->bi_disk);
	unsigned bytes = bio_integrity_bytes(bi, bytes_done >> 9);

	bip->bip_iter.bi_sector += bytes_done >> 9;
	bvec_iter_advance(bip->bip_vec, &bip->bip_iter, bytes);
}

/**
 * bio_integrity_trim - Trim integrity vector
 * @bio:	bio whose integrity vector to update
 *
 * Description: Used to trim the integrity vector in a cloned bio.
 */
void bio_integrity_trim(struct bio *bio)
{
	struct bio_integrity_payload *bip = bio_integrity(bio);
	struct blk_integrity *bi = blk_get_integrity(bio->bi_disk);

	bip->bip_iter.bi_size = bio_integrity_bytes(bi, bio_sectors(bio));
}
EXPORT_SYMBOL(bio_integrity_trim);

/**
 * bio_integrity_clone - Callback for cloning bios with integrity metadata
 * @bio:	New bio
 * @bio_src:	Original bio
 * @gfp_mask:	Memory allocation mask
 *
 * Description:	Called to allocate a bip when cloning a bio
 */
int bio_integrity_clone(struct bio *bio, struct bio *bio_src,
			gfp_t gfp_mask)
{
	struct bio_integrity_payload *bip_src = bio_integrity(bio_src);
	struct bio_integrity_payload *bip;

	BUG_ON(bip_src == NULL);

	bip = bio_integrity_alloc(bio, gfp_mask, bip_src->bip_vcnt);
	if (IS_ERR(bip))
		return PTR_ERR(bip);

	memcpy(bip->bip_vec, bip_src->bip_vec,
	       bip_src->bip_vcnt * sizeof(struct bio_vec));

	bip->bip_vcnt = bip_src->bip_vcnt;
	bip->bip_iter = bip_src->bip_iter;

	return 0;
}
EXPORT_SYMBOL(bio_integrity_clone);

int bioset_integrity_create(struct bio_set *bs, int pool_size)
{
	if (mempool_initialized(&bs->bio_integrity_pool))
		return 0;

	if (mempool_init_slab_pool(&bs->bio_integrity_pool,
				   pool_size, bip_slab))
		return -1;

	if (biovec_init_pool(&bs->bvec_integrity_pool, pool_size)) {
		mempool_exit(&bs->bio_integrity_pool);
		return -1;
	}

	return 0;
}
EXPORT_SYMBOL(bioset_integrity_create);

void bioset_integrity_free(struct bio_set *bs)
{
	mempool_exit(&bs->bio_integrity_pool);
	mempool_exit(&bs->bvec_integrity_pool);
}

void __init bio_integrity_init(void)
{
	/*
	 * kintegrityd won't block much but may burn a lot of CPU cycles.
	 * Make it highpri CPU intensive wq with max concurrency of 1.
	 */
	kintegrityd_wq = alloc_workqueue("kintegrityd", WQ_MEM_RECLAIM |
					 WQ_HIGHPRI | WQ_CPU_INTENSIVE, 1);
	if (!kintegrityd_wq)
		panic("Failed to create kintegrityd\n");

	bip_slab = kmem_cache_create("bio_integrity_payload",
				     sizeof(struct bio_integrity_payload) +
				     sizeof(struct bio_vec) * BIP_INLINE_VECS,
				     0, SLAB_HWCACHE_ALIGN|SLAB_PANIC, NULL);
}<|MERGE_RESOLUTION|>--- conflicted
+++ resolved
@@ -24,12 +24,8 @@
 	flush_workqueue(kintegrityd_wq);
 }
 
-<<<<<<< HEAD
-void __bio_integrity_free(struct bio_set *bs, struct bio_integrity_payload *bip)
-=======
 static void __bio_integrity_free(struct bio_set *bs,
 				 struct bio_integrity_payload *bip)
->>>>>>> ad8c735b
 {
 	if (bs && mempool_initialized(&bs->bio_integrity_pool)) {
 		if (bip->bip_vec)
