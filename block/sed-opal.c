--- conflicted
+++ resolved
@@ -2094,12 +2094,7 @@
 		{ end_opal_session, },
 		{ start_admin1LSP_opal_session, &opal_mbr->key },
 		{ set_mbr_enable_disable, &enable_disable },
-<<<<<<< HEAD
-		{ end_opal_session, },
-		{ NULL, }
-=======
 		{ end_opal_session, }
->>>>>>> f7688b48
 	};
 	int ret;
 
@@ -2276,12 +2271,7 @@
 static int __opal_set_mbr_done(struct opal_dev *dev, struct opal_key *key)
 {
 	u8 mbr_done_tf = OPAL_TRUE;
-<<<<<<< HEAD
-	const struct opal_step mbrdone_step [] = {
-		{ opal_discovery0, },
-=======
 	const struct opal_step mbrdone_step[] = {
->>>>>>> f7688b48
 		{ start_admin1LSP_opal_session, key },
 		{ set_mbr_done, &mbr_done_tf },
 		{ end_opal_session, }
