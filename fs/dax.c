// SPDX-License-Identifier: GPL-2.0-only
/*
 * fs/dax.c - Direct Access filesystem code
 * Copyright (c) 2013-2014 Intel Corporation
 * Author: Matthew Wilcox <matthew.r.wilcox@intel.com>
 * Author: Ross Zwisler <ross.zwisler@linux.intel.com>
 */

#include <linux/atomic.h>
#include <linux/blkdev.h>
#include <linux/buffer_head.h>
#include <linux/dax.h>
#include <linux/fs.h>
#include <linux/genhd.h>
#include <linux/highmem.h>
#include <linux/memcontrol.h>
#include <linux/mm.h>
#include <linux/mutex.h>
#include <linux/pagevec.h>
#include <linux/sched.h>
#include <linux/sched/signal.h>
#include <linux/uio.h>
#include <linux/vmstat.h>
#include <linux/pfn_t.h>
#include <linux/sizes.h>
#include <linux/mmu_notifier.h>
#include <linux/iomap.h>
#include <asm/pgalloc.h>

#define CREATE_TRACE_POINTS
#include <trace/events/fs_dax.h>

static inline unsigned int pe_order(enum page_entry_size pe_size)
{
	if (pe_size == PE_SIZE_PTE)
		return PAGE_SHIFT - PAGE_SHIFT;
	if (pe_size == PE_SIZE_PMD)
		return PMD_SHIFT - PAGE_SHIFT;
	if (pe_size == PE_SIZE_PUD)
		return PUD_SHIFT - PAGE_SHIFT;
	return ~0;
}

/* We choose 4096 entries - same as per-zone page wait tables */
#define DAX_WAIT_TABLE_BITS 12
#define DAX_WAIT_TABLE_ENTRIES (1 << DAX_WAIT_TABLE_BITS)

/* The 'colour' (ie low bits) within a PMD of a page offset.  */
#define PG_PMD_COLOUR	((PMD_SIZE >> PAGE_SHIFT) - 1)
#define PG_PMD_NR	(PMD_SIZE >> PAGE_SHIFT)

/* The order of a PMD entry */
#define PMD_ORDER	(PMD_SHIFT - PAGE_SHIFT)

static wait_queue_head_t wait_table[DAX_WAIT_TABLE_ENTRIES];

static int __init init_dax_wait_table(void)
{
	int i;

	for (i = 0; i < DAX_WAIT_TABLE_ENTRIES; i++)
		init_waitqueue_head(wait_table + i);
	return 0;
}
fs_initcall(init_dax_wait_table);

/*
 * DAX pagecache entries use XArray value entries so they can't be mistaken
 * for pages.  We use one bit for locking, one bit for the entry size (PMD)
 * and two more to tell us if the entry is a zero page or an empty entry that
 * is just used for locking.  In total four special bits.
 *
 * If the PMD bit isn't set the entry has size PAGE_SIZE, and if the ZERO_PAGE
 * and EMPTY bits aren't set the entry is a normal DAX entry with a filesystem
 * block allocation.
 */
#define DAX_SHIFT	(4)
#define DAX_LOCKED	(1UL << 0)
#define DAX_PMD		(1UL << 1)
#define DAX_ZERO_PAGE	(1UL << 2)
#define DAX_EMPTY	(1UL << 3)

static unsigned long dax_to_pfn(void *entry)
{
	return xa_to_value(entry) >> DAX_SHIFT;
}

static void *dax_make_entry(pfn_t pfn, unsigned long flags)
{
	return xa_mk_value(flags | (pfn_t_to_pfn(pfn) << DAX_SHIFT));
}

static bool dax_is_locked(void *entry)
{
	return xa_to_value(entry) & DAX_LOCKED;
}

static unsigned int dax_entry_order(void *entry)
{
	if (xa_to_value(entry) & DAX_PMD)
		return PMD_ORDER;
	return 0;
}

static unsigned long dax_is_pmd_entry(void *entry)
{
	return xa_to_value(entry) & DAX_PMD;
}

static bool dax_is_pte_entry(void *entry)
{
	return !(xa_to_value(entry) & DAX_PMD);
}

static int dax_is_zero_entry(void *entry)
{
	return xa_to_value(entry) & DAX_ZERO_PAGE;
}

static int dax_is_empty_entry(void *entry)
{
	return xa_to_value(entry) & DAX_EMPTY;
}

/*
 * true if the entry that was found is of a smaller order than the entry
 * we were looking for
 */
static bool dax_is_conflict(void *entry)
{
	return entry == XA_RETRY_ENTRY;
}

/*
 * DAX page cache entry locking
 */
struct exceptional_entry_key {
	struct xarray *xa;
	pgoff_t entry_start;
};

struct wait_exceptional_entry_queue {
	wait_queue_entry_t wait;
	struct exceptional_entry_key key;
};

static wait_queue_head_t *dax_entry_waitqueue(struct xa_state *xas,
		void *entry, struct exceptional_entry_key *key)
{
	unsigned long hash;
	unsigned long index = xas->xa_index;

	/*
	 * If 'entry' is a PMD, align the 'index' that we use for the wait
	 * queue to the start of that PMD.  This ensures that all offsets in
	 * the range covered by the PMD map to the same bit lock.
	 */
	if (dax_is_pmd_entry(entry))
		index &= ~PG_PMD_COLOUR;
	key->xa = xas->xa;
	key->entry_start = index;

	hash = hash_long((unsigned long)xas->xa ^ index, DAX_WAIT_TABLE_BITS);
	return wait_table + hash;
}

static int wake_exceptional_entry_func(wait_queue_entry_t *wait,
		unsigned int mode, int sync, void *keyp)
{
	struct exceptional_entry_key *key = keyp;
	struct wait_exceptional_entry_queue *ewait =
		container_of(wait, struct wait_exceptional_entry_queue, wait);

	if (key->xa != ewait->key.xa ||
	    key->entry_start != ewait->key.entry_start)
		return 0;
	return autoremove_wake_function(wait, mode, sync, NULL);
}

/*
 * @entry may no longer be the entry at the index in the mapping.
 * The important information it's conveying is whether the entry at
 * this index used to be a PMD entry.
 */
static void dax_wake_entry(struct xa_state *xas, void *entry, bool wake_all)
{
	struct exceptional_entry_key key;
	wait_queue_head_t *wq;

	wq = dax_entry_waitqueue(xas, entry, &key);

	/*
	 * Checking for locked entry and prepare_to_wait_exclusive() happens
	 * under the i_pages lock, ditto for entry handling in our callers.
	 * So at this point all tasks that could have seen our entry locked
	 * must be in the waitqueue and the following check will see them.
	 */
	if (waitqueue_active(wq))
		__wake_up(wq, TASK_NORMAL, wake_all ? 0 : 1, &key);
}

/*
<<<<<<< HEAD
 * Check whether the given slot is locked.  Must be called with the i_pages
 * lock held.
 */
static inline int slot_locked(struct address_space *mapping, void **slot)
{
	unsigned long entry = (unsigned long)
		radix_tree_deref_slot_protected(slot, &mapping->i_pages.xa_lock);
	return entry & RADIX_DAX_ENTRY_LOCK;
}

/*
 * Mark the given slot as locked.  Must be called with the i_pages lock held.
 */
static inline void *lock_slot(struct address_space *mapping, void **slot)
{
	unsigned long entry = (unsigned long)
		radix_tree_deref_slot_protected(slot, &mapping->i_pages.xa_lock);

	entry |= RADIX_DAX_ENTRY_LOCK;
	radix_tree_replace_slot(&mapping->i_pages, slot, (void *)entry);
	return (void *)entry;
}

/*
 * Mark the given slot as unlocked.  Must be called with the i_pages lock held.
 */
static inline void *unlock_slot(struct address_space *mapping, void **slot)
{
	unsigned long entry = (unsigned long)
		radix_tree_deref_slot_protected(slot, &mapping->i_pages.xa_lock);

	entry &= ~(unsigned long)RADIX_DAX_ENTRY_LOCK;
	radix_tree_replace_slot(&mapping->i_pages, slot, (void *)entry);
	return (void *)entry;
}

static void put_unlocked_mapping_entry(struct address_space *mapping,
				       pgoff_t index, void *entry);

/*
 * Lookup entry in radix tree, wait for it to become unlocked if it is
 * exceptional entry and return it. The caller must call
 * put_unlocked_mapping_entry() when he decided not to lock the entry or
 * put_locked_mapping_entry() when he locked the entry and now wants to
 * unlock it.
 *
 * Must be called with the i_pages lock held.
 */
static void *get_unlocked_mapping_entry(struct address_space *mapping,
		pgoff_t index, void ***slotp)
=======
 * Look up entry in page cache, wait for it to become unlocked if it
 * is a DAX entry and return it.  The caller must subsequently call
 * put_unlocked_entry() if it did not lock the entry or dax_unlock_entry()
 * if it did.  The entry returned may have a larger order than @order.
 * If @order is larger than the order of the entry found in i_pages, this
 * function returns a dax_is_conflict entry.
 *
 * Must be called with the i_pages lock held.
 */
static void *get_unlocked_entry(struct xa_state *xas, unsigned int order)
>>>>>>> f7688b48
{
	void *entry;
	struct wait_exceptional_entry_queue ewait;
	wait_queue_head_t *wq;

	init_wait(&ewait.wait);
	ewait.wait.func = wake_exceptional_entry_func;

	for (;;) {
<<<<<<< HEAD
		entry = __radix_tree_lookup(&mapping->i_pages, index, NULL,
					  &slot);
		if (!entry ||
		    WARN_ON_ONCE(!radix_tree_exceptional_entry(entry)) ||
		    !slot_locked(mapping, slot)) {
			if (slotp)
				*slotp = slot;
=======
		entry = xas_find_conflict(xas);
		if (!entry || WARN_ON_ONCE(!xa_is_value(entry)))
			return entry;
		if (dax_entry_order(entry) < order)
			return XA_RETRY_ENTRY;
		if (!dax_is_locked(entry))
>>>>>>> f7688b48
			return entry;

		wq = dax_entry_waitqueue(xas, entry, &ewait.key);
		prepare_to_wait_exclusive(wq, &ewait.wait,
					  TASK_UNINTERRUPTIBLE);
<<<<<<< HEAD
		xa_unlock_irq(&mapping->i_pages);
		schedule();
		finish_wait(wq, &ewait.wait);
		xa_lock_irq(&mapping->i_pages);
=======
		xas_unlock_irq(xas);
		xas_reset(xas);
		schedule();
		finish_wait(wq, &ewait.wait);
		xas_lock_irq(xas);
>>>>>>> f7688b48
	}
}

/*
 * The only thing keeping the address space around is the i_pages lock
 * (it's cycled in clear_inode() after removing the entries from i_pages)
 * After we call xas_unlock_irq(), we cannot touch xas->xa.
 */
<<<<<<< HEAD
static void wait_entry_unlocked(struct address_space *mapping, pgoff_t index,
		void ***slotp, void *entry)
=======
static void wait_entry_unlocked(struct xa_state *xas, void *entry)
>>>>>>> f7688b48
{
	struct wait_exceptional_entry_queue ewait;
	wait_queue_head_t *wq;

	init_wait(&ewait.wait);
	ewait.wait.func = wake_exceptional_entry_func;

<<<<<<< HEAD
	wq = dax_entry_waitqueue(mapping, index, entry, &ewait.key);
=======
	wq = dax_entry_waitqueue(xas, entry, &ewait.key);
>>>>>>> f7688b48
	/*
	 * Unlike get_unlocked_entry() there is no guarantee that this
	 * path ever successfully retrieves an unlocked entry before an
	 * inode dies. Perform a non-exclusive wait in case this path
	 * never successfully performs its own wake up.
	 */
	prepare_to_wait(wq, &ewait.wait, TASK_UNINTERRUPTIBLE);
<<<<<<< HEAD
	xa_unlock_irq(&mapping->i_pages);
=======
	xas_unlock_irq(xas);
>>>>>>> f7688b48
	schedule();
	finish_wait(wq, &ewait.wait);
}

static void put_unlocked_entry(struct xa_state *xas, void *entry)
{
	/* If we were the only waiter woken, wake the next one */
	if (entry && !dax_is_conflict(entry))
		dax_wake_entry(xas, entry, false);
}

/*
 * We used the xa_state to get the entry, but then we locked the entry and
 * dropped the xa_lock, so we know the xa_state is stale and must be reset
 * before use.
 */
static void dax_unlock_entry(struct xa_state *xas, void *entry)
{
	void *old;

	BUG_ON(dax_is_locked(entry));
	xas_reset(xas);
	xas_lock_irq(xas);
	old = xas_store(xas, entry);
	xas_unlock_irq(xas);
	BUG_ON(!dax_is_locked(old));
	dax_wake_entry(xas, entry, false);
}

/*
 * Return: The entry stored at this location before it was locked.
 */
static void *dax_lock_entry(struct xa_state *xas, void *entry)
{
	unsigned long v = xa_to_value(entry);
	return xas_store(xas, xa_mk_value(v | DAX_LOCKED));
}

static unsigned long dax_entry_size(void *entry)
{
	if (dax_is_zero_entry(entry))
		return 0;
	else if (dax_is_empty_entry(entry))
		return 0;
	else if (dax_is_pmd_entry(entry))
		return PMD_SIZE;
	else
		return PAGE_SIZE;
}

static unsigned long dax_end_pfn(void *entry)
{
	return dax_to_pfn(entry) + dax_entry_size(entry) / PAGE_SIZE;
}

/*
 * Iterate through all mapped pfns represented by an entry, i.e. skip
 * 'empty' and 'zero' entries.
 */
#define for_each_mapped_pfn(entry, pfn) \
	for (pfn = dax_to_pfn(entry); \
			pfn < dax_end_pfn(entry); pfn++)

/*
 * TODO: for reflink+dax we need a way to associate a single page with
 * multiple address_space instances at different linear_page_index()
 * offsets.
 */
static void dax_associate_entry(void *entry, struct address_space *mapping,
		struct vm_area_struct *vma, unsigned long address)
{
	unsigned long size = dax_entry_size(entry), pfn, index;
	int i = 0;

	if (IS_ENABLED(CONFIG_FS_DAX_LIMITED))
		return;

	index = linear_page_index(vma, address & ~(size - 1));
	for_each_mapped_pfn(entry, pfn) {
		struct page *page = pfn_to_page(pfn);

		WARN_ON_ONCE(page->mapping);
		page->mapping = mapping;
		page->index = index + i++;
	}
}

static void dax_disassociate_entry(void *entry, struct address_space *mapping,
		bool trunc)
{
	unsigned long pfn;

	if (IS_ENABLED(CONFIG_FS_DAX_LIMITED))
		return;

	for_each_mapped_pfn(entry, pfn) {
		struct page *page = pfn_to_page(pfn);

		WARN_ON_ONCE(trunc && page_ref_count(page) > 1);
		WARN_ON_ONCE(page->mapping && page->mapping != mapping);
		page->mapping = NULL;
		page->index = 0;
	}
}

static struct page *dax_busy_page(void *entry)
{
	unsigned long pfn;

	for_each_mapped_pfn(entry, pfn) {
		struct page *page = pfn_to_page(pfn);

		if (page_ref_count(page) > 1)
			return page;
	}
	return NULL;
}

<<<<<<< HEAD
bool dax_lock_mapping_entry(struct page *page)
=======
/*
 * dax_lock_mapping_entry - Lock the DAX entry corresponding to a page
 * @page: The page whose entry we want to lock
 *
 * Context: Process context.
 * Return: A cookie to pass to dax_unlock_page() or 0 if the entry could
 * not be locked.
 */
dax_entry_t dax_lock_page(struct page *page)
>>>>>>> f7688b48
{
	XA_STATE(xas, NULL, 0);
	void *entry;

	/* Ensure page->mapping isn't freed while we look at it */
	rcu_read_lock();
	for (;;) {
		struct address_space *mapping = READ_ONCE(page->mapping);

<<<<<<< HEAD
=======
		entry = NULL;
>>>>>>> f7688b48
		if (!mapping || !dax_mapping(mapping))
			break;

		/*
		 * In the device-dax case there's no need to lock, a
		 * struct dev_pagemap pin is sufficient to keep the
		 * inode alive, and we assume we have dev_pagemap pin
		 * otherwise we would not have a valid pfn_to_page()
		 * translation.
		 */
		entry = (void *)~0UL;
		if (S_ISCHR(mapping->host->i_mode))
			break;

		xas.xa = &mapping->i_pages;
		xas_lock_irq(&xas);
		if (mapping != page->mapping) {
			xas_unlock_irq(&xas);
			continue;
		}
<<<<<<< HEAD
		index = page->index;

		entry = __radix_tree_lookup(&mapping->i_pages, index,
						NULL, &slot);
		if (!entry) {
			xa_unlock_irq(&mapping->i_pages);
			break;
		} else if (slot_locked(mapping, slot)) {
			rcu_read_unlock();
			wait_entry_unlocked(mapping, index, &slot, entry);
=======
		xas_set(&xas, page->index);
		entry = xas_load(&xas);
		if (dax_is_locked(entry)) {
			rcu_read_unlock();
			wait_entry_unlocked(&xas, entry);
>>>>>>> f7688b48
			rcu_read_lock();
			continue;
		}
		dax_lock_entry(&xas, entry);
		xas_unlock_irq(&xas);
		break;
	}
	rcu_read_unlock();
	return (dax_entry_t)entry;
}

void dax_unlock_page(struct page *page, dax_entry_t cookie)
{
	struct address_space *mapping = page->mapping;
	XA_STATE(xas, &mapping->i_pages, page->index);

	if (S_ISCHR(mapping->host->i_mode))
		return;

	dax_unlock_entry(&xas, (void *)cookie);
}

/*
 * Find page cache entry at given index. If it is a DAX entry, return it
 * with the entry locked. If the page cache doesn't contain an entry at
 * that index, add a locked empty entry.
 *
 * When requesting an entry with size DAX_PMD, grab_mapping_entry() will
 * either return that locked entry or will return VM_FAULT_FALLBACK.
 * This will happen if there are any PTE entries within the PMD range
 * that we are requesting.
 *
 * We always favor PTE entries over PMD entries. There isn't a flow where we
 * evict PTE entries in order to 'upgrade' them to a PMD entry.  A PMD
 * insertion will fail if it finds any PTE entries already in the tree, and a
 * PTE insertion will cause an existing PMD entry to be unmapped and
 * downgraded to PTE entries.  This happens for both PMD zero pages as
 * well as PMD empty entries.
 *
 * The exception to this downgrade path is for PMD entries that have
 * real storage backing them.  We will leave these real PMD entries in
 * the tree, and PTE writes will simply dirty the entire PMD entry.
 *
 * Note: Unlike filemap_fault() we don't honor FAULT_FLAG_RETRY flags. For
 * persistent memory the benefit is doubtful. We can add that later if we can
 * show it helps.
 *
 * On error, this function does not return an ERR_PTR.  Instead it returns
 * a VM_FAULT code, encoded as an xarray internal entry.  The ERR_PTR values
 * overlap with xarray value entries.
 */
static void *grab_mapping_entry(struct xa_state *xas,
		struct address_space *mapping, unsigned int order)
{
	unsigned long index = xas->xa_index;
	bool pmd_downgrade = false; /* splitting PMD entry into PTE entries? */
	void *entry;

retry:
	xas_lock_irq(xas);
	entry = get_unlocked_entry(xas, order);

	if (entry) {
		if (dax_is_conflict(entry))
			goto fallback;
		if (!xa_is_value(entry)) {
			xas_set_err(xas, EIO);
			goto out_unlock;
		}

		if (order == 0) {
			if (dax_is_pmd_entry(entry) &&
			    (dax_is_zero_entry(entry) ||
			     dax_is_empty_entry(entry))) {
				pmd_downgrade = true;
			}
		}
	}

	if (pmd_downgrade) {
		/*
		 * Make sure 'entry' remains valid while we drop
		 * the i_pages lock.
		 */
		dax_lock_entry(xas, entry);

		/*
		 * Besides huge zero pages the only other thing that gets
		 * downgraded are empty entries which don't need to be
		 * unmapped.
		 */
		if (dax_is_zero_entry(entry)) {
			xas_unlock_irq(xas);
			unmap_mapping_pages(mapping,
					xas->xa_index & ~PG_PMD_COLOUR,
					PG_PMD_NR, false);
			xas_reset(xas);
			xas_lock_irq(xas);
		}

		dax_disassociate_entry(entry, mapping, false);
		xas_store(xas, NULL);	/* undo the PMD join */
		dax_wake_entry(xas, entry, true);
		mapping->nrexceptional--;
		entry = NULL;
		xas_set(xas, index);
	}

	if (entry) {
		dax_lock_entry(xas, entry);
	} else {
		unsigned long flags = DAX_EMPTY;

		if (order > 0)
			flags |= DAX_PMD;
		entry = dax_make_entry(pfn_to_pfn_t(0), flags);
		dax_lock_entry(xas, entry);
		if (xas_error(xas))
			goto out_unlock;
		mapping->nrexceptional++;
	}

out_unlock:
	xas_unlock_irq(xas);
	if (xas_nomem(xas, mapping_gfp_mask(mapping) & ~__GFP_HIGHMEM))
		goto retry;
	if (xas->xa_node == XA_ERROR(-ENOMEM))
		return xa_mk_internal(VM_FAULT_OOM);
	if (xas_error(xas))
		return xa_mk_internal(VM_FAULT_SIGBUS);
	return entry;
fallback:
	xas_unlock_irq(xas);
	return xa_mk_internal(VM_FAULT_FALLBACK);
}

/**
 * dax_layout_busy_page - find first pinned page in @mapping
 * @mapping: address space to scan for a page with ref count > 1
 *
 * DAX requires ZONE_DEVICE mapped pages. These pages are never
 * 'onlined' to the page allocator so they are considered idle when
 * page->count == 1. A filesystem uses this interface to determine if
 * any page in the mapping is busy, i.e. for DMA, or other
 * get_user_pages() usages.
 *
 * It is expected that the filesystem is holding locks to block the
 * establishment of new mappings in this address_space. I.e. it expects
 * to be able to run unmap_mapping_range() and subsequently not race
 * mapping_mapped() becoming true.
 */
struct page *dax_layout_busy_page(struct address_space *mapping)
{
	XA_STATE(xas, &mapping->i_pages, 0);
	void *entry;
	unsigned int scanned = 0;
	struct page *page = NULL;

	/*
	 * In the 'limited' case get_user_pages() for dax is disabled.
	 */
	if (IS_ENABLED(CONFIG_FS_DAX_LIMITED))
		return NULL;

	if (!dax_mapping(mapping) || !mapping_mapped(mapping))
		return NULL;

	/*
	 * If we race get_user_pages_fast() here either we'll see the
	 * elevated page count in the iteration and wait, or
	 * get_user_pages_fast() will see that the page it took a reference
	 * against is no longer mapped in the page tables and bail to the
	 * get_user_pages() slow path.  The slow path is protected by
	 * pte_lock() and pmd_lock(). New references are not taken without
	 * holding those locks, and unmap_mapping_range() will not zero the
	 * pte or pmd without holding the respective lock, so we are
	 * guaranteed to either see new references or prevent new
	 * references from being established.
	 */
	unmap_mapping_range(mapping, 0, 0, 0);
<<<<<<< HEAD

	while (index < end && pagevec_lookup_entries(&pvec, mapping, index,
				min(end - index, (pgoff_t)PAGEVEC_SIZE),
				indices)) {
		pgoff_t nr_pages = 1;

		for (i = 0; i < pagevec_count(&pvec); i++) {
			struct page *pvec_ent = pvec.pages[i];
			void *entry;

			index = indices[i];
			if (index >= end)
				break;

			if (WARN_ON_ONCE(
			     !radix_tree_exceptional_entry(pvec_ent)))
				continue;

			xa_lock_irq(&mapping->i_pages);
			entry = get_unlocked_mapping_entry(mapping, index, NULL);
			if (entry) {
				page = dax_busy_page(entry);
				/*
				 * Account for multi-order entries at
				 * the end of the pagevec.
				 */
				if (i + 1 >= pagevec_count(&pvec))
					nr_pages = 1UL << dax_radix_order(entry);
			}
			put_unlocked_mapping_entry(mapping, index, entry);
			xa_unlock_irq(&mapping->i_pages);
			if (page)
				break;
		}

		/*
		 * We don't expect normal struct page entries to exist in our
		 * tree, but we keep these pagevec calls so that this code is
		 * consistent with the common pattern for handling pagevecs
		 * throughout the kernel.
		 */
		pagevec_remove_exceptionals(&pvec);
		pagevec_release(&pvec);
		index += nr_pages;
=======
>>>>>>> f7688b48

	xas_lock_irq(&xas);
	xas_for_each(&xas, entry, ULONG_MAX) {
		if (WARN_ON_ONCE(!xa_is_value(entry)))
			continue;
		if (unlikely(dax_is_locked(entry)))
			entry = get_unlocked_entry(&xas, 0);
		if (entry)
			page = dax_busy_page(entry);
		put_unlocked_entry(&xas, entry);
		if (page)
			break;
		if (++scanned % XA_CHECK_SCHED)
			continue;

		xas_pause(&xas);
		xas_unlock_irq(&xas);
		cond_resched();
		xas_lock_irq(&xas);
	}
	xas_unlock_irq(&xas);
	return page;
}
EXPORT_SYMBOL_GPL(dax_layout_busy_page);

static int __dax_invalidate_entry(struct address_space *mapping,
					  pgoff_t index, bool trunc)
{
	XA_STATE(xas, &mapping->i_pages, index);
	int ret = 0;
	void *entry;

	xas_lock_irq(&xas);
	entry = get_unlocked_entry(&xas, 0);
	if (!entry || WARN_ON_ONCE(!xa_is_value(entry)))
		goto out;
	if (!trunc &&
	    (xas_get_mark(&xas, PAGECACHE_TAG_DIRTY) ||
	     xas_get_mark(&xas, PAGECACHE_TAG_TOWRITE)))
		goto out;
	dax_disassociate_entry(entry, mapping, trunc);
	xas_store(&xas, NULL);
	mapping->nrexceptional--;
	ret = 1;
out:
	put_unlocked_entry(&xas, entry);
	xas_unlock_irq(&xas);
	return ret;
}

/*
 * Delete DAX entry at @index from @mapping.  Wait for it
 * to be unlocked before deleting it.
 */
int dax_delete_mapping_entry(struct address_space *mapping, pgoff_t index)
{
	int ret = __dax_invalidate_entry(mapping, index, true);

	/*
	 * This gets called from truncate / punch_hole path. As such, the caller
	 * must hold locks protecting against concurrent modifications of the
	 * page cache (usually fs-private i_mmap_sem for writing). Since the
	 * caller has seen a DAX entry for this index, we better find it
	 * at that index as well...
	 */
	WARN_ON_ONCE(!ret);
	return ret;
}

/*
 * Invalidate DAX entry if it is clean.
 */
int dax_invalidate_mapping_entry_sync(struct address_space *mapping,
				      pgoff_t index)
{
	return __dax_invalidate_entry(mapping, index, false);
}

static int copy_user_dax(struct block_device *bdev, struct dax_device *dax_dev,
		sector_t sector, size_t size, struct page *to,
		unsigned long vaddr)
{
	void *vto, *kaddr;
	pgoff_t pgoff;
	long rc;
	int id;

	rc = bdev_dax_pgoff(bdev, sector, size, &pgoff);
	if (rc)
		return rc;

	id = dax_read_lock();
	rc = dax_direct_access(dax_dev, pgoff, PHYS_PFN(size), &kaddr, NULL);
	if (rc < 0) {
		dax_read_unlock(id);
		return rc;
	}
	vto = kmap_atomic(to);
	copy_user_page(vto, (void __force *)kaddr, vaddr, to);
	kunmap_atomic(vto);
	dax_read_unlock(id);
	return 0;
}

/*
 * By this point grab_mapping_entry() has ensured that we have a locked entry
 * of the appropriate size so we don't have to worry about downgrading PMDs to
 * PTEs.  If we happen to be trying to insert a PTE and there is a PMD
 * already in the tree, we will skip the insertion and just dirty the PMD as
 * appropriate.
 */
static void *dax_insert_entry(struct xa_state *xas,
		struct address_space *mapping, struct vm_fault *vmf,
		void *entry, pfn_t pfn, unsigned long flags, bool dirty)
{
	void *new_entry = dax_make_entry(pfn, flags);

	if (dirty)
		__mark_inode_dirty(mapping->host, I_DIRTY_PAGES);

	if (dax_is_zero_entry(entry) && !(flags & DAX_ZERO_PAGE)) {
		unsigned long index = xas->xa_index;
		/* we are replacing a zero page with block mapping */
		if (dax_is_pmd_entry(entry))
			unmap_mapping_pages(mapping, index & ~PG_PMD_COLOUR,
					PG_PMD_NR, false);
		else /* pte entry */
			unmap_mapping_pages(mapping, index, 1, false);
	}

	xas_reset(xas);
	xas_lock_irq(xas);
	if (dax_is_zero_entry(entry) || dax_is_empty_entry(entry)) {
		void *old;

		dax_disassociate_entry(entry, mapping, false);
		dax_associate_entry(new_entry, mapping, vmf->vma, vmf->address);
		/*
		 * Only swap our new entry into the page cache if the current
		 * entry is a zero page or an empty entry.  If a normal PTE or
		 * PMD entry is already in the cache, we leave it alone.  This
		 * means that if we are trying to insert a PTE and the
		 * existing entry is a PMD, we will just leave the PMD in the
		 * tree and dirty it if necessary.
		 */
		old = dax_lock_entry(xas, new_entry);
		WARN_ON_ONCE(old != xa_mk_value(xa_to_value(entry) |
					DAX_LOCKED));
		entry = new_entry;
	} else {
		xas_load(xas);	/* Walk the xa_state */
	}

	if (dirty)
		xas_set_mark(xas, PAGECACHE_TAG_DIRTY);

	xas_unlock_irq(xas);
	return entry;
}

static inline
unsigned long pgoff_address(pgoff_t pgoff, struct vm_area_struct *vma)
{
	unsigned long address;

	address = vma->vm_start + ((pgoff - vma->vm_pgoff) << PAGE_SHIFT);
	VM_BUG_ON_VMA(address < vma->vm_start || address >= vma->vm_end, vma);
	return address;
}

/* Walk all mappings of a given index of a file and writeprotect them */
static void dax_entry_mkclean(struct address_space *mapping, pgoff_t index,
		unsigned long pfn)
{
	struct vm_area_struct *vma;
	pte_t pte, *ptep = NULL;
	pmd_t *pmdp = NULL;
	spinlock_t *ptl;

	i_mmap_lock_read(mapping);
	vma_interval_tree_foreach(vma, &mapping->i_mmap, index, index) {
		struct mmu_notifier_range range;
		unsigned long address;

		cond_resched();

		if (!(vma->vm_flags & VM_SHARED))
			continue;

		address = pgoff_address(index, vma);

		/*
		 * Note because we provide range to follow_pte_pmd it will
		 * call mmu_notifier_invalidate_range_start() on our behalf
		 * before taking any lock.
		 */
		if (follow_pte_pmd(vma->vm_mm, address, &range,
				   &ptep, &pmdp, &ptl))
			continue;

		/*
		 * No need to call mmu_notifier_invalidate_range() as we are
		 * downgrading page table protection not changing it to point
		 * to a new page.
		 *
		 * See Documentation/vm/mmu_notifier.rst
		 */
		if (pmdp) {
#ifdef CONFIG_FS_DAX_PMD
			pmd_t pmd;

			if (pfn != pmd_pfn(*pmdp))
				goto unlock_pmd;
			if (!pmd_dirty(*pmdp) && !pmd_write(*pmdp))
				goto unlock_pmd;

			flush_cache_page(vma, address, pfn);
			pmd = pmdp_invalidate(vma, address, pmdp);
			pmd = pmd_wrprotect(pmd);
			pmd = pmd_mkclean(pmd);
			set_pmd_at(vma->vm_mm, address, pmdp, pmd);
unlock_pmd:
#endif
			spin_unlock(ptl);
		} else {
			if (pfn != pte_pfn(*ptep))
				goto unlock_pte;
			if (!pte_dirty(*ptep) && !pte_write(*ptep))
				goto unlock_pte;

			flush_cache_page(vma, address, pfn);
			pte = ptep_clear_flush(vma, address, ptep);
			pte = pte_wrprotect(pte);
			pte = pte_mkclean(pte);
			set_pte_at(vma->vm_mm, address, ptep, pte);
unlock_pte:
			pte_unmap_unlock(ptep, ptl);
		}

		mmu_notifier_invalidate_range_end(&range);
	}
	i_mmap_unlock_read(mapping);
}

static int dax_writeback_one(struct xa_state *xas, struct dax_device *dax_dev,
		struct address_space *mapping, void *entry)
{
	unsigned long pfn, index, count;
	long ret = 0;

	/*
	 * A page got tagged dirty in DAX mapping? Something is seriously
	 * wrong.
	 */
	if (WARN_ON(!xa_is_value(entry)))
		return -EIO;

	if (unlikely(dax_is_locked(entry))) {
		void *old_entry = entry;

		entry = get_unlocked_entry(xas, 0);

		/* Entry got punched out / reallocated? */
		if (!entry || WARN_ON_ONCE(!xa_is_value(entry)))
			goto put_unlocked;
		/*
		 * Entry got reallocated elsewhere? No need to writeback.
		 * We have to compare pfns as we must not bail out due to
		 * difference in lockbit or entry type.
		 */
		if (dax_to_pfn(old_entry) != dax_to_pfn(entry))
			goto put_unlocked;
		if (WARN_ON_ONCE(dax_is_empty_entry(entry) ||
					dax_is_zero_entry(entry))) {
			ret = -EIO;
			goto put_unlocked;
		}

		/* Another fsync thread may have already done this entry */
		if (!xas_get_mark(xas, PAGECACHE_TAG_TOWRITE))
			goto put_unlocked;
	}

	/* Lock the entry to serialize with page faults */
	dax_lock_entry(xas, entry);

	/*
	 * We can clear the tag now but we have to be careful so that concurrent
	 * dax_writeback_one() calls for the same index cannot finish before we
	 * actually flush the caches. This is achieved as the calls will look
	 * at the entry only under the i_pages lock and once they do that
	 * they will see the entry locked and wait for it to unlock.
	 */
	xas_clear_mark(xas, PAGECACHE_TAG_TOWRITE);
	xas_unlock_irq(xas);

	/*
	 * If dax_writeback_mapping_range() was given a wbc->range_start
	 * in the middle of a PMD, the 'index' we use needs to be
	 * aligned to the start of the PMD.
	 * This allows us to flush for PMD_SIZE and not have to worry about
	 * partial PMD writebacks.
	 */
	pfn = dax_to_pfn(entry);
	count = 1UL << dax_entry_order(entry);
	index = xas->xa_index & ~(count - 1);

	dax_entry_mkclean(mapping, index, pfn);
	dax_flush(dax_dev, page_address(pfn_to_page(pfn)), count * PAGE_SIZE);
	/*
	 * After we have flushed the cache, we can clear the dirty tag. There
	 * cannot be new dirty data in the pfn after the flush has completed as
	 * the pfn mappings are writeprotected and fault waits for mapping
	 * entry lock.
	 */
	xas_reset(xas);
	xas_lock_irq(xas);
	xas_store(xas, entry);
	xas_clear_mark(xas, PAGECACHE_TAG_DIRTY);
	dax_wake_entry(xas, entry, false);

	trace_dax_writeback_one(mapping->host, index, count);
	return ret;

 put_unlocked:
	put_unlocked_entry(xas, entry);
	return ret;
}

/*
 * Flush the mapping to the persistent domain within the byte range of [start,
 * end]. This is required by data integrity operations to ensure file data is
 * on persistent storage prior to completion of the operation.
 */
int dax_writeback_mapping_range(struct address_space *mapping,
		struct block_device *bdev, struct writeback_control *wbc)
{
	XA_STATE(xas, &mapping->i_pages, wbc->range_start >> PAGE_SHIFT);
	struct inode *inode = mapping->host;
	pgoff_t end_index = wbc->range_end >> PAGE_SHIFT;
	struct dax_device *dax_dev;
	void *entry;
	int ret = 0;
	unsigned int scanned = 0;

	if (WARN_ON_ONCE(inode->i_blkbits != PAGE_SHIFT))
		return -EIO;

	if (!mapping->nrexceptional || wbc->sync_mode != WB_SYNC_ALL)
		return 0;

	dax_dev = dax_get_by_host(bdev->bd_disk->disk_name);
	if (!dax_dev)
		return -EIO;

	trace_dax_writeback_range(inode, xas.xa_index, end_index);

	tag_pages_for_writeback(mapping, xas.xa_index, end_index);

	xas_lock_irq(&xas);
	xas_for_each_marked(&xas, entry, end_index, PAGECACHE_TAG_TOWRITE) {
		ret = dax_writeback_one(&xas, dax_dev, mapping, entry);
		if (ret < 0) {
			mapping_set_error(mapping, ret);
			break;
		}
		if (++scanned % XA_CHECK_SCHED)
			continue;

		xas_pause(&xas);
		xas_unlock_irq(&xas);
		cond_resched();
		xas_lock_irq(&xas);
	}
	xas_unlock_irq(&xas);
	put_dax(dax_dev);
	trace_dax_writeback_range_done(inode, xas.xa_index, end_index);
	return ret;
}
EXPORT_SYMBOL_GPL(dax_writeback_mapping_range);

static sector_t dax_iomap_sector(struct iomap *iomap, loff_t pos)
{
	return (iomap->addr + (pos & PAGE_MASK) - iomap->offset) >> 9;
}

static int dax_iomap_pfn(struct iomap *iomap, loff_t pos, size_t size,
			 pfn_t *pfnp)
{
	const sector_t sector = dax_iomap_sector(iomap, pos);
	pgoff_t pgoff;
	int id, rc;
	long length;

	rc = bdev_dax_pgoff(iomap->bdev, sector, size, &pgoff);
	if (rc)
		return rc;
	id = dax_read_lock();
	length = dax_direct_access(iomap->dax_dev, pgoff, PHYS_PFN(size),
				   NULL, pfnp);
	if (length < 0) {
		rc = length;
		goto out;
	}
	rc = -EINVAL;
	if (PFN_PHYS(length) < size)
		goto out;
	if (pfn_t_to_pfn(*pfnp) & (PHYS_PFN(size)-1))
		goto out;
	/* For larger pages we need devmap */
	if (length > 1 && !pfn_t_devmap(*pfnp))
		goto out;
	rc = 0;
out:
	dax_read_unlock(id);
	return rc;
}

/*
 * The user has performed a load from a hole in the file.  Allocating a new
 * page in the file would cause excessive storage usage for workloads with
 * sparse files.  Instead we insert a read-only mapping of the 4k zero page.
 * If this page is ever written to we will re-fault and change the mapping to
 * point to real DAX storage instead.
 */
static vm_fault_t dax_load_hole(struct xa_state *xas,
		struct address_space *mapping, void **entry,
		struct vm_fault *vmf)
{
	struct inode *inode = mapping->host;
	unsigned long vaddr = vmf->address;
	pfn_t pfn = pfn_to_pfn_t(my_zero_pfn(vaddr));
	vm_fault_t ret;

	*entry = dax_insert_entry(xas, mapping, vmf, *entry, pfn,
			DAX_ZERO_PAGE, false);

	ret = vmf_insert_mixed(vmf->vma, vaddr, pfn);
	trace_dax_load_hole(inode, vmf, ret);
	return ret;
}

static bool dax_range_is_aligned(struct block_device *bdev,
				 unsigned int offset, unsigned int length)
{
	unsigned short sector_size = bdev_logical_block_size(bdev);

	if (!IS_ALIGNED(offset, sector_size))
		return false;
	if (!IS_ALIGNED(length, sector_size))
		return false;

	return true;
}

int __dax_zero_page_range(struct block_device *bdev,
		struct dax_device *dax_dev, sector_t sector,
		unsigned int offset, unsigned int size)
{
	if (dax_range_is_aligned(bdev, offset, size)) {
		sector_t start_sector = sector + (offset >> 9);

		return blkdev_issue_zeroout(bdev, start_sector,
				size >> 9, GFP_NOFS, 0);
	} else {
		pgoff_t pgoff;
		long rc, id;
		void *kaddr;

		rc = bdev_dax_pgoff(bdev, sector, PAGE_SIZE, &pgoff);
		if (rc)
			return rc;

		id = dax_read_lock();
		rc = dax_direct_access(dax_dev, pgoff, 1, &kaddr, NULL);
		if (rc < 0) {
			dax_read_unlock(id);
			return rc;
		}
		memset(kaddr + offset, 0, size);
		dax_flush(dax_dev, kaddr + offset, size);
		dax_read_unlock(id);
	}
	return 0;
}
EXPORT_SYMBOL_GPL(__dax_zero_page_range);

static loff_t
dax_iomap_actor(struct inode *inode, loff_t pos, loff_t length, void *data,
		struct iomap *iomap)
{
	struct block_device *bdev = iomap->bdev;
	struct dax_device *dax_dev = iomap->dax_dev;
	struct iov_iter *iter = data;
	loff_t end = pos + length, done = 0;
	ssize_t ret = 0;
	size_t xfer;
	int id;

	if (iov_iter_rw(iter) == READ) {
		end = min(end, i_size_read(inode));
		if (pos >= end)
			return 0;

		if (iomap->type == IOMAP_HOLE || iomap->type == IOMAP_UNWRITTEN)
			return iov_iter_zero(min(length, end - pos), iter);
	}

	if (WARN_ON_ONCE(iomap->type != IOMAP_MAPPED))
		return -EIO;

	/*
	 * Write can allocate block for an area which has a hole page mapped
	 * into page tables. We have to tear down these mappings so that data
	 * written by write(2) is visible in mmap.
	 */
	if (iomap->flags & IOMAP_F_NEW) {
		invalidate_inode_pages2_range(inode->i_mapping,
					      pos >> PAGE_SHIFT,
					      (end - 1) >> PAGE_SHIFT);
	}

	id = dax_read_lock();
	while (pos < end) {
		unsigned offset = pos & (PAGE_SIZE - 1);
		const size_t size = ALIGN(length + offset, PAGE_SIZE);
		const sector_t sector = dax_iomap_sector(iomap, pos);
		ssize_t map_len;
		pgoff_t pgoff;
		void *kaddr;

		if (fatal_signal_pending(current)) {
			ret = -EINTR;
			break;
		}

		ret = bdev_dax_pgoff(bdev, sector, size, &pgoff);
		if (ret)
			break;

		map_len = dax_direct_access(dax_dev, pgoff, PHYS_PFN(size),
				&kaddr, NULL);
		if (map_len < 0) {
			ret = map_len;
			break;
		}

		map_len = PFN_PHYS(map_len);
		kaddr += offset;
		map_len -= offset;
		if (map_len > end - pos)
			map_len = end - pos;

		/*
		 * The userspace address for the memory copy has already been
		 * validated via access_ok() in either vfs_read() or
		 * vfs_write(), depending on which operation we are doing.
		 */
		if (iov_iter_rw(iter) == WRITE)
			xfer = dax_copy_from_iter(dax_dev, pgoff, kaddr,
					map_len, iter);
		else
			xfer = dax_copy_to_iter(dax_dev, pgoff, kaddr,
					map_len, iter);

		pos += xfer;
		length -= xfer;
		done += xfer;

		if (xfer == 0)
			ret = -EFAULT;
		if (xfer < map_len)
			break;
	}
	dax_read_unlock(id);

	return done ? done : ret;
}

/**
 * dax_iomap_rw - Perform I/O to a DAX file
 * @iocb:	The control block for this I/O
 * @iter:	The addresses to do I/O from or to
 * @ops:	iomap ops passed from the file system
 *
 * This function performs read and write operations to directly mapped
 * persistent memory.  The callers needs to take care of read/write exclusion
 * and evicting any page cache pages in the region under I/O.
 */
ssize_t
dax_iomap_rw(struct kiocb *iocb, struct iov_iter *iter,
		const struct iomap_ops *ops)
{
	struct address_space *mapping = iocb->ki_filp->f_mapping;
	struct inode *inode = mapping->host;
	loff_t pos = iocb->ki_pos, ret = 0, done = 0;
	unsigned flags = 0;

	if (iov_iter_rw(iter) == WRITE) {
		lockdep_assert_held_write(&inode->i_rwsem);
		flags |= IOMAP_WRITE;
	} else {
		lockdep_assert_held(&inode->i_rwsem);
	}

	while (iov_iter_count(iter)) {
		ret = iomap_apply(inode, pos, iov_iter_count(iter), flags, ops,
				iter, dax_iomap_actor);
		if (ret <= 0)
			break;
		pos += ret;
		done += ret;
	}

	iocb->ki_pos += done;
	return done ? done : ret;
}
EXPORT_SYMBOL_GPL(dax_iomap_rw);

static vm_fault_t dax_fault_return(int error)
{
	if (error == 0)
		return VM_FAULT_NOPAGE;
	return vmf_error(error);
}

/*
 * MAP_SYNC on a dax mapping guarantees dirty metadata is
 * flushed on write-faults (non-cow), but not read-faults.
 */
static bool dax_fault_is_synchronous(unsigned long flags,
		struct vm_area_struct *vma, struct iomap *iomap)
{
	return (flags & IOMAP_WRITE) && (vma->vm_flags & VM_SYNC)
		&& (iomap->flags & IOMAP_F_DIRTY);
}

static vm_fault_t dax_iomap_pte_fault(struct vm_fault *vmf, pfn_t *pfnp,
			       int *iomap_errp, const struct iomap_ops *ops)
{
	struct vm_area_struct *vma = vmf->vma;
	struct address_space *mapping = vma->vm_file->f_mapping;
	XA_STATE(xas, &mapping->i_pages, vmf->pgoff);
	struct inode *inode = mapping->host;
	unsigned long vaddr = vmf->address;
	loff_t pos = (loff_t)vmf->pgoff << PAGE_SHIFT;
	struct iomap iomap = { 0 };
	unsigned flags = IOMAP_FAULT;
	int error, major = 0;
	bool write = vmf->flags & FAULT_FLAG_WRITE;
	bool sync;
	vm_fault_t ret = 0;
	void *entry;
	pfn_t pfn;

	trace_dax_pte_fault(inode, vmf, ret);
	/*
	 * Check whether offset isn't beyond end of file now. Caller is supposed
	 * to hold locks serializing us with truncate / punch hole so this is
	 * a reliable test.
	 */
	if (pos >= i_size_read(inode)) {
		ret = VM_FAULT_SIGBUS;
		goto out;
	}

	if (write && !vmf->cow_page)
		flags |= IOMAP_WRITE;

	entry = grab_mapping_entry(&xas, mapping, 0);
	if (xa_is_internal(entry)) {
		ret = xa_to_internal(entry);
		goto out;
	}

	/*
	 * It is possible, particularly with mixed reads & writes to private
	 * mappings, that we have raced with a PMD fault that overlaps with
	 * the PTE we need to set up.  If so just return and the fault will be
	 * retried.
	 */
	if (pmd_trans_huge(*vmf->pmd) || pmd_devmap(*vmf->pmd)) {
		ret = VM_FAULT_NOPAGE;
		goto unlock_entry;
	}

	/*
	 * Note that we don't bother to use iomap_apply here: DAX required
	 * the file system block size to be equal the page size, which means
	 * that we never have to deal with more than a single extent here.
	 */
	error = ops->iomap_begin(inode, pos, PAGE_SIZE, flags, &iomap);
	if (iomap_errp)
		*iomap_errp = error;
	if (error) {
		ret = dax_fault_return(error);
		goto unlock_entry;
	}
	if (WARN_ON_ONCE(iomap.offset + iomap.length < pos + PAGE_SIZE)) {
		error = -EIO;	/* fs corruption? */
		goto error_finish_iomap;
	}

	if (vmf->cow_page) {
		sector_t sector = dax_iomap_sector(&iomap, pos);

		switch (iomap.type) {
		case IOMAP_HOLE:
		case IOMAP_UNWRITTEN:
			clear_user_highpage(vmf->cow_page, vaddr);
			break;
		case IOMAP_MAPPED:
			error = copy_user_dax(iomap.bdev, iomap.dax_dev,
					sector, PAGE_SIZE, vmf->cow_page, vaddr);
			break;
		default:
			WARN_ON_ONCE(1);
			error = -EIO;
			break;
		}

		if (error)
			goto error_finish_iomap;

		__SetPageUptodate(vmf->cow_page);
		ret = finish_fault(vmf);
		if (!ret)
			ret = VM_FAULT_DONE_COW;
		goto finish_iomap;
	}

	sync = dax_fault_is_synchronous(flags, vma, &iomap);

	switch (iomap.type) {
	case IOMAP_MAPPED:
		if (iomap.flags & IOMAP_F_NEW) {
			count_vm_event(PGMAJFAULT);
			count_memcg_event_mm(vma->vm_mm, PGMAJFAULT);
			major = VM_FAULT_MAJOR;
		}
		error = dax_iomap_pfn(&iomap, pos, PAGE_SIZE, &pfn);
		if (error < 0)
			goto error_finish_iomap;

		entry = dax_insert_entry(&xas, mapping, vmf, entry, pfn,
						 0, write && !sync);

		/*
		 * If we are doing synchronous page fault and inode needs fsync,
		 * we can insert PTE into page tables only after that happens.
		 * Skip insertion for now and return the pfn so that caller can
		 * insert it after fsync is done.
		 */
		if (sync) {
			if (WARN_ON_ONCE(!pfnp)) {
				error = -EIO;
				goto error_finish_iomap;
			}
			*pfnp = pfn;
			ret = VM_FAULT_NEEDDSYNC | major;
			goto finish_iomap;
		}
		trace_dax_insert_mapping(inode, vmf, entry);
		if (write)
			ret = vmf_insert_mixed_mkwrite(vma, vaddr, pfn);
		else
			ret = vmf_insert_mixed(vma, vaddr, pfn);

		goto finish_iomap;
	case IOMAP_UNWRITTEN:
	case IOMAP_HOLE:
		if (!write) {
			ret = dax_load_hole(&xas, mapping, &entry, vmf);
			goto finish_iomap;
		}
		/*FALLTHRU*/
	default:
		WARN_ON_ONCE(1);
		error = -EIO;
		break;
	}

 error_finish_iomap:
	ret = dax_fault_return(error);
 finish_iomap:
	if (ops->iomap_end) {
		int copied = PAGE_SIZE;

		if (ret & VM_FAULT_ERROR)
			copied = 0;
		/*
		 * The fault is done by now and there's no way back (other
		 * thread may be already happily using PTE we have installed).
		 * Just ignore error from ->iomap_end since we cannot do much
		 * with it.
		 */
		ops->iomap_end(inode, pos, PAGE_SIZE, copied, flags, &iomap);
	}
 unlock_entry:
	dax_unlock_entry(&xas, entry);
 out:
	trace_dax_pte_fault_done(inode, vmf, ret);
	return ret | major;
}

#ifdef CONFIG_FS_DAX_PMD
static vm_fault_t dax_pmd_load_hole(struct xa_state *xas, struct vm_fault *vmf,
		struct iomap *iomap, void **entry)
{
	struct address_space *mapping = vmf->vma->vm_file->f_mapping;
	unsigned long pmd_addr = vmf->address & PMD_MASK;
	struct vm_area_struct *vma = vmf->vma;
	struct inode *inode = mapping->host;
	pgtable_t pgtable = NULL;
	struct page *zero_page;
	spinlock_t *ptl;
	pmd_t pmd_entry;
	pfn_t pfn;

	zero_page = mm_get_huge_zero_page(vmf->vma->vm_mm);

	if (unlikely(!zero_page))
		goto fallback;

	pfn = page_to_pfn_t(zero_page);
	*entry = dax_insert_entry(xas, mapping, vmf, *entry, pfn,
			DAX_PMD | DAX_ZERO_PAGE, false);

	if (arch_needs_pgtable_deposit()) {
		pgtable = pte_alloc_one(vma->vm_mm);
		if (!pgtable)
			return VM_FAULT_OOM;
	}

	ptl = pmd_lock(vmf->vma->vm_mm, vmf->pmd);
	if (!pmd_none(*(vmf->pmd))) {
		spin_unlock(ptl);
		goto fallback;
	}

	if (pgtable) {
		pgtable_trans_huge_deposit(vma->vm_mm, vmf->pmd, pgtable);
		mm_inc_nr_ptes(vma->vm_mm);
	}
	pmd_entry = mk_pmd(zero_page, vmf->vma->vm_page_prot);
	pmd_entry = pmd_mkhuge(pmd_entry);
	set_pmd_at(vmf->vma->vm_mm, pmd_addr, vmf->pmd, pmd_entry);
	spin_unlock(ptl);
	trace_dax_pmd_load_hole(inode, vmf, zero_page, *entry);
	return VM_FAULT_NOPAGE;

fallback:
	if (pgtable)
		pte_free(vma->vm_mm, pgtable);
	trace_dax_pmd_load_hole_fallback(inode, vmf, zero_page, *entry);
	return VM_FAULT_FALLBACK;
}

static vm_fault_t dax_iomap_pmd_fault(struct vm_fault *vmf, pfn_t *pfnp,
			       const struct iomap_ops *ops)
{
	struct vm_area_struct *vma = vmf->vma;
	struct address_space *mapping = vma->vm_file->f_mapping;
	XA_STATE_ORDER(xas, &mapping->i_pages, vmf->pgoff, PMD_ORDER);
	unsigned long pmd_addr = vmf->address & PMD_MASK;
	bool write = vmf->flags & FAULT_FLAG_WRITE;
	bool sync;
	unsigned int iomap_flags = (write ? IOMAP_WRITE : 0) | IOMAP_FAULT;
	struct inode *inode = mapping->host;
	vm_fault_t result = VM_FAULT_FALLBACK;
	struct iomap iomap = { 0 };
	pgoff_t max_pgoff;
	void *entry;
	loff_t pos;
	int error;
	pfn_t pfn;

	/*
	 * Check whether offset isn't beyond end of file now. Caller is
	 * supposed to hold locks serializing us with truncate / punch hole so
	 * this is a reliable test.
	 */
	max_pgoff = DIV_ROUND_UP(i_size_read(inode), PAGE_SIZE);

	trace_dax_pmd_fault(inode, vmf, max_pgoff, 0);

	/*
	 * Make sure that the faulting address's PMD offset (color) matches
	 * the PMD offset from the start of the file.  This is necessary so
	 * that a PMD range in the page table overlaps exactly with a PMD
	 * range in the page cache.
	 */
	if ((vmf->pgoff & PG_PMD_COLOUR) !=
	    ((vmf->address >> PAGE_SHIFT) & PG_PMD_COLOUR))
		goto fallback;

	/* Fall back to PTEs if we're going to COW */
	if (write && !(vma->vm_flags & VM_SHARED))
		goto fallback;

	/* If the PMD would extend outside the VMA */
	if (pmd_addr < vma->vm_start)
		goto fallback;
	if ((pmd_addr + PMD_SIZE) > vma->vm_end)
		goto fallback;

	if (xas.xa_index >= max_pgoff) {
		result = VM_FAULT_SIGBUS;
		goto out;
	}

	/* If the PMD would extend beyond the file size */
	if ((xas.xa_index | PG_PMD_COLOUR) >= max_pgoff)
		goto fallback;

	/*
	 * grab_mapping_entry() will make sure we get an empty PMD entry,
	 * a zero PMD entry or a DAX PMD.  If it can't (because a PTE
	 * entry is already in the array, for instance), it will return
	 * VM_FAULT_FALLBACK.
	 */
	entry = grab_mapping_entry(&xas, mapping, PMD_ORDER);
	if (xa_is_internal(entry)) {
		result = xa_to_internal(entry);
		goto fallback;
	}

	/*
	 * It is possible, particularly with mixed reads & writes to private
	 * mappings, that we have raced with a PTE fault that overlaps with
	 * the PMD we need to set up.  If so just return and the fault will be
	 * retried.
	 */
	if (!pmd_none(*vmf->pmd) && !pmd_trans_huge(*vmf->pmd) &&
			!pmd_devmap(*vmf->pmd)) {
		result = 0;
		goto unlock_entry;
	}

	/*
	 * Note that we don't use iomap_apply here.  We aren't doing I/O, only
	 * setting up a mapping, so really we're using iomap_begin() as a way
	 * to look up our filesystem block.
	 */
	pos = (loff_t)xas.xa_index << PAGE_SHIFT;
	error = ops->iomap_begin(inode, pos, PMD_SIZE, iomap_flags, &iomap);
	if (error)
		goto unlock_entry;

	if (iomap.offset + iomap.length < pos + PMD_SIZE)
		goto finish_iomap;

	sync = dax_fault_is_synchronous(iomap_flags, vma, &iomap);

	switch (iomap.type) {
	case IOMAP_MAPPED:
		error = dax_iomap_pfn(&iomap, pos, PMD_SIZE, &pfn);
		if (error < 0)
			goto finish_iomap;

		entry = dax_insert_entry(&xas, mapping, vmf, entry, pfn,
						DAX_PMD, write && !sync);

		/*
		 * If we are doing synchronous page fault and inode needs fsync,
		 * we can insert PMD into page tables only after that happens.
		 * Skip insertion for now and return the pfn so that caller can
		 * insert it after fsync is done.
		 */
		if (sync) {
			if (WARN_ON_ONCE(!pfnp))
				goto finish_iomap;
			*pfnp = pfn;
			result = VM_FAULT_NEEDDSYNC;
			goto finish_iomap;
		}

		trace_dax_pmd_insert_mapping(inode, vmf, PMD_SIZE, pfn, entry);
		result = vmf_insert_pfn_pmd(vmf, pfn, write);
		break;
	case IOMAP_UNWRITTEN:
	case IOMAP_HOLE:
		if (WARN_ON_ONCE(write))
			break;
		result = dax_pmd_load_hole(&xas, vmf, &iomap, &entry);
		break;
	default:
		WARN_ON_ONCE(1);
		break;
	}

 finish_iomap:
	if (ops->iomap_end) {
		int copied = PMD_SIZE;

		if (result == VM_FAULT_FALLBACK)
			copied = 0;
		/*
		 * The fault is done by now and there's no way back (other
		 * thread may be already happily using PMD we have installed).
		 * Just ignore error from ->iomap_end since we cannot do much
		 * with it.
		 */
		ops->iomap_end(inode, pos, PMD_SIZE, copied, iomap_flags,
				&iomap);
	}
 unlock_entry:
	dax_unlock_entry(&xas, entry);
 fallback:
	if (result == VM_FAULT_FALLBACK) {
		split_huge_pmd(vma, vmf->pmd, vmf->address);
		count_vm_event(THP_FAULT_FALLBACK);
	}
out:
	trace_dax_pmd_fault_done(inode, vmf, max_pgoff, result);
	return result;
}
#else
static vm_fault_t dax_iomap_pmd_fault(struct vm_fault *vmf, pfn_t *pfnp,
			       const struct iomap_ops *ops)
{
	return VM_FAULT_FALLBACK;
}
#endif /* CONFIG_FS_DAX_PMD */

/**
 * dax_iomap_fault - handle a page fault on a DAX file
 * @vmf: The description of the fault
 * @pe_size: Size of the page to fault in
 * @pfnp: PFN to insert for synchronous faults if fsync is required
 * @iomap_errp: Storage for detailed error code in case of error
 * @ops: Iomap ops passed from the file system
 *
 * When a page fault occurs, filesystems may call this helper in
 * their fault handler for DAX files. dax_iomap_fault() assumes the caller
 * has done all the necessary locking for page fault to proceed
 * successfully.
 */
vm_fault_t dax_iomap_fault(struct vm_fault *vmf, enum page_entry_size pe_size,
		    pfn_t *pfnp, int *iomap_errp, const struct iomap_ops *ops)
{
	switch (pe_size) {
	case PE_SIZE_PTE:
		return dax_iomap_pte_fault(vmf, pfnp, iomap_errp, ops);
	case PE_SIZE_PMD:
		return dax_iomap_pmd_fault(vmf, pfnp, ops);
	default:
		return VM_FAULT_FALLBACK;
	}
}
EXPORT_SYMBOL_GPL(dax_iomap_fault);

/*
 * dax_insert_pfn_mkwrite - insert PTE or PMD entry into page tables
 * @vmf: The description of the fault
 * @pfn: PFN to insert
 * @order: Order of entry to insert.
 *
 * This function inserts a writeable PTE or PMD entry into the page tables
 * for an mmaped DAX file.  It also marks the page cache entry as dirty.
 */
static vm_fault_t
dax_insert_pfn_mkwrite(struct vm_fault *vmf, pfn_t pfn, unsigned int order)
{
	struct address_space *mapping = vmf->vma->vm_file->f_mapping;
	XA_STATE_ORDER(xas, &mapping->i_pages, vmf->pgoff, order);
	void *entry;
	vm_fault_t ret;

	xas_lock_irq(&xas);
	entry = get_unlocked_entry(&xas, order);
	/* Did we race with someone splitting entry or so? */
	if (!entry || dax_is_conflict(entry) ||
	    (order == 0 && !dax_is_pte_entry(entry))) {
		put_unlocked_entry(&xas, entry);
		xas_unlock_irq(&xas);
		trace_dax_insert_pfn_mkwrite_no_entry(mapping->host, vmf,
						      VM_FAULT_NOPAGE);
		return VM_FAULT_NOPAGE;
	}
	xas_set_mark(&xas, PAGECACHE_TAG_DIRTY);
	dax_lock_entry(&xas, entry);
	xas_unlock_irq(&xas);
	if (order == 0)
		ret = vmf_insert_mixed_mkwrite(vmf->vma, vmf->address, pfn);
#ifdef CONFIG_FS_DAX_PMD
<<<<<<< HEAD
	case PE_SIZE_PMD:
		ret = vmf_insert_pfn_pmd(vmf, pfn, FAULT_FLAG_WRITE);
		break;
=======
	else if (order == PMD_ORDER)
		ret = vmf_insert_pfn_pmd(vmf, pfn, FAULT_FLAG_WRITE);
>>>>>>> f7688b48
#endif
	else
		ret = VM_FAULT_FALLBACK;
	dax_unlock_entry(&xas, entry);
	trace_dax_insert_pfn_mkwrite(mapping->host, vmf, ret);
	return ret;
}

/**
 * dax_finish_sync_fault - finish synchronous page fault
 * @vmf: The description of the fault
 * @pe_size: Size of entry to be inserted
 * @pfn: PFN to insert
 *
 * This function ensures that the file range touched by the page fault is
 * stored persistently on the media and handles inserting of appropriate page
 * table entry.
 */
vm_fault_t dax_finish_sync_fault(struct vm_fault *vmf,
		enum page_entry_size pe_size, pfn_t pfn)
{
	int err;
	loff_t start = ((loff_t)vmf->pgoff) << PAGE_SHIFT;
	unsigned int order = pe_order(pe_size);
	size_t len = PAGE_SIZE << order;

	err = vfs_fsync_range(vmf->vma->vm_file, start, start + len - 1, 1);
	if (err)
		return VM_FAULT_SIGBUS;
	return dax_insert_pfn_mkwrite(vmf, pfn, order);
}
EXPORT_SYMBOL_GPL(dax_finish_sync_fault);<|MERGE_RESOLUTION|>--- conflicted
+++ resolved
@@ -200,58 +200,6 @@
 }
 
 /*
-<<<<<<< HEAD
- * Check whether the given slot is locked.  Must be called with the i_pages
- * lock held.
- */
-static inline int slot_locked(struct address_space *mapping, void **slot)
-{
-	unsigned long entry = (unsigned long)
-		radix_tree_deref_slot_protected(slot, &mapping->i_pages.xa_lock);
-	return entry & RADIX_DAX_ENTRY_LOCK;
-}
-
-/*
- * Mark the given slot as locked.  Must be called with the i_pages lock held.
- */
-static inline void *lock_slot(struct address_space *mapping, void **slot)
-{
-	unsigned long entry = (unsigned long)
-		radix_tree_deref_slot_protected(slot, &mapping->i_pages.xa_lock);
-
-	entry |= RADIX_DAX_ENTRY_LOCK;
-	radix_tree_replace_slot(&mapping->i_pages, slot, (void *)entry);
-	return (void *)entry;
-}
-
-/*
- * Mark the given slot as unlocked.  Must be called with the i_pages lock held.
- */
-static inline void *unlock_slot(struct address_space *mapping, void **slot)
-{
-	unsigned long entry = (unsigned long)
-		radix_tree_deref_slot_protected(slot, &mapping->i_pages.xa_lock);
-
-	entry &= ~(unsigned long)RADIX_DAX_ENTRY_LOCK;
-	radix_tree_replace_slot(&mapping->i_pages, slot, (void *)entry);
-	return (void *)entry;
-}
-
-static void put_unlocked_mapping_entry(struct address_space *mapping,
-				       pgoff_t index, void *entry);
-
-/*
- * Lookup entry in radix tree, wait for it to become unlocked if it is
- * exceptional entry and return it. The caller must call
- * put_unlocked_mapping_entry() when he decided not to lock the entry or
- * put_locked_mapping_entry() when he locked the entry and now wants to
- * unlock it.
- *
- * Must be called with the i_pages lock held.
- */
-static void *get_unlocked_mapping_entry(struct address_space *mapping,
-		pgoff_t index, void ***slotp)
-=======
  * Look up entry in page cache, wait for it to become unlocked if it
  * is a DAX entry and return it.  The caller must subsequently call
  * put_unlocked_entry() if it did not lock the entry or dax_unlock_entry()
@@ -262,7 +210,6 @@
  * Must be called with the i_pages lock held.
  */
 static void *get_unlocked_entry(struct xa_state *xas, unsigned int order)
->>>>>>> f7688b48
 {
 	void *entry;
 	struct wait_exceptional_entry_queue ewait;
@@ -272,39 +219,22 @@
 	ewait.wait.func = wake_exceptional_entry_func;
 
 	for (;;) {
-<<<<<<< HEAD
-		entry = __radix_tree_lookup(&mapping->i_pages, index, NULL,
-					  &slot);
-		if (!entry ||
-		    WARN_ON_ONCE(!radix_tree_exceptional_entry(entry)) ||
-		    !slot_locked(mapping, slot)) {
-			if (slotp)
-				*slotp = slot;
-=======
 		entry = xas_find_conflict(xas);
 		if (!entry || WARN_ON_ONCE(!xa_is_value(entry)))
 			return entry;
 		if (dax_entry_order(entry) < order)
 			return XA_RETRY_ENTRY;
 		if (!dax_is_locked(entry))
->>>>>>> f7688b48
 			return entry;
 
 		wq = dax_entry_waitqueue(xas, entry, &ewait.key);
 		prepare_to_wait_exclusive(wq, &ewait.wait,
 					  TASK_UNINTERRUPTIBLE);
-<<<<<<< HEAD
-		xa_unlock_irq(&mapping->i_pages);
-		schedule();
-		finish_wait(wq, &ewait.wait);
-		xa_lock_irq(&mapping->i_pages);
-=======
 		xas_unlock_irq(xas);
 		xas_reset(xas);
 		schedule();
 		finish_wait(wq, &ewait.wait);
 		xas_lock_irq(xas);
->>>>>>> f7688b48
 	}
 }
 
@@ -313,12 +243,7 @@
  * (it's cycled in clear_inode() after removing the entries from i_pages)
  * After we call xas_unlock_irq(), we cannot touch xas->xa.
  */
-<<<<<<< HEAD
-static void wait_entry_unlocked(struct address_space *mapping, pgoff_t index,
-		void ***slotp, void *entry)
-=======
 static void wait_entry_unlocked(struct xa_state *xas, void *entry)
->>>>>>> f7688b48
 {
 	struct wait_exceptional_entry_queue ewait;
 	wait_queue_head_t *wq;
@@ -326,11 +251,7 @@
 	init_wait(&ewait.wait);
 	ewait.wait.func = wake_exceptional_entry_func;
 
-<<<<<<< HEAD
-	wq = dax_entry_waitqueue(mapping, index, entry, &ewait.key);
-=======
 	wq = dax_entry_waitqueue(xas, entry, &ewait.key);
->>>>>>> f7688b48
 	/*
 	 * Unlike get_unlocked_entry() there is no guarantee that this
 	 * path ever successfully retrieves an unlocked entry before an
@@ -338,11 +259,7 @@
 	 * never successfully performs its own wake up.
 	 */
 	prepare_to_wait(wq, &ewait.wait, TASK_UNINTERRUPTIBLE);
-<<<<<<< HEAD
-	xa_unlock_irq(&mapping->i_pages);
-=======
 	xas_unlock_irq(xas);
->>>>>>> f7688b48
 	schedule();
 	finish_wait(wq, &ewait.wait);
 }
@@ -461,9 +378,6 @@
 	return NULL;
 }
 
-<<<<<<< HEAD
-bool dax_lock_mapping_entry(struct page *page)
-=======
 /*
  * dax_lock_mapping_entry - Lock the DAX entry corresponding to a page
  * @page: The page whose entry we want to lock
@@ -473,7 +387,6 @@
  * not be locked.
  */
 dax_entry_t dax_lock_page(struct page *page)
->>>>>>> f7688b48
 {
 	XA_STATE(xas, NULL, 0);
 	void *entry;
@@ -483,10 +396,7 @@
 	for (;;) {
 		struct address_space *mapping = READ_ONCE(page->mapping);
 
-<<<<<<< HEAD
-=======
 		entry = NULL;
->>>>>>> f7688b48
 		if (!mapping || !dax_mapping(mapping))
 			break;
 
@@ -507,24 +417,11 @@
 			xas_unlock_irq(&xas);
 			continue;
 		}
-<<<<<<< HEAD
-		index = page->index;
-
-		entry = __radix_tree_lookup(&mapping->i_pages, index,
-						NULL, &slot);
-		if (!entry) {
-			xa_unlock_irq(&mapping->i_pages);
-			break;
-		} else if (slot_locked(mapping, slot)) {
-			rcu_read_unlock();
-			wait_entry_unlocked(mapping, index, &slot, entry);
-=======
 		xas_set(&xas, page->index);
 		entry = xas_load(&xas);
 		if (dax_is_locked(entry)) {
 			rcu_read_unlock();
 			wait_entry_unlocked(&xas, entry);
->>>>>>> f7688b48
 			rcu_read_lock();
 			continue;
 		}
@@ -705,53 +602,6 @@
 	 * references from being established.
 	 */
 	unmap_mapping_range(mapping, 0, 0, 0);
-<<<<<<< HEAD
-
-	while (index < end && pagevec_lookup_entries(&pvec, mapping, index,
-				min(end - index, (pgoff_t)PAGEVEC_SIZE),
-				indices)) {
-		pgoff_t nr_pages = 1;
-
-		for (i = 0; i < pagevec_count(&pvec); i++) {
-			struct page *pvec_ent = pvec.pages[i];
-			void *entry;
-
-			index = indices[i];
-			if (index >= end)
-				break;
-
-			if (WARN_ON_ONCE(
-			     !radix_tree_exceptional_entry(pvec_ent)))
-				continue;
-
-			xa_lock_irq(&mapping->i_pages);
-			entry = get_unlocked_mapping_entry(mapping, index, NULL);
-			if (entry) {
-				page = dax_busy_page(entry);
-				/*
-				 * Account for multi-order entries at
-				 * the end of the pagevec.
-				 */
-				if (i + 1 >= pagevec_count(&pvec))
-					nr_pages = 1UL << dax_radix_order(entry);
-			}
-			put_unlocked_mapping_entry(mapping, index, entry);
-			xa_unlock_irq(&mapping->i_pages);
-			if (page)
-				break;
-		}
-
-		/*
-		 * We don't expect normal struct page entries to exist in our
-		 * tree, but we keep these pagevec calls so that this code is
-		 * consistent with the common pattern for handling pagevecs
-		 * throughout the kernel.
-		 */
-		pagevec_remove_exceptionals(&pvec);
-		pagevec_release(&pvec);
-		index += nr_pages;
-=======
->>>>>>> f7688b48
 
 	xas_lock_irq(&xas);
 	xas_for_each(&xas, entry, ULONG_MAX) {
@@ -1838,14 +1688,8 @@
 	if (order == 0)
 		ret = vmf_insert_mixed_mkwrite(vmf->vma, vmf->address, pfn);
 #ifdef CONFIG_FS_DAX_PMD
-<<<<<<< HEAD
-	case PE_SIZE_PMD:
-		ret = vmf_insert_pfn_pmd(vmf, pfn, FAULT_FLAG_WRITE);
-		break;
-=======
 	else if (order == PMD_ORDER)
 		ret = vmf_insert_pfn_pmd(vmf, pfn, FAULT_FLAG_WRITE);
->>>>>>> f7688b48
 #endif
 	else
 		ret = VM_FAULT_FALLBACK;
