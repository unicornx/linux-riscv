// SPDX-License-Identifier: GPL-2.0-only
/*
 * fs/crypto/hooks.c
 *
 * Encryption hooks for higher-level filesystem operations.
 */

#include <linux/key.h>

#include "fscrypt_private.h"

/**
 * fscrypt_file_open() - prepare to open a possibly-encrypted regular file
 * @inode: the inode being opened
 * @filp: the struct file being set up
 *
 * Currently, an encrypted regular file can only be opened if its encryption key
 * is available; access to the raw encrypted contents is not supported.
 * Therefore, we first set up the inode's encryption key (if not already done)
 * and return an error if it's unavailable.
 *
 * We also verify that if the parent directory (from the path via which the file
 * is being opened) is encrypted, then the inode being opened uses the same
 * encryption policy.  This is needed as part of the enforcement that all files
 * in an encrypted directory tree use the same encryption policy, as a
 * protection against certain types of offline attacks.  Note that this check is
 * needed even when opening an *unencrypted* file, since it's forbidden to have
 * an unencrypted file in an encrypted directory.
 *
 * Return: 0 on success, -ENOKEY if the key is missing, or another -errno code
 */
int fscrypt_file_open(struct inode *inode, struct file *filp)
{
	int err;
	struct dentry *dir;

	err = fscrypt_require_key(inode);
	if (err)
		return err;

	dir = dget_parent(file_dentry(filp));
	if (IS_ENCRYPTED(d_inode(dir)) &&
	    !fscrypt_has_permitted_context(d_inode(dir), inode)) {
		fscrypt_warn(inode,
			     "Inconsistent encryption context (parent directory: %lu)",
			     d_inode(dir)->i_ino);
		err = -EPERM;
	}
	dput(dir);
	return err;
}
EXPORT_SYMBOL_GPL(fscrypt_file_open);

int __fscrypt_prepare_link(struct inode *inode, struct inode *dir,
			   struct dentry *dentry)
{
<<<<<<< HEAD
	int err;

	err = fscrypt_require_key(dir);
	if (err)
		return err;

	/* ... in case we looked up no-key name before key was added */
=======
>>>>>>> e0733463
	if (fscrypt_is_nokey_name(dentry))
		return -ENOKEY;
	/*
	 * We don't need to separately check that the directory inode's key is
	 * available, as it's implied by the dentry not being a no-key name.
	 */

	if (!fscrypt_has_permitted_context(dir, inode))
		return -EXDEV;

	return 0;
}
EXPORT_SYMBOL_GPL(__fscrypt_prepare_link);

int __fscrypt_prepare_rename(struct inode *old_dir, struct dentry *old_dentry,
			     struct inode *new_dir, struct dentry *new_dentry,
			     unsigned int flags)
{
<<<<<<< HEAD
	int err;

	err = fscrypt_require_key(old_dir);
	if (err)
		return err;

	err = fscrypt_require_key(new_dir);
	if (err)
		return err;

	/* ... in case we looked up no-key name(s) before key was added */
=======
>>>>>>> e0733463
	if (fscrypt_is_nokey_name(old_dentry) ||
	    fscrypt_is_nokey_name(new_dentry))
		return -ENOKEY;
	/*
	 * We don't need to separately check that the directory inodes' keys are
	 * available, as it's implied by the dentries not being no-key names.
	 */

	if (old_dir != new_dir) {
		if (IS_ENCRYPTED(new_dir) &&
		    !fscrypt_has_permitted_context(new_dir,
						   d_inode(old_dentry)))
			return -EXDEV;

		if ((flags & RENAME_EXCHANGE) &&
		    IS_ENCRYPTED(old_dir) &&
		    !fscrypt_has_permitted_context(old_dir,
						   d_inode(new_dentry)))
			return -EXDEV;
	}
	return 0;
}
EXPORT_SYMBOL_GPL(__fscrypt_prepare_rename);

int __fscrypt_prepare_lookup(struct inode *dir, struct dentry *dentry,
			     struct fscrypt_name *fname)
{
	int err = fscrypt_setup_filename(dir, &dentry->d_name, 1, fname);

	if (err && err != -ENOENT)
		return err;

	if (fname->is_nokey_name) {
		spin_lock(&dentry->d_lock);
		dentry->d_flags |= DCACHE_NOKEY_NAME;
		spin_unlock(&dentry->d_lock);
	}
	return err;
}
EXPORT_SYMBOL_GPL(__fscrypt_prepare_lookup);

int __fscrypt_prepare_readdir(struct inode *dir)
{
	return fscrypt_get_encryption_info(dir, true);
}
EXPORT_SYMBOL_GPL(__fscrypt_prepare_readdir);

int __fscrypt_prepare_setattr(struct dentry *dentry, struct iattr *attr)
{
	if (attr->ia_valid & ATTR_SIZE)
		return fscrypt_require_key(d_inode(dentry));
	return 0;
}
EXPORT_SYMBOL_GPL(__fscrypt_prepare_setattr);

/**
 * fscrypt_prepare_setflags() - prepare to change flags with FS_IOC_SETFLAGS
 * @inode: the inode on which flags are being changed
 * @oldflags: the old flags
 * @flags: the new flags
 *
 * The caller should be holding i_rwsem for write.
 *
 * Return: 0 on success; -errno if the flags change isn't allowed or if
 *	   another error occurs.
 */
int fscrypt_prepare_setflags(struct inode *inode,
			     unsigned int oldflags, unsigned int flags)
{
	struct fscrypt_info *ci;
	struct key *key;
	struct fscrypt_master_key *mk;
	int err;

	/*
	 * When the CASEFOLD flag is set on an encrypted directory, we must
	 * derive the secret key needed for the dirhash.  This is only possible
	 * if the directory uses a v2 encryption policy.
	 */
	if (IS_ENCRYPTED(inode) && (flags & ~oldflags & FS_CASEFOLD_FL)) {
		err = fscrypt_require_key(inode);
		if (err)
			return err;
		ci = inode->i_crypt_info;
		if (ci->ci_policy.version != FSCRYPT_POLICY_V2)
			return -EINVAL;
		key = ci->ci_master_key;
		mk = key->payload.data[0];
		down_read(&key->sem);
		if (is_master_key_secret_present(&mk->mk_secret))
			err = fscrypt_derive_dirhash_key(ci, mk);
		else
			err = -ENOKEY;
		up_read(&key->sem);
		return err;
	}
	return 0;
}

/**
 * fscrypt_prepare_symlink() - prepare to create a possibly-encrypted symlink
 * @dir: directory in which the symlink is being created
 * @target: plaintext symlink target
 * @len: length of @target excluding null terminator
 * @max_len: space the filesystem has available to store the symlink target
 * @disk_link: (out) the on-disk symlink target being prepared
 *
 * This function computes the size the symlink target will require on-disk,
 * stores it in @disk_link->len, and validates it against @max_len.  An
 * encrypted symlink may be longer than the original.
 *
 * Additionally, @disk_link->name is set to @target if the symlink will be
 * unencrypted, but left NULL if the symlink will be encrypted.  For encrypted
 * symlinks, the filesystem must call fscrypt_encrypt_symlink() to create the
 * on-disk target later.  (The reason for the two-step process is that some
 * filesystems need to know the size of the symlink target before creating the
 * inode, e.g. to determine whether it will be a "fast" or "slow" symlink.)
 *
 * Return: 0 on success, -ENAMETOOLONG if the symlink target is too long,
 * -ENOKEY if the encryption key is missing, or another -errno code if a problem
 * occurred while setting up the encryption key.
 */
int fscrypt_prepare_symlink(struct inode *dir, const char *target,
			    unsigned int len, unsigned int max_len,
			    struct fscrypt_str *disk_link)
{
	const union fscrypt_policy *policy;

	/*
	 * To calculate the size of the encrypted symlink target we need to know
	 * the amount of NUL padding, which is determined by the flags set in
	 * the encryption policy which will be inherited from the directory.
	 */
	policy = fscrypt_policy_to_inherit(dir);
	if (policy == NULL) {
		/* Not encrypted */
		disk_link->name = (unsigned char *)target;
		disk_link->len = len + 1;
		if (disk_link->len > max_len)
			return -ENAMETOOLONG;
		return 0;
	}
	if (IS_ERR(policy))
		return PTR_ERR(policy);

	/*
	 * Calculate the size of the encrypted symlink and verify it won't
	 * exceed max_len.  Note that for historical reasons, encrypted symlink
	 * targets are prefixed with the ciphertext length, despite this
	 * actually being redundant with i_size.  This decreases by 2 bytes the
	 * longest symlink target we can accept.
	 *
	 * We could recover 1 byte by not counting a null terminator, but
	 * counting it (even though it is meaningless for ciphertext) is simpler
	 * for now since filesystems will assume it is there and subtract it.
	 */
	if (!fscrypt_fname_encrypted_size(policy, len,
					  max_len - sizeof(struct fscrypt_symlink_data),
					  &disk_link->len))
		return -ENAMETOOLONG;
	disk_link->len += sizeof(struct fscrypt_symlink_data);

	disk_link->name = NULL;
	return 0;
}
EXPORT_SYMBOL_GPL(fscrypt_prepare_symlink);

int __fscrypt_encrypt_symlink(struct inode *inode, const char *target,
			      unsigned int len, struct fscrypt_str *disk_link)
{
	int err;
	struct qstr iname = QSTR_INIT(target, len);
	struct fscrypt_symlink_data *sd;
	unsigned int ciphertext_len;

	/*
	 * fscrypt_prepare_new_inode() should have already set up the new
	 * symlink inode's encryption key.  We don't wait until now to do it,
	 * since we may be in a filesystem transaction now.
	 */
	if (WARN_ON_ONCE(!fscrypt_has_encryption_key(inode)))
		return -ENOKEY;

	if (disk_link->name) {
		/* filesystem-provided buffer */
		sd = (struct fscrypt_symlink_data *)disk_link->name;
	} else {
		sd = kmalloc(disk_link->len, GFP_NOFS);
		if (!sd)
			return -ENOMEM;
	}
	ciphertext_len = disk_link->len - sizeof(*sd);
	sd->len = cpu_to_le16(ciphertext_len);

	err = fscrypt_fname_encrypt(inode, &iname, sd->encrypted_path,
				    ciphertext_len);
	if (err)
		goto err_free_sd;

	/*
	 * Null-terminating the ciphertext doesn't make sense, but we still
	 * count the null terminator in the length, so we might as well
	 * initialize it just in case the filesystem writes it out.
	 */
	sd->encrypted_path[ciphertext_len] = '\0';

	/* Cache the plaintext symlink target for later use by get_link() */
	err = -ENOMEM;
	inode->i_link = kmemdup(target, len + 1, GFP_NOFS);
	if (!inode->i_link)
		goto err_free_sd;

	if (!disk_link->name)
		disk_link->name = (unsigned char *)sd;
	return 0;

err_free_sd:
	if (!disk_link->name)
		kfree(sd);
	return err;
}
EXPORT_SYMBOL_GPL(__fscrypt_encrypt_symlink);

/**
 * fscrypt_get_symlink() - get the target of an encrypted symlink
 * @inode: the symlink inode
 * @caddr: the on-disk contents of the symlink
 * @max_size: size of @caddr buffer
 * @done: if successful, will be set up to free the returned target if needed
 *
 * If the symlink's encryption key is available, we decrypt its target.
 * Otherwise, we encode its target for presentation.
 *
 * This may sleep, so the filesystem must have dropped out of RCU mode already.
 *
 * Return: the presentable symlink target or an ERR_PTR()
 */
const char *fscrypt_get_symlink(struct inode *inode, const void *caddr,
				unsigned int max_size,
				struct delayed_call *done)
{
	const struct fscrypt_symlink_data *sd;
	struct fscrypt_str cstr, pstr;
	bool has_key;
	int err;

	/* This is for encrypted symlinks only */
	if (WARN_ON(!IS_ENCRYPTED(inode)))
		return ERR_PTR(-EINVAL);

	/* If the decrypted target is already cached, just return it. */
	pstr.name = READ_ONCE(inode->i_link);
	if (pstr.name)
		return pstr.name;

	/*
	 * Try to set up the symlink's encryption key, but we can continue
	 * regardless of whether the key is available or not.
	 */
	err = fscrypt_get_encryption_info(inode, false);
	if (err)
		return ERR_PTR(err);
	has_key = fscrypt_has_encryption_key(inode);

	/*
	 * For historical reasons, encrypted symlink targets are prefixed with
	 * the ciphertext length, even though this is redundant with i_size.
	 */

	if (max_size < sizeof(*sd))
		return ERR_PTR(-EUCLEAN);
	sd = caddr;
	cstr.name = (unsigned char *)sd->encrypted_path;
	cstr.len = le16_to_cpu(sd->len);

	if (cstr.len == 0)
		return ERR_PTR(-EUCLEAN);

	if (cstr.len + sizeof(*sd) - 1 > max_size)
		return ERR_PTR(-EUCLEAN);

	err = fscrypt_fname_alloc_buffer(cstr.len, &pstr);
	if (err)
		return ERR_PTR(err);

	err = fscrypt_fname_disk_to_usr(inode, 0, 0, &cstr, &pstr);
	if (err)
		goto err_kfree;

	err = -EUCLEAN;
	if (pstr.name[0] == '\0')
		goto err_kfree;

	pstr.name[pstr.len] = '\0';

	/*
	 * Cache decrypted symlink targets in i_link for later use.  Don't cache
	 * symlink targets encoded without the key, since those become outdated
	 * once the key is added.  This pairs with the READ_ONCE() above and in
	 * the VFS path lookup code.
	 */
	if (!has_key ||
	    cmpxchg_release(&inode->i_link, NULL, pstr.name) != NULL)
		set_delayed_call(done, kfree_link, pstr.name);

	return pstr.name;

err_kfree:
	kfree(pstr.name);
	return ERR_PTR(err);
}
EXPORT_SYMBOL_GPL(fscrypt_get_symlink);<|MERGE_RESOLUTION|>--- conflicted
+++ resolved
@@ -54,16 +54,6 @@
 int __fscrypt_prepare_link(struct inode *inode, struct inode *dir,
 			   struct dentry *dentry)
 {
-<<<<<<< HEAD
-	int err;
-
-	err = fscrypt_require_key(dir);
-	if (err)
-		return err;
-
-	/* ... in case we looked up no-key name before key was added */
-=======
->>>>>>> e0733463
 	if (fscrypt_is_nokey_name(dentry))
 		return -ENOKEY;
 	/*
@@ -82,20 +72,6 @@
 			     struct inode *new_dir, struct dentry *new_dentry,
 			     unsigned int flags)
 {
-<<<<<<< HEAD
-	int err;
-
-	err = fscrypt_require_key(old_dir);
-	if (err)
-		return err;
-
-	err = fscrypt_require_key(new_dir);
-	if (err)
-		return err;
-
-	/* ... in case we looked up no-key name(s) before key was added */
-=======
->>>>>>> e0733463
 	if (fscrypt_is_nokey_name(old_dentry) ||
 	    fscrypt_is_nokey_name(new_dentry))
 		return -ENOKEY;
