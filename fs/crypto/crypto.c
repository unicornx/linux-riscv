--- conflicted
+++ resolved
@@ -229,20 +229,6 @@
 	unsigned int i;
 	int err;
 
-<<<<<<< HEAD
-	if (inode->i_sb->s_cop->flags & FS_CFLG_OWN_PAGES) {
-		/* with inplace-encryption we just encrypt the page */
-		err = fscrypt_do_page_crypto(inode, FS_ENCRYPT, lblk_num, page,
-					     ciphertext_page, len, offs,
-					     gfp_flags);
-		if (err)
-			return ERR_PTR(err);
-
-		return ciphertext_page;
-	}
-
-=======
->>>>>>> f7688b48
 	if (WARN_ON_ONCE(!PageLocked(page)))
 		return ERR_PTR(-EINVAL);
 
@@ -313,10 +299,6 @@
 int fscrypt_decrypt_pagecache_blocks(struct page *page, unsigned int len,
 				     unsigned int offs)
 {
-<<<<<<< HEAD
-	if (WARN_ON_ONCE(!PageLocked(page) &&
-			 !(inode->i_sb->s_cop->flags & FS_CFLG_OWN_PAGES)))
-=======
 	const struct inode *inode = page->mapping->host;
 	const unsigned int blockbits = inode->i_blkbits;
 	const unsigned int blocksize = 1 << blockbits;
@@ -326,7 +308,6 @@
 	int err;
 
 	if (WARN_ON_ONCE(!PageLocked(page)))
->>>>>>> f7688b48
 		return -EINVAL;
 
 	if (WARN_ON_ONCE(len <= 0 || !IS_ALIGNED(len | offs, blocksize)))
