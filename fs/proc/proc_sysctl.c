--- conflicted
+++ resolved
@@ -28,13 +28,6 @@
 static const struct file_operations proc_sys_dir_file_operations;
 static const struct inode_operations proc_sys_dir_operations;
 
-<<<<<<< HEAD
-/* shared constants to be used in various sysctls */
-const int sysctl_vals[] = { -1, 0, 1, 2, 4, 100, 200, 1000, 3000, INT_MAX };
-EXPORT_SYMBOL(sysctl_vals);
-
-=======
->>>>>>> d60c95ef
 /* Support for permanently empty directories */
 
 struct ctl_table sysctl_mount_point[] = {
@@ -1428,11 +1421,7 @@
  * Context: Can only be called after your respective sysctl base path has been
  * registered. So for instance, most base directories are registered early on
  * init before init levels are processed through proc_sys_init() and
-<<<<<<< HEAD
- * sysctl_init().
-=======
  * sysctl_init_bases().
->>>>>>> d60c95ef
  */
 void __init __register_sysctl_init(const char *path, struct ctl_table *table,
 				 const char *table_name)
