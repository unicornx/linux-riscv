--- conflicted
+++ resolved
@@ -28,11 +28,7 @@
 
 static inline struct fscache_cookie *ceph_fscache_cookie(struct ceph_inode_info *ci)
 {
-<<<<<<< HEAD
-	return netfs_i_cookie(&ci->netfs.inode);
-=======
 	return netfs_i_cookie(&ci->netfs);
->>>>>>> bf44eed7
 }
 
 static inline void ceph_fscache_resize(struct inode *inode, loff_t to)
