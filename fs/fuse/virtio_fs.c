--- conflicted
+++ resolved
@@ -71,12 +71,6 @@
 	/* This request can be temporarily queued on virt queue */
 	struct list_head list;
 	struct virtio_fs_forget_req req;
-};
-
-struct virtio_fs_req_work {
-	struct fuse_req *req;
-	struct virtio_fs_vq *fsvq;
-	struct work_struct done_work;
 };
 
 struct virtio_fs_req_work {
@@ -551,10 +545,6 @@
 				       struct virtio_fs_vq *fsvq)
 {
 	struct fuse_pqueue *fpq = &fsvq->fud->pq;
-<<<<<<< HEAD
-	struct fuse_conn *fc = fsvq->fud->fc;
-=======
->>>>>>> d1988041
 	struct fuse_args *args;
 	struct fuse_args_pages *ap;
 	unsigned int len, i, thislen;
@@ -587,11 +577,7 @@
 	clear_bit(FR_SENT, &req->flags);
 	spin_unlock(&fpq->lock);
 
-<<<<<<< HEAD
-	fuse_request_end(fc, req);
-=======
 	fuse_request_end(req);
->>>>>>> d1988041
 	spin_lock(&fsvq->lock);
 	dec_in_flight_req(fsvq);
 	spin_unlock(&fsvq->lock);
