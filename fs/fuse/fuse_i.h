--- conflicted
+++ resolved
@@ -892,8 +892,6 @@
 	return unlikely(test_bit(FUSE_I_BAD, &get_fuse_inode(inode)->state));
 }
 
-<<<<<<< HEAD
-=======
 static inline struct page **fuse_pages_alloc(unsigned int npages, gfp_t flags,
 					     struct fuse_page_desc **desc)
 {
@@ -925,7 +923,6 @@
 	rcu_read_unlock();
 }
 
->>>>>>> 3b17187f
 /** Device operations */
 extern const struct file_operations fuse_dev_operations;
 
