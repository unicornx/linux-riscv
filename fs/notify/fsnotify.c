// SPDX-License-Identifier: GPL-2.0-or-later
/*
 *  Copyright (C) 2008 Red Hat, Inc., Eric Paris <eparis@redhat.com>
 */

#include <linux/dcache.h>
#include <linux/fs.h>
#include <linux/gfp.h>
#include <linux/init.h>
#include <linux/module.h>
#include <linux/mount.h>
#include <linux/srcu.h>

#include <linux/fsnotify_backend.h>
#include "fsnotify.h"

/*
 * Clear all of the marks on an inode when it is being evicted from core
 */
void __fsnotify_inode_delete(struct inode *inode)
{
	fsnotify_clear_marks_by_inode(inode);
}
EXPORT_SYMBOL_GPL(__fsnotify_inode_delete);

void __fsnotify_vfsmount_delete(struct vfsmount *mnt)
{
	fsnotify_clear_marks_by_mount(mnt);
}

/**
 * fsnotify_unmount_inodes - an sb is unmounting.  handle any watched inodes.
 * @sb: superblock being unmounted.
 *
 * Called during unmount with no locks held, so needs to be safe against
 * concurrent modifiers. We temporarily drop sb->s_inode_list_lock and CAN block.
 */
static void fsnotify_unmount_inodes(struct super_block *sb)
{
	struct inode *inode, *iput_inode = NULL;

	spin_lock(&sb->s_inode_list_lock);
	list_for_each_entry(inode, &sb->s_inodes, i_sb_list) {
		/*
		 * We cannot __iget() an inode in state I_FREEING,
		 * I_WILL_FREE, or I_NEW which is fine because by that point
		 * the inode cannot have any associated watches.
		 */
		spin_lock(&inode->i_lock);
		if (inode->i_state & (I_FREEING|I_WILL_FREE|I_NEW)) {
			spin_unlock(&inode->i_lock);
			continue;
		}

		/*
		 * If i_count is zero, the inode cannot have any watches and
		 * doing an __iget/iput with SB_ACTIVE clear would actually
		 * evict all inodes with zero i_count from icache which is
		 * unnecessarily violent and may in fact be illegal to do.
		 */
		if (!atomic_read(&inode->i_count)) {
			spin_unlock(&inode->i_lock);
			continue;
		}

		__iget(inode);
		spin_unlock(&inode->i_lock);
		spin_unlock(&sb->s_inode_list_lock);

		if (iput_inode)
			iput(iput_inode);

		/* for each watch, send FS_UNMOUNT and then remove it */
		fsnotify(inode, FS_UNMOUNT, inode, FSNOTIFY_EVENT_INODE, NULL, 0);

		fsnotify_inode_delete(inode);

		iput_inode = inode;

		spin_lock(&sb->s_inode_list_lock);
	}
	spin_unlock(&sb->s_inode_list_lock);

	if (iput_inode)
		iput(iput_inode);
	/* Wait for outstanding inode references from connectors */
	wait_var_event(&sb->s_fsnotify_inode_refs,
		       !atomic_long_read(&sb->s_fsnotify_inode_refs));
<<<<<<< HEAD
=======
}

void fsnotify_sb_delete(struct super_block *sb)
{
	fsnotify_unmount_inodes(sb);
	fsnotify_clear_marks_by_sb(sb);
>>>>>>> f7688b48
}

/*
 * Given an inode, first check if we care what happens to our children.  Inotify
 * and dnotify both tell their parents about events.  If we care about any event
 * on a child we run all of our children and set a dentry flag saying that the
 * parent cares.  Thus when an event happens on a child it can quickly tell if
 * if there is a need to find a parent and send the event to the parent.
 */
void __fsnotify_update_child_dentry_flags(struct inode *inode)
{
	struct dentry *alias;
	int watched;

	if (!S_ISDIR(inode->i_mode))
		return;

	/* determine if the children should tell inode about their events */
	watched = fsnotify_inode_watches_children(inode);

	spin_lock(&inode->i_lock);
	/* run all of the dentries associated with this inode.  Since this is a
	 * directory, there damn well better only be one item on this list */
	hlist_for_each_entry(alias, &inode->i_dentry, d_u.d_alias) {
		struct dentry *child;

		/* run all of the children of the original inode and fix their
		 * d_flags to indicate parental interest (their parent is the
		 * original inode) */
		spin_lock(&alias->d_lock);
		list_for_each_entry(child, &alias->d_subdirs, d_child) {
			if (!child->d_inode)
				continue;

			spin_lock_nested(&child->d_lock, DENTRY_D_LOCK_NESTED);
			if (watched)
				child->d_flags |= DCACHE_FSNOTIFY_PARENT_WATCHED;
			else
				child->d_flags &= ~DCACHE_FSNOTIFY_PARENT_WATCHED;
			spin_unlock(&child->d_lock);
		}
		spin_unlock(&alias->d_lock);
	}
	spin_unlock(&inode->i_lock);
}

/* Notify this dentry's parent about a child's events. */
int __fsnotify_parent(const struct path *path, struct dentry *dentry, __u32 mask)
{
	struct dentry *parent;
	struct inode *p_inode;
	int ret = 0;

	if (!dentry)
		dentry = path->dentry;

	if (!(dentry->d_flags & DCACHE_FSNOTIFY_PARENT_WATCHED))
		return 0;

	parent = dget_parent(dentry);
	p_inode = parent->d_inode;

	if (unlikely(!fsnotify_inode_watches_children(p_inode))) {
		__fsnotify_update_child_dentry_flags(p_inode);
	} else if (p_inode->i_fsnotify_mask & mask & ALL_FSNOTIFY_EVENTS) {
		struct name_snapshot name;

		/* we are notifying a parent so come up with the new mask which
		 * specifies these are events which came from a child. */
		mask |= FS_EVENT_ON_CHILD;

		take_dentry_name_snapshot(&name, dentry);
		if (path)
			ret = fsnotify(p_inode, mask, path, FSNOTIFY_EVENT_PATH,
				       &name.name, 0);
		else
			ret = fsnotify(p_inode, mask, dentry->d_inode, FSNOTIFY_EVENT_INODE,
				       &name.name, 0);
		release_dentry_name_snapshot(&name);
	}

	dput(parent);

	return ret;
}
EXPORT_SYMBOL_GPL(__fsnotify_parent);

static int send_to_group(struct inode *to_tell,
			 __u32 mask, const void *data,
			 int data_is, u32 cookie,
			 const struct qstr *file_name,
			 struct fsnotify_iter_info *iter_info)
{
	struct fsnotify_group *group = NULL;
	__u32 test_mask = (mask & ALL_FSNOTIFY_EVENTS);
	__u32 marks_mask = 0;
	__u32 marks_ignored_mask = 0;
	struct fsnotify_mark *mark;
	int type;

	if (WARN_ON(!iter_info->report_mask))
		return 0;

	/* clear ignored on inode modification */
	if (mask & FS_MODIFY) {
		fsnotify_foreach_obj_type(type) {
			if (!fsnotify_iter_should_report_type(iter_info, type))
				continue;
			mark = iter_info->marks[type];
			if (mark &&
			    !(mark->flags & FSNOTIFY_MARK_FLAG_IGNORED_SURV_MODIFY))
				mark->ignored_mask = 0;
		}
	}

	fsnotify_foreach_obj_type(type) {
		if (!fsnotify_iter_should_report_type(iter_info, type))
			continue;
		mark = iter_info->marks[type];
		/* does the object mark tell us to do something? */
		if (mark) {
			group = mark->group;
			marks_mask |= mark->mask;
			marks_ignored_mask |= mark->ignored_mask;
		}
	}

	pr_debug("%s: group=%p to_tell=%p mask=%x marks_mask=%x marks_ignored_mask=%x"
		 " data=%p data_is=%d cookie=%d\n",
		 __func__, group, to_tell, mask, marks_mask, marks_ignored_mask,
		 data, data_is, cookie);

	if (!(test_mask & marks_mask & ~marks_ignored_mask))
		return 0;

	return group->ops->handle_event(group, to_tell, mask, data, data_is,
					file_name, cookie, iter_info);
}

static struct fsnotify_mark *fsnotify_first_mark(struct fsnotify_mark_connector **connp)
{
	struct fsnotify_mark_connector *conn;
	struct hlist_node *node = NULL;

	conn = srcu_dereference(*connp, &fsnotify_mark_srcu);
	if (conn)
		node = srcu_dereference(conn->list.first, &fsnotify_mark_srcu);

	return hlist_entry_safe(node, struct fsnotify_mark, obj_list);
}

static struct fsnotify_mark *fsnotify_next_mark(struct fsnotify_mark *mark)
{
	struct hlist_node *node = NULL;

	if (mark)
		node = srcu_dereference(mark->obj_list.next,
					&fsnotify_mark_srcu);

	return hlist_entry_safe(node, struct fsnotify_mark, obj_list);
}

/*
 * iter_info is a multi head priority queue of marks.
 * Pick a subset of marks from queue heads, all with the
 * same group and set the report_mask for selected subset.
 * Returns the report_mask of the selected subset.
 */
static unsigned int fsnotify_iter_select_report_types(
		struct fsnotify_iter_info *iter_info)
{
	struct fsnotify_group *max_prio_group = NULL;
	struct fsnotify_mark *mark;
	int type;

	/* Choose max prio group among groups of all queue heads */
	fsnotify_foreach_obj_type(type) {
		mark = iter_info->marks[type];
		if (mark &&
		    fsnotify_compare_groups(max_prio_group, mark->group) > 0)
			max_prio_group = mark->group;
	}

	if (!max_prio_group)
		return 0;

	/* Set the report mask for marks from same group as max prio group */
	iter_info->report_mask = 0;
	fsnotify_foreach_obj_type(type) {
		mark = iter_info->marks[type];
		if (mark &&
		    fsnotify_compare_groups(max_prio_group, mark->group) == 0)
			fsnotify_iter_set_report_type(iter_info, type);
	}

	return iter_info->report_mask;
}

/*
 * Pop from iter_info multi head queue, the marks that were iterated in the
 * current iteration step.
 */
static void fsnotify_iter_next(struct fsnotify_iter_info *iter_info)
{
	int type;

	fsnotify_foreach_obj_type(type) {
		if (fsnotify_iter_should_report_type(iter_info, type))
			iter_info->marks[type] =
				fsnotify_next_mark(iter_info->marks[type]);
	}
}

/*
 * This is the main call to fsnotify.  The VFS calls into hook specific functions
 * in linux/fsnotify.h.  Those functions then in turn call here.  Here will call
 * out to all of the registered fsnotify_group.  Those groups can then use the
 * notification event in whatever means they feel necessary.
 */
int fsnotify(struct inode *to_tell, __u32 mask, const void *data, int data_is,
	     const struct qstr *file_name, u32 cookie)
{
	struct fsnotify_iter_info iter_info = {};
	struct super_block *sb = to_tell->i_sb;
	struct mount *mnt = NULL;
	__u32 mnt_or_sb_mask = sb->s_fsnotify_mask;
	int ret = 0;
	__u32 test_mask = (mask & ALL_FSNOTIFY_EVENTS);

	if (data_is == FSNOTIFY_EVENT_PATH) {
		mnt = real_mount(((const struct path *)data)->mnt);
		mnt_or_sb_mask |= mnt->mnt_fsnotify_mask;
	}
	/* An event "on child" is not intended for a mount/sb mark */
	if (mask & FS_EVENT_ON_CHILD)
		mnt_or_sb_mask = 0;

	/* An event "on child" is not intended for a mount mark */
	if (mask & FS_EVENT_ON_CHILD)
		mnt = NULL;

	/*
	 * Optimization: srcu_read_lock() has a memory barrier which can
	 * be expensive.  It protects walking the *_fsnotify_marks lists.
	 * However, if we do not walk the lists, we do not have to do
	 * SRCU because we have no references to any objects and do not
	 * need SRCU to keep them "alive".
	 */
	if (!to_tell->i_fsnotify_marks && !sb->s_fsnotify_marks &&
	    (!mnt || !mnt->mnt_fsnotify_marks))
		return 0;
	/*
	 * if this is a modify event we may need to clear the ignored masks
	 * otherwise return if neither the inode nor the vfsmount/sb care about
	 * this type of event.
	 */
	if (!(mask & FS_MODIFY) &&
	    !(test_mask & (to_tell->i_fsnotify_mask | mnt_or_sb_mask)))
		return 0;

	iter_info.srcu_idx = srcu_read_lock(&fsnotify_mark_srcu);

	iter_info.marks[FSNOTIFY_OBJ_TYPE_INODE] =
		fsnotify_first_mark(&to_tell->i_fsnotify_marks);
	iter_info.marks[FSNOTIFY_OBJ_TYPE_SB] =
		fsnotify_first_mark(&sb->s_fsnotify_marks);
	if (mnt) {
		iter_info.marks[FSNOTIFY_OBJ_TYPE_VFSMOUNT] =
			fsnotify_first_mark(&mnt->mnt_fsnotify_marks);
	}

	/*
	 * We need to merge inode/vfsmount/sb mark lists so that e.g. inode mark
	 * ignore masks are properly reflected for mount/sb mark notifications.
	 * That's why this traversal is so complicated...
	 */
	while (fsnotify_iter_select_report_types(&iter_info)) {
		ret = send_to_group(to_tell, mask, data, data_is, cookie,
				    file_name, &iter_info);

		if (ret && (mask & ALL_FSNOTIFY_PERM_EVENTS))
			goto out;

		fsnotify_iter_next(&iter_info);
	}
	ret = 0;
out:
	srcu_read_unlock(&fsnotify_mark_srcu, iter_info.srcu_idx);

	return ret;
}
EXPORT_SYMBOL_GPL(fsnotify);

extern struct kmem_cache *fsnotify_mark_connector_cachep;

static __init int fsnotify_init(void)
{
	int ret;

<<<<<<< HEAD
	BUG_ON(hweight32(ALL_FSNOTIFY_BITS) != 23);
=======
	BUILD_BUG_ON(HWEIGHT32(ALL_FSNOTIFY_BITS) != 25);
>>>>>>> f7688b48

	ret = init_srcu_struct(&fsnotify_mark_srcu);
	if (ret)
		panic("initializing fsnotify_mark_srcu");

	fsnotify_mark_connector_cachep = KMEM_CACHE(fsnotify_mark_connector,
						    SLAB_PANIC);

	return 0;
}
core_initcall(fsnotify_init);<|MERGE_RESOLUTION|>--- conflicted
+++ resolved
@@ -86,15 +86,12 @@
 	/* Wait for outstanding inode references from connectors */
 	wait_var_event(&sb->s_fsnotify_inode_refs,
 		       !atomic_long_read(&sb->s_fsnotify_inode_refs));
-<<<<<<< HEAD
-=======
 }
 
 void fsnotify_sb_delete(struct super_block *sb)
 {
 	fsnotify_unmount_inodes(sb);
 	fsnotify_clear_marks_by_sb(sb);
->>>>>>> f7688b48
 }
 
 /*
@@ -332,10 +329,6 @@
 	if (mask & FS_EVENT_ON_CHILD)
 		mnt_or_sb_mask = 0;
 
-	/* An event "on child" is not intended for a mount mark */
-	if (mask & FS_EVENT_ON_CHILD)
-		mnt = NULL;
-
 	/*
 	 * Optimization: srcu_read_lock() has a memory barrier which can
 	 * be expensive.  It protects walking the *_fsnotify_marks lists.
@@ -394,11 +387,7 @@
 {
 	int ret;
 
-<<<<<<< HEAD
-	BUG_ON(hweight32(ALL_FSNOTIFY_BITS) != 23);
-=======
 	BUILD_BUG_ON(HWEIGHT32(ALL_FSNOTIFY_BITS) != 25);
->>>>>>> f7688b48
 
 	ret = init_srcu_struct(&fsnotify_mark_srcu);
 	if (ret)
