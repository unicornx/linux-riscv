--- conflicted
+++ resolved
@@ -302,20 +302,8 @@
 		goto restart;
 	}
 
-<<<<<<< HEAD
-/*
- * Mark file system as fast commit ineligible, and record latest
- * ineligible transaction tid. This means until the recorded
- * transaction, commit operation would result in a full jbd2 commit.
- */
-void ext4_fc_mark_ineligible(struct super_block *sb, int reason, handle_t *handle)
-{
-	struct ext4_sb_info *sbi = EXT4_SB(sb);
-	tid_t tid;
-=======
 	if (!list_empty(&ei->i_fc_list))
 		list_del_init(&ei->i_fc_list);
->>>>>>> d60c95ef
 
 	/*
 	 * Since this inode is getting removed, let's also remove all FC
@@ -326,7 +314,35 @@
 		return;
 	}
 
-<<<<<<< HEAD
+	fc_dentry = list_first_entry(&ei->i_fc_dilist, struct ext4_fc_dentry_update, fcd_dilist);
+	WARN_ON(fc_dentry->fcd_op != EXT4_FC_TAG_CREAT);
+	list_del_init(&fc_dentry->fcd_list);
+	list_del_init(&fc_dentry->fcd_dilist);
+
+	WARN_ON(!list_empty(&ei->i_fc_dilist));
+	spin_unlock(&sbi->s_fc_lock);
+
+	if (fc_dentry->fcd_name.name &&
+		fc_dentry->fcd_name.len > DNAME_INLINE_LEN)
+		kfree(fc_dentry->fcd_name.name);
+	kmem_cache_free(ext4_fc_dentry_cachep, fc_dentry);
+
+	return;
+}
+
+/*
+ * Mark file system as fast commit ineligible, and record latest
+ * ineligible transaction tid. This means until the recorded
+ * transaction, commit operation would result in a full jbd2 commit.
+ */
+void ext4_fc_mark_ineligible(struct super_block *sb, int reason, handle_t *handle)
+{
+	struct ext4_sb_info *sbi = EXT4_SB(sb);
+	tid_t tid;
+
+	if (ext4_fc_disabled(sb))
+		return;
+
 	ext4_set_mount_flag(sb, EXT4_MF_FC_INELIGIBLE);
 	if (handle && !IS_ERR(handle))
 		tid = handle->h_transaction->t_tid;
@@ -344,54 +360,6 @@
 	sbi->s_fc_stats.fc_ineligible_reason_count[reason]++;
 }
 
-=======
-	fc_dentry = list_first_entry(&ei->i_fc_dilist, struct ext4_fc_dentry_update, fcd_dilist);
-	WARN_ON(fc_dentry->fcd_op != EXT4_FC_TAG_CREAT);
-	list_del_init(&fc_dentry->fcd_list);
-	list_del_init(&fc_dentry->fcd_dilist);
-
-	WARN_ON(!list_empty(&ei->i_fc_dilist));
-	spin_unlock(&sbi->s_fc_lock);
-
-	if (fc_dentry->fcd_name.name &&
-		fc_dentry->fcd_name.len > DNAME_INLINE_LEN)
-		kfree(fc_dentry->fcd_name.name);
-	kmem_cache_free(ext4_fc_dentry_cachep, fc_dentry);
-
-	return;
-}
-
-/*
- * Mark file system as fast commit ineligible, and record latest
- * ineligible transaction tid. This means until the recorded
- * transaction, commit operation would result in a full jbd2 commit.
- */
-void ext4_fc_mark_ineligible(struct super_block *sb, int reason, handle_t *handle)
-{
-	struct ext4_sb_info *sbi = EXT4_SB(sb);
-	tid_t tid;
-
-	if (ext4_fc_disabled(sb))
-		return;
-
-	ext4_set_mount_flag(sb, EXT4_MF_FC_INELIGIBLE);
-	if (handle && !IS_ERR(handle))
-		tid = handle->h_transaction->t_tid;
-	else {
-		read_lock(&sbi->s_journal->j_state_lock);
-		tid = sbi->s_journal->j_running_transaction ?
-				sbi->s_journal->j_running_transaction->t_tid : 0;
-		read_unlock(&sbi->s_journal->j_state_lock);
-	}
-	spin_lock(&sbi->s_fc_lock);
-	if (sbi->s_fc_ineligible_tid < tid)
-		sbi->s_fc_ineligible_tid = tid;
-	spin_unlock(&sbi->s_fc_lock);
-	WARN_ON(reason >= EXT4_FC_REASON_MAX);
-	sbi->s_fc_stats.fc_ineligible_reason_count[reason]++;
-}
-
->>>>>>> d60c95ef
 /*
  * Generic fast commit tracking function. If this is the first time this we are
  * called after a full commit, we initialize fast commit fields and then call
@@ -413,16 +381,6 @@
 	tid_t tid = 0;
 	int ret;
 
-<<<<<<< HEAD
-	if (!test_opt2(inode->i_sb, JOURNAL_FAST_COMMIT) ||
-	    (sbi->s_mount_state & EXT4_FC_REPLAY))
-		return -EOPNOTSUPP;
-
-	if (ext4_test_mount_flag(inode->i_sb, EXT4_MF_FC_INELIGIBLE))
-		return -EINVAL;
-
-=======
->>>>>>> d60c95ef
 	tid = handle->h_transaction->t_tid;
 	mutex_lock(&ei->i_fc_lock);
 	if (tid == ei->i_sync_tid) {
@@ -1218,20 +1176,12 @@
 }
 
 static void ext4_fc_update_stats(struct super_block *sb, int status,
-<<<<<<< HEAD
-				 u64 commit_time, int nblks)
-{
-	struct ext4_fc_stats *stats = &EXT4_SB(sb)->s_fc_stats;
-
-	ext4_debug("Fast commit ended with status = %d", status);
-=======
 				 u64 commit_time, int nblks, tid_t commit_tid)
 {
 	struct ext4_fc_stats *stats = &EXT4_SB(sb)->s_fc_stats;
 
 	ext4_debug("Fast commit ended with status = %d for tid %u",
 			status, commit_tid);
->>>>>>> d60c95ef
 	if (status == EXT4_FC_STATUS_OK) {
 		stats->fc_num_commits++;
 		stats->fc_numblks += nblks;
@@ -1249,11 +1199,7 @@
 	} else {
 		stats->fc_skipped_commits++;
 	}
-<<<<<<< HEAD
-	trace_ext4_fc_commit_stop(sb, nblks, status);
-=======
 	trace_ext4_fc_commit_stop(sb, nblks, status, commit_tid);
->>>>>>> d60c95ef
 }
 
 /*
@@ -1276,12 +1222,7 @@
 
 	trace_ext4_fc_commit_start(sb, commit_tid);
 
-<<<<<<< HEAD
-	if (!test_opt2(sb, JOURNAL_FAST_COMMIT))
-		return jbd2_complete_transaction(journal, commit_tid);
-=======
 	start_time = ktime_get();
->>>>>>> d60c95ef
 
 restart_fc:
 	ret = jbd2_fc_begin_commit(journal, commit_tid);
@@ -1290,24 +1231,16 @@
 		if (atomic_read(&sbi->s_fc_subtid) <= subtid &&
 			commit_tid > journal->j_commit_sequence)
 			goto restart_fc;
-<<<<<<< HEAD
-		ext4_fc_update_stats(sb, EXT4_FC_STATUS_SKIPPED, 0, 0);
-=======
 		ext4_fc_update_stats(sb, EXT4_FC_STATUS_SKIPPED, 0, 0,
 				commit_tid);
->>>>>>> d60c95ef
 		return 0;
 	} else if (ret) {
 		/*
 		 * Commit couldn't start. Just update stats and perform a
 		 * full commit.
 		 */
-<<<<<<< HEAD
-		ext4_fc_update_stats(sb, EXT4_FC_STATUS_FAILED, 0, 0);
-=======
 		ext4_fc_update_stats(sb, EXT4_FC_STATUS_FAILED, 0, 0,
 				commit_tid);
->>>>>>> d60c95ef
 		return jbd2_complete_transaction(journal, commit_tid);
 	}
 
@@ -1339,20 +1272,12 @@
 	 * don't react too strongly to vast changes in the commit time
 	 */
 	commit_time = ktime_to_ns(ktime_sub(ktime_get(), start_time));
-<<<<<<< HEAD
-	ext4_fc_update_stats(sb, status, commit_time, nblks);
-=======
 	ext4_fc_update_stats(sb, status, commit_time, nblks, commit_tid);
->>>>>>> d60c95ef
 	return ret;
 
 fallback:
 	ret = jbd2_fc_end_commit_fallback(journal);
-<<<<<<< HEAD
-	ext4_fc_update_stats(sb, status, 0, 0);
-=======
 	ext4_fc_update_stats(sb, status, 0, 0, commit_tid);
->>>>>>> d60c95ef
 	return ret;
 }
 
@@ -1869,12 +1794,7 @@
 			ret = ext4_ext_insert_extent(
 				NULL, inode, &path, &newex, 0);
 			up_write((&EXT4_I(inode)->i_data_sem));
-<<<<<<< HEAD
-			ext4_ext_drop_refs(path);
-			kfree(path);
-=======
 			ext4_free_ext_path(path);
->>>>>>> d60c95ef
 			if (ret)
 				goto out;
 			goto next;
