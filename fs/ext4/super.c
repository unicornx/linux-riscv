--- conflicted
+++ resolved
@@ -2295,33 +2295,7 @@
 		ctx->spec |= EXT4_SPEC_JOURNAL_IOPRIO;
 		return 0;
 	case Opt_test_dummy_encryption:
-<<<<<<< HEAD
-#ifdef CONFIG_FS_ENCRYPTION
-		if (param->type == fs_value_is_flag) {
-			ctx->spec |= EXT4_SPEC_DUMMY_ENCRYPTION;
-			ctx->test_dummy_enc_arg = NULL;
-			return 0;
-		}
-		if (*param->string &&
-		    !(!strcmp(param->string, "v1") ||
-		      !strcmp(param->string, "v2"))) {
-			ext4_msg(NULL, KERN_WARNING,
-				 "Value of option \"%s\" is unrecognized",
-				 param->key);
-			return -EINVAL;
-		}
-		ctx->spec |= EXT4_SPEC_DUMMY_ENCRYPTION;
-		ctx->test_dummy_enc_arg = kmemdup_nul(param->string, param->size,
-						      GFP_KERNEL);
-		return 0;
-#else
-		ext4_msg(NULL, KERN_WARNING,
-			 "test_dummy_encryption option not supported");
-		return -EINVAL;
-#endif
-=======
 		return ext4_parse_test_dummy_encryption(param, ctx);
->>>>>>> bf44eed7
 	case Opt_dax:
 	case Opt_dax_type:
 #ifdef CONFIG_FS_DAX
@@ -2682,19 +2656,11 @@
 static int ext4_check_test_dummy_encryption(const struct fs_context *fc,
 					    struct super_block *sb)
 {
-<<<<<<< HEAD
-#ifdef CONFIG_FS_ENCRYPTION
-	const struct ext4_fs_context *ctx = fc->fs_private;
-	const struct ext4_sb_info *sbi = EXT4_SB(sb);
-
-	if (!(ctx->spec & EXT4_SPEC_DUMMY_ENCRYPTION))
-=======
 	const struct ext4_fs_context *ctx = fc->fs_private;
 	const struct ext4_sb_info *sbi = EXT4_SB(sb);
 	int err;
 
 	if (!fscrypt_is_dummy_policy_set(&ctx->dummy_enc_policy))
->>>>>>> bf44eed7
 		return 0;
 
 	if (!ext4_has_feature_encrypt(sb)) {
@@ -2708,16 +2674,6 @@
 	 * needed to allow it to be set or changed during remount.  We do allow
 	 * it to be specified during remount, but only if there is no change.
 	 */
-<<<<<<< HEAD
-	if (fc->purpose == FS_CONTEXT_FOR_RECONFIGURE &&
-	    !sbi->s_dummy_enc_policy.policy) {
-		ext4_msg(NULL, KERN_WARNING,
-			 "Can't set test_dummy_encryption on remount");
-		return -EINVAL;
-	}
-#endif /* CONFIG_FS_ENCRYPTION */
-	return 0;
-=======
 	if (fc->purpose == FS_CONTEXT_FOR_RECONFIGURE) {
 		if (fscrypt_dummy_policies_equal(&sbi->s_dummy_enc_policy,
 						 &ctx->dummy_enc_policy))
@@ -2758,7 +2714,6 @@
 	EXT4_SB(sb)->s_dummy_enc_policy = ctx->dummy_enc_policy;
 	memset(&ctx->dummy_enc_policy, 0, sizeof(ctx->dummy_enc_policy));
 	ext4_msg(sb, KERN_WARNING, "Test dummy encryption mode enabled");
->>>>>>> bf44eed7
 }
 
 static int ext4_check_opt_consistency(struct fs_context *fc,
