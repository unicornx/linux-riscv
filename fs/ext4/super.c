// SPDX-License-Identifier: GPL-2.0
/*
 *  linux/fs/ext4/super.c
 *
 * Copyright (C) 1992, 1993, 1994, 1995
 * Remy Card (card@masi.ibp.fr)
 * Laboratoire MASI - Institut Blaise Pascal
 * Universite Pierre et Marie Curie (Paris VI)
 *
 *  from
 *
 *  linux/fs/minix/inode.c
 *
 *  Copyright (C) 1991, 1992  Linus Torvalds
 *
 *  Big-endian to little-endian byte-swapping/bitmaps by
 *        David S. Miller (davem@caip.rutgers.edu), 1995
 */

#include <linux/module.h>
#include <linux/string.h>
#include <linux/fs.h>
#include <linux/time.h>
#include <linux/vmalloc.h>
#include <linux/slab.h>
#include <linux/init.h>
#include <linux/blkdev.h>
#include <linux/backing-dev.h>
#include <linux/parser.h>
#include <linux/buffer_head.h>
#include <linux/exportfs.h>
#include <linux/vfs.h>
#include <linux/random.h>
#include <linux/mount.h>
#include <linux/namei.h>
#include <linux/quotaops.h>
#include <linux/seq_file.h>
#include <linux/ctype.h>
#include <linux/log2.h>
#include <linux/crc16.h>
#include <linux/dax.h>
#include <linux/uaccess.h>
#include <linux/iversion.h>
#include <linux/unicode.h>
#include <linux/part_stat.h>
#include <linux/kthread.h>
#include <linux/freezer.h>
#include <linux/fsnotify.h>
#include <linux/fs_context.h>
#include <linux/fs_parser.h>

#include "ext4.h"
#include "ext4_extents.h"	/* Needed for trace points definition */
#include "ext4_jbd2.h"
#include "xattr.h"
#include "acl.h"
#include "mballoc.h"
#include "fsmap.h"

#define CREATE_TRACE_POINTS
#include <trace/events/ext4.h>

static struct ext4_lazy_init *ext4_li_info;
static DEFINE_MUTEX(ext4_li_mtx);
static struct ratelimit_state ext4_mount_msg_ratelimit;

static int ext4_load_journal(struct super_block *, struct ext4_super_block *,
			     unsigned long journal_devnum);
static int ext4_show_options(struct seq_file *seq, struct dentry *root);
static void ext4_update_super(struct super_block *sb);
static int ext4_commit_super(struct super_block *sb);
static int ext4_mark_recovery_complete(struct super_block *sb,
					struct ext4_super_block *es);
static int ext4_clear_journal_err(struct super_block *sb,
				  struct ext4_super_block *es);
static int ext4_sync_fs(struct super_block *sb, int wait);
static int ext4_statfs(struct dentry *dentry, struct kstatfs *buf);
static int ext4_unfreeze(struct super_block *sb);
static int ext4_freeze(struct super_block *sb);
static inline int ext2_feature_set_ok(struct super_block *sb);
static inline int ext3_feature_set_ok(struct super_block *sb);
static void ext4_destroy_lazyinit_thread(void);
static void ext4_unregister_li_request(struct super_block *sb);
static void ext4_clear_request_list(void);
static struct inode *ext4_get_journal_inode(struct super_block *sb,
					    unsigned int journal_inum);
static int ext4_validate_options(struct fs_context *fc);
static int ext4_check_opt_consistency(struct fs_context *fc,
				      struct super_block *sb);
static void ext4_apply_options(struct fs_context *fc, struct super_block *sb);
static int ext4_parse_param(struct fs_context *fc, struct fs_parameter *param);
static int ext4_get_tree(struct fs_context *fc);
static int ext4_reconfigure(struct fs_context *fc);
static void ext4_fc_free(struct fs_context *fc);
static int ext4_init_fs_context(struct fs_context *fc);
static const struct fs_parameter_spec ext4_param_specs[];

/*
 * Lock ordering
 *
 * page fault path:
 * mmap_lock -> sb_start_pagefault -> invalidate_lock (r) -> transaction start
 *   -> page lock -> i_data_sem (rw)
 *
 * buffered write path:
 * sb_start_write -> i_mutex -> mmap_lock
 * sb_start_write -> i_mutex -> transaction start -> page lock ->
 *   i_data_sem (rw)
 *
 * truncate:
 * sb_start_write -> i_mutex -> invalidate_lock (w) -> i_mmap_rwsem (w) ->
 *   page lock
 * sb_start_write -> i_mutex -> invalidate_lock (w) -> transaction start ->
 *   i_data_sem (rw)
 *
 * direct IO:
 * sb_start_write -> i_mutex -> mmap_lock
 * sb_start_write -> i_mutex -> transaction start -> i_data_sem (rw)
 *
 * writepages:
 * transaction start -> page lock(s) -> i_data_sem (rw)
 */

static const struct fs_context_operations ext4_context_ops = {
	.parse_param	= ext4_parse_param,
	.get_tree	= ext4_get_tree,
	.reconfigure	= ext4_reconfigure,
	.free		= ext4_fc_free,
};


#if !defined(CONFIG_EXT2_FS) && !defined(CONFIG_EXT2_FS_MODULE) && defined(CONFIG_EXT4_USE_FOR_EXT2)
static struct file_system_type ext2_fs_type = {
	.owner			= THIS_MODULE,
	.name			= "ext2",
	.init_fs_context	= ext4_init_fs_context,
	.parameters		= ext4_param_specs,
	.kill_sb		= kill_block_super,
	.fs_flags		= FS_REQUIRES_DEV,
};
MODULE_ALIAS_FS("ext2");
MODULE_ALIAS("ext2");
#define IS_EXT2_SB(sb) ((sb)->s_bdev->bd_holder == &ext2_fs_type)
#else
#define IS_EXT2_SB(sb) (0)
#endif


static struct file_system_type ext3_fs_type = {
	.owner			= THIS_MODULE,
	.name			= "ext3",
	.init_fs_context	= ext4_init_fs_context,
	.parameters		= ext4_param_specs,
	.kill_sb		= kill_block_super,
	.fs_flags		= FS_REQUIRES_DEV,
};
MODULE_ALIAS_FS("ext3");
MODULE_ALIAS("ext3");
#define IS_EXT3_SB(sb) ((sb)->s_bdev->bd_holder == &ext3_fs_type)


static inline void __ext4_read_bh(struct buffer_head *bh, blk_opf_t op_flags,
				  bh_end_io_t *end_io)
{
	/*
	 * buffer's verified bit is no longer valid after reading from
	 * disk again due to write out error, clear it to make sure we
	 * recheck the buffer contents.
	 */
	clear_buffer_verified(bh);

	bh->b_end_io = end_io ? end_io : end_buffer_read_sync;
	get_bh(bh);
	submit_bh(REQ_OP_READ | op_flags, bh);
}

void ext4_read_bh_nowait(struct buffer_head *bh, blk_opf_t op_flags,
			 bh_end_io_t *end_io)
{
	BUG_ON(!buffer_locked(bh));

	if (ext4_buffer_uptodate(bh)) {
		unlock_buffer(bh);
		return;
	}
	__ext4_read_bh(bh, op_flags, end_io);
}

int ext4_read_bh(struct buffer_head *bh, blk_opf_t op_flags, bh_end_io_t *end_io)
{
	BUG_ON(!buffer_locked(bh));

	if (ext4_buffer_uptodate(bh)) {
		unlock_buffer(bh);
		return 0;
	}

	__ext4_read_bh(bh, op_flags, end_io);

	wait_on_buffer(bh);
	if (buffer_uptodate(bh))
		return 0;
	return -EIO;
}

int ext4_read_bh_lock(struct buffer_head *bh, blk_opf_t op_flags, bool wait)
{
	lock_buffer(bh);
	if (!wait) {
		ext4_read_bh_nowait(bh, op_flags, NULL);
		return 0;
	}
	return ext4_read_bh(bh, op_flags, NULL);
}

/*
 * This works like __bread_gfp() except it uses ERR_PTR for error
 * returns.  Currently with sb_bread it's impossible to distinguish
 * between ENOMEM and EIO situations (since both result in a NULL
 * return.
 */
static struct buffer_head *__ext4_sb_bread_gfp(struct super_block *sb,
					       sector_t block,
					       blk_opf_t op_flags, gfp_t gfp)
{
	struct buffer_head *bh;
	int ret;

	bh = sb_getblk_gfp(sb, block, gfp);
	if (bh == NULL)
		return ERR_PTR(-ENOMEM);
	if (ext4_buffer_uptodate(bh))
		return bh;

	ret = ext4_read_bh_lock(bh, REQ_META | op_flags, true);
	if (ret) {
		put_bh(bh);
		return ERR_PTR(ret);
	}
	return bh;
}

struct buffer_head *ext4_sb_bread(struct super_block *sb, sector_t block,
				   blk_opf_t op_flags)
{
	return __ext4_sb_bread_gfp(sb, block, op_flags, __GFP_MOVABLE);
}

struct buffer_head *ext4_sb_bread_unmovable(struct super_block *sb,
					    sector_t block)
{
	return __ext4_sb_bread_gfp(sb, block, 0, 0);
}

void ext4_sb_breadahead_unmovable(struct super_block *sb, sector_t block)
{
	struct buffer_head *bh = sb_getblk_gfp(sb, block, 0);

	if (likely(bh)) {
		if (trylock_buffer(bh))
			ext4_read_bh_nowait(bh, REQ_RAHEAD, NULL);
		brelse(bh);
	}
}

static int ext4_verify_csum_type(struct super_block *sb,
				 struct ext4_super_block *es)
{
	if (!ext4_has_feature_metadata_csum(sb))
		return 1;

	return es->s_checksum_type == EXT4_CRC32C_CHKSUM;
}

__le32 ext4_superblock_csum(struct super_block *sb,
			    struct ext4_super_block *es)
{
	struct ext4_sb_info *sbi = EXT4_SB(sb);
	int offset = offsetof(struct ext4_super_block, s_checksum);
	__u32 csum;

	csum = ext4_chksum(sbi, ~0, (char *)es, offset);

	return cpu_to_le32(csum);
}

static int ext4_superblock_csum_verify(struct super_block *sb,
				       struct ext4_super_block *es)
{
	if (!ext4_has_metadata_csum(sb))
		return 1;

	return es->s_checksum == ext4_superblock_csum(sb, es);
}

void ext4_superblock_csum_set(struct super_block *sb)
{
	struct ext4_super_block *es = EXT4_SB(sb)->s_es;

	if (!ext4_has_metadata_csum(sb))
		return;

	es->s_checksum = ext4_superblock_csum(sb, es);
}

ext4_fsblk_t ext4_block_bitmap(struct super_block *sb,
			       struct ext4_group_desc *bg)
{
	return le32_to_cpu(bg->bg_block_bitmap_lo) |
		(EXT4_DESC_SIZE(sb) >= EXT4_MIN_DESC_SIZE_64BIT ?
		 (ext4_fsblk_t)le32_to_cpu(bg->bg_block_bitmap_hi) << 32 : 0);
}

ext4_fsblk_t ext4_inode_bitmap(struct super_block *sb,
			       struct ext4_group_desc *bg)
{
	return le32_to_cpu(bg->bg_inode_bitmap_lo) |
		(EXT4_DESC_SIZE(sb) >= EXT4_MIN_DESC_SIZE_64BIT ?
		 (ext4_fsblk_t)le32_to_cpu(bg->bg_inode_bitmap_hi) << 32 : 0);
}

ext4_fsblk_t ext4_inode_table(struct super_block *sb,
			      struct ext4_group_desc *bg)
{
	return le32_to_cpu(bg->bg_inode_table_lo) |
		(EXT4_DESC_SIZE(sb) >= EXT4_MIN_DESC_SIZE_64BIT ?
		 (ext4_fsblk_t)le32_to_cpu(bg->bg_inode_table_hi) << 32 : 0);
}

__u32 ext4_free_group_clusters(struct super_block *sb,
			       struct ext4_group_desc *bg)
{
	return le16_to_cpu(bg->bg_free_blocks_count_lo) |
		(EXT4_DESC_SIZE(sb) >= EXT4_MIN_DESC_SIZE_64BIT ?
		 (__u32)le16_to_cpu(bg->bg_free_blocks_count_hi) << 16 : 0);
}

__u32 ext4_free_inodes_count(struct super_block *sb,
			      struct ext4_group_desc *bg)
{
	return le16_to_cpu(bg->bg_free_inodes_count_lo) |
		(EXT4_DESC_SIZE(sb) >= EXT4_MIN_DESC_SIZE_64BIT ?
		 (__u32)le16_to_cpu(bg->bg_free_inodes_count_hi) << 16 : 0);
}

__u32 ext4_used_dirs_count(struct super_block *sb,
			      struct ext4_group_desc *bg)
{
	return le16_to_cpu(bg->bg_used_dirs_count_lo) |
		(EXT4_DESC_SIZE(sb) >= EXT4_MIN_DESC_SIZE_64BIT ?
		 (__u32)le16_to_cpu(bg->bg_used_dirs_count_hi) << 16 : 0);
}

__u32 ext4_itable_unused_count(struct super_block *sb,
			      struct ext4_group_desc *bg)
{
	return le16_to_cpu(bg->bg_itable_unused_lo) |
		(EXT4_DESC_SIZE(sb) >= EXT4_MIN_DESC_SIZE_64BIT ?
		 (__u32)le16_to_cpu(bg->bg_itable_unused_hi) << 16 : 0);
}

void ext4_block_bitmap_set(struct super_block *sb,
			   struct ext4_group_desc *bg, ext4_fsblk_t blk)
{
	bg->bg_block_bitmap_lo = cpu_to_le32((u32)blk);
	if (EXT4_DESC_SIZE(sb) >= EXT4_MIN_DESC_SIZE_64BIT)
		bg->bg_block_bitmap_hi = cpu_to_le32(blk >> 32);
}

void ext4_inode_bitmap_set(struct super_block *sb,
			   struct ext4_group_desc *bg, ext4_fsblk_t blk)
{
	bg->bg_inode_bitmap_lo  = cpu_to_le32((u32)blk);
	if (EXT4_DESC_SIZE(sb) >= EXT4_MIN_DESC_SIZE_64BIT)
		bg->bg_inode_bitmap_hi = cpu_to_le32(blk >> 32);
}

void ext4_inode_table_set(struct super_block *sb,
			  struct ext4_group_desc *bg, ext4_fsblk_t blk)
{
	bg->bg_inode_table_lo = cpu_to_le32((u32)blk);
	if (EXT4_DESC_SIZE(sb) >= EXT4_MIN_DESC_SIZE_64BIT)
		bg->bg_inode_table_hi = cpu_to_le32(blk >> 32);
}

void ext4_free_group_clusters_set(struct super_block *sb,
				  struct ext4_group_desc *bg, __u32 count)
{
	bg->bg_free_blocks_count_lo = cpu_to_le16((__u16)count);
	if (EXT4_DESC_SIZE(sb) >= EXT4_MIN_DESC_SIZE_64BIT)
		bg->bg_free_blocks_count_hi = cpu_to_le16(count >> 16);
}

void ext4_free_inodes_set(struct super_block *sb,
			  struct ext4_group_desc *bg, __u32 count)
{
	bg->bg_free_inodes_count_lo = cpu_to_le16((__u16)count);
	if (EXT4_DESC_SIZE(sb) >= EXT4_MIN_DESC_SIZE_64BIT)
		bg->bg_free_inodes_count_hi = cpu_to_le16(count >> 16);
}

void ext4_used_dirs_set(struct super_block *sb,
			  struct ext4_group_desc *bg, __u32 count)
{
	bg->bg_used_dirs_count_lo = cpu_to_le16((__u16)count);
	if (EXT4_DESC_SIZE(sb) >= EXT4_MIN_DESC_SIZE_64BIT)
		bg->bg_used_dirs_count_hi = cpu_to_le16(count >> 16);
}

void ext4_itable_unused_set(struct super_block *sb,
			  struct ext4_group_desc *bg, __u32 count)
{
	bg->bg_itable_unused_lo = cpu_to_le16((__u16)count);
	if (EXT4_DESC_SIZE(sb) >= EXT4_MIN_DESC_SIZE_64BIT)
		bg->bg_itable_unused_hi = cpu_to_le16(count >> 16);
}

static void __ext4_update_tstamp(__le32 *lo, __u8 *hi, time64_t now)
{
	now = clamp_val(now, 0, (1ull << 40) - 1);

	*lo = cpu_to_le32(lower_32_bits(now));
	*hi = upper_32_bits(now);
}

static time64_t __ext4_get_tstamp(__le32 *lo, __u8 *hi)
{
	return ((time64_t)(*hi) << 32) + le32_to_cpu(*lo);
}
#define ext4_update_tstamp(es, tstamp) \
	__ext4_update_tstamp(&(es)->tstamp, &(es)->tstamp ## _hi, \
			     ktime_get_real_seconds())
#define ext4_get_tstamp(es, tstamp) \
	__ext4_get_tstamp(&(es)->tstamp, &(es)->tstamp ## _hi)

/*
 * The del_gendisk() function uninitializes the disk-specific data
 * structures, including the bdi structure, without telling anyone
 * else.  Once this happens, any attempt to call mark_buffer_dirty()
 * (for example, by ext4_commit_super), will cause a kernel OOPS.
 * This is a kludge to prevent these oops until we can put in a proper
 * hook in del_gendisk() to inform the VFS and file system layers.
 */
static int block_device_ejected(struct super_block *sb)
{
	struct inode *bd_inode = sb->s_bdev->bd_inode;
	struct backing_dev_info *bdi = inode_to_bdi(bd_inode);

	return bdi->dev == NULL;
}

static void ext4_journal_commit_callback(journal_t *journal, transaction_t *txn)
{
	struct super_block		*sb = journal->j_private;
	struct ext4_sb_info		*sbi = EXT4_SB(sb);
	int				error = is_journal_aborted(journal);
	struct ext4_journal_cb_entry	*jce;

	BUG_ON(txn->t_state == T_FINISHED);

	ext4_process_freed_data(sb, txn->t_tid);

	spin_lock(&sbi->s_md_lock);
	while (!list_empty(&txn->t_private_list)) {
		jce = list_entry(txn->t_private_list.next,
				 struct ext4_journal_cb_entry, jce_list);
		list_del_init(&jce->jce_list);
		spin_unlock(&sbi->s_md_lock);
		jce->jce_func(sb, jce, error);
		spin_lock(&sbi->s_md_lock);
	}
	spin_unlock(&sbi->s_md_lock);
}

/*
 * This writepage callback for write_cache_pages()
 * takes care of a few cases after page cleaning.
 *
 * write_cache_pages() already checks for dirty pages
 * and calls clear_page_dirty_for_io(), which we want,
 * to write protect the pages.
 *
 * However, we may have to redirty a page (see below.)
 */
static int ext4_journalled_writepage_callback(struct page *page,
					      struct writeback_control *wbc,
					      void *data)
{
	transaction_t *transaction = (transaction_t *) data;
	struct buffer_head *bh, *head;
	struct journal_head *jh;

	bh = head = page_buffers(page);
	do {
		/*
		 * We have to redirty a page in these cases:
		 * 1) If buffer is dirty, it means the page was dirty because it
		 * contains a buffer that needs checkpointing. So the dirty bit
		 * needs to be preserved so that checkpointing writes the buffer
		 * properly.
		 * 2) If buffer is not part of the committing transaction
		 * (we may have just accidentally come across this buffer because
		 * inode range tracking is not exact) or if the currently running
		 * transaction already contains this buffer as well, dirty bit
		 * needs to be preserved so that the buffer gets writeprotected
		 * properly on running transaction's commit.
		 */
		jh = bh2jh(bh);
		if (buffer_dirty(bh) ||
		    (jh && (jh->b_transaction != transaction ||
			    jh->b_next_transaction))) {
			redirty_page_for_writepage(wbc, page);
			goto out;
		}
	} while ((bh = bh->b_this_page) != head);

out:
	return AOP_WRITEPAGE_ACTIVATE;
}

static int ext4_journalled_submit_inode_data_buffers(struct jbd2_inode *jinode)
{
	struct address_space *mapping = jinode->i_vfs_inode->i_mapping;
	struct writeback_control wbc = {
		.sync_mode =  WB_SYNC_ALL,
		.nr_to_write = LONG_MAX,
		.range_start = jinode->i_dirty_start,
		.range_end = jinode->i_dirty_end,
        };

	return write_cache_pages(mapping, &wbc,
				 ext4_journalled_writepage_callback,
				 jinode->i_transaction);
}

static int ext4_journal_submit_inode_data_buffers(struct jbd2_inode *jinode)
{
	int ret;

	if (ext4_should_journal_data(jinode->i_vfs_inode))
		ret = ext4_journalled_submit_inode_data_buffers(jinode);
	else
		ret = jbd2_journal_submit_inode_data_buffers(jinode);

	return ret;
}

static int ext4_journal_finish_inode_data_buffers(struct jbd2_inode *jinode)
{
	int ret = 0;

	if (!ext4_should_journal_data(jinode->i_vfs_inode))
		ret = jbd2_journal_finish_inode_data_buffers(jinode);

	return ret;
}

static bool system_going_down(void)
{
	return system_state == SYSTEM_HALT || system_state == SYSTEM_POWER_OFF
		|| system_state == SYSTEM_RESTART;
}

struct ext4_err_translation {
	int code;
	int errno;
};

#define EXT4_ERR_TRANSLATE(err) { .code = EXT4_ERR_##err, .errno = err }

static struct ext4_err_translation err_translation[] = {
	EXT4_ERR_TRANSLATE(EIO),
	EXT4_ERR_TRANSLATE(ENOMEM),
	EXT4_ERR_TRANSLATE(EFSBADCRC),
	EXT4_ERR_TRANSLATE(EFSCORRUPTED),
	EXT4_ERR_TRANSLATE(ENOSPC),
	EXT4_ERR_TRANSLATE(ENOKEY),
	EXT4_ERR_TRANSLATE(EROFS),
	EXT4_ERR_TRANSLATE(EFBIG),
	EXT4_ERR_TRANSLATE(EEXIST),
	EXT4_ERR_TRANSLATE(ERANGE),
	EXT4_ERR_TRANSLATE(EOVERFLOW),
	EXT4_ERR_TRANSLATE(EBUSY),
	EXT4_ERR_TRANSLATE(ENOTDIR),
	EXT4_ERR_TRANSLATE(ENOTEMPTY),
	EXT4_ERR_TRANSLATE(ESHUTDOWN),
	EXT4_ERR_TRANSLATE(EFAULT),
};

static int ext4_errno_to_code(int errno)
{
	int i;

	for (i = 0; i < ARRAY_SIZE(err_translation); i++)
		if (err_translation[i].errno == errno)
			return err_translation[i].code;
	return EXT4_ERR_UNKNOWN;
}

static void save_error_info(struct super_block *sb, int error,
			    __u32 ino, __u64 block,
			    const char *func, unsigned int line)
{
	struct ext4_sb_info *sbi = EXT4_SB(sb);

	/* We default to EFSCORRUPTED error... */
	if (error == 0)
		error = EFSCORRUPTED;

	spin_lock(&sbi->s_error_lock);
	sbi->s_add_error_count++;
	sbi->s_last_error_code = error;
	sbi->s_last_error_line = line;
	sbi->s_last_error_ino = ino;
	sbi->s_last_error_block = block;
	sbi->s_last_error_func = func;
	sbi->s_last_error_time = ktime_get_real_seconds();
	if (!sbi->s_first_error_time) {
		sbi->s_first_error_code = error;
		sbi->s_first_error_line = line;
		sbi->s_first_error_ino = ino;
		sbi->s_first_error_block = block;
		sbi->s_first_error_func = func;
		sbi->s_first_error_time = sbi->s_last_error_time;
	}
	spin_unlock(&sbi->s_error_lock);
}

/* Deal with the reporting of failure conditions on a filesystem such as
 * inconsistencies detected or read IO failures.
 *
 * On ext2, we can store the error state of the filesystem in the
 * superblock.  That is not possible on ext4, because we may have other
 * write ordering constraints on the superblock which prevent us from
 * writing it out straight away; and given that the journal is about to
 * be aborted, we can't rely on the current, or future, transactions to
 * write out the superblock safely.
 *
 * We'll just use the jbd2_journal_abort() error code to record an error in
 * the journal instead.  On recovery, the journal will complain about
 * that error until we've noted it down and cleared it.
 *
 * If force_ro is set, we unconditionally force the filesystem into an
 * ABORT|READONLY state, unless the error response on the fs has been set to
 * panic in which case we take the easy way out and panic immediately. This is
 * used to deal with unrecoverable failures such as journal IO errors or ENOMEM
 * at a critical moment in log management.
 */
static void ext4_handle_error(struct super_block *sb, bool force_ro, int error,
			      __u32 ino, __u64 block,
			      const char *func, unsigned int line)
{
	journal_t *journal = EXT4_SB(sb)->s_journal;
	bool continue_fs = !force_ro && test_opt(sb, ERRORS_CONT);

	EXT4_SB(sb)->s_mount_state |= EXT4_ERROR_FS;
	if (test_opt(sb, WARN_ON_ERROR))
		WARN_ON_ONCE(1);

	if (!continue_fs && !sb_rdonly(sb)) {
		ext4_set_mount_flag(sb, EXT4_MF_FS_ABORTED);
		if (journal)
			jbd2_journal_abort(journal, -EIO);
	}

	if (!bdev_read_only(sb->s_bdev)) {
		save_error_info(sb, error, ino, block, func, line);
		/*
		 * In case the fs should keep running, we need to writeout
		 * superblock through the journal. Due to lock ordering
		 * constraints, it may not be safe to do it right here so we
		 * defer superblock flushing to a workqueue.
		 */
		if (continue_fs && journal)
			schedule_work(&EXT4_SB(sb)->s_error_work);
		else
			ext4_commit_super(sb);
	}

	/*
	 * We force ERRORS_RO behavior when system is rebooting. Otherwise we
	 * could panic during 'reboot -f' as the underlying device got already
	 * disabled.
	 */
	if (test_opt(sb, ERRORS_PANIC) && !system_going_down()) {
		panic("EXT4-fs (device %s): panic forced after error\n",
			sb->s_id);
	}

	if (sb_rdonly(sb) || continue_fs)
		return;

	ext4_msg(sb, KERN_CRIT, "Remounting filesystem read-only");
	/*
	 * Make sure updated value of ->s_mount_flags will be visible before
	 * ->s_flags update
	 */
	smp_wmb();
	sb->s_flags |= SB_RDONLY;
}

static void flush_stashed_error_work(struct work_struct *work)
{
	struct ext4_sb_info *sbi = container_of(work, struct ext4_sb_info,
						s_error_work);
	journal_t *journal = sbi->s_journal;
	handle_t *handle;

	/*
	 * If the journal is still running, we have to write out superblock
	 * through the journal to avoid collisions of other journalled sb
	 * updates.
	 *
	 * We use directly jbd2 functions here to avoid recursing back into
	 * ext4 error handling code during handling of previous errors.
	 */
	if (!sb_rdonly(sbi->s_sb) && journal) {
		struct buffer_head *sbh = sbi->s_sbh;
		handle = jbd2_journal_start(journal, 1);
		if (IS_ERR(handle))
			goto write_directly;
		if (jbd2_journal_get_write_access(handle, sbh)) {
			jbd2_journal_stop(handle);
			goto write_directly;
		}
		ext4_update_super(sbi->s_sb);
		if (buffer_write_io_error(sbh) || !buffer_uptodate(sbh)) {
			ext4_msg(sbi->s_sb, KERN_ERR, "previous I/O error to "
				 "superblock detected");
			clear_buffer_write_io_error(sbh);
			set_buffer_uptodate(sbh);
		}

		if (jbd2_journal_dirty_metadata(handle, sbh)) {
			jbd2_journal_stop(handle);
			goto write_directly;
		}
		jbd2_journal_stop(handle);
		ext4_notify_error_sysfs(sbi);
		return;
	}
write_directly:
	/*
	 * Write through journal failed. Write sb directly to get error info
	 * out and hope for the best.
	 */
	ext4_commit_super(sbi->s_sb);
	ext4_notify_error_sysfs(sbi);
}

#define ext4_error_ratelimit(sb)					\
		___ratelimit(&(EXT4_SB(sb)->s_err_ratelimit_state),	\
			     "EXT4-fs error")

void __ext4_error(struct super_block *sb, const char *function,
		  unsigned int line, bool force_ro, int error, __u64 block,
		  const char *fmt, ...)
{
	struct va_format vaf;
	va_list args;

	if (unlikely(ext4_forced_shutdown(EXT4_SB(sb))))
		return;

	trace_ext4_error(sb, function, line);
	if (ext4_error_ratelimit(sb)) {
		va_start(args, fmt);
		vaf.fmt = fmt;
		vaf.va = &args;
		printk(KERN_CRIT
		       "EXT4-fs error (device %s): %s:%d: comm %s: %pV\n",
		       sb->s_id, function, line, current->comm, &vaf);
		va_end(args);
	}
	fsnotify_sb_error(sb, NULL, error ? error : EFSCORRUPTED);

	ext4_handle_error(sb, force_ro, error, 0, block, function, line);
}

void __ext4_error_inode(struct inode *inode, const char *function,
			unsigned int line, ext4_fsblk_t block, int error,
			const char *fmt, ...)
{
	va_list args;
	struct va_format vaf;

	if (unlikely(ext4_forced_shutdown(EXT4_SB(inode->i_sb))))
		return;

	trace_ext4_error(inode->i_sb, function, line);
	if (ext4_error_ratelimit(inode->i_sb)) {
		va_start(args, fmt);
		vaf.fmt = fmt;
		vaf.va = &args;
		if (block)
			printk(KERN_CRIT "EXT4-fs error (device %s): %s:%d: "
			       "inode #%lu: block %llu: comm %s: %pV\n",
			       inode->i_sb->s_id, function, line, inode->i_ino,
			       block, current->comm, &vaf);
		else
			printk(KERN_CRIT "EXT4-fs error (device %s): %s:%d: "
			       "inode #%lu: comm %s: %pV\n",
			       inode->i_sb->s_id, function, line, inode->i_ino,
			       current->comm, &vaf);
		va_end(args);
	}
	fsnotify_sb_error(inode->i_sb, inode, error ? error : EFSCORRUPTED);

	ext4_handle_error(inode->i_sb, false, error, inode->i_ino, block,
			  function, line);
}

void __ext4_error_file(struct file *file, const char *function,
		       unsigned int line, ext4_fsblk_t block,
		       const char *fmt, ...)
{
	va_list args;
	struct va_format vaf;
	struct inode *inode = file_inode(file);
	char pathname[80], *path;

	if (unlikely(ext4_forced_shutdown(EXT4_SB(inode->i_sb))))
		return;

	trace_ext4_error(inode->i_sb, function, line);
	if (ext4_error_ratelimit(inode->i_sb)) {
		path = file_path(file, pathname, sizeof(pathname));
		if (IS_ERR(path))
			path = "(unknown)";
		va_start(args, fmt);
		vaf.fmt = fmt;
		vaf.va = &args;
		if (block)
			printk(KERN_CRIT
			       "EXT4-fs error (device %s): %s:%d: inode #%lu: "
			       "block %llu: comm %s: path %s: %pV\n",
			       inode->i_sb->s_id, function, line, inode->i_ino,
			       block, current->comm, path, &vaf);
		else
			printk(KERN_CRIT
			       "EXT4-fs error (device %s): %s:%d: inode #%lu: "
			       "comm %s: path %s: %pV\n",
			       inode->i_sb->s_id, function, line, inode->i_ino,
			       current->comm, path, &vaf);
		va_end(args);
	}
	fsnotify_sb_error(inode->i_sb, inode, EFSCORRUPTED);

	ext4_handle_error(inode->i_sb, false, EFSCORRUPTED, inode->i_ino, block,
			  function, line);
}

const char *ext4_decode_error(struct super_block *sb, int errno,
			      char nbuf[16])
{
	char *errstr = NULL;

	switch (errno) {
	case -EFSCORRUPTED:
		errstr = "Corrupt filesystem";
		break;
	case -EFSBADCRC:
		errstr = "Filesystem failed CRC";
		break;
	case -EIO:
		errstr = "IO failure";
		break;
	case -ENOMEM:
		errstr = "Out of memory";
		break;
	case -EROFS:
		if (!sb || (EXT4_SB(sb)->s_journal &&
			    EXT4_SB(sb)->s_journal->j_flags & JBD2_ABORT))
			errstr = "Journal has aborted";
		else
			errstr = "Readonly filesystem";
		break;
	default:
		/* If the caller passed in an extra buffer for unknown
		 * errors, textualise them now.  Else we just return
		 * NULL. */
		if (nbuf) {
			/* Check for truncated error codes... */
			if (snprintf(nbuf, 16, "error %d", -errno) >= 0)
				errstr = nbuf;
		}
		break;
	}

	return errstr;
}

/* __ext4_std_error decodes expected errors from journaling functions
 * automatically and invokes the appropriate error response.  */

void __ext4_std_error(struct super_block *sb, const char *function,
		      unsigned int line, int errno)
{
	char nbuf[16];
	const char *errstr;

	if (unlikely(ext4_forced_shutdown(EXT4_SB(sb))))
		return;

	/* Special case: if the error is EROFS, and we're not already
	 * inside a transaction, then there's really no point in logging
	 * an error. */
	if (errno == -EROFS && journal_current_handle() == NULL && sb_rdonly(sb))
		return;

	if (ext4_error_ratelimit(sb)) {
		errstr = ext4_decode_error(sb, errno, nbuf);
		printk(KERN_CRIT "EXT4-fs error (device %s) in %s:%d: %s\n",
		       sb->s_id, function, line, errstr);
	}
	fsnotify_sb_error(sb, NULL, errno ? errno : EFSCORRUPTED);

	ext4_handle_error(sb, false, -errno, 0, 0, function, line);
}

void __ext4_msg(struct super_block *sb,
		const char *prefix, const char *fmt, ...)
{
	struct va_format vaf;
	va_list args;

	if (sb) {
		atomic_inc(&EXT4_SB(sb)->s_msg_count);
		if (!___ratelimit(&(EXT4_SB(sb)->s_msg_ratelimit_state),
				  "EXT4-fs"))
			return;
	}

	va_start(args, fmt);
	vaf.fmt = fmt;
	vaf.va = &args;
	if (sb)
		printk("%sEXT4-fs (%s): %pV\n", prefix, sb->s_id, &vaf);
	else
		printk("%sEXT4-fs: %pV\n", prefix, &vaf);
	va_end(args);
}

static int ext4_warning_ratelimit(struct super_block *sb)
{
	atomic_inc(&EXT4_SB(sb)->s_warning_count);
	return ___ratelimit(&(EXT4_SB(sb)->s_warning_ratelimit_state),
			    "EXT4-fs warning");
}

void __ext4_warning(struct super_block *sb, const char *function,
		    unsigned int line, const char *fmt, ...)
{
	struct va_format vaf;
	va_list args;

	if (!ext4_warning_ratelimit(sb))
		return;

	va_start(args, fmt);
	vaf.fmt = fmt;
	vaf.va = &args;
	printk(KERN_WARNING "EXT4-fs warning (device %s): %s:%d: %pV\n",
	       sb->s_id, function, line, &vaf);
	va_end(args);
}

void __ext4_warning_inode(const struct inode *inode, const char *function,
			  unsigned int line, const char *fmt, ...)
{
	struct va_format vaf;
	va_list args;

	if (!ext4_warning_ratelimit(inode->i_sb))
		return;

	va_start(args, fmt);
	vaf.fmt = fmt;
	vaf.va = &args;
	printk(KERN_WARNING "EXT4-fs warning (device %s): %s:%d: "
	       "inode #%lu: comm %s: %pV\n", inode->i_sb->s_id,
	       function, line, inode->i_ino, current->comm, &vaf);
	va_end(args);
}

void __ext4_grp_locked_error(const char *function, unsigned int line,
			     struct super_block *sb, ext4_group_t grp,
			     unsigned long ino, ext4_fsblk_t block,
			     const char *fmt, ...)
__releases(bitlock)
__acquires(bitlock)
{
	struct va_format vaf;
	va_list args;

	if (unlikely(ext4_forced_shutdown(EXT4_SB(sb))))
		return;

	trace_ext4_error(sb, function, line);
	if (ext4_error_ratelimit(sb)) {
		va_start(args, fmt);
		vaf.fmt = fmt;
		vaf.va = &args;
		printk(KERN_CRIT "EXT4-fs error (device %s): %s:%d: group %u, ",
		       sb->s_id, function, line, grp);
		if (ino)
			printk(KERN_CONT "inode %lu: ", ino);
		if (block)
			printk(KERN_CONT "block %llu:",
			       (unsigned long long) block);
		printk(KERN_CONT "%pV\n", &vaf);
		va_end(args);
	}

	if (test_opt(sb, ERRORS_CONT)) {
		if (test_opt(sb, WARN_ON_ERROR))
			WARN_ON_ONCE(1);
		EXT4_SB(sb)->s_mount_state |= EXT4_ERROR_FS;
		if (!bdev_read_only(sb->s_bdev)) {
			save_error_info(sb, EFSCORRUPTED, ino, block, function,
					line);
			schedule_work(&EXT4_SB(sb)->s_error_work);
		}
		return;
	}
	ext4_unlock_group(sb, grp);
	ext4_handle_error(sb, false, EFSCORRUPTED, ino, block, function, line);
	/*
	 * We only get here in the ERRORS_RO case; relocking the group
	 * may be dangerous, but nothing bad will happen since the
	 * filesystem will have already been marked read/only and the
	 * journal has been aborted.  We return 1 as a hint to callers
	 * who might what to use the return value from
	 * ext4_grp_locked_error() to distinguish between the
	 * ERRORS_CONT and ERRORS_RO case, and perhaps return more
	 * aggressively from the ext4 function in question, with a
	 * more appropriate error code.
	 */
	ext4_lock_group(sb, grp);
	return;
}

void ext4_mark_group_bitmap_corrupted(struct super_block *sb,
				     ext4_group_t group,
				     unsigned int flags)
{
	struct ext4_sb_info *sbi = EXT4_SB(sb);
	struct ext4_group_info *grp = ext4_get_group_info(sb, group);
	struct ext4_group_desc *gdp = ext4_get_group_desc(sb, group, NULL);
	int ret;

	if (flags & EXT4_GROUP_INFO_BBITMAP_CORRUPT) {
		ret = ext4_test_and_set_bit(EXT4_GROUP_INFO_BBITMAP_CORRUPT_BIT,
					    &grp->bb_state);
		if (!ret)
			percpu_counter_sub(&sbi->s_freeclusters_counter,
					   grp->bb_free);
	}

	if (flags & EXT4_GROUP_INFO_IBITMAP_CORRUPT) {
		ret = ext4_test_and_set_bit(EXT4_GROUP_INFO_IBITMAP_CORRUPT_BIT,
					    &grp->bb_state);
		if (!ret && gdp) {
			int count;

			count = ext4_free_inodes_count(sb, gdp);
			percpu_counter_sub(&sbi->s_freeinodes_counter,
					   count);
		}
	}
}

void ext4_update_dynamic_rev(struct super_block *sb)
{
	struct ext4_super_block *es = EXT4_SB(sb)->s_es;

	if (le32_to_cpu(es->s_rev_level) > EXT4_GOOD_OLD_REV)
		return;

	ext4_warning(sb,
		     "updating to rev %d because of new feature flag, "
		     "running e2fsck is recommended",
		     EXT4_DYNAMIC_REV);

	es->s_first_ino = cpu_to_le32(EXT4_GOOD_OLD_FIRST_INO);
	es->s_inode_size = cpu_to_le16(EXT4_GOOD_OLD_INODE_SIZE);
	es->s_rev_level = cpu_to_le32(EXT4_DYNAMIC_REV);
	/* leave es->s_feature_*compat flags alone */
	/* es->s_uuid will be set by e2fsck if empty */

	/*
	 * The rest of the superblock fields should be zero, and if not it
	 * means they are likely already in use, so leave them alone.  We
	 * can leave it up to e2fsck to clean up any inconsistencies there.
	 */
}

/*
 * Open the external journal device
 */
static struct block_device *ext4_blkdev_get(dev_t dev, struct super_block *sb)
{
	struct block_device *bdev;

	bdev = blkdev_get_by_dev(dev, FMODE_READ|FMODE_WRITE|FMODE_EXCL, sb);
	if (IS_ERR(bdev))
		goto fail;
	return bdev;

fail:
	ext4_msg(sb, KERN_ERR,
		 "failed to open journal device unknown-block(%u,%u) %ld",
		 MAJOR(dev), MINOR(dev), PTR_ERR(bdev));
	return NULL;
}

/*
 * Release the journal device
 */
static void ext4_blkdev_put(struct block_device *bdev)
{
	blkdev_put(bdev, FMODE_READ|FMODE_WRITE|FMODE_EXCL);
}

static void ext4_blkdev_remove(struct ext4_sb_info *sbi)
{
	struct block_device *bdev;
	bdev = sbi->s_journal_bdev;
	if (bdev) {
		ext4_blkdev_put(bdev);
		sbi->s_journal_bdev = NULL;
	}
}

static inline struct inode *orphan_list_entry(struct list_head *l)
{
	return &list_entry(l, struct ext4_inode_info, i_orphan)->vfs_inode;
}

static void dump_orphan_list(struct super_block *sb, struct ext4_sb_info *sbi)
{
	struct list_head *l;

	ext4_msg(sb, KERN_ERR, "sb orphan head is %d",
		 le32_to_cpu(sbi->s_es->s_last_orphan));

	printk(KERN_ERR "sb_info orphan list:\n");
	list_for_each(l, &sbi->s_orphan) {
		struct inode *inode = orphan_list_entry(l);
		printk(KERN_ERR "  "
		       "inode %s:%lu at %p: mode %o, nlink %d, next %d\n",
		       inode->i_sb->s_id, inode->i_ino, inode,
		       inode->i_mode, inode->i_nlink,
		       NEXT_ORPHAN(inode));
	}
}

#ifdef CONFIG_QUOTA
static int ext4_quota_off(struct super_block *sb, int type);

static inline void ext4_quota_off_umount(struct super_block *sb)
{
	int type;

	/* Use our quota_off function to clear inode flags etc. */
	for (type = 0; type < EXT4_MAXQUOTAS; type++)
		ext4_quota_off(sb, type);
}

/*
 * This is a helper function which is used in the mount/remount
 * codepaths (which holds s_umount) to fetch the quota file name.
 */
static inline char *get_qf_name(struct super_block *sb,
				struct ext4_sb_info *sbi,
				int type)
{
	return rcu_dereference_protected(sbi->s_qf_names[type],
					 lockdep_is_held(&sb->s_umount));
}
#else
static inline void ext4_quota_off_umount(struct super_block *sb)
{
}
#endif

static void ext4_put_super(struct super_block *sb)
{
	struct ext4_sb_info *sbi = EXT4_SB(sb);
	struct ext4_super_block *es = sbi->s_es;
	struct buffer_head **group_desc;
	struct flex_groups **flex_groups;
	int aborted = 0;
	int i, err;

	/*
	 * Unregister sysfs before destroying jbd2 journal.
	 * Since we could still access attr_journal_task attribute via sysfs
	 * path which could have sbi->s_journal->j_task as NULL
	 * Unregister sysfs before flush sbi->s_error_work.
	 * Since user may read /proc/fs/ext4/xx/mb_groups during umount, If
	 * read metadata verify failed then will queue error work.
	 * flush_stashed_error_work will call start_this_handle may trigger
	 * BUG_ON.
	 */
	ext4_unregister_sysfs(sb);

<<<<<<< HEAD
=======
	if (___ratelimit(&ext4_mount_msg_ratelimit, "EXT4-fs unmount"))
		ext4_msg(sb, KERN_INFO, "unmounting filesystem.");

>>>>>>> d60c95ef
	ext4_unregister_li_request(sb);
	ext4_quota_off_umount(sb);

	flush_work(&sbi->s_error_work);
	destroy_workqueue(sbi->rsv_conversion_wq);
	ext4_release_orphan_info(sb);

	if (sbi->s_journal) {
		aborted = is_journal_aborted(sbi->s_journal);
		err = jbd2_journal_destroy(sbi->s_journal);
		sbi->s_journal = NULL;
		if ((err < 0) && !aborted) {
			ext4_abort(sb, -err, "Couldn't clean up the journal");
		}
	}

	ext4_es_unregister_shrinker(sbi);
	del_timer_sync(&sbi->s_err_report);
	ext4_release_system_zone(sb);
	ext4_mb_release(sb);
	ext4_ext_release(sb);

	if (!sb_rdonly(sb) && !aborted) {
		ext4_clear_feature_journal_needs_recovery(sb);
		ext4_clear_feature_orphan_present(sb);
		es->s_state = cpu_to_le16(sbi->s_mount_state);
	}
	if (!sb_rdonly(sb))
		ext4_commit_super(sb);

	rcu_read_lock();
	group_desc = rcu_dereference(sbi->s_group_desc);
	for (i = 0; i < sbi->s_gdb_count; i++)
		brelse(group_desc[i]);
	kvfree(group_desc);
	flex_groups = rcu_dereference(sbi->s_flex_groups);
	if (flex_groups) {
		for (i = 0; i < sbi->s_flex_groups_allocated; i++)
			kvfree(flex_groups[i]);
		kvfree(flex_groups);
	}
	rcu_read_unlock();
	percpu_counter_destroy(&sbi->s_freeclusters_counter);
	percpu_counter_destroy(&sbi->s_freeinodes_counter);
	percpu_counter_destroy(&sbi->s_dirs_counter);
	percpu_counter_destroy(&sbi->s_dirtyclusters_counter);
	percpu_counter_destroy(&sbi->s_sra_exceeded_retry_limit);
	percpu_free_rwsem(&sbi->s_writepages_rwsem);
#ifdef CONFIG_QUOTA
	for (i = 0; i < EXT4_MAXQUOTAS; i++)
		kfree(get_qf_name(sb, sbi, i));
#endif

	/* Debugging code just in case the in-memory inode orphan list
	 * isn't empty.  The on-disk one can be non-empty if we've
	 * detected an error and taken the fs readonly, but the
	 * in-memory list had better be clean by this point. */
	if (!list_empty(&sbi->s_orphan))
		dump_orphan_list(sb, sbi);
	ASSERT(list_empty(&sbi->s_orphan));

	sync_blockdev(sb->s_bdev);
	invalidate_bdev(sb->s_bdev);
	if (sbi->s_journal_bdev && sbi->s_journal_bdev != sb->s_bdev) {
		/*
		 * Invalidate the journal device's buffers.  We don't want them
		 * floating about in memory - the physical journal device may
		 * hotswapped, and it breaks the `ro-after' testing code.
		 */
		sync_blockdev(sbi->s_journal_bdev);
		invalidate_bdev(sbi->s_journal_bdev);
		ext4_blkdev_remove(sbi);
	}

	ext4_xattr_destroy_cache(sbi->s_ea_inode_cache);
	sbi->s_ea_inode_cache = NULL;

	ext4_xattr_destroy_cache(sbi->s_ea_block_cache);
	sbi->s_ea_block_cache = NULL;

	ext4_stop_mmpd(sbi);

	brelse(sbi->s_sbh);
	sb->s_fs_info = NULL;
	/*
	 * Now that we are completely done shutting down the
	 * superblock, we need to actually destroy the kobject.
	 */
	kobject_put(&sbi->s_kobj);
	wait_for_completion(&sbi->s_kobj_unregister);
	if (sbi->s_chksum_driver)
		crypto_free_shash(sbi->s_chksum_driver);
	kfree(sbi->s_blockgroup_lock);
	fs_put_dax(sbi->s_daxdev, NULL);
	fscrypt_free_dummy_policy(&sbi->s_dummy_enc_policy);
#if IS_ENABLED(CONFIG_UNICODE)
	utf8_unload(sb->s_encoding);
#endif
	kfree(sbi);
}

static struct kmem_cache *ext4_inode_cachep;

/*
 * Called inside transaction, so use GFP_NOFS
 */
static struct inode *ext4_alloc_inode(struct super_block *sb)
{
	struct ext4_inode_info *ei;

	ei = alloc_inode_sb(sb, ext4_inode_cachep, GFP_NOFS);
	if (!ei)
		return NULL;

	inode_set_iversion(&ei->vfs_inode, 1);
	ei->i_flags = 0;
	spin_lock_init(&ei->i_raw_lock);
	INIT_LIST_HEAD(&ei->i_prealloc_list);
	atomic_set(&ei->i_prealloc_active, 0);
	spin_lock_init(&ei->i_prealloc_lock);
	ext4_es_init_tree(&ei->i_es_tree);
	rwlock_init(&ei->i_es_lock);
	INIT_LIST_HEAD(&ei->i_es_list);
	ei->i_es_all_nr = 0;
	ei->i_es_shk_nr = 0;
	ei->i_es_shrink_lblk = 0;
	ei->i_reserved_data_blocks = 0;
	spin_lock_init(&(ei->i_block_reservation_lock));
	ext4_init_pending_tree(&ei->i_pending_tree);
#ifdef CONFIG_QUOTA
	ei->i_reserved_quota = 0;
	memset(&ei->i_dquot, 0, sizeof(ei->i_dquot));
#endif
	ei->jinode = NULL;
	INIT_LIST_HEAD(&ei->i_rsv_conversion_list);
	spin_lock_init(&ei->i_completed_io_lock);
	ei->i_sync_tid = 0;
	ei->i_datasync_tid = 0;
	atomic_set(&ei->i_unwritten, 0);
	INIT_WORK(&ei->i_rsv_conversion_work, ext4_end_io_rsv_work);
	ext4_fc_init_inode(&ei->vfs_inode);
	mutex_init(&ei->i_fc_lock);
	return &ei->vfs_inode;
}

static int ext4_drop_inode(struct inode *inode)
{
	int drop = generic_drop_inode(inode);

	if (!drop)
		drop = fscrypt_drop_inode(inode);

	trace_ext4_drop_inode(inode, drop);
	return drop;
}

static void ext4_free_in_core_inode(struct inode *inode)
{
	fscrypt_free_inode(inode);
	if (!list_empty(&(EXT4_I(inode)->i_fc_list))) {
		pr_warn("%s: inode %ld still in fc list",
			__func__, inode->i_ino);
	}
	kmem_cache_free(ext4_inode_cachep, EXT4_I(inode));
}

static void ext4_destroy_inode(struct inode *inode)
{
	if (!list_empty(&(EXT4_I(inode)->i_orphan))) {
		ext4_msg(inode->i_sb, KERN_ERR,
			 "Inode %lu (%p): orphan list check failed!",
			 inode->i_ino, EXT4_I(inode));
		print_hex_dump(KERN_INFO, "", DUMP_PREFIX_ADDRESS, 16, 4,
				EXT4_I(inode), sizeof(struct ext4_inode_info),
				true);
		dump_stack();
	}

	if (EXT4_I(inode)->i_reserved_data_blocks)
		ext4_msg(inode->i_sb, KERN_ERR,
			 "Inode %lu (%p): i_reserved_data_blocks (%u) not cleared!",
			 inode->i_ino, EXT4_I(inode),
			 EXT4_I(inode)->i_reserved_data_blocks);
}

static void init_once(void *foo)
{
	struct ext4_inode_info *ei = foo;

	INIT_LIST_HEAD(&ei->i_orphan);
	init_rwsem(&ei->xattr_sem);
	init_rwsem(&ei->i_data_sem);
	inode_init_once(&ei->vfs_inode);
	ext4_fc_init_inode(&ei->vfs_inode);
}

static int __init init_inodecache(void)
{
	ext4_inode_cachep = kmem_cache_create_usercopy("ext4_inode_cache",
				sizeof(struct ext4_inode_info), 0,
				(SLAB_RECLAIM_ACCOUNT|SLAB_MEM_SPREAD|
					SLAB_ACCOUNT),
				offsetof(struct ext4_inode_info, i_data),
				sizeof_field(struct ext4_inode_info, i_data),
				init_once);
	if (ext4_inode_cachep == NULL)
		return -ENOMEM;
	return 0;
}

static void destroy_inodecache(void)
{
	/*
	 * Make sure all delayed rcu free inodes are flushed before we
	 * destroy cache.
	 */
	rcu_barrier();
	kmem_cache_destroy(ext4_inode_cachep);
}

void ext4_clear_inode(struct inode *inode)
{
	ext4_fc_del(inode);
	invalidate_inode_buffers(inode);
	clear_inode(inode);
	ext4_discard_preallocations(inode, 0);
	ext4_es_remove_extent(inode, 0, EXT_MAX_BLOCKS);
	dquot_drop(inode);
	if (EXT4_I(inode)->jinode) {
		jbd2_journal_release_jbd_inode(EXT4_JOURNAL(inode),
					       EXT4_I(inode)->jinode);
		jbd2_free_inode(EXT4_I(inode)->jinode);
		EXT4_I(inode)->jinode = NULL;
	}
	fscrypt_put_encryption_info(inode);
	fsverity_cleanup_inode(inode);
}

static struct inode *ext4_nfs_get_inode(struct super_block *sb,
					u64 ino, u32 generation)
{
	struct inode *inode;

	/*
	 * Currently we don't know the generation for parent directory, so
	 * a generation of 0 means "accept any"
	 */
	inode = ext4_iget(sb, ino, EXT4_IGET_HANDLE);
	if (IS_ERR(inode))
		return ERR_CAST(inode);
	if (generation && inode->i_generation != generation) {
		iput(inode);
		return ERR_PTR(-ESTALE);
	}

	return inode;
}

static struct dentry *ext4_fh_to_dentry(struct super_block *sb, struct fid *fid,
					int fh_len, int fh_type)
{
	return generic_fh_to_dentry(sb, fid, fh_len, fh_type,
				    ext4_nfs_get_inode);
}

static struct dentry *ext4_fh_to_parent(struct super_block *sb, struct fid *fid,
					int fh_len, int fh_type)
{
	return generic_fh_to_parent(sb, fid, fh_len, fh_type,
				    ext4_nfs_get_inode);
}

static int ext4_nfs_commit_metadata(struct inode *inode)
{
	struct writeback_control wbc = {
		.sync_mode = WB_SYNC_ALL
	};

	trace_ext4_nfs_commit_metadata(inode);
	return ext4_write_inode(inode, &wbc);
}

#ifdef CONFIG_QUOTA
static const char * const quotatypes[] = INITQFNAMES;
#define QTYPE2NAME(t) (quotatypes[t])

static int ext4_write_dquot(struct dquot *dquot);
static int ext4_acquire_dquot(struct dquot *dquot);
static int ext4_release_dquot(struct dquot *dquot);
static int ext4_mark_dquot_dirty(struct dquot *dquot);
static int ext4_write_info(struct super_block *sb, int type);
static int ext4_quota_on(struct super_block *sb, int type, int format_id,
			 const struct path *path);
static ssize_t ext4_quota_read(struct super_block *sb, int type, char *data,
			       size_t len, loff_t off);
static ssize_t ext4_quota_write(struct super_block *sb, int type,
				const char *data, size_t len, loff_t off);
static int ext4_quota_enable(struct super_block *sb, int type, int format_id,
			     unsigned int flags);

static struct dquot **ext4_get_dquots(struct inode *inode)
{
	return EXT4_I(inode)->i_dquot;
}

static const struct dquot_operations ext4_quota_operations = {
	.get_reserved_space	= ext4_get_reserved_space,
	.write_dquot		= ext4_write_dquot,
	.acquire_dquot		= ext4_acquire_dquot,
	.release_dquot		= ext4_release_dquot,
	.mark_dirty		= ext4_mark_dquot_dirty,
	.write_info		= ext4_write_info,
	.alloc_dquot		= dquot_alloc,
	.destroy_dquot		= dquot_destroy,
	.get_projid		= ext4_get_projid,
	.get_inode_usage	= ext4_get_inode_usage,
	.get_next_id		= dquot_get_next_id,
};

static const struct quotactl_ops ext4_qctl_operations = {
	.quota_on	= ext4_quota_on,
	.quota_off	= ext4_quota_off,
	.quota_sync	= dquot_quota_sync,
	.get_state	= dquot_get_state,
	.set_info	= dquot_set_dqinfo,
	.get_dqblk	= dquot_get_dqblk,
	.set_dqblk	= dquot_set_dqblk,
	.get_nextdqblk	= dquot_get_next_dqblk,
};
#endif

static const struct super_operations ext4_sops = {
	.alloc_inode	= ext4_alloc_inode,
	.free_inode	= ext4_free_in_core_inode,
	.destroy_inode	= ext4_destroy_inode,
	.write_inode	= ext4_write_inode,
	.dirty_inode	= ext4_dirty_inode,
	.drop_inode	= ext4_drop_inode,
	.evict_inode	= ext4_evict_inode,
	.put_super	= ext4_put_super,
	.sync_fs	= ext4_sync_fs,
	.freeze_fs	= ext4_freeze,
	.unfreeze_fs	= ext4_unfreeze,
	.statfs		= ext4_statfs,
	.show_options	= ext4_show_options,
#ifdef CONFIG_QUOTA
	.quota_read	= ext4_quota_read,
	.quota_write	= ext4_quota_write,
	.get_dquots	= ext4_get_dquots,
#endif
};

static const struct export_operations ext4_export_ops = {
	.fh_to_dentry = ext4_fh_to_dentry,
	.fh_to_parent = ext4_fh_to_parent,
	.get_parent = ext4_get_parent,
	.commit_metadata = ext4_nfs_commit_metadata,
};

enum {
	Opt_bsd_df, Opt_minix_df, Opt_grpid, Opt_nogrpid,
	Opt_resgid, Opt_resuid, Opt_sb,
	Opt_nouid32, Opt_debug, Opt_removed,
	Opt_user_xattr, Opt_acl,
	Opt_auto_da_alloc, Opt_noauto_da_alloc, Opt_noload,
	Opt_commit, Opt_min_batch_time, Opt_max_batch_time, Opt_journal_dev,
	Opt_journal_path, Opt_journal_checksum, Opt_journal_async_commit,
	Opt_abort, Opt_data_journal, Opt_data_ordered, Opt_data_writeback,
	Opt_data_err_abort, Opt_data_err_ignore, Opt_test_dummy_encryption,
	Opt_inlinecrypt,
	Opt_usrjquota, Opt_grpjquota, Opt_quota,
	Opt_noquota, Opt_barrier, Opt_nobarrier, Opt_err,
	Opt_usrquota, Opt_grpquota, Opt_prjquota,
	Opt_dax, Opt_dax_always, Opt_dax_inode, Opt_dax_never,
	Opt_stripe, Opt_delalloc, Opt_nodelalloc, Opt_warn_on_error,
	Opt_nowarn_on_error, Opt_mblk_io_submit, Opt_debug_want_extra_isize,
	Opt_nomblk_io_submit, Opt_block_validity, Opt_noblock_validity,
	Opt_inode_readahead_blks, Opt_journal_ioprio,
	Opt_dioread_nolock, Opt_dioread_lock,
	Opt_discard, Opt_nodiscard, Opt_init_itable, Opt_noinit_itable,
	Opt_max_dir_size_kb, Opt_nojournal_checksum, Opt_nombcache,
	Opt_no_prefetch_block_bitmaps, Opt_mb_optimize_scan,
	Opt_errors, Opt_data, Opt_data_err, Opt_jqfmt, Opt_dax_type,
#ifdef CONFIG_EXT4_DEBUG
	Opt_fc_debug_max_replay, Opt_fc_debug_force
#endif
};

static const struct constant_table ext4_param_errors[] = {
	{"continue",	EXT4_MOUNT_ERRORS_CONT},
	{"panic",	EXT4_MOUNT_ERRORS_PANIC},
	{"remount-ro",	EXT4_MOUNT_ERRORS_RO},
	{}
};

static const struct constant_table ext4_param_data[] = {
	{"journal",	EXT4_MOUNT_JOURNAL_DATA},
	{"ordered",	EXT4_MOUNT_ORDERED_DATA},
	{"writeback",	EXT4_MOUNT_WRITEBACK_DATA},
	{}
};

static const struct constant_table ext4_param_data_err[] = {
	{"abort",	Opt_data_err_abort},
	{"ignore",	Opt_data_err_ignore},
	{}
};

static const struct constant_table ext4_param_jqfmt[] = {
	{"vfsold",	QFMT_VFS_OLD},
	{"vfsv0",	QFMT_VFS_V0},
	{"vfsv1",	QFMT_VFS_V1},
	{}
};

static const struct constant_table ext4_param_dax[] = {
	{"always",	Opt_dax_always},
	{"inode",	Opt_dax_inode},
	{"never",	Opt_dax_never},
	{}
};

/* String parameter that allows empty argument */
#define fsparam_string_empty(NAME, OPT) \
	__fsparam(fs_param_is_string, NAME, OPT, fs_param_can_be_empty, NULL)

/*
 * Mount option specification
 * We don't use fsparam_flag_no because of the way we set the
 * options and the way we show them in _ext4_show_options(). To
 * keep the changes to a minimum, let's keep the negative options
 * separate for now.
 */
static const struct fs_parameter_spec ext4_param_specs[] = {
	fsparam_flag	("bsddf",		Opt_bsd_df),
	fsparam_flag	("minixdf",		Opt_minix_df),
	fsparam_flag	("grpid",		Opt_grpid),
	fsparam_flag	("bsdgroups",		Opt_grpid),
	fsparam_flag	("nogrpid",		Opt_nogrpid),
	fsparam_flag	("sysvgroups",		Opt_nogrpid),
	fsparam_u32	("resgid",		Opt_resgid),
	fsparam_u32	("resuid",		Opt_resuid),
	fsparam_u32	("sb",			Opt_sb),
	fsparam_enum	("errors",		Opt_errors, ext4_param_errors),
	fsparam_flag	("nouid32",		Opt_nouid32),
	fsparam_flag	("debug",		Opt_debug),
	fsparam_flag	("oldalloc",		Opt_removed),
	fsparam_flag	("orlov",		Opt_removed),
	fsparam_flag	("user_xattr",		Opt_user_xattr),
	fsparam_flag	("acl",			Opt_acl),
	fsparam_flag	("norecovery",		Opt_noload),
	fsparam_flag	("noload",		Opt_noload),
	fsparam_flag	("bh",			Opt_removed),
	fsparam_flag	("nobh",		Opt_removed),
	fsparam_u32	("commit",		Opt_commit),
	fsparam_u32	("min_batch_time",	Opt_min_batch_time),
	fsparam_u32	("max_batch_time",	Opt_max_batch_time),
	fsparam_u32	("journal_dev",		Opt_journal_dev),
	fsparam_bdev	("journal_path",	Opt_journal_path),
	fsparam_flag	("journal_checksum",	Opt_journal_checksum),
	fsparam_flag	("nojournal_checksum",	Opt_nojournal_checksum),
	fsparam_flag	("journal_async_commit",Opt_journal_async_commit),
	fsparam_flag	("abort",		Opt_abort),
	fsparam_enum	("data",		Opt_data, ext4_param_data),
	fsparam_enum	("data_err",		Opt_data_err,
						ext4_param_data_err),
	fsparam_string_empty
			("usrjquota",		Opt_usrjquota),
	fsparam_string_empty
			("grpjquota",		Opt_grpjquota),
	fsparam_enum	("jqfmt",		Opt_jqfmt, ext4_param_jqfmt),
	fsparam_flag	("grpquota",		Opt_grpquota),
	fsparam_flag	("quota",		Opt_quota),
	fsparam_flag	("noquota",		Opt_noquota),
	fsparam_flag	("usrquota",		Opt_usrquota),
	fsparam_flag	("prjquota",		Opt_prjquota),
	fsparam_flag	("barrier",		Opt_barrier),
	fsparam_u32	("barrier",		Opt_barrier),
	fsparam_flag	("nobarrier",		Opt_nobarrier),
	fsparam_flag	("i_version",		Opt_removed),
	fsparam_flag	("dax",			Opt_dax),
	fsparam_enum	("dax",			Opt_dax_type, ext4_param_dax),
	fsparam_u32	("stripe",		Opt_stripe),
	fsparam_flag	("delalloc",		Opt_delalloc),
	fsparam_flag	("nodelalloc",		Opt_nodelalloc),
	fsparam_flag	("warn_on_error",	Opt_warn_on_error),
	fsparam_flag	("nowarn_on_error",	Opt_nowarn_on_error),
	fsparam_u32	("debug_want_extra_isize",
						Opt_debug_want_extra_isize),
	fsparam_flag	("mblk_io_submit",	Opt_removed),
	fsparam_flag	("nomblk_io_submit",	Opt_removed),
	fsparam_flag	("block_validity",	Opt_block_validity),
	fsparam_flag	("noblock_validity",	Opt_noblock_validity),
	fsparam_u32	("inode_readahead_blks",
						Opt_inode_readahead_blks),
	fsparam_u32	("journal_ioprio",	Opt_journal_ioprio),
	fsparam_u32	("auto_da_alloc",	Opt_auto_da_alloc),
	fsparam_flag	("auto_da_alloc",	Opt_auto_da_alloc),
	fsparam_flag	("noauto_da_alloc",	Opt_noauto_da_alloc),
	fsparam_flag	("dioread_nolock",	Opt_dioread_nolock),
	fsparam_flag	("nodioread_nolock",	Opt_dioread_lock),
	fsparam_flag	("dioread_lock",	Opt_dioread_lock),
	fsparam_flag	("discard",		Opt_discard),
	fsparam_flag	("nodiscard",		Opt_nodiscard),
	fsparam_u32	("init_itable",		Opt_init_itable),
	fsparam_flag	("init_itable",		Opt_init_itable),
	fsparam_flag	("noinit_itable",	Opt_noinit_itable),
#ifdef CONFIG_EXT4_DEBUG
	fsparam_flag	("fc_debug_force",	Opt_fc_debug_force),
	fsparam_u32	("fc_debug_max_replay",	Opt_fc_debug_max_replay),
#endif
	fsparam_u32	("max_dir_size_kb",	Opt_max_dir_size_kb),
	fsparam_flag	("test_dummy_encryption",
						Opt_test_dummy_encryption),
	fsparam_string	("test_dummy_encryption",
						Opt_test_dummy_encryption),
	fsparam_flag	("inlinecrypt",		Opt_inlinecrypt),
	fsparam_flag	("nombcache",		Opt_nombcache),
	fsparam_flag	("no_mbcache",		Opt_nombcache),	/* for backward compatibility */
	fsparam_flag	("prefetch_block_bitmaps",
						Opt_removed),
	fsparam_flag	("no_prefetch_block_bitmaps",
						Opt_no_prefetch_block_bitmaps),
	fsparam_s32	("mb_optimize_scan",	Opt_mb_optimize_scan),
	fsparam_string	("check",		Opt_removed),	/* mount option from ext2/3 */
	fsparam_flag	("nocheck",		Opt_removed),	/* mount option from ext2/3 */
	fsparam_flag	("reservation",		Opt_removed),	/* mount option from ext2/3 */
	fsparam_flag	("noreservation",	Opt_removed),	/* mount option from ext2/3 */
	fsparam_u32	("journal",		Opt_removed),	/* mount option from ext2/3 */
	{}
};

#define DEFAULT_JOURNAL_IOPRIO (IOPRIO_PRIO_VALUE(IOPRIO_CLASS_BE, 3))

#define MOPT_SET	0x0001
#define MOPT_CLEAR	0x0002
#define MOPT_NOSUPPORT	0x0004
#define MOPT_EXPLICIT	0x0008
#ifdef CONFIG_QUOTA
#define MOPT_Q		0
#define MOPT_QFMT	0x0010
#else
#define MOPT_Q		MOPT_NOSUPPORT
#define MOPT_QFMT	MOPT_NOSUPPORT
#endif
#define MOPT_NO_EXT2	0x0020
#define MOPT_NO_EXT3	0x0040
#define MOPT_EXT4_ONLY	(MOPT_NO_EXT2 | MOPT_NO_EXT3)
#define MOPT_SKIP	0x0080
#define	MOPT_2		0x0100

static const struct mount_opts {
	int	token;
	int	mount_opt;
	int	flags;
} ext4_mount_opts[] = {
	{Opt_minix_df, EXT4_MOUNT_MINIX_DF, MOPT_SET},
	{Opt_bsd_df, EXT4_MOUNT_MINIX_DF, MOPT_CLEAR},
	{Opt_grpid, EXT4_MOUNT_GRPID, MOPT_SET},
	{Opt_nogrpid, EXT4_MOUNT_GRPID, MOPT_CLEAR},
	{Opt_block_validity, EXT4_MOUNT_BLOCK_VALIDITY, MOPT_SET},
	{Opt_noblock_validity, EXT4_MOUNT_BLOCK_VALIDITY, MOPT_CLEAR},
	{Opt_dioread_nolock, EXT4_MOUNT_DIOREAD_NOLOCK,
	 MOPT_EXT4_ONLY | MOPT_SET},
	{Opt_dioread_lock, EXT4_MOUNT_DIOREAD_NOLOCK,
	 MOPT_EXT4_ONLY | MOPT_CLEAR},
	{Opt_discard, EXT4_MOUNT_DISCARD, MOPT_SET},
	{Opt_nodiscard, EXT4_MOUNT_DISCARD, MOPT_CLEAR},
	{Opt_delalloc, EXT4_MOUNT_DELALLOC,
	 MOPT_EXT4_ONLY | MOPT_SET | MOPT_EXPLICIT},
	{Opt_nodelalloc, EXT4_MOUNT_DELALLOC,
	 MOPT_EXT4_ONLY | MOPT_CLEAR},
	{Opt_warn_on_error, EXT4_MOUNT_WARN_ON_ERROR, MOPT_SET},
	{Opt_nowarn_on_error, EXT4_MOUNT_WARN_ON_ERROR, MOPT_CLEAR},
	{Opt_commit, 0, MOPT_NO_EXT2},
	{Opt_nojournal_checksum, EXT4_MOUNT_JOURNAL_CHECKSUM,
	 MOPT_EXT4_ONLY | MOPT_CLEAR},
	{Opt_journal_checksum, EXT4_MOUNT_JOURNAL_CHECKSUM,
	 MOPT_EXT4_ONLY | MOPT_SET | MOPT_EXPLICIT},
	{Opt_journal_async_commit, (EXT4_MOUNT_JOURNAL_ASYNC_COMMIT |
				    EXT4_MOUNT_JOURNAL_CHECKSUM),
	 MOPT_EXT4_ONLY | MOPT_SET | MOPT_EXPLICIT},
	{Opt_noload, EXT4_MOUNT_NOLOAD, MOPT_NO_EXT2 | MOPT_SET},
	{Opt_data_err, EXT4_MOUNT_DATA_ERR_ABORT, MOPT_NO_EXT2},
	{Opt_barrier, EXT4_MOUNT_BARRIER, MOPT_SET},
	{Opt_nobarrier, EXT4_MOUNT_BARRIER, MOPT_CLEAR},
	{Opt_noauto_da_alloc, EXT4_MOUNT_NO_AUTO_DA_ALLOC, MOPT_SET},
	{Opt_auto_da_alloc, EXT4_MOUNT_NO_AUTO_DA_ALLOC, MOPT_CLEAR},
	{Opt_noinit_itable, EXT4_MOUNT_INIT_INODE_TABLE, MOPT_CLEAR},
	{Opt_dax_type, 0, MOPT_EXT4_ONLY},
	{Opt_journal_dev, 0, MOPT_NO_EXT2},
	{Opt_journal_path, 0, MOPT_NO_EXT2},
	{Opt_journal_ioprio, 0, MOPT_NO_EXT2},
	{Opt_data, 0, MOPT_NO_EXT2},
	{Opt_user_xattr, EXT4_MOUNT_XATTR_USER, MOPT_SET},
#ifdef CONFIG_EXT4_FS_POSIX_ACL
	{Opt_acl, EXT4_MOUNT_POSIX_ACL, MOPT_SET},
#else
	{Opt_acl, 0, MOPT_NOSUPPORT},
#endif
	{Opt_nouid32, EXT4_MOUNT_NO_UID32, MOPT_SET},
	{Opt_debug, EXT4_MOUNT_DEBUG, MOPT_SET},
	{Opt_quota, EXT4_MOUNT_QUOTA | EXT4_MOUNT_USRQUOTA, MOPT_SET | MOPT_Q},
	{Opt_usrquota, EXT4_MOUNT_QUOTA | EXT4_MOUNT_USRQUOTA,
							MOPT_SET | MOPT_Q},
	{Opt_grpquota, EXT4_MOUNT_QUOTA | EXT4_MOUNT_GRPQUOTA,
							MOPT_SET | MOPT_Q},
	{Opt_prjquota, EXT4_MOUNT_QUOTA | EXT4_MOUNT_PRJQUOTA,
							MOPT_SET | MOPT_Q},
	{Opt_noquota, (EXT4_MOUNT_QUOTA | EXT4_MOUNT_USRQUOTA |
		       EXT4_MOUNT_GRPQUOTA | EXT4_MOUNT_PRJQUOTA),
							MOPT_CLEAR | MOPT_Q},
	{Opt_usrjquota, 0, MOPT_Q},
	{Opt_grpjquota, 0, MOPT_Q},
	{Opt_jqfmt, 0, MOPT_QFMT},
	{Opt_nombcache, EXT4_MOUNT_NO_MBCACHE, MOPT_SET},
	{Opt_no_prefetch_block_bitmaps, EXT4_MOUNT_NO_PREFETCH_BLOCK_BITMAPS,
	 MOPT_SET},
#ifdef CONFIG_EXT4_DEBUG
	{Opt_fc_debug_force, EXT4_MOUNT2_JOURNAL_FAST_COMMIT,
	 MOPT_SET | MOPT_2 | MOPT_EXT4_ONLY},
#endif
	{Opt_err, 0, 0}
};

#if IS_ENABLED(CONFIG_UNICODE)
static const struct ext4_sb_encodings {
	__u16 magic;
	char *name;
	unsigned int version;
} ext4_sb_encoding_map[] = {
	{EXT4_ENC_UTF8_12_1, "utf8", UNICODE_AGE(12, 1, 0)},
};

static const struct ext4_sb_encodings *
ext4_sb_read_encoding(const struct ext4_super_block *es)
{
	__u16 magic = le16_to_cpu(es->s_encoding);
	int i;

	for (i = 0; i < ARRAY_SIZE(ext4_sb_encoding_map); i++)
		if (magic == ext4_sb_encoding_map[i].magic)
			return &ext4_sb_encoding_map[i];

	return NULL;
}
#endif

#define EXT4_SPEC_JQUOTA			(1 <<  0)
#define EXT4_SPEC_JQFMT				(1 <<  1)
#define EXT4_SPEC_DATAJ				(1 <<  2)
#define EXT4_SPEC_SB_BLOCK			(1 <<  3)
#define EXT4_SPEC_JOURNAL_DEV			(1 <<  4)
#define EXT4_SPEC_JOURNAL_IOPRIO		(1 <<  5)
#define EXT4_SPEC_s_want_extra_isize		(1 <<  7)
#define EXT4_SPEC_s_max_batch_time		(1 <<  8)
#define EXT4_SPEC_s_min_batch_time		(1 <<  9)
#define EXT4_SPEC_s_inode_readahead_blks	(1 << 10)
#define EXT4_SPEC_s_li_wait_mult		(1 << 11)
#define EXT4_SPEC_s_max_dir_size_kb		(1 << 12)
#define EXT4_SPEC_s_stripe			(1 << 13)
#define EXT4_SPEC_s_resuid			(1 << 14)
#define EXT4_SPEC_s_resgid			(1 << 15)
#define EXT4_SPEC_s_commit_interval		(1 << 16)
#define EXT4_SPEC_s_fc_debug_max_replay		(1 << 17)
#define EXT4_SPEC_s_sb_block			(1 << 18)
#define EXT4_SPEC_mb_optimize_scan		(1 << 19)

struct ext4_fs_context {
	char		*s_qf_names[EXT4_MAXQUOTAS];
	struct fscrypt_dummy_policy dummy_enc_policy;
	int		s_jquota_fmt;	/* Format of quota to use */
#ifdef CONFIG_EXT4_DEBUG
	int s_fc_debug_max_replay;
#endif
	unsigned short	qname_spec;
	unsigned long	vals_s_flags;	/* Bits to set in s_flags */
	unsigned long	mask_s_flags;	/* Bits changed in s_flags */
	unsigned long	journal_devnum;
	unsigned long	s_commit_interval;
	unsigned long	s_stripe;
	unsigned int	s_inode_readahead_blks;
	unsigned int	s_want_extra_isize;
	unsigned int	s_li_wait_mult;
	unsigned int	s_max_dir_size_kb;
	unsigned int	journal_ioprio;
	unsigned int	vals_s_mount_opt;
	unsigned int	mask_s_mount_opt;
	unsigned int	vals_s_mount_opt2;
	unsigned int	mask_s_mount_opt2;
	unsigned long	vals_s_mount_flags;
	unsigned long	mask_s_mount_flags;
	unsigned int	opt_flags;	/* MOPT flags */
	unsigned int	spec;
	u32		s_max_batch_time;
	u32		s_min_batch_time;
	kuid_t		s_resuid;
	kgid_t		s_resgid;
	ext4_fsblk_t	s_sb_block;
};

static void ext4_fc_free(struct fs_context *fc)
{
	struct ext4_fs_context *ctx = fc->fs_private;
	int i;

	if (!ctx)
		return;

	for (i = 0; i < EXT4_MAXQUOTAS; i++)
		kfree(ctx->s_qf_names[i]);

	fscrypt_free_dummy_policy(&ctx->dummy_enc_policy);
	kfree(ctx);
}

int ext4_init_fs_context(struct fs_context *fc)
{
	struct ext4_fs_context *ctx;

	ctx = kzalloc(sizeof(struct ext4_fs_context), GFP_KERNEL);
	if (!ctx)
		return -ENOMEM;

	fc->fs_private = ctx;
	fc->ops = &ext4_context_ops;

	return 0;
}

#ifdef CONFIG_QUOTA
/*
 * Note the name of the specified quota file.
 */
static int note_qf_name(struct fs_context *fc, int qtype,
		       struct fs_parameter *param)
{
	struct ext4_fs_context *ctx = fc->fs_private;
	char *qname;

	if (param->size < 1) {
		ext4_msg(NULL, KERN_ERR, "Missing quota name");
		return -EINVAL;
	}
	if (strchr(param->string, '/')) {
		ext4_msg(NULL, KERN_ERR,
			 "quotafile must be on filesystem root");
		return -EINVAL;
	}
	if (ctx->s_qf_names[qtype]) {
		if (strcmp(ctx->s_qf_names[qtype], param->string) != 0) {
			ext4_msg(NULL, KERN_ERR,
				 "%s quota file already specified",
				 QTYPE2NAME(qtype));
			return -EINVAL;
		}
		return 0;
	}

	qname = kmemdup_nul(param->string, param->size, GFP_KERNEL);
	if (!qname) {
		ext4_msg(NULL, KERN_ERR,
			 "Not enough memory for storing quotafile name");
		return -ENOMEM;
	}
	ctx->s_qf_names[qtype] = qname;
	ctx->qname_spec |= 1 << qtype;
	ctx->spec |= EXT4_SPEC_JQUOTA;
	return 0;
}

/*
 * Clear the name of the specified quota file.
 */
static int unnote_qf_name(struct fs_context *fc, int qtype)
{
	struct ext4_fs_context *ctx = fc->fs_private;

	if (ctx->s_qf_names[qtype])
		kfree(ctx->s_qf_names[qtype]);

	ctx->s_qf_names[qtype] = NULL;
	ctx->qname_spec |= 1 << qtype;
	ctx->spec |= EXT4_SPEC_JQUOTA;
	return 0;
}
#endif

static int ext4_parse_test_dummy_encryption(const struct fs_parameter *param,
					    struct ext4_fs_context *ctx)
{
	int err;

<<<<<<< HEAD
	if (!ext4_has_feature_encrypt(sb)) {
		ext4_msg(sb, KERN_WARNING,
			 "test_dummy_encryption requires encrypt feature");
		return -1;
	}

	/*
	 * This mount option is just for testing, and it's not worthwhile to
	 * implement the extra complexity (e.g. RCU protection) that would be
	 * needed to allow it to be set or changed during remount.  We do allow
	 * it to be specified during remount, but only if there is no change.
	 */
	if (is_remount && !sbi->s_dummy_enc_policy.policy) {
		ext4_msg(sb, KERN_WARNING,
			 "Can't set test_dummy_encryption on remount");
		return -1;
=======
	if (!IS_ENABLED(CONFIG_FS_ENCRYPTION)) {
		ext4_msg(NULL, KERN_WARNING,
			 "test_dummy_encryption option not supported");
		return -EINVAL;
>>>>>>> d60c95ef
	}
	err = fscrypt_parse_test_dummy_encryption(param,
						  &ctx->dummy_enc_policy);
	if (err == -EINVAL) {
		ext4_msg(NULL, KERN_WARNING,
			 "Value of option \"%s\" is unrecognized", param->key);
	} else if (err == -EEXIST) {
		ext4_msg(NULL, KERN_WARNING,
			 "Conflicting test_dummy_encryption options");
		return -EINVAL;
	}
<<<<<<< HEAD
	ext4_msg(sb, KERN_WARNING, "Test dummy encryption mode enabled");
	return 1;
#else
	ext4_msg(sb, KERN_WARNING,
		 "test_dummy_encryption option not supported");
	return -1;

#endif
=======
	return err;
>>>>>>> d60c95ef
}

#define EXT4_SET_CTX(name)						\
static inline void ctx_set_##name(struct ext4_fs_context *ctx,		\
				  unsigned long flag)			\
{									\
	ctx->mask_s_##name |= flag;					\
	ctx->vals_s_##name |= flag;					\
}

#define EXT4_CLEAR_CTX(name)						\
static inline void ctx_clear_##name(struct ext4_fs_context *ctx,	\
				    unsigned long flag)			\
{									\
	ctx->mask_s_##name |= flag;					\
	ctx->vals_s_##name &= ~flag;					\
}

#define EXT4_TEST_CTX(name)						\
static inline unsigned long						\
ctx_test_##name(struct ext4_fs_context *ctx, unsigned long flag)	\
{									\
	return (ctx->vals_s_##name & flag);				\
}

EXT4_SET_CTX(flags); /* set only */
EXT4_SET_CTX(mount_opt);
EXT4_CLEAR_CTX(mount_opt);
EXT4_TEST_CTX(mount_opt);
EXT4_SET_CTX(mount_opt2);
EXT4_CLEAR_CTX(mount_opt2);
EXT4_TEST_CTX(mount_opt2);

static inline void ctx_set_mount_flag(struct ext4_fs_context *ctx, int bit)
{
	set_bit(bit, &ctx->mask_s_mount_flags);
	set_bit(bit, &ctx->vals_s_mount_flags);
}

static int ext4_parse_param(struct fs_context *fc, struct fs_parameter *param)
{
	struct ext4_fs_context *ctx = fc->fs_private;
	struct fs_parse_result result;
	const struct mount_opts *m;
	int is_remount;
	kuid_t uid;
	kgid_t gid;
	int token;

	token = fs_parse(fc, ext4_param_specs, param, &result);
	if (token < 0)
		return token;
	is_remount = fc->purpose == FS_CONTEXT_FOR_RECONFIGURE;

	for (m = ext4_mount_opts; m->token != Opt_err; m++)
		if (token == m->token)
			break;

	ctx->opt_flags |= m->flags;

	if (m->flags & MOPT_EXPLICIT) {
		if (m->mount_opt & EXT4_MOUNT_DELALLOC) {
			ctx_set_mount_opt2(ctx, EXT4_MOUNT2_EXPLICIT_DELALLOC);
		} else if (m->mount_opt & EXT4_MOUNT_JOURNAL_CHECKSUM) {
			ctx_set_mount_opt2(ctx,
				       EXT4_MOUNT2_EXPLICIT_JOURNAL_CHECKSUM);
		} else
			return -EINVAL;
	}

	if (m->flags & MOPT_NOSUPPORT) {
		ext4_msg(NULL, KERN_ERR, "%s option not supported",
			 param->key);
		return 0;
	}

	switch (token) {
#ifdef CONFIG_QUOTA
	case Opt_usrjquota:
		if (!*param->string)
			return unnote_qf_name(fc, USRQUOTA);
		else
			return note_qf_name(fc, USRQUOTA, param);
	case Opt_grpjquota:
		if (!*param->string)
			return unnote_qf_name(fc, GRPQUOTA);
		else
			return note_qf_name(fc, GRPQUOTA, param);
#endif
	case Opt_sb:
		if (fc->purpose == FS_CONTEXT_FOR_RECONFIGURE) {
			ext4_msg(NULL, KERN_WARNING,
				 "Ignoring %s option on remount", param->key);
		} else {
			ctx->s_sb_block = result.uint_32;
			ctx->spec |= EXT4_SPEC_s_sb_block;
		}
		return 0;
	case Opt_removed:
		ext4_msg(NULL, KERN_WARNING, "Ignoring removed %s option",
			 param->key);
		return 0;
	case Opt_abort:
		ctx_set_mount_flag(ctx, EXT4_MF_FS_ABORTED);
		return 0;
	case Opt_inlinecrypt:
#ifdef CONFIG_FS_ENCRYPTION_INLINE_CRYPT
		ctx_set_flags(ctx, SB_INLINECRYPT);
#else
		ext4_msg(NULL, KERN_ERR, "inline encryption not supported");
#endif
		return 0;
	case Opt_errors:
		ctx_clear_mount_opt(ctx, EXT4_MOUNT_ERRORS_MASK);
		ctx_set_mount_opt(ctx, result.uint_32);
		return 0;
#ifdef CONFIG_QUOTA
	case Opt_jqfmt:
		ctx->s_jquota_fmt = result.uint_32;
		ctx->spec |= EXT4_SPEC_JQFMT;
		return 0;
#endif
	case Opt_data:
		ctx_clear_mount_opt(ctx, EXT4_MOUNT_DATA_FLAGS);
		ctx_set_mount_opt(ctx, result.uint_32);
		ctx->spec |= EXT4_SPEC_DATAJ;
		return 0;
	case Opt_commit:
		if (result.uint_32 == 0)
			ctx->s_commit_interval = JBD2_DEFAULT_MAX_COMMIT_AGE;
		else if (result.uint_32 > INT_MAX / HZ) {
			ext4_msg(NULL, KERN_ERR,
				 "Invalid commit interval %d, "
				 "must be smaller than %d",
				 result.uint_32, INT_MAX / HZ);
			return -EINVAL;
		}
		ctx->s_commit_interval = HZ * result.uint_32;
		ctx->spec |= EXT4_SPEC_s_commit_interval;
		return 0;
	case Opt_debug_want_extra_isize:
		if ((result.uint_32 & 1) || (result.uint_32 < 4)) {
			ext4_msg(NULL, KERN_ERR,
				 "Invalid want_extra_isize %d", result.uint_32);
			return -EINVAL;
		}
		ctx->s_want_extra_isize = result.uint_32;
		ctx->spec |= EXT4_SPEC_s_want_extra_isize;
		return 0;
	case Opt_max_batch_time:
		ctx->s_max_batch_time = result.uint_32;
		ctx->spec |= EXT4_SPEC_s_max_batch_time;
		return 0;
	case Opt_min_batch_time:
		ctx->s_min_batch_time = result.uint_32;
		ctx->spec |= EXT4_SPEC_s_min_batch_time;
		return 0;
	case Opt_inode_readahead_blks:
		if (result.uint_32 &&
		    (result.uint_32 > (1 << 30) ||
		     !is_power_of_2(result.uint_32))) {
			ext4_msg(NULL, KERN_ERR,
				 "EXT4-fs: inode_readahead_blks must be "
				 "0 or a power of 2 smaller than 2^31");
			return -EINVAL;
		}
		ctx->s_inode_readahead_blks = result.uint_32;
		ctx->spec |= EXT4_SPEC_s_inode_readahead_blks;
		return 0;
	case Opt_init_itable:
		ctx_set_mount_opt(ctx, EXT4_MOUNT_INIT_INODE_TABLE);
		ctx->s_li_wait_mult = EXT4_DEF_LI_WAIT_MULT;
		if (param->type == fs_value_is_string)
			ctx->s_li_wait_mult = result.uint_32;
		ctx->spec |= EXT4_SPEC_s_li_wait_mult;
		return 0;
	case Opt_max_dir_size_kb:
		ctx->s_max_dir_size_kb = result.uint_32;
		ctx->spec |= EXT4_SPEC_s_max_dir_size_kb;
		return 0;
#ifdef CONFIG_EXT4_DEBUG
	case Opt_fc_debug_max_replay:
		ctx->s_fc_debug_max_replay = result.uint_32;
		ctx->spec |= EXT4_SPEC_s_fc_debug_max_replay;
		return 0;
#endif
	case Opt_stripe:
		ctx->s_stripe = result.uint_32;
		ctx->spec |= EXT4_SPEC_s_stripe;
		return 0;
	case Opt_resuid:
		uid = make_kuid(current_user_ns(), result.uint_32);
		if (!uid_valid(uid)) {
			ext4_msg(NULL, KERN_ERR, "Invalid uid value %d",
				 result.uint_32);
			return -EINVAL;
		}
		ctx->s_resuid = uid;
		ctx->spec |= EXT4_SPEC_s_resuid;
		return 0;
	case Opt_resgid:
		gid = make_kgid(current_user_ns(), result.uint_32);
		if (!gid_valid(gid)) {
			ext4_msg(NULL, KERN_ERR, "Invalid gid value %d",
				 result.uint_32);
			return -EINVAL;
		}
		ctx->s_resgid = gid;
		ctx->spec |= EXT4_SPEC_s_resgid;
		return 0;
	case Opt_journal_dev:
		if (is_remount) {
			ext4_msg(NULL, KERN_ERR,
				 "Cannot specify journal on remount");
			return -EINVAL;
		}
		ctx->journal_devnum = result.uint_32;
		ctx->spec |= EXT4_SPEC_JOURNAL_DEV;
		return 0;
	case Opt_journal_path:
	{
		struct inode *journal_inode;
		struct path path;
		int error;

		if (is_remount) {
			ext4_msg(NULL, KERN_ERR,
				 "Cannot specify journal on remount");
			return -EINVAL;
		}

		error = fs_lookup_param(fc, param, 1, LOOKUP_FOLLOW, &path);
		if (error) {
			ext4_msg(NULL, KERN_ERR, "error: could not find "
				 "journal device path");
			return -EINVAL;
		}

		journal_inode = d_inode(path.dentry);
		ctx->journal_devnum = new_encode_dev(journal_inode->i_rdev);
		ctx->spec |= EXT4_SPEC_JOURNAL_DEV;
		path_put(&path);
		return 0;
	}
	case Opt_journal_ioprio:
		if (result.uint_32 > 7) {
			ext4_msg(NULL, KERN_ERR, "Invalid journal IO priority"
				 " (must be 0-7)");
			return -EINVAL;
		}
		ctx->journal_ioprio =
			IOPRIO_PRIO_VALUE(IOPRIO_CLASS_BE, result.uint_32);
		ctx->spec |= EXT4_SPEC_JOURNAL_IOPRIO;
		return 0;
	case Opt_test_dummy_encryption:
		return ext4_parse_test_dummy_encryption(param, ctx);
	case Opt_dax:
	case Opt_dax_type:
#ifdef CONFIG_FS_DAX
	{
		int type = (token == Opt_dax) ?
			   Opt_dax : result.uint_32;

		switch (type) {
		case Opt_dax:
		case Opt_dax_always:
			ctx_set_mount_opt(ctx, EXT4_MOUNT_DAX_ALWAYS);
			ctx_clear_mount_opt2(ctx, EXT4_MOUNT2_DAX_NEVER);
			break;
		case Opt_dax_never:
			ctx_set_mount_opt2(ctx, EXT4_MOUNT2_DAX_NEVER);
			ctx_clear_mount_opt(ctx, EXT4_MOUNT_DAX_ALWAYS);
			break;
		case Opt_dax_inode:
			ctx_clear_mount_opt(ctx, EXT4_MOUNT_DAX_ALWAYS);
			ctx_clear_mount_opt2(ctx, EXT4_MOUNT2_DAX_NEVER);
			/* Strictly for printing options */
			ctx_set_mount_opt2(ctx, EXT4_MOUNT2_DAX_INODE);
			break;
		}
		return 0;
	}
#else
		ext4_msg(NULL, KERN_INFO, "dax option not supported");
		return -EINVAL;
#endif
	case Opt_data_err:
		if (result.uint_32 == Opt_data_err_abort)
			ctx_set_mount_opt(ctx, m->mount_opt);
		else if (result.uint_32 == Opt_data_err_ignore)
			ctx_clear_mount_opt(ctx, m->mount_opt);
		return 0;
	case Opt_mb_optimize_scan:
		if (result.int_32 == 1) {
			ctx_set_mount_opt2(ctx, EXT4_MOUNT2_MB_OPTIMIZE_SCAN);
			ctx->spec |= EXT4_SPEC_mb_optimize_scan;
		} else if (result.int_32 == 0) {
			ctx_clear_mount_opt2(ctx, EXT4_MOUNT2_MB_OPTIMIZE_SCAN);
			ctx->spec |= EXT4_SPEC_mb_optimize_scan;
		} else {
			ext4_msg(NULL, KERN_WARNING,
				 "mb_optimize_scan should be set to 0 or 1.");
			return -EINVAL;
		}
		return 0;
	}

	/*
	 * At this point we should only be getting options requiring MOPT_SET,
	 * or MOPT_CLEAR. Anything else is a bug
	 */
	if (m->token == Opt_err) {
		ext4_msg(NULL, KERN_WARNING, "buggy handling of option %s",
			 param->key);
		WARN_ON(1);
		return -EINVAL;
	}

	else {
		unsigned int set = 0;

		if ((param->type == fs_value_is_flag) ||
		    result.uint_32 > 0)
			set = 1;

		if (m->flags & MOPT_CLEAR)
			set = !set;
		else if (unlikely(!(m->flags & MOPT_SET))) {
			ext4_msg(NULL, KERN_WARNING,
				 "buggy handling of option %s",
				 param->key);
			WARN_ON(1);
			return -EINVAL;
		}
		if (m->flags & MOPT_2) {
			if (set != 0)
				ctx_set_mount_opt2(ctx, m->mount_opt);
			else
				ctx_clear_mount_opt2(ctx, m->mount_opt);
		} else {
			if (set != 0)
				ctx_set_mount_opt(ctx, m->mount_opt);
			else
				ctx_clear_mount_opt(ctx, m->mount_opt);
		}
	}

	return 0;
}

static int parse_options(struct fs_context *fc, char *options)
{
	struct fs_parameter param;
	int ret;
	char *key;

	if (!options)
		return 0;

	while ((key = strsep(&options, ",")) != NULL) {
		if (*key) {
			size_t v_len = 0;
			char *value = strchr(key, '=');

			param.type = fs_value_is_flag;
			param.string = NULL;

			if (value) {
				if (value == key)
					continue;

				*value++ = 0;
				v_len = strlen(value);
				param.string = kmemdup_nul(value, v_len,
							   GFP_KERNEL);
				if (!param.string)
					return -ENOMEM;
				param.type = fs_value_is_string;
			}

			param.key = key;
			param.size = v_len;

			ret = ext4_parse_param(fc, &param);
			if (param.string)
				kfree(param.string);
			if (ret < 0)
				return ret;
		}
	}

	ret = ext4_validate_options(fc);
	if (ret < 0)
		return ret;

	return 0;
}

static int parse_apply_sb_mount_options(struct super_block *sb,
					struct ext4_fs_context *m_ctx)
{
	struct ext4_sb_info *sbi = EXT4_SB(sb);
	char *s_mount_opts = NULL;
	struct ext4_fs_context *s_ctx = NULL;
	struct fs_context *fc = NULL;
	int ret = -ENOMEM;

	if (!sbi->s_es->s_mount_opts[0])
		return 0;

	s_mount_opts = kstrndup(sbi->s_es->s_mount_opts,
				sizeof(sbi->s_es->s_mount_opts),
				GFP_KERNEL);
	if (!s_mount_opts)
		return ret;

	fc = kzalloc(sizeof(struct fs_context), GFP_KERNEL);
	if (!fc)
		goto out_free;

	s_ctx = kzalloc(sizeof(struct ext4_fs_context), GFP_KERNEL);
	if (!s_ctx)
		goto out_free;

	fc->fs_private = s_ctx;
	fc->s_fs_info = sbi;

	ret = parse_options(fc, s_mount_opts);
	if (ret < 0)
		goto parse_failed;

	ret = ext4_check_opt_consistency(fc, sb);
	if (ret < 0) {
parse_failed:
		ext4_msg(sb, KERN_WARNING,
			 "failed to parse options in superblock: %s",
			 s_mount_opts);
		ret = 0;
		goto out_free;
	}

	if (s_ctx->spec & EXT4_SPEC_JOURNAL_DEV)
		m_ctx->journal_devnum = s_ctx->journal_devnum;
	if (s_ctx->spec & EXT4_SPEC_JOURNAL_IOPRIO)
		m_ctx->journal_ioprio = s_ctx->journal_ioprio;

	ext4_apply_options(fc, sb);
	ret = 0;

out_free:
	if (fc) {
		ext4_fc_free(fc);
		kfree(fc);
	}
	kfree(s_mount_opts);
	return ret;
}

static void ext4_apply_quota_options(struct fs_context *fc,
				     struct super_block *sb)
{
#ifdef CONFIG_QUOTA
	bool quota_feature = ext4_has_feature_quota(sb);
	struct ext4_fs_context *ctx = fc->fs_private;
	struct ext4_sb_info *sbi = EXT4_SB(sb);
	char *qname;
	int i;

	if (quota_feature)
		return;

	if (ctx->spec & EXT4_SPEC_JQUOTA) {
		for (i = 0; i < EXT4_MAXQUOTAS; i++) {
			if (!(ctx->qname_spec & (1 << i)))
				continue;

			qname = ctx->s_qf_names[i]; /* May be NULL */
			if (qname)
				set_opt(sb, QUOTA);
			ctx->s_qf_names[i] = NULL;
			qname = rcu_replace_pointer(sbi->s_qf_names[i], qname,
						lockdep_is_held(&sb->s_umount));
			if (qname)
				kfree_rcu(qname);
		}
	}

	if (ctx->spec & EXT4_SPEC_JQFMT)
		sbi->s_jquota_fmt = ctx->s_jquota_fmt;
#endif
}

/*
 * Check quota settings consistency.
 */
static int ext4_check_quota_consistency(struct fs_context *fc,
					struct super_block *sb)
{
#ifdef CONFIG_QUOTA
	struct ext4_fs_context *ctx = fc->fs_private;
	struct ext4_sb_info *sbi = EXT4_SB(sb);
	bool quota_feature = ext4_has_feature_quota(sb);
	bool quota_loaded = sb_any_quota_loaded(sb);
	bool usr_qf_name, grp_qf_name, usrquota, grpquota;
	int quota_flags, i;

	/*
	 * We do the test below only for project quotas. 'usrquota' and
	 * 'grpquota' mount options are allowed even without quota feature
	 * to support legacy quotas in quota files.
	 */
	if (ctx_test_mount_opt(ctx, EXT4_MOUNT_PRJQUOTA) &&
	    !ext4_has_feature_project(sb)) {
		ext4_msg(NULL, KERN_ERR, "Project quota feature not enabled. "
			 "Cannot enable project quota enforcement.");
		return -EINVAL;
	}

	quota_flags = EXT4_MOUNT_QUOTA | EXT4_MOUNT_USRQUOTA |
		      EXT4_MOUNT_GRPQUOTA | EXT4_MOUNT_PRJQUOTA;
	if (quota_loaded &&
	    ctx->mask_s_mount_opt & quota_flags &&
	    !ctx_test_mount_opt(ctx, quota_flags))
		goto err_quota_change;

	if (ctx->spec & EXT4_SPEC_JQUOTA) {

		for (i = 0; i < EXT4_MAXQUOTAS; i++) {
			if (!(ctx->qname_spec & (1 << i)))
				continue;

			if (quota_loaded &&
			    !!sbi->s_qf_names[i] != !!ctx->s_qf_names[i])
				goto err_jquota_change;

			if (sbi->s_qf_names[i] && ctx->s_qf_names[i] &&
			    strcmp(get_qf_name(sb, sbi, i),
				   ctx->s_qf_names[i]) != 0)
				goto err_jquota_specified;
		}

		if (quota_feature) {
			ext4_msg(NULL, KERN_INFO,
				 "Journaled quota options ignored when "
				 "QUOTA feature is enabled");
			return 0;
		}
	}

	if (ctx->spec & EXT4_SPEC_JQFMT) {
		if (sbi->s_jquota_fmt != ctx->s_jquota_fmt && quota_loaded)
			goto err_jquota_change;
		if (quota_feature) {
			ext4_msg(NULL, KERN_INFO, "Quota format mount options "
				 "ignored when QUOTA feature is enabled");
			return 0;
		}
	}

	/* Make sure we don't mix old and new quota format */
	usr_qf_name = (get_qf_name(sb, sbi, USRQUOTA) ||
		       ctx->s_qf_names[USRQUOTA]);
	grp_qf_name = (get_qf_name(sb, sbi, GRPQUOTA) ||
		       ctx->s_qf_names[GRPQUOTA]);

	usrquota = (ctx_test_mount_opt(ctx, EXT4_MOUNT_USRQUOTA) ||
		    test_opt(sb, USRQUOTA));

	grpquota = (ctx_test_mount_opt(ctx, EXT4_MOUNT_GRPQUOTA) ||
		    test_opt(sb, GRPQUOTA));

	if (usr_qf_name) {
		ctx_clear_mount_opt(ctx, EXT4_MOUNT_USRQUOTA);
		usrquota = false;
	}
	if (grp_qf_name) {
		ctx_clear_mount_opt(ctx, EXT4_MOUNT_GRPQUOTA);
		grpquota = false;
	}

	if (usr_qf_name || grp_qf_name) {
		if (usrquota || grpquota) {
			ext4_msg(NULL, KERN_ERR, "old and new quota "
				 "format mixing");
			return -EINVAL;
		}

		if (!(ctx->spec & EXT4_SPEC_JQFMT || sbi->s_jquota_fmt)) {
			ext4_msg(NULL, KERN_ERR, "journaled quota format "
				 "not specified");
			return -EINVAL;
		}
	}

	return 0;

err_quota_change:
	ext4_msg(NULL, KERN_ERR,
		 "Cannot change quota options when quota turned on");
	return -EINVAL;
err_jquota_change:
	ext4_msg(NULL, KERN_ERR, "Cannot change journaled quota "
		 "options when quota turned on");
	return -EINVAL;
err_jquota_specified:
	ext4_msg(NULL, KERN_ERR, "%s quota file already specified",
		 QTYPE2NAME(i));
	return -EINVAL;
#else
	return 0;
#endif
}

static int ext4_check_test_dummy_encryption(const struct fs_context *fc,
					    struct super_block *sb)
{
	const struct ext4_fs_context *ctx = fc->fs_private;
	const struct ext4_sb_info *sbi = EXT4_SB(sb);
	int err;

	if (!fscrypt_is_dummy_policy_set(&ctx->dummy_enc_policy))
		return 0;

	if (!ext4_has_feature_encrypt(sb)) {
		ext4_msg(NULL, KERN_WARNING,
			 "test_dummy_encryption requires encrypt feature");
		return -EINVAL;
	}
	/*
	 * This mount option is just for testing, and it's not worthwhile to
	 * implement the extra complexity (e.g. RCU protection) that would be
	 * needed to allow it to be set or changed during remount.  We do allow
	 * it to be specified during remount, but only if there is no change.
	 */
	if (fc->purpose == FS_CONTEXT_FOR_RECONFIGURE) {
		if (fscrypt_dummy_policies_equal(&sbi->s_dummy_enc_policy,
						 &ctx->dummy_enc_policy))
			return 0;
		ext4_msg(NULL, KERN_WARNING,
			 "Can't set or change test_dummy_encryption on remount");
		return -EINVAL;
	}
	/* Also make sure s_mount_opts didn't contain a conflicting value. */
	if (fscrypt_is_dummy_policy_set(&sbi->s_dummy_enc_policy)) {
		if (fscrypt_dummy_policies_equal(&sbi->s_dummy_enc_policy,
						 &ctx->dummy_enc_policy))
			return 0;
		ext4_msg(NULL, KERN_WARNING,
			 "Conflicting test_dummy_encryption options");
		return -EINVAL;
	}
	/*
	 * fscrypt_add_test_dummy_key() technically changes the super_block, so
	 * technically it should be delayed until ext4_apply_options() like the
	 * other changes.  But since we never get here for remounts (see above),
	 * and this is the last chance to report errors, we do it here.
	 */
	err = fscrypt_add_test_dummy_key(sb, &ctx->dummy_enc_policy);
	if (err)
		ext4_msg(NULL, KERN_WARNING,
			 "Error adding test dummy encryption key [%d]", err);
	return err;
}

static void ext4_apply_test_dummy_encryption(struct ext4_fs_context *ctx,
					     struct super_block *sb)
{
	if (!fscrypt_is_dummy_policy_set(&ctx->dummy_enc_policy) ||
	    /* if already set, it was already verified to be the same */
	    fscrypt_is_dummy_policy_set(&EXT4_SB(sb)->s_dummy_enc_policy))
		return;
	EXT4_SB(sb)->s_dummy_enc_policy = ctx->dummy_enc_policy;
	memset(&ctx->dummy_enc_policy, 0, sizeof(ctx->dummy_enc_policy));
	ext4_msg(sb, KERN_WARNING, "Test dummy encryption mode enabled");
}

static int ext4_check_opt_consistency(struct fs_context *fc,
				      struct super_block *sb)
{
	struct ext4_fs_context *ctx = fc->fs_private;
	struct ext4_sb_info *sbi = fc->s_fs_info;
	int is_remount = fc->purpose == FS_CONTEXT_FOR_RECONFIGURE;
	int err;

	if ((ctx->opt_flags & MOPT_NO_EXT2) && IS_EXT2_SB(sb)) {
		ext4_msg(NULL, KERN_ERR,
			 "Mount option(s) incompatible with ext2");
		return -EINVAL;
	}
	if ((ctx->opt_flags & MOPT_NO_EXT3) && IS_EXT3_SB(sb)) {
		ext4_msg(NULL, KERN_ERR,
			 "Mount option(s) incompatible with ext3");
		return -EINVAL;
	}

	if (ctx->s_want_extra_isize >
	    (sbi->s_inode_size - EXT4_GOOD_OLD_INODE_SIZE)) {
		ext4_msg(NULL, KERN_ERR,
			 "Invalid want_extra_isize %d",
			 ctx->s_want_extra_isize);
		return -EINVAL;
	}

	if (ctx_test_mount_opt(ctx, EXT4_MOUNT_DIOREAD_NOLOCK)) {
		int blocksize =
			BLOCK_SIZE << le32_to_cpu(sbi->s_es->s_log_block_size);
		if (blocksize < PAGE_SIZE)
			ext4_msg(NULL, KERN_WARNING, "Warning: mounting with an "
				 "experimental mount option 'dioread_nolock' "
				 "for blocksize < PAGE_SIZE");
	}

	err = ext4_check_test_dummy_encryption(fc, sb);
	if (err)
		return err;

	if ((ctx->spec & EXT4_SPEC_DATAJ) && is_remount) {
		if (!sbi->s_journal) {
			ext4_msg(NULL, KERN_WARNING,
				 "Remounting file system with no journal "
				 "so ignoring journalled data option");
			ctx_clear_mount_opt(ctx, EXT4_MOUNT_DATA_FLAGS);
		} else if (ctx_test_mount_opt(ctx, EXT4_MOUNT_DATA_FLAGS) !=
			   test_opt(sb, DATA_FLAGS)) {
			ext4_msg(NULL, KERN_ERR, "Cannot change data mode "
				 "on remount");
			return -EINVAL;
		}
	}

	if (is_remount) {
		if (ctx_test_mount_opt(ctx, EXT4_MOUNT_DAX_ALWAYS) &&
		    (test_opt(sb, DATA_FLAGS) == EXT4_MOUNT_JOURNAL_DATA)) {
			ext4_msg(NULL, KERN_ERR, "can't mount with "
				 "both data=journal and dax");
			return -EINVAL;
		}

		if (ctx_test_mount_opt(ctx, EXT4_MOUNT_DAX_ALWAYS) &&
		    (!(sbi->s_mount_opt & EXT4_MOUNT_DAX_ALWAYS) ||
		     (sbi->s_mount_opt2 & EXT4_MOUNT2_DAX_NEVER))) {
fail_dax_change_remount:
			ext4_msg(NULL, KERN_ERR, "can't change "
				 "dax mount option while remounting");
			return -EINVAL;
		} else if (ctx_test_mount_opt2(ctx, EXT4_MOUNT2_DAX_NEVER) &&
			 (!(sbi->s_mount_opt2 & EXT4_MOUNT2_DAX_NEVER) ||
			  (sbi->s_mount_opt & EXT4_MOUNT_DAX_ALWAYS))) {
			goto fail_dax_change_remount;
		} else if (ctx_test_mount_opt2(ctx, EXT4_MOUNT2_DAX_INODE) &&
			   ((sbi->s_mount_opt & EXT4_MOUNT_DAX_ALWAYS) ||
			    (sbi->s_mount_opt2 & EXT4_MOUNT2_DAX_NEVER) ||
			    !(sbi->s_mount_opt2 & EXT4_MOUNT2_DAX_INODE))) {
			goto fail_dax_change_remount;
		}
	}

	return ext4_check_quota_consistency(fc, sb);
}

static void ext4_apply_options(struct fs_context *fc, struct super_block *sb)
{
	struct ext4_fs_context *ctx = fc->fs_private;
	struct ext4_sb_info *sbi = fc->s_fs_info;

	sbi->s_mount_opt &= ~ctx->mask_s_mount_opt;
	sbi->s_mount_opt |= ctx->vals_s_mount_opt;
	sbi->s_mount_opt2 &= ~ctx->mask_s_mount_opt2;
	sbi->s_mount_opt2 |= ctx->vals_s_mount_opt2;
	sbi->s_mount_flags &= ~ctx->mask_s_mount_flags;
	sbi->s_mount_flags |= ctx->vals_s_mount_flags;
	sb->s_flags &= ~ctx->mask_s_flags;
	sb->s_flags |= ctx->vals_s_flags;

#define APPLY(X) ({ if (ctx->spec & EXT4_SPEC_##X) sbi->X = ctx->X; })
	APPLY(s_commit_interval);
	APPLY(s_stripe);
	APPLY(s_max_batch_time);
	APPLY(s_min_batch_time);
	APPLY(s_want_extra_isize);
	APPLY(s_inode_readahead_blks);
	APPLY(s_max_dir_size_kb);
	APPLY(s_li_wait_mult);
	APPLY(s_resgid);
	APPLY(s_resuid);

#ifdef CONFIG_EXT4_DEBUG
	APPLY(s_fc_debug_max_replay);
#endif

	ext4_apply_quota_options(fc, sb);
	ext4_apply_test_dummy_encryption(ctx, sb);
}


static int ext4_validate_options(struct fs_context *fc)
{
#ifdef CONFIG_QUOTA
	struct ext4_fs_context *ctx = fc->fs_private;
	char *usr_qf_name, *grp_qf_name;

	usr_qf_name = ctx->s_qf_names[USRQUOTA];
	grp_qf_name = ctx->s_qf_names[GRPQUOTA];

	if (usr_qf_name || grp_qf_name) {
		if (ctx_test_mount_opt(ctx, EXT4_MOUNT_USRQUOTA) && usr_qf_name)
			ctx_clear_mount_opt(ctx, EXT4_MOUNT_USRQUOTA);

		if (ctx_test_mount_opt(ctx, EXT4_MOUNT_GRPQUOTA) && grp_qf_name)
			ctx_clear_mount_opt(ctx, EXT4_MOUNT_GRPQUOTA);

		if (ctx_test_mount_opt(ctx, EXT4_MOUNT_USRQUOTA) ||
		    ctx_test_mount_opt(ctx, EXT4_MOUNT_GRPQUOTA)) {
			ext4_msg(NULL, KERN_ERR, "old and new quota "
				 "format mixing");
			return -EINVAL;
		}
	}
#endif
	return 1;
}

static inline void ext4_show_quota_options(struct seq_file *seq,
					   struct super_block *sb)
{
#if defined(CONFIG_QUOTA)
	struct ext4_sb_info *sbi = EXT4_SB(sb);
	char *usr_qf_name, *grp_qf_name;

	if (sbi->s_jquota_fmt) {
		char *fmtname = "";

		switch (sbi->s_jquota_fmt) {
		case QFMT_VFS_OLD:
			fmtname = "vfsold";
			break;
		case QFMT_VFS_V0:
			fmtname = "vfsv0";
			break;
		case QFMT_VFS_V1:
			fmtname = "vfsv1";
			break;
		}
		seq_printf(seq, ",jqfmt=%s", fmtname);
	}

	rcu_read_lock();
	usr_qf_name = rcu_dereference(sbi->s_qf_names[USRQUOTA]);
	grp_qf_name = rcu_dereference(sbi->s_qf_names[GRPQUOTA]);
	if (usr_qf_name)
		seq_show_option(seq, "usrjquota", usr_qf_name);
	if (grp_qf_name)
		seq_show_option(seq, "grpjquota", grp_qf_name);
	rcu_read_unlock();
#endif
}

static const char *token2str(int token)
{
	const struct fs_parameter_spec *spec;

	for (spec = ext4_param_specs; spec->name != NULL; spec++)
		if (spec->opt == token && !spec->type)
			break;
	return spec->name;
}

/*
 * Show an option if
 *  - it's set to a non-default value OR
 *  - if the per-sb default is different from the global default
 */
static int _ext4_show_options(struct seq_file *seq, struct super_block *sb,
			      int nodefs)
{
	struct ext4_sb_info *sbi = EXT4_SB(sb);
	struct ext4_super_block *es = sbi->s_es;
	int def_errors, def_mount_opt = sbi->s_def_mount_opt;
	const struct mount_opts *m;
	char sep = nodefs ? '\n' : ',';

#define SEQ_OPTS_PUTS(str) seq_printf(seq, "%c" str, sep)
#define SEQ_OPTS_PRINT(str, arg) seq_printf(seq, "%c" str, sep, arg)

	if (sbi->s_sb_block != 1)
		SEQ_OPTS_PRINT("sb=%llu", sbi->s_sb_block);

	for (m = ext4_mount_opts; m->token != Opt_err; m++) {
		int want_set = m->flags & MOPT_SET;
		if (((m->flags & (MOPT_SET|MOPT_CLEAR)) == 0) ||
		    m->flags & MOPT_SKIP)
			continue;
		if (!nodefs && !(m->mount_opt & (sbi->s_mount_opt ^ def_mount_opt)))
			continue; /* skip if same as the default */
		if ((want_set &&
		     (sbi->s_mount_opt & m->mount_opt) != m->mount_opt) ||
		    (!want_set && (sbi->s_mount_opt & m->mount_opt)))
			continue; /* select Opt_noFoo vs Opt_Foo */
		SEQ_OPTS_PRINT("%s", token2str(m->token));
	}

	if (nodefs || !uid_eq(sbi->s_resuid, make_kuid(&init_user_ns, EXT4_DEF_RESUID)) ||
	    le16_to_cpu(es->s_def_resuid) != EXT4_DEF_RESUID)
		SEQ_OPTS_PRINT("resuid=%u",
				from_kuid_munged(&init_user_ns, sbi->s_resuid));
	if (nodefs || !gid_eq(sbi->s_resgid, make_kgid(&init_user_ns, EXT4_DEF_RESGID)) ||
	    le16_to_cpu(es->s_def_resgid) != EXT4_DEF_RESGID)
		SEQ_OPTS_PRINT("resgid=%u",
				from_kgid_munged(&init_user_ns, sbi->s_resgid));
	def_errors = nodefs ? -1 : le16_to_cpu(es->s_errors);
	if (test_opt(sb, ERRORS_RO) && def_errors != EXT4_ERRORS_RO)
		SEQ_OPTS_PUTS("errors=remount-ro");
	if (test_opt(sb, ERRORS_CONT) && def_errors != EXT4_ERRORS_CONTINUE)
		SEQ_OPTS_PUTS("errors=continue");
	if (test_opt(sb, ERRORS_PANIC) && def_errors != EXT4_ERRORS_PANIC)
		SEQ_OPTS_PUTS("errors=panic");
	if (nodefs || sbi->s_commit_interval != JBD2_DEFAULT_MAX_COMMIT_AGE*HZ)
		SEQ_OPTS_PRINT("commit=%lu", sbi->s_commit_interval / HZ);
	if (nodefs || sbi->s_min_batch_time != EXT4_DEF_MIN_BATCH_TIME)
		SEQ_OPTS_PRINT("min_batch_time=%u", sbi->s_min_batch_time);
	if (nodefs || sbi->s_max_batch_time != EXT4_DEF_MAX_BATCH_TIME)
		SEQ_OPTS_PRINT("max_batch_time=%u", sbi->s_max_batch_time);
	if (nodefs || sbi->s_stripe)
		SEQ_OPTS_PRINT("stripe=%lu", sbi->s_stripe);
	if (nodefs || EXT4_MOUNT_DATA_FLAGS &
			(sbi->s_mount_opt ^ def_mount_opt)) {
		if (test_opt(sb, DATA_FLAGS) == EXT4_MOUNT_JOURNAL_DATA)
			SEQ_OPTS_PUTS("data=journal");
		else if (test_opt(sb, DATA_FLAGS) == EXT4_MOUNT_ORDERED_DATA)
			SEQ_OPTS_PUTS("data=ordered");
		else if (test_opt(sb, DATA_FLAGS) == EXT4_MOUNT_WRITEBACK_DATA)
			SEQ_OPTS_PUTS("data=writeback");
	}
	if (nodefs ||
	    sbi->s_inode_readahead_blks != EXT4_DEF_INODE_READAHEAD_BLKS)
		SEQ_OPTS_PRINT("inode_readahead_blks=%u",
			       sbi->s_inode_readahead_blks);

	if (test_opt(sb, INIT_INODE_TABLE) && (nodefs ||
		       (sbi->s_li_wait_mult != EXT4_DEF_LI_WAIT_MULT)))
		SEQ_OPTS_PRINT("init_itable=%u", sbi->s_li_wait_mult);
	if (nodefs || sbi->s_max_dir_size_kb)
		SEQ_OPTS_PRINT("max_dir_size_kb=%u", sbi->s_max_dir_size_kb);
	if (test_opt(sb, DATA_ERR_ABORT))
		SEQ_OPTS_PUTS("data_err=abort");

	fscrypt_show_test_dummy_encryption(seq, sep, sb);

	if (sb->s_flags & SB_INLINECRYPT)
		SEQ_OPTS_PUTS("inlinecrypt");

	if (test_opt(sb, DAX_ALWAYS)) {
		if (IS_EXT2_SB(sb))
			SEQ_OPTS_PUTS("dax");
		else
			SEQ_OPTS_PUTS("dax=always");
	} else if (test_opt2(sb, DAX_NEVER)) {
		SEQ_OPTS_PUTS("dax=never");
	} else if (test_opt2(sb, DAX_INODE)) {
		SEQ_OPTS_PUTS("dax=inode");
	}

	if (sbi->s_groups_count >= MB_DEFAULT_LINEAR_SCAN_THRESHOLD &&
			!test_opt2(sb, MB_OPTIMIZE_SCAN)) {
		SEQ_OPTS_PUTS("mb_optimize_scan=0");
	} else if (sbi->s_groups_count < MB_DEFAULT_LINEAR_SCAN_THRESHOLD &&
			test_opt2(sb, MB_OPTIMIZE_SCAN)) {
		SEQ_OPTS_PUTS("mb_optimize_scan=1");
	}

	ext4_show_quota_options(seq, sb);
	return 0;
}

static int ext4_show_options(struct seq_file *seq, struct dentry *root)
{
	return _ext4_show_options(seq, root->d_sb, 0);
}

int ext4_seq_options_show(struct seq_file *seq, void *offset)
{
	struct super_block *sb = seq->private;
	int rc;

	seq_puts(seq, sb_rdonly(sb) ? "ro" : "rw");
	rc = _ext4_show_options(seq, sb, 1);
	seq_puts(seq, "\n");
	return rc;
}

static int ext4_setup_super(struct super_block *sb, struct ext4_super_block *es,
			    int read_only)
{
	struct ext4_sb_info *sbi = EXT4_SB(sb);
	int err = 0;

	if (le32_to_cpu(es->s_rev_level) > EXT4_MAX_SUPP_REV) {
		ext4_msg(sb, KERN_ERR, "revision level too high, "
			 "forcing read-only mode");
		err = -EROFS;
		goto done;
	}
	if (read_only)
		goto done;
	if (!(sbi->s_mount_state & EXT4_VALID_FS))
		ext4_msg(sb, KERN_WARNING, "warning: mounting unchecked fs, "
			 "running e2fsck is recommended");
	else if (sbi->s_mount_state & EXT4_ERROR_FS)
		ext4_msg(sb, KERN_WARNING,
			 "warning: mounting fs with errors, "
			 "running e2fsck is recommended");
	else if ((__s16) le16_to_cpu(es->s_max_mnt_count) > 0 &&
		 le16_to_cpu(es->s_mnt_count) >=
		 (unsigned short) (__s16) le16_to_cpu(es->s_max_mnt_count))
		ext4_msg(sb, KERN_WARNING,
			 "warning: maximal mount count reached, "
			 "running e2fsck is recommended");
	else if (le32_to_cpu(es->s_checkinterval) &&
		 (ext4_get_tstamp(es, s_lastcheck) +
		  le32_to_cpu(es->s_checkinterval) <= ktime_get_real_seconds()))
		ext4_msg(sb, KERN_WARNING,
			 "warning: checktime reached, "
			 "running e2fsck is recommended");
	if (!sbi->s_journal)
		es->s_state &= cpu_to_le16(~EXT4_VALID_FS);
	if (!(__s16) le16_to_cpu(es->s_max_mnt_count))
		es->s_max_mnt_count = cpu_to_le16(EXT4_DFL_MAX_MNT_COUNT);
	le16_add_cpu(&es->s_mnt_count, 1);
	ext4_update_tstamp(es, s_mtime);
	if (sbi->s_journal) {
		ext4_set_feature_journal_needs_recovery(sb);
		if (ext4_has_feature_orphan_file(sb))
			ext4_set_feature_orphan_present(sb);
	}

	err = ext4_commit_super(sb);
done:
	if (test_opt(sb, DEBUG))
		printk(KERN_INFO "[EXT4 FS bs=%lu, gc=%u, "
				"bpg=%lu, ipg=%lu, mo=%04x, mo2=%04x]\n",
			sb->s_blocksize,
			sbi->s_groups_count,
			EXT4_BLOCKS_PER_GROUP(sb),
			EXT4_INODES_PER_GROUP(sb),
			sbi->s_mount_opt, sbi->s_mount_opt2);
	return err;
}

int ext4_alloc_flex_bg_array(struct super_block *sb, ext4_group_t ngroup)
{
	struct ext4_sb_info *sbi = EXT4_SB(sb);
	struct flex_groups **old_groups, **new_groups;
	int size, i, j;

	if (!sbi->s_log_groups_per_flex)
		return 0;

	size = ext4_flex_group(sbi, ngroup - 1) + 1;
	if (size <= sbi->s_flex_groups_allocated)
		return 0;

	new_groups = kvzalloc(roundup_pow_of_two(size *
			      sizeof(*sbi->s_flex_groups)), GFP_KERNEL);
	if (!new_groups) {
		ext4_msg(sb, KERN_ERR,
			 "not enough memory for %d flex group pointers", size);
		return -ENOMEM;
	}
	for (i = sbi->s_flex_groups_allocated; i < size; i++) {
		new_groups[i] = kvzalloc(roundup_pow_of_two(
					 sizeof(struct flex_groups)),
					 GFP_KERNEL);
		if (!new_groups[i]) {
			for (j = sbi->s_flex_groups_allocated; j < i; j++)
				kvfree(new_groups[j]);
			kvfree(new_groups);
			ext4_msg(sb, KERN_ERR,
				 "not enough memory for %d flex groups", size);
			return -ENOMEM;
		}
	}
	rcu_read_lock();
	old_groups = rcu_dereference(sbi->s_flex_groups);
	if (old_groups)
		memcpy(new_groups, old_groups,
		       (sbi->s_flex_groups_allocated *
			sizeof(struct flex_groups *)));
	rcu_read_unlock();
	rcu_assign_pointer(sbi->s_flex_groups, new_groups);
	sbi->s_flex_groups_allocated = size;
	if (old_groups)
		ext4_kvfree_array_rcu(old_groups);
	return 0;
}

static int ext4_fill_flex_info(struct super_block *sb)
{
	struct ext4_sb_info *sbi = EXT4_SB(sb);
	struct ext4_group_desc *gdp = NULL;
	struct flex_groups *fg;
	ext4_group_t flex_group;
	int i, err;

	sbi->s_log_groups_per_flex = sbi->s_es->s_log_groups_per_flex;
	if (sbi->s_log_groups_per_flex < 1 || sbi->s_log_groups_per_flex > 31) {
		sbi->s_log_groups_per_flex = 0;
		return 1;
	}

	err = ext4_alloc_flex_bg_array(sb, sbi->s_groups_count);
	if (err)
		goto failed;

	for (i = 0; i < sbi->s_groups_count; i++) {
		gdp = ext4_get_group_desc(sb, i, NULL);

		flex_group = ext4_flex_group(sbi, i);
		fg = sbi_array_rcu_deref(sbi, s_flex_groups, flex_group);
		atomic_add(ext4_free_inodes_count(sb, gdp), &fg->free_inodes);
		atomic64_add(ext4_free_group_clusters(sb, gdp),
			     &fg->free_clusters);
		atomic_add(ext4_used_dirs_count(sb, gdp), &fg->used_dirs);
	}

	return 1;
failed:
	return 0;
}

static __le16 ext4_group_desc_csum(struct super_block *sb, __u32 block_group,
				   struct ext4_group_desc *gdp)
{
	int offset = offsetof(struct ext4_group_desc, bg_checksum);
	__u16 crc = 0;
	__le32 le_group = cpu_to_le32(block_group);
	struct ext4_sb_info *sbi = EXT4_SB(sb);

	if (ext4_has_metadata_csum(sbi->s_sb)) {
		/* Use new metadata_csum algorithm */
		__u32 csum32;
		__u16 dummy_csum = 0;

		csum32 = ext4_chksum(sbi, sbi->s_csum_seed, (__u8 *)&le_group,
				     sizeof(le_group));
		csum32 = ext4_chksum(sbi, csum32, (__u8 *)gdp, offset);
		csum32 = ext4_chksum(sbi, csum32, (__u8 *)&dummy_csum,
				     sizeof(dummy_csum));
		offset += sizeof(dummy_csum);
		if (offset < sbi->s_desc_size)
			csum32 = ext4_chksum(sbi, csum32, (__u8 *)gdp + offset,
					     sbi->s_desc_size - offset);

		crc = csum32 & 0xFFFF;
		goto out;
	}

	/* old crc16 code */
	if (!ext4_has_feature_gdt_csum(sb))
		return 0;

	crc = crc16(~0, sbi->s_es->s_uuid, sizeof(sbi->s_es->s_uuid));
	crc = crc16(crc, (__u8 *)&le_group, sizeof(le_group));
	crc = crc16(crc, (__u8 *)gdp, offset);
	offset += sizeof(gdp->bg_checksum); /* skip checksum */
	/* for checksum of struct ext4_group_desc do the rest...*/
	if (ext4_has_feature_64bit(sb) &&
	    offset < le16_to_cpu(sbi->s_es->s_desc_size))
		crc = crc16(crc, (__u8 *)gdp + offset,
			    le16_to_cpu(sbi->s_es->s_desc_size) -
				offset);

out:
	return cpu_to_le16(crc);
}

int ext4_group_desc_csum_verify(struct super_block *sb, __u32 block_group,
				struct ext4_group_desc *gdp)
{
	if (ext4_has_group_desc_csum(sb) &&
	    (gdp->bg_checksum != ext4_group_desc_csum(sb, block_group, gdp)))
		return 0;

	return 1;
}

void ext4_group_desc_csum_set(struct super_block *sb, __u32 block_group,
			      struct ext4_group_desc *gdp)
{
	if (!ext4_has_group_desc_csum(sb))
		return;
	gdp->bg_checksum = ext4_group_desc_csum(sb, block_group, gdp);
}

/* Called at mount-time, super-block is locked */
static int ext4_check_descriptors(struct super_block *sb,
				  ext4_fsblk_t sb_block,
				  ext4_group_t *first_not_zeroed)
{
	struct ext4_sb_info *sbi = EXT4_SB(sb);
	ext4_fsblk_t first_block = le32_to_cpu(sbi->s_es->s_first_data_block);
	ext4_fsblk_t last_block;
	ext4_fsblk_t last_bg_block = sb_block + ext4_bg_num_gdb(sb, 0);
	ext4_fsblk_t block_bitmap;
	ext4_fsblk_t inode_bitmap;
	ext4_fsblk_t inode_table;
	int flexbg_flag = 0;
	ext4_group_t i, grp = sbi->s_groups_count;

	if (ext4_has_feature_flex_bg(sb))
		flexbg_flag = 1;

	ext4_debug("Checking group descriptors");

	for (i = 0; i < sbi->s_groups_count; i++) {
		struct ext4_group_desc *gdp = ext4_get_group_desc(sb, i, NULL);

		if (i == sbi->s_groups_count - 1 || flexbg_flag)
			last_block = ext4_blocks_count(sbi->s_es) - 1;
		else
			last_block = first_block +
				(EXT4_BLOCKS_PER_GROUP(sb) - 1);

		if ((grp == sbi->s_groups_count) &&
		   !(gdp->bg_flags & cpu_to_le16(EXT4_BG_INODE_ZEROED)))
			grp = i;

		block_bitmap = ext4_block_bitmap(sb, gdp);
		if (block_bitmap == sb_block) {
			ext4_msg(sb, KERN_ERR, "ext4_check_descriptors: "
				 "Block bitmap for group %u overlaps "
				 "superblock", i);
			if (!sb_rdonly(sb))
				return 0;
		}
		if (block_bitmap >= sb_block + 1 &&
		    block_bitmap <= last_bg_block) {
			ext4_msg(sb, KERN_ERR, "ext4_check_descriptors: "
				 "Block bitmap for group %u overlaps "
				 "block group descriptors", i);
			if (!sb_rdonly(sb))
				return 0;
		}
		if (block_bitmap < first_block || block_bitmap > last_block) {
			ext4_msg(sb, KERN_ERR, "ext4_check_descriptors: "
			       "Block bitmap for group %u not in group "
			       "(block %llu)!", i, block_bitmap);
			return 0;
		}
		inode_bitmap = ext4_inode_bitmap(sb, gdp);
		if (inode_bitmap == sb_block) {
			ext4_msg(sb, KERN_ERR, "ext4_check_descriptors: "
				 "Inode bitmap for group %u overlaps "
				 "superblock", i);
			if (!sb_rdonly(sb))
				return 0;
		}
		if (inode_bitmap >= sb_block + 1 &&
		    inode_bitmap <= last_bg_block) {
			ext4_msg(sb, KERN_ERR, "ext4_check_descriptors: "
				 "Inode bitmap for group %u overlaps "
				 "block group descriptors", i);
			if (!sb_rdonly(sb))
				return 0;
		}
		if (inode_bitmap < first_block || inode_bitmap > last_block) {
			ext4_msg(sb, KERN_ERR, "ext4_check_descriptors: "
			       "Inode bitmap for group %u not in group "
			       "(block %llu)!", i, inode_bitmap);
			return 0;
		}
		inode_table = ext4_inode_table(sb, gdp);
		if (inode_table == sb_block) {
			ext4_msg(sb, KERN_ERR, "ext4_check_descriptors: "
				 "Inode table for group %u overlaps "
				 "superblock", i);
			if (!sb_rdonly(sb))
				return 0;
		}
		if (inode_table >= sb_block + 1 &&
		    inode_table <= last_bg_block) {
			ext4_msg(sb, KERN_ERR, "ext4_check_descriptors: "
				 "Inode table for group %u overlaps "
				 "block group descriptors", i);
			if (!sb_rdonly(sb))
				return 0;
		}
		if (inode_table < first_block ||
		    inode_table + sbi->s_itb_per_group - 1 > last_block) {
			ext4_msg(sb, KERN_ERR, "ext4_check_descriptors: "
			       "Inode table for group %u not in group "
			       "(block %llu)!", i, inode_table);
			return 0;
		}
		ext4_lock_group(sb, i);
		if (!ext4_group_desc_csum_verify(sb, i, gdp)) {
			ext4_msg(sb, KERN_ERR, "ext4_check_descriptors: "
				 "Checksum for group %u failed (%u!=%u)",
				 i, le16_to_cpu(ext4_group_desc_csum(sb, i,
				     gdp)), le16_to_cpu(gdp->bg_checksum));
			if (!sb_rdonly(sb)) {
				ext4_unlock_group(sb, i);
				return 0;
			}
		}
		ext4_unlock_group(sb, i);
		if (!flexbg_flag)
			first_block += EXT4_BLOCKS_PER_GROUP(sb);
	}
	if (NULL != first_not_zeroed)
		*first_not_zeroed = grp;
	return 1;
}

/*
 * Maximal extent format file size.
 * Resulting logical blkno at s_maxbytes must fit in our on-disk
 * extent format containers, within a sector_t, and within i_blocks
 * in the vfs.  ext4 inode has 48 bits of i_block in fsblock units,
 * so that won't be a limiting factor.
 *
 * However there is other limiting factor. We do store extents in the form
 * of starting block and length, hence the resulting length of the extent
 * covering maximum file size must fit into on-disk format containers as
 * well. Given that length is always by 1 unit bigger than max unit (because
 * we count 0 as well) we have to lower the s_maxbytes by one fs block.
 *
 * Note, this does *not* consider any metadata overhead for vfs i_blocks.
 */
static loff_t ext4_max_size(int blkbits, int has_huge_files)
{
	loff_t res;
	loff_t upper_limit = MAX_LFS_FILESIZE;

	BUILD_BUG_ON(sizeof(blkcnt_t) < sizeof(u64));

	if (!has_huge_files) {
		upper_limit = (1LL << 32) - 1;

		/* total blocks in file system block size */
		upper_limit >>= (blkbits - 9);
		upper_limit <<= blkbits;
	}

	/*
	 * 32-bit extent-start container, ee_block. We lower the maxbytes
	 * by one fs block, so ee_len can cover the extent of maximum file
	 * size
	 */
	res = (1LL << 32) - 1;
	res <<= blkbits;

	/* Sanity check against vm- & vfs- imposed limits */
	if (res > upper_limit)
		res = upper_limit;

	return res;
}

/*
 * Maximal bitmap file size.  There is a direct, and {,double-,triple-}indirect
 * block limit, and also a limit of (2^48 - 1) 512-byte sectors in i_blocks.
 * We need to be 1 filesystem block less than the 2^48 sector limit.
 */
static loff_t ext4_max_bitmap_size(int bits, int has_huge_files)
{
	loff_t upper_limit, res = EXT4_NDIR_BLOCKS;
	int meta_blocks;
	unsigned int ppb = 1 << (bits - 2);

	/*
	 * This is calculated to be the largest file size for a dense, block
	 * mapped file such that the file's total number of 512-byte sectors,
	 * including data and all indirect blocks, does not exceed (2^48 - 1).
	 *
	 * __u32 i_blocks_lo and _u16 i_blocks_high represent the total
	 * number of 512-byte sectors of the file.
	 */
	if (!has_huge_files) {
		/*
		 * !has_huge_files or implies that the inode i_block field
		 * represents total file blocks in 2^32 512-byte sectors ==
		 * size of vfs inode i_blocks * 8
		 */
		upper_limit = (1LL << 32) - 1;

		/* total blocks in file system block size */
		upper_limit >>= (bits - 9);

	} else {
		/*
		 * We use 48 bit ext4_inode i_blocks
		 * With EXT4_HUGE_FILE_FL set the i_blocks
		 * represent total number of blocks in
		 * file system block size
		 */
		upper_limit = (1LL << 48) - 1;

	}

	/* Compute how many blocks we can address by block tree */
	res += ppb;
	res += ppb * ppb;
	res += ((loff_t)ppb) * ppb * ppb;
	/* Compute how many metadata blocks are needed */
	meta_blocks = 1;
	meta_blocks += 1 + ppb;
	meta_blocks += 1 + ppb + ppb * ppb;
	/* Does block tree limit file size? */
	if (res + meta_blocks <= upper_limit)
		goto check_lfs;

	res = upper_limit;
	/* How many metadata blocks are needed for addressing upper_limit? */
	upper_limit -= EXT4_NDIR_BLOCKS;
	/* indirect blocks */
	meta_blocks = 1;
	upper_limit -= ppb;
	/* double indirect blocks */
	if (upper_limit < ppb * ppb) {
		meta_blocks += 1 + DIV_ROUND_UP_ULL(upper_limit, ppb);
		res -= meta_blocks;
		goto check_lfs;
	}
	meta_blocks += 1 + ppb;
	upper_limit -= ppb * ppb;
	/* tripple indirect blocks for the rest */
	meta_blocks += 1 + DIV_ROUND_UP_ULL(upper_limit, ppb) +
		DIV_ROUND_UP_ULL(upper_limit, ppb*ppb);
	res -= meta_blocks;
check_lfs:
	res <<= bits;
	if (res > MAX_LFS_FILESIZE)
		res = MAX_LFS_FILESIZE;

	return res;
}

static ext4_fsblk_t descriptor_loc(struct super_block *sb,
				   ext4_fsblk_t logical_sb_block, int nr)
{
	struct ext4_sb_info *sbi = EXT4_SB(sb);
	ext4_group_t bg, first_meta_bg;
	int has_super = 0;

	first_meta_bg = le32_to_cpu(sbi->s_es->s_first_meta_bg);

	if (!ext4_has_feature_meta_bg(sb) || nr < first_meta_bg)
		return logical_sb_block + nr + 1;
	bg = sbi->s_desc_per_block * nr;
	if (ext4_bg_has_super(sb, bg))
		has_super = 1;

	/*
	 * If we have a meta_bg fs with 1k blocks, group 0's GDT is at
	 * block 2, not 1.  If s_first_data_block == 0 (bigalloc is enabled
	 * on modern mke2fs or blksize > 1k on older mke2fs) then we must
	 * compensate.
	 */
	if (sb->s_blocksize == 1024 && nr == 0 &&
	    le32_to_cpu(sbi->s_es->s_first_data_block) == 0)
		has_super++;

	return (has_super + ext4_group_first_block_no(sb, bg));
}

/**
 * ext4_get_stripe_size: Get the stripe size.
 * @sbi: In memory super block info
 *
 * If we have specified it via mount option, then
 * use the mount option value. If the value specified at mount time is
 * greater than the blocks per group use the super block value.
 * If the super block value is greater than blocks per group return 0.
 * Allocator needs it be less than blocks per group.
 *
 */
static unsigned long ext4_get_stripe_size(struct ext4_sb_info *sbi)
{
	unsigned long stride = le16_to_cpu(sbi->s_es->s_raid_stride);
	unsigned long stripe_width =
			le32_to_cpu(sbi->s_es->s_raid_stripe_width);
	int ret;

	if (sbi->s_stripe && sbi->s_stripe <= sbi->s_blocks_per_group)
		ret = sbi->s_stripe;
	else if (stripe_width && stripe_width <= sbi->s_blocks_per_group)
		ret = stripe_width;
	else if (stride && stride <= sbi->s_blocks_per_group)
		ret = stride;
	else
		ret = 0;

	/*
	 * If the stripe width is 1, this makes no sense and
	 * we set it to 0 to turn off stripe handling code.
	 */
	if (ret <= 1)
		ret = 0;

	return ret;
}

/*
 * Check whether this filesystem can be mounted based on
 * the features present and the RDONLY/RDWR mount requested.
 * Returns 1 if this filesystem can be mounted as requested,
 * 0 if it cannot be.
 */
int ext4_feature_set_ok(struct super_block *sb, int readonly)
{
	if (ext4_has_unknown_ext4_incompat_features(sb)) {
		ext4_msg(sb, KERN_ERR,
			"Couldn't mount because of "
			"unsupported optional features (%x)",
			(le32_to_cpu(EXT4_SB(sb)->s_es->s_feature_incompat) &
			~EXT4_FEATURE_INCOMPAT_SUPP));
		return 0;
	}

#if !IS_ENABLED(CONFIG_UNICODE)
	if (ext4_has_feature_casefold(sb)) {
		ext4_msg(sb, KERN_ERR,
			 "Filesystem with casefold feature cannot be "
			 "mounted without CONFIG_UNICODE");
		return 0;
	}
#endif

	if (readonly)
		return 1;

	if (ext4_has_feature_readonly(sb)) {
		ext4_msg(sb, KERN_INFO, "filesystem is read-only");
		sb->s_flags |= SB_RDONLY;
		return 1;
	}

	/* Check that feature set is OK for a read-write mount */
	if (ext4_has_unknown_ext4_ro_compat_features(sb)) {
		ext4_msg(sb, KERN_ERR, "couldn't mount RDWR because of "
			 "unsupported optional features (%x)",
			 (le32_to_cpu(EXT4_SB(sb)->s_es->s_feature_ro_compat) &
				~EXT4_FEATURE_RO_COMPAT_SUPP));
		return 0;
	}
	if (ext4_has_feature_bigalloc(sb) && !ext4_has_feature_extents(sb)) {
		ext4_msg(sb, KERN_ERR,
			 "Can't support bigalloc feature without "
			 "extents feature\n");
		return 0;
	}

#if !IS_ENABLED(CONFIG_QUOTA) || !IS_ENABLED(CONFIG_QFMT_V2)
	if (!readonly && (ext4_has_feature_quota(sb) ||
			  ext4_has_feature_project(sb))) {
		ext4_msg(sb, KERN_ERR,
			 "The kernel was not built with CONFIG_QUOTA and CONFIG_QFMT_V2");
		return 0;
	}
#endif  /* CONFIG_QUOTA */
	return 1;
}

/*
 * This function is called once a day if we have errors logged
 * on the file system
 */
static void print_daily_error_info(struct timer_list *t)
{
	struct ext4_sb_info *sbi = from_timer(sbi, t, s_err_report);
	struct super_block *sb = sbi->s_sb;
	struct ext4_super_block *es = sbi->s_es;

	if (es->s_error_count)
		/* fsck newer than v1.41.13 is needed to clean this condition. */
		ext4_msg(sb, KERN_NOTICE, "error count since last fsck: %u",
			 le32_to_cpu(es->s_error_count));
	if (es->s_first_error_time) {
		printk(KERN_NOTICE "EXT4-fs (%s): initial error at time %llu: %.*s:%d",
		       sb->s_id,
		       ext4_get_tstamp(es, s_first_error_time),
		       (int) sizeof(es->s_first_error_func),
		       es->s_first_error_func,
		       le32_to_cpu(es->s_first_error_line));
		if (es->s_first_error_ino)
			printk(KERN_CONT ": inode %u",
			       le32_to_cpu(es->s_first_error_ino));
		if (es->s_first_error_block)
			printk(KERN_CONT ": block %llu", (unsigned long long)
			       le64_to_cpu(es->s_first_error_block));
		printk(KERN_CONT "\n");
	}
	if (es->s_last_error_time) {
		printk(KERN_NOTICE "EXT4-fs (%s): last error at time %llu: %.*s:%d",
		       sb->s_id,
		       ext4_get_tstamp(es, s_last_error_time),
		       (int) sizeof(es->s_last_error_func),
		       es->s_last_error_func,
		       le32_to_cpu(es->s_last_error_line));
		if (es->s_last_error_ino)
			printk(KERN_CONT ": inode %u",
			       le32_to_cpu(es->s_last_error_ino));
		if (es->s_last_error_block)
			printk(KERN_CONT ": block %llu", (unsigned long long)
			       le64_to_cpu(es->s_last_error_block));
		printk(KERN_CONT "\n");
	}
	mod_timer(&sbi->s_err_report, jiffies + 24*60*60*HZ);  /* Once a day */
}

/* Find next suitable group and run ext4_init_inode_table */
static int ext4_run_li_request(struct ext4_li_request *elr)
{
	struct ext4_group_desc *gdp = NULL;
	struct super_block *sb = elr->lr_super;
	ext4_group_t ngroups = EXT4_SB(sb)->s_groups_count;
	ext4_group_t group = elr->lr_next_group;
	unsigned int prefetch_ios = 0;
	int ret = 0;
	u64 start_time;

	if (elr->lr_mode == EXT4_LI_MODE_PREFETCH_BBITMAP) {
		elr->lr_next_group = ext4_mb_prefetch(sb, group,
				EXT4_SB(sb)->s_mb_prefetch, &prefetch_ios);
		if (prefetch_ios)
			ext4_mb_prefetch_fini(sb, elr->lr_next_group,
					      prefetch_ios);
		trace_ext4_prefetch_bitmaps(sb, group, elr->lr_next_group,
					    prefetch_ios);
		if (group >= elr->lr_next_group) {
			ret = 1;
			if (elr->lr_first_not_zeroed != ngroups &&
			    !sb_rdonly(sb) && test_opt(sb, INIT_INODE_TABLE)) {
				elr->lr_next_group = elr->lr_first_not_zeroed;
				elr->lr_mode = EXT4_LI_MODE_ITABLE;
				ret = 0;
			}
		}
		return ret;
	}

	for (; group < ngroups; group++) {
		gdp = ext4_get_group_desc(sb, group, NULL);
		if (!gdp) {
			ret = 1;
			break;
		}

		if (!(gdp->bg_flags & cpu_to_le16(EXT4_BG_INODE_ZEROED)))
			break;
	}

	if (group >= ngroups)
		ret = 1;

	if (!ret) {
		start_time = ktime_get_real_ns();
		ret = ext4_init_inode_table(sb, group,
					    elr->lr_timeout ? 0 : 1);
		trace_ext4_lazy_itable_init(sb, group);
		if (elr->lr_timeout == 0) {
			elr->lr_timeout = nsecs_to_jiffies((ktime_get_real_ns() - start_time) *
				EXT4_SB(elr->lr_super)->s_li_wait_mult);
		}
		elr->lr_next_sched = jiffies + elr->lr_timeout;
		elr->lr_next_group = group + 1;
	}
	return ret;
}

/*
 * Remove lr_request from the list_request and free the
 * request structure. Should be called with li_list_mtx held
 */
static void ext4_remove_li_request(struct ext4_li_request *elr)
{
	if (!elr)
		return;

	list_del(&elr->lr_request);
	EXT4_SB(elr->lr_super)->s_li_request = NULL;
	kfree(elr);
}

static void ext4_unregister_li_request(struct super_block *sb)
{
	mutex_lock(&ext4_li_mtx);
	if (!ext4_li_info) {
		mutex_unlock(&ext4_li_mtx);
		return;
	}

	mutex_lock(&ext4_li_info->li_list_mtx);
	ext4_remove_li_request(EXT4_SB(sb)->s_li_request);
	mutex_unlock(&ext4_li_info->li_list_mtx);
	mutex_unlock(&ext4_li_mtx);
}

static struct task_struct *ext4_lazyinit_task;

/*
 * This is the function where ext4lazyinit thread lives. It walks
 * through the request list searching for next scheduled filesystem.
 * When such a fs is found, run the lazy initialization request
 * (ext4_rn_li_request) and keep track of the time spend in this
 * function. Based on that time we compute next schedule time of
 * the request. When walking through the list is complete, compute
 * next waking time and put itself into sleep.
 */
static int ext4_lazyinit_thread(void *arg)
{
	struct ext4_lazy_init *eli = arg;
	struct list_head *pos, *n;
	struct ext4_li_request *elr;
	unsigned long next_wakeup, cur;

	BUG_ON(NULL == eli);
	set_freezable();

cont_thread:
	while (true) {
		next_wakeup = MAX_JIFFY_OFFSET;

		mutex_lock(&eli->li_list_mtx);
		if (list_empty(&eli->li_request_list)) {
			mutex_unlock(&eli->li_list_mtx);
			goto exit_thread;
		}
		list_for_each_safe(pos, n, &eli->li_request_list) {
			int err = 0;
			int progress = 0;
			elr = list_entry(pos, struct ext4_li_request,
					 lr_request);

			if (time_before(jiffies, elr->lr_next_sched)) {
				if (time_before(elr->lr_next_sched, next_wakeup))
					next_wakeup = elr->lr_next_sched;
				continue;
			}
			if (down_read_trylock(&elr->lr_super->s_umount)) {
				if (sb_start_write_trylock(elr->lr_super)) {
					progress = 1;
					/*
					 * We hold sb->s_umount, sb can not
					 * be removed from the list, it is
					 * now safe to drop li_list_mtx
					 */
					mutex_unlock(&eli->li_list_mtx);
					err = ext4_run_li_request(elr);
					sb_end_write(elr->lr_super);
					mutex_lock(&eli->li_list_mtx);
					n = pos->next;
				}
				up_read((&elr->lr_super->s_umount));
			}
			/* error, remove the lazy_init job */
			if (err) {
				ext4_remove_li_request(elr);
				continue;
			}
			if (!progress) {
				elr->lr_next_sched = jiffies +
					prandom_u32_max(EXT4_DEF_LI_MAX_START_DELAY * HZ);
			}
			if (time_before(elr->lr_next_sched, next_wakeup))
				next_wakeup = elr->lr_next_sched;
		}
		mutex_unlock(&eli->li_list_mtx);

		try_to_freeze();

		cur = jiffies;
		if ((time_after_eq(cur, next_wakeup)) ||
		    (MAX_JIFFY_OFFSET == next_wakeup)) {
			cond_resched();
			continue;
		}

		schedule_timeout_interruptible(next_wakeup - cur);

		if (kthread_should_stop()) {
			ext4_clear_request_list();
			goto exit_thread;
		}
	}

exit_thread:
	/*
	 * It looks like the request list is empty, but we need
	 * to check it under the li_list_mtx lock, to prevent any
	 * additions into it, and of course we should lock ext4_li_mtx
	 * to atomically free the list and ext4_li_info, because at
	 * this point another ext4 filesystem could be registering
	 * new one.
	 */
	mutex_lock(&ext4_li_mtx);
	mutex_lock(&eli->li_list_mtx);
	if (!list_empty(&eli->li_request_list)) {
		mutex_unlock(&eli->li_list_mtx);
		mutex_unlock(&ext4_li_mtx);
		goto cont_thread;
	}
	mutex_unlock(&eli->li_list_mtx);
	kfree(ext4_li_info);
	ext4_li_info = NULL;
	mutex_unlock(&ext4_li_mtx);

	return 0;
}

static void ext4_clear_request_list(void)
{
	struct list_head *pos, *n;
	struct ext4_li_request *elr;

	mutex_lock(&ext4_li_info->li_list_mtx);
	list_for_each_safe(pos, n, &ext4_li_info->li_request_list) {
		elr = list_entry(pos, struct ext4_li_request,
				 lr_request);
		ext4_remove_li_request(elr);
	}
	mutex_unlock(&ext4_li_info->li_list_mtx);
}

static int ext4_run_lazyinit_thread(void)
{
	ext4_lazyinit_task = kthread_run(ext4_lazyinit_thread,
					 ext4_li_info, "ext4lazyinit");
	if (IS_ERR(ext4_lazyinit_task)) {
		int err = PTR_ERR(ext4_lazyinit_task);
		ext4_clear_request_list();
		kfree(ext4_li_info);
		ext4_li_info = NULL;
		printk(KERN_CRIT "EXT4-fs: error %d creating inode table "
				 "initialization thread\n",
				 err);
		return err;
	}
	ext4_li_info->li_state |= EXT4_LAZYINIT_RUNNING;
	return 0;
}

/*
 * Check whether it make sense to run itable init. thread or not.
 * If there is at least one uninitialized inode table, return
 * corresponding group number, else the loop goes through all
 * groups and return total number of groups.
 */
static ext4_group_t ext4_has_uninit_itable(struct super_block *sb)
{
	ext4_group_t group, ngroups = EXT4_SB(sb)->s_groups_count;
	struct ext4_group_desc *gdp = NULL;

	if (!ext4_has_group_desc_csum(sb))
		return ngroups;

	for (group = 0; group < ngroups; group++) {
		gdp = ext4_get_group_desc(sb, group, NULL);
		if (!gdp)
			continue;

		if (!(gdp->bg_flags & cpu_to_le16(EXT4_BG_INODE_ZEROED)))
			break;
	}

	return group;
}

static int ext4_li_info_new(void)
{
	struct ext4_lazy_init *eli = NULL;

	eli = kzalloc(sizeof(*eli), GFP_KERNEL);
	if (!eli)
		return -ENOMEM;

	INIT_LIST_HEAD(&eli->li_request_list);
	mutex_init(&eli->li_list_mtx);

	eli->li_state |= EXT4_LAZYINIT_QUIT;

	ext4_li_info = eli;

	return 0;
}

static struct ext4_li_request *ext4_li_request_new(struct super_block *sb,
					    ext4_group_t start)
{
	struct ext4_li_request *elr;

	elr = kzalloc(sizeof(*elr), GFP_KERNEL);
	if (!elr)
		return NULL;

	elr->lr_super = sb;
	elr->lr_first_not_zeroed = start;
	if (test_opt(sb, NO_PREFETCH_BLOCK_BITMAPS)) {
		elr->lr_mode = EXT4_LI_MODE_ITABLE;
		elr->lr_next_group = start;
	} else {
		elr->lr_mode = EXT4_LI_MODE_PREFETCH_BBITMAP;
	}

	/*
	 * Randomize first schedule time of the request to
	 * spread the inode table initialization requests
	 * better.
	 */
	elr->lr_next_sched = jiffies + prandom_u32_max(
				EXT4_DEF_LI_MAX_START_DELAY * HZ);
	return elr;
}

int ext4_register_li_request(struct super_block *sb,
			     ext4_group_t first_not_zeroed)
{
	struct ext4_sb_info *sbi = EXT4_SB(sb);
	struct ext4_li_request *elr = NULL;
	ext4_group_t ngroups = sbi->s_groups_count;
	int ret = 0;

	mutex_lock(&ext4_li_mtx);
	if (sbi->s_li_request != NULL) {
		/*
		 * Reset timeout so it can be computed again, because
		 * s_li_wait_mult might have changed.
		 */
		sbi->s_li_request->lr_timeout = 0;
		goto out;
	}

	if (sb_rdonly(sb) ||
	    (test_opt(sb, NO_PREFETCH_BLOCK_BITMAPS) &&
	     (first_not_zeroed == ngroups || !test_opt(sb, INIT_INODE_TABLE))))
		goto out;

	elr = ext4_li_request_new(sb, first_not_zeroed);
	if (!elr) {
		ret = -ENOMEM;
		goto out;
	}

	if (NULL == ext4_li_info) {
		ret = ext4_li_info_new();
		if (ret)
			goto out;
	}

	mutex_lock(&ext4_li_info->li_list_mtx);
	list_add(&elr->lr_request, &ext4_li_info->li_request_list);
	mutex_unlock(&ext4_li_info->li_list_mtx);

	sbi->s_li_request = elr;
	/*
	 * set elr to NULL here since it has been inserted to
	 * the request_list and the removal and free of it is
	 * handled by ext4_clear_request_list from now on.
	 */
	elr = NULL;

	if (!(ext4_li_info->li_state & EXT4_LAZYINIT_RUNNING)) {
		ret = ext4_run_lazyinit_thread();
		if (ret)
			goto out;
	}
out:
	mutex_unlock(&ext4_li_mtx);
	if (ret)
		kfree(elr);
	return ret;
}

/*
 * We do not need to lock anything since this is called on
 * module unload.
 */
static void ext4_destroy_lazyinit_thread(void)
{
	/*
	 * If thread exited earlier
	 * there's nothing to be done.
	 */
	if (!ext4_li_info || !ext4_lazyinit_task)
		return;

	kthread_stop(ext4_lazyinit_task);
}

static int set_journal_csum_feature_set(struct super_block *sb)
{
	int ret = 1;
	int compat, incompat;
	struct ext4_sb_info *sbi = EXT4_SB(sb);

	if (ext4_has_metadata_csum(sb)) {
		/* journal checksum v3 */
		compat = 0;
		incompat = JBD2_FEATURE_INCOMPAT_CSUM_V3;
	} else {
		/* journal checksum v1 */
		compat = JBD2_FEATURE_COMPAT_CHECKSUM;
		incompat = 0;
	}

	jbd2_journal_clear_features(sbi->s_journal,
			JBD2_FEATURE_COMPAT_CHECKSUM, 0,
			JBD2_FEATURE_INCOMPAT_CSUM_V3 |
			JBD2_FEATURE_INCOMPAT_CSUM_V2);
	if (test_opt(sb, JOURNAL_ASYNC_COMMIT)) {
		ret = jbd2_journal_set_features(sbi->s_journal,
				compat, 0,
				JBD2_FEATURE_INCOMPAT_ASYNC_COMMIT |
				incompat);
	} else if (test_opt(sb, JOURNAL_CHECKSUM)) {
		ret = jbd2_journal_set_features(sbi->s_journal,
				compat, 0,
				incompat);
		jbd2_journal_clear_features(sbi->s_journal, 0, 0,
				JBD2_FEATURE_INCOMPAT_ASYNC_COMMIT);
	} else {
		jbd2_journal_clear_features(sbi->s_journal, 0, 0,
				JBD2_FEATURE_INCOMPAT_ASYNC_COMMIT);
	}

	return ret;
}

/*
 * Note: calculating the overhead so we can be compatible with
 * historical BSD practice is quite difficult in the face of
 * clusters/bigalloc.  This is because multiple metadata blocks from
 * different block group can end up in the same allocation cluster.
 * Calculating the exact overhead in the face of clustered allocation
 * requires either O(all block bitmaps) in memory or O(number of block
 * groups**2) in time.  We will still calculate the superblock for
 * older file systems --- and if we come across with a bigalloc file
 * system with zero in s_overhead_clusters the estimate will be close to
 * correct especially for very large cluster sizes --- but for newer
 * file systems, it's better to calculate this figure once at mkfs
 * time, and store it in the superblock.  If the superblock value is
 * present (even for non-bigalloc file systems), we will use it.
 */
static int count_overhead(struct super_block *sb, ext4_group_t grp,
			  char *buf)
{
	struct ext4_sb_info	*sbi = EXT4_SB(sb);
	struct ext4_group_desc	*gdp;
	ext4_fsblk_t		first_block, last_block, b;
	ext4_group_t		i, ngroups = ext4_get_groups_count(sb);
	int			s, j, count = 0;
	int			has_super = ext4_bg_has_super(sb, grp);

	if (!ext4_has_feature_bigalloc(sb))
		return (has_super + ext4_bg_num_gdb(sb, grp) +
			(has_super ? le16_to_cpu(sbi->s_es->s_reserved_gdt_blocks) : 0) +
			sbi->s_itb_per_group + 2);

	first_block = le32_to_cpu(sbi->s_es->s_first_data_block) +
		(grp * EXT4_BLOCKS_PER_GROUP(sb));
	last_block = first_block + EXT4_BLOCKS_PER_GROUP(sb) - 1;
	for (i = 0; i < ngroups; i++) {
		gdp = ext4_get_group_desc(sb, i, NULL);
		b = ext4_block_bitmap(sb, gdp);
		if (b >= first_block && b <= last_block) {
			ext4_set_bit(EXT4_B2C(sbi, b - first_block), buf);
			count++;
		}
		b = ext4_inode_bitmap(sb, gdp);
		if (b >= first_block && b <= last_block) {
			ext4_set_bit(EXT4_B2C(sbi, b - first_block), buf);
			count++;
		}
		b = ext4_inode_table(sb, gdp);
		if (b >= first_block && b + sbi->s_itb_per_group <= last_block)
			for (j = 0; j < sbi->s_itb_per_group; j++, b++) {
				int c = EXT4_B2C(sbi, b - first_block);
				ext4_set_bit(c, buf);
				count++;
			}
		if (i != grp)
			continue;
		s = 0;
		if (ext4_bg_has_super(sb, grp)) {
			ext4_set_bit(s++, buf);
			count++;
		}
		j = ext4_bg_num_gdb(sb, grp);
		if (s + j > EXT4_BLOCKS_PER_GROUP(sb)) {
			ext4_error(sb, "Invalid number of block group "
				   "descriptor blocks: %d", j);
			j = EXT4_BLOCKS_PER_GROUP(sb) - s;
		}
		count += j;
		for (; j > 0; j--)
			ext4_set_bit(EXT4_B2C(sbi, s++), buf);
	}
	if (!count)
		return 0;
	return EXT4_CLUSTERS_PER_GROUP(sb) -
		ext4_count_free(buf, EXT4_CLUSTERS_PER_GROUP(sb) / 8);
}

/*
 * Compute the overhead and stash it in sbi->s_overhead
 */
int ext4_calculate_overhead(struct super_block *sb)
{
	struct ext4_sb_info *sbi = EXT4_SB(sb);
	struct ext4_super_block *es = sbi->s_es;
	struct inode *j_inode;
	unsigned int j_blocks, j_inum = le32_to_cpu(es->s_journal_inum);
	ext4_group_t i, ngroups = ext4_get_groups_count(sb);
	ext4_fsblk_t overhead = 0;
	char *buf = (char *) get_zeroed_page(GFP_NOFS);

	if (!buf)
		return -ENOMEM;

	/*
	 * Compute the overhead (FS structures).  This is constant
	 * for a given filesystem unless the number of block groups
	 * changes so we cache the previous value until it does.
	 */

	/*
	 * All of the blocks before first_data_block are overhead
	 */
	overhead = EXT4_B2C(sbi, le32_to_cpu(es->s_first_data_block));

	/*
	 * Add the overhead found in each block group
	 */
	for (i = 0; i < ngroups; i++) {
		int blks;

		blks = count_overhead(sb, i, buf);
		overhead += blks;
		if (blks)
			memset(buf, 0, PAGE_SIZE);
		cond_resched();
	}

	/*
	 * Add the internal journal blocks whether the journal has been
	 * loaded or not
	 */
	if (sbi->s_journal && !sbi->s_journal_bdev)
		overhead += EXT4_NUM_B2C(sbi, sbi->s_journal->j_total_len);
	else if (ext4_has_feature_journal(sb) && !sbi->s_journal && j_inum) {
		/* j_inum for internal journal is non-zero */
		j_inode = ext4_get_journal_inode(sb, j_inum);
		if (j_inode) {
			j_blocks = j_inode->i_size >> sb->s_blocksize_bits;
			overhead += EXT4_NUM_B2C(sbi, j_blocks);
			iput(j_inode);
		} else {
			ext4_msg(sb, KERN_ERR, "can't get journal size");
		}
	}
	sbi->s_overhead = overhead;
	smp_wmb();
	free_page((unsigned long) buf);
	return 0;
}

static void ext4_set_resv_clusters(struct super_block *sb)
{
	ext4_fsblk_t resv_clusters;
	struct ext4_sb_info *sbi = EXT4_SB(sb);

	/*
	 * There's no need to reserve anything when we aren't using extents.
	 * The space estimates are exact, there are no unwritten extents,
	 * hole punching doesn't need new metadata... This is needed especially
	 * to keep ext2/3 backward compatibility.
	 */
	if (!ext4_has_feature_extents(sb))
		return;
	/*
	 * By default we reserve 2% or 4096 clusters, whichever is smaller.
	 * This should cover the situations where we can not afford to run
	 * out of space like for example punch hole, or converting
	 * unwritten extents in delalloc path. In most cases such
	 * allocation would require 1, or 2 blocks, higher numbers are
	 * very rare.
	 */
	resv_clusters = (ext4_blocks_count(sbi->s_es) >>
			 sbi->s_cluster_bits);

	do_div(resv_clusters, 50);
	resv_clusters = min_t(ext4_fsblk_t, resv_clusters, 4096);

	atomic64_set(&sbi->s_resv_clusters, resv_clusters);
}

static const char *ext4_quota_mode(struct super_block *sb)
{
#ifdef CONFIG_QUOTA
	if (!ext4_quota_capable(sb))
		return "none";

	if (EXT4_SB(sb)->s_journal && ext4_is_quota_journalled(sb))
		return "journalled";
	else
		return "writeback";
#else
	return "disabled";
#endif
}

static void ext4_setup_csum_trigger(struct super_block *sb,
				    enum ext4_journal_trigger_type type,
				    void (*trigger)(
					struct jbd2_buffer_trigger_type *type,
					struct buffer_head *bh,
					void *mapped_data,
					size_t size))
{
	struct ext4_sb_info *sbi = EXT4_SB(sb);

	sbi->s_journal_triggers[type].sb = sb;
	sbi->s_journal_triggers[type].tr_triggers.t_frozen = trigger;
}

static void ext4_free_sbi(struct ext4_sb_info *sbi)
{
	if (!sbi)
		return;

	kfree(sbi->s_blockgroup_lock);
	fs_put_dax(sbi->s_daxdev, NULL);
	kfree(sbi);
}

static struct ext4_sb_info *ext4_alloc_sbi(struct super_block *sb)
{
	struct ext4_sb_info *sbi;

	sbi = kzalloc(sizeof(*sbi), GFP_KERNEL);
	if (!sbi)
		return NULL;

	sbi->s_daxdev = fs_dax_get_by_bdev(sb->s_bdev, &sbi->s_dax_part_off,
					   NULL, NULL);

	sbi->s_blockgroup_lock =
		kzalloc(sizeof(struct blockgroup_lock), GFP_KERNEL);

	if (!sbi->s_blockgroup_lock)
		goto err_out;

	sb->s_fs_info = sbi;
	sbi->s_sb = sb;
	return sbi;
err_out:
	fs_put_dax(sbi->s_daxdev, NULL);
	kfree(sbi);
	return NULL;
}

static void ext4_set_def_opts(struct super_block *sb,
			      struct ext4_super_block *es)
{
	unsigned long def_mount_opts;

	/* Set defaults before we parse the mount options */
	def_mount_opts = le32_to_cpu(es->s_default_mount_opts);
	set_opt(sb, INIT_INODE_TABLE);
	if (def_mount_opts & EXT4_DEFM_DEBUG)
		set_opt(sb, DEBUG);
	if (def_mount_opts & EXT4_DEFM_BSDGROUPS)
		set_opt(sb, GRPID);
	if (def_mount_opts & EXT4_DEFM_UID16)
		set_opt(sb, NO_UID32);
	/* xattr user namespace & acls are now defaulted on */
	set_opt(sb, XATTR_USER);
#ifdef CONFIG_EXT4_FS_POSIX_ACL
	set_opt(sb, POSIX_ACL);
#endif
	if (ext4_has_feature_fast_commit(sb))
		set_opt2(sb, JOURNAL_FAST_COMMIT);
	/* don't forget to enable journal_csum when metadata_csum is enabled. */
	if (ext4_has_metadata_csum(sb))
		set_opt(sb, JOURNAL_CHECKSUM);

	if ((def_mount_opts & EXT4_DEFM_JMODE) == EXT4_DEFM_JMODE_DATA)
		set_opt(sb, JOURNAL_DATA);
	else if ((def_mount_opts & EXT4_DEFM_JMODE) == EXT4_DEFM_JMODE_ORDERED)
		set_opt(sb, ORDERED_DATA);
	else if ((def_mount_opts & EXT4_DEFM_JMODE) == EXT4_DEFM_JMODE_WBACK)
		set_opt(sb, WRITEBACK_DATA);

	if (le16_to_cpu(es->s_errors) == EXT4_ERRORS_PANIC)
		set_opt(sb, ERRORS_PANIC);
	else if (le16_to_cpu(es->s_errors) == EXT4_ERRORS_CONTINUE)
		set_opt(sb, ERRORS_CONT);
	else
		set_opt(sb, ERRORS_RO);
	/* block_validity enabled by default; disable with noblock_validity */
	set_opt(sb, BLOCK_VALIDITY);
	if (def_mount_opts & EXT4_DEFM_DISCARD)
		set_opt(sb, DISCARD);

	if ((def_mount_opts & EXT4_DEFM_NOBARRIER) == 0)
		set_opt(sb, BARRIER);

	/*
	 * enable delayed allocation by default
	 * Use -o nodelalloc to turn it off
	 */
	if (!IS_EXT3_SB(sb) && !IS_EXT2_SB(sb) &&
	    ((def_mount_opts & EXT4_DEFM_NODELALLOC) == 0))
		set_opt(sb, DELALLOC);

	if (sb->s_blocksize == PAGE_SIZE)
		set_opt(sb, DIOREAD_NOLOCK);
}

static int ext4_handle_clustersize(struct super_block *sb)
{
	struct ext4_sb_info *sbi = EXT4_SB(sb);
	struct ext4_super_block *es = sbi->s_es;
	int clustersize;

	/* Handle clustersize */
	clustersize = BLOCK_SIZE << le32_to_cpu(es->s_log_cluster_size);
	if (ext4_has_feature_bigalloc(sb)) {
		if (clustersize < sb->s_blocksize) {
			ext4_msg(sb, KERN_ERR,
				 "cluster size (%d) smaller than "
				 "block size (%lu)", clustersize, sb->s_blocksize);
			return -EINVAL;
		}
		sbi->s_cluster_bits = le32_to_cpu(es->s_log_cluster_size) -
			le32_to_cpu(es->s_log_block_size);
		sbi->s_clusters_per_group =
			le32_to_cpu(es->s_clusters_per_group);
		if (sbi->s_clusters_per_group > sb->s_blocksize * 8) {
			ext4_msg(sb, KERN_ERR,
				 "#clusters per group too big: %lu",
				 sbi->s_clusters_per_group);
			return -EINVAL;
		}
		if (sbi->s_blocks_per_group !=
		    (sbi->s_clusters_per_group * (clustersize / sb->s_blocksize))) {
			ext4_msg(sb, KERN_ERR, "blocks per group (%lu) and "
				 "clusters per group (%lu) inconsistent",
				 sbi->s_blocks_per_group,
				 sbi->s_clusters_per_group);
			return -EINVAL;
		}
	} else {
		if (clustersize != sb->s_blocksize) {
			ext4_msg(sb, KERN_ERR,
				 "fragment/cluster size (%d) != "
				 "block size (%lu)", clustersize, sb->s_blocksize);
			return -EINVAL;
		}
		if (sbi->s_blocks_per_group > sb->s_blocksize * 8) {
			ext4_msg(sb, KERN_ERR,
				 "#blocks per group too big: %lu",
				 sbi->s_blocks_per_group);
			return -EINVAL;
		}
		sbi->s_clusters_per_group = sbi->s_blocks_per_group;
		sbi->s_cluster_bits = 0;
	}
	sbi->s_cluster_ratio = clustersize / sb->s_blocksize;

	/* Do we have standard group size of clustersize * 8 blocks ? */
	if (sbi->s_blocks_per_group == clustersize << 3)
		set_opt2(sb, STD_GROUP_SIZE);

	return 0;
}

static void ext4_fast_commit_init(struct super_block *sb)
{
	struct ext4_sb_info *sbi = EXT4_SB(sb);

	/* Initialize fast commit stuff */
	atomic_set(&sbi->s_fc_subtid, 0);
	INIT_LIST_HEAD(&sbi->s_fc_q[FC_Q_MAIN]);
	INIT_LIST_HEAD(&sbi->s_fc_q[FC_Q_STAGING]);
	INIT_LIST_HEAD(&sbi->s_fc_dentry_q[FC_Q_MAIN]);
	INIT_LIST_HEAD(&sbi->s_fc_dentry_q[FC_Q_STAGING]);
	sbi->s_fc_bytes = 0;
	ext4_clear_mount_flag(sb, EXT4_MF_FC_INELIGIBLE);
	sbi->s_fc_ineligible_tid = 0;
	spin_lock_init(&sbi->s_fc_lock);
	memset(&sbi->s_fc_stats, 0, sizeof(sbi->s_fc_stats));
	sbi->s_fc_replay_state.fc_regions = NULL;
	sbi->s_fc_replay_state.fc_regions_size = 0;
	sbi->s_fc_replay_state.fc_regions_used = 0;
	sbi->s_fc_replay_state.fc_regions_valid = 0;
	sbi->s_fc_replay_state.fc_modified_inodes = NULL;
	sbi->s_fc_replay_state.fc_modified_inodes_size = 0;
	sbi->s_fc_replay_state.fc_modified_inodes_used = 0;
}

static int ext4_inode_info_init(struct super_block *sb,
				struct ext4_super_block *es)
{
	struct ext4_sb_info *sbi = EXT4_SB(sb);

	if (le32_to_cpu(es->s_rev_level) == EXT4_GOOD_OLD_REV) {
		sbi->s_inode_size = EXT4_GOOD_OLD_INODE_SIZE;
		sbi->s_first_ino = EXT4_GOOD_OLD_FIRST_INO;
	} else {
		sbi->s_inode_size = le16_to_cpu(es->s_inode_size);
		sbi->s_first_ino = le32_to_cpu(es->s_first_ino);
		if (sbi->s_first_ino < EXT4_GOOD_OLD_FIRST_INO) {
			ext4_msg(sb, KERN_ERR, "invalid first ino: %u",
				 sbi->s_first_ino);
			return -EINVAL;
		}
		if ((sbi->s_inode_size < EXT4_GOOD_OLD_INODE_SIZE) ||
		    (!is_power_of_2(sbi->s_inode_size)) ||
		    (sbi->s_inode_size > sb->s_blocksize)) {
			ext4_msg(sb, KERN_ERR,
			       "unsupported inode size: %d",
			       sbi->s_inode_size);
			ext4_msg(sb, KERN_ERR, "blocksize: %lu", sb->s_blocksize);
			return -EINVAL;
		}
		/*
		 * i_atime_extra is the last extra field available for
		 * [acm]times in struct ext4_inode. Checking for that
		 * field should suffice to ensure we have extra space
		 * for all three.
		 */
		if (sbi->s_inode_size >= offsetof(struct ext4_inode, i_atime_extra) +
			sizeof(((struct ext4_inode *)0)->i_atime_extra)) {
			sb->s_time_gran = 1;
			sb->s_time_max = EXT4_EXTRA_TIMESTAMP_MAX;
		} else {
			sb->s_time_gran = NSEC_PER_SEC;
			sb->s_time_max = EXT4_NON_EXTRA_TIMESTAMP_MAX;
		}
		sb->s_time_min = EXT4_TIMESTAMP_MIN;
	}

	if (sbi->s_inode_size > EXT4_GOOD_OLD_INODE_SIZE) {
		sbi->s_want_extra_isize = sizeof(struct ext4_inode) -
			EXT4_GOOD_OLD_INODE_SIZE;
		if (ext4_has_feature_extra_isize(sb)) {
			unsigned v, max = (sbi->s_inode_size -
					   EXT4_GOOD_OLD_INODE_SIZE);

			v = le16_to_cpu(es->s_want_extra_isize);
			if (v > max) {
				ext4_msg(sb, KERN_ERR,
					 "bad s_want_extra_isize: %d", v);
				return -EINVAL;
			}
			if (sbi->s_want_extra_isize < v)
				sbi->s_want_extra_isize = v;

			v = le16_to_cpu(es->s_min_extra_isize);
			if (v > max) {
				ext4_msg(sb, KERN_ERR,
					 "bad s_min_extra_isize: %d", v);
				return -EINVAL;
			}
			if (sbi->s_want_extra_isize < v)
				sbi->s_want_extra_isize = v;
		}
	}

	return 0;
}

#if IS_ENABLED(CONFIG_UNICODE)
static int ext4_encoding_init(struct super_block *sb, struct ext4_super_block *es)
{
	const struct ext4_sb_encodings *encoding_info;
	struct unicode_map *encoding;
	__u16 encoding_flags = le16_to_cpu(es->s_encoding_flags);

	if (!ext4_has_feature_casefold(sb) || sb->s_encoding)
		return 0;

	encoding_info = ext4_sb_read_encoding(es);
	if (!encoding_info) {
		ext4_msg(sb, KERN_ERR,
			"Encoding requested by superblock is unknown");
		return -EINVAL;
	}

	encoding = utf8_load(encoding_info->version);
	if (IS_ERR(encoding)) {
		ext4_msg(sb, KERN_ERR,
			"can't mount with superblock charset: %s-%u.%u.%u "
			"not supported by the kernel. flags: 0x%x.",
			encoding_info->name,
			unicode_major(encoding_info->version),
			unicode_minor(encoding_info->version),
			unicode_rev(encoding_info->version),
			encoding_flags);
		return -EINVAL;
	}
	ext4_msg(sb, KERN_INFO,"Using encoding defined by superblock: "
		"%s-%u.%u.%u with flags 0x%hx", encoding_info->name,
		unicode_major(encoding_info->version),
		unicode_minor(encoding_info->version),
		unicode_rev(encoding_info->version),
		encoding_flags);

	sb->s_encoding = encoding;
	sb->s_encoding_flags = encoding_flags;

	return 0;
}
#else
static inline int ext4_encoding_init(struct super_block *sb, struct ext4_super_block *es)
{
	return 0;
}
#endif

static int ext4_init_metadata_csum(struct super_block *sb, struct ext4_super_block *es)
{
	struct ext4_sb_info *sbi = EXT4_SB(sb);

	/* Warn if metadata_csum and gdt_csum are both set. */
	if (ext4_has_feature_metadata_csum(sb) &&
	    ext4_has_feature_gdt_csum(sb))
		ext4_warning(sb, "metadata_csum and uninit_bg are "
			     "redundant flags; please run fsck.");

	/* Check for a known checksum algorithm */
	if (!ext4_verify_csum_type(sb, es)) {
		ext4_msg(sb, KERN_ERR, "VFS: Found ext4 filesystem with "
			 "unknown checksum algorithm.");
		return -EINVAL;
	}
	ext4_setup_csum_trigger(sb, EXT4_JTR_ORPHAN_FILE,
				ext4_orphan_file_block_trigger);

	/* Load the checksum driver */
	sbi->s_chksum_driver = crypto_alloc_shash("crc32c", 0, 0);
	if (IS_ERR(sbi->s_chksum_driver)) {
		int ret = PTR_ERR(sbi->s_chksum_driver);
		ext4_msg(sb, KERN_ERR, "Cannot load crc32c driver.");
		sbi->s_chksum_driver = NULL;
		return ret;
	}

	/* Check superblock checksum */
	if (!ext4_superblock_csum_verify(sb, es)) {
		ext4_msg(sb, KERN_ERR, "VFS: Found ext4 filesystem with "
			 "invalid superblock checksum.  Run e2fsck?");
		return -EFSBADCRC;
	}

	/* Precompute checksum seed for all metadata */
	if (ext4_has_feature_csum_seed(sb))
		sbi->s_csum_seed = le32_to_cpu(es->s_checksum_seed);
	else if (ext4_has_metadata_csum(sb) || ext4_has_feature_ea_inode(sb))
		sbi->s_csum_seed = ext4_chksum(sbi, ~0, es->s_uuid,
					       sizeof(es->s_uuid));
	return 0;
}

static int ext4_check_feature_compatibility(struct super_block *sb,
					    struct ext4_super_block *es,
					    int silent)
{
	if (le32_to_cpu(es->s_rev_level) == EXT4_GOOD_OLD_REV &&
	    (ext4_has_compat_features(sb) ||
	     ext4_has_ro_compat_features(sb) ||
	     ext4_has_incompat_features(sb)))
		ext4_msg(sb, KERN_WARNING,
		       "feature flags set on rev 0 fs, "
		       "running e2fsck is recommended");

	if (es->s_creator_os == cpu_to_le32(EXT4_OS_HURD)) {
		set_opt2(sb, HURD_COMPAT);
		if (ext4_has_feature_64bit(sb)) {
			ext4_msg(sb, KERN_ERR,
				 "The Hurd can't support 64-bit file systems");
			return -EINVAL;
		}

		/*
		 * ea_inode feature uses l_i_version field which is not
		 * available in HURD_COMPAT mode.
		 */
		if (ext4_has_feature_ea_inode(sb)) {
			ext4_msg(sb, KERN_ERR,
				 "ea_inode feature is not supported for Hurd");
			return -EINVAL;
		}
	}

	if (IS_EXT2_SB(sb)) {
		if (ext2_feature_set_ok(sb))
			ext4_msg(sb, KERN_INFO, "mounting ext2 file system "
				 "using the ext4 subsystem");
		else {
			/*
			 * If we're probing be silent, if this looks like
			 * it's actually an ext[34] filesystem.
			 */
			if (silent && ext4_feature_set_ok(sb, sb_rdonly(sb)))
				return -EINVAL;
			ext4_msg(sb, KERN_ERR, "couldn't mount as ext2 due "
				 "to feature incompatibilities");
			return -EINVAL;
		}
	}

	if (IS_EXT3_SB(sb)) {
		if (ext3_feature_set_ok(sb))
			ext4_msg(sb, KERN_INFO, "mounting ext3 file system "
				 "using the ext4 subsystem");
		else {
			/*
			 * If we're probing be silent, if this looks like
			 * it's actually an ext4 filesystem.
			 */
			if (silent && ext4_feature_set_ok(sb, sb_rdonly(sb)))
				return -EINVAL;
			ext4_msg(sb, KERN_ERR, "couldn't mount as ext3 due "
				 "to feature incompatibilities");
			return -EINVAL;
		}
	}

	/*
	 * Check feature flags regardless of the revision level, since we
	 * previously didn't change the revision level when setting the flags,
	 * so there is a chance incompat flags are set on a rev 0 filesystem.
	 */
	if (!ext4_feature_set_ok(sb, (sb_rdonly(sb))))
		return -EINVAL;

	return 0;
}

static int ext4_geometry_check(struct super_block *sb,
			       struct ext4_super_block *es)
{
	struct ext4_sb_info *sbi = EXT4_SB(sb);
	__u64 blocks_count;

	/* check blocks count against device size */
	blocks_count = sb_bdev_nr_blocks(sb);
	if (blocks_count && ext4_blocks_count(es) > blocks_count) {
		ext4_msg(sb, KERN_WARNING, "bad geometry: block count %llu "
		       "exceeds size of device (%llu blocks)",
		       ext4_blocks_count(es), blocks_count);
		return -EINVAL;
	}

	/*
	 * It makes no sense for the first data block to be beyond the end
	 * of the filesystem.
	 */
	if (le32_to_cpu(es->s_first_data_block) >= ext4_blocks_count(es)) {
		ext4_msg(sb, KERN_WARNING, "bad geometry: first data "
			 "block %u is beyond end of filesystem (%llu)",
			 le32_to_cpu(es->s_first_data_block),
			 ext4_blocks_count(es));
		return -EINVAL;
	}
	if ((es->s_first_data_block == 0) && (es->s_log_block_size == 0) &&
	    (sbi->s_cluster_ratio == 1)) {
		ext4_msg(sb, KERN_WARNING, "bad geometry: first data "
			 "block is 0 with a 1k block and cluster size");
		return -EINVAL;
	}

	blocks_count = (ext4_blocks_count(es) -
			le32_to_cpu(es->s_first_data_block) +
			EXT4_BLOCKS_PER_GROUP(sb) - 1);
	do_div(blocks_count, EXT4_BLOCKS_PER_GROUP(sb));
	if (blocks_count > ((uint64_t)1<<32) - EXT4_DESC_PER_BLOCK(sb)) {
		ext4_msg(sb, KERN_WARNING, "groups count too large: %llu "
		       "(block count %llu, first data block %u, "
		       "blocks per group %lu)", blocks_count,
		       ext4_blocks_count(es),
		       le32_to_cpu(es->s_first_data_block),
		       EXT4_BLOCKS_PER_GROUP(sb));
		return -EINVAL;
	}
	sbi->s_groups_count = blocks_count;
	sbi->s_blockfile_groups = min_t(ext4_group_t, sbi->s_groups_count,
			(EXT4_MAX_BLOCK_FILE_PHYS / EXT4_BLOCKS_PER_GROUP(sb)));
	if (((u64)sbi->s_groups_count * sbi->s_inodes_per_group) !=
	    le32_to_cpu(es->s_inodes_count)) {
		ext4_msg(sb, KERN_ERR, "inodes count not valid: %u vs %llu",
			 le32_to_cpu(es->s_inodes_count),
			 ((u64)sbi->s_groups_count * sbi->s_inodes_per_group));
		return -EINVAL;
	}

	return 0;
}

static void ext4_group_desc_free(struct ext4_sb_info *sbi)
{
	struct buffer_head **group_desc;
	int i;

	rcu_read_lock();
	group_desc = rcu_dereference(sbi->s_group_desc);
	for (i = 0; i < sbi->s_gdb_count; i++)
		brelse(group_desc[i]);
	kvfree(group_desc);
	rcu_read_unlock();
}

static int ext4_group_desc_init(struct super_block *sb,
				struct ext4_super_block *es,
				ext4_fsblk_t logical_sb_block,
				ext4_group_t *first_not_zeroed)
{
	struct ext4_sb_info *sbi = EXT4_SB(sb);
	unsigned int db_count;
	ext4_fsblk_t block;
	int ret;
	int i;

	db_count = (sbi->s_groups_count + EXT4_DESC_PER_BLOCK(sb) - 1) /
		   EXT4_DESC_PER_BLOCK(sb);
	if (ext4_has_feature_meta_bg(sb)) {
		if (le32_to_cpu(es->s_first_meta_bg) > db_count) {
			ext4_msg(sb, KERN_WARNING,
				 "first meta block group too large: %u "
				 "(group descriptor block count %u)",
				 le32_to_cpu(es->s_first_meta_bg), db_count);
			return -EINVAL;
		}
	}
	rcu_assign_pointer(sbi->s_group_desc,
			   kvmalloc_array(db_count,
					  sizeof(struct buffer_head *),
					  GFP_KERNEL));
	if (sbi->s_group_desc == NULL) {
		ext4_msg(sb, KERN_ERR, "not enough memory");
		return -ENOMEM;
	}

	bgl_lock_init(sbi->s_blockgroup_lock);

	/* Pre-read the descriptors into the buffer cache */
	for (i = 0; i < db_count; i++) {
		block = descriptor_loc(sb, logical_sb_block, i);
		ext4_sb_breadahead_unmovable(sb, block);
	}

	for (i = 0; i < db_count; i++) {
		struct buffer_head *bh;

		block = descriptor_loc(sb, logical_sb_block, i);
		bh = ext4_sb_bread_unmovable(sb, block);
		if (IS_ERR(bh)) {
			ext4_msg(sb, KERN_ERR,
			       "can't read group descriptor %d", i);
			sbi->s_gdb_count = i;
			ret = PTR_ERR(bh);
			goto out;
		}
		rcu_read_lock();
		rcu_dereference(sbi->s_group_desc)[i] = bh;
		rcu_read_unlock();
	}
	sbi->s_gdb_count = db_count;
	if (!ext4_check_descriptors(sb, logical_sb_block, first_not_zeroed)) {
		ext4_msg(sb, KERN_ERR, "group descriptors corrupted!");
		ret = -EFSCORRUPTED;
		goto out;
	}
	return 0;
out:
	ext4_group_desc_free(sbi);
	return ret;
}

static int ext4_load_and_init_journal(struct super_block *sb,
				      struct ext4_super_block *es,
				      struct ext4_fs_context *ctx)
{
	struct ext4_sb_info *sbi = EXT4_SB(sb);
	int err;

	err = ext4_load_journal(sb, es, ctx->journal_devnum);
	if (err)
		return err;

	if (ext4_has_feature_64bit(sb) &&
	    !jbd2_journal_set_features(EXT4_SB(sb)->s_journal, 0, 0,
				       JBD2_FEATURE_INCOMPAT_64BIT)) {
		ext4_msg(sb, KERN_ERR, "Failed to set 64-bit journal feature");
		goto out;
	}

	if (!set_journal_csum_feature_set(sb)) {
		ext4_msg(sb, KERN_ERR, "Failed to set journal checksum "
			 "feature set");
		goto out;
	}

	if (test_opt2(sb, JOURNAL_FAST_COMMIT) &&
		!jbd2_journal_set_features(EXT4_SB(sb)->s_journal, 0, 0,
					  JBD2_FEATURE_INCOMPAT_FAST_COMMIT)) {
		ext4_msg(sb, KERN_ERR,
			"Failed to set fast commit journal feature");
		goto out;
	}

	/* We have now updated the journal if required, so we can
	 * validate the data journaling mode. */
	switch (test_opt(sb, DATA_FLAGS)) {
	case 0:
		/* No mode set, assume a default based on the journal
		 * capabilities: ORDERED_DATA if the journal can
		 * cope, else JOURNAL_DATA
		 */
		if (jbd2_journal_check_available_features
		    (sbi->s_journal, 0, 0, JBD2_FEATURE_INCOMPAT_REVOKE)) {
			set_opt(sb, ORDERED_DATA);
			sbi->s_def_mount_opt |= EXT4_MOUNT_ORDERED_DATA;
		} else {
			set_opt(sb, JOURNAL_DATA);
			sbi->s_def_mount_opt |= EXT4_MOUNT_JOURNAL_DATA;
		}
		break;

	case EXT4_MOUNT_ORDERED_DATA:
	case EXT4_MOUNT_WRITEBACK_DATA:
		if (!jbd2_journal_check_available_features
		    (sbi->s_journal, 0, 0, JBD2_FEATURE_INCOMPAT_REVOKE)) {
			ext4_msg(sb, KERN_ERR, "Journal does not support "
			       "requested data journaling mode");
			goto out;
		}
		break;
	default:
		break;
	}

	if (test_opt(sb, DATA_FLAGS) == EXT4_MOUNT_ORDERED_DATA &&
	    test_opt(sb, JOURNAL_ASYNC_COMMIT)) {
		ext4_msg(sb, KERN_ERR, "can't mount with "
			"journal_async_commit in data=ordered mode");
		goto out;
	}

	set_task_ioprio(sbi->s_journal->j_task, ctx->journal_ioprio);

	sbi->s_journal->j_submit_inode_data_buffers =
		ext4_journal_submit_inode_data_buffers;
	sbi->s_journal->j_finish_inode_data_buffers =
		ext4_journal_finish_inode_data_buffers;

	return 0;

out:
	/* flush s_error_work before journal destroy. */
	flush_work(&sbi->s_error_work);
	jbd2_journal_destroy(sbi->s_journal);
	sbi->s_journal = NULL;
	return -EINVAL;
}

static int ext4_journal_data_mode_check(struct super_block *sb)
{
	if (test_opt(sb, DATA_FLAGS) == EXT4_MOUNT_JOURNAL_DATA) {
		printk_once(KERN_WARNING "EXT4-fs: Warning: mounting with "
			    "data=journal disables delayed allocation, "
			    "dioread_nolock, O_DIRECT and fast_commit support!\n");
		/* can't mount with both data=journal and dioread_nolock. */
		clear_opt(sb, DIOREAD_NOLOCK);
		clear_opt2(sb, JOURNAL_FAST_COMMIT);
		if (test_opt2(sb, EXPLICIT_DELALLOC)) {
			ext4_msg(sb, KERN_ERR, "can't mount with "
				 "both data=journal and delalloc");
			return -EINVAL;
		}
		if (test_opt(sb, DAX_ALWAYS)) {
			ext4_msg(sb, KERN_ERR, "can't mount with "
				 "both data=journal and dax");
			return -EINVAL;
		}
		if (ext4_has_feature_encrypt(sb)) {
			ext4_msg(sb, KERN_WARNING,
				 "encrypted files will use data=ordered "
				 "instead of data journaling mode");
		}
		if (test_opt(sb, DELALLOC))
			clear_opt(sb, DELALLOC);
	} else {
		sb->s_iflags |= SB_I_CGROUPWB;
	}

	return 0;
}

static int ext4_load_super(struct super_block *sb, ext4_fsblk_t *lsb,
			   int silent)
{
	struct ext4_sb_info *sbi = EXT4_SB(sb);
	struct ext4_super_block *es;
	ext4_fsblk_t logical_sb_block;
	unsigned long offset = 0;
	struct buffer_head *bh;
	int ret = -EINVAL;
	int blocksize;

	blocksize = sb_min_blocksize(sb, EXT4_MIN_BLOCK_SIZE);
	if (!blocksize) {
		ext4_msg(sb, KERN_ERR, "unable to set blocksize");
		return -EINVAL;
	}

	/*
	 * The ext4 superblock will not be buffer aligned for other than 1kB
	 * block sizes.  We need to calculate the offset from buffer start.
	 */
	if (blocksize != EXT4_MIN_BLOCK_SIZE) {
		logical_sb_block = sbi->s_sb_block * EXT4_MIN_BLOCK_SIZE;
		offset = do_div(logical_sb_block, blocksize);
	} else {
		logical_sb_block = sbi->s_sb_block;
	}

	bh = ext4_sb_bread_unmovable(sb, logical_sb_block);
	if (IS_ERR(bh)) {
		ext4_msg(sb, KERN_ERR, "unable to read superblock");
		return PTR_ERR(bh);
	}
	/*
	 * Note: s_es must be initialized as soon as possible because
	 *       some ext4 macro-instructions depend on its value
	 */
	es = (struct ext4_super_block *) (bh->b_data + offset);
	sbi->s_es = es;
	sb->s_magic = le16_to_cpu(es->s_magic);
	if (sb->s_magic != EXT4_SUPER_MAGIC) {
		if (!silent)
			ext4_msg(sb, KERN_ERR, "VFS: Can't find ext4 filesystem");
		goto out;
	}

	if (le32_to_cpu(es->s_log_block_size) >
	    (EXT4_MAX_BLOCK_LOG_SIZE - EXT4_MIN_BLOCK_LOG_SIZE)) {
		ext4_msg(sb, KERN_ERR,
			 "Invalid log block size: %u",
			 le32_to_cpu(es->s_log_block_size));
		goto out;
	}
	if (le32_to_cpu(es->s_log_cluster_size) >
	    (EXT4_MAX_CLUSTER_LOG_SIZE - EXT4_MIN_BLOCK_LOG_SIZE)) {
		ext4_msg(sb, KERN_ERR,
			 "Invalid log cluster size: %u",
			 le32_to_cpu(es->s_log_cluster_size));
		goto out;
	}

	blocksize = EXT4_MIN_BLOCK_SIZE << le32_to_cpu(es->s_log_block_size);

	/*
	 * If the default block size is not the same as the real block size,
	 * we need to reload it.
	 */
	if (sb->s_blocksize == blocksize) {
		*lsb = logical_sb_block;
		sbi->s_sbh = bh;
		return 0;
	}

	/*
	 * bh must be released before kill_bdev(), otherwise
	 * it won't be freed and its page also. kill_bdev()
	 * is called by sb_set_blocksize().
	 */
	brelse(bh);
	/* Validate the filesystem blocksize */
	if (!sb_set_blocksize(sb, blocksize)) {
		ext4_msg(sb, KERN_ERR, "bad block size %d",
				blocksize);
		bh = NULL;
		goto out;
	}

	logical_sb_block = sbi->s_sb_block * EXT4_MIN_BLOCK_SIZE;
	offset = do_div(logical_sb_block, blocksize);
	bh = ext4_sb_bread_unmovable(sb, logical_sb_block);
	if (IS_ERR(bh)) {
		ext4_msg(sb, KERN_ERR, "Can't read superblock on 2nd try");
		ret = PTR_ERR(bh);
		bh = NULL;
		goto out;
	}
	es = (struct ext4_super_block *)(bh->b_data + offset);
	sbi->s_es = es;
	if (es->s_magic != cpu_to_le16(EXT4_SUPER_MAGIC)) {
		ext4_msg(sb, KERN_ERR, "Magic mismatch, very weird!");
		goto out;
	}
	*lsb = logical_sb_block;
	sbi->s_sbh = bh;
	return 0;
out:
	brelse(bh);
	return ret;
}

static int __ext4_fill_super(struct fs_context *fc, struct super_block *sb)
{
	struct ext4_super_block *es = NULL;
	struct ext4_sb_info *sbi = EXT4_SB(sb);
	struct flex_groups **flex_groups;
	ext4_fsblk_t block;
	ext4_fsblk_t logical_sb_block;
	struct inode *root;
	int ret = -ENOMEM;
	unsigned int i;
	int needs_recovery, has_huge_files;
	int err = 0;
	ext4_group_t first_not_zeroed;
	struct ext4_fs_context *ctx = fc->fs_private;
	int silent = fc->sb_flags & SB_SILENT;

	/* Set defaults for the variables that will be set during parsing */
	if (!(ctx->spec & EXT4_SPEC_JOURNAL_IOPRIO))
		ctx->journal_ioprio = DEFAULT_JOURNAL_IOPRIO;

	sbi->s_inode_readahead_blks = EXT4_DEF_INODE_READAHEAD_BLKS;
	sbi->s_sectors_written_start =
		part_stat_read(sb->s_bdev, sectors[STAT_WRITE]);

	/* -EINVAL is default */
	ret = -EINVAL;
	err = ext4_load_super(sb, &logical_sb_block, silent);
	if (err)
		goto out_fail;

	es = sbi->s_es;
	sbi->s_kbytes_written = le64_to_cpu(es->s_kbytes_written);

	err = ext4_init_metadata_csum(sb, es);
	if (err)
		goto failed_mount;

	ext4_set_def_opts(sb, es);

	sbi->s_resuid = make_kuid(&init_user_ns, le16_to_cpu(es->s_def_resuid));
	sbi->s_resgid = make_kgid(&init_user_ns, le16_to_cpu(es->s_def_resgid));
	sbi->s_commit_interval = JBD2_DEFAULT_MAX_COMMIT_AGE * HZ;
	sbi->s_min_batch_time = EXT4_DEF_MIN_BATCH_TIME;
	sbi->s_max_batch_time = EXT4_DEF_MAX_BATCH_TIME;

	/*
	 * set default s_li_wait_mult for lazyinit, for the case there is
	 * no mount option specified.
	 */
	sbi->s_li_wait_mult = EXT4_DEF_LI_WAIT_MULT;

	if (ext4_inode_info_init(sb, es))
		goto failed_mount;

	err = parse_apply_sb_mount_options(sb, ctx);
	if (err < 0)
		goto failed_mount;

	sbi->s_def_mount_opt = sbi->s_mount_opt;

	err = ext4_check_opt_consistency(fc, sb);
	if (err < 0)
		goto failed_mount;

	ext4_apply_options(fc, sb);

	if (ext4_encoding_init(sb, es))
		goto failed_mount;

	if (ext4_journal_data_mode_check(sb))
		goto failed_mount;

	sb->s_flags = (sb->s_flags & ~SB_POSIXACL) |
		(test_opt(sb, POSIX_ACL) ? SB_POSIXACL : 0);

	/* i_version is always enabled now */
	sb->s_flags |= SB_I_VERSION;

	if (ext4_check_feature_compatibility(sb, es, silent))
		goto failed_mount;

	if (le16_to_cpu(sbi->s_es->s_reserved_gdt_blocks) > (sb->s_blocksize / 4)) {
		ext4_msg(sb, KERN_ERR,
			 "Number of reserved GDT blocks insanely large: %d",
			 le16_to_cpu(sbi->s_es->s_reserved_gdt_blocks));
		goto failed_mount;
	}

	if (sbi->s_daxdev) {
		if (sb->s_blocksize == PAGE_SIZE)
			set_bit(EXT4_FLAGS_BDEV_IS_DAX, &sbi->s_ext4_flags);
		else
			ext4_msg(sb, KERN_ERR, "unsupported blocksize for DAX\n");
	}

	if (sbi->s_mount_opt & EXT4_MOUNT_DAX_ALWAYS) {
		if (ext4_has_feature_inline_data(sb)) {
			ext4_msg(sb, KERN_ERR, "Cannot use DAX on a filesystem"
					" that may contain inline data");
			goto failed_mount;
		}
		if (!test_bit(EXT4_FLAGS_BDEV_IS_DAX, &sbi->s_ext4_flags)) {
			ext4_msg(sb, KERN_ERR,
				"DAX unsupported by block device.");
			goto failed_mount;
		}
	}

	if (ext4_has_feature_encrypt(sb) && es->s_encryption_level) {
		ext4_msg(sb, KERN_ERR, "Unsupported encryption level %d",
			 es->s_encryption_level);
		goto failed_mount;
	}

	has_huge_files = ext4_has_feature_huge_file(sb);
	sbi->s_bitmap_maxbytes = ext4_max_bitmap_size(sb->s_blocksize_bits,
						      has_huge_files);
	sb->s_maxbytes = ext4_max_size(sb->s_blocksize_bits, has_huge_files);

	sbi->s_desc_size = le16_to_cpu(es->s_desc_size);
	if (ext4_has_feature_64bit(sb)) {
		if (sbi->s_desc_size < EXT4_MIN_DESC_SIZE_64BIT ||
		    sbi->s_desc_size > EXT4_MAX_DESC_SIZE ||
		    !is_power_of_2(sbi->s_desc_size)) {
			ext4_msg(sb, KERN_ERR,
			       "unsupported descriptor size %lu",
			       sbi->s_desc_size);
			goto failed_mount;
		}
	} else
		sbi->s_desc_size = EXT4_MIN_DESC_SIZE;

	sbi->s_blocks_per_group = le32_to_cpu(es->s_blocks_per_group);
	sbi->s_inodes_per_group = le32_to_cpu(es->s_inodes_per_group);

	sbi->s_inodes_per_block = sb->s_blocksize / EXT4_INODE_SIZE(sb);
	if (sbi->s_inodes_per_block == 0 || sbi->s_blocks_per_group == 0) {
		if (!silent)
			ext4_msg(sb, KERN_ERR, "VFS: Can't find ext4 filesystem");
		goto failed_mount;
	}
	if (sbi->s_inodes_per_group < sbi->s_inodes_per_block ||
	    sbi->s_inodes_per_group > sb->s_blocksize * 8) {
		ext4_msg(sb, KERN_ERR, "invalid inodes per group: %lu\n",
			 sbi->s_inodes_per_group);
		goto failed_mount;
	}
	sbi->s_itb_per_group = sbi->s_inodes_per_group /
					sbi->s_inodes_per_block;
<<<<<<< HEAD
	sbi->s_desc_per_block = blocksize / EXT4_DESC_SIZE(sb);
	sbi->s_sbh = bh;
=======
	sbi->s_desc_per_block = sb->s_blocksize / EXT4_DESC_SIZE(sb);
>>>>>>> d60c95ef
	sbi->s_mount_state = le16_to_cpu(es->s_state) & ~EXT4_FC_REPLAY;
	sbi->s_addr_per_block_bits = ilog2(EXT4_ADDR_PER_BLOCK(sb));
	sbi->s_desc_per_block_bits = ilog2(EXT4_DESC_PER_BLOCK(sb));

	for (i = 0; i < 4; i++)
		sbi->s_hash_seed[i] = le32_to_cpu(es->s_hash_seed[i]);
	sbi->s_def_hash_version = es->s_def_hash_version;
	if (ext4_has_feature_dir_index(sb)) {
		i = le32_to_cpu(es->s_flags);
		if (i & EXT2_FLAGS_UNSIGNED_HASH)
			sbi->s_hash_unsigned = 3;
		else if ((i & EXT2_FLAGS_SIGNED_HASH) == 0) {
#ifdef __CHAR_UNSIGNED__
			if (!sb_rdonly(sb))
				es->s_flags |=
					cpu_to_le32(EXT2_FLAGS_UNSIGNED_HASH);
			sbi->s_hash_unsigned = 3;
#else
			if (!sb_rdonly(sb))
				es->s_flags |=
					cpu_to_le32(EXT2_FLAGS_SIGNED_HASH);
#endif
		}
	}

	if (ext4_handle_clustersize(sb))
		goto failed_mount;

	/*
	 * Test whether we have more sectors than will fit in sector_t,
	 * and whether the max offset is addressable by the page cache.
	 */
	err = generic_check_addressable(sb->s_blocksize_bits,
					ext4_blocks_count(es));
	if (err) {
		ext4_msg(sb, KERN_ERR, "filesystem"
			 " too large to mount safely on this system");
		goto failed_mount;
	}

	if (ext4_geometry_check(sb, es))
		goto failed_mount;

	err = ext4_group_desc_init(sb, es, logical_sb_block, &first_not_zeroed);
	if (err)
		goto failed_mount;

	timer_setup(&sbi->s_err_report, print_daily_error_info, 0);
	spin_lock_init(&sbi->s_error_lock);
	INIT_WORK(&sbi->s_error_work, flush_stashed_error_work);

	/* Register extent status tree shrinker */
	if (ext4_es_register_shrinker(sbi))
		goto failed_mount3;

	sbi->s_stripe = ext4_get_stripe_size(sbi);
	sbi->s_extent_max_zeroout_kb = 32;

	/*
	 * set up enough so that it can read an inode
	 */
	sb->s_op = &ext4_sops;
	sb->s_export_op = &ext4_export_ops;
	sb->s_xattr = ext4_xattr_handlers;
#ifdef CONFIG_FS_ENCRYPTION
	sb->s_cop = &ext4_cryptops;
#endif
#ifdef CONFIG_FS_VERITY
	sb->s_vop = &ext4_verityops;
#endif
#ifdef CONFIG_QUOTA
	sb->dq_op = &ext4_quota_operations;
	if (ext4_has_feature_quota(sb))
		sb->s_qcop = &dquot_quotactl_sysfile_ops;
	else
		sb->s_qcop = &ext4_qctl_operations;
	sb->s_quota_types = QTYPE_MASK_USR | QTYPE_MASK_GRP | QTYPE_MASK_PRJ;
#endif
	memcpy(&sb->s_uuid, es->s_uuid, sizeof(es->s_uuid));

	INIT_LIST_HEAD(&sbi->s_orphan); /* unlinked but open files */
	mutex_init(&sbi->s_orphan_lock);

<<<<<<< HEAD
	/* Initialize fast commit stuff */
	atomic_set(&sbi->s_fc_subtid, 0);
	INIT_LIST_HEAD(&sbi->s_fc_q[FC_Q_MAIN]);
	INIT_LIST_HEAD(&sbi->s_fc_q[FC_Q_STAGING]);
	INIT_LIST_HEAD(&sbi->s_fc_dentry_q[FC_Q_MAIN]);
	INIT_LIST_HEAD(&sbi->s_fc_dentry_q[FC_Q_STAGING]);
	sbi->s_fc_bytes = 0;
	ext4_clear_mount_flag(sb, EXT4_MF_FC_INELIGIBLE);
	sbi->s_fc_ineligible_tid = 0;
	spin_lock_init(&sbi->s_fc_lock);
	memset(&sbi->s_fc_stats, 0, sizeof(sbi->s_fc_stats));
	sbi->s_fc_replay_state.fc_regions = NULL;
	sbi->s_fc_replay_state.fc_regions_size = 0;
	sbi->s_fc_replay_state.fc_regions_used = 0;
	sbi->s_fc_replay_state.fc_regions_valid = 0;
	sbi->s_fc_replay_state.fc_modified_inodes = NULL;
	sbi->s_fc_replay_state.fc_modified_inodes_size = 0;
	sbi->s_fc_replay_state.fc_modified_inodes_used = 0;
=======
	ext4_fast_commit_init(sb);
>>>>>>> d60c95ef

	sb->s_root = NULL;

	needs_recovery = (es->s_last_orphan != 0 ||
			  ext4_has_feature_orphan_present(sb) ||
			  ext4_has_feature_journal_needs_recovery(sb));

	if (ext4_has_feature_mmp(sb) && !sb_rdonly(sb))
		if (ext4_multi_mount_protect(sb, le64_to_cpu(es->s_mmp_block)))
			goto failed_mount3a;

	/*
	 * The first inode we look at is the journal inode.  Don't try
	 * root first: it may be modified in the journal!
	 */
	if (!test_opt(sb, NOLOAD) && ext4_has_feature_journal(sb)) {
		err = ext4_load_and_init_journal(sb, es, ctx);
		if (err)
			goto failed_mount3a;
	} else if (test_opt(sb, NOLOAD) && !sb_rdonly(sb) &&
		   ext4_has_feature_journal_needs_recovery(sb)) {
		ext4_msg(sb, KERN_ERR, "required journal recovery "
		       "suppressed and not mounted read-only");
		goto failed_mount3a;
	} else {
		/* Nojournal mode, all journal mount options are illegal */
		if (test_opt(sb, JOURNAL_ASYNC_COMMIT)) {
			ext4_msg(sb, KERN_ERR, "can't mount with "
				 "journal_async_commit, fs mounted w/o journal");
			goto failed_mount3a;
		}

		if (test_opt2(sb, EXPLICIT_JOURNAL_CHECKSUM)) {
			ext4_msg(sb, KERN_ERR, "can't mount with "
				 "journal_checksum, fs mounted w/o journal");
			goto failed_mount3a;
		}
		if (sbi->s_commit_interval != JBD2_DEFAULT_MAX_COMMIT_AGE*HZ) {
			ext4_msg(sb, KERN_ERR, "can't mount with "
				 "commit=%lu, fs mounted w/o journal",
				 sbi->s_commit_interval / HZ);
			goto failed_mount3a;
		}
		if (EXT4_MOUNT_DATA_FLAGS &
		    (sbi->s_mount_opt ^ sbi->s_def_mount_opt)) {
			ext4_msg(sb, KERN_ERR, "can't mount with "
				 "data=, fs mounted w/o journal");
			goto failed_mount3a;
		}
		sbi->s_def_mount_opt &= ~EXT4_MOUNT_JOURNAL_CHECKSUM;
		clear_opt(sb, JOURNAL_CHECKSUM);
		clear_opt(sb, DATA_FLAGS);
		clear_opt2(sb, JOURNAL_FAST_COMMIT);
		sbi->s_journal = NULL;
		needs_recovery = 0;
	}

	if (!test_opt(sb, NO_MBCACHE)) {
		sbi->s_ea_block_cache = ext4_xattr_create_cache();
		if (!sbi->s_ea_block_cache) {
			ext4_msg(sb, KERN_ERR,
				 "Failed to create ea_block_cache");
			goto failed_mount_wq;
		}

		if (ext4_has_feature_ea_inode(sb)) {
			sbi->s_ea_inode_cache = ext4_xattr_create_cache();
			if (!sbi->s_ea_inode_cache) {
				ext4_msg(sb, KERN_ERR,
					 "Failed to create ea_inode_cache");
				goto failed_mount_wq;
			}
		}
	}

	if (ext4_has_feature_verity(sb) && sb->s_blocksize != PAGE_SIZE) {
		ext4_msg(sb, KERN_ERR, "Unsupported blocksize for fs-verity");
		goto failed_mount_wq;
	}

	/*
	 * Get the # of file system overhead blocks from the
	 * superblock if present.
	 */
	sbi->s_overhead = le32_to_cpu(es->s_overhead_clusters);
	/* ignore the precalculated value if it is ridiculous */
	if (sbi->s_overhead > ext4_blocks_count(es))
		sbi->s_overhead = 0;
	/*
	 * If the bigalloc feature is not enabled recalculating the
	 * overhead doesn't take long, so we might as well just redo
	 * it to make sure we are using the correct value.
	 */
	if (!ext4_has_feature_bigalloc(sb))
		sbi->s_overhead = 0;
	if (sbi->s_overhead == 0) {
		err = ext4_calculate_overhead(sb);
		if (err)
			goto failed_mount_wq;
	}

	/*
	 * The maximum number of concurrent works can be high and
	 * concurrency isn't really necessary.  Limit it to 1.
	 */
	EXT4_SB(sb)->rsv_conversion_wq =
		alloc_workqueue("ext4-rsv-conversion", WQ_MEM_RECLAIM | WQ_UNBOUND, 1);
	if (!EXT4_SB(sb)->rsv_conversion_wq) {
		printk(KERN_ERR "EXT4-fs: failed to create workqueue\n");
		ret = -ENOMEM;
		goto failed_mount4;
	}

	/*
	 * The jbd2_journal_load will have done any necessary log recovery,
	 * so we can safely mount the rest of the filesystem now.
	 */

	root = ext4_iget(sb, EXT4_ROOT_INO, EXT4_IGET_SPECIAL);
	if (IS_ERR(root)) {
		ext4_msg(sb, KERN_ERR, "get root inode failed");
		ret = PTR_ERR(root);
		root = NULL;
		goto failed_mount4;
	}
	if (!S_ISDIR(root->i_mode) || !root->i_blocks || !root->i_size) {
		ext4_msg(sb, KERN_ERR, "corrupt root inode, run e2fsck");
		iput(root);
		goto failed_mount4;
	}

	sb->s_root = d_make_root(root);
	if (!sb->s_root) {
		ext4_msg(sb, KERN_ERR, "get root dentry failed");
		ret = -ENOMEM;
		goto failed_mount4;
	}

	ret = ext4_setup_super(sb, es, sb_rdonly(sb));
	if (ret == -EROFS) {
		sb->s_flags |= SB_RDONLY;
		ret = 0;
	} else if (ret)
		goto failed_mount4a;

	ext4_set_resv_clusters(sb);

	if (test_opt(sb, BLOCK_VALIDITY)) {
		err = ext4_setup_system_zone(sb);
		if (err) {
			ext4_msg(sb, KERN_ERR, "failed to initialize system "
				 "zone (%d)", err);
			goto failed_mount4a;
		}
	}
	ext4_fc_replay_cleanup(sb);

	ext4_ext_init(sb);

	/*
	 * Enable optimize_scan if number of groups is > threshold. This can be
	 * turned off by passing "mb_optimize_scan=0". This can also be
	 * turned on forcefully by passing "mb_optimize_scan=1".
	 */
	if (!(ctx->spec & EXT4_SPEC_mb_optimize_scan)) {
		if (sbi->s_groups_count >= MB_DEFAULT_LINEAR_SCAN_THRESHOLD)
			set_opt2(sb, MB_OPTIMIZE_SCAN);
		else
			clear_opt2(sb, MB_OPTIMIZE_SCAN);
	}

	err = ext4_mb_init(sb);
	if (err) {
		ext4_msg(sb, KERN_ERR, "failed to initialize mballoc (%d)",
			 err);
		goto failed_mount5;
	}

	/*
	 * We can only set up the journal commit callback once
	 * mballoc is initialized
	 */
	if (sbi->s_journal)
		sbi->s_journal->j_commit_callback =
			ext4_journal_commit_callback;

	block = ext4_count_free_clusters(sb);
	ext4_free_blocks_count_set(sbi->s_es,
				   EXT4_C2B(sbi, block));
	err = percpu_counter_init(&sbi->s_freeclusters_counter, block,
				  GFP_KERNEL);
	if (!err) {
		unsigned long freei = ext4_count_free_inodes(sb);
		sbi->s_es->s_free_inodes_count = cpu_to_le32(freei);
		err = percpu_counter_init(&sbi->s_freeinodes_counter, freei,
					  GFP_KERNEL);
	}
	if (!err)
		err = percpu_counter_init(&sbi->s_dirs_counter,
					  ext4_count_dirs(sb), GFP_KERNEL);
	if (!err)
		err = percpu_counter_init(&sbi->s_dirtyclusters_counter, 0,
					  GFP_KERNEL);
	if (!err)
		err = percpu_counter_init(&sbi->s_sra_exceeded_retry_limit, 0,
					  GFP_KERNEL);
	if (!err)
		err = percpu_init_rwsem(&sbi->s_writepages_rwsem);

	if (err) {
		ext4_msg(sb, KERN_ERR, "insufficient memory");
		goto failed_mount6;
	}

	if (ext4_has_feature_flex_bg(sb))
		if (!ext4_fill_flex_info(sb)) {
			ext4_msg(sb, KERN_ERR,
			       "unable to initialize "
			       "flex_bg meta info!");
			ret = -ENOMEM;
			goto failed_mount6;
		}

	err = ext4_register_li_request(sb, first_not_zeroed);
	if (err)
		goto failed_mount6;

	err = ext4_register_sysfs(sb);
	if (err)
		goto failed_mount7;

	err = ext4_init_orphan_info(sb);
	if (err)
		goto failed_mount8;
#ifdef CONFIG_QUOTA
	/* Enable quota usage during mount. */
	if (ext4_has_feature_quota(sb) && !sb_rdonly(sb)) {
		err = ext4_enable_quotas(sb);
		if (err)
			goto failed_mount9;
	}
#endif  /* CONFIG_QUOTA */

	/*
	 * Save the original bdev mapping's wb_err value which could be
	 * used to detect the metadata async write error.
	 */
	spin_lock_init(&sbi->s_bdev_wb_lock);
	errseq_check_and_advance(&sb->s_bdev->bd_inode->i_mapping->wb_err,
				 &sbi->s_bdev_wb_err);
	sb->s_bdev->bd_super = sb;
	EXT4_SB(sb)->s_mount_state |= EXT4_ORPHAN_FS;
	ext4_orphan_cleanup(sb, es);
	EXT4_SB(sb)->s_mount_state &= ~EXT4_ORPHAN_FS;
	/*
	 * Update the checksum after updating free space/inode counters and
	 * ext4_orphan_cleanup. Otherwise the superblock can have an incorrect
	 * checksum in the buffer cache until it is written out and
	 * e2fsprogs programs trying to open a file system immediately
	 * after it is mounted can fail.
	 */
	ext4_superblock_csum_set(sb);
	if (needs_recovery) {
		ext4_msg(sb, KERN_INFO, "recovery complete");
		err = ext4_mark_recovery_complete(sb, es);
		if (err)
			goto failed_mount9;
	}

	if (test_opt(sb, DISCARD) && !bdev_max_discard_sectors(sb->s_bdev))
		ext4_msg(sb, KERN_WARNING,
			 "mounting with \"discard\" option, but the device does not support discard");

	if (es->s_error_count)
		mod_timer(&sbi->s_err_report, jiffies + 300*HZ); /* 5 minutes */

	/* Enable message ratelimiting. Default is 10 messages per 5 secs. */
	ratelimit_state_init(&sbi->s_err_ratelimit_state, 5 * HZ, 10);
	ratelimit_state_init(&sbi->s_warning_ratelimit_state, 5 * HZ, 10);
	ratelimit_state_init(&sbi->s_msg_ratelimit_state, 5 * HZ, 10);
	atomic_set(&sbi->s_warning_count, 0);
	atomic_set(&sbi->s_msg_count, 0);

	return 0;

failed_mount9:
	ext4_release_orphan_info(sb);
failed_mount8:
	ext4_unregister_sysfs(sb);
	kobject_put(&sbi->s_kobj);
failed_mount7:
	ext4_unregister_li_request(sb);
failed_mount6:
	ext4_mb_release(sb);
	rcu_read_lock();
	flex_groups = rcu_dereference(sbi->s_flex_groups);
	if (flex_groups) {
		for (i = 0; i < sbi->s_flex_groups_allocated; i++)
			kvfree(flex_groups[i]);
		kvfree(flex_groups);
	}
	rcu_read_unlock();
	percpu_counter_destroy(&sbi->s_freeclusters_counter);
	percpu_counter_destroy(&sbi->s_freeinodes_counter);
	percpu_counter_destroy(&sbi->s_dirs_counter);
	percpu_counter_destroy(&sbi->s_dirtyclusters_counter);
	percpu_counter_destroy(&sbi->s_sra_exceeded_retry_limit);
	percpu_free_rwsem(&sbi->s_writepages_rwsem);
failed_mount5:
	ext4_ext_release(sb);
	ext4_release_system_zone(sb);
failed_mount4a:
	dput(sb->s_root);
	sb->s_root = NULL;
failed_mount4:
	ext4_msg(sb, KERN_ERR, "mount failed");
	if (EXT4_SB(sb)->rsv_conversion_wq)
		destroy_workqueue(EXT4_SB(sb)->rsv_conversion_wq);
failed_mount_wq:
	ext4_xattr_destroy_cache(sbi->s_ea_inode_cache);
	sbi->s_ea_inode_cache = NULL;

	ext4_xattr_destroy_cache(sbi->s_ea_block_cache);
	sbi->s_ea_block_cache = NULL;

	if (sbi->s_journal) {
		/* flush s_error_work before journal destroy. */
		flush_work(&sbi->s_error_work);
		jbd2_journal_destroy(sbi->s_journal);
		sbi->s_journal = NULL;
	}
failed_mount3a:
	ext4_es_unregister_shrinker(sbi);
failed_mount3:
	/* flush s_error_work before sbi destroy */
	flush_work(&sbi->s_error_work);
	del_timer_sync(&sbi->s_err_report);
	ext4_stop_mmpd(sbi);
	ext4_group_desc_free(sbi);
failed_mount:
	if (sbi->s_chksum_driver)
		crypto_free_shash(sbi->s_chksum_driver);

#if IS_ENABLED(CONFIG_UNICODE)
	utf8_unload(sb->s_encoding);
#endif

#ifdef CONFIG_QUOTA
	for (i = 0; i < EXT4_MAXQUOTAS; i++)
		kfree(get_qf_name(sb, sbi, i));
#endif
	fscrypt_free_dummy_policy(&sbi->s_dummy_enc_policy);
	/* ext4_blkdev_remove() calls kill_bdev(), release bh before it. */
	brelse(sbi->s_sbh);
	ext4_blkdev_remove(sbi);
out_fail:
	sb->s_fs_info = NULL;
	return err ? err : ret;
}

static int ext4_fill_super(struct super_block *sb, struct fs_context *fc)
{
	struct ext4_fs_context *ctx = fc->fs_private;
	struct ext4_sb_info *sbi;
	const char *descr;
	int ret;

	sbi = ext4_alloc_sbi(sb);
	if (!sbi)
		return -ENOMEM;

	fc->s_fs_info = sbi;

	/* Cleanup superblock name */
	strreplace(sb->s_id, '/', '!');

	sbi->s_sb_block = 1;	/* Default super block location */
	if (ctx->spec & EXT4_SPEC_s_sb_block)
		sbi->s_sb_block = ctx->s_sb_block;

	ret = __ext4_fill_super(fc, sb);
	if (ret < 0)
		goto free_sbi;

	if (sbi->s_journal) {
		if (test_opt(sb, DATA_FLAGS) == EXT4_MOUNT_JOURNAL_DATA)
			descr = " journalled data mode";
		else if (test_opt(sb, DATA_FLAGS) == EXT4_MOUNT_ORDERED_DATA)
			descr = " ordered data mode";
		else
			descr = " writeback data mode";
	} else
		descr = "out journal";

	if (___ratelimit(&ext4_mount_msg_ratelimit, "EXT4-fs mount"))
		ext4_msg(sb, KERN_INFO, "mounted filesystem with%s. "
			 "Quota mode: %s.", descr, ext4_quota_mode(sb));

	/* Update the s_overhead_clusters if necessary */
	ext4_update_overhead(sb, false);
	return 0;

free_sbi:
	ext4_free_sbi(sbi);
	fc->s_fs_info = NULL;
	return ret;
}

static int ext4_get_tree(struct fs_context *fc)
{
	return get_tree_bdev(fc, ext4_fill_super);
}

/*
 * Setup any per-fs journal parameters now.  We'll do this both on
 * initial mount, once the journal has been initialised but before we've
 * done any recovery; and again on any subsequent remount.
 */
static void ext4_init_journal_params(struct super_block *sb, journal_t *journal)
{
	struct ext4_sb_info *sbi = EXT4_SB(sb);

	journal->j_commit_interval = sbi->s_commit_interval;
	journal->j_min_batch_time = sbi->s_min_batch_time;
	journal->j_max_batch_time = sbi->s_max_batch_time;
	ext4_fc_init(sb, journal);

	write_lock(&journal->j_state_lock);
	if (test_opt(sb, BARRIER))
		journal->j_flags |= JBD2_BARRIER;
	else
		journal->j_flags &= ~JBD2_BARRIER;
	if (test_opt(sb, DATA_ERR_ABORT))
		journal->j_flags |= JBD2_ABORT_ON_SYNCDATA_ERR;
	else
		journal->j_flags &= ~JBD2_ABORT_ON_SYNCDATA_ERR;
	write_unlock(&journal->j_state_lock);
}

static struct inode *ext4_get_journal_inode(struct super_block *sb,
					     unsigned int journal_inum)
{
	struct inode *journal_inode;

	/*
	 * Test for the existence of a valid inode on disk.  Bad things
	 * happen if we iget() an unused inode, as the subsequent iput()
	 * will try to delete it.
	 */
	journal_inode = ext4_iget(sb, journal_inum, EXT4_IGET_SPECIAL);
	if (IS_ERR(journal_inode)) {
		ext4_msg(sb, KERN_ERR, "no journal found");
		return NULL;
	}
	if (!journal_inode->i_nlink) {
		make_bad_inode(journal_inode);
		iput(journal_inode);
		ext4_msg(sb, KERN_ERR, "journal inode is deleted");
		return NULL;
	}

	ext4_debug("Journal inode found at %p: %lld bytes\n",
		  journal_inode, journal_inode->i_size);
	if (!S_ISREG(journal_inode->i_mode) || IS_ENCRYPTED(journal_inode)) {
		ext4_msg(sb, KERN_ERR, "invalid journal inode");
		iput(journal_inode);
		return NULL;
	}
	return journal_inode;
}

static journal_t *ext4_get_journal(struct super_block *sb,
				   unsigned int journal_inum)
{
	struct inode *journal_inode;
	journal_t *journal;

	if (WARN_ON_ONCE(!ext4_has_feature_journal(sb)))
		return NULL;

	journal_inode = ext4_get_journal_inode(sb, journal_inum);
	if (!journal_inode)
		return NULL;

	journal = jbd2_journal_init_inode(journal_inode);
	if (!journal) {
		ext4_msg(sb, KERN_ERR, "Could not load journal inode");
		iput(journal_inode);
		return NULL;
	}
	journal->j_private = sb;
	ext4_init_journal_params(sb, journal);
	return journal;
}

static journal_t *ext4_get_dev_journal(struct super_block *sb,
				       dev_t j_dev)
{
	struct buffer_head *bh;
	journal_t *journal;
	ext4_fsblk_t start;
	ext4_fsblk_t len;
	int hblock, blocksize;
	ext4_fsblk_t sb_block;
	unsigned long offset;
	struct ext4_super_block *es;
	struct block_device *bdev;

	if (WARN_ON_ONCE(!ext4_has_feature_journal(sb)))
		return NULL;

	bdev = ext4_blkdev_get(j_dev, sb);
	if (bdev == NULL)
		return NULL;

	blocksize = sb->s_blocksize;
	hblock = bdev_logical_block_size(bdev);
	if (blocksize < hblock) {
		ext4_msg(sb, KERN_ERR,
			"blocksize too small for journal device");
		goto out_bdev;
	}

	sb_block = EXT4_MIN_BLOCK_SIZE / blocksize;
	offset = EXT4_MIN_BLOCK_SIZE % blocksize;
	set_blocksize(bdev, blocksize);
	if (!(bh = __bread(bdev, sb_block, blocksize))) {
		ext4_msg(sb, KERN_ERR, "couldn't read superblock of "
		       "external journal");
		goto out_bdev;
	}

	es = (struct ext4_super_block *) (bh->b_data + offset);
	if ((le16_to_cpu(es->s_magic) != EXT4_SUPER_MAGIC) ||
	    !(le32_to_cpu(es->s_feature_incompat) &
	      EXT4_FEATURE_INCOMPAT_JOURNAL_DEV)) {
		ext4_msg(sb, KERN_ERR, "external journal has "
					"bad superblock");
		brelse(bh);
		goto out_bdev;
	}

	if ((le32_to_cpu(es->s_feature_ro_compat) &
	     EXT4_FEATURE_RO_COMPAT_METADATA_CSUM) &&
	    es->s_checksum != ext4_superblock_csum(sb, es)) {
		ext4_msg(sb, KERN_ERR, "external journal has "
				       "corrupt superblock");
		brelse(bh);
		goto out_bdev;
	}

	if (memcmp(EXT4_SB(sb)->s_es->s_journal_uuid, es->s_uuid, 16)) {
		ext4_msg(sb, KERN_ERR, "journal UUID does not match");
		brelse(bh);
		goto out_bdev;
	}

	len = ext4_blocks_count(es);
	start = sb_block + 1;
	brelse(bh);	/* we're done with the superblock */

	journal = jbd2_journal_init_dev(bdev, sb->s_bdev,
					start, len, blocksize);
	if (!journal) {
		ext4_msg(sb, KERN_ERR, "failed to create device journal");
		goto out_bdev;
	}
	journal->j_private = sb;
	if (ext4_read_bh_lock(journal->j_sb_buffer, REQ_META | REQ_PRIO, true)) {
		ext4_msg(sb, KERN_ERR, "I/O error on journal device");
		goto out_journal;
	}
	if (be32_to_cpu(journal->j_superblock->s_nr_users) != 1) {
		ext4_msg(sb, KERN_ERR, "External journal has more than one "
					"user (unsupported) - %d",
			be32_to_cpu(journal->j_superblock->s_nr_users));
		goto out_journal;
	}
	EXT4_SB(sb)->s_journal_bdev = bdev;
	ext4_init_journal_params(sb, journal);
	return journal;

out_journal:
	jbd2_journal_destroy(journal);
out_bdev:
	ext4_blkdev_put(bdev);
	return NULL;
}

static int ext4_load_journal(struct super_block *sb,
			     struct ext4_super_block *es,
			     unsigned long journal_devnum)
{
	journal_t *journal;
	unsigned int journal_inum = le32_to_cpu(es->s_journal_inum);
	dev_t journal_dev;
	int err = 0;
	int really_read_only;
	int journal_dev_ro;

	if (WARN_ON_ONCE(!ext4_has_feature_journal(sb)))
		return -EFSCORRUPTED;

	if (journal_devnum &&
	    journal_devnum != le32_to_cpu(es->s_journal_dev)) {
		ext4_msg(sb, KERN_INFO, "external journal device major/minor "
			"numbers have changed");
		journal_dev = new_decode_dev(journal_devnum);
	} else
		journal_dev = new_decode_dev(le32_to_cpu(es->s_journal_dev));

	if (journal_inum && journal_dev) {
		ext4_msg(sb, KERN_ERR,
			 "filesystem has both journal inode and journal device!");
		return -EINVAL;
	}

	if (journal_inum) {
		journal = ext4_get_journal(sb, journal_inum);
		if (!journal)
			return -EINVAL;
	} else {
		journal = ext4_get_dev_journal(sb, journal_dev);
		if (!journal)
			return -EINVAL;
	}

	journal_dev_ro = bdev_read_only(journal->j_dev);
	really_read_only = bdev_read_only(sb->s_bdev) | journal_dev_ro;

	if (journal_dev_ro && !sb_rdonly(sb)) {
		ext4_msg(sb, KERN_ERR,
			 "journal device read-only, try mounting with '-o ro'");
		err = -EROFS;
		goto err_out;
	}

	/*
	 * Are we loading a blank journal or performing recovery after a
	 * crash?  For recovery, we need to check in advance whether we
	 * can get read-write access to the device.
	 */
	if (ext4_has_feature_journal_needs_recovery(sb)) {
		if (sb_rdonly(sb)) {
			ext4_msg(sb, KERN_INFO, "INFO: recovery "
					"required on readonly filesystem");
			if (really_read_only) {
				ext4_msg(sb, KERN_ERR, "write access "
					"unavailable, cannot proceed "
					"(try mounting with noload)");
				err = -EROFS;
				goto err_out;
			}
			ext4_msg(sb, KERN_INFO, "write access will "
			       "be enabled during recovery");
		}
	}

	if (!(journal->j_flags & JBD2_BARRIER))
		ext4_msg(sb, KERN_INFO, "barriers disabled");

	if (!ext4_has_feature_journal_needs_recovery(sb))
		err = jbd2_journal_wipe(journal, !really_read_only);
	if (!err) {
		char *save = kmalloc(EXT4_S_ERR_LEN, GFP_KERNEL);
		if (save)
			memcpy(save, ((char *) es) +
			       EXT4_S_ERR_START, EXT4_S_ERR_LEN);
		err = jbd2_journal_load(journal);
		if (save)
			memcpy(((char *) es) + EXT4_S_ERR_START,
			       save, EXT4_S_ERR_LEN);
		kfree(save);
	}

	if (err) {
		ext4_msg(sb, KERN_ERR, "error loading journal");
		goto err_out;
	}

	EXT4_SB(sb)->s_journal = journal;
	err = ext4_clear_journal_err(sb, es);
	if (err) {
		EXT4_SB(sb)->s_journal = NULL;
		jbd2_journal_destroy(journal);
		return err;
	}

	if (!really_read_only && journal_devnum &&
	    journal_devnum != le32_to_cpu(es->s_journal_dev)) {
		es->s_journal_dev = cpu_to_le32(journal_devnum);

		/* Make sure we flush the recovery flag to disk. */
		ext4_commit_super(sb);
	}

	return 0;

err_out:
	jbd2_journal_destroy(journal);
	return err;
}

/* Copy state of EXT4_SB(sb) into buffer for on-disk superblock */
static void ext4_update_super(struct super_block *sb)
{
	struct ext4_sb_info *sbi = EXT4_SB(sb);
	struct ext4_super_block *es = sbi->s_es;
	struct buffer_head *sbh = sbi->s_sbh;

	lock_buffer(sbh);
	/*
	 * If the file system is mounted read-only, don't update the
	 * superblock write time.  This avoids updating the superblock
	 * write time when we are mounting the root file system
	 * read/only but we need to replay the journal; at that point,
	 * for people who are east of GMT and who make their clock
	 * tick in localtime for Windows bug-for-bug compatibility,
	 * the clock is set in the future, and this will cause e2fsck
	 * to complain and force a full file system check.
	 */
	if (!(sb->s_flags & SB_RDONLY))
		ext4_update_tstamp(es, s_wtime);
	es->s_kbytes_written =
		cpu_to_le64(sbi->s_kbytes_written +
		    ((part_stat_read(sb->s_bdev, sectors[STAT_WRITE]) -
		      sbi->s_sectors_written_start) >> 1));
	if (percpu_counter_initialized(&sbi->s_freeclusters_counter))
		ext4_free_blocks_count_set(es,
			EXT4_C2B(sbi, percpu_counter_sum_positive(
				&sbi->s_freeclusters_counter)));
	if (percpu_counter_initialized(&sbi->s_freeinodes_counter))
		es->s_free_inodes_count =
			cpu_to_le32(percpu_counter_sum_positive(
				&sbi->s_freeinodes_counter));
	/* Copy error information to the on-disk superblock */
	spin_lock(&sbi->s_error_lock);
	if (sbi->s_add_error_count > 0) {
		es->s_state |= cpu_to_le16(EXT4_ERROR_FS);
		if (!es->s_first_error_time && !es->s_first_error_time_hi) {
			__ext4_update_tstamp(&es->s_first_error_time,
					     &es->s_first_error_time_hi,
					     sbi->s_first_error_time);
			strncpy(es->s_first_error_func, sbi->s_first_error_func,
				sizeof(es->s_first_error_func));
			es->s_first_error_line =
				cpu_to_le32(sbi->s_first_error_line);
			es->s_first_error_ino =
				cpu_to_le32(sbi->s_first_error_ino);
			es->s_first_error_block =
				cpu_to_le64(sbi->s_first_error_block);
			es->s_first_error_errcode =
				ext4_errno_to_code(sbi->s_first_error_code);
		}
		__ext4_update_tstamp(&es->s_last_error_time,
				     &es->s_last_error_time_hi,
				     sbi->s_last_error_time);
		strncpy(es->s_last_error_func, sbi->s_last_error_func,
			sizeof(es->s_last_error_func));
		es->s_last_error_line = cpu_to_le32(sbi->s_last_error_line);
		es->s_last_error_ino = cpu_to_le32(sbi->s_last_error_ino);
		es->s_last_error_block = cpu_to_le64(sbi->s_last_error_block);
		es->s_last_error_errcode =
				ext4_errno_to_code(sbi->s_last_error_code);
		/*
		 * Start the daily error reporting function if it hasn't been
		 * started already
		 */
		if (!es->s_error_count)
			mod_timer(&sbi->s_err_report, jiffies + 24*60*60*HZ);
		le32_add_cpu(&es->s_error_count, sbi->s_add_error_count);
		sbi->s_add_error_count = 0;
	}
	spin_unlock(&sbi->s_error_lock);

	ext4_superblock_csum_set(sb);
	unlock_buffer(sbh);
}

static int ext4_commit_super(struct super_block *sb)
{
	struct buffer_head *sbh = EXT4_SB(sb)->s_sbh;

	if (!sbh)
		return -EINVAL;
	if (block_device_ejected(sb))
		return -ENODEV;

	ext4_update_super(sb);

	lock_buffer(sbh);
	/* Buffer got discarded which means block device got invalidated */
	if (!buffer_mapped(sbh)) {
		unlock_buffer(sbh);
		return -EIO;
	}

	if (buffer_write_io_error(sbh) || !buffer_uptodate(sbh)) {
		/*
		 * Oh, dear.  A previous attempt to write the
		 * superblock failed.  This could happen because the
		 * USB device was yanked out.  Or it could happen to
		 * be a transient write error and maybe the block will
		 * be remapped.  Nothing we can do but to retry the
		 * write and hope for the best.
		 */
		ext4_msg(sb, KERN_ERR, "previous I/O error to "
		       "superblock detected");
		clear_buffer_write_io_error(sbh);
		set_buffer_uptodate(sbh);
	}
	get_bh(sbh);
	/* Clear potential dirty bit if it was journalled update */
	clear_buffer_dirty(sbh);
	sbh->b_end_io = end_buffer_write_sync;
	submit_bh(REQ_OP_WRITE | REQ_SYNC |
		  (test_opt(sb, BARRIER) ? REQ_FUA : 0), sbh);
	wait_on_buffer(sbh);
	if (buffer_write_io_error(sbh)) {
		ext4_msg(sb, KERN_ERR, "I/O error while writing "
		       "superblock");
		clear_buffer_write_io_error(sbh);
		set_buffer_uptodate(sbh);
		return -EIO;
	}
	return 0;
}

/*
 * Have we just finished recovery?  If so, and if we are mounting (or
 * remounting) the filesystem readonly, then we will end up with a
 * consistent fs on disk.  Record that fact.
 */
static int ext4_mark_recovery_complete(struct super_block *sb,
				       struct ext4_super_block *es)
{
	int err;
	journal_t *journal = EXT4_SB(sb)->s_journal;

	if (!ext4_has_feature_journal(sb)) {
		if (journal != NULL) {
			ext4_error(sb, "Journal got removed while the fs was "
				   "mounted!");
			return -EFSCORRUPTED;
		}
		return 0;
	}
	jbd2_journal_lock_updates(journal);
	err = jbd2_journal_flush(journal, 0);
	if (err < 0)
		goto out;

	if (sb_rdonly(sb) && (ext4_has_feature_journal_needs_recovery(sb) ||
	    ext4_has_feature_orphan_present(sb))) {
		if (!ext4_orphan_file_empty(sb)) {
			ext4_error(sb, "Orphan file not empty on read-only fs.");
			err = -EFSCORRUPTED;
			goto out;
		}
		ext4_clear_feature_journal_needs_recovery(sb);
		ext4_clear_feature_orphan_present(sb);
		ext4_commit_super(sb);
	}
out:
	jbd2_journal_unlock_updates(journal);
	return err;
}

/*
 * If we are mounting (or read-write remounting) a filesystem whose journal
 * has recorded an error from a previous lifetime, move that error to the
 * main filesystem now.
 */
static int ext4_clear_journal_err(struct super_block *sb,
				   struct ext4_super_block *es)
{
	journal_t *journal;
	int j_errno;
	const char *errstr;

	if (!ext4_has_feature_journal(sb)) {
		ext4_error(sb, "Journal got removed while the fs was mounted!");
		return -EFSCORRUPTED;
	}

	journal = EXT4_SB(sb)->s_journal;

	/*
	 * Now check for any error status which may have been recorded in the
	 * journal by a prior ext4_error() or ext4_abort()
	 */

	j_errno = jbd2_journal_errno(journal);
	if (j_errno) {
		char nbuf[16];

		errstr = ext4_decode_error(sb, j_errno, nbuf);
		ext4_warning(sb, "Filesystem error recorded "
			     "from previous mount: %s", errstr);
		ext4_warning(sb, "Marking fs in need of filesystem check.");

		EXT4_SB(sb)->s_mount_state |= EXT4_ERROR_FS;
		es->s_state |= cpu_to_le16(EXT4_ERROR_FS);
		ext4_commit_super(sb);

		jbd2_journal_clear_err(journal);
		jbd2_journal_update_sb_errno(journal);
	}
	return 0;
}

/*
 * Force the running and committing transactions to commit,
 * and wait on the commit.
 */
int ext4_force_commit(struct super_block *sb)
{
	journal_t *journal;

	if (sb_rdonly(sb))
		return 0;

	journal = EXT4_SB(sb)->s_journal;
	return ext4_journal_force_commit(journal);
}

static int ext4_sync_fs(struct super_block *sb, int wait)
{
	int ret = 0;
	tid_t target;
	bool needs_barrier = false;
	struct ext4_sb_info *sbi = EXT4_SB(sb);

	if (unlikely(ext4_forced_shutdown(sbi)))
		return 0;

	trace_ext4_sync_fs(sb, wait);
	flush_workqueue(sbi->rsv_conversion_wq);
	/*
	 * Writeback quota in non-journalled quota case - journalled quota has
	 * no dirty dquots
	 */
	dquot_writeback_dquots(sb, -1);
	/*
	 * Data writeback is possible w/o journal transaction, so barrier must
	 * being sent at the end of the function. But we can skip it if
	 * transaction_commit will do it for us.
	 */
	if (sbi->s_journal) {
		target = jbd2_get_latest_transaction(sbi->s_journal);
		if (wait && sbi->s_journal->j_flags & JBD2_BARRIER &&
		    !jbd2_trans_will_send_data_barrier(sbi->s_journal, target))
			needs_barrier = true;

		if (jbd2_journal_start_commit(sbi->s_journal, &target)) {
			if (wait)
				ret = jbd2_log_wait_commit(sbi->s_journal,
							   target);
		}
	} else if (wait && test_opt(sb, BARRIER))
		needs_barrier = true;
	if (needs_barrier) {
		int err;
		err = blkdev_issue_flush(sb->s_bdev);
		if (!ret)
			ret = err;
	}

	return ret;
}

/*
 * LVM calls this function before a (read-only) snapshot is created.  This
 * gives us a chance to flush the journal completely and mark the fs clean.
 *
 * Note that only this function cannot bring a filesystem to be in a clean
 * state independently. It relies on upper layer to stop all data & metadata
 * modifications.
 */
static int ext4_freeze(struct super_block *sb)
{
	int error = 0;
	journal_t *journal;

	if (sb_rdonly(sb))
		return 0;

	journal = EXT4_SB(sb)->s_journal;

	if (journal) {
		/* Now we set up the journal barrier. */
		jbd2_journal_lock_updates(journal);

		/*
		 * Don't clear the needs_recovery flag if we failed to
		 * flush the journal.
		 */
		error = jbd2_journal_flush(journal, 0);
		if (error < 0)
			goto out;

		/* Journal blocked and flushed, clear needs_recovery flag. */
		ext4_clear_feature_journal_needs_recovery(sb);
		if (ext4_orphan_file_empty(sb))
			ext4_clear_feature_orphan_present(sb);
	}

	error = ext4_commit_super(sb);
out:
	if (journal)
		/* we rely on upper layer to stop further updates */
		jbd2_journal_unlock_updates(journal);
	return error;
}

/*
 * Called by LVM after the snapshot is done.  We need to reset the RECOVER
 * flag here, even though the filesystem is not technically dirty yet.
 */
static int ext4_unfreeze(struct super_block *sb)
{
	if (sb_rdonly(sb) || ext4_forced_shutdown(EXT4_SB(sb)))
		return 0;

	if (EXT4_SB(sb)->s_journal) {
		/* Reset the needs_recovery flag before the fs is unlocked. */
		ext4_set_feature_journal_needs_recovery(sb);
		if (ext4_has_feature_orphan_file(sb))
			ext4_set_feature_orphan_present(sb);
	}

	ext4_commit_super(sb);
	return 0;
}

/*
 * Structure to save mount options for ext4_remount's benefit
 */
struct ext4_mount_options {
	unsigned long s_mount_opt;
	unsigned long s_mount_opt2;
	kuid_t s_resuid;
	kgid_t s_resgid;
	unsigned long s_commit_interval;
	u32 s_min_batch_time, s_max_batch_time;
#ifdef CONFIG_QUOTA
	int s_jquota_fmt;
	char *s_qf_names[EXT4_MAXQUOTAS];
#endif
};

static int __ext4_remount(struct fs_context *fc, struct super_block *sb)
{
	struct ext4_fs_context *ctx = fc->fs_private;
	struct ext4_super_block *es;
	struct ext4_sb_info *sbi = EXT4_SB(sb);
	unsigned long old_sb_flags;
	struct ext4_mount_options old_opts;
	ext4_group_t g;
	int err = 0;
#ifdef CONFIG_QUOTA
	int enable_quota = 0;
	int i, j;
	char *to_free[EXT4_MAXQUOTAS];
#endif


	/* Store the original options */
	old_sb_flags = sb->s_flags;
	old_opts.s_mount_opt = sbi->s_mount_opt;
	old_opts.s_mount_opt2 = sbi->s_mount_opt2;
	old_opts.s_resuid = sbi->s_resuid;
	old_opts.s_resgid = sbi->s_resgid;
	old_opts.s_commit_interval = sbi->s_commit_interval;
	old_opts.s_min_batch_time = sbi->s_min_batch_time;
	old_opts.s_max_batch_time = sbi->s_max_batch_time;
#ifdef CONFIG_QUOTA
	old_opts.s_jquota_fmt = sbi->s_jquota_fmt;
	for (i = 0; i < EXT4_MAXQUOTAS; i++)
		if (sbi->s_qf_names[i]) {
			char *qf_name = get_qf_name(sb, sbi, i);

			old_opts.s_qf_names[i] = kstrdup(qf_name, GFP_KERNEL);
			if (!old_opts.s_qf_names[i]) {
				for (j = 0; j < i; j++)
					kfree(old_opts.s_qf_names[j]);
				return -ENOMEM;
			}
		} else
			old_opts.s_qf_names[i] = NULL;
#endif
	if (!(ctx->spec & EXT4_SPEC_JOURNAL_IOPRIO)) {
		if (sbi->s_journal && sbi->s_journal->j_task->io_context)
			ctx->journal_ioprio =
				sbi->s_journal->j_task->io_context->ioprio;
		else
			ctx->journal_ioprio = DEFAULT_JOURNAL_IOPRIO;

	}

	ext4_apply_options(fc, sb);

	if ((old_opts.s_mount_opt & EXT4_MOUNT_JOURNAL_CHECKSUM) ^
	    test_opt(sb, JOURNAL_CHECKSUM)) {
		ext4_msg(sb, KERN_ERR, "changing journal_checksum "
			 "during remount not supported; ignoring");
		sbi->s_mount_opt ^= EXT4_MOUNT_JOURNAL_CHECKSUM;
	}

	if (test_opt(sb, DATA_FLAGS) == EXT4_MOUNT_JOURNAL_DATA) {
		if (test_opt2(sb, EXPLICIT_DELALLOC)) {
			ext4_msg(sb, KERN_ERR, "can't mount with "
				 "both data=journal and delalloc");
			err = -EINVAL;
			goto restore_opts;
		}
		if (test_opt(sb, DIOREAD_NOLOCK)) {
			ext4_msg(sb, KERN_ERR, "can't mount with "
				 "both data=journal and dioread_nolock");
			err = -EINVAL;
			goto restore_opts;
		}
	} else if (test_opt(sb, DATA_FLAGS) == EXT4_MOUNT_ORDERED_DATA) {
		if (test_opt(sb, JOURNAL_ASYNC_COMMIT)) {
			ext4_msg(sb, KERN_ERR, "can't mount with "
				"journal_async_commit in data=ordered mode");
			err = -EINVAL;
			goto restore_opts;
		}
	}

	if ((sbi->s_mount_opt ^ old_opts.s_mount_opt) & EXT4_MOUNT_NO_MBCACHE) {
		ext4_msg(sb, KERN_ERR, "can't enable nombcache during remount");
		err = -EINVAL;
		goto restore_opts;
	}

	if (ext4_test_mount_flag(sb, EXT4_MF_FS_ABORTED))
		ext4_abort(sb, ESHUTDOWN, "Abort forced by user");

	sb->s_flags = (sb->s_flags & ~SB_POSIXACL) |
		(test_opt(sb, POSIX_ACL) ? SB_POSIXACL : 0);

	es = sbi->s_es;

	if (sbi->s_journal) {
		ext4_init_journal_params(sb, sbi->s_journal);
		set_task_ioprio(sbi->s_journal->j_task, ctx->journal_ioprio);
	}

	/* Flush outstanding errors before changing fs state */
	flush_work(&sbi->s_error_work);

	if ((bool)(fc->sb_flags & SB_RDONLY) != sb_rdonly(sb)) {
		if (ext4_test_mount_flag(sb, EXT4_MF_FS_ABORTED)) {
			err = -EROFS;
			goto restore_opts;
		}

		if (fc->sb_flags & SB_RDONLY) {
			err = sync_filesystem(sb);
			if (err < 0)
				goto restore_opts;
			err = dquot_suspend(sb, -1);
			if (err < 0)
				goto restore_opts;

			/*
			 * First of all, the unconditional stuff we have to do
			 * to disable replay of the journal when we next remount
			 */
			sb->s_flags |= SB_RDONLY;

			/*
			 * OK, test if we are remounting a valid rw partition
			 * readonly, and if so set the rdonly flag and then
			 * mark the partition as valid again.
			 */
			if (!(es->s_state & cpu_to_le16(EXT4_VALID_FS)) &&
			    (sbi->s_mount_state & EXT4_VALID_FS))
				es->s_state = cpu_to_le16(sbi->s_mount_state);

			if (sbi->s_journal) {
				/*
				 * We let remount-ro finish even if marking fs
				 * as clean failed...
				 */
				ext4_mark_recovery_complete(sb, es);
			}
		} else {
			/* Make sure we can mount this feature set readwrite */
			if (ext4_has_feature_readonly(sb) ||
			    !ext4_feature_set_ok(sb, 0)) {
				err = -EROFS;
				goto restore_opts;
			}
			/*
			 * Make sure the group descriptor checksums
			 * are sane.  If they aren't, refuse to remount r/w.
			 */
			for (g = 0; g < sbi->s_groups_count; g++) {
				struct ext4_group_desc *gdp =
					ext4_get_group_desc(sb, g, NULL);

				if (!ext4_group_desc_csum_verify(sb, g, gdp)) {
					ext4_msg(sb, KERN_ERR,
	       "ext4_remount: Checksum for group %u failed (%u!=%u)",
		g, le16_to_cpu(ext4_group_desc_csum(sb, g, gdp)),
					       le16_to_cpu(gdp->bg_checksum));
					err = -EFSBADCRC;
					goto restore_opts;
				}
			}

			/*
			 * If we have an unprocessed orphan list hanging
			 * around from a previously readonly bdev mount,
			 * require a full umount/remount for now.
			 */
			if (es->s_last_orphan || !ext4_orphan_file_empty(sb)) {
				ext4_msg(sb, KERN_WARNING, "Couldn't "
				       "remount RDWR because of unprocessed "
				       "orphan inode list.  Please "
				       "umount/remount instead");
				err = -EINVAL;
				goto restore_opts;
			}

			/*
			 * Mounting a RDONLY partition read-write, so reread
			 * and store the current valid flag.  (It may have
			 * been changed by e2fsck since we originally mounted
			 * the partition.)
			 */
			if (sbi->s_journal) {
				err = ext4_clear_journal_err(sb, es);
				if (err)
					goto restore_opts;
			}
			sbi->s_mount_state = (le16_to_cpu(es->s_state) &
					      ~EXT4_FC_REPLAY);

			err = ext4_setup_super(sb, es, 0);
			if (err)
				goto restore_opts;

			sb->s_flags &= ~SB_RDONLY;
			if (ext4_has_feature_mmp(sb))
				if (ext4_multi_mount_protect(sb,
						le64_to_cpu(es->s_mmp_block))) {
					err = -EROFS;
					goto restore_opts;
				}
#ifdef CONFIG_QUOTA
			enable_quota = 1;
#endif
		}
	}

	/*
	 * Reinitialize lazy itable initialization thread based on
	 * current settings
	 */
	if (sb_rdonly(sb) || !test_opt(sb, INIT_INODE_TABLE))
		ext4_unregister_li_request(sb);
	else {
		ext4_group_t first_not_zeroed;
		first_not_zeroed = ext4_has_uninit_itable(sb);
		ext4_register_li_request(sb, first_not_zeroed);
	}

	/*
	 * Handle creation of system zone data early because it can fail.
	 * Releasing of existing data is done when we are sure remount will
	 * succeed.
	 */
	if (test_opt(sb, BLOCK_VALIDITY) && !sbi->s_system_blks) {
		err = ext4_setup_system_zone(sb);
		if (err)
			goto restore_opts;
	}

	if (sbi->s_journal == NULL && !(old_sb_flags & SB_RDONLY)) {
		err = ext4_commit_super(sb);
		if (err)
			goto restore_opts;
	}

#ifdef CONFIG_QUOTA
	/* Release old quota file names */
	for (i = 0; i < EXT4_MAXQUOTAS; i++)
		kfree(old_opts.s_qf_names[i]);
	if (enable_quota) {
		if (sb_any_quota_suspended(sb))
			dquot_resume(sb, -1);
		else if (ext4_has_feature_quota(sb)) {
			err = ext4_enable_quotas(sb);
			if (err)
				goto restore_opts;
		}
	}
#endif
	if (!test_opt(sb, BLOCK_VALIDITY) && sbi->s_system_blks)
		ext4_release_system_zone(sb);

	if (!ext4_has_feature_mmp(sb) || sb_rdonly(sb))
		ext4_stop_mmpd(sbi);

	return 0;

restore_opts:
	sb->s_flags = old_sb_flags;
	sbi->s_mount_opt = old_opts.s_mount_opt;
	sbi->s_mount_opt2 = old_opts.s_mount_opt2;
	sbi->s_resuid = old_opts.s_resuid;
	sbi->s_resgid = old_opts.s_resgid;
	sbi->s_commit_interval = old_opts.s_commit_interval;
	sbi->s_min_batch_time = old_opts.s_min_batch_time;
	sbi->s_max_batch_time = old_opts.s_max_batch_time;
	if (!test_opt(sb, BLOCK_VALIDITY) && sbi->s_system_blks)
		ext4_release_system_zone(sb);
#ifdef CONFIG_QUOTA
	sbi->s_jquota_fmt = old_opts.s_jquota_fmt;
	for (i = 0; i < EXT4_MAXQUOTAS; i++) {
		to_free[i] = get_qf_name(sb, sbi, i);
		rcu_assign_pointer(sbi->s_qf_names[i], old_opts.s_qf_names[i]);
	}
	synchronize_rcu();
	for (i = 0; i < EXT4_MAXQUOTAS; i++)
		kfree(to_free[i]);
#endif
	if (!ext4_has_feature_mmp(sb) || sb_rdonly(sb))
		ext4_stop_mmpd(sbi);
	return err;
}

static int ext4_reconfigure(struct fs_context *fc)
{
	struct super_block *sb = fc->root->d_sb;
	int ret;

	fc->s_fs_info = EXT4_SB(sb);

	ret = ext4_check_opt_consistency(fc, sb);
	if (ret < 0)
		return ret;

	ret = __ext4_remount(fc, sb);
	if (ret < 0)
		return ret;

	ext4_msg(sb, KERN_INFO, "re-mounted. Quota mode: %s.",
		 ext4_quota_mode(sb));

	return 0;
}

#ifdef CONFIG_QUOTA
static int ext4_statfs_project(struct super_block *sb,
			       kprojid_t projid, struct kstatfs *buf)
{
	struct kqid qid;
	struct dquot *dquot;
	u64 limit;
	u64 curblock;

	qid = make_kqid_projid(projid);
	dquot = dqget(sb, qid);
	if (IS_ERR(dquot))
		return PTR_ERR(dquot);
	spin_lock(&dquot->dq_dqb_lock);

	limit = min_not_zero(dquot->dq_dqb.dqb_bsoftlimit,
			     dquot->dq_dqb.dqb_bhardlimit);
	limit >>= sb->s_blocksize_bits;

	if (limit && buf->f_blocks > limit) {
		curblock = (dquot->dq_dqb.dqb_curspace +
			    dquot->dq_dqb.dqb_rsvspace) >> sb->s_blocksize_bits;
		buf->f_blocks = limit;
		buf->f_bfree = buf->f_bavail =
			(buf->f_blocks > curblock) ?
			 (buf->f_blocks - curblock) : 0;
	}

	limit = min_not_zero(dquot->dq_dqb.dqb_isoftlimit,
			     dquot->dq_dqb.dqb_ihardlimit);
	if (limit && buf->f_files > limit) {
		buf->f_files = limit;
		buf->f_ffree =
			(buf->f_files > dquot->dq_dqb.dqb_curinodes) ?
			 (buf->f_files - dquot->dq_dqb.dqb_curinodes) : 0;
	}

	spin_unlock(&dquot->dq_dqb_lock);
	dqput(dquot);
	return 0;
}
#endif

static int ext4_statfs(struct dentry *dentry, struct kstatfs *buf)
{
	struct super_block *sb = dentry->d_sb;
	struct ext4_sb_info *sbi = EXT4_SB(sb);
	struct ext4_super_block *es = sbi->s_es;
	ext4_fsblk_t overhead = 0, resv_blocks;
	s64 bfree;
	resv_blocks = EXT4_C2B(sbi, atomic64_read(&sbi->s_resv_clusters));

	if (!test_opt(sb, MINIX_DF))
		overhead = sbi->s_overhead;

	buf->f_type = EXT4_SUPER_MAGIC;
	buf->f_bsize = sb->s_blocksize;
	buf->f_blocks = ext4_blocks_count(es) - EXT4_C2B(sbi, overhead);
	bfree = percpu_counter_sum_positive(&sbi->s_freeclusters_counter) -
		percpu_counter_sum_positive(&sbi->s_dirtyclusters_counter);
	/* prevent underflow in case that few free space is available */
	buf->f_bfree = EXT4_C2B(sbi, max_t(s64, bfree, 0));
	buf->f_bavail = buf->f_bfree -
			(ext4_r_blocks_count(es) + resv_blocks);
	if (buf->f_bfree < (ext4_r_blocks_count(es) + resv_blocks))
		buf->f_bavail = 0;
	buf->f_files = le32_to_cpu(es->s_inodes_count);
	buf->f_ffree = percpu_counter_sum_positive(&sbi->s_freeinodes_counter);
	buf->f_namelen = EXT4_NAME_LEN;
	buf->f_fsid = uuid_to_fsid(es->s_uuid);

#ifdef CONFIG_QUOTA
	if (ext4_test_inode_flag(dentry->d_inode, EXT4_INODE_PROJINHERIT) &&
	    sb_has_quota_limits_enabled(sb, PRJQUOTA))
		ext4_statfs_project(sb, EXT4_I(dentry->d_inode)->i_projid, buf);
#endif
	return 0;
}


#ifdef CONFIG_QUOTA

/*
 * Helper functions so that transaction is started before we acquire dqio_sem
 * to keep correct lock ordering of transaction > dqio_sem
 */
static inline struct inode *dquot_to_inode(struct dquot *dquot)
{
	return sb_dqopt(dquot->dq_sb)->files[dquot->dq_id.type];
}

static int ext4_write_dquot(struct dquot *dquot)
{
	int ret, err;
	handle_t *handle;
	struct inode *inode;

	inode = dquot_to_inode(dquot);
	handle = ext4_journal_start(inode, EXT4_HT_QUOTA,
				    EXT4_QUOTA_TRANS_BLOCKS(dquot->dq_sb));
	if (IS_ERR(handle))
		return PTR_ERR(handle);
	ret = dquot_commit(dquot);
	err = ext4_journal_stop(handle);
	if (!ret)
		ret = err;
	return ret;
}

static int ext4_acquire_dquot(struct dquot *dquot)
{
	int ret, err;
	handle_t *handle;

	handle = ext4_journal_start(dquot_to_inode(dquot), EXT4_HT_QUOTA,
				    EXT4_QUOTA_INIT_BLOCKS(dquot->dq_sb));
	if (IS_ERR(handle))
		return PTR_ERR(handle);
	ret = dquot_acquire(dquot);
	err = ext4_journal_stop(handle);
	if (!ret)
		ret = err;
	return ret;
}

static int ext4_release_dquot(struct dquot *dquot)
{
	int ret, err;
	handle_t *handle;

	handle = ext4_journal_start(dquot_to_inode(dquot), EXT4_HT_QUOTA,
				    EXT4_QUOTA_DEL_BLOCKS(dquot->dq_sb));
	if (IS_ERR(handle)) {
		/* Release dquot anyway to avoid endless cycle in dqput() */
		dquot_release(dquot);
		return PTR_ERR(handle);
	}
	ret = dquot_release(dquot);
	err = ext4_journal_stop(handle);
	if (!ret)
		ret = err;
	return ret;
}

static int ext4_mark_dquot_dirty(struct dquot *dquot)
{
	struct super_block *sb = dquot->dq_sb;

	if (ext4_is_quota_journalled(sb)) {
		dquot_mark_dquot_dirty(dquot);
		return ext4_write_dquot(dquot);
	} else {
		return dquot_mark_dquot_dirty(dquot);
	}
}

static int ext4_write_info(struct super_block *sb, int type)
{
	int ret, err;
	handle_t *handle;

	/* Data block + inode block */
	handle = ext4_journal_start_sb(sb, EXT4_HT_QUOTA, 2);
	if (IS_ERR(handle))
		return PTR_ERR(handle);
	ret = dquot_commit_info(sb, type);
	err = ext4_journal_stop(handle);
	if (!ret)
		ret = err;
	return ret;
}

static void lockdep_set_quota_inode(struct inode *inode, int subclass)
{
	struct ext4_inode_info *ei = EXT4_I(inode);

	/* The first argument of lockdep_set_subclass has to be
	 * *exactly* the same as the argument to init_rwsem() --- in
	 * this case, in init_once() --- or lockdep gets unhappy
	 * because the name of the lock is set using the
	 * stringification of the argument to init_rwsem().
	 */
	(void) ei;	/* shut up clang warning if !CONFIG_LOCKDEP */
	lockdep_set_subclass(&ei->i_data_sem, subclass);
}

/*
 * Standard function to be called on quota_on
 */
static int ext4_quota_on(struct super_block *sb, int type, int format_id,
			 const struct path *path)
{
	int err;

	if (!test_opt(sb, QUOTA))
		return -EINVAL;

	/* Quotafile not on the same filesystem? */
	if (path->dentry->d_sb != sb)
		return -EXDEV;

	/* Quota already enabled for this file? */
	if (IS_NOQUOTA(d_inode(path->dentry)))
		return -EBUSY;

	/* Journaling quota? */
	if (EXT4_SB(sb)->s_qf_names[type]) {
		/* Quotafile not in fs root? */
		if (path->dentry->d_parent != sb->s_root)
			ext4_msg(sb, KERN_WARNING,
				"Quota file not on filesystem root. "
				"Journaled quota will not work");
		sb_dqopt(sb)->flags |= DQUOT_NOLIST_DIRTY;
	} else {
		/*
		 * Clear the flag just in case mount options changed since
		 * last time.
		 */
		sb_dqopt(sb)->flags &= ~DQUOT_NOLIST_DIRTY;
	}

	/*
	 * When we journal data on quota file, we have to flush journal to see
	 * all updates to the file when we bypass pagecache...
	 */
	if (EXT4_SB(sb)->s_journal &&
	    ext4_should_journal_data(d_inode(path->dentry))) {
		/*
		 * We don't need to lock updates but journal_flush() could
		 * otherwise be livelocked...
		 */
		jbd2_journal_lock_updates(EXT4_SB(sb)->s_journal);
		err = jbd2_journal_flush(EXT4_SB(sb)->s_journal, 0);
		jbd2_journal_unlock_updates(EXT4_SB(sb)->s_journal);
		if (err)
			return err;
	}

	lockdep_set_quota_inode(path->dentry->d_inode, I_DATA_SEM_QUOTA);
	err = dquot_quota_on(sb, type, format_id, path);
	if (!err) {
		struct inode *inode = d_inode(path->dentry);
		handle_t *handle;

		/*
		 * Set inode flags to prevent userspace from messing with quota
		 * files. If this fails, we return success anyway since quotas
		 * are already enabled and this is not a hard failure.
		 */
		inode_lock(inode);
		handle = ext4_journal_start(inode, EXT4_HT_QUOTA, 1);
		if (IS_ERR(handle))
			goto unlock_inode;
		EXT4_I(inode)->i_flags |= EXT4_NOATIME_FL | EXT4_IMMUTABLE_FL;
		inode_set_flags(inode, S_NOATIME | S_IMMUTABLE,
				S_NOATIME | S_IMMUTABLE);
		err = ext4_mark_inode_dirty(handle, inode);
		ext4_journal_stop(handle);
	unlock_inode:
		inode_unlock(inode);
		if (err)
			dquot_quota_off(sb, type);
	}
	if (err)
		lockdep_set_quota_inode(path->dentry->d_inode,
					     I_DATA_SEM_NORMAL);
	return err;
}

static inline bool ext4_check_quota_inum(int type, unsigned long qf_inum)
{
	switch (type) {
	case USRQUOTA:
		return qf_inum == EXT4_USR_QUOTA_INO;
	case GRPQUOTA:
		return qf_inum == EXT4_GRP_QUOTA_INO;
	case PRJQUOTA:
		return qf_inum >= EXT4_GOOD_OLD_FIRST_INO;
	default:
		BUG();
	}
}

static int ext4_quota_enable(struct super_block *sb, int type, int format_id,
			     unsigned int flags)
{
	int err;
	struct inode *qf_inode;
	unsigned long qf_inums[EXT4_MAXQUOTAS] = {
		le32_to_cpu(EXT4_SB(sb)->s_es->s_usr_quota_inum),
		le32_to_cpu(EXT4_SB(sb)->s_es->s_grp_quota_inum),
		le32_to_cpu(EXT4_SB(sb)->s_es->s_prj_quota_inum)
	};

	BUG_ON(!ext4_has_feature_quota(sb));

	if (!qf_inums[type])
		return -EPERM;

	if (!ext4_check_quota_inum(type, qf_inums[type])) {
		ext4_error(sb, "Bad quota inum: %lu, type: %d",
				qf_inums[type], type);
		return -EUCLEAN;
	}

	qf_inode = ext4_iget(sb, qf_inums[type], EXT4_IGET_SPECIAL);
	if (IS_ERR(qf_inode)) {
		ext4_error(sb, "Bad quota inode: %lu, type: %d",
				qf_inums[type], type);
		return PTR_ERR(qf_inode);
	}

	/* Don't account quota for quota files to avoid recursion */
	qf_inode->i_flags |= S_NOQUOTA;
	lockdep_set_quota_inode(qf_inode, I_DATA_SEM_QUOTA);
	err = dquot_load_quota_inode(qf_inode, type, format_id, flags);
	if (err)
		lockdep_set_quota_inode(qf_inode, I_DATA_SEM_NORMAL);
	iput(qf_inode);

	return err;
}

/* Enable usage tracking for all quota types. */
int ext4_enable_quotas(struct super_block *sb)
{
	int type, err = 0;
	unsigned long qf_inums[EXT4_MAXQUOTAS] = {
		le32_to_cpu(EXT4_SB(sb)->s_es->s_usr_quota_inum),
		le32_to_cpu(EXT4_SB(sb)->s_es->s_grp_quota_inum),
		le32_to_cpu(EXT4_SB(sb)->s_es->s_prj_quota_inum)
	};
	bool quota_mopt[EXT4_MAXQUOTAS] = {
		test_opt(sb, USRQUOTA),
		test_opt(sb, GRPQUOTA),
		test_opt(sb, PRJQUOTA),
	};

	sb_dqopt(sb)->flags |= DQUOT_QUOTA_SYS_FILE | DQUOT_NOLIST_DIRTY;
	for (type = 0; type < EXT4_MAXQUOTAS; type++) {
		if (qf_inums[type]) {
			err = ext4_quota_enable(sb, type, QFMT_VFS_V1,
				DQUOT_USAGE_ENABLED |
				(quota_mopt[type] ? DQUOT_LIMITS_ENABLED : 0));
			if (err) {
				ext4_warning(sb,
					"Failed to enable quota tracking "
					"(type=%d, err=%d, ino=%lu). "
					"Please run e2fsck to fix.", type,
					err, qf_inums[type]);
				for (type--; type >= 0; type--) {
					struct inode *inode;

					inode = sb_dqopt(sb)->files[type];
					if (inode)
						inode = igrab(inode);
					dquot_quota_off(sb, type);
					if (inode) {
						lockdep_set_quota_inode(inode,
							I_DATA_SEM_NORMAL);
						iput(inode);
					}
				}

				return err;
			}
		}
	}
	return 0;
}

static int ext4_quota_off(struct super_block *sb, int type)
{
	struct inode *inode = sb_dqopt(sb)->files[type];
	handle_t *handle;
	int err;

	/* Force all delayed allocation blocks to be allocated.
	 * Caller already holds s_umount sem */
	if (test_opt(sb, DELALLOC))
		sync_filesystem(sb);

	if (!inode || !igrab(inode))
		goto out;

	err = dquot_quota_off(sb, type);
	if (err || ext4_has_feature_quota(sb))
		goto out_put;

	inode_lock(inode);
	/*
	 * Update modification times of quota files when userspace can
	 * start looking at them. If we fail, we return success anyway since
	 * this is not a hard failure and quotas are already disabled.
	 */
	handle = ext4_journal_start(inode, EXT4_HT_QUOTA, 1);
	if (IS_ERR(handle)) {
		err = PTR_ERR(handle);
		goto out_unlock;
	}
	EXT4_I(inode)->i_flags &= ~(EXT4_NOATIME_FL | EXT4_IMMUTABLE_FL);
	inode_set_flags(inode, 0, S_NOATIME | S_IMMUTABLE);
	inode->i_mtime = inode->i_ctime = current_time(inode);
	err = ext4_mark_inode_dirty(handle, inode);
	ext4_journal_stop(handle);
out_unlock:
	inode_unlock(inode);
out_put:
	lockdep_set_quota_inode(inode, I_DATA_SEM_NORMAL);
	iput(inode);
	return err;
out:
	return dquot_quota_off(sb, type);
}

/* Read data from quotafile - avoid pagecache and such because we cannot afford
 * acquiring the locks... As quota files are never truncated and quota code
 * itself serializes the operations (and no one else should touch the files)
 * we don't have to be afraid of races */
static ssize_t ext4_quota_read(struct super_block *sb, int type, char *data,
			       size_t len, loff_t off)
{
	struct inode *inode = sb_dqopt(sb)->files[type];
	ext4_lblk_t blk = off >> EXT4_BLOCK_SIZE_BITS(sb);
	int offset = off & (sb->s_blocksize - 1);
	int tocopy;
	size_t toread;
	struct buffer_head *bh;
	loff_t i_size = i_size_read(inode);

	if (off > i_size)
		return 0;
	if (off+len > i_size)
		len = i_size-off;
	toread = len;
	while (toread > 0) {
		tocopy = sb->s_blocksize - offset < toread ?
				sb->s_blocksize - offset : toread;
		bh = ext4_bread(NULL, inode, blk, 0);
		if (IS_ERR(bh))
			return PTR_ERR(bh);
		if (!bh)	/* A hole? */
			memset(data, 0, tocopy);
		else
			memcpy(data, bh->b_data+offset, tocopy);
		brelse(bh);
		offset = 0;
		toread -= tocopy;
		data += tocopy;
		blk++;
	}
	return len;
}

/* Write to quotafile (we know the transaction is already started and has
 * enough credits) */
static ssize_t ext4_quota_write(struct super_block *sb, int type,
				const char *data, size_t len, loff_t off)
{
	struct inode *inode = sb_dqopt(sb)->files[type];
	ext4_lblk_t blk = off >> EXT4_BLOCK_SIZE_BITS(sb);
	int err = 0, err2 = 0, offset = off & (sb->s_blocksize - 1);
	int retries = 0;
	struct buffer_head *bh;
	handle_t *handle = journal_current_handle();

	if (!handle) {
		ext4_msg(sb, KERN_WARNING, "Quota write (off=%llu, len=%llu)"
			" cancelled because transaction is not started",
			(unsigned long long)off, (unsigned long long)len);
		return -EIO;
	}
	/*
	 * Since we account only one data block in transaction credits,
	 * then it is impossible to cross a block boundary.
	 */
	if (sb->s_blocksize - offset < len) {
		ext4_msg(sb, KERN_WARNING, "Quota write (off=%llu, len=%llu)"
			" cancelled because not block aligned",
			(unsigned long long)off, (unsigned long long)len);
		return -EIO;
	}

	do {
		bh = ext4_bread(handle, inode, blk,
				EXT4_GET_BLOCKS_CREATE |
				EXT4_GET_BLOCKS_METADATA_NOFAIL);
	} while (PTR_ERR(bh) == -ENOSPC &&
		 ext4_should_retry_alloc(inode->i_sb, &retries));
	if (IS_ERR(bh))
		return PTR_ERR(bh);
	if (!bh)
		goto out;
	BUFFER_TRACE(bh, "get write access");
	err = ext4_journal_get_write_access(handle, sb, bh, EXT4_JTR_NONE);
	if (err) {
		brelse(bh);
		return err;
	}
	lock_buffer(bh);
	memcpy(bh->b_data+offset, data, len);
	flush_dcache_page(bh->b_page);
	unlock_buffer(bh);
	err = ext4_handle_dirty_metadata(handle, NULL, bh);
	brelse(bh);
out:
	if (inode->i_size < off + len) {
		i_size_write(inode, off + len);
		EXT4_I(inode)->i_disksize = inode->i_size;
		err2 = ext4_mark_inode_dirty(handle, inode);
		if (unlikely(err2 && !err))
			err = err2;
	}
	return err ? err : len;
}
#endif

#if !defined(CONFIG_EXT2_FS) && !defined(CONFIG_EXT2_FS_MODULE) && defined(CONFIG_EXT4_USE_FOR_EXT2)
static inline void register_as_ext2(void)
{
	int err = register_filesystem(&ext2_fs_type);
	if (err)
		printk(KERN_WARNING
		       "EXT4-fs: Unable to register as ext2 (%d)\n", err);
}

static inline void unregister_as_ext2(void)
{
	unregister_filesystem(&ext2_fs_type);
}

static inline int ext2_feature_set_ok(struct super_block *sb)
{
	if (ext4_has_unknown_ext2_incompat_features(sb))
		return 0;
	if (sb_rdonly(sb))
		return 1;
	if (ext4_has_unknown_ext2_ro_compat_features(sb))
		return 0;
	return 1;
}
#else
static inline void register_as_ext2(void) { }
static inline void unregister_as_ext2(void) { }
static inline int ext2_feature_set_ok(struct super_block *sb) { return 0; }
#endif

static inline void register_as_ext3(void)
{
	int err = register_filesystem(&ext3_fs_type);
	if (err)
		printk(KERN_WARNING
		       "EXT4-fs: Unable to register as ext3 (%d)\n", err);
}

static inline void unregister_as_ext3(void)
{
	unregister_filesystem(&ext3_fs_type);
}

static inline int ext3_feature_set_ok(struct super_block *sb)
{
	if (ext4_has_unknown_ext3_incompat_features(sb))
		return 0;
	if (!ext4_has_feature_journal(sb))
		return 0;
	if (sb_rdonly(sb))
		return 1;
	if (ext4_has_unknown_ext3_ro_compat_features(sb))
		return 0;
	return 1;
}

static struct file_system_type ext4_fs_type = {
	.owner			= THIS_MODULE,
	.name			= "ext4",
	.init_fs_context	= ext4_init_fs_context,
	.parameters		= ext4_param_specs,
	.kill_sb		= kill_block_super,
	.fs_flags		= FS_REQUIRES_DEV | FS_ALLOW_IDMAP,
};
MODULE_ALIAS_FS("ext4");

/* Shared across all ext4 file systems */
wait_queue_head_t ext4__ioend_wq[EXT4_WQ_HASH_SZ];

static int __init ext4_init_fs(void)
{
	int i, err;

	ratelimit_state_init(&ext4_mount_msg_ratelimit, 30 * HZ, 64);
	ext4_li_info = NULL;

	/* Build-time check for flags consistency */
	ext4_check_flag_values();

	for (i = 0; i < EXT4_WQ_HASH_SZ; i++)
		init_waitqueue_head(&ext4__ioend_wq[i]);

	err = ext4_init_es();
	if (err)
		return err;

	err = ext4_init_pending();
	if (err)
		goto out7;

	err = ext4_init_post_read_processing();
	if (err)
		goto out6;

	err = ext4_init_pageio();
	if (err)
		goto out5;

	err = ext4_init_system_zone();
	if (err)
		goto out4;

	err = ext4_init_sysfs();
	if (err)
		goto out3;

	err = ext4_init_mballoc();
	if (err)
		goto out2;
	err = init_inodecache();
	if (err)
		goto out1;

	err = ext4_fc_init_dentry_cache();
	if (err)
		goto out05;

	register_as_ext3();
	register_as_ext2();
	err = register_filesystem(&ext4_fs_type);
	if (err)
		goto out;

	return 0;
out:
	unregister_as_ext2();
	unregister_as_ext3();
	ext4_fc_destroy_dentry_cache();
out05:
	destroy_inodecache();
out1:
	ext4_exit_mballoc();
out2:
	ext4_exit_sysfs();
out3:
	ext4_exit_system_zone();
out4:
	ext4_exit_pageio();
out5:
	ext4_exit_post_read_processing();
out6:
	ext4_exit_pending();
out7:
	ext4_exit_es();

	return err;
}

static void __exit ext4_exit_fs(void)
{
	ext4_destroy_lazyinit_thread();
	unregister_as_ext2();
	unregister_as_ext3();
	unregister_filesystem(&ext4_fs_type);
	ext4_fc_destroy_dentry_cache();
	destroy_inodecache();
	ext4_exit_mballoc();
	ext4_exit_sysfs();
	ext4_exit_system_zone();
	ext4_exit_pageio();
	ext4_exit_post_read_processing();
	ext4_exit_es();
	ext4_exit_pending();
}

MODULE_AUTHOR("Remy Card, Stephen Tweedie, Andrew Morton, Andreas Dilger, Theodore Ts'o and others");
MODULE_DESCRIPTION("Fourth Extended Filesystem");
MODULE_LICENSE("GPL");
MODULE_SOFTDEP("pre: crc32c");
module_init(ext4_init_fs)
module_exit(ext4_exit_fs)<|MERGE_RESOLUTION|>--- conflicted
+++ resolved
@@ -1205,12 +1205,9 @@
 	 */
 	ext4_unregister_sysfs(sb);
 
-<<<<<<< HEAD
-=======
 	if (___ratelimit(&ext4_mount_msg_ratelimit, "EXT4-fs unmount"))
 		ext4_msg(sb, KERN_INFO, "unmounting filesystem.");
 
->>>>>>> d60c95ef
 	ext4_unregister_li_request(sb);
 	ext4_quota_off_umount(sb);
 
@@ -2004,29 +2001,10 @@
 {
 	int err;
 
-<<<<<<< HEAD
-	if (!ext4_has_feature_encrypt(sb)) {
-		ext4_msg(sb, KERN_WARNING,
-			 "test_dummy_encryption requires encrypt feature");
-		return -1;
-	}
-
-	/*
-	 * This mount option is just for testing, and it's not worthwhile to
-	 * implement the extra complexity (e.g. RCU protection) that would be
-	 * needed to allow it to be set or changed during remount.  We do allow
-	 * it to be specified during remount, but only if there is no change.
-	 */
-	if (is_remount && !sbi->s_dummy_enc_policy.policy) {
-		ext4_msg(sb, KERN_WARNING,
-			 "Can't set test_dummy_encryption on remount");
-		return -1;
-=======
 	if (!IS_ENABLED(CONFIG_FS_ENCRYPTION)) {
 		ext4_msg(NULL, KERN_WARNING,
 			 "test_dummy_encryption option not supported");
 		return -EINVAL;
->>>>>>> d60c95ef
 	}
 	err = fscrypt_parse_test_dummy_encryption(param,
 						  &ctx->dummy_enc_policy);
@@ -2038,18 +2016,7 @@
 			 "Conflicting test_dummy_encryption options");
 		return -EINVAL;
 	}
-<<<<<<< HEAD
-	ext4_msg(sb, KERN_WARNING, "Test dummy encryption mode enabled");
-	return 1;
-#else
-	ext4_msg(sb, KERN_WARNING,
-		 "test_dummy_encryption option not supported");
-	return -1;
-
-#endif
-=======
 	return err;
->>>>>>> d60c95ef
 }
 
 #define EXT4_SET_CTX(name)						\
@@ -5210,12 +5177,7 @@
 	}
 	sbi->s_itb_per_group = sbi->s_inodes_per_group /
 					sbi->s_inodes_per_block;
-<<<<<<< HEAD
-	sbi->s_desc_per_block = blocksize / EXT4_DESC_SIZE(sb);
-	sbi->s_sbh = bh;
-=======
 	sbi->s_desc_per_block = sb->s_blocksize / EXT4_DESC_SIZE(sb);
->>>>>>> d60c95ef
 	sbi->s_mount_state = le16_to_cpu(es->s_state) & ~EXT4_FC_REPLAY;
 	sbi->s_addr_per_block_bits = ilog2(EXT4_ADDR_PER_BLOCK(sb));
 	sbi->s_desc_per_block_bits = ilog2(EXT4_DESC_PER_BLOCK(sb));
@@ -5299,28 +5261,7 @@
 	INIT_LIST_HEAD(&sbi->s_orphan); /* unlinked but open files */
 	mutex_init(&sbi->s_orphan_lock);
 
-<<<<<<< HEAD
-	/* Initialize fast commit stuff */
-	atomic_set(&sbi->s_fc_subtid, 0);
-	INIT_LIST_HEAD(&sbi->s_fc_q[FC_Q_MAIN]);
-	INIT_LIST_HEAD(&sbi->s_fc_q[FC_Q_STAGING]);
-	INIT_LIST_HEAD(&sbi->s_fc_dentry_q[FC_Q_MAIN]);
-	INIT_LIST_HEAD(&sbi->s_fc_dentry_q[FC_Q_STAGING]);
-	sbi->s_fc_bytes = 0;
-	ext4_clear_mount_flag(sb, EXT4_MF_FC_INELIGIBLE);
-	sbi->s_fc_ineligible_tid = 0;
-	spin_lock_init(&sbi->s_fc_lock);
-	memset(&sbi->s_fc_stats, 0, sizeof(sbi->s_fc_stats));
-	sbi->s_fc_replay_state.fc_regions = NULL;
-	sbi->s_fc_replay_state.fc_regions_size = 0;
-	sbi->s_fc_replay_state.fc_regions_used = 0;
-	sbi->s_fc_replay_state.fc_regions_valid = 0;
-	sbi->s_fc_replay_state.fc_modified_inodes = NULL;
-	sbi->s_fc_replay_state.fc_modified_inodes_size = 0;
-	sbi->s_fc_replay_state.fc_modified_inodes_used = 0;
-=======
 	ext4_fast_commit_init(sb);
->>>>>>> d60c95ef
 
 	sb->s_root = NULL;
 
