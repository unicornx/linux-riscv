--- conflicted
+++ resolved
@@ -3884,8 +3884,6 @@
 		thisgrp_len = min_t(unsigned int, (unsigned int)len,
 			EXT4_BLOCKS_PER_GROUP(sb) - EXT4_C2B(sbi, blkoff));
 		clen = EXT4_NUM_B2C(sbi, thisgrp_len);
-<<<<<<< HEAD
-=======
 
 		if (!ext4_sb_block_valid(sb, NULL, block, thisgrp_len)) {
 			ext4_error(sb, "Marking blocks in system zone - "
@@ -3894,7 +3892,6 @@
 			bitmap_bh = NULL;
 			break;
 		}
->>>>>>> d60c95ef
 
 		bitmap_bh = ext4_read_block_bitmap(sb, group);
 		if (IS_ERR(bitmap_bh)) {
@@ -3917,15 +3914,9 @@
 
 		clen_changed = clen - already;
 		if (state)
-<<<<<<< HEAD
-			ext4_set_bits(bitmap_bh->b_data, blkoff, clen);
-		else
-			mb_test_and_clear_bits(bitmap_bh->b_data, blkoff, clen);
-=======
 			mb_set_bits(bitmap_bh->b_data, blkoff, clen);
 		else
 			mb_clear_bits(bitmap_bh->b_data, blkoff, clen);
->>>>>>> d60c95ef
 		if (ext4_has_group_desc_csum(sb) &&
 		    (gdp->bg_flags & cpu_to_le16(EXT4_BG_BLOCK_UNINIT))) {
 			gdp->bg_flags &= cpu_to_le16(~EXT4_BG_BLOCK_UNINIT);
@@ -6480,11 +6471,7 @@
  */
 int ext4_trim_fs(struct super_block *sb, struct fstrim_range *range)
 {
-<<<<<<< HEAD
-	struct request_queue *q = bdev_get_queue(sb->s_bdev);
-=======
 	unsigned int discard_granularity = bdev_discard_granularity(sb->s_bdev);
->>>>>>> d60c95ef
 	struct ext4_group_info *grp;
 	ext4_group_t group, first_group, last_group;
 	ext4_grpblk_t cnt = 0, first_cluster, last_cluster;
@@ -6505,15 +6492,9 @@
 	    range->len < sb->s_blocksize)
 		return -EINVAL;
 	/* No point to try to trim less than discard granularity */
-<<<<<<< HEAD
-	if (range->minlen < q->limits.discard_granularity) {
-		minlen = EXT4_NUM_B2C(EXT4_SB(sb),
-			q->limits.discard_granularity >> sb->s_blocksize_bits);
-=======
 	if (range->minlen < discard_granularity) {
 		minlen = EXT4_NUM_B2C(EXT4_SB(sb),
 				discard_granularity >> sb->s_blocksize_bits);
->>>>>>> d60c95ef
 		if (minlen > EXT4_CLUSTERS_PER_GROUP(sb))
 			goto out;
 	}
