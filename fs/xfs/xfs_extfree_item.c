--- conflicted
+++ resolved
@@ -476,13 +476,8 @@
 	error = xfs_trans_free_extent(tp, EFD_ITEM(done),
 			free->xefi_startblock,
 			free->xefi_blockcount,
-<<<<<<< HEAD
-			&free->xefi_oinfo, free->xefi_skip_discard);
-	kmem_cache_free(xfs_bmap_free_item_zone, free);
-=======
 			&oinfo, free->xefi_flags & XFS_EFI_SKIP_DISCARD);
 	kmem_cache_free(xfs_extfree_item_cache, free);
->>>>>>> d60c95ef
 	return error;
 }
 
@@ -502,11 +497,7 @@
 	struct xfs_extent_free_item	*free;
 
 	free = container_of(item, struct xfs_extent_free_item, xefi_list);
-<<<<<<< HEAD
-	kmem_cache_free(xfs_bmap_free_item_zone, free);
-=======
 	kmem_cache_free(xfs_extfree_item_cache, free);
->>>>>>> d60c95ef
 }
 
 const struct xfs_defer_op_type xfs_extent_free_defer_type = {
@@ -572,11 +563,7 @@
 	extp->ext_len = free->xefi_blockcount;
 	efdp->efd_next_extent++;
 
-<<<<<<< HEAD
-	kmem_cache_free(xfs_bmap_free_item_zone, free);
-=======
 	kmem_cache_free(xfs_extfree_item_cache, free);
->>>>>>> d60c95ef
 	return error;
 }
 
