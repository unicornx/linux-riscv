// SPDX-License-Identifier: GPL-2.0
/*
 * Copyright (c) 2000-2005 Silicon Graphics, Inc.
 * All Rights Reserved.
 */
#include "xfs.h"
#include "xfs_fs.h"
#include "xfs_shared.h"
#include "xfs_format.h"
#include "xfs_log_format.h"
#include "xfs_trans_resv.h"
#include "xfs_mount.h"
#include "xfs_defer.h"
#include "xfs_da_format.h"
#include "xfs_da_btree.h"
#include "xfs_attr_sf.h"
#include "xfs_inode.h"
#include "xfs_trans.h"
#include "xfs_bmap.h"
#include "xfs_bmap_btree.h"
#include "xfs_attr.h"
#include "xfs_attr_leaf.h"
#include "xfs_attr_remote.h"
#include "xfs_quota.h"
#include "xfs_trans_space.h"
#include "xfs_trace.h"

/*
 * xfs_attr.c
 *
 * Provide the external interfaces to manage attribute lists.
 */

/*========================================================================
 * Function prototypes for the kernel.
 *========================================================================*/

/*
 * Internal routines when attribute list fits inside the inode.
 */
STATIC int xfs_attr_shortform_addname(xfs_da_args_t *args);

/*
 * Internal routines when attribute list is one block.
 */
STATIC int xfs_attr_leaf_get(xfs_da_args_t *args);
STATIC int xfs_attr_leaf_removename(xfs_da_args_t *args);
STATIC int xfs_attr_leaf_hasname(struct xfs_da_args *args, struct xfs_buf **bp);
STATIC int xfs_attr_leaf_try_add(struct xfs_da_args *args, struct xfs_buf *bp);

/*
 * Internal routines when attribute list is more than one block.
 */
STATIC int xfs_attr_node_get(xfs_da_args_t *args);
STATIC void xfs_attr_restore_rmt_blk(struct xfs_da_args *args);
STATIC int xfs_attr_node_addname(struct xfs_delattr_context *dac);
STATIC int xfs_attr_node_addname_find_attr(struct xfs_delattr_context *dac);
STATIC int xfs_attr_node_addname_clear_incomplete(
				struct xfs_delattr_context *dac);
STATIC int xfs_attr_node_hasname(xfs_da_args_t *args,
				 struct xfs_da_state **state);
STATIC int xfs_attr_fillstate(xfs_da_state_t *state);
STATIC int xfs_attr_refillstate(xfs_da_state_t *state);
STATIC int xfs_attr_set_iter(struct xfs_delattr_context *dac,
			     struct xfs_buf **leaf_bp);
STATIC int xfs_attr_node_removename(struct xfs_da_args *args,
				    struct xfs_da_state *state);

int
xfs_inode_hasattr(
	struct xfs_inode	*ip)
{
	if (!XFS_IFORK_Q(ip) ||
	    (ip->i_afp->if_format == XFS_DINODE_FMT_EXTENTS &&
	     ip->i_afp->if_nextents == 0))
		return 0;
	return 1;
}

/*
 * Returns true if the there is exactly only block in the attr fork, in which
 * case the attribute fork consists of a single leaf block entry.
 */
bool
xfs_attr_is_leaf(
	struct xfs_inode	*ip)
{
	struct xfs_ifork	*ifp = ip->i_afp;
	struct xfs_iext_cursor	icur;
	struct xfs_bmbt_irec	imap;

	if (ifp->if_nextents != 1 || ifp->if_format != XFS_DINODE_FMT_EXTENTS)
		return false;

	xfs_iext_first(ifp, &icur);
	xfs_iext_get_extent(ifp, &icur, &imap);
	return imap.br_startoff == 0 && imap.br_blockcount == 1;
}

/*========================================================================
 * Overall external interface routines.
 *========================================================================*/

/*
 * Retrieve an extended attribute and its value.  Must have ilock.
 * Returns 0 on successful retrieval, otherwise an error.
 */
int
xfs_attr_get_ilocked(
	struct xfs_da_args	*args)
{
	ASSERT(xfs_isilocked(args->dp, XFS_ILOCK_SHARED | XFS_ILOCK_EXCL));

	if (!xfs_inode_hasattr(args->dp))
		return -ENOATTR;

	if (args->dp->i_afp->if_format == XFS_DINODE_FMT_LOCAL)
		return xfs_attr_shortform_getvalue(args);
	if (xfs_attr_is_leaf(args->dp))
		return xfs_attr_leaf_get(args);
	return xfs_attr_node_get(args);
}

/*
 * Retrieve an extended attribute by name, and its value if requested.
 *
 * If args->valuelen is zero, then the caller does not want the value, just an
 * indication whether the attribute exists and the size of the value if it
 * exists. The size is returned in args.valuelen.
 *
 * If args->value is NULL but args->valuelen is non-zero, allocate the buffer
 * for the value after existence of the attribute has been determined. The
 * caller always has to free args->value if it is set, no matter if this
 * function was successful or not.
 *
 * If the attribute is found, but exceeds the size limit set by the caller in
 * args->valuelen, return -ERANGE with the size of the attribute that was found
 * in args->valuelen.
 */
int
xfs_attr_get(
	struct xfs_da_args	*args)
{
	uint			lock_mode;
	int			error;

	XFS_STATS_INC(args->dp->i_mount, xs_attr_get);

	if (xfs_is_shutdown(args->dp->i_mount))
		return -EIO;

	args->geo = args->dp->i_mount->m_attr_geo;
	args->whichfork = XFS_ATTR_FORK;
	args->hashval = xfs_da_hashname(args->name, args->namelen);

	/* Entirely possible to look up a name which doesn't exist */
	args->op_flags = XFS_DA_OP_OKNOENT;

	lock_mode = xfs_ilock_attr_map_shared(args->dp);
	error = xfs_attr_get_ilocked(args);
	xfs_iunlock(args->dp, lock_mode);

	return error;
}

/*
 * Calculate how many blocks we need for the new attribute,
 */
STATIC int
xfs_attr_calc_size(
	struct xfs_da_args	*args,
	int			*local)
{
	struct xfs_mount	*mp = args->dp->i_mount;
	int			size;
	int			nblks;

	/*
	 * Determine space new attribute will use, and if it would be
	 * "local" or "remote" (note: local != inline).
	 */
	size = xfs_attr_leaf_newentsize(args, local);
	nblks = XFS_DAENTER_SPACE_RES(mp, XFS_ATTR_FORK);
	if (*local) {
		if (size > (args->geo->blksize / 2)) {
			/* Double split possible */
			nblks *= 2;
		}
	} else {
		/*
		 * Out of line attribute, cannot double split, but
		 * make room for the attribute value itself.
		 */
		uint	dblocks = xfs_attr3_rmt_blocks(mp, args->valuelen);
		nblks += dblocks;
		nblks += XFS_NEXTENTADD_SPACE_RES(mp, dblocks, XFS_ATTR_FORK);
	}

	return nblks;
}

STATIC int
xfs_attr_try_sf_addname(
	struct xfs_inode	*dp,
	struct xfs_da_args	*args)
{

	int			error;

	/*
	 * Build initial attribute list (if required).
	 */
	if (dp->i_afp->if_format == XFS_DINODE_FMT_EXTENTS)
		xfs_attr_shortform_create(args);

	error = xfs_attr_shortform_addname(args);
	if (error == -ENOSPC)
		return error;

	/*
	 * Commit the shortform mods, and we're done.
	 * NOTE: this is also the error path (EEXIST, etc).
	 */
	if (!error && !(args->op_flags & XFS_DA_OP_NOTIME))
		xfs_trans_ichgtime(args->trans, dp, XFS_ICHGTIME_CHG);

	if (xfs_has_wsync(dp->i_mount))
		xfs_trans_set_sync(args->trans);

	return error;
}

/*
 * Check to see if the attr should be upgraded from non-existent or shortform to
 * single-leaf-block attribute list.
 */
static inline bool
xfs_attr_is_shortform(
	struct xfs_inode    *ip)
{
	return ip->i_afp->if_format == XFS_DINODE_FMT_LOCAL ||
	       (ip->i_afp->if_format == XFS_DINODE_FMT_EXTENTS &&
		ip->i_afp->if_nextents == 0);
}

/*
 * Checks to see if a delayed attribute transaction should be rolled.  If so,
 * transaction is finished or rolled as needed.
 */
STATIC int
xfs_attr_trans_roll(
	struct xfs_delattr_context	*dac)
{
	struct xfs_da_args		*args = dac->da_args;
	int				error;

	if (dac->flags & XFS_DAC_DEFER_FINISH) {
		/*
		 * The caller wants us to finish all the deferred ops so that we
		 * avoid pinning the log tail with a large number of deferred
		 * ops.
		 */
		dac->flags &= ~XFS_DAC_DEFER_FINISH;
		error = xfs_defer_finish(&args->trans);
	} else
		error = xfs_trans_roll_inode(&args->trans, args->dp);

	return error;
}

/*
 * Set the attribute specified in @args.
 */
int
xfs_attr_set_args(
	struct xfs_da_args		*args)
{
	struct xfs_buf			*leaf_bp = NULL;
	int				error = 0;
	struct xfs_delattr_context	dac = {
		.da_args	= args,
	};

	do {
		error = xfs_attr_set_iter(&dac, &leaf_bp);
		if (error != -EAGAIN)
			break;

		error = xfs_attr_trans_roll(&dac);
		if (error) {
			if (leaf_bp)
				xfs_trans_brelse(args->trans, leaf_bp);
			return error;
		}
	} while (true);

	return error;
}

STATIC int
xfs_attr_sf_addname(
	struct xfs_delattr_context	*dac,
	struct xfs_buf			**leaf_bp)
{
	struct xfs_da_args		*args = dac->da_args;
	struct xfs_inode		*dp = args->dp;
	int				error = 0;

	/*
	 * Try to add the attr to the attribute list in the inode.
	 */
	error = xfs_attr_try_sf_addname(dp, args);

	/* Should only be 0, -EEXIST or -ENOSPC */
	if (error != -ENOSPC)
		return error;

	/*
	 * It won't fit in the shortform, transform to a leaf block.  GROT:
	 * another possible req'mt for a double-split btree op.
	 */
	error = xfs_attr_shortform_to_leaf(args, leaf_bp);
	if (error)
		return error;

	/*
	 * Prevent the leaf buffer from being unlocked so that a concurrent AIL
	 * push cannot grab the half-baked leaf buffer and run into problems
	 * with the write verifier.
	 */
	xfs_trans_bhold(args->trans, *leaf_bp);

	/*
	 * We're still in XFS_DAS_UNINIT state here.  We've converted
	 * the attr fork to leaf format and will restart with the leaf
	 * add.
	 */
	trace_xfs_attr_sf_addname_return(XFS_DAS_UNINIT, args->dp);
	dac->flags |= XFS_DAC_DEFER_FINISH;
	return -EAGAIN;
}

/*
 * Set the attribute specified in @args.
 * This routine is meant to function as a delayed operation, and may return
 * -EAGAIN when the transaction needs to be rolled.  Calling functions will need
 * to handle this, and recall the function until a successful error code is
 * returned.
 */
int
xfs_attr_set_iter(
	struct xfs_delattr_context	*dac,
	struct xfs_buf			**leaf_bp)
{
	struct xfs_da_args              *args = dac->da_args;
	struct xfs_inode		*dp = args->dp;
	struct xfs_buf			*bp = NULL;
	int				forkoff, error = 0;

	/* State machine switch */
	switch (dac->dela_state) {
	case XFS_DAS_UNINIT:
		/*
		 * If the fork is shortform, attempt to add the attr. If there
		 * is no space, this converts to leaf format and returns
		 * -EAGAIN with the leaf buffer held across the roll. The caller
		 * will deal with a transaction roll error, but otherwise
		 * release the hold once we return with a clean transaction.
		 */
		if (xfs_attr_is_shortform(dp))
			return xfs_attr_sf_addname(dac, leaf_bp);
		if (*leaf_bp != NULL) {
			xfs_trans_bhold_release(args->trans, *leaf_bp);
			*leaf_bp = NULL;
		}

		if (xfs_attr_is_leaf(dp)) {
			error = xfs_attr_leaf_try_add(args, *leaf_bp);
			if (error == -ENOSPC) {
				error = xfs_attr3_leaf_to_node(args);
				if (error)
					return error;

				/*
				 * Finish any deferred work items and roll the
				 * transaction once more.  The goal here is to
				 * call node_addname with the inode and
				 * transaction in the same state (inode locked
				 * and joined, transaction clean) no matter how
				 * we got to this step.
				 *
				 * At this point, we are still in
				 * XFS_DAS_UNINIT, but when we come back, we'll
				 * be a node, so we'll fall down into the node
				 * handling code below
				 */
				dac->flags |= XFS_DAC_DEFER_FINISH;
				trace_xfs_attr_set_iter_return(
					dac->dela_state, args->dp);
				return -EAGAIN;
			} else if (error) {
				return error;
			}

			dac->dela_state = XFS_DAS_FOUND_LBLK;
		} else {
			error = xfs_attr_node_addname_find_attr(dac);
			if (error)
				return error;

			error = xfs_attr_node_addname(dac);
			if (error)
				return error;

			dac->dela_state = XFS_DAS_FOUND_NBLK;
		}
		trace_xfs_attr_set_iter_return(dac->dela_state,	args->dp);
		return -EAGAIN;
	case XFS_DAS_FOUND_LBLK:
		/*
		 * If there was an out-of-line value, allocate the blocks we
		 * identified for its storage and copy the value.  This is done
		 * after we create the attribute so that we don't overflow the
		 * maximum size of a transaction and/or hit a deadlock.
		 */

		/* Open coded xfs_attr_rmtval_set without trans handling */
		if ((dac->flags & XFS_DAC_LEAF_ADDNAME_INIT) == 0) {
			dac->flags |= XFS_DAC_LEAF_ADDNAME_INIT;
			if (args->rmtblkno > 0) {
				error = xfs_attr_rmtval_find_space(dac);
				if (error)
					return error;
			}
		}

		/*
		 * Repeat allocating remote blocks for the attr value until
		 * blkcnt drops to zero.
		 */
		if (dac->blkcnt > 0) {
			error = xfs_attr_rmtval_set_blk(dac);
			if (error)
				return error;
			trace_xfs_attr_set_iter_return(dac->dela_state,
						       args->dp);
			return -EAGAIN;
		}

		error = xfs_attr_rmtval_set_value(args);
		if (error)
			return error;

		/*
		 * If this is not a rename, clear the incomplete flag and we're
		 * done.
		 */
		if (!(args->op_flags & XFS_DA_OP_RENAME)) {
			if (args->rmtblkno > 0)
				error = xfs_attr3_leaf_clearflag(args);
			return error;
		}

		/*
		 * If this is an atomic rename operation, we must "flip" the
		 * incomplete flags on the "new" and "old" attribute/value pairs
		 * so that one disappears and one appears atomically.  Then we
		 * must remove the "old" attribute/value pair.
		 *
		 * In a separate transaction, set the incomplete flag on the
		 * "old" attr and clear the incomplete flag on the "new" attr.
		 */
		error = xfs_attr3_leaf_flipflags(args);
		if (error)
			return error;
		/*
		 * Commit the flag value change and start the next trans in
		 * series.
		 */
		dac->dela_state = XFS_DAS_FLIP_LFLAG;
		trace_xfs_attr_set_iter_return(dac->dela_state, args->dp);
		return -EAGAIN;
	case XFS_DAS_FLIP_LFLAG:
		/*
		 * Dismantle the "old" attribute/value pair by removing a
		 * "remote" value (if it exists).
		 */
		xfs_attr_restore_rmt_blk(args);
		error = xfs_attr_rmtval_invalidate(args);
		if (error)
			return error;

		fallthrough;
	case XFS_DAS_RM_LBLK:
		/* Set state in case xfs_attr_rmtval_remove returns -EAGAIN */
		dac->dela_state = XFS_DAS_RM_LBLK;
		if (args->rmtblkno) {
			error = xfs_attr_rmtval_remove(dac);
			if (error == -EAGAIN)
				trace_xfs_attr_set_iter_return(
					dac->dela_state, args->dp);
			if (error)
				return error;

			dac->dela_state = XFS_DAS_RD_LEAF;
			trace_xfs_attr_set_iter_return(dac->dela_state, args->dp);
			return -EAGAIN;
		}

		fallthrough;
	case XFS_DAS_RD_LEAF:
		/*
		 * This is the last step for leaf format. Read the block with
		 * the old attr, remove the old attr, check for shortform
		 * conversion and return.
		 */
		error = xfs_attr3_leaf_read(args->trans, args->dp, args->blkno,
					   &bp);
		if (error)
			return error;

		xfs_attr3_leaf_remove(bp, args);

		forkoff = xfs_attr_shortform_allfit(bp, dp);
		if (forkoff)
			error = xfs_attr3_leaf_to_shortform(bp, args, forkoff);
			/* bp is gone due to xfs_da_shrink_inode */

		return error;

	case XFS_DAS_FOUND_NBLK:
		/*
		 * Find space for remote blocks and fall into the allocation
		 * state.
		 */
		if (args->rmtblkno > 0) {
			error = xfs_attr_rmtval_find_space(dac);
			if (error)
				return error;
		}

		fallthrough;
	case XFS_DAS_ALLOC_NODE:
		/*
		 * If there was an out-of-line value, allocate the blocks we
		 * identified for its storage and copy the value.  This is done
		 * after we create the attribute so that we don't overflow the
		 * maximum size of a transaction and/or hit a deadlock.
		 */
		dac->dela_state = XFS_DAS_ALLOC_NODE;
		if (args->rmtblkno > 0) {
			if (dac->blkcnt > 0) {
				error = xfs_attr_rmtval_set_blk(dac);
				if (error)
					return error;
				trace_xfs_attr_set_iter_return(
					dac->dela_state, args->dp);
				return -EAGAIN;
			}

			error = xfs_attr_rmtval_set_value(args);
			if (error)
				return error;
		}

		/*
		 * If this was not a rename, clear the incomplete flag and we're
		 * done.
		 */
		if (!(args->op_flags & XFS_DA_OP_RENAME)) {
			if (args->rmtblkno > 0)
				error = xfs_attr3_leaf_clearflag(args);
			goto out;
		}

		/*
		 * If this is an atomic rename operation, we must "flip" the
		 * incomplete flags on the "new" and "old" attribute/value pairs
		 * so that one disappears and one appears atomically.  Then we
		 * must remove the "old" attribute/value pair.
		 *
		 * In a separate transaction, set the incomplete flag on the
		 * "old" attr and clear the incomplete flag on the "new" attr.
		 */
		error = xfs_attr3_leaf_flipflags(args);
		if (error)
			goto out;
		/*
		 * Commit the flag value change and start the next trans in
		 * series
		 */
		dac->dela_state = XFS_DAS_FLIP_NFLAG;
		trace_xfs_attr_set_iter_return(dac->dela_state, args->dp);
		return -EAGAIN;

	case XFS_DAS_FLIP_NFLAG:
		/*
		 * Dismantle the "old" attribute/value pair by removing a
		 * "remote" value (if it exists).
		 */
		xfs_attr_restore_rmt_blk(args);

		error = xfs_attr_rmtval_invalidate(args);
		if (error)
			return error;

		fallthrough;
	case XFS_DAS_RM_NBLK:
		/* Set state in case xfs_attr_rmtval_remove returns -EAGAIN */
		dac->dela_state = XFS_DAS_RM_NBLK;
		if (args->rmtblkno) {
			error = xfs_attr_rmtval_remove(dac);
			if (error == -EAGAIN)
				trace_xfs_attr_set_iter_return(
					dac->dela_state, args->dp);

			if (error)
				return error;

			dac->dela_state = XFS_DAS_CLR_FLAG;
			trace_xfs_attr_set_iter_return(dac->dela_state, args->dp);
			return -EAGAIN;
		}

		fallthrough;
	case XFS_DAS_CLR_FLAG:
		/*
		 * The last state for node format. Look up the old attr and
		 * remove it.
		 */
		error = xfs_attr_node_addname_clear_incomplete(dac);
		break;
	default:
		ASSERT(0);
		break;
	}
out:
	return error;
}


/*
 * Return EEXIST if attr is found, or ENOATTR if not
 */
static int
xfs_attr_lookup(
	struct xfs_da_args	*args)
{
	struct xfs_inode	*dp = args->dp;
	struct xfs_buf		*bp = NULL;
	int			error;

	if (!xfs_inode_hasattr(dp))
		return -ENOATTR;

	if (dp->i_afp->if_format == XFS_DINODE_FMT_LOCAL)
		return xfs_attr_sf_findname(args, NULL, NULL);

	if (xfs_attr_is_leaf(dp)) {
		error = xfs_attr_leaf_hasname(args, &bp);

		if (bp)
			xfs_trans_brelse(args->trans, bp);

		return error;
	}

	return xfs_attr_node_hasname(args, NULL);
}

/*
 * Remove the attribute specified in @args.
 */
int
xfs_attr_remove_args(
	struct xfs_da_args	*args)
{
	int				error;
	struct xfs_delattr_context	dac = {
		.da_args	= args,
	};

	do {
		error = xfs_attr_remove_iter(&dac);
		if (error != -EAGAIN)
			break;

		error = xfs_attr_trans_roll(&dac);
		if (error)
			return error;

	} while (true);

	return error;
}

/*
 * Note: If args->value is NULL the attribute will be removed, just like the
 * Linux ->setattr API.
 */
int
xfs_attr_set(
	struct xfs_da_args	*args)
{
	struct xfs_inode	*dp = args->dp;
	struct xfs_mount	*mp = dp->i_mount;
	struct xfs_trans_res	tres;
	bool			rsvd = (args->attr_filter & XFS_ATTR_ROOT);
	int			error, local;
	int			rmt_blks = 0;
	unsigned int		total;

	if (xfs_is_shutdown(dp->i_mount))
		return -EIO;

	error = xfs_qm_dqattach(dp);
	if (error)
		return error;

	args->geo = mp->m_attr_geo;
	args->whichfork = XFS_ATTR_FORK;
	args->hashval = xfs_da_hashname(args->name, args->namelen);

	/*
	 * We have no control over the attribute names that userspace passes us
	 * to remove, so we have to allow the name lookup prior to attribute
	 * removal to fail as well.
	 */
	args->op_flags = XFS_DA_OP_OKNOENT;

	if (args->value) {
		XFS_STATS_INC(mp, xs_attr_set);

		args->op_flags |= XFS_DA_OP_ADDNAME;
		args->total = xfs_attr_calc_size(args, &local);

		/*
		 * If the inode doesn't have an attribute fork, add one.
		 * (inode must not be locked when we call this routine)
		 */
		if (XFS_IFORK_Q(dp) == 0) {
			int sf_size = sizeof(struct xfs_attr_sf_hdr) +
				xfs_attr_sf_entsize_byname(args->namelen,
						args->valuelen);

			error = xfs_bmap_add_attrfork(dp, sf_size, rsvd);
			if (error)
				return error;
		}

		tres.tr_logres = M_RES(mp)->tr_attrsetm.tr_logres +
				 M_RES(mp)->tr_attrsetrt.tr_logres *
					args->total;
		tres.tr_logcount = XFS_ATTRSET_LOG_COUNT;
		tres.tr_logflags = XFS_TRANS_PERM_LOG_RES;
		total = args->total;

		if (!local)
			rmt_blks = xfs_attr3_rmt_blocks(mp, args->valuelen);
	} else {
		XFS_STATS_INC(mp, xs_attr_remove);

		tres = M_RES(mp)->tr_attrrm;
		total = XFS_ATTRRM_SPACE_RES(mp);
		rmt_blks = xfs_attr3_rmt_blocks(mp, XFS_XATTR_SIZE_MAX);
	}

	/*
	 * Root fork attributes can use reserved data blocks for this
	 * operation if necessary
	 */
	error = xfs_trans_alloc_inode(dp, &tres, total, 0, rsvd, &args->trans);
	if (error)
		return error;

	if (args->value || xfs_inode_hasattr(dp)) {
		error = xfs_iext_count_may_overflow(dp, XFS_ATTR_FORK,
				XFS_IEXT_ATTR_MANIP_CNT(rmt_blks));
		if (error)
			goto out_trans_cancel;
	}

	error = xfs_attr_lookup(args);
	if (args->value) {
		if (error == -EEXIST && (args->attr_flags & XATTR_CREATE))
			goto out_trans_cancel;
		if (error == -ENOATTR && (args->attr_flags & XATTR_REPLACE))
			goto out_trans_cancel;
		if (error != -ENOATTR && error != -EEXIST)
			goto out_trans_cancel;

		error = xfs_attr_set_args(args);
		if (error)
			goto out_trans_cancel;
		/* shortform attribute has already been committed */
		if (!args->trans)
			goto out_unlock;
	} else {
		if (error != -EEXIST)
			goto out_trans_cancel;

		error = xfs_attr_remove_args(args);
		if (error)
			goto out_trans_cancel;
	}

	/*
	 * If this is a synchronous mount, make sure that the
	 * transaction goes to disk before returning to the user.
	 */
	if (xfs_has_wsync(mp))
		xfs_trans_set_sync(args->trans);

	if (!(args->op_flags & XFS_DA_OP_NOTIME))
		xfs_trans_ichgtime(args->trans, dp, XFS_ICHGTIME_CHG);

	/*
	 * Commit the last in the sequence of transactions.
	 */
	xfs_trans_log_inode(args->trans, dp, XFS_ILOG_CORE);
	error = xfs_trans_commit(args->trans);
out_unlock:
	xfs_iunlock(dp, XFS_ILOCK_EXCL);
	return error;

out_trans_cancel:
	if (args->trans)
		xfs_trans_cancel(args->trans);
	goto out_unlock;
}

/*========================================================================
 * External routines when attribute list is inside the inode
 *========================================================================*/

static inline int xfs_attr_sf_totsize(struct xfs_inode *dp)
{
	struct xfs_attr_shortform *sf;

	sf = (struct xfs_attr_shortform *)dp->i_afp->if_u1.if_data;
	return be16_to_cpu(sf->hdr.totsize);
}

/*
 * Add a name to the shortform attribute list structure
 * This is the external routine.
 */
STATIC int
xfs_attr_shortform_addname(xfs_da_args_t *args)
{
	int newsize, forkoff, retval;

	trace_xfs_attr_sf_addname(args);

	retval = xfs_attr_shortform_lookup(args);
	if (retval == -ENOATTR && (args->attr_flags & XATTR_REPLACE))
		return retval;
	if (retval == -EEXIST) {
		if (args->attr_flags & XATTR_CREATE)
			return retval;
		retval = xfs_attr_sf_removename(args);
		if (retval)
			return retval;
		/*
		 * Since we have removed the old attr, clear ATTR_REPLACE so
		 * that the leaf format add routine won't trip over the attr
		 * not being around.
		 */
		args->attr_flags &= ~XATTR_REPLACE;
	}

	if (args->namelen >= XFS_ATTR_SF_ENTSIZE_MAX ||
	    args->valuelen >= XFS_ATTR_SF_ENTSIZE_MAX)
		return -ENOSPC;

	newsize = xfs_attr_sf_totsize(args->dp);
	newsize += xfs_attr_sf_entsize_byname(args->namelen, args->valuelen);

	forkoff = xfs_attr_shortform_bytesfit(args->dp, newsize);
	if (!forkoff)
		return -ENOSPC;

	xfs_attr_shortform_add(args, forkoff);
	return 0;
}


/*========================================================================
 * External routines when attribute list is one block
 *========================================================================*/

/* Store info about a remote block */
STATIC void
xfs_attr_save_rmt_blk(
	struct xfs_da_args	*args)
{
	args->blkno2 = args->blkno;
	args->index2 = args->index;
	args->rmtblkno2 = args->rmtblkno;
	args->rmtblkcnt2 = args->rmtblkcnt;
	args->rmtvaluelen2 = args->rmtvaluelen;
}

/* Set stored info about a remote block */
STATIC void
xfs_attr_restore_rmt_blk(
	struct xfs_da_args	*args)
{
	args->blkno = args->blkno2;
	args->index = args->index2;
	args->rmtblkno = args->rmtblkno2;
	args->rmtblkcnt = args->rmtblkcnt2;
	args->rmtvaluelen = args->rmtvaluelen2;
}

/*
 * Tries to add an attribute to an inode in leaf form
 *
 * This function is meant to execute as part of a delayed operation and leaves
 * the transaction handling to the caller.  On success the attribute is added
 * and the inode and transaction are left dirty.  If there is not enough space,
 * the attr data is converted to node format and -ENOSPC is returned. Caller is
 * responsible for handling the dirty inode and transaction or adding the attr
 * in node format.
 */
STATIC int
xfs_attr_leaf_try_add(
	struct xfs_da_args	*args,
	struct xfs_buf		*bp)
{
	int			retval;

	/*
	 * Look up the given attribute in the leaf block.  Figure out if
	 * the given flags produce an error or call for an atomic rename.
	 */
	retval = xfs_attr_leaf_hasname(args, &bp);
	if (retval != -ENOATTR && retval != -EEXIST)
		return retval;
	if (retval == -ENOATTR && (args->attr_flags & XATTR_REPLACE))
		goto out_brelse;
	if (retval == -EEXIST) {
		if (args->attr_flags & XATTR_CREATE)
			goto out_brelse;

		trace_xfs_attr_leaf_replace(args);

		/* save the attribute state for later removal*/
		args->op_flags |= XFS_DA_OP_RENAME;	/* an atomic rename */
		xfs_attr_save_rmt_blk(args);

		/*
		 * clear the remote attr state now that it is saved so that the
		 * values reflect the state of the attribute we are about to
		 * add, not the attribute we just found and will remove later.
		 */
		args->rmtblkno = 0;
		args->rmtblkcnt = 0;
		args->rmtvaluelen = 0;
	}

	/*
	 * Add the attribute to the leaf block
	 */
	return xfs_attr3_leaf_add(bp, args);

out_brelse:
	xfs_trans_brelse(args->trans, bp);
	return retval;
}

/*
 * Return EEXIST if attr is found, or ENOATTR if not
 */
STATIC int
xfs_attr_leaf_hasname(
	struct xfs_da_args	*args,
	struct xfs_buf		**bp)
{
	int                     error = 0;

	error = xfs_attr3_leaf_read(args->trans, args->dp, 0, bp);
	if (error)
		return error;

	error = xfs_attr3_leaf_lookup_int(*bp, args);
	if (error != -ENOATTR && error != -EEXIST)
		xfs_trans_brelse(args->trans, *bp);

	return error;
}

/*
 * Remove a name from the leaf attribute list structure
 *
 * This leaf block cannot have a "remote" value, we only call this routine
 * if bmap_one_block() says there is only one block (ie: no remote blks).
 */
STATIC int
xfs_attr_leaf_removename(
	struct xfs_da_args	*args)
{
	struct xfs_inode	*dp;
	struct xfs_buf		*bp;
	int			error, forkoff;

	trace_xfs_attr_leaf_removename(args);

	/*
	 * Remove the attribute.
	 */
	dp = args->dp;

	error = xfs_attr_leaf_hasname(args, &bp);

	if (error == -ENOATTR) {
		xfs_trans_brelse(args->trans, bp);
		return error;
	} else if (error != -EEXIST)
		return error;

	xfs_attr3_leaf_remove(bp, args);

	/*
	 * If the result is small enough, shrink it all into the inode.
	 */
	forkoff = xfs_attr_shortform_allfit(bp, dp);
	if (forkoff)
		return xfs_attr3_leaf_to_shortform(bp, args, forkoff);
		/* bp is gone due to xfs_da_shrink_inode */

	return 0;
}

/*
 * Look up a name in a leaf attribute list structure.
 *
 * This leaf block cannot have a "remote" value, we only call this routine
 * if bmap_one_block() says there is only one block (ie: no remote blks).
 *
 * Returns 0 on successful retrieval, otherwise an error.
 */
STATIC int
xfs_attr_leaf_get(xfs_da_args_t *args)
{
	struct xfs_buf *bp;
	int error;

	trace_xfs_attr_leaf_get(args);

	error = xfs_attr_leaf_hasname(args, &bp);

	if (error == -ENOATTR)  {
		xfs_trans_brelse(args->trans, bp);
		return error;
	} else if (error != -EEXIST)
		return error;


	error = xfs_attr3_leaf_getvalue(bp, args);
	xfs_trans_brelse(args->trans, bp);
	return error;
}

/*
 * Return EEXIST if attr is found, or ENOATTR if not
 * statep: If not null is set to point at the found state.  Caller will
 *         be responsible for freeing the state in this case.
 */
STATIC int
xfs_attr_node_hasname(
	struct xfs_da_args	*args,
	struct xfs_da_state	**statep)
{
	struct xfs_da_state	*state;
	int			retval, error;

	state = xfs_da_state_alloc(args);
	if (statep != NULL)
		*statep = NULL;

	/*
	 * Search to see if name exists, and get back a pointer to it.
	 */
	error = xfs_da3_node_lookup_int(state, &retval);
	if (error) {
		xfs_da_state_free(state);
		return error;
	}

	if (statep != NULL)
		*statep = state;
	else
		xfs_da_state_free(state);
	return retval;
}

/*========================================================================
 * External routines when attribute list size > geo->blksize
 *========================================================================*/

STATIC int
xfs_attr_node_addname_find_attr(
	struct xfs_delattr_context	*dac)
{
	struct xfs_da_args		*args = dac->da_args;
	int				retval;

	/*
	 * Search to see if name already exists, and get back a pointer
	 * to where it should go.
	 */
<<<<<<< HEAD
	error = 0;
	retval = xfs_attr_node_hasname(args, &state);
=======
	retval = xfs_attr_node_hasname(args, &dac->da_state);
>>>>>>> 3b17187f
	if (retval != -ENOATTR && retval != -EEXIST)
		return retval;

	if (retval == -ENOATTR && (args->attr_flags & XATTR_REPLACE))
		goto error;
	if (retval == -EEXIST) {
		if (args->attr_flags & XATTR_CREATE)
			goto error;

		trace_xfs_attr_node_replace(args);

		/* save the attribute state for later removal*/
		args->op_flags |= XFS_DA_OP_RENAME;	/* atomic rename op */
		xfs_attr_save_rmt_blk(args);

		/*
		 * clear the remote attr state now that it is saved so that the
		 * values reflect the state of the attribute we are about to
		 * add, not the attribute we just found and will remove later.
		 */
		args->rmtblkno = 0;
		args->rmtblkcnt = 0;
		args->rmtvaluelen = 0;
	}

	return 0;
error:
	if (dac->da_state)
		xfs_da_state_free(dac->da_state);
	return retval;
}

/*
 * Add a name to a Btree-format attribute list.
 *
 * This will involve walking down the Btree, and may involve splitting
 * leaf nodes and even splitting intermediate nodes up to and including
 * the root node (a special case of an intermediate node).
 *
 * "Remote" attribute values confuse the issue and atomic rename operations
 * add a whole extra layer of confusion on top of that.
 *
 * This routine is meant to function as a delayed operation, and may return
 * -EAGAIN when the transaction needs to be rolled.  Calling functions will need
 * to handle this, and recall the function until a successful error code is
 *returned.
 */
STATIC int
xfs_attr_node_addname(
	struct xfs_delattr_context	*dac)
{
	struct xfs_da_args		*args = dac->da_args;
	struct xfs_da_state		*state = dac->da_state;
	struct xfs_da_state_blk		*blk;
	int				error;

	trace_xfs_attr_node_addname(args);

	blk = &state->path.blk[state->path.active-1];
	ASSERT(blk->magic == XFS_ATTR_LEAF_MAGIC);

	error = xfs_attr3_leaf_add(blk->bp, state->args);
	if (error == -ENOSPC) {
		if (state->path.active == 1) {
			/*
			 * Its really a single leaf node, but it had
			 * out-of-line values so it looked like it *might*
			 * have been a b-tree.
			 */
			xfs_da_state_free(state);
			state = NULL;
			error = xfs_attr3_leaf_to_node(args);
			if (error)
				goto out;

			/*
			 * Now that we have converted the leaf to a node, we can
			 * roll the transaction, and try xfs_attr3_leaf_add
			 * again on re-entry.  No need to set dela_state to do
			 * this. dela_state is still unset by this function at
			 * this point.
			 */
			dac->flags |= XFS_DAC_DEFER_FINISH;
			trace_xfs_attr_node_addname_return(
					dac->dela_state, args->dp);
			return -EAGAIN;
		}

		/*
		 * Split as many Btree elements as required.
		 * This code tracks the new and old attr's location
		 * in the index/blkno/rmtblkno/rmtblkcnt fields and
		 * in the index2/blkno2/rmtblkno2/rmtblkcnt2 fields.
		 */
		error = xfs_da3_split(state);
		if (error)
			goto out;
		dac->flags |= XFS_DAC_DEFER_FINISH;
	} else {
		/*
		 * Addition succeeded, update Btree hashvals.
		 */
		xfs_da3_fixhashpath(state, &state->path);
	}

out:
	if (state)
		xfs_da_state_free(state);
	return error;
}


STATIC int
xfs_attr_node_addname_clear_incomplete(
	struct xfs_delattr_context	*dac)
{
	struct xfs_da_args		*args = dac->da_args;
	struct xfs_da_state		*state = NULL;
	int				retval = 0;
	int				error = 0;

	/*
	 * Re-find the "old" attribute entry after any split ops. The INCOMPLETE
	 * flag means that we will find the "old" attr, not the "new" one.
	 */
	args->attr_filter |= XFS_ATTR_INCOMPLETE;
	state = xfs_da_state_alloc(args);
	state->inleaf = 0;
	error = xfs_da3_node_lookup_int(state, &retval);
	if (error)
		goto out;

	error = xfs_attr_node_removename(args, state);

	/*
	 * Check to see if the tree needs to be collapsed.
	 */
	if (retval && (state->path.active > 1)) {
		error = xfs_da3_join(state);
		if (error)
			goto out;
	}
	retval = error = 0;

out:
	if (state)
		xfs_da_state_free(state);
	if (error)
		return error;
	return retval;
}

/*
 * Shrink an attribute from leaf to shortform
 */
STATIC int
xfs_attr_node_shrink(
	struct xfs_da_args	*args,
	struct xfs_da_state     *state)
{
	struct xfs_inode	*dp = args->dp;
	int			error, forkoff;
	struct xfs_buf		*bp;

	/*
	 * Have to get rid of the copy of this dabuf in the state.
	 */
	ASSERT(state->path.active == 1);
	ASSERT(state->path.blk[0].bp);
	state->path.blk[0].bp = NULL;

	error = xfs_attr3_leaf_read(args->trans, args->dp, 0, &bp);
	if (error)
		return error;

	forkoff = xfs_attr_shortform_allfit(bp, dp);
	if (forkoff) {
		error = xfs_attr3_leaf_to_shortform(bp, args, forkoff);
		/* bp is gone due to xfs_da_shrink_inode */
	} else
		xfs_trans_brelse(args->trans, bp);

	return error;
}

/*
 * Mark an attribute entry INCOMPLETE and save pointers to the relevant buffers
 * for later deletion of the entry.
 */
STATIC int
xfs_attr_leaf_mark_incomplete(
	struct xfs_da_args	*args,
	struct xfs_da_state	*state)
{
	int			error;

	/*
	 * Fill in disk block numbers in the state structure
	 * so that we can get the buffers back after we commit
	 * several transactions in the following calls.
	 */
	error = xfs_attr_fillstate(state);
	if (error)
		return error;

	/*
	 * Mark the attribute as INCOMPLETE
	 */
	return xfs_attr3_leaf_setflag(args);
}

/*
 * Initial setup for xfs_attr_node_removename.  Make sure the attr is there and
 * the blocks are valid.  Attr keys with remote blocks will be marked
 * incomplete.
 */
STATIC
int xfs_attr_node_removename_setup(
	struct xfs_delattr_context	*dac)
{
	struct xfs_da_args		*args = dac->da_args;
	struct xfs_da_state		**state = &dac->da_state;
	int				error;

	error = xfs_attr_node_hasname(args, state);
	if (error != -EEXIST)
		return error;
	error = 0;

	ASSERT((*state)->path.blk[(*state)->path.active - 1].bp != NULL);
	ASSERT((*state)->path.blk[(*state)->path.active - 1].magic ==
		XFS_ATTR_LEAF_MAGIC);

	if (args->rmtblkno > 0) {
		error = xfs_attr_leaf_mark_incomplete(args, *state);
		if (error)
			goto out;

		error = xfs_attr_rmtval_invalidate(args);
	}
out:
	if (error)
		xfs_da_state_free(*state);

	return error;
}

STATIC int
xfs_attr_node_removename(
	struct xfs_da_args	*args,
	struct xfs_da_state	*state)
{
	struct xfs_da_state_blk	*blk;
	int			retval;

	/*
	 * Remove the name and update the hashvals in the tree.
	 */
	blk = &state->path.blk[state->path.active-1];
	ASSERT(blk->magic == XFS_ATTR_LEAF_MAGIC);
	retval = xfs_attr3_leaf_remove(blk->bp, args);
	xfs_da3_fixhashpath(state, &state->path);

	return retval;
}

/*
 * Remove the attribute specified in @args.
 *
 * This will involve walking down the Btree, and may involve joining
 * leaf nodes and even joining intermediate nodes up to and including
 * the root node (a special case of an intermediate node).
 *
 * This routine is meant to function as either an in-line or delayed operation,
 * and may return -EAGAIN when the transaction needs to be rolled.  Calling
 * functions will need to handle this, and call the function until a
 * successful error code is returned.
 */
int
xfs_attr_remove_iter(
	struct xfs_delattr_context	*dac)
{
	struct xfs_da_args		*args = dac->da_args;
	struct xfs_da_state		*state = dac->da_state;
	int				retval, error = 0;
	struct xfs_inode		*dp = args->dp;

	trace_xfs_attr_node_removename(args);

	switch (dac->dela_state) {
	case XFS_DAS_UNINIT:
		if (!xfs_inode_hasattr(dp))
			return -ENOATTR;

		/*
		 * Shortform or leaf formats don't require transaction rolls and
		 * thus state transitions. Call the right helper and return.
		 */
		if (dp->i_afp->if_format == XFS_DINODE_FMT_LOCAL)
			return xfs_attr_sf_removename(args);

		if (xfs_attr_is_leaf(dp))
			return xfs_attr_leaf_removename(args);

		/*
		 * Node format may require transaction rolls. Set up the
		 * state context and fall into the state machine.
		 */
		if (!dac->da_state) {
			error = xfs_attr_node_removename_setup(dac);
			if (error)
				return error;
			state = dac->da_state;
		}

		fallthrough;
	case XFS_DAS_RMTBLK:
		dac->dela_state = XFS_DAS_RMTBLK;

		/*
		 * If there is an out-of-line value, de-allocate the blocks.
		 * This is done before we remove the attribute so that we don't
		 * overflow the maximum size of a transaction and/or hit a
		 * deadlock.
		 */
		if (args->rmtblkno > 0) {
			/*
			 * May return -EAGAIN. Roll and repeat until all remote
			 * blocks are removed.
			 */
			error = xfs_attr_rmtval_remove(dac);
			if (error == -EAGAIN) {
				trace_xfs_attr_remove_iter_return(
						dac->dela_state, args->dp);
				return error;
			} else if (error) {
				goto out;
			}

			/*
			 * Refill the state structure with buffers (the prior
			 * calls released our buffers) and close out this
			 * transaction before proceeding.
			 */
			ASSERT(args->rmtblkno == 0);
			error = xfs_attr_refillstate(state);
			if (error)
				goto out;
			dac->dela_state = XFS_DAS_RM_NAME;
			dac->flags |= XFS_DAC_DEFER_FINISH;
			trace_xfs_attr_remove_iter_return(dac->dela_state, args->dp);
			return -EAGAIN;
		}

		fallthrough;
	case XFS_DAS_RM_NAME:
		/*
		 * If we came here fresh from a transaction roll, reattach all
		 * the buffers to the current transaction.
		 */
		if (dac->dela_state == XFS_DAS_RM_NAME) {
			error = xfs_attr_refillstate(state);
			if (error)
				goto out;
		}

		retval = xfs_attr_node_removename(args, state);

		/*
		 * Check to see if the tree needs to be collapsed. If so, roll
		 * the transacton and fall into the shrink state.
		 */
		if (retval && (state->path.active > 1)) {
			error = xfs_da3_join(state);
			if (error)
				goto out;

			dac->flags |= XFS_DAC_DEFER_FINISH;
			dac->dela_state = XFS_DAS_RM_SHRINK;
			trace_xfs_attr_remove_iter_return(
					dac->dela_state, args->dp);
			return -EAGAIN;
		}

		fallthrough;
	case XFS_DAS_RM_SHRINK:
		/*
		 * If the result is small enough, push it all into the inode.
		 * This is our final state so it's safe to return a dirty
		 * transaction.
		 */
		if (xfs_attr_is_leaf(dp))
			error = xfs_attr_node_shrink(args, state);
		ASSERT(error != -EAGAIN);
		break;
	default:
		ASSERT(0);
		error = -EINVAL;
		goto out;
	}
out:
	if (state)
		xfs_da_state_free(state);
	return error;
}

/*
 * Fill in the disk block numbers in the state structure for the buffers
 * that are attached to the state structure.
 * This is done so that we can quickly reattach ourselves to those buffers
 * after some set of transaction commits have released these buffers.
 */
STATIC int
xfs_attr_fillstate(xfs_da_state_t *state)
{
	xfs_da_state_path_t *path;
	xfs_da_state_blk_t *blk;
	int level;

	trace_xfs_attr_fillstate(state->args);

	/*
	 * Roll down the "path" in the state structure, storing the on-disk
	 * block number for those buffers in the "path".
	 */
	path = &state->path;
	ASSERT((path->active >= 0) && (path->active < XFS_DA_NODE_MAXDEPTH));
	for (blk = path->blk, level = 0; level < path->active; blk++, level++) {
		if (blk->bp) {
			blk->disk_blkno = xfs_buf_daddr(blk->bp);
			blk->bp = NULL;
		} else {
			blk->disk_blkno = 0;
		}
	}

	/*
	 * Roll down the "altpath" in the state structure, storing the on-disk
	 * block number for those buffers in the "altpath".
	 */
	path = &state->altpath;
	ASSERT((path->active >= 0) && (path->active < XFS_DA_NODE_MAXDEPTH));
	for (blk = path->blk, level = 0; level < path->active; blk++, level++) {
		if (blk->bp) {
			blk->disk_blkno = xfs_buf_daddr(blk->bp);
			blk->bp = NULL;
		} else {
			blk->disk_blkno = 0;
		}
	}

	return 0;
}

/*
 * Reattach the buffers to the state structure based on the disk block
 * numbers stored in the state structure.
 * This is done after some set of transaction commits have released those
 * buffers from our grip.
 */
STATIC int
xfs_attr_refillstate(xfs_da_state_t *state)
{
	xfs_da_state_path_t *path;
	xfs_da_state_blk_t *blk;
	int level, error;

	trace_xfs_attr_refillstate(state->args);

	/*
	 * Roll down the "path" in the state structure, storing the on-disk
	 * block number for those buffers in the "path".
	 */
	path = &state->path;
	ASSERT((path->active >= 0) && (path->active < XFS_DA_NODE_MAXDEPTH));
	for (blk = path->blk, level = 0; level < path->active; blk++, level++) {
		if (blk->disk_blkno) {
			error = xfs_da3_node_read_mapped(state->args->trans,
					state->args->dp, blk->disk_blkno,
					&blk->bp, XFS_ATTR_FORK);
			if (error)
				return error;
		} else {
			blk->bp = NULL;
		}
	}

	/*
	 * Roll down the "altpath" in the state structure, storing the on-disk
	 * block number for those buffers in the "altpath".
	 */
	path = &state->altpath;
	ASSERT((path->active >= 0) && (path->active < XFS_DA_NODE_MAXDEPTH));
	for (blk = path->blk, level = 0; level < path->active; blk++, level++) {
		if (blk->disk_blkno) {
			error = xfs_da3_node_read_mapped(state->args->trans,
					state->args->dp, blk->disk_blkno,
					&blk->bp, XFS_ATTR_FORK);
			if (error)
				return error;
		} else {
			blk->bp = NULL;
		}
	}

	return 0;
}

/*
 * Retrieve the attribute data from a node attribute list.
 *
 * This routine gets called for any attribute fork that has more than one
 * block, ie: both true Btree attr lists and for single-leaf-blocks with
 * "remote" values taking up more blocks.
 *
 * Returns 0 on successful retrieval, otherwise an error.
 */
STATIC int
xfs_attr_node_get(
	struct xfs_da_args	*args)
{
	struct xfs_da_state	*state;
	struct xfs_da_state_blk	*blk;
	int			i;
	int			error;

	trace_xfs_attr_node_get(args);

	/*
	 * Search to see if name exists, and get back a pointer to it.
	 */
	error = xfs_attr_node_hasname(args, &state);
	if (error != -EEXIST)
		goto out_release;

	/*
	 * Get the value, local or "remote"
	 */
	blk = &state->path.blk[state->path.active - 1];
	error = xfs_attr3_leaf_getvalue(blk->bp, args);

	/*
	 * If not in a transaction, we have to release all the buffers.
	 */
out_release:
	for (i = 0; state != NULL && i < state->path.active; i++) {
		xfs_trans_brelse(args->trans, state->path.blk[i].bp);
		state->path.blk[i].bp = NULL;
	}

	if (state)
		xfs_da_state_free(state);
	return error;
}

/* Returns true if the attribute entry name is valid. */
bool
xfs_attr_namecheck(
	const void	*name,
	size_t		length)
{
	/*
	 * MAXNAMELEN includes the trailing null, but (name/length) leave it
	 * out, so use >= for the length check.
	 */
	if (length >= MAXNAMELEN)
		return false;

	/* There shouldn't be any nulls here */
	return !memchr(name, 0, length);
}<|MERGE_RESOLUTION|>--- conflicted
+++ resolved
@@ -1110,12 +1110,7 @@
 	 * Search to see if name already exists, and get back a pointer
 	 * to where it should go.
 	 */
-<<<<<<< HEAD
-	error = 0;
-	retval = xfs_attr_node_hasname(args, &state);
-=======
 	retval = xfs_attr_node_hasname(args, &dac->da_state);
->>>>>>> 3b17187f
 	if (retval != -ENOATTR && retval != -EEXIST)
 		return retval;
 
