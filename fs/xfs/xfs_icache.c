// SPDX-License-Identifier: GPL-2.0
/*
 * Copyright (c) 2000-2005 Silicon Graphics, Inc.
 * All Rights Reserved.
 */
#include "xfs.h"
#include "xfs_fs.h"
#include "xfs_shared.h"
#include "xfs_format.h"
#include "xfs_log_format.h"
#include "xfs_trans_resv.h"
#include "xfs_mount.h"
#include "xfs_inode.h"
#include "xfs_trans.h"
#include "xfs_trans_priv.h"
#include "xfs_inode_item.h"
#include "xfs_quota.h"
#include "xfs_trace.h"
#include "xfs_icache.h"
#include "xfs_bmap_util.h"
#include "xfs_dquot_item.h"
#include "xfs_dquot.h"
#include "xfs_reflink.h"
#include "xfs_ialloc.h"
#include "xfs_ag.h"
#include "xfs_log_priv.h"

#include <linux/iversion.h>

/* Radix tree tags for incore inode tree. */

/* inode is to be reclaimed */
#define XFS_ICI_RECLAIM_TAG	0
/* Inode has speculative preallocations (posteof or cow) to clean. */
#define XFS_ICI_BLOCKGC_TAG	1

/*
 * The goal for walking incore inodes.  These can correspond with incore inode
 * radix tree tags when convenient.  Avoid existing XFS_IWALK namespace.
 */
enum xfs_icwalk_goal {
	/* Goals directly associated with tagged inodes. */
	XFS_ICWALK_BLOCKGC	= XFS_ICI_BLOCKGC_TAG,
	XFS_ICWALK_RECLAIM	= XFS_ICI_RECLAIM_TAG,
};

static int xfs_icwalk(struct xfs_mount *mp,
		enum xfs_icwalk_goal goal, struct xfs_icwalk *icw);
static int xfs_icwalk_ag(struct xfs_perag *pag,
		enum xfs_icwalk_goal goal, struct xfs_icwalk *icw);

/*
 * Private inode cache walk flags for struct xfs_icwalk.  Must not
 * coincide with XFS_ICWALK_FLAGS_VALID.
 */

/* Stop scanning after icw_scan_limit inodes. */
#define XFS_ICWALK_FLAG_SCAN_LIMIT	(1U << 28)

#define XFS_ICWALK_FLAG_RECLAIM_SICK	(1U << 27)
#define XFS_ICWALK_FLAG_UNION		(1U << 26) /* union filter algorithm */

#define XFS_ICWALK_PRIVATE_FLAGS	(XFS_ICWALK_FLAG_SCAN_LIMIT | \
					 XFS_ICWALK_FLAG_RECLAIM_SICK | \
					 XFS_ICWALK_FLAG_UNION)

/*
 * Allocate and initialise an xfs_inode.
 */
struct xfs_inode *
xfs_inode_alloc(
	struct xfs_mount	*mp,
	xfs_ino_t		ino)
{
	struct xfs_inode	*ip;

	/*
	 * XXX: If this didn't occur in transactions, we could drop GFP_NOFAIL
	 * and return NULL here on ENOMEM.
	 */
	ip = alloc_inode_sb(mp->m_super, xfs_inode_cache, GFP_KERNEL | __GFP_NOFAIL);

	if (inode_init_always(mp->m_super, VFS_I(ip))) {
		kmem_cache_free(xfs_inode_cache, ip);
		return NULL;
	}

	/* VFS doesn't initialise i_mode or i_state! */
	VFS_I(ip)->i_mode = 0;
	VFS_I(ip)->i_state = 0;
	mapping_set_large_folios(VFS_I(ip)->i_mapping);

	XFS_STATS_INC(mp, vn_active);
	ASSERT(atomic_read(&ip->i_pincount) == 0);
	ASSERT(ip->i_ino == 0);

	/* initialise the xfs inode */
	ip->i_ino = ino;
	ip->i_mount = mp;
	memset(&ip->i_imap, 0, sizeof(struct xfs_imap));
	ip->i_cowfp = NULL;
	memset(&ip->i_af, 0, sizeof(ip->i_af));
	ip->i_af.if_format = XFS_DINODE_FMT_EXTENTS;
	memset(&ip->i_df, 0, sizeof(ip->i_df));
	ip->i_flags = 0;
	ip->i_delayed_blks = 0;
	ip->i_diflags2 = mp->m_ino_geo.new_diflags2;
	ip->i_nblocks = 0;
	ip->i_forkoff = 0;
	ip->i_sick = 0;
	ip->i_checked = 0;
	INIT_WORK(&ip->i_ioend_work, xfs_end_io);
	INIT_LIST_HEAD(&ip->i_ioend_list);
	spin_lock_init(&ip->i_ioend_lock);
	ip->i_next_unlinked = NULLAGINO;
	ip->i_prev_unlinked = NULLAGINO;

	return ip;
}

STATIC void
xfs_inode_free_callback(
	struct rcu_head		*head)
{
	struct inode		*inode = container_of(head, struct inode, i_rcu);
	struct xfs_inode	*ip = XFS_I(inode);

	switch (VFS_I(ip)->i_mode & S_IFMT) {
	case S_IFREG:
	case S_IFDIR:
	case S_IFLNK:
		xfs_idestroy_fork(&ip->i_df);
		break;
	}

	xfs_ifork_zap_attr(ip);

	if (ip->i_cowfp) {
		xfs_idestroy_fork(ip->i_cowfp);
		kmem_cache_free(xfs_ifork_cache, ip->i_cowfp);
	}
	if (ip->i_itemp) {
		ASSERT(!test_bit(XFS_LI_IN_AIL,
				 &ip->i_itemp->ili_item.li_flags));
		xfs_inode_item_destroy(ip);
		ip->i_itemp = NULL;
	}

	kmem_cache_free(xfs_inode_cache, ip);
}

static void
__xfs_inode_free(
	struct xfs_inode	*ip)
{
	/* asserts to verify all state is correct here */
	ASSERT(atomic_read(&ip->i_pincount) == 0);
	ASSERT(!ip->i_itemp || list_empty(&ip->i_itemp->ili_item.li_bio_list));
	XFS_STATS_DEC(ip->i_mount, vn_active);

	call_rcu(&VFS_I(ip)->i_rcu, xfs_inode_free_callback);
}

void
xfs_inode_free(
	struct xfs_inode	*ip)
{
	ASSERT(!xfs_iflags_test(ip, XFS_IFLUSHING));

	/*
	 * Because we use RCU freeing we need to ensure the inode always
	 * appears to be reclaimed with an invalid inode number when in the
	 * free state. The ip->i_flags_lock provides the barrier against lookup
	 * races.
	 */
	spin_lock(&ip->i_flags_lock);
	ip->i_flags = XFS_IRECLAIM;
	ip->i_ino = 0;
	spin_unlock(&ip->i_flags_lock);

	__xfs_inode_free(ip);
}

/*
 * Queue background inode reclaim work if there are reclaimable inodes and there
 * isn't reclaim work already scheduled or in progress.
 */
static void
xfs_reclaim_work_queue(
	struct xfs_mount        *mp)
{

	rcu_read_lock();
	if (radix_tree_tagged(&mp->m_perag_tree, XFS_ICI_RECLAIM_TAG)) {
		queue_delayed_work(mp->m_reclaim_workqueue, &mp->m_reclaim_work,
			msecs_to_jiffies(xfs_syncd_centisecs / 6 * 10));
	}
	rcu_read_unlock();
}

/*
 * Background scanning to trim preallocated space. This is queued based on the
 * 'speculative_prealloc_lifetime' tunable (5m by default).
 */
static inline void
xfs_blockgc_queue(
	struct xfs_perag	*pag)
{
	struct xfs_mount	*mp = pag->pag_mount;

	if (!xfs_is_blockgc_enabled(mp))
		return;

	rcu_read_lock();
	if (radix_tree_tagged(&pag->pag_ici_root, XFS_ICI_BLOCKGC_TAG))
		queue_delayed_work(pag->pag_mount->m_blockgc_wq,
				   &pag->pag_blockgc_work,
				   msecs_to_jiffies(xfs_blockgc_secs * 1000));
	rcu_read_unlock();
}

/* Set a tag on both the AG incore inode tree and the AG radix tree. */
static void
xfs_perag_set_inode_tag(
	struct xfs_perag	*pag,
	xfs_agino_t		agino,
	unsigned int		tag)
{
	struct xfs_mount	*mp = pag->pag_mount;
	bool			was_tagged;

	lockdep_assert_held(&pag->pag_ici_lock);

	was_tagged = radix_tree_tagged(&pag->pag_ici_root, tag);
	radix_tree_tag_set(&pag->pag_ici_root, agino, tag);

	if (tag == XFS_ICI_RECLAIM_TAG)
		pag->pag_ici_reclaimable++;

	if (was_tagged)
		return;

	/* propagate the tag up into the perag radix tree */
	spin_lock(&mp->m_perag_lock);
	radix_tree_tag_set(&mp->m_perag_tree, pag->pag_agno, tag);
	spin_unlock(&mp->m_perag_lock);

	/* start background work */
	switch (tag) {
	case XFS_ICI_RECLAIM_TAG:
		xfs_reclaim_work_queue(mp);
		break;
	case XFS_ICI_BLOCKGC_TAG:
		xfs_blockgc_queue(pag);
		break;
	}

	trace_xfs_perag_set_inode_tag(mp, pag->pag_agno, tag, _RET_IP_);
}

/* Clear a tag on both the AG incore inode tree and the AG radix tree. */
static void
xfs_perag_clear_inode_tag(
	struct xfs_perag	*pag,
	xfs_agino_t		agino,
	unsigned int		tag)
{
	struct xfs_mount	*mp = pag->pag_mount;

	lockdep_assert_held(&pag->pag_ici_lock);

	/*
	 * Reclaim can signal (with a null agino) that it cleared its own tag
	 * by removing the inode from the radix tree.
	 */
	if (agino != NULLAGINO)
		radix_tree_tag_clear(&pag->pag_ici_root, agino, tag);
	else
		ASSERT(tag == XFS_ICI_RECLAIM_TAG);

	if (tag == XFS_ICI_RECLAIM_TAG)
		pag->pag_ici_reclaimable--;

	if (radix_tree_tagged(&pag->pag_ici_root, tag))
		return;

	/* clear the tag from the perag radix tree */
	spin_lock(&mp->m_perag_lock);
	radix_tree_tag_clear(&mp->m_perag_tree, pag->pag_agno, tag);
	spin_unlock(&mp->m_perag_lock);

	trace_xfs_perag_clear_inode_tag(mp, pag->pag_agno, tag, _RET_IP_);
}

/*
 * When we recycle a reclaimable inode, we need to re-initialise the VFS inode
 * part of the structure. This is made more complex by the fact we store
 * information about the on-disk values in the VFS inode and so we can't just
 * overwrite the values unconditionally. Hence we save the parameters we
 * need to retain across reinitialisation, and rewrite them into the VFS inode
 * after reinitialisation even if it fails.
 */
static int
xfs_reinit_inode(
	struct xfs_mount	*mp,
	struct inode		*inode)
{
	int			error;
	uint32_t		nlink = inode->i_nlink;
	uint32_t		generation = inode->i_generation;
	uint64_t		version = inode_peek_iversion(inode);
	umode_t			mode = inode->i_mode;
	dev_t			dev = inode->i_rdev;
	kuid_t			uid = inode->i_uid;
	kgid_t			gid = inode->i_gid;

	error = inode_init_always(mp->m_super, inode);

	set_nlink(inode, nlink);
	inode->i_generation = generation;
	inode_set_iversion_queried(inode, version);
	inode->i_mode = mode;
	inode->i_rdev = dev;
	inode->i_uid = uid;
	inode->i_gid = gid;
	mapping_set_large_folios(inode->i_mapping);
	return error;
}

/*
 * Carefully nudge an inode whose VFS state has been torn down back into a
 * usable state.  Drops the i_flags_lock and the rcu read lock.
 */
static int
xfs_iget_recycle(
	struct xfs_perag	*pag,
	struct xfs_inode	*ip) __releases(&ip->i_flags_lock)
{
	struct xfs_mount	*mp = ip->i_mount;
	struct inode		*inode = VFS_I(ip);
	int			error;

	trace_xfs_iget_recycle(ip);

	/*
	 * We need to make it look like the inode is being reclaimed to prevent
	 * the actual reclaim workers from stomping over us while we recycle
	 * the inode.  We can't clear the radix tree tag yet as it requires
	 * pag_ici_lock to be held exclusive.
	 */
	ip->i_flags |= XFS_IRECLAIM;

	spin_unlock(&ip->i_flags_lock);
	rcu_read_unlock();

	ASSERT(!rwsem_is_locked(&inode->i_rwsem));
	error = xfs_reinit_inode(mp, inode);
	if (error) {
		/*
		 * Re-initializing the inode failed, and we are in deep
		 * trouble.  Try to re-add it to the reclaim list.
		 */
		rcu_read_lock();
		spin_lock(&ip->i_flags_lock);
		ip->i_flags &= ~(XFS_INEW | XFS_IRECLAIM);
		ASSERT(ip->i_flags & XFS_IRECLAIMABLE);
		spin_unlock(&ip->i_flags_lock);
		rcu_read_unlock();

		trace_xfs_iget_recycle_fail(ip);
		return error;
	}

	spin_lock(&pag->pag_ici_lock);
	spin_lock(&ip->i_flags_lock);

	/*
	 * Clear the per-lifetime state in the inode as we are now effectively
	 * a new inode and need to return to the initial state before reuse
	 * occurs.
	 */
	ip->i_flags &= ~XFS_IRECLAIM_RESET_FLAGS;
	ip->i_flags |= XFS_INEW;
	xfs_perag_clear_inode_tag(pag, XFS_INO_TO_AGINO(mp, ip->i_ino),
			XFS_ICI_RECLAIM_TAG);
	inode->i_state = I_NEW;
	spin_unlock(&ip->i_flags_lock);
	spin_unlock(&pag->pag_ici_lock);

	return 0;
}

/*
 * If we are allocating a new inode, then check what was returned is
 * actually a free, empty inode. If we are not allocating an inode,
 * then check we didn't find a free inode.
 *
 * Returns:
 *	0		if the inode free state matches the lookup context
 *	-ENOENT		if the inode is free and we are not allocating
 *	-EFSCORRUPTED	if there is any state mismatch at all
 */
static int
xfs_iget_check_free_state(
	struct xfs_inode	*ip,
	int			flags)
{
	if (flags & XFS_IGET_CREATE) {
		/* should be a free inode */
		if (VFS_I(ip)->i_mode != 0) {
			xfs_warn(ip->i_mount,
"Corruption detected! Free inode 0x%llx not marked free! (mode 0x%x)",
				ip->i_ino, VFS_I(ip)->i_mode);
			return -EFSCORRUPTED;
		}

		if (ip->i_nblocks != 0) {
			xfs_warn(ip->i_mount,
"Corruption detected! Free inode 0x%llx has blocks allocated!",
				ip->i_ino);
			return -EFSCORRUPTED;
		}
		return 0;
	}

	/* should be an allocated inode */
	if (VFS_I(ip)->i_mode == 0)
		return -ENOENT;

	return 0;
}

/* Make all pending inactivation work start immediately. */
static void
xfs_inodegc_queue_all(
	struct xfs_mount	*mp)
{
	struct xfs_inodegc	*gc;
	int			cpu;

	for_each_online_cpu(cpu) {
		gc = per_cpu_ptr(mp->m_inodegc, cpu);
		if (!llist_empty(&gc->list))
			mod_delayed_work_on(cpu, mp->m_inodegc_wq, &gc->work, 0);
	}
}

/*
 * Check the validity of the inode we just found it the cache
 */
static int
xfs_iget_cache_hit(
	struct xfs_perag	*pag,
	struct xfs_inode	*ip,
	xfs_ino_t		ino,
	int			flags,
	int			lock_flags) __releases(RCU)
{
	struct inode		*inode = VFS_I(ip);
	struct xfs_mount	*mp = ip->i_mount;
	int			error;

	/*
	 * check for re-use of an inode within an RCU grace period due to the
	 * radix tree nodes not being updated yet. We monitor for this by
	 * setting the inode number to zero before freeing the inode structure.
	 * If the inode has been reallocated and set up, then the inode number
	 * will not match, so check for that, too.
	 */
	spin_lock(&ip->i_flags_lock);
	if (ip->i_ino != ino)
		goto out_skip;

	/*
	 * If we are racing with another cache hit that is currently
	 * instantiating this inode or currently recycling it out of
	 * reclaimable state, wait for the initialisation to complete
	 * before continuing.
	 *
	 * If we're racing with the inactivation worker we also want to wait.
	 * If we're creating a new file, it's possible that the worker
	 * previously marked the inode as free on disk but hasn't finished
	 * updating the incore state yet.  The AGI buffer will be dirty and
	 * locked to the icreate transaction, so a synchronous push of the
	 * inodegc workers would result in deadlock.  For a regular iget, the
	 * worker is running already, so we might as well wait.
	 *
	 * XXX(hch): eventually we should do something equivalent to
	 *	     wait_on_inode to wait for these flags to be cleared
	 *	     instead of polling for it.
	 */
	if (ip->i_flags & (XFS_INEW | XFS_IRECLAIM | XFS_INACTIVATING))
		goto out_skip;

	if (ip->i_flags & XFS_NEED_INACTIVE) {
		/* Unlinked inodes cannot be re-grabbed. */
		if (VFS_I(ip)->i_nlink == 0) {
			error = -ENOENT;
			goto out_error;
		}
		goto out_inodegc_flush;
	}

	/*
	 * Check the inode free state is valid. This also detects lookup
	 * racing with unlinks.
	 */
	error = xfs_iget_check_free_state(ip, flags);
	if (error)
		goto out_error;

	/* Skip inodes that have no vfs state. */
	if ((flags & XFS_IGET_INCORE) &&
	    (ip->i_flags & XFS_IRECLAIMABLE))
		goto out_skip;

	/* The inode fits the selection criteria; process it. */
	if (ip->i_flags & XFS_IRECLAIMABLE) {
		/* Drops i_flags_lock and RCU read lock. */
		error = xfs_iget_recycle(pag, ip);
		if (error)
			return error;
	} else {
		/* If the VFS inode is being torn down, pause and try again. */
		if (!igrab(inode))
			goto out_skip;

		/* We've got a live one. */
		spin_unlock(&ip->i_flags_lock);
		rcu_read_unlock();
		trace_xfs_iget_hit(ip);
	}

	if (lock_flags != 0)
		xfs_ilock(ip, lock_flags);

	if (!(flags & XFS_IGET_INCORE))
		xfs_iflags_clear(ip, XFS_ISTALE);
	XFS_STATS_INC(mp, xs_ig_found);

	return 0;

out_skip:
	trace_xfs_iget_skip(ip);
	XFS_STATS_INC(mp, xs_ig_frecycle);
	error = -EAGAIN;
out_error:
	spin_unlock(&ip->i_flags_lock);
	rcu_read_unlock();
	return error;

out_inodegc_flush:
	spin_unlock(&ip->i_flags_lock);
	rcu_read_unlock();
	/*
	 * Do not wait for the workers, because the caller could hold an AGI
	 * buffer lock.  We're just going to sleep in a loop anyway.
	 */
	if (xfs_is_inodegc_enabled(mp))
		xfs_inodegc_queue_all(mp);
	return -EAGAIN;
}

static int
xfs_iget_cache_miss(
	struct xfs_mount	*mp,
	struct xfs_perag	*pag,
	xfs_trans_t		*tp,
	xfs_ino_t		ino,
	struct xfs_inode	**ipp,
	int			flags,
	int			lock_flags)
{
	struct xfs_inode	*ip;
	int			error;
	xfs_agino_t		agino = XFS_INO_TO_AGINO(mp, ino);
	int			iflags;

	ip = xfs_inode_alloc(mp, ino);
	if (!ip)
		return -ENOMEM;

	error = xfs_imap(mp, tp, ip->i_ino, &ip->i_imap, flags);
	if (error)
		goto out_destroy;

	/*
	 * For version 5 superblocks, if we are initialising a new inode and we
	 * are not utilising the XFS_FEAT_IKEEP inode cluster mode, we can
	 * simply build the new inode core with a random generation number.
	 *
	 * For version 4 (and older) superblocks, log recovery is dependent on
	 * the i_flushiter field being initialised from the current on-disk
	 * value and hence we must also read the inode off disk even when
	 * initializing new inodes.
	 */
	if (xfs_has_v3inodes(mp) &&
	    (flags & XFS_IGET_CREATE) && !xfs_has_ikeep(mp)) {
		VFS_I(ip)->i_generation = get_random_u32();
	} else {
		struct xfs_buf		*bp;

		error = xfs_imap_to_bp(mp, tp, &ip->i_imap, &bp);
		if (error)
			goto out_destroy;

		error = xfs_inode_from_disk(ip,
				xfs_buf_offset(bp, ip->i_imap.im_boffset));
		if (!error)
			xfs_buf_set_ref(bp, XFS_INO_REF);
		xfs_trans_brelse(tp, bp);

		if (error)
			goto out_destroy;
	}

	trace_xfs_iget_miss(ip);

	/*
	 * Check the inode free state is valid. This also detects lookup
	 * racing with unlinks.
	 */
	error = xfs_iget_check_free_state(ip, flags);
	if (error)
		goto out_destroy;

	/*
	 * Preload the radix tree so we can insert safely under the
	 * write spinlock. Note that we cannot sleep inside the preload
	 * region. Since we can be called from transaction context, don't
	 * recurse into the file system.
	 */
	if (radix_tree_preload(GFP_NOFS)) {
		error = -EAGAIN;
		goto out_destroy;
	}

	/*
	 * Because the inode hasn't been added to the radix-tree yet it can't
	 * be found by another thread, so we can do the non-sleeping lock here.
	 */
	if (lock_flags) {
		if (!xfs_ilock_nowait(ip, lock_flags))
			BUG();
	}

	/*
	 * These values must be set before inserting the inode into the radix
	 * tree as the moment it is inserted a concurrent lookup (allowed by the
	 * RCU locking mechanism) can find it and that lookup must see that this
	 * is an inode currently under construction (i.e. that XFS_INEW is set).
	 * The ip->i_flags_lock that protects the XFS_INEW flag forms the
	 * memory barrier that ensures this detection works correctly at lookup
	 * time.
	 */
	iflags = XFS_INEW;
	if (flags & XFS_IGET_DONTCACHE)
		d_mark_dontcache(VFS_I(ip));
	ip->i_udquot = NULL;
	ip->i_gdquot = NULL;
	ip->i_pdquot = NULL;
	xfs_iflags_set(ip, iflags);

	/* insert the new inode */
	spin_lock(&pag->pag_ici_lock);
	error = radix_tree_insert(&pag->pag_ici_root, agino, ip);
	if (unlikely(error)) {
		WARN_ON(error != -EEXIST);
		XFS_STATS_INC(mp, xs_ig_dup);
		error = -EAGAIN;
		goto out_preload_end;
	}
	spin_unlock(&pag->pag_ici_lock);
	radix_tree_preload_end();

	*ipp = ip;
	return 0;

out_preload_end:
	spin_unlock(&pag->pag_ici_lock);
	radix_tree_preload_end();
	if (lock_flags)
		xfs_iunlock(ip, lock_flags);
out_destroy:
	__destroy_inode(VFS_I(ip));
	xfs_inode_free(ip);
	return error;
}

/*
 * Look up an inode by number in the given file system.  The inode is looked up
 * in the cache held in each AG.  If the inode is found in the cache, initialise
 * the vfs inode if necessary.
 *
 * If it is not in core, read it in from the file system's device, add it to the
 * cache and initialise the vfs inode.
 *
 * The inode is locked according to the value of the lock_flags parameter.
 * Inode lookup is only done during metadata operations and not as part of the
 * data IO path. Hence we only allow locking of the XFS_ILOCK during lookup.
 */
int
xfs_iget(
	struct xfs_mount	*mp,
	struct xfs_trans	*tp,
	xfs_ino_t		ino,
	uint			flags,
	uint			lock_flags,
	struct xfs_inode	**ipp)
{
	struct xfs_inode	*ip;
	struct xfs_perag	*pag;
	xfs_agino_t		agino;
	int			error;

	ASSERT((lock_flags & (XFS_IOLOCK_EXCL | XFS_IOLOCK_SHARED)) == 0);

	/* reject inode numbers outside existing AGs */
	if (!ino || XFS_INO_TO_AGNO(mp, ino) >= mp->m_sb.sb_agcount)
		return -EINVAL;

	XFS_STATS_INC(mp, xs_ig_attempts);

	/* get the perag structure and ensure that it's inode capable */
	pag = xfs_perag_get(mp, XFS_INO_TO_AGNO(mp, ino));
	agino = XFS_INO_TO_AGINO(mp, ino);

again:
	error = 0;
	rcu_read_lock();
	ip = radix_tree_lookup(&pag->pag_ici_root, agino);

	if (ip) {
		error = xfs_iget_cache_hit(pag, ip, ino, flags, lock_flags);
		if (error)
			goto out_error_or_again;
	} else {
		rcu_read_unlock();
		if (flags & XFS_IGET_INCORE) {
			error = -ENODATA;
			goto out_error_or_again;
		}
		XFS_STATS_INC(mp, xs_ig_missed);

		error = xfs_iget_cache_miss(mp, pag, tp, ino, &ip,
							flags, lock_flags);
		if (error)
			goto out_error_or_again;
	}
	xfs_perag_put(pag);

	*ipp = ip;

	/*
	 * If we have a real type for an on-disk inode, we can setup the inode
	 * now.	 If it's a new inode being created, xfs_init_new_inode will
	 * handle it.
	 */
	if (xfs_iflags_test(ip, XFS_INEW) && VFS_I(ip)->i_mode != 0)
		xfs_setup_existing_inode(ip);
	return 0;

out_error_or_again:
	if (!(flags & XFS_IGET_INCORE) && error == -EAGAIN) {
		delay(1);
		goto again;
	}
	xfs_perag_put(pag);
	return error;
}

/*
 * "Is this a cached inode that's also allocated?"
 *
 * Look up an inode by number in the given file system.  If the inode is
 * in cache and isn't in purgatory, return 1 if the inode is allocated
 * and 0 if it is not.  For all other cases (not in cache, being torn
 * down, etc.), return a negative error code.
 *
 * The caller has to prevent inode allocation and freeing activity,
 * presumably by locking the AGI buffer.   This is to ensure that an
 * inode cannot transition from allocated to freed until the caller is
 * ready to allow that.  If the inode is in an intermediate state (new,
 * reclaimable, or being reclaimed), -EAGAIN will be returned; if the
 * inode is not in the cache, -ENOENT will be returned.  The caller must
 * deal with these scenarios appropriately.
 *
 * This is a specialized use case for the online scrubber; if you're
 * reading this, you probably want xfs_iget.
 */
int
xfs_icache_inode_is_allocated(
	struct xfs_mount	*mp,
	struct xfs_trans	*tp,
	xfs_ino_t		ino,
	bool			*inuse)
{
	struct xfs_inode	*ip;
	int			error;

	error = xfs_iget(mp, tp, ino, XFS_IGET_INCORE, 0, &ip);
	if (error)
		return error;

	*inuse = !!(VFS_I(ip)->i_mode);
	xfs_irele(ip);
	return 0;
}

/*
 * Grab the inode for reclaim exclusively.
 *
 * We have found this inode via a lookup under RCU, so the inode may have
 * already been freed, or it may be in the process of being recycled by
 * xfs_iget(). In both cases, the inode will have XFS_IRECLAIM set. If the inode
 * has been fully recycled by the time we get the i_flags_lock, XFS_IRECLAIMABLE
 * will not be set. Hence we need to check for both these flag conditions to
 * avoid inodes that are no longer reclaim candidates.
 *
 * Note: checking for other state flags here, under the i_flags_lock or not, is
 * racy and should be avoided. Those races should be resolved only after we have
 * ensured that we are able to reclaim this inode and the world can see that we
 * are going to reclaim it.
 *
 * Return true if we grabbed it, false otherwise.
 */
static bool
xfs_reclaim_igrab(
	struct xfs_inode	*ip,
	struct xfs_icwalk	*icw)
{
	ASSERT(rcu_read_lock_held());

	spin_lock(&ip->i_flags_lock);
	if (!__xfs_iflags_test(ip, XFS_IRECLAIMABLE) ||
	    __xfs_iflags_test(ip, XFS_IRECLAIM)) {
		/* not a reclaim candidate. */
		spin_unlock(&ip->i_flags_lock);
		return false;
	}

	/* Don't reclaim a sick inode unless the caller asked for it. */
	if (ip->i_sick &&
	    (!icw || !(icw->icw_flags & XFS_ICWALK_FLAG_RECLAIM_SICK))) {
		spin_unlock(&ip->i_flags_lock);
		return false;
	}

	__xfs_iflags_set(ip, XFS_IRECLAIM);
	spin_unlock(&ip->i_flags_lock);
	return true;
}

/*
 * Inode reclaim is non-blocking, so the default action if progress cannot be
 * made is to "requeue" the inode for reclaim by unlocking it and clearing the
 * XFS_IRECLAIM flag.  If we are in a shutdown state, we don't care about
 * blocking anymore and hence we can wait for the inode to be able to reclaim
 * it.
 *
 * We do no IO here - if callers require inodes to be cleaned they must push the
 * AIL first to trigger writeback of dirty inodes.  This enables writeback to be
 * done in the background in a non-blocking manner, and enables memory reclaim
 * to make progress without blocking.
 */
static void
xfs_reclaim_inode(
	struct xfs_inode	*ip,
	struct xfs_perag	*pag)
{
	xfs_ino_t		ino = ip->i_ino; /* for radix_tree_delete */

	if (!xfs_ilock_nowait(ip, XFS_ILOCK_EXCL))
		goto out;
	if (xfs_iflags_test_and_set(ip, XFS_IFLUSHING))
		goto out_iunlock;

	/*
	 * Check for log shutdown because aborting the inode can move the log
	 * tail and corrupt in memory state. This is fine if the log is shut
	 * down, but if the log is still active and only the mount is shut down
	 * then the in-memory log tail movement caused by the abort can be
	 * incorrectly propagated to disk.
	 */
	if (xlog_is_shutdown(ip->i_mount->m_log)) {
		xfs_iunpin_wait(ip);
		xfs_iflush_shutdown_abort(ip);
		goto reclaim;
	}
	if (xfs_ipincount(ip))
		goto out_clear_flush;
	if (!xfs_inode_clean(ip))
		goto out_clear_flush;

	xfs_iflags_clear(ip, XFS_IFLUSHING);
reclaim:
	trace_xfs_inode_reclaiming(ip);

	/*
	 * Because we use RCU freeing we need to ensure the inode always appears
	 * to be reclaimed with an invalid inode number when in the free state.
	 * We do this as early as possible under the ILOCK so that
	 * xfs_iflush_cluster() and xfs_ifree_cluster() can be guaranteed to
	 * detect races with us here. By doing this, we guarantee that once
	 * xfs_iflush_cluster() or xfs_ifree_cluster() has locked XFS_ILOCK that
	 * it will see either a valid inode that will serialise correctly, or it
	 * will see an invalid inode that it can skip.
	 */
	spin_lock(&ip->i_flags_lock);
	ip->i_flags = XFS_IRECLAIM;
	ip->i_ino = 0;
	ip->i_sick = 0;
	ip->i_checked = 0;
	spin_unlock(&ip->i_flags_lock);

	ASSERT(!ip->i_itemp || ip->i_itemp->ili_item.li_buf == NULL);
	xfs_iunlock(ip, XFS_ILOCK_EXCL);

	XFS_STATS_INC(ip->i_mount, xs_ig_reclaims);
	/*
	 * Remove the inode from the per-AG radix tree.
	 *
	 * Because radix_tree_delete won't complain even if the item was never
	 * added to the tree assert that it's been there before to catch
	 * problems with the inode life time early on.
	 */
	spin_lock(&pag->pag_ici_lock);
	if (!radix_tree_delete(&pag->pag_ici_root,
				XFS_INO_TO_AGINO(ip->i_mount, ino)))
		ASSERT(0);
	xfs_perag_clear_inode_tag(pag, NULLAGINO, XFS_ICI_RECLAIM_TAG);
	spin_unlock(&pag->pag_ici_lock);

	/*
	 * Here we do an (almost) spurious inode lock in order to coordinate
	 * with inode cache radix tree lookups.  This is because the lookup
	 * can reference the inodes in the cache without taking references.
	 *
	 * We make that OK here by ensuring that we wait until the inode is
	 * unlocked after the lookup before we go ahead and free it.
	 */
	xfs_ilock(ip, XFS_ILOCK_EXCL);
	ASSERT(!ip->i_udquot && !ip->i_gdquot && !ip->i_pdquot);
	xfs_iunlock(ip, XFS_ILOCK_EXCL);
	ASSERT(xfs_inode_clean(ip));

	__xfs_inode_free(ip);
	return;

out_clear_flush:
	xfs_iflags_clear(ip, XFS_IFLUSHING);
out_iunlock:
	xfs_iunlock(ip, XFS_ILOCK_EXCL);
out:
	xfs_iflags_clear(ip, XFS_IRECLAIM);
}

/* Reclaim sick inodes if we're unmounting or the fs went down. */
static inline bool
xfs_want_reclaim_sick(
	struct xfs_mount	*mp)
{
	return xfs_is_unmounting(mp) || xfs_has_norecovery(mp) ||
	       xfs_is_shutdown(mp);
}

void
xfs_reclaim_inodes(
	struct xfs_mount	*mp)
{
	struct xfs_icwalk	icw = {
		.icw_flags	= 0,
	};

	if (xfs_want_reclaim_sick(mp))
		icw.icw_flags |= XFS_ICWALK_FLAG_RECLAIM_SICK;

	while (radix_tree_tagged(&mp->m_perag_tree, XFS_ICI_RECLAIM_TAG)) {
		xfs_ail_push_all_sync(mp->m_ail);
		xfs_icwalk(mp, XFS_ICWALK_RECLAIM, &icw);
	}
}

/*
 * The shrinker infrastructure determines how many inodes we should scan for
 * reclaim. We want as many clean inodes ready to reclaim as possible, so we
 * push the AIL here. We also want to proactively free up memory if we can to
 * minimise the amount of work memory reclaim has to do so we kick the
 * background reclaim if it isn't already scheduled.
 */
long
xfs_reclaim_inodes_nr(
	struct xfs_mount	*mp,
	unsigned long		nr_to_scan)
{
	struct xfs_icwalk	icw = {
		.icw_flags	= XFS_ICWALK_FLAG_SCAN_LIMIT,
		.icw_scan_limit	= min_t(unsigned long, LONG_MAX, nr_to_scan),
	};

	if (xfs_want_reclaim_sick(mp))
		icw.icw_flags |= XFS_ICWALK_FLAG_RECLAIM_SICK;

	/* kick background reclaimer and push the AIL */
	xfs_reclaim_work_queue(mp);
	xfs_ail_push_all(mp->m_ail);

	xfs_icwalk(mp, XFS_ICWALK_RECLAIM, &icw);
	return 0;
}

/*
 * Return the number of reclaimable inodes in the filesystem for
 * the shrinker to determine how much to reclaim.
 */
long
xfs_reclaim_inodes_count(
	struct xfs_mount	*mp)
{
	struct xfs_perag	*pag;
	xfs_agnumber_t		ag = 0;
	long			reclaimable = 0;

	while ((pag = xfs_perag_get_tag(mp, ag, XFS_ICI_RECLAIM_TAG))) {
		ag = pag->pag_agno + 1;
		reclaimable += pag->pag_ici_reclaimable;
		xfs_perag_put(pag);
	}
	return reclaimable;
}

STATIC bool
xfs_icwalk_match_id(
	struct xfs_inode	*ip,
	struct xfs_icwalk	*icw)
{
	if ((icw->icw_flags & XFS_ICWALK_FLAG_UID) &&
	    !uid_eq(VFS_I(ip)->i_uid, icw->icw_uid))
		return false;

	if ((icw->icw_flags & XFS_ICWALK_FLAG_GID) &&
	    !gid_eq(VFS_I(ip)->i_gid, icw->icw_gid))
		return false;

	if ((icw->icw_flags & XFS_ICWALK_FLAG_PRID) &&
	    ip->i_projid != icw->icw_prid)
		return false;

	return true;
}

/*
 * A union-based inode filtering algorithm. Process the inode if any of the
 * criteria match. This is for global/internal scans only.
 */
STATIC bool
xfs_icwalk_match_id_union(
	struct xfs_inode	*ip,
	struct xfs_icwalk	*icw)
{
	if ((icw->icw_flags & XFS_ICWALK_FLAG_UID) &&
	    uid_eq(VFS_I(ip)->i_uid, icw->icw_uid))
		return true;

	if ((icw->icw_flags & XFS_ICWALK_FLAG_GID) &&
	    gid_eq(VFS_I(ip)->i_gid, icw->icw_gid))
		return true;

	if ((icw->icw_flags & XFS_ICWALK_FLAG_PRID) &&
	    ip->i_projid == icw->icw_prid)
		return true;

	return false;
}

/*
 * Is this inode @ip eligible for eof/cow block reclamation, given some
 * filtering parameters @icw?  The inode is eligible if @icw is null or
 * if the predicate functions match.
 */
static bool
xfs_icwalk_match(
	struct xfs_inode	*ip,
	struct xfs_icwalk	*icw)
{
	bool			match;

	if (!icw)
		return true;

	if (icw->icw_flags & XFS_ICWALK_FLAG_UNION)
		match = xfs_icwalk_match_id_union(ip, icw);
	else
		match = xfs_icwalk_match_id(ip, icw);
	if (!match)
		return false;

	/* skip the inode if the file size is too small */
	if ((icw->icw_flags & XFS_ICWALK_FLAG_MINFILESIZE) &&
	    XFS_ISIZE(ip) < icw->icw_min_file_size)
		return false;

	return true;
}

/*
 * This is a fast pass over the inode cache to try to get reclaim moving on as
 * many inodes as possible in a short period of time. It kicks itself every few
 * seconds, as well as being kicked by the inode cache shrinker when memory
 * goes low.
 */
void
xfs_reclaim_worker(
	struct work_struct *work)
{
	struct xfs_mount *mp = container_of(to_delayed_work(work),
					struct xfs_mount, m_reclaim_work);

	xfs_icwalk(mp, XFS_ICWALK_RECLAIM, NULL);
	xfs_reclaim_work_queue(mp);
}

STATIC int
xfs_inode_free_eofblocks(
	struct xfs_inode	*ip,
	struct xfs_icwalk	*icw,
	unsigned int		*lockflags)
{
	bool			wait;

	wait = icw && (icw->icw_flags & XFS_ICWALK_FLAG_SYNC);

	if (!xfs_iflags_test(ip, XFS_IEOFBLOCKS))
		return 0;

	/*
	 * If the mapping is dirty the operation can block and wait for some
	 * time. Unless we are waiting, skip it.
	 */
	if (!wait && mapping_tagged(VFS_I(ip)->i_mapping, PAGECACHE_TAG_DIRTY))
		return 0;

	if (!xfs_icwalk_match(ip, icw))
		return 0;

	/*
	 * If the caller is waiting, return -EAGAIN to keep the background
	 * scanner moving and revisit the inode in a subsequent pass.
	 */
	if (!xfs_ilock_nowait(ip, XFS_IOLOCK_EXCL)) {
		if (wait)
			return -EAGAIN;
		return 0;
	}
	*lockflags |= XFS_IOLOCK_EXCL;

	if (xfs_can_free_eofblocks(ip, false))
		return xfs_free_eofblocks(ip);

	/* inode could be preallocated or append-only */
	trace_xfs_inode_free_eofblocks_invalid(ip);
	xfs_inode_clear_eofblocks_tag(ip);
	return 0;
}

static void
xfs_blockgc_set_iflag(
	struct xfs_inode	*ip,
	unsigned long		iflag)
{
	struct xfs_mount	*mp = ip->i_mount;
	struct xfs_perag	*pag;

	ASSERT((iflag & ~(XFS_IEOFBLOCKS | XFS_ICOWBLOCKS)) == 0);

	/*
	 * Don't bother locking the AG and looking up in the radix trees
	 * if we already know that we have the tag set.
	 */
	if (ip->i_flags & iflag)
		return;
	spin_lock(&ip->i_flags_lock);
	ip->i_flags |= iflag;
	spin_unlock(&ip->i_flags_lock);

	pag = xfs_perag_get(mp, XFS_INO_TO_AGNO(mp, ip->i_ino));
	spin_lock(&pag->pag_ici_lock);

	xfs_perag_set_inode_tag(pag, XFS_INO_TO_AGINO(mp, ip->i_ino),
			XFS_ICI_BLOCKGC_TAG);

	spin_unlock(&pag->pag_ici_lock);
	xfs_perag_put(pag);
}

void
xfs_inode_set_eofblocks_tag(
	xfs_inode_t	*ip)
{
	trace_xfs_inode_set_eofblocks_tag(ip);
	return xfs_blockgc_set_iflag(ip, XFS_IEOFBLOCKS);
}

static void
xfs_blockgc_clear_iflag(
	struct xfs_inode	*ip,
	unsigned long		iflag)
{
	struct xfs_mount	*mp = ip->i_mount;
	struct xfs_perag	*pag;
	bool			clear_tag;

	ASSERT((iflag & ~(XFS_IEOFBLOCKS | XFS_ICOWBLOCKS)) == 0);

	spin_lock(&ip->i_flags_lock);
	ip->i_flags &= ~iflag;
	clear_tag = (ip->i_flags & (XFS_IEOFBLOCKS | XFS_ICOWBLOCKS)) == 0;
	spin_unlock(&ip->i_flags_lock);

	if (!clear_tag)
		return;

	pag = xfs_perag_get(mp, XFS_INO_TO_AGNO(mp, ip->i_ino));
	spin_lock(&pag->pag_ici_lock);

	xfs_perag_clear_inode_tag(pag, XFS_INO_TO_AGINO(mp, ip->i_ino),
			XFS_ICI_BLOCKGC_TAG);

	spin_unlock(&pag->pag_ici_lock);
	xfs_perag_put(pag);
}

void
xfs_inode_clear_eofblocks_tag(
	xfs_inode_t	*ip)
{
	trace_xfs_inode_clear_eofblocks_tag(ip);
	return xfs_blockgc_clear_iflag(ip, XFS_IEOFBLOCKS);
}

/*
 * Set ourselves up to free CoW blocks from this file.  If it's already clean
 * then we can bail out quickly, but otherwise we must back off if the file
 * is undergoing some kind of write.
 */
static bool
xfs_prep_free_cowblocks(
	struct xfs_inode	*ip)
{
	/*
	 * Just clear the tag if we have an empty cow fork or none at all. It's
	 * possible the inode was fully unshared since it was originally tagged.
	 */
	if (!xfs_inode_has_cow_data(ip)) {
		trace_xfs_inode_free_cowblocks_invalid(ip);
		xfs_inode_clear_cowblocks_tag(ip);
		return false;
	}

	/*
	 * If the mapping is dirty or under writeback we cannot touch the
	 * CoW fork.  Leave it alone if we're in the midst of a directio.
	 */
	if ((VFS_I(ip)->i_state & I_DIRTY_PAGES) ||
	    mapping_tagged(VFS_I(ip)->i_mapping, PAGECACHE_TAG_DIRTY) ||
	    mapping_tagged(VFS_I(ip)->i_mapping, PAGECACHE_TAG_WRITEBACK) ||
	    atomic_read(&VFS_I(ip)->i_dio_count))
		return false;

	return true;
}

/*
 * Automatic CoW Reservation Freeing
 *
 * These functions automatically garbage collect leftover CoW reservations
 * that were made on behalf of a cowextsize hint when we start to run out
 * of quota or when the reservations sit around for too long.  If the file
 * has dirty pages or is undergoing writeback, its CoW reservations will
 * be retained.
 *
 * The actual garbage collection piggybacks off the same code that runs
 * the speculative EOF preallocation garbage collector.
 */
STATIC int
xfs_inode_free_cowblocks(
	struct xfs_inode	*ip,
	struct xfs_icwalk	*icw,
	unsigned int		*lockflags)
{
	bool			wait;
	int			ret = 0;

	wait = icw && (icw->icw_flags & XFS_ICWALK_FLAG_SYNC);

	if (!xfs_iflags_test(ip, XFS_ICOWBLOCKS))
		return 0;

	if (!xfs_prep_free_cowblocks(ip))
		return 0;

	if (!xfs_icwalk_match(ip, icw))
		return 0;

	/*
	 * If the caller is waiting, return -EAGAIN to keep the background
	 * scanner moving and revisit the inode in a subsequent pass.
	 */
	if (!(*lockflags & XFS_IOLOCK_EXCL) &&
	    !xfs_ilock_nowait(ip, XFS_IOLOCK_EXCL)) {
		if (wait)
			return -EAGAIN;
		return 0;
	}
	*lockflags |= XFS_IOLOCK_EXCL;

	if (!xfs_ilock_nowait(ip, XFS_MMAPLOCK_EXCL)) {
		if (wait)
			return -EAGAIN;
		return 0;
	}
	*lockflags |= XFS_MMAPLOCK_EXCL;

	/*
	 * Check again, nobody else should be able to dirty blocks or change
	 * the reflink iflag now that we have the first two locks held.
	 */
	if (xfs_prep_free_cowblocks(ip))
		ret = xfs_reflink_cancel_cow_range(ip, 0, NULLFILEOFF, false);
	return ret;
}

void
xfs_inode_set_cowblocks_tag(
	xfs_inode_t	*ip)
{
	trace_xfs_inode_set_cowblocks_tag(ip);
	return xfs_blockgc_set_iflag(ip, XFS_ICOWBLOCKS);
}

void
xfs_inode_clear_cowblocks_tag(
	xfs_inode_t	*ip)
{
	trace_xfs_inode_clear_cowblocks_tag(ip);
	return xfs_blockgc_clear_iflag(ip, XFS_ICOWBLOCKS);
}

/* Disable post-EOF and CoW block auto-reclamation. */
void
xfs_blockgc_stop(
	struct xfs_mount	*mp)
{
	struct xfs_perag	*pag;
	xfs_agnumber_t		agno;

	if (!xfs_clear_blockgc_enabled(mp))
		return;

	for_each_perag(mp, agno, pag)
		cancel_delayed_work_sync(&pag->pag_blockgc_work);
	trace_xfs_blockgc_stop(mp, __return_address);
}

/* Enable post-EOF and CoW block auto-reclamation. */
void
xfs_blockgc_start(
	struct xfs_mount	*mp)
{
	struct xfs_perag	*pag;
	xfs_agnumber_t		agno;

	if (xfs_set_blockgc_enabled(mp))
		return;

	trace_xfs_blockgc_start(mp, __return_address);
	for_each_perag_tag(mp, agno, pag, XFS_ICI_BLOCKGC_TAG)
		xfs_blockgc_queue(pag);
}

/* Don't try to run block gc on an inode that's in any of these states. */
#define XFS_BLOCKGC_NOGRAB_IFLAGS	(XFS_INEW | \
					 XFS_NEED_INACTIVE | \
					 XFS_INACTIVATING | \
					 XFS_IRECLAIMABLE | \
					 XFS_IRECLAIM)
/*
 * Decide if the given @ip is eligible for garbage collection of speculative
 * preallocations, and grab it if so.  Returns true if it's ready to go or
 * false if we should just ignore it.
 */
static bool
xfs_blockgc_igrab(
	struct xfs_inode	*ip)
{
	struct inode		*inode = VFS_I(ip);

	ASSERT(rcu_read_lock_held());

	/* Check for stale RCU freed inode */
	spin_lock(&ip->i_flags_lock);
	if (!ip->i_ino)
		goto out_unlock_noent;

	if (ip->i_flags & XFS_BLOCKGC_NOGRAB_IFLAGS)
		goto out_unlock_noent;
	spin_unlock(&ip->i_flags_lock);

	/* nothing to sync during shutdown */
	if (xfs_is_shutdown(ip->i_mount))
		return false;

	/* If we can't grab the inode, it must on it's way to reclaim. */
	if (!igrab(inode))
		return false;

	/* inode is valid */
	return true;

out_unlock_noent:
	spin_unlock(&ip->i_flags_lock);
	return false;
}

/* Scan one incore inode for block preallocations that we can remove. */
static int
xfs_blockgc_scan_inode(
	struct xfs_inode	*ip,
	struct xfs_icwalk	*icw)
{
	unsigned int		lockflags = 0;
	int			error;

	error = xfs_inode_free_eofblocks(ip, icw, &lockflags);
	if (error)
		goto unlock;

	error = xfs_inode_free_cowblocks(ip, icw, &lockflags);
unlock:
	if (lockflags)
		xfs_iunlock(ip, lockflags);
	xfs_irele(ip);
	return error;
}

/* Background worker that trims preallocated space. */
void
xfs_blockgc_worker(
	struct work_struct	*work)
{
	struct xfs_perag	*pag = container_of(to_delayed_work(work),
					struct xfs_perag, pag_blockgc_work);
	struct xfs_mount	*mp = pag->pag_mount;
	int			error;

	trace_xfs_blockgc_worker(mp, __return_address);

	error = xfs_icwalk_ag(pag, XFS_ICWALK_BLOCKGC, NULL);
	if (error)
		xfs_info(mp, "AG %u preallocation gc worker failed, err=%d",
				pag->pag_agno, error);
	xfs_blockgc_queue(pag);
}

/*
 * Try to free space in the filesystem by purging inactive inodes, eofblocks
 * and cowblocks.
 */
int
xfs_blockgc_free_space(
	struct xfs_mount	*mp,
	struct xfs_icwalk	*icw)
{
	int			error;

	trace_xfs_blockgc_free_space(mp, icw, _RET_IP_);

	error = xfs_icwalk(mp, XFS_ICWALK_BLOCKGC, icw);
	if (error)
		return error;

	xfs_inodegc_flush(mp);
	return 0;
}

/*
 * Reclaim all the free space that we can by scheduling the background blockgc
 * and inodegc workers immediately and waiting for them all to clear.
 */
void
xfs_blockgc_flush_all(
	struct xfs_mount	*mp)
{
	struct xfs_perag	*pag;
	xfs_agnumber_t		agno;

	trace_xfs_blockgc_flush_all(mp, __return_address);

	/*
	 * For each blockgc worker, move its queue time up to now.  If it
	 * wasn't queued, it will not be requeued.  Then flush whatever's
	 * left.
	 */
	for_each_perag_tag(mp, agno, pag, XFS_ICI_BLOCKGC_TAG)
		mod_delayed_work(pag->pag_mount->m_blockgc_wq,
				&pag->pag_blockgc_work, 0);

	for_each_perag_tag(mp, agno, pag, XFS_ICI_BLOCKGC_TAG)
		flush_delayed_work(&pag->pag_blockgc_work);

	xfs_inodegc_flush(mp);
}

/*
 * Run cow/eofblocks scans on the supplied dquots.  We don't know exactly which
 * quota caused an allocation failure, so we make a best effort by including
 * each quota under low free space conditions (less than 1% free space) in the
 * scan.
 *
 * Callers must not hold any inode's ILOCK.  If requesting a synchronous scan
 * (XFS_ICWALK_FLAG_SYNC), the caller also must not hold any inode's IOLOCK or
 * MMAPLOCK.
 */
int
xfs_blockgc_free_dquots(
	struct xfs_mount	*mp,
	struct xfs_dquot	*udqp,
	struct xfs_dquot	*gdqp,
	struct xfs_dquot	*pdqp,
	unsigned int		iwalk_flags)
{
	struct xfs_icwalk	icw = {0};
	bool			do_work = false;

	if (!udqp && !gdqp && !pdqp)
		return 0;

	/*
	 * Run a scan to free blocks using the union filter to cover all
	 * applicable quotas in a single scan.
	 */
	icw.icw_flags = XFS_ICWALK_FLAG_UNION | iwalk_flags;

	if (XFS_IS_UQUOTA_ENFORCED(mp) && udqp && xfs_dquot_lowsp(udqp)) {
		icw.icw_uid = make_kuid(mp->m_super->s_user_ns, udqp->q_id);
		icw.icw_flags |= XFS_ICWALK_FLAG_UID;
		do_work = true;
	}

	if (XFS_IS_UQUOTA_ENFORCED(mp) && gdqp && xfs_dquot_lowsp(gdqp)) {
		icw.icw_gid = make_kgid(mp->m_super->s_user_ns, gdqp->q_id);
		icw.icw_flags |= XFS_ICWALK_FLAG_GID;
		do_work = true;
	}

	if (XFS_IS_PQUOTA_ENFORCED(mp) && pdqp && xfs_dquot_lowsp(pdqp)) {
		icw.icw_prid = pdqp->q_id;
		icw.icw_flags |= XFS_ICWALK_FLAG_PRID;
		do_work = true;
	}

	if (!do_work)
		return 0;

	return xfs_blockgc_free_space(mp, &icw);
}

/* Run cow/eofblocks scans on the quotas attached to the inode. */
int
xfs_blockgc_free_quota(
	struct xfs_inode	*ip,
	unsigned int		iwalk_flags)
{
	return xfs_blockgc_free_dquots(ip->i_mount,
			xfs_inode_dquot(ip, XFS_DQTYPE_USER),
			xfs_inode_dquot(ip, XFS_DQTYPE_GROUP),
			xfs_inode_dquot(ip, XFS_DQTYPE_PROJ), iwalk_flags);
}

/* XFS Inode Cache Walking Code */

/*
 * The inode lookup is done in batches to keep the amount of lock traffic and
 * radix tree lookups to a minimum. The batch size is a trade off between
 * lookup reduction and stack usage. This is in the reclaim path, so we can't
 * be too greedy.
 */
#define XFS_LOOKUP_BATCH	32


/*
 * Decide if we want to grab this inode in anticipation of doing work towards
 * the goal.
 */
static inline bool
xfs_icwalk_igrab(
	enum xfs_icwalk_goal	goal,
	struct xfs_inode	*ip,
	struct xfs_icwalk	*icw)
{
	switch (goal) {
	case XFS_ICWALK_BLOCKGC:
		return xfs_blockgc_igrab(ip);
	case XFS_ICWALK_RECLAIM:
		return xfs_reclaim_igrab(ip, icw);
	default:
		return false;
	}
}

/*
 * Process an inode.  Each processing function must handle any state changes
 * made by the icwalk igrab function.  Return -EAGAIN to skip an inode.
 */
static inline int
xfs_icwalk_process_inode(
	enum xfs_icwalk_goal	goal,
	struct xfs_inode	*ip,
	struct xfs_perag	*pag,
	struct xfs_icwalk	*icw)
{
	int			error = 0;

	switch (goal) {
	case XFS_ICWALK_BLOCKGC:
		error = xfs_blockgc_scan_inode(ip, icw);
		break;
	case XFS_ICWALK_RECLAIM:
		xfs_reclaim_inode(ip, pag);
		break;
	}
	return error;
}

/*
 * For a given per-AG structure @pag and a goal, grab qualifying inodes and
 * process them in some manner.
 */
static int
xfs_icwalk_ag(
	struct xfs_perag	*pag,
	enum xfs_icwalk_goal	goal,
	struct xfs_icwalk	*icw)
{
	struct xfs_mount	*mp = pag->pag_mount;
	uint32_t		first_index;
	int			last_error = 0;
	int			skipped;
	bool			done;
	int			nr_found;

restart:
	done = false;
	skipped = 0;
	if (goal == XFS_ICWALK_RECLAIM)
		first_index = READ_ONCE(pag->pag_ici_reclaim_cursor);
	else
		first_index = 0;
	nr_found = 0;
	do {
		struct xfs_inode *batch[XFS_LOOKUP_BATCH];
		int		error = 0;
		int		i;

		rcu_read_lock();

		nr_found = radix_tree_gang_lookup_tag(&pag->pag_ici_root,
				(void **) batch, first_index,
				XFS_LOOKUP_BATCH, goal);
		if (!nr_found) {
			done = true;
			rcu_read_unlock();
			break;
		}

		/*
		 * Grab the inodes before we drop the lock. if we found
		 * nothing, nr == 0 and the loop will be skipped.
		 */
		for (i = 0; i < nr_found; i++) {
			struct xfs_inode *ip = batch[i];

			if (done || !xfs_icwalk_igrab(goal, ip, icw))
				batch[i] = NULL;

			/*
			 * Update the index for the next lookup. Catch
			 * overflows into the next AG range which can occur if
			 * we have inodes in the last block of the AG and we
			 * are currently pointing to the last inode.
			 *
			 * Because we may see inodes that are from the wrong AG
			 * due to RCU freeing and reallocation, only update the
			 * index if it lies in this AG. It was a race that lead
			 * us to see this inode, so another lookup from the
			 * same index will not find it again.
			 */
			if (XFS_INO_TO_AGNO(mp, ip->i_ino) != pag->pag_agno)
				continue;
			first_index = XFS_INO_TO_AGINO(mp, ip->i_ino + 1);
			if (first_index < XFS_INO_TO_AGINO(mp, ip->i_ino))
				done = true;
		}

		/* unlock now we've grabbed the inodes. */
		rcu_read_unlock();

		for (i = 0; i < nr_found; i++) {
			if (!batch[i])
				continue;
			error = xfs_icwalk_process_inode(goal, batch[i], pag,
					icw);
			if (error == -EAGAIN) {
				skipped++;
				continue;
			}
			if (error && last_error != -EFSCORRUPTED)
				last_error = error;
		}

		/* bail out if the filesystem is corrupted.  */
		if (error == -EFSCORRUPTED)
			break;

		cond_resched();

		if (icw && (icw->icw_flags & XFS_ICWALK_FLAG_SCAN_LIMIT)) {
			icw->icw_scan_limit -= XFS_LOOKUP_BATCH;
			if (icw->icw_scan_limit <= 0)
				break;
		}
	} while (nr_found && !done);

	if (goal == XFS_ICWALK_RECLAIM) {
		if (done)
			first_index = 0;
		WRITE_ONCE(pag->pag_ici_reclaim_cursor, first_index);
	}

	if (skipped) {
		delay(1);
		goto restart;
	}
	return last_error;
}

/* Walk all incore inodes to achieve a given goal. */
static int
xfs_icwalk(
	struct xfs_mount	*mp,
	enum xfs_icwalk_goal	goal,
	struct xfs_icwalk	*icw)
{
	struct xfs_perag	*pag;
	int			error = 0;
	int			last_error = 0;
	xfs_agnumber_t		agno;

	for_each_perag_tag(mp, agno, pag, goal) {
		error = xfs_icwalk_ag(pag, goal, icw);
		if (error) {
			last_error = error;
			if (error == -EFSCORRUPTED) {
				xfs_perag_put(pag);
				break;
			}
		}
	}
	return last_error;
	BUILD_BUG_ON(XFS_ICWALK_PRIVATE_FLAGS & XFS_ICWALK_FLAGS_VALID);
}

#ifdef DEBUG
static void
xfs_check_delalloc(
	struct xfs_inode	*ip,
	int			whichfork)
{
	struct xfs_ifork	*ifp = xfs_ifork_ptr(ip, whichfork);
	struct xfs_bmbt_irec	got;
	struct xfs_iext_cursor	icur;

	if (!ifp || !xfs_iext_lookup_extent(ip, ifp, 0, &icur, &got))
		return;
	do {
		if (isnullstartblock(got.br_startblock)) {
			xfs_warn(ip->i_mount,
	"ino %llx %s fork has delalloc extent at [0x%llx:0x%llx]",
				ip->i_ino,
				whichfork == XFS_DATA_FORK ? "data" : "cow",
				got.br_startoff, got.br_blockcount);
		}
	} while (xfs_iext_next_extent(ifp, &icur, &got));
}
#else
#define xfs_check_delalloc(ip, whichfork)	do { } while (0)
#endif

/* Schedule the inode for reclaim. */
static void
xfs_inodegc_set_reclaimable(
	struct xfs_inode	*ip)
{
	struct xfs_mount	*mp = ip->i_mount;
	struct xfs_perag	*pag;

	if (!xfs_is_shutdown(mp) && ip->i_delayed_blks) {
		xfs_check_delalloc(ip, XFS_DATA_FORK);
		xfs_check_delalloc(ip, XFS_COW_FORK);
		ASSERT(0);
	}

	pag = xfs_perag_get(mp, XFS_INO_TO_AGNO(mp, ip->i_ino));
	spin_lock(&pag->pag_ici_lock);
	spin_lock(&ip->i_flags_lock);

	trace_xfs_inode_set_reclaimable(ip);
	ip->i_flags &= ~(XFS_NEED_INACTIVE | XFS_INACTIVATING);
	ip->i_flags |= XFS_IRECLAIMABLE;
	xfs_perag_set_inode_tag(pag, XFS_INO_TO_AGINO(mp, ip->i_ino),
			XFS_ICI_RECLAIM_TAG);

	spin_unlock(&ip->i_flags_lock);
	spin_unlock(&pag->pag_ici_lock);
	xfs_perag_put(pag);
}

/*
 * Free all speculative preallocations and possibly even the inode itself.
 * This is the last chance to make changes to an otherwise unreferenced file
 * before incore reclamation happens.
 */
static void
xfs_inodegc_inactivate(
	struct xfs_inode	*ip)
{
	trace_xfs_inode_inactivating(ip);
	xfs_inactive(ip);
	xfs_inodegc_set_reclaimable(ip);
}

void
xfs_inodegc_worker(
	struct work_struct	*work)
{
	struct xfs_inodegc	*gc = container_of(to_delayed_work(work),
						struct xfs_inodegc, work);
	struct llist_node	*node = llist_del_all(&gc->list);
	struct xfs_inode	*ip, *n;

	WRITE_ONCE(gc->items, 0);

	if (!node)
		return;

	ip = llist_entry(node, struct xfs_inode, i_gclist);
	trace_xfs_inodegc_worker(ip->i_mount, READ_ONCE(gc->shrinker_hits));

	WRITE_ONCE(gc->shrinker_hits, 0);
	llist_for_each_entry_safe(ip, n, node, i_gclist) {
		xfs_iflags_set(ip, XFS_INACTIVATING);
		xfs_inodegc_inactivate(ip);
	}
}

/*
<<<<<<< HEAD
 * Force all currently queued inode inactivation work to run immediately and
 * wait for the work to finish.
=======
 * Expedite all pending inodegc work to run immediately. This does not wait for
 * completion of the work.
>>>>>>> d60c95ef
 */
void
xfs_inodegc_push(
	struct xfs_mount	*mp)
{
	if (!xfs_is_inodegc_enabled(mp))
		return;
	trace_xfs_inodegc_push(mp, __return_address);
	xfs_inodegc_queue_all(mp);
<<<<<<< HEAD
=======
}

/*
 * Force all currently queued inode inactivation work to run immediately and
 * wait for the work to finish.
 */
void
xfs_inodegc_flush(
	struct xfs_mount	*mp)
{
	xfs_inodegc_push(mp);
	trace_xfs_inodegc_flush(mp, __return_address);
>>>>>>> d60c95ef
	flush_workqueue(mp->m_inodegc_wq);
}

/*
 * Flush all the pending work and then disable the inode inactivation background
 * workers and wait for them to stop.
 */
void
xfs_inodegc_stop(
	struct xfs_mount	*mp)
{
	if (!xfs_clear_inodegc_enabled(mp))
		return;

	xfs_inodegc_queue_all(mp);
	drain_workqueue(mp->m_inodegc_wq);

	trace_xfs_inodegc_stop(mp, __return_address);
}

/*
 * Enable the inode inactivation background workers and schedule deferred inode
 * inactivation work if there is any.
 */
void
xfs_inodegc_start(
	struct xfs_mount	*mp)
{
	if (xfs_set_inodegc_enabled(mp))
		return;

	trace_xfs_inodegc_start(mp, __return_address);
	xfs_inodegc_queue_all(mp);
}

#ifdef CONFIG_XFS_RT
static inline bool
xfs_inodegc_want_queue_rt_file(
	struct xfs_inode	*ip)
{
	struct xfs_mount	*mp = ip->i_mount;

	if (!XFS_IS_REALTIME_INODE(ip))
		return false;

	if (__percpu_counter_compare(&mp->m_frextents,
				mp->m_low_rtexts[XFS_LOWSP_5_PCNT],
				XFS_FDBLOCKS_BATCH) < 0)
		return true;

	return false;
}
#else
# define xfs_inodegc_want_queue_rt_file(ip)	(false)
#endif /* CONFIG_XFS_RT */

/*
 * Schedule the inactivation worker when:
 *
 *  - We've accumulated more than one inode cluster buffer's worth of inodes.
 *  - There is less than 5% free space left.
 *  - Any of the quotas for this inode are near an enforcement limit.
 */
static inline bool
xfs_inodegc_want_queue_work(
	struct xfs_inode	*ip,
	unsigned int		items)
{
	struct xfs_mount	*mp = ip->i_mount;

	if (items > mp->m_ino_geo.inodes_per_cluster)
		return true;

	if (__percpu_counter_compare(&mp->m_fdblocks,
				mp->m_low_space[XFS_LOWSP_5_PCNT],
				XFS_FDBLOCKS_BATCH) < 0)
		return true;

	if (xfs_inodegc_want_queue_rt_file(ip))
		return true;

	if (xfs_inode_near_dquot_enforcement(ip, XFS_DQTYPE_USER))
		return true;

	if (xfs_inode_near_dquot_enforcement(ip, XFS_DQTYPE_GROUP))
		return true;

	if (xfs_inode_near_dquot_enforcement(ip, XFS_DQTYPE_PROJ))
		return true;

	return false;
}

/*
 * Upper bound on the number of inodes in each AG that can be queued for
 * inactivation at any given time, to avoid monopolizing the workqueue.
 */
#define XFS_INODEGC_MAX_BACKLOG		(4 * XFS_INODES_PER_CHUNK)

/*
 * Make the frontend wait for inactivations when:
 *
 *  - Memory shrinkers queued the inactivation worker and it hasn't finished.
 *  - The queue depth exceeds the maximum allowable percpu backlog.
 *
 * Note: If the current thread is running a transaction, we don't ever want to
 * wait for other transactions because that could introduce a deadlock.
 */
static inline bool
xfs_inodegc_want_flush_work(
	struct xfs_inode	*ip,
	unsigned int		items,
	unsigned int		shrinker_hits)
{
	if (current->journal_info)
		return false;

	if (shrinker_hits > 0)
		return true;

	if (items > XFS_INODEGC_MAX_BACKLOG)
		return true;

	return false;
}

/*
 * Queue a background inactivation worker if there are inodes that need to be
 * inactivated and higher level xfs code hasn't disabled the background
 * workers.
 */
static void
xfs_inodegc_queue(
	struct xfs_inode	*ip)
{
	struct xfs_mount	*mp = ip->i_mount;
	struct xfs_inodegc	*gc;
	int			items;
	unsigned int		shrinker_hits;
	unsigned long		queue_delay = 1;

	trace_xfs_inode_set_need_inactive(ip);
	spin_lock(&ip->i_flags_lock);
	ip->i_flags |= XFS_NEED_INACTIVE;
	spin_unlock(&ip->i_flags_lock);

	gc = get_cpu_ptr(mp->m_inodegc);
	llist_add(&ip->i_gclist, &gc->list);
	items = READ_ONCE(gc->items);
	WRITE_ONCE(gc->items, items + 1);
	shrinker_hits = READ_ONCE(gc->shrinker_hits);

	/*
	 * We queue the work while holding the current CPU so that the work
	 * is scheduled to run on this CPU.
	 */
	if (!xfs_is_inodegc_enabled(mp)) {
		put_cpu_ptr(gc);
		return;
	}

	if (xfs_inodegc_want_queue_work(ip, items))
		queue_delay = 0;

	trace_xfs_inodegc_queue(mp, __return_address);
	mod_delayed_work(mp->m_inodegc_wq, &gc->work, queue_delay);
	put_cpu_ptr(gc);

	if (xfs_inodegc_want_flush_work(ip, items, shrinker_hits)) {
		trace_xfs_inodegc_throttle(mp, __return_address);
		flush_delayed_work(&gc->work);
	}
}

/*
 * Fold the dead CPU inodegc queue into the current CPUs queue.
 */
void
xfs_inodegc_cpu_dead(
	struct xfs_mount	*mp,
	unsigned int		dead_cpu)
{
	struct xfs_inodegc	*dead_gc, *gc;
	struct llist_node	*first, *last;
	unsigned int		count = 0;

	dead_gc = per_cpu_ptr(mp->m_inodegc, dead_cpu);
	cancel_delayed_work_sync(&dead_gc->work);

	if (llist_empty(&dead_gc->list))
		return;

	first = dead_gc->list.first;
	last = first;
	while (last->next) {
		last = last->next;
		count++;
	}
	dead_gc->list.first = NULL;
	dead_gc->items = 0;

	/* Add pending work to current CPU */
	gc = get_cpu_ptr(mp->m_inodegc);
	llist_add_batch(first, last, &gc->list);
	count += READ_ONCE(gc->items);
	WRITE_ONCE(gc->items, count);

	if (xfs_is_inodegc_enabled(mp)) {
		trace_xfs_inodegc_queue(mp, __return_address);
		mod_delayed_work(mp->m_inodegc_wq, &gc->work, 0);
	}
	put_cpu_ptr(gc);
}

/*
 * We set the inode flag atomically with the radix tree tag.  Once we get tag
 * lookups on the radix tree, this inode flag can go away.
 *
 * We always use background reclaim here because even if the inode is clean, it
 * still may be under IO and hence we have wait for IO completion to occur
 * before we can reclaim the inode. The background reclaim path handles this
 * more efficiently than we can here, so simply let background reclaim tear down
 * all inodes.
 */
void
xfs_inode_mark_reclaimable(
	struct xfs_inode	*ip)
{
	struct xfs_mount	*mp = ip->i_mount;
	bool			need_inactive;

	XFS_STATS_INC(mp, vn_reclaim);

	/*
	 * We should never get here with any of the reclaim flags already set.
	 */
	ASSERT_ALWAYS(!xfs_iflags_test(ip, XFS_ALL_IRECLAIM_FLAGS));

	need_inactive = xfs_inode_needs_inactive(ip);
	if (need_inactive) {
		xfs_inodegc_queue(ip);
		return;
	}

	/* Going straight to reclaim, so drop the dquots. */
	xfs_qm_dqdetach(ip);
	xfs_inodegc_set_reclaimable(ip);
}

/*
 * Register a phony shrinker so that we can run background inodegc sooner when
 * there's memory pressure.  Inactivation does not itself free any memory but
 * it does make inodes reclaimable, which eventually frees memory.
 *
 * The count function, seek value, and batch value are crafted to trigger the
 * scan function during the second round of scanning.  Hopefully this means
 * that we reclaimed enough memory that initiating metadata transactions won't
 * make things worse.
 */
#define XFS_INODEGC_SHRINKER_COUNT	(1UL << DEF_PRIORITY)
#define XFS_INODEGC_SHRINKER_BATCH	((XFS_INODEGC_SHRINKER_COUNT / 2) + 1)

static unsigned long
xfs_inodegc_shrinker_count(
	struct shrinker		*shrink,
	struct shrink_control	*sc)
{
	struct xfs_mount	*mp = container_of(shrink, struct xfs_mount,
						   m_inodegc_shrinker);
	struct xfs_inodegc	*gc;
	int			cpu;

	if (!xfs_is_inodegc_enabled(mp))
		return 0;

	for_each_online_cpu(cpu) {
		gc = per_cpu_ptr(mp->m_inodegc, cpu);
		if (!llist_empty(&gc->list))
			return XFS_INODEGC_SHRINKER_COUNT;
	}

	return 0;
}

static unsigned long
xfs_inodegc_shrinker_scan(
	struct shrinker		*shrink,
	struct shrink_control	*sc)
{
	struct xfs_mount	*mp = container_of(shrink, struct xfs_mount,
						   m_inodegc_shrinker);
	struct xfs_inodegc	*gc;
	int			cpu;
	bool			no_items = true;

	if (!xfs_is_inodegc_enabled(mp))
		return SHRINK_STOP;

	trace_xfs_inodegc_shrinker_scan(mp, sc, __return_address);

	for_each_online_cpu(cpu) {
		gc = per_cpu_ptr(mp->m_inodegc, cpu);
		if (!llist_empty(&gc->list)) {
			unsigned int	h = READ_ONCE(gc->shrinker_hits);

			WRITE_ONCE(gc->shrinker_hits, h + 1);
			mod_delayed_work_on(cpu, mp->m_inodegc_wq, &gc->work, 0);
			no_items = false;
		}
	}

	/*
	 * If there are no inodes to inactivate, we don't want the shrinker
	 * to think there's deferred work to call us back about.
	 */
	if (no_items)
		return LONG_MAX;

	return SHRINK_STOP;
}

/* Register a shrinker so we can accelerate inodegc and throttle queuing. */
int
xfs_inodegc_register_shrinker(
	struct xfs_mount	*mp)
{
	struct shrinker		*shrink = &mp->m_inodegc_shrinker;

	shrink->count_objects = xfs_inodegc_shrinker_count;
	shrink->scan_objects = xfs_inodegc_shrinker_scan;
	shrink->seeks = 0;
	shrink->flags = SHRINKER_NONSLAB;
	shrink->batch = XFS_INODEGC_SHRINKER_BATCH;

	return register_shrinker(shrink, "xfs-inodegc:%s", mp->m_super->s_id);
}<|MERGE_RESOLUTION|>--- conflicted
+++ resolved
@@ -1864,13 +1864,8 @@
 }
 
 /*
-<<<<<<< HEAD
- * Force all currently queued inode inactivation work to run immediately and
- * wait for the work to finish.
-=======
  * Expedite all pending inodegc work to run immediately. This does not wait for
  * completion of the work.
->>>>>>> d60c95ef
  */
 void
 xfs_inodegc_push(
@@ -1880,8 +1875,6 @@
 		return;
 	trace_xfs_inodegc_push(mp, __return_address);
 	xfs_inodegc_queue_all(mp);
-<<<<<<< HEAD
-=======
 }
 
 /*
@@ -1894,7 +1887,6 @@
 {
 	xfs_inodegc_push(mp);
 	trace_xfs_inodegc_flush(mp, __return_address);
->>>>>>> d60c95ef
 	flush_workqueue(mp->m_inodegc_wq);
 }
 
