--- conflicted
+++ resolved
@@ -575,19 +575,7 @@
 	buf->pages = rqstp->rq_next_page;
 	rqstp->rq_next_page += (buf->buflen + PAGE_SIZE - 1) >> PAGE_SHIFT;
 
-<<<<<<< HEAD
-	/* This is xdr_init_encode(), but it assumes that
-	 * the head kvec has already been consumed. */
-	xdr_set_scratch_buffer(xdr, NULL, 0);
-	xdr->buf = buf;
-	xdr->page_ptr = buf->pages;
-	xdr->iov = NULL;
-	xdr->p = page_address(*buf->pages);
-	xdr->end = (void *)xdr->p + min_t(u32, buf->buflen, PAGE_SIZE);
-	xdr->rqst = NULL;
-=======
 	xdr_init_encode_pages(xdr, buf, buf->pages,  NULL);
->>>>>>> d60c95ef
 }
 
 /*
@@ -790,11 +778,8 @@
 		goto out;
 	resp->status = nfsd_commit(rqstp, &resp->fh, nf, argp->offset,
 				   argp->count, resp->verf);
-<<<<<<< HEAD
-=======
 	nfsd_file_put(nf);
 out:
->>>>>>> d60c95ef
 	return rpc_success;
 }
 
