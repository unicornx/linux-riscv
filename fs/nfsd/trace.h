/* SPDX-License-Identifier: GPL-2.0 */
/*
 * Copyright (c) 2014 Christoph Hellwig.
 */
#undef TRACE_SYSTEM
#define TRACE_SYSTEM nfsd

#if !defined(_NFSD_TRACE_H) || defined(TRACE_HEADER_MULTI_READ)
#define _NFSD_TRACE_H

#include <linux/tracepoint.h>

#include "export.h"
#include "nfsfh.h"

#define NFSD_TRACE_PROC_RES_FIELDS \
		__field(unsigned int, netns_ino) \
		__field(u32, xid) \
		__field(unsigned long, status) \
		__array(unsigned char, server, sizeof(struct sockaddr_in6)) \
		__array(unsigned char, client, sizeof(struct sockaddr_in6))

#define NFSD_TRACE_PROC_RES_ASSIGNMENTS(error) \
		do { \
			__entry->netns_ino = SVC_NET(rqstp)->ns.inum; \
			__entry->xid = be32_to_cpu(rqstp->rq_xid); \
			__entry->status = be32_to_cpu(error); \
			memcpy(__entry->server, &rqstp->rq_xprt->xpt_local, \
			       rqstp->rq_xprt->xpt_locallen); \
			memcpy(__entry->client, &rqstp->rq_xprt->xpt_remote, \
			       rqstp->rq_xprt->xpt_remotelen); \
		} while (0);

DECLARE_EVENT_CLASS(nfsd_xdr_err_class,
	TP_PROTO(
		const struct svc_rqst *rqstp
	),
	TP_ARGS(rqstp),
	TP_STRUCT__entry(
		__field(unsigned int, netns_ino)
		__field(u32, xid)
		__field(u32, vers)
		__field(u32, proc)
		__sockaddr(server, rqstp->rq_xprt->xpt_locallen)
		__sockaddr(client, rqstp->rq_xprt->xpt_remotelen)
	),
	TP_fast_assign(
		const struct svc_xprt *xprt = rqstp->rq_xprt;

		__entry->netns_ino = xprt->xpt_net->ns.inum;
		__entry->xid = be32_to_cpu(rqstp->rq_xid);
		__entry->vers = rqstp->rq_vers;
		__entry->proc = rqstp->rq_proc;
		__assign_sockaddr(server, &xprt->xpt_local, xprt->xpt_locallen);
		__assign_sockaddr(client, &xprt->xpt_remote, xprt->xpt_remotelen);
	),
	TP_printk("xid=0x%08x vers=%u proc=%u",
		__entry->xid, __entry->vers, __entry->proc
	)
);

#define DEFINE_NFSD_XDR_ERR_EVENT(name) \
DEFINE_EVENT(nfsd_xdr_err_class, nfsd_##name##_err, \
	TP_PROTO(const struct svc_rqst *rqstp), \
	TP_ARGS(rqstp))

DEFINE_NFSD_XDR_ERR_EVENT(garbage_args);
DEFINE_NFSD_XDR_ERR_EVENT(cant_encode);

#define show_nfsd_may_flags(x)						\
	__print_flags(x, "|",						\
		{ NFSD_MAY_EXEC,		"EXEC" },		\
		{ NFSD_MAY_WRITE,		"WRITE" },		\
		{ NFSD_MAY_READ,		"READ" },		\
		{ NFSD_MAY_SATTR,		"SATTR" },		\
		{ NFSD_MAY_TRUNC,		"TRUNC" },		\
		{ NFSD_MAY_LOCK,		"LOCK" },		\
		{ NFSD_MAY_OWNER_OVERRIDE,	"OWNER_OVERRIDE" },	\
		{ NFSD_MAY_LOCAL_ACCESS,	"LOCAL_ACCESS" },	\
		{ NFSD_MAY_BYPASS_GSS_ON_ROOT,	"BYPASS_GSS_ON_ROOT" },	\
		{ NFSD_MAY_NOT_BREAK_LEASE,	"NOT_BREAK_LEASE" },	\
		{ NFSD_MAY_BYPASS_GSS,		"BYPASS_GSS" },		\
		{ NFSD_MAY_READ_IF_EXEC,	"READ_IF_EXEC" },	\
		{ NFSD_MAY_64BIT_COOKIE,	"64BIT_COOKIE" })

TRACE_EVENT(nfsd_compound,
	TP_PROTO(
		const struct svc_rqst *rqst,
		const char *tag,
		u32 taglen,
		u32 opcnt
	),
	TP_ARGS(rqst, tag, taglen, opcnt),
	TP_STRUCT__entry(
		__field(u32, xid)
		__field(u32, opcnt)
		__string_len(tag, tag, taglen)
	),
	TP_fast_assign(
		__entry->xid = be32_to_cpu(rqst->rq_xid);
		__entry->opcnt = opcnt;
		__assign_str_len(tag, tag, taglen);
	),
	TP_printk("xid=0x%08x opcnt=%u tag=%s",
		__entry->xid, __entry->opcnt, __get_str(tag)
	)
)

TRACE_EVENT(nfsd_compound_status,
	TP_PROTO(u32 args_opcnt,
		 u32 resp_opcnt,
		 __be32 status,
		 const char *name),
	TP_ARGS(args_opcnt, resp_opcnt, status, name),
	TP_STRUCT__entry(
		__field(u32, args_opcnt)
		__field(u32, resp_opcnt)
		__field(int, status)
		__string(name, name)
	),
	TP_fast_assign(
		__entry->args_opcnt = args_opcnt;
		__entry->resp_opcnt = resp_opcnt;
		__entry->status = be32_to_cpu(status);
		__assign_str(name, name);
	),
	TP_printk("op=%u/%u %s status=%d",
		__entry->resp_opcnt, __entry->args_opcnt,
		__get_str(name), __entry->status)
)

TRACE_EVENT(nfsd_compound_decode_err,
	TP_PROTO(
		const struct svc_rqst *rqstp,
		u32 args_opcnt,
		u32 resp_opcnt,
		u32 opnum,
		__be32 status
	),
	TP_ARGS(rqstp, args_opcnt, resp_opcnt, opnum, status),
	TP_STRUCT__entry(
		NFSD_TRACE_PROC_RES_FIELDS

		__field(u32, args_opcnt)
		__field(u32, resp_opcnt)
		__field(u32, opnum)
	),
	TP_fast_assign(
		NFSD_TRACE_PROC_RES_ASSIGNMENTS(status)

		__entry->args_opcnt = args_opcnt;
		__entry->resp_opcnt = resp_opcnt;
		__entry->opnum = opnum;
	),
	TP_printk("op=%u/%u opnum=%u status=%lu",
		__entry->resp_opcnt, __entry->args_opcnt,
		__entry->opnum, __entry->status)
);

TRACE_EVENT(nfsd_compound_encode_err,
	TP_PROTO(
		const struct svc_rqst *rqstp,
		u32 opnum,
		__be32 status
	),
	TP_ARGS(rqstp, opnum, status),
	TP_STRUCT__entry(
		NFSD_TRACE_PROC_RES_FIELDS

		__field(u32, opnum)
	),
	TP_fast_assign(
		NFSD_TRACE_PROC_RES_ASSIGNMENTS(status)

		__entry->opnum = opnum;
	),
	TP_printk("opnum=%u status=%lu",
		__entry->opnum, __entry->status)
);

#define show_fs_file_type(x) \
	__print_symbolic(x, \
		{ S_IFLNK,		"LNK" }, \
		{ S_IFREG,		"REG" }, \
		{ S_IFDIR,		"DIR" }, \
		{ S_IFCHR,		"CHR" }, \
		{ S_IFBLK,		"BLK" }, \
		{ S_IFIFO,		"FIFO" }, \
		{ S_IFSOCK,		"SOCK" })

TRACE_EVENT(nfsd_fh_verify,
	TP_PROTO(
		const struct svc_rqst *rqstp,
		const struct svc_fh *fhp,
		umode_t type,
		int access
	),
	TP_ARGS(rqstp, fhp, type, access),
	TP_STRUCT__entry(
		__field(unsigned int, netns_ino)
		__sockaddr(server, rqstp->rq_xprt->xpt_remotelen)
		__sockaddr(client, rqstp->rq_xprt->xpt_remotelen)
		__field(u32, xid)
		__field(u32, fh_hash)
		__field(const void *, inode)
		__field(unsigned long, type)
		__field(unsigned long, access)
	),
	TP_fast_assign(
		__entry->netns_ino = SVC_NET(rqstp)->ns.inum;
		__assign_sockaddr(server, &rqstp->rq_xprt->xpt_local,
		       rqstp->rq_xprt->xpt_locallen);
		__assign_sockaddr(client, &rqstp->rq_xprt->xpt_remote,
				  rqstp->rq_xprt->xpt_remotelen);
		__entry->xid = be32_to_cpu(rqstp->rq_xid);
		__entry->fh_hash = knfsd_fh_hash(&fhp->fh_handle);
		__entry->inode = d_inode(fhp->fh_dentry);
		__entry->type = type;
		__entry->access = access;
	),
	TP_printk("xid=0x%08x fh_hash=0x%08x type=%s access=%s",
		__entry->xid, __entry->fh_hash,
		show_fs_file_type(__entry->type),
		show_nfsd_may_flags(__entry->access)
	)
);

TRACE_EVENT_CONDITION(nfsd_fh_verify_err,
	TP_PROTO(
		const struct svc_rqst *rqstp,
		const struct svc_fh *fhp,
		umode_t type,
		int access,
		__be32 error
	),
	TP_ARGS(rqstp, fhp, type, access, error),
	TP_CONDITION(error),
	TP_STRUCT__entry(
		__field(unsigned int, netns_ino)
		__sockaddr(server, rqstp->rq_xprt->xpt_remotelen)
		__sockaddr(client, rqstp->rq_xprt->xpt_remotelen)
		__field(u32, xid)
		__field(u32, fh_hash)
		__field(const void *, inode)
		__field(unsigned long, type)
		__field(unsigned long, access)
		__field(int, error)
	),
	TP_fast_assign(
		__entry->netns_ino = SVC_NET(rqstp)->ns.inum;
		__assign_sockaddr(server, &rqstp->rq_xprt->xpt_local,
		       rqstp->rq_xprt->xpt_locallen);
		__assign_sockaddr(client, &rqstp->rq_xprt->xpt_remote,
				  rqstp->rq_xprt->xpt_remotelen);
		__entry->xid = be32_to_cpu(rqstp->rq_xid);
		__entry->fh_hash = knfsd_fh_hash(&fhp->fh_handle);
		if (fhp->fh_dentry)
			__entry->inode = d_inode(fhp->fh_dentry);
		else
			__entry->inode = NULL;
		__entry->type = type;
		__entry->access = access;
		__entry->error = be32_to_cpu(error);
	),
	TP_printk("xid=0x%08x fh_hash=0x%08x type=%s access=%s error=%d",
		__entry->xid, __entry->fh_hash,
		show_fs_file_type(__entry->type),
		show_nfsd_may_flags(__entry->access),
		__entry->error
	)
);

DECLARE_EVENT_CLASS(nfsd_fh_err_class,
	TP_PROTO(struct svc_rqst *rqstp,
		 struct svc_fh	*fhp,
		 int		status),
	TP_ARGS(rqstp, fhp, status),
	TP_STRUCT__entry(
		__field(u32, xid)
		__field(u32, fh_hash)
		__field(int, status)
	),
	TP_fast_assign(
		__entry->xid = be32_to_cpu(rqstp->rq_xid);
		__entry->fh_hash = knfsd_fh_hash(&fhp->fh_handle);
		__entry->status = status;
	),
	TP_printk("xid=0x%08x fh_hash=0x%08x status=%d",
		  __entry->xid, __entry->fh_hash,
		  __entry->status)
)

#define DEFINE_NFSD_FH_ERR_EVENT(name)		\
DEFINE_EVENT(nfsd_fh_err_class, nfsd_##name,	\
	TP_PROTO(struct svc_rqst *rqstp,	\
		 struct svc_fh	*fhp,		\
		 int		status),	\
	TP_ARGS(rqstp, fhp, status))

DEFINE_NFSD_FH_ERR_EVENT(set_fh_dentry_badexport);
DEFINE_NFSD_FH_ERR_EVENT(set_fh_dentry_badhandle);

TRACE_EVENT(nfsd_exp_find_key,
	TP_PROTO(const struct svc_expkey *key,
		 int status),
	TP_ARGS(key, status),
	TP_STRUCT__entry(
		__field(int, fsidtype)
		__array(u32, fsid, 6)
		__string(auth_domain, key->ek_client->name)
		__field(int, status)
	),
	TP_fast_assign(
		__entry->fsidtype = key->ek_fsidtype;
		memcpy(__entry->fsid, key->ek_fsid, 4*6);
		__assign_str(auth_domain, key->ek_client->name);
		__entry->status = status;
	),
	TP_printk("fsid=%x::%s domain=%s status=%d",
		__entry->fsidtype,
		__print_array(__entry->fsid, 6, 4),
		__get_str(auth_domain),
		__entry->status
	)
);

TRACE_EVENT(nfsd_expkey_update,
	TP_PROTO(const struct svc_expkey *key, const char *exp_path),
	TP_ARGS(key, exp_path),
	TP_STRUCT__entry(
		__field(int, fsidtype)
		__array(u32, fsid, 6)
		__string(auth_domain, key->ek_client->name)
		__string(path, exp_path)
		__field(bool, cache)
	),
	TP_fast_assign(
		__entry->fsidtype = key->ek_fsidtype;
		memcpy(__entry->fsid, key->ek_fsid, 4*6);
		__assign_str(auth_domain, key->ek_client->name);
		__assign_str(path, exp_path);
		__entry->cache = !test_bit(CACHE_NEGATIVE, &key->h.flags);
	),
	TP_printk("fsid=%x::%s domain=%s path=%s cache=%s",
		__entry->fsidtype,
		__print_array(__entry->fsid, 6, 4),
		__get_str(auth_domain),
		__get_str(path),
		__entry->cache ? "pos" : "neg"
	)
);

TRACE_EVENT(nfsd_exp_get_by_name,
	TP_PROTO(const struct svc_export *key,
		 int status),
	TP_ARGS(key, status),
	TP_STRUCT__entry(
		__string(path, key->ex_path.dentry->d_name.name)
		__string(auth_domain, key->ex_client->name)
		__field(int, status)
	),
	TP_fast_assign(
		__assign_str(path, key->ex_path.dentry->d_name.name);
		__assign_str(auth_domain, key->ex_client->name);
		__entry->status = status;
	),
	TP_printk("path=%s domain=%s status=%d",
		__get_str(path),
		__get_str(auth_domain),
		__entry->status
	)
);

TRACE_EVENT(nfsd_export_update,
	TP_PROTO(const struct svc_export *key),
	TP_ARGS(key),
	TP_STRUCT__entry(
		__string(path, key->ex_path.dentry->d_name.name)
		__string(auth_domain, key->ex_client->name)
		__field(bool, cache)
	),
	TP_fast_assign(
		__assign_str(path, key->ex_path.dentry->d_name.name);
		__assign_str(auth_domain, key->ex_client->name);
		__entry->cache = !test_bit(CACHE_NEGATIVE, &key->h.flags);
	),
	TP_printk("path=%s domain=%s cache=%s",
		__get_str(path),
		__get_str(auth_domain),
		__entry->cache ? "pos" : "neg"
	)
);

DECLARE_EVENT_CLASS(nfsd_io_class,
	TP_PROTO(struct svc_rqst *rqstp,
		 struct svc_fh	*fhp,
		 u64		offset,
		 u32		len),
	TP_ARGS(rqstp, fhp, offset, len),
	TP_STRUCT__entry(
		__field(u32, xid)
		__field(u32, fh_hash)
		__field(u64, offset)
		__field(u32, len)
	),
	TP_fast_assign(
		__entry->xid = be32_to_cpu(rqstp->rq_xid);
		__entry->fh_hash = knfsd_fh_hash(&fhp->fh_handle);
		__entry->offset = offset;
		__entry->len = len;
	),
	TP_printk("xid=0x%08x fh_hash=0x%08x offset=%llu len=%u",
		  __entry->xid, __entry->fh_hash,
		  __entry->offset, __entry->len)
)

#define DEFINE_NFSD_IO_EVENT(name)		\
DEFINE_EVENT(nfsd_io_class, nfsd_##name,	\
	TP_PROTO(struct svc_rqst *rqstp,	\
		 struct svc_fh	*fhp,		\
		 u64		offset,		\
		 u32		len),		\
	TP_ARGS(rqstp, fhp, offset, len))

DEFINE_NFSD_IO_EVENT(read_start);
DEFINE_NFSD_IO_EVENT(read_splice);
DEFINE_NFSD_IO_EVENT(read_vector);
DEFINE_NFSD_IO_EVENT(read_io_done);
DEFINE_NFSD_IO_EVENT(read_done);
DEFINE_NFSD_IO_EVENT(write_start);
DEFINE_NFSD_IO_EVENT(write_opened);
DEFINE_NFSD_IO_EVENT(write_io_done);
DEFINE_NFSD_IO_EVENT(write_done);

DECLARE_EVENT_CLASS(nfsd_err_class,
	TP_PROTO(struct svc_rqst *rqstp,
		 struct svc_fh	*fhp,
		 loff_t		offset,
		 int		status),
	TP_ARGS(rqstp, fhp, offset, status),
	TP_STRUCT__entry(
		__field(u32, xid)
		__field(u32, fh_hash)
		__field(loff_t, offset)
		__field(int, status)
	),
	TP_fast_assign(
		__entry->xid = be32_to_cpu(rqstp->rq_xid);
		__entry->fh_hash = knfsd_fh_hash(&fhp->fh_handle);
		__entry->offset = offset;
		__entry->status = status;
	),
	TP_printk("xid=0x%08x fh_hash=0x%08x offset=%lld status=%d",
		  __entry->xid, __entry->fh_hash,
		  __entry->offset, __entry->status)
)

#define DEFINE_NFSD_ERR_EVENT(name)		\
DEFINE_EVENT(nfsd_err_class, nfsd_##name,	\
	TP_PROTO(struct svc_rqst *rqstp,	\
		 struct svc_fh	*fhp,		\
		 loff_t		offset,		\
		 int		len),		\
	TP_ARGS(rqstp, fhp, offset, len))

DEFINE_NFSD_ERR_EVENT(read_err);
DEFINE_NFSD_ERR_EVENT(write_err);

TRACE_EVENT(nfsd_dirent,
	TP_PROTO(struct svc_fh *fhp,
		 u64 ino,
		 const char *name,
		 int namlen),
	TP_ARGS(fhp, ino, name, namlen),
	TP_STRUCT__entry(
		__field(u32, fh_hash)
		__field(u64, ino)
		__string_len(name, name, namlen)
	),
	TP_fast_assign(
		__entry->fh_hash = fhp ? knfsd_fh_hash(&fhp->fh_handle) : 0;
		__entry->ino = ino;
		__assign_str_len(name, name, namlen)
	),
	TP_printk("fh_hash=0x%08x ino=%llu name=%s",
		__entry->fh_hash, __entry->ino, __get_str(name)
	)
)

DECLARE_EVENT_CLASS(nfsd_copy_err_class,
	TP_PROTO(struct svc_rqst *rqstp,
		 struct svc_fh	*src_fhp,
		 loff_t		src_offset,
		 struct svc_fh	*dst_fhp,
		 loff_t		dst_offset,
		 u64		count,
		 int		status),
	TP_ARGS(rqstp, src_fhp, src_offset, dst_fhp, dst_offset, count, status),
	TP_STRUCT__entry(
		__field(u32, xid)
		__field(u32, src_fh_hash)
		__field(loff_t, src_offset)
		__field(u32, dst_fh_hash)
		__field(loff_t, dst_offset)
		__field(u64, count)
		__field(int, status)
	),
	TP_fast_assign(
		__entry->xid = be32_to_cpu(rqstp->rq_xid);
		__entry->src_fh_hash = knfsd_fh_hash(&src_fhp->fh_handle);
		__entry->src_offset = src_offset;
		__entry->dst_fh_hash = knfsd_fh_hash(&dst_fhp->fh_handle);
		__entry->dst_offset = dst_offset;
		__entry->count = count;
		__entry->status = status;
	),
	TP_printk("xid=0x%08x src_fh_hash=0x%08x src_offset=%lld "
			"dst_fh_hash=0x%08x dst_offset=%lld "
			"count=%llu status=%d",
		  __entry->xid, __entry->src_fh_hash, __entry->src_offset,
		  __entry->dst_fh_hash, __entry->dst_offset,
		  (unsigned long long)__entry->count,
		  __entry->status)
)

#define DEFINE_NFSD_COPY_ERR_EVENT(name)		\
DEFINE_EVENT(nfsd_copy_err_class, nfsd_##name,		\
	TP_PROTO(struct svc_rqst	*rqstp,		\
		 struct svc_fh		*src_fhp,	\
		 loff_t			src_offset,	\
		 struct svc_fh		*dst_fhp,	\
		 loff_t			dst_offset,	\
		 u64			count,		\
		 int			status),	\
	TP_ARGS(rqstp, src_fhp, src_offset, dst_fhp, dst_offset, \
		count, status))

DEFINE_NFSD_COPY_ERR_EVENT(clone_file_range_err);

#include "state.h"
#include "filecache.h"
#include "vfs.h"

TRACE_EVENT(nfsd_delegret_wakeup,
	TP_PROTO(
		const struct svc_rqst *rqstp,
		const struct inode *inode,
		long timeo
	),
	TP_ARGS(rqstp, inode, timeo),
	TP_STRUCT__entry(
		__field(u32, xid)
		__field(const void *, inode)
		__field(long, timeo)
	),
	TP_fast_assign(
		__entry->xid = be32_to_cpu(rqstp->rq_xid);
		__entry->inode = inode;
		__entry->timeo = timeo;
	),
	TP_printk("xid=0x%08x inode=%p%s",
		  __entry->xid, __entry->inode,
		  __entry->timeo == 0 ? " (timed out)" : ""
	)
);

DECLARE_EVENT_CLASS(nfsd_stateid_class,
	TP_PROTO(stateid_t *stp),
	TP_ARGS(stp),
	TP_STRUCT__entry(
		__field(u32, cl_boot)
		__field(u32, cl_id)
		__field(u32, si_id)
		__field(u32, si_generation)
	),
	TP_fast_assign(
		__entry->cl_boot = stp->si_opaque.so_clid.cl_boot;
		__entry->cl_id = stp->si_opaque.so_clid.cl_id;
		__entry->si_id = stp->si_opaque.so_id;
		__entry->si_generation = stp->si_generation;
	),
	TP_printk("client %08x:%08x stateid %08x:%08x",
		__entry->cl_boot,
		__entry->cl_id,
		__entry->si_id,
		__entry->si_generation)
)

#define DEFINE_STATEID_EVENT(name) \
DEFINE_EVENT(nfsd_stateid_class, nfsd_##name, \
	TP_PROTO(stateid_t *stp), \
	TP_ARGS(stp))

DEFINE_STATEID_EVENT(layoutstate_alloc);
DEFINE_STATEID_EVENT(layoutstate_unhash);
DEFINE_STATEID_EVENT(layoutstate_free);
DEFINE_STATEID_EVENT(layout_get_lookup_fail);
DEFINE_STATEID_EVENT(layout_commit_lookup_fail);
DEFINE_STATEID_EVENT(layout_return_lookup_fail);
DEFINE_STATEID_EVENT(layout_recall);
DEFINE_STATEID_EVENT(layout_recall_done);
DEFINE_STATEID_EVENT(layout_recall_fail);
DEFINE_STATEID_EVENT(layout_recall_release);

DEFINE_STATEID_EVENT(open);
DEFINE_STATEID_EVENT(deleg_read);
DEFINE_STATEID_EVENT(deleg_recall);

DECLARE_EVENT_CLASS(nfsd_stateseqid_class,
	TP_PROTO(u32 seqid, const stateid_t *stp),
	TP_ARGS(seqid, stp),
	TP_STRUCT__entry(
		__field(u32, seqid)
		__field(u32, cl_boot)
		__field(u32, cl_id)
		__field(u32, si_id)
		__field(u32, si_generation)
	),
	TP_fast_assign(
		__entry->seqid = seqid;
		__entry->cl_boot = stp->si_opaque.so_clid.cl_boot;
		__entry->cl_id = stp->si_opaque.so_clid.cl_id;
		__entry->si_id = stp->si_opaque.so_id;
		__entry->si_generation = stp->si_generation;
	),
	TP_printk("seqid=%u client %08x:%08x stateid %08x:%08x",
		__entry->seqid, __entry->cl_boot, __entry->cl_id,
		__entry->si_id, __entry->si_generation)
)

#define DEFINE_STATESEQID_EVENT(name) \
DEFINE_EVENT(nfsd_stateseqid_class, nfsd_##name, \
	TP_PROTO(u32 seqid, const stateid_t *stp), \
	TP_ARGS(seqid, stp))

DEFINE_STATESEQID_EVENT(preprocess);
DEFINE_STATESEQID_EVENT(open_confirm);

DECLARE_EVENT_CLASS(nfsd_clientid_class,
	TP_PROTO(const clientid_t *clid),
	TP_ARGS(clid),
	TP_STRUCT__entry(
		__field(u32, cl_boot)
		__field(u32, cl_id)
	),
	TP_fast_assign(
		__entry->cl_boot = clid->cl_boot;
		__entry->cl_id = clid->cl_id;
	),
	TP_printk("client %08x:%08x", __entry->cl_boot, __entry->cl_id)
)

#define DEFINE_CLIENTID_EVENT(name) \
DEFINE_EVENT(nfsd_clientid_class, nfsd_clid_##name, \
	TP_PROTO(const clientid_t *clid), \
	TP_ARGS(clid))

DEFINE_CLIENTID_EVENT(expire_unconf);
DEFINE_CLIENTID_EVENT(reclaim_complete);
DEFINE_CLIENTID_EVENT(confirmed);
DEFINE_CLIENTID_EVENT(destroyed);
DEFINE_CLIENTID_EVENT(admin_expired);
DEFINE_CLIENTID_EVENT(replaced);
DEFINE_CLIENTID_EVENT(purged);
DEFINE_CLIENTID_EVENT(renew);
DEFINE_CLIENTID_EVENT(stale);

DECLARE_EVENT_CLASS(nfsd_net_class,
	TP_PROTO(const struct nfsd_net *nn),
	TP_ARGS(nn),
	TP_STRUCT__entry(
		__field(unsigned long long, boot_time)
	),
	TP_fast_assign(
		__entry->boot_time = nn->boot_time;
	),
	TP_printk("boot_time=%16llx", __entry->boot_time)
)

#define DEFINE_NET_EVENT(name) \
DEFINE_EVENT(nfsd_net_class, nfsd_##name, \
	TP_PROTO(const struct nfsd_net *nn), \
	TP_ARGS(nn))

DEFINE_NET_EVENT(grace_start);
DEFINE_NET_EVENT(grace_complete);

TRACE_EVENT(nfsd_writeverf_reset,
	TP_PROTO(
		const struct nfsd_net *nn,
		const struct svc_rqst *rqstp,
		int error
	),
	TP_ARGS(nn, rqstp, error),
	TP_STRUCT__entry(
		__field(unsigned long long, boot_time)
		__field(u32, xid)
		__field(int, error)
		__array(unsigned char, verifier, NFS4_VERIFIER_SIZE)
	),
	TP_fast_assign(
		__entry->boot_time = nn->boot_time;
		__entry->xid = be32_to_cpu(rqstp->rq_xid);
		__entry->error = error;

		/* avoid seqlock inside TP_fast_assign */
		memcpy(__entry->verifier, nn->writeverf,
		       NFS4_VERIFIER_SIZE);
	),
	TP_printk("boot_time=%16llx xid=0x%08x error=%d new verifier=0x%s",
		__entry->boot_time, __entry->xid, __entry->error,
		__print_hex_str(__entry->verifier, NFS4_VERIFIER_SIZE)
	)
);

TRACE_EVENT(nfsd_clid_cred_mismatch,
	TP_PROTO(
		const struct nfs4_client *clp,
		const struct svc_rqst *rqstp
	),
	TP_ARGS(clp, rqstp),
	TP_STRUCT__entry(
		__field(u32, cl_boot)
		__field(u32, cl_id)
		__field(unsigned long, cl_flavor)
		__field(unsigned long, new_flavor)
		__sockaddr(addr, rqstp->rq_xprt->xpt_remotelen)
	),
	TP_fast_assign(
		__entry->cl_boot = clp->cl_clientid.cl_boot;
		__entry->cl_id = clp->cl_clientid.cl_id;
		__entry->cl_flavor = clp->cl_cred.cr_flavor;
		__entry->new_flavor = rqstp->rq_cred.cr_flavor;
		__assign_sockaddr(addr, &rqstp->rq_xprt->xpt_remote,
				  rqstp->rq_xprt->xpt_remotelen);
	),
	TP_printk("client %08x:%08x flavor=%s, conflict=%s from addr=%pISpc",
		__entry->cl_boot, __entry->cl_id,
		show_nfsd_authflavor(__entry->cl_flavor),
		show_nfsd_authflavor(__entry->new_flavor),
		__get_sockaddr(addr)
	)
)

TRACE_EVENT(nfsd_clid_verf_mismatch,
	TP_PROTO(
		const struct nfs4_client *clp,
		const struct svc_rqst *rqstp,
		const nfs4_verifier *verf
	),
	TP_ARGS(clp, rqstp, verf),
	TP_STRUCT__entry(
		__field(u32, cl_boot)
		__field(u32, cl_id)
		__array(unsigned char, cl_verifier, NFS4_VERIFIER_SIZE)
		__array(unsigned char, new_verifier, NFS4_VERIFIER_SIZE)
		__sockaddr(addr, rqstp->rq_xprt->xpt_remotelen)
	),
	TP_fast_assign(
		__entry->cl_boot = clp->cl_clientid.cl_boot;
		__entry->cl_id = clp->cl_clientid.cl_id;
		memcpy(__entry->cl_verifier, (void *)&clp->cl_verifier,
		       NFS4_VERIFIER_SIZE);
		memcpy(__entry->new_verifier, (void *)verf,
		       NFS4_VERIFIER_SIZE);
		__assign_sockaddr(addr, &rqstp->rq_xprt->xpt_remote,
				  rqstp->rq_xprt->xpt_remotelen);
	),
	TP_printk("client %08x:%08x verf=0x%s, updated=0x%s from addr=%pISpc",
		__entry->cl_boot, __entry->cl_id,
		__print_hex_str(__entry->cl_verifier, NFS4_VERIFIER_SIZE),
		__print_hex_str(__entry->new_verifier, NFS4_VERIFIER_SIZE),
		__get_sockaddr(addr)
	)
);

DECLARE_EVENT_CLASS(nfsd_clid_class,
	TP_PROTO(const struct nfs4_client *clp),
	TP_ARGS(clp),
	TP_STRUCT__entry(
		__field(u32, cl_boot)
		__field(u32, cl_id)
		__array(unsigned char, addr, sizeof(struct sockaddr_in6))
		__field(unsigned long, flavor)
		__array(unsigned char, verifier, NFS4_VERIFIER_SIZE)
		__string_len(name, name, clp->cl_name.len)
	),
	TP_fast_assign(
		__entry->cl_boot = clp->cl_clientid.cl_boot;
		__entry->cl_id = clp->cl_clientid.cl_id;
		memcpy(__entry->addr, &clp->cl_addr,
			sizeof(struct sockaddr_in6));
		__entry->flavor = clp->cl_cred.cr_flavor;
		memcpy(__entry->verifier, (void *)&clp->cl_verifier,
		       NFS4_VERIFIER_SIZE);
		__assign_str_len(name, clp->cl_name.data, clp->cl_name.len);
	),
	TP_printk("addr=%pISpc name='%s' verifier=0x%s flavor=%s client=%08x:%08x",
		__entry->addr, __get_str(name),
		__print_hex_str(__entry->verifier, NFS4_VERIFIER_SIZE),
		show_nfsd_authflavor(__entry->flavor),
		__entry->cl_boot, __entry->cl_id)
);

#define DEFINE_CLID_EVENT(name) \
DEFINE_EVENT(nfsd_clid_class, nfsd_clid_##name, \
	TP_PROTO(const struct nfs4_client *clp), \
	TP_ARGS(clp))

DEFINE_CLID_EVENT(fresh);
DEFINE_CLID_EVENT(confirmed_r);

/*
 * from fs/nfsd/filecache.h
 */
#define show_nf_flags(val)						\
	__print_flags(val, "|",						\
		{ 1 << NFSD_FILE_HASHED,	"HASHED" },		\
		{ 1 << NFSD_FILE_PENDING,	"PENDING" },		\
<<<<<<< HEAD
		{ 1 << NFSD_FILE_REFERENCED,	"REFERENCED"})
=======
		{ 1 << NFSD_FILE_REFERENCED,	"REFERENCED" },		\
		{ 1 << NFSD_FILE_GC,		"GC" })
>>>>>>> d60c95ef

DECLARE_EVENT_CLASS(nfsd_file_class,
	TP_PROTO(struct nfsd_file *nf),
	TP_ARGS(nf),
	TP_STRUCT__entry(
		__field(void *, nf_inode)
		__field(int, nf_ref)
		__field(unsigned long, nf_flags)
		__field(unsigned char, nf_may)
		__field(struct file *, nf_file)
	),
	TP_fast_assign(
		__entry->nf_inode = nf->nf_inode;
		__entry->nf_ref = refcount_read(&nf->nf_ref);
		__entry->nf_flags = nf->nf_flags;
		__entry->nf_may = nf->nf_may;
		__entry->nf_file = nf->nf_file;
	),
	TP_printk("inode=%p ref=%d flags=%s may=%s nf_file=%p",
		__entry->nf_inode,
		__entry->nf_ref,
		show_nf_flags(__entry->nf_flags),
		show_nfsd_may_flags(__entry->nf_may),
		__entry->nf_file)
)

#define DEFINE_NFSD_FILE_EVENT(name) \
DEFINE_EVENT(nfsd_file_class, name, \
	TP_PROTO(struct nfsd_file *nf), \
	TP_ARGS(nf))

DEFINE_NFSD_FILE_EVENT(nfsd_file_free);
DEFINE_NFSD_FILE_EVENT(nfsd_file_unhash);
DEFINE_NFSD_FILE_EVENT(nfsd_file_put);
DEFINE_NFSD_FILE_EVENT(nfsd_file_closing);
DEFINE_NFSD_FILE_EVENT(nfsd_file_unhash_and_queue);

TRACE_EVENT(nfsd_file_alloc,
	TP_PROTO(
		const struct nfsd_file *nf
	),
	TP_ARGS(nf),
	TP_STRUCT__entry(
		__field(const void *, nf_inode)
		__field(unsigned long, nf_flags)
		__field(unsigned long, nf_may)
		__field(unsigned int, nf_ref)
	),
	TP_fast_assign(
		__entry->nf_inode = nf->nf_inode;
		__entry->nf_flags = nf->nf_flags;
		__entry->nf_ref = refcount_read(&nf->nf_ref);
		__entry->nf_may = nf->nf_may;
	),
	TP_printk("inode=%p ref=%u flags=%s may=%s",
		__entry->nf_inode, __entry->nf_ref,
		show_nf_flags(__entry->nf_flags),
		show_nfsd_may_flags(__entry->nf_may)
	)
);

TRACE_EVENT(nfsd_file_acquire,
	TP_PROTO(
		const struct svc_rqst *rqstp,
		const struct inode *inode,
		unsigned int may_flags,
		const struct nfsd_file *nf,
		__be32 status
	),

	TP_ARGS(rqstp, inode, may_flags, nf, status),

	TP_STRUCT__entry(
		__field(u32, xid)
		__field(const void *, inode)
		__field(unsigned long, may_flags)
		__field(unsigned int, nf_ref)
		__field(unsigned long, nf_flags)
		__field(unsigned long, nf_may)
		__field(const void *, nf_file)
		__field(u32, status)
	),

	TP_fast_assign(
		__entry->xid = be32_to_cpu(rqstp->rq_xid);
		__entry->inode = inode;
		__entry->may_flags = may_flags;
		__entry->nf_ref = nf ? refcount_read(&nf->nf_ref) : 0;
		__entry->nf_flags = nf ? nf->nf_flags : 0;
		__entry->nf_may = nf ? nf->nf_may : 0;
		__entry->nf_file = nf ? nf->nf_file : NULL;
		__entry->status = be32_to_cpu(status);
	),

	TP_printk("xid=0x%x inode=%p may_flags=%s ref=%u nf_flags=%s nf_may=%s nf_file=%p status=%u",
			__entry->xid, __entry->inode,
			show_nfsd_may_flags(__entry->may_flags),
			__entry->nf_ref, show_nf_flags(__entry->nf_flags),
			show_nfsd_may_flags(__entry->nf_may),
			__entry->nf_file, __entry->status
	)
);

TRACE_EVENT(nfsd_file_insert_err,
	TP_PROTO(
		const struct svc_rqst *rqstp,
		const struct inode *inode,
		unsigned int may_flags,
		long error
	),
	TP_ARGS(rqstp, inode, may_flags, error),
	TP_STRUCT__entry(
		__field(u32, xid)
		__field(const void *, inode)
		__field(unsigned long, may_flags)
		__field(long, error)
	),
	TP_fast_assign(
		__entry->xid = be32_to_cpu(rqstp->rq_xid);
		__entry->inode = inode;
		__entry->may_flags = may_flags;
		__entry->error = error;
	),
	TP_printk("xid=0x%x inode=%p may_flags=%s error=%ld",
		__entry->xid, __entry->inode,
		show_nfsd_may_flags(__entry->may_flags),
		__entry->error
	)
);

TRACE_EVENT(nfsd_file_cons_err,
	TP_PROTO(
		const struct svc_rqst *rqstp,
		const struct inode *inode,
		unsigned int may_flags,
		const struct nfsd_file *nf
	),
	TP_ARGS(rqstp, inode, may_flags, nf),
	TP_STRUCT__entry(
		__field(u32, xid)
		__field(const void *, inode)
		__field(unsigned long, may_flags)
		__field(unsigned int, nf_ref)
		__field(unsigned long, nf_flags)
		__field(unsigned long, nf_may)
		__field(const void *, nf_file)
	),
	TP_fast_assign(
		__entry->xid = be32_to_cpu(rqstp->rq_xid);
		__entry->inode = inode;
		__entry->may_flags = may_flags;
		__entry->nf_ref = refcount_read(&nf->nf_ref);
		__entry->nf_flags = nf->nf_flags;
		__entry->nf_may = nf->nf_may;
		__entry->nf_file = nf->nf_file;
	),
	TP_printk("xid=0x%x inode=%p may_flags=%s ref=%u nf_flags=%s nf_may=%s nf_file=%p",
		__entry->xid, __entry->inode,
		show_nfsd_may_flags(__entry->may_flags), __entry->nf_ref,
		show_nf_flags(__entry->nf_flags),
		show_nfsd_may_flags(__entry->nf_may), __entry->nf_file
	)
);

DECLARE_EVENT_CLASS(nfsd_file_open_class,
	TP_PROTO(const struct nfsd_file *nf, __be32 status),
	TP_ARGS(nf, status),
	TP_STRUCT__entry(
		__field(void *, nf_inode)	/* cannot be dereferenced */
		__field(int, nf_ref)
		__field(unsigned long, nf_flags)
		__field(unsigned long, nf_may)
		__field(void *, nf_file)	/* cannot be dereferenced */
	),
	TP_fast_assign(
		__entry->nf_inode = nf->nf_inode;
		__entry->nf_ref = refcount_read(&nf->nf_ref);
		__entry->nf_flags = nf->nf_flags;
		__entry->nf_may = nf->nf_may;
		__entry->nf_file = nf->nf_file;
	),
	TP_printk("inode=%p ref=%d flags=%s may=%s file=%p",
		__entry->nf_inode,
		__entry->nf_ref,
		show_nf_flags(__entry->nf_flags),
		show_nfsd_may_flags(__entry->nf_may),
		__entry->nf_file)
)

#define DEFINE_NFSD_FILE_OPEN_EVENT(name)					\
DEFINE_EVENT(nfsd_file_open_class, name,					\
	TP_PROTO(							\
		const struct nfsd_file *nf,				\
		__be32 status						\
	),								\
	TP_ARGS(nf, status))

DEFINE_NFSD_FILE_OPEN_EVENT(nfsd_file_open);
DEFINE_NFSD_FILE_OPEN_EVENT(nfsd_file_opened);

TRACE_EVENT(nfsd_file_is_cached,
	TP_PROTO(
		const struct inode *inode,
		int found
	),
	TP_ARGS(inode, found),
	TP_STRUCT__entry(
		__field(const struct inode *, inode)
		__field(int, found)
	),
	TP_fast_assign(
		__entry->inode = inode;
		__entry->found = found;
	),
	TP_printk("inode=%p is %scached",
		__entry->inode,
		__entry->found ? "" : "not "
	)
);

TRACE_EVENT(nfsd_file_fsnotify_handle_event,
	TP_PROTO(struct inode *inode, u32 mask),
	TP_ARGS(inode, mask),
	TP_STRUCT__entry(
		__field(struct inode *, inode)
		__field(unsigned int, nlink)
		__field(umode_t, mode)
		__field(u32, mask)
	),
	TP_fast_assign(
		__entry->inode = inode;
		__entry->nlink = inode->i_nlink;
		__entry->mode = inode->i_mode;
		__entry->mask = mask;
	),
	TP_printk("inode=%p nlink=%u mode=0%ho mask=0x%x", __entry->inode,
			__entry->nlink, __entry->mode, __entry->mask)
);

DECLARE_EVENT_CLASS(nfsd_file_gc_class,
	TP_PROTO(
		const struct nfsd_file *nf
	),
	TP_ARGS(nf),
	TP_STRUCT__entry(
		__field(void *, nf_inode)
		__field(void *, nf_file)
		__field(int, nf_ref)
		__field(unsigned long, nf_flags)
	),
	TP_fast_assign(
		__entry->nf_inode = nf->nf_inode;
		__entry->nf_file = nf->nf_file;
		__entry->nf_ref = refcount_read(&nf->nf_ref);
		__entry->nf_flags = nf->nf_flags;
	),
	TP_printk("inode=%p ref=%d nf_flags=%s nf_file=%p",
		__entry->nf_inode, __entry->nf_ref,
		show_nf_flags(__entry->nf_flags),
		__entry->nf_file
	)
);

#define DEFINE_NFSD_FILE_GC_EVENT(name)					\
DEFINE_EVENT(nfsd_file_gc_class, name,					\
	TP_PROTO(							\
		const struct nfsd_file *nf				\
	),								\
	TP_ARGS(nf))

DEFINE_NFSD_FILE_GC_EVENT(nfsd_file_lru_add);
DEFINE_NFSD_FILE_GC_EVENT(nfsd_file_lru_add_disposed);
DEFINE_NFSD_FILE_GC_EVENT(nfsd_file_lru_del);
DEFINE_NFSD_FILE_GC_EVENT(nfsd_file_lru_del_disposed);
DEFINE_NFSD_FILE_GC_EVENT(nfsd_file_gc_in_use);
DEFINE_NFSD_FILE_GC_EVENT(nfsd_file_gc_writeback);
DEFINE_NFSD_FILE_GC_EVENT(nfsd_file_gc_referenced);
DEFINE_NFSD_FILE_GC_EVENT(nfsd_file_gc_disposed);

DECLARE_EVENT_CLASS(nfsd_file_lruwalk_class,
	TP_PROTO(
		unsigned long removed,
		unsigned long remaining
	),
	TP_ARGS(removed, remaining),
	TP_STRUCT__entry(
		__field(unsigned long, removed)
		__field(unsigned long, remaining)
	),
	TP_fast_assign(
		__entry->removed = removed;
		__entry->remaining = remaining;
	),
	TP_printk("%lu entries removed, %lu remaining",
		__entry->removed, __entry->remaining)
);

#define DEFINE_NFSD_FILE_LRUWALK_EVENT(name)				\
DEFINE_EVENT(nfsd_file_lruwalk_class, name,				\
	TP_PROTO(							\
		unsigned long removed,					\
		unsigned long remaining					\
	),								\
	TP_ARGS(removed, remaining))

DEFINE_NFSD_FILE_LRUWALK_EVENT(nfsd_file_gc_removed);
DEFINE_NFSD_FILE_LRUWALK_EVENT(nfsd_file_shrinker_removed);

TRACE_EVENT(nfsd_file_close,
	TP_PROTO(
		const struct inode *inode
	),
	TP_ARGS(inode),
	TP_STRUCT__entry(
		__field(const void *, inode)
	),
	TP_fast_assign(
		__entry->inode = inode;
	),
	TP_printk("inode=%p",
		__entry->inode
	)
);

TRACE_EVENT(nfsd_file_fsync,
	TP_PROTO(
		const struct nfsd_file *nf,
		int ret
	),
	TP_ARGS(nf, ret),
	TP_STRUCT__entry(
		__field(void *, nf_inode)
		__field(int, nf_ref)
		__field(int, ret)
		__field(unsigned long, nf_flags)
		__field(unsigned char, nf_may)
		__field(struct file *, nf_file)
	),
	TP_fast_assign(
		__entry->nf_inode = nf->nf_inode;
		__entry->nf_ref = refcount_read(&nf->nf_ref);
		__entry->ret = ret;
		__entry->nf_flags = nf->nf_flags;
		__entry->nf_may = nf->nf_may;
		__entry->nf_file = nf->nf_file;
	),
	TP_printk("inode=%p ref=%d flags=%s may=%s nf_file=%p ret=%d",
		__entry->nf_inode,
		__entry->nf_ref,
		show_nf_flags(__entry->nf_flags),
		show_nfsd_may_flags(__entry->nf_may),
		__entry->nf_file, __entry->ret
	)
);

#include "cache.h"

TRACE_DEFINE_ENUM(RC_DROPIT);
TRACE_DEFINE_ENUM(RC_REPLY);
TRACE_DEFINE_ENUM(RC_DOIT);

#define show_drc_retval(x)						\
	__print_symbolic(x,						\
		{ RC_DROPIT, "DROPIT" },				\
		{ RC_REPLY, "REPLY" },					\
		{ RC_DOIT, "DOIT" })

TRACE_EVENT(nfsd_drc_found,
	TP_PROTO(
		const struct nfsd_net *nn,
		const struct svc_rqst *rqstp,
		int result
	),
	TP_ARGS(nn, rqstp, result),
	TP_STRUCT__entry(
		__field(unsigned long long, boot_time)
		__field(unsigned long, result)
		__field(u32, xid)
	),
	TP_fast_assign(
		__entry->boot_time = nn->boot_time;
		__entry->result = result;
		__entry->xid = be32_to_cpu(rqstp->rq_xid);
	),
	TP_printk("boot_time=%16llx xid=0x%08x result=%s",
		__entry->boot_time, __entry->xid,
		show_drc_retval(__entry->result))

);

TRACE_EVENT(nfsd_drc_mismatch,
	TP_PROTO(
		const struct nfsd_net *nn,
		const struct svc_cacherep *key,
		const struct svc_cacherep *rp
	),
	TP_ARGS(nn, key, rp),
	TP_STRUCT__entry(
		__field(unsigned long long, boot_time)
		__field(u32, xid)
		__field(u32, cached)
		__field(u32, ingress)
	),
	TP_fast_assign(
		__entry->boot_time = nn->boot_time;
		__entry->xid = be32_to_cpu(key->c_key.k_xid);
		__entry->cached = (__force u32)key->c_key.k_csum;
		__entry->ingress = (__force u32)rp->c_key.k_csum;
	),
	TP_printk("boot_time=%16llx xid=0x%08x cached-csum=0x%08x ingress-csum=0x%08x",
		__entry->boot_time, __entry->xid, __entry->cached,
		__entry->ingress)
);

TRACE_EVENT(nfsd_cb_args,
	TP_PROTO(
		const struct nfs4_client *clp,
		const struct nfs4_cb_conn *conn
	),
	TP_ARGS(clp, conn),
	TP_STRUCT__entry(
		__field(u32, cl_boot)
		__field(u32, cl_id)
		__field(u32, prog)
		__field(u32, ident)
		__sockaddr(addr, conn->cb_addrlen)
	),
	TP_fast_assign(
		__entry->cl_boot = clp->cl_clientid.cl_boot;
		__entry->cl_id = clp->cl_clientid.cl_id;
		__entry->prog = conn->cb_prog;
		__entry->ident = conn->cb_ident;
		__assign_sockaddr(addr, &conn->cb_addr, conn->cb_addrlen);
	),
	TP_printk("addr=%pISpc client %08x:%08x prog=%u ident=%u",
		__get_sockaddr(addr), __entry->cl_boot, __entry->cl_id,
		__entry->prog, __entry->ident)
);

TRACE_EVENT(nfsd_cb_nodelegs,
	TP_PROTO(const struct nfs4_client *clp),
	TP_ARGS(clp),
	TP_STRUCT__entry(
		__field(u32, cl_boot)
		__field(u32, cl_id)
	),
	TP_fast_assign(
		__entry->cl_boot = clp->cl_clientid.cl_boot;
		__entry->cl_id = clp->cl_clientid.cl_id;
	),
	TP_printk("client %08x:%08x", __entry->cl_boot, __entry->cl_id)
)

#define show_cb_state(val)						\
	__print_symbolic(val,						\
		{ NFSD4_CB_UP,		"UP" },				\
		{ NFSD4_CB_UNKNOWN,	"UNKNOWN" },			\
		{ NFSD4_CB_DOWN,	"DOWN" },			\
		{ NFSD4_CB_FAULT,	"FAULT"})

DECLARE_EVENT_CLASS(nfsd_cb_class,
	TP_PROTO(const struct nfs4_client *clp),
	TP_ARGS(clp),
	TP_STRUCT__entry(
		__field(unsigned long, state)
		__field(u32, cl_boot)
		__field(u32, cl_id)
		__sockaddr(addr, clp->cl_cb_conn.cb_addrlen)
	),
	TP_fast_assign(
		__entry->state = clp->cl_cb_state;
		__entry->cl_boot = clp->cl_clientid.cl_boot;
		__entry->cl_id = clp->cl_clientid.cl_id;
		__assign_sockaddr(addr, &clp->cl_cb_conn.cb_addr,
				  clp->cl_cb_conn.cb_addrlen)
	),
	TP_printk("addr=%pISpc client %08x:%08x state=%s",
		__get_sockaddr(addr), __entry->cl_boot, __entry->cl_id,
		show_cb_state(__entry->state))
);

#define DEFINE_NFSD_CB_EVENT(name)			\
DEFINE_EVENT(nfsd_cb_class, nfsd_cb_##name,		\
	TP_PROTO(const struct nfs4_client *clp),	\
	TP_ARGS(clp))

DEFINE_NFSD_CB_EVENT(state);
DEFINE_NFSD_CB_EVENT(probe);
DEFINE_NFSD_CB_EVENT(lost);
DEFINE_NFSD_CB_EVENT(shutdown);

TRACE_DEFINE_ENUM(RPC_AUTH_NULL);
TRACE_DEFINE_ENUM(RPC_AUTH_UNIX);
TRACE_DEFINE_ENUM(RPC_AUTH_GSS);
TRACE_DEFINE_ENUM(RPC_AUTH_GSS_KRB5);
TRACE_DEFINE_ENUM(RPC_AUTH_GSS_KRB5I);
TRACE_DEFINE_ENUM(RPC_AUTH_GSS_KRB5P);

#define show_nfsd_authflavor(val)					\
	__print_symbolic(val,						\
		{ RPC_AUTH_NULL,		"none" },		\
		{ RPC_AUTH_UNIX,		"sys" },		\
		{ RPC_AUTH_GSS,			"gss" },		\
		{ RPC_AUTH_GSS_KRB5,		"krb5" },		\
		{ RPC_AUTH_GSS_KRB5I,		"krb5i" },		\
		{ RPC_AUTH_GSS_KRB5P,		"krb5p" })

TRACE_EVENT(nfsd_cb_setup,
	TP_PROTO(const struct nfs4_client *clp,
		 const char *netid,
		 rpc_authflavor_t authflavor
	),
	TP_ARGS(clp, netid, authflavor),
	TP_STRUCT__entry(
		__field(u32, cl_boot)
		__field(u32, cl_id)
		__field(unsigned long, authflavor)
		__sockaddr(addr, clp->cl_cb_conn.cb_addrlen)
		__array(unsigned char, netid, 8)
	),
	TP_fast_assign(
		__entry->cl_boot = clp->cl_clientid.cl_boot;
		__entry->cl_id = clp->cl_clientid.cl_id;
		strlcpy(__entry->netid, netid, sizeof(__entry->netid));
		__entry->authflavor = authflavor;
		__assign_sockaddr(addr, &clp->cl_cb_conn.cb_addr,
				  clp->cl_cb_conn.cb_addrlen)
	),
	TP_printk("addr=%pISpc client %08x:%08x proto=%s flavor=%s",
		__get_sockaddr(addr), __entry->cl_boot, __entry->cl_id,
		__entry->netid, show_nfsd_authflavor(__entry->authflavor))
);

TRACE_EVENT(nfsd_cb_setup_err,
	TP_PROTO(
		const struct nfs4_client *clp,
		long error
	),
	TP_ARGS(clp, error),
	TP_STRUCT__entry(
		__field(long, error)
		__field(u32, cl_boot)
		__field(u32, cl_id)
		__sockaddr(addr, clp->cl_cb_conn.cb_addrlen)
	),
	TP_fast_assign(
		__entry->error = error;
		__entry->cl_boot = clp->cl_clientid.cl_boot;
		__entry->cl_id = clp->cl_clientid.cl_id;
		__assign_sockaddr(addr, &clp->cl_cb_conn.cb_addr,
				  clp->cl_cb_conn.cb_addrlen)
	),
	TP_printk("addr=%pISpc client %08x:%08x error=%ld",
		__get_sockaddr(addr), __entry->cl_boot, __entry->cl_id,
		__entry->error)
);

TRACE_EVENT_CONDITION(nfsd_cb_recall,
	TP_PROTO(
		const struct nfs4_stid *stid
	),
	TP_ARGS(stid),
	TP_CONDITION(stid->sc_client),
	TP_STRUCT__entry(
		__field(u32, cl_boot)
		__field(u32, cl_id)
		__field(u32, si_id)
		__field(u32, si_generation)
		__sockaddr(addr, stid->sc_client->cl_cb_conn.cb_addrlen)
	),
	TP_fast_assign(
		const stateid_t *stp = &stid->sc_stateid;
		const struct nfs4_client *clp = stid->sc_client;

		__entry->cl_boot = stp->si_opaque.so_clid.cl_boot;
		__entry->cl_id = stp->si_opaque.so_clid.cl_id;
		__entry->si_id = stp->si_opaque.so_id;
		__entry->si_generation = stp->si_generation;
		__assign_sockaddr(addr, &clp->cl_cb_conn.cb_addr,
				  clp->cl_cb_conn.cb_addrlen)
	),
	TP_printk("addr=%pISpc client %08x:%08x stateid %08x:%08x",
		__get_sockaddr(addr), __entry->cl_boot, __entry->cl_id,
		__entry->si_id, __entry->si_generation)
);

TRACE_EVENT(nfsd_cb_notify_lock,
	TP_PROTO(
		const struct nfs4_lockowner *lo,
		const struct nfsd4_blocked_lock *nbl
	),
	TP_ARGS(lo, nbl),
	TP_STRUCT__entry(
		__field(u32, cl_boot)
		__field(u32, cl_id)
		__field(u32, fh_hash)
		__sockaddr(addr, lo->lo_owner.so_client->cl_cb_conn.cb_addrlen)
	),
	TP_fast_assign(
		const struct nfs4_client *clp = lo->lo_owner.so_client;

		__entry->cl_boot = clp->cl_clientid.cl_boot;
		__entry->cl_id = clp->cl_clientid.cl_id;
		__entry->fh_hash = knfsd_fh_hash(&nbl->nbl_fh);
		__assign_sockaddr(addr, &clp->cl_cb_conn.cb_addr,
				  clp->cl_cb_conn.cb_addrlen)
	),
	TP_printk("addr=%pISpc client %08x:%08x fh_hash=0x%08x",
		__get_sockaddr(addr), __entry->cl_boot, __entry->cl_id,
		__entry->fh_hash)
);

TRACE_EVENT(nfsd_cb_offload,
	TP_PROTO(
		const struct nfs4_client *clp,
		const stateid_t *stp,
		const struct knfsd_fh *fh,
		u64 count,
		__be32 status
	),
	TP_ARGS(clp, stp, fh, count, status),
	TP_STRUCT__entry(
		__field(u32, cl_boot)
		__field(u32, cl_id)
		__field(u32, si_id)
		__field(u32, si_generation)
		__field(u32, fh_hash)
		__field(int, status)
		__field(u64, count)
		__sockaddr(addr, clp->cl_cb_conn.cb_addrlen)
	),
	TP_fast_assign(
		__entry->cl_boot = stp->si_opaque.so_clid.cl_boot;
		__entry->cl_id = stp->si_opaque.so_clid.cl_id;
		__entry->si_id = stp->si_opaque.so_id;
		__entry->si_generation = stp->si_generation;
		__entry->fh_hash = knfsd_fh_hash(fh);
		__entry->status = be32_to_cpu(status);
		__entry->count = count;
		__assign_sockaddr(addr, &clp->cl_cb_conn.cb_addr,
				  clp->cl_cb_conn.cb_addrlen)
	),
	TP_printk("addr=%pISpc client %08x:%08x stateid %08x:%08x fh_hash=0x%08x count=%llu status=%d",
		__get_sockaddr(addr), __entry->cl_boot, __entry->cl_id,
		__entry->si_id, __entry->si_generation,
		__entry->fh_hash, __entry->count, __entry->status)
);

DECLARE_EVENT_CLASS(nfsd_cb_done_class,
	TP_PROTO(
		const stateid_t *stp,
		const struct rpc_task *task
	),
	TP_ARGS(stp, task),
	TP_STRUCT__entry(
		__field(u32, cl_boot)
		__field(u32, cl_id)
		__field(u32, si_id)
		__field(u32, si_generation)
		__field(int, status)
	),
	TP_fast_assign(
		__entry->cl_boot = stp->si_opaque.so_clid.cl_boot;
		__entry->cl_id = stp->si_opaque.so_clid.cl_id;
		__entry->si_id = stp->si_opaque.so_id;
		__entry->si_generation = stp->si_generation;
		__entry->status = task->tk_status;
	),
	TP_printk("client %08x:%08x stateid %08x:%08x status=%d",
		__entry->cl_boot, __entry->cl_id, __entry->si_id,
		__entry->si_generation, __entry->status
	)
);

#define DEFINE_NFSD_CB_DONE_EVENT(name)			\
DEFINE_EVENT(nfsd_cb_done_class, name,			\
	TP_PROTO(					\
		const stateid_t *stp,			\
		const struct rpc_task *task		\
	),						\
	TP_ARGS(stp, task))

DEFINE_NFSD_CB_DONE_EVENT(nfsd_cb_recall_done);
DEFINE_NFSD_CB_DONE_EVENT(nfsd_cb_notify_lock_done);
DEFINE_NFSD_CB_DONE_EVENT(nfsd_cb_layout_done);
DEFINE_NFSD_CB_DONE_EVENT(nfsd_cb_offload_done);

#endif /* _NFSD_TRACE_H */

#undef TRACE_INCLUDE_PATH
#define TRACE_INCLUDE_PATH .
#define TRACE_INCLUDE_FILE trace
#include <trace/define_trace.h><|MERGE_RESOLUTION|>--- conflicted
+++ resolved
@@ -817,12 +817,8 @@
 	__print_flags(val, "|",						\
 		{ 1 << NFSD_FILE_HASHED,	"HASHED" },		\
 		{ 1 << NFSD_FILE_PENDING,	"PENDING" },		\
-<<<<<<< HEAD
-		{ 1 << NFSD_FILE_REFERENCED,	"REFERENCED"})
-=======
 		{ 1 << NFSD_FILE_REFERENCED,	"REFERENCED" },		\
 		{ 1 << NFSD_FILE_GC,		"GC" })
->>>>>>> d60c95ef
 
 DECLARE_EVENT_CLASS(nfsd_file_class,
 	TP_PROTO(struct nfsd_file *nf),
