--- conflicted
+++ resolved
@@ -204,11 +204,7 @@
 
 static int zonefs_read_folio(struct file *unused, struct folio *folio)
 {
-<<<<<<< HEAD
-	return iomap_readpage(page, &zonefs_read_iomap_ops);
-=======
 	return iomap_read_folio(folio, &zonefs_read_iomap_ops);
->>>>>>> d60c95ef
 }
 
 static void zonefs_readahead(struct readahead_control *rac)
@@ -970,11 +966,7 @@
 		ret = zonefs_file_dio_append(iocb, from);
 	else
 		ret = iomap_dio_rw(iocb, from, &zonefs_write_iomap_ops,
-<<<<<<< HEAD
-				   &zonefs_write_dio_ops, 0, 0);
-=======
 				   &zonefs_write_dio_ops, 0, NULL, 0);
->>>>>>> d60c95ef
 	if (zi->i_ztype == ZONEFS_ZTYPE_SEQ &&
 	    (ret > 0 || ret == -EIOCBQUEUED)) {
 		if (ret > 0)
@@ -1116,11 +1108,7 @@
 		}
 		file_accessed(iocb->ki_filp);
 		ret = iomap_dio_rw(iocb, to, &zonefs_read_iomap_ops,
-<<<<<<< HEAD
-				   &zonefs_read_dio_ops, 0, 0);
-=======
 				   &zonefs_read_dio_ops, 0, NULL, 0);
->>>>>>> d60c95ef
 	} else {
 		ret = generic_file_read_iter(iocb, to);
 		if (ret == -EIO)
@@ -1486,11 +1474,8 @@
 	sbi->s_blocks += zi->i_max_size >> sb->s_blocksize_bits;
 	sbi->s_used_blocks += zi->i_wpoffset >> sb->s_blocksize_bits;
 
-<<<<<<< HEAD
-=======
 	mutex_lock(&zi->i_truncate_mutex);
 
->>>>>>> d60c95ef
 	/*
 	 * For sequential zones, make sure that any open zone is closed first
 	 * to ensure that the initial number of open zones is 0, in sync with
@@ -1500,13 +1485,6 @@
 	if (type == ZONEFS_ZTYPE_SEQ &&
 	    (zone->cond == BLK_ZONE_COND_IMP_OPEN ||
 	     zone->cond == BLK_ZONE_COND_EXP_OPEN)) {
-<<<<<<< HEAD
-		mutex_lock(&zi->i_truncate_mutex);
-		ret = zonefs_zone_mgmt(inode, REQ_OP_ZONE_CLOSE);
-		mutex_unlock(&zi->i_truncate_mutex);
-	}
-
-=======
 		ret = zonefs_zone_mgmt(inode, REQ_OP_ZONE_CLOSE);
 		if (ret)
 			goto unlock;
@@ -1517,7 +1495,6 @@
 unlock:
 	mutex_unlock(&zi->i_truncate_mutex);
 
->>>>>>> d60c95ef
 	return ret;
 }
 
@@ -1854,16 +1831,11 @@
 	sbi->s_gid = GLOBAL_ROOT_GID;
 	sbi->s_perm = 0640;
 	sbi->s_mount_opts = ZONEFS_MNTOPT_ERRORS_RO;
-<<<<<<< HEAD
-	sbi->s_max_open_zones = bdev_max_open_zones(sb->s_bdev);
-	atomic_set(&sbi->s_open_zones, 0);
-=======
 
 	atomic_set(&sbi->s_wro_seq_files, 0);
 	sbi->s_max_wro_seq_files = bdev_max_open_zones(sb->s_bdev);
 	atomic_set(&sbi->s_active_seq_files, 0);
 	sbi->s_max_active_seq_files = bdev_max_active_zones(sb->s_bdev);
->>>>>>> d60c95ef
 
 	ret = zonefs_read_super(sb);
 	if (ret)
@@ -1890,12 +1862,6 @@
 	    sbi->s_mount_opts & ZONEFS_MNTOPT_EXPLICIT_OPEN) {
 		zonefs_info(sb,
 			"No open and active zone limits. Ignoring explicit_open mount option\n");
-		sbi->s_mount_opts &= ~ZONEFS_MNTOPT_EXPLICIT_OPEN;
-	}
-
-	if (!sbi->s_max_open_zones &&
-	    sbi->s_mount_opts & ZONEFS_MNTOPT_EXPLICIT_OPEN) {
-		zonefs_info(sb, "No open zones limit. Ignoring explicit_open mount option\n");
 		sbi->s_mount_opts &= ~ZONEFS_MNTOPT_EXPLICIT_OPEN;
 	}
 
