--- conflicted
+++ resolved
@@ -243,11 +243,7 @@
 		return -EINTR;
 	dirent = buf->current_dir;
 	prev = (void __user *) dirent - prev_reclen;
-<<<<<<< HEAD
-	if (!user_access_begin(prev, reclen + prev_reclen))
-=======
 	if (!user_write_access_begin(prev, reclen + prev_reclen))
->>>>>>> d1988041
 		goto efault;
 
 	/* This might be 'dirent->d_off', but if so it will get overwritten */
@@ -329,11 +325,7 @@
 		return -EINTR;
 	dirent = buf->current_dir;
 	prev = (void __user *)dirent - prev_reclen;
-<<<<<<< HEAD
-	if (!user_access_begin(prev, reclen + prev_reclen))
-=======
 	if (!user_write_access_begin(prev, reclen + prev_reclen))
->>>>>>> d1988041
 		goto efault;
 
 	/* This might be 'dirent->d_off', but if so it will get overwritten */
@@ -379,11 +371,7 @@
 		typeof(lastdirent->d_off) d_off = buf.ctx.pos;
 
 		lastdirent = (void __user *) buf.current_dir - buf.prev_reclen;
-<<<<<<< HEAD
-		if (__put_user(d_off, &lastdirent->d_off))
-=======
 		if (put_user(d_off, &lastdirent->d_off))
->>>>>>> d1988041
 			error = -EFAULT;
 		else
 			error = count - buf.count;
