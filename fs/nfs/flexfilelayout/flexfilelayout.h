--- conflicted
+++ resolved
@@ -203,18 +203,10 @@
 		struct list_head *head,
 		unsigned int maxnum);
 struct nfs_fh *
-<<<<<<< HEAD
-nfs4_ff_layout_select_ds_fh(struct pnfs_layout_segment *lseg, u32 mirror_idx);
-int
-nfs4_ff_layout_select_ds_stateid(struct pnfs_layout_segment *lseg,
-				u32 mirror_idx,
-				nfs4_stateid *stateid);
-=======
 nfs4_ff_layout_select_ds_fh(struct nfs4_ff_layout_mirror *mirror);
 void
 nfs4_ff_layout_select_ds_stateid(const struct nfs4_ff_layout_mirror *mirror,
 		nfs4_stateid *stateid);
->>>>>>> f7688b48
 
 struct nfs4_pnfs_ds *
 nfs4_ff_layout_prepare_ds(struct pnfs_layout_segment *lseg,
