--- conflicted
+++ resolved
@@ -791,12 +791,8 @@
 }
 
 static struct nfs4_pnfs_ds *
-<<<<<<< HEAD
-ff_layout_get_ds_for_read(struct nfs_pageio_descriptor *pgio, int *best_idx)
-=======
 ff_layout_get_ds_for_read(struct nfs_pageio_descriptor *pgio,
 			  u32 *best_idx)
->>>>>>> 85b047c6
 {
 	struct pnfs_layout_segment *lseg = pgio->pg_lseg;
 	struct nfs4_pnfs_ds *ds;
@@ -842,12 +838,7 @@
 	struct nfs_pgio_mirror *pgm;
 	struct nfs4_ff_layout_mirror *mirror;
 	struct nfs4_pnfs_ds *ds;
-<<<<<<< HEAD
-	int ds_idx;
-	u32 i;
-=======
 	u32 ds_idx, i;
->>>>>>> 85b047c6
 
 retry:
 	ff_layout_pg_check_layout(pgio, req);
@@ -1048,11 +1039,7 @@
 static void ff_layout_resend_pnfs_read(struct nfs_pgio_header *hdr)
 {
 	u32 idx = hdr->pgio_mirror_idx + 1;
-<<<<<<< HEAD
-	int new_idx = 0;
-=======
 	u32 new_idx = 0;
->>>>>>> 85b047c6
 
 	if (ff_layout_choose_any_ds_for_read(hdr->lseg, idx + 1, &new_idx))
 		ff_layout_send_layouterror(hdr->lseg);
@@ -1274,11 +1261,7 @@
 		 */
 		if (opnum == OP_READ)
 			break;
-<<<<<<< HEAD
-		/* Fallthrough */
-=======
 		fallthrough;
->>>>>>> 85b047c6
 	default:
 		pnfs_error_mark_layout_for_return(lseg->pls_layout->plh_inode,
 						  lseg);
