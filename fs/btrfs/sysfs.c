--- conflicted
+++ resolved
@@ -1336,14 +1336,6 @@
 
 int btrfs_sysfs_add_device(struct btrfs_device *device)
 {
-<<<<<<< HEAD
-	int error = 0;
-	struct btrfs_device *dev;
-	unsigned int nofs_flag;
-
-	nofs_flag = memalloc_nofs_save();
-	list_for_each_entry(dev, &fs_devices->devices, dev_list) {
-=======
 	int ret;
 	unsigned int nofs_flag;
 	struct kobject *devices_kobj;
@@ -1361,7 +1353,6 @@
 	nofs_flag = memalloc_nofs_save();
 
 	if (device->bdev) {
->>>>>>> d1988041
 		struct hd_struct *disk;
 		struct kobject *disk_kobj;
 
@@ -1403,7 +1394,6 @@
 		if (ret)
 			goto fail;
 	}
-	memalloc_nofs_restore(nofs_flag);
 
 	list_for_each_entry(seed, &fs_devices->seed_list, seed_list) {
 		list_for_each_entry(device, &seed->devices, dev_list) {
