--- conflicted
+++ resolved
@@ -828,8 +828,6 @@
 	u64 transid = commit->transid;
 	bool put = false;
 
-<<<<<<< HEAD
-=======
 	/*
 	 * At the moment this function is called with min_state either being
 	 * TRANS_STATE_COMPLETED or TRANS_STATE_SUPER_COMMITTED.
@@ -839,7 +837,6 @@
 	else
 		btrfs_might_wait_for_state(fs_info, BTRFS_LOCKDEP_TRANS_SUPER_COMMITTED);
 
->>>>>>> d60c95ef
 	while (1) {
 		wait_event(commit->commit_wait, commit->state >= min_state);
 		if (put)
@@ -2083,8 +2080,6 @@
 	list_add(&trans->pending_snapshot->list, &cur_trans->pending_snapshots);
 }
 
-<<<<<<< HEAD
-=======
 static void update_commit_stats(struct btrfs_fs_info *fs_info, ktime_t interval)
 {
 	fs_info->commit_stats.commit_count++;
@@ -2094,7 +2089,6 @@
 	fs_info->commit_stats.total_commit_dur += interval;
 }
 
->>>>>>> d60c95ef
 int btrfs_commit_transaction(struct btrfs_trans_handle *trans)
 {
 	struct btrfs_fs_info *fs_info = trans->fs_info;
