/*
 * Copyright (C) 2008 Oracle.  All rights reserved.
 *
 * This program is free software; you can redistribute it and/or
 * modify it under the terms of the GNU General Public
 * License v2 as published by the Free Software Foundation.
 *
 * This program is distributed in the hope that it will be useful,
 * but WITHOUT ANY WARRANTY; without even the implied warranty of
 * MERCHANTABILITY or FITNESS FOR A PARTICULAR PURPOSE.  See the GNU
 * General Public License for more details.
 *
 * You should have received a copy of the GNU General Public
 * License along with this program; if not, write to the
 * Free Software Foundation, Inc., 59 Temple Place - Suite 330,
 * Boston, MA 021110-1307, USA.
 */

#include <linux/kernel.h>
#include <linux/bio.h>
#include <linux/buffer_head.h>
#include <linux/file.h>
#include <linux/fs.h>
#include <linux/pagemap.h>
#include <linux/highmem.h>
#include <linux/time.h>
#include <linux/init.h>
#include <linux/string.h>
#include <linux/backing-dev.h>
#include <linux/mpage.h>
#include <linux/swap.h>
#include <linux/writeback.h>
#include <linux/bit_spinlock.h>
#include <linux/slab.h>
#include "ctree.h"
#include "disk-io.h"
#include "transaction.h"
#include "btrfs_inode.h"
#include "volumes.h"
#include "ordered-data.h"
#include "compression.h"
#include "extent_io.h"
#include "extent_map.h"

struct compressed_bio {
	/* number of bios pending for this compressed extent */
	atomic_t pending_bios;

	/* the pages with the compressed data on them */
	struct page **compressed_pages;

	/* inode that owns this data */
	struct inode *inode;

	/* starting offset in the inode for our pages */
	u64 start;

	/* number of bytes in the inode we're working on */
	unsigned long len;

	/* number of bytes on disk */
	unsigned long compressed_len;

	/* the compression algorithm for this bio */
	int compress_type;

	/* number of compressed pages in the array */
	unsigned long nr_pages;

	/* IO errors */
	int errors;
	int mirror_num;

	/* for reads, this is the bio we are copying the data into */
	struct bio *orig_bio;

	/*
	 * the start of a variable length array of checksums only
	 * used by reads
	 */
	u32 sums;
};

static int btrfs_decompress_biovec(int type, struct page **pages_in,
				   u64 disk_start, struct bio_vec *bvec,
				   int vcnt, size_t srclen);

static inline int compressed_bio_size(struct btrfs_root *root,
				      unsigned long disk_size)
{
	u16 csum_size = btrfs_super_csum_size(root->fs_info->super_copy);

	return sizeof(struct compressed_bio) +
		(DIV_ROUND_UP(disk_size, root->sectorsize)) * csum_size;
}

static struct bio *compressed_bio_alloc(struct block_device *bdev,
					u64 first_byte, gfp_t gfp_flags)
{
	return btrfs_bio_alloc(bdev, first_byte >> 9, BIO_MAX_PAGES, gfp_flags);
}

static int check_compressed_csum(struct inode *inode,
				 struct compressed_bio *cb,
				 u64 disk_start)
{
	int ret;
	struct page *page;
	unsigned long i;
	char *kaddr;
	u32 csum;
	u32 *cb_sum = &cb->sums;

	if (BTRFS_I(inode)->flags & BTRFS_INODE_NODATASUM)
		return 0;

	for (i = 0; i < cb->nr_pages; i++) {
		page = cb->compressed_pages[i];
		csum = ~(u32)0;

		kaddr = kmap_atomic(page);
		csum = btrfs_csum_data(kaddr, csum, PAGE_SIZE);
		btrfs_csum_final(csum, (char *)&csum);
		kunmap_atomic(kaddr);

		if (csum != *cb_sum) {
			btrfs_info(BTRFS_I(inode)->root->fs_info,
			   "csum failed ino %llu extent %llu csum %u wanted %u mirror %d",
			   btrfs_ino(inode), disk_start, csum, *cb_sum,
			   cb->mirror_num);
			ret = -EIO;
			goto fail;
		}
		cb_sum++;

	}
	ret = 0;
fail:
	return ret;
}

/* when we finish reading compressed pages from the disk, we
 * decompress them and then run the bio end_io routines on the
 * decompressed pages (in the inode address space).
 *
 * This allows the checksumming and other IO error handling routines
 * to work normally
 *
 * The compressed pages are freed here, and it must be run
 * in process context
 */
static void end_compressed_bio_read(struct bio *bio)
{
	struct compressed_bio *cb = bio->bi_private;
	struct inode *inode;
	struct page *page;
	unsigned long index;
	int ret;

	if (bio->bi_error)
		cb->errors = 1;

	/* if there are more bios still pending for this compressed
	 * extent, just exit
	 */
	if (!atomic_dec_and_test(&cb->pending_bios))
		goto out;

	inode = cb->inode;
	ret = check_compressed_csum(inode, cb,
				    (u64)bio->bi_iter.bi_sector << 9);
	if (ret)
		goto csum_failed;

	/* ok, we're the last bio for this extent, lets start
	 * the decompression.
	 */
	ret = btrfs_decompress_biovec(cb->compress_type,
				      cb->compressed_pages,
				      cb->start,
				      cb->orig_bio->bi_io_vec,
				      cb->orig_bio->bi_vcnt,
				      cb->compressed_len);
csum_failed:
	if (ret)
		cb->errors = 1;

	/* release the compressed pages */
	index = 0;
	for (index = 0; index < cb->nr_pages; index++) {
		page = cb->compressed_pages[index];
		page->mapping = NULL;
		put_page(page);
	}

	/* do io completion on the original bio */
	if (cb->errors) {
		bio_io_error(cb->orig_bio);
	} else {
		int i;
		struct bio_vec *bvec;

		/*
		 * we have verified the checksum already, set page
		 * checked so the end_io handlers know about it
		 */
		bio_for_each_segment_all(bvec, cb->orig_bio, i)
			SetPageChecked(bvec->bv_page);

		bio_endio(cb->orig_bio);
	}

	/* finally free the cb struct */
	kfree(cb->compressed_pages);
	kfree(cb);
out:
	bio_put(bio);
}

/*
 * Clear the writeback bits on all of the file
 * pages for a compressed write
 */
static noinline void end_compressed_writeback(struct inode *inode,
					      const struct compressed_bio *cb)
{
	unsigned long index = cb->start >> PAGE_SHIFT;
	unsigned long end_index = (cb->start + cb->len - 1) >> PAGE_SHIFT;
	struct page *pages[16];
	unsigned long nr_pages = end_index - index + 1;
	int i;
	int ret;

	if (cb->errors)
		mapping_set_error(inode->i_mapping, -EIO);

	while (nr_pages > 0) {
		ret = find_get_pages_contig(inode->i_mapping, index,
				     min_t(unsigned long,
				     nr_pages, ARRAY_SIZE(pages)), pages);
		if (ret == 0) {
			nr_pages -= 1;
			index += 1;
			continue;
		}
		for (i = 0; i < ret; i++) {
			if (cb->errors)
				SetPageError(pages[i]);
			end_page_writeback(pages[i]);
			put_page(pages[i]);
		}
		nr_pages -= ret;
		index += ret;
	}
	/* the inode may be gone now */
}

/*
 * do the cleanup once all the compressed pages hit the disk.
 * This will clear writeback on the file pages and free the compressed
 * pages.
 *
 * This also calls the writeback end hooks for the file pages so that
 * metadata and checksums can be updated in the file.
 */
static void end_compressed_bio_write(struct bio *bio)
{
	struct extent_io_tree *tree;
	struct compressed_bio *cb = bio->bi_private;
	struct inode *inode;
	struct page *page;
	unsigned long index;

	if (bio->bi_error)
		cb->errors = 1;

	/* if there are more bios still pending for this compressed
	 * extent, just exit
	 */
	if (!atomic_dec_and_test(&cb->pending_bios))
		goto out;

	/* ok, we're the last bio for this extent, step one is to
	 * call back into the FS and do all the end_io operations
	 */
	inode = cb->inode;
	tree = &BTRFS_I(inode)->io_tree;
	cb->compressed_pages[0]->mapping = cb->inode->i_mapping;
	tree->ops->writepage_end_io_hook(cb->compressed_pages[0],
					 cb->start,
					 cb->start + cb->len - 1,
					 NULL,
					 bio->bi_error ? 0 : 1);
	cb->compressed_pages[0]->mapping = NULL;

	end_compressed_writeback(inode, cb);
	/* note, our inode could be gone now */

	/*
	 * release the compressed pages, these came from alloc_page and
	 * are not attached to the inode at all
	 */
	index = 0;
	for (index = 0; index < cb->nr_pages; index++) {
		page = cb->compressed_pages[index];
		page->mapping = NULL;
		put_page(page);
	}

	/* finally free the cb struct */
	kfree(cb->compressed_pages);
	kfree(cb);
out:
	bio_put(bio);
}

/*
 * worker function to build and submit bios for previously compressed pages.
 * The corresponding pages in the inode should be marked for writeback
 * and the compressed pages should have a reference on them for dropping
 * when the IO is complete.
 *
 * This also checksums the file bytes and gets things ready for
 * the end io hooks.
 */
int btrfs_submit_compressed_write(struct inode *inode, u64 start,
				 unsigned long len, u64 disk_start,
				 unsigned long compressed_len,
				 struct page **compressed_pages,
				 unsigned long nr_pages)
{
	struct bio *bio = NULL;
	struct btrfs_root *root = BTRFS_I(inode)->root;
	struct compressed_bio *cb;
	unsigned long bytes_left;
	struct extent_io_tree *io_tree = &BTRFS_I(inode)->io_tree;
	int pg_index = 0;
	struct page *page;
	u64 first_byte = disk_start;
	struct block_device *bdev;
	int ret;
	int skip_sum = BTRFS_I(inode)->flags & BTRFS_INODE_NODATASUM;

	WARN_ON(start & ((u64)PAGE_SIZE - 1));
	cb = kmalloc(compressed_bio_size(root, compressed_len), GFP_NOFS);
	if (!cb)
		return -ENOMEM;
	atomic_set(&cb->pending_bios, 0);
	cb->errors = 0;
	cb->inode = inode;
	cb->start = start;
	cb->len = len;
	cb->mirror_num = 0;
	cb->compressed_pages = compressed_pages;
	cb->compressed_len = compressed_len;
	cb->orig_bio = NULL;
	cb->nr_pages = nr_pages;

	bdev = BTRFS_I(inode)->root->fs_info->fs_devices->latest_bdev;

	bio = compressed_bio_alloc(bdev, first_byte, GFP_NOFS);
	if (!bio) {
		kfree(cb);
		return -ENOMEM;
	}
	bio_set_op_attrs(bio, REQ_OP_WRITE, 0);
	bio->bi_private = cb;
	bio->bi_end_io = end_compressed_bio_write;
	atomic_inc(&cb->pending_bios);

	/* create and submit bios for the compressed pages */
	bytes_left = compressed_len;
	for (pg_index = 0; pg_index < cb->nr_pages; pg_index++) {
		page = compressed_pages[pg_index];
		page->mapping = inode->i_mapping;
		if (bio->bi_iter.bi_size)
			ret = io_tree->ops->merge_bio_hook(page, 0,
							   PAGE_SIZE,
							   bio, 0);
		else
			ret = 0;

		page->mapping = NULL;
		if (ret || bio_add_page(bio, page, PAGE_SIZE, 0) <
		    PAGE_SIZE) {
			bio_get(bio);

			/*
			 * inc the count before we submit the bio so
			 * we know the end IO handler won't happen before
			 * we inc the count.  Otherwise, the cb might get
			 * freed before we're done setting it up
			 */
			atomic_inc(&cb->pending_bios);
			ret = btrfs_bio_wq_end_io(root->fs_info, bio,
					BTRFS_WQ_ENDIO_DATA);
			BUG_ON(ret); /* -ENOMEM */

			if (!skip_sum) {
				ret = btrfs_csum_one_bio(root, inode, bio,
							 start, 1);
				BUG_ON(ret); /* -ENOMEM */
			}

<<<<<<< HEAD
			ret = btrfs_map_bio(root, bio, 0, 1);
			BUG_ON(ret); /* -ENOMEM */
=======
			ret = btrfs_map_bio(root, WRITE, bio, 0, 1);
			if (ret) {
				bio->bi_error = ret;
				bio_endio(bio);
			}
>>>>>>> 42049bf6

			bio_put(bio);

			bio = compressed_bio_alloc(bdev, first_byte, GFP_NOFS);
			BUG_ON(!bio);
			bio_set_op_attrs(bio, REQ_OP_WRITE, 0);
			bio->bi_private = cb;
			bio->bi_end_io = end_compressed_bio_write;
			bio_add_page(bio, page, PAGE_SIZE, 0);
		}
		if (bytes_left < PAGE_SIZE) {
			btrfs_info(BTRFS_I(inode)->root->fs_info,
					"bytes left %lu compress len %lu nr %lu",
			       bytes_left, cb->compressed_len, cb->nr_pages);
		}
		bytes_left -= PAGE_SIZE;
		first_byte += PAGE_SIZE;
		cond_resched();
	}
	bio_get(bio);

	ret = btrfs_bio_wq_end_io(root->fs_info, bio, BTRFS_WQ_ENDIO_DATA);
	BUG_ON(ret); /* -ENOMEM */

	if (!skip_sum) {
		ret = btrfs_csum_one_bio(root, inode, bio, start, 1);
		BUG_ON(ret); /* -ENOMEM */
	}

<<<<<<< HEAD
	ret = btrfs_map_bio(root, bio, 0, 1);
	BUG_ON(ret); /* -ENOMEM */
=======
	ret = btrfs_map_bio(root, WRITE, bio, 0, 1);
	if (ret) {
		bio->bi_error = ret;
		bio_endio(bio);
	}
>>>>>>> 42049bf6

	bio_put(bio);
	return 0;
}

static noinline int add_ra_bio_pages(struct inode *inode,
				     u64 compressed_end,
				     struct compressed_bio *cb)
{
	unsigned long end_index;
	unsigned long pg_index;
	u64 last_offset;
	u64 isize = i_size_read(inode);
	int ret;
	struct page *page;
	unsigned long nr_pages = 0;
	struct extent_map *em;
	struct address_space *mapping = inode->i_mapping;
	struct extent_map_tree *em_tree;
	struct extent_io_tree *tree;
	u64 end;
	int misses = 0;

	page = cb->orig_bio->bi_io_vec[cb->orig_bio->bi_vcnt - 1].bv_page;
	last_offset = (page_offset(page) + PAGE_SIZE);
	em_tree = &BTRFS_I(inode)->extent_tree;
	tree = &BTRFS_I(inode)->io_tree;

	if (isize == 0)
		return 0;

	end_index = (i_size_read(inode) - 1) >> PAGE_SHIFT;

	while (last_offset < compressed_end) {
		pg_index = last_offset >> PAGE_SHIFT;

		if (pg_index > end_index)
			break;

		rcu_read_lock();
		page = radix_tree_lookup(&mapping->page_tree, pg_index);
		rcu_read_unlock();
		if (page && !radix_tree_exceptional_entry(page)) {
			misses++;
			if (misses > 4)
				break;
			goto next;
		}

		page = __page_cache_alloc(mapping_gfp_constraint(mapping,
								 ~__GFP_FS));
		if (!page)
			break;

		if (add_to_page_cache_lru(page, mapping, pg_index, GFP_NOFS)) {
			put_page(page);
			goto next;
		}

		end = last_offset + PAGE_SIZE - 1;
		/*
		 * at this point, we have a locked page in the page cache
		 * for these bytes in the file.  But, we have to make
		 * sure they map to this compressed extent on disk.
		 */
		set_page_extent_mapped(page);
		lock_extent(tree, last_offset, end);
		read_lock(&em_tree->lock);
		em = lookup_extent_mapping(em_tree, last_offset,
					   PAGE_SIZE);
		read_unlock(&em_tree->lock);

		if (!em || last_offset < em->start ||
		    (last_offset + PAGE_SIZE > extent_map_end(em)) ||
		    (em->block_start >> 9) != cb->orig_bio->bi_iter.bi_sector) {
			free_extent_map(em);
			unlock_extent(tree, last_offset, end);
			unlock_page(page);
			put_page(page);
			break;
		}
		free_extent_map(em);

		if (page->index == end_index) {
			char *userpage;
			size_t zero_offset = isize & (PAGE_SIZE - 1);

			if (zero_offset) {
				int zeros;
				zeros = PAGE_SIZE - zero_offset;
				userpage = kmap_atomic(page);
				memset(userpage + zero_offset, 0, zeros);
				flush_dcache_page(page);
				kunmap_atomic(userpage);
			}
		}

		ret = bio_add_page(cb->orig_bio, page,
				   PAGE_SIZE, 0);

		if (ret == PAGE_SIZE) {
			nr_pages++;
			put_page(page);
		} else {
			unlock_extent(tree, last_offset, end);
			unlock_page(page);
			put_page(page);
			break;
		}
next:
		last_offset += PAGE_SIZE;
	}
	return 0;
}

/*
 * for a compressed read, the bio we get passed has all the inode pages
 * in it.  We don't actually do IO on those pages but allocate new ones
 * to hold the compressed pages on disk.
 *
 * bio->bi_iter.bi_sector points to the compressed extent on disk
 * bio->bi_io_vec points to all of the inode pages
 * bio->bi_vcnt is a count of pages
 *
 * After the compressed pages are read, we copy the bytes into the
 * bio we were passed and then call the bio end_io calls
 */
int btrfs_submit_compressed_read(struct inode *inode, struct bio *bio,
				 int mirror_num, unsigned long bio_flags)
{
	struct extent_io_tree *tree;
	struct extent_map_tree *em_tree;
	struct compressed_bio *cb;
	struct btrfs_root *root = BTRFS_I(inode)->root;
	unsigned long uncompressed_len = bio->bi_vcnt * PAGE_SIZE;
	unsigned long compressed_len;
	unsigned long nr_pages;
	unsigned long pg_index;
	struct page *page;
	struct block_device *bdev;
	struct bio *comp_bio;
	u64 cur_disk_byte = (u64)bio->bi_iter.bi_sector << 9;
	u64 em_len;
	u64 em_start;
	struct extent_map *em;
	int ret = -ENOMEM;
	int faili = 0;
	u32 *sums;

	tree = &BTRFS_I(inode)->io_tree;
	em_tree = &BTRFS_I(inode)->extent_tree;

	/* we need the actual starting offset of this extent in the file */
	read_lock(&em_tree->lock);
	em = lookup_extent_mapping(em_tree,
				   page_offset(bio->bi_io_vec->bv_page),
				   PAGE_SIZE);
	read_unlock(&em_tree->lock);
	if (!em)
		return -EIO;

	compressed_len = em->block_len;
	cb = kmalloc(compressed_bio_size(root, compressed_len), GFP_NOFS);
	if (!cb)
		goto out;

	atomic_set(&cb->pending_bios, 0);
	cb->errors = 0;
	cb->inode = inode;
	cb->mirror_num = mirror_num;
	sums = &cb->sums;

	cb->start = em->orig_start;
	em_len = em->len;
	em_start = em->start;

	free_extent_map(em);
	em = NULL;

	cb->len = uncompressed_len;
	cb->compressed_len = compressed_len;
	cb->compress_type = extent_compress_type(bio_flags);
	cb->orig_bio = bio;

	nr_pages = DIV_ROUND_UP(compressed_len, PAGE_SIZE);
	cb->compressed_pages = kcalloc(nr_pages, sizeof(struct page *),
				       GFP_NOFS);
	if (!cb->compressed_pages)
		goto fail1;

	bdev = BTRFS_I(inode)->root->fs_info->fs_devices->latest_bdev;

	for (pg_index = 0; pg_index < nr_pages; pg_index++) {
		cb->compressed_pages[pg_index] = alloc_page(GFP_NOFS |
							      __GFP_HIGHMEM);
		if (!cb->compressed_pages[pg_index]) {
			faili = pg_index - 1;
			ret = -ENOMEM;
			goto fail2;
		}
	}
	faili = nr_pages - 1;
	cb->nr_pages = nr_pages;

	add_ra_bio_pages(inode, em_start + em_len, cb);

	/* include any pages we added in add_ra-bio_pages */
	uncompressed_len = bio->bi_vcnt * PAGE_SIZE;
	cb->len = uncompressed_len;

	comp_bio = compressed_bio_alloc(bdev, cur_disk_byte, GFP_NOFS);
	if (!comp_bio)
		goto fail2;
	bio_set_op_attrs (comp_bio, REQ_OP_READ, 0);
	comp_bio->bi_private = cb;
	comp_bio->bi_end_io = end_compressed_bio_read;
	atomic_inc(&cb->pending_bios);

	for (pg_index = 0; pg_index < nr_pages; pg_index++) {
		page = cb->compressed_pages[pg_index];
		page->mapping = inode->i_mapping;
		page->index = em_start >> PAGE_SHIFT;

		if (comp_bio->bi_iter.bi_size)
			ret = tree->ops->merge_bio_hook(page, 0,
							PAGE_SIZE,
							comp_bio, 0);
		else
			ret = 0;

		page->mapping = NULL;
		if (ret || bio_add_page(comp_bio, page, PAGE_SIZE, 0) <
		    PAGE_SIZE) {
			bio_get(comp_bio);

			ret = btrfs_bio_wq_end_io(root->fs_info, comp_bio,
					BTRFS_WQ_ENDIO_DATA);
			BUG_ON(ret); /* -ENOMEM */

			/*
			 * inc the count before we submit the bio so
			 * we know the end IO handler won't happen before
			 * we inc the count.  Otherwise, the cb might get
			 * freed before we're done setting it up
			 */
			atomic_inc(&cb->pending_bios);

			if (!(BTRFS_I(inode)->flags & BTRFS_INODE_NODATASUM)) {
				ret = btrfs_lookup_bio_sums(root, inode,
							comp_bio, sums);
				BUG_ON(ret); /* -ENOMEM */
			}
			sums += DIV_ROUND_UP(comp_bio->bi_iter.bi_size,
					     root->sectorsize);

			ret = btrfs_map_bio(root, comp_bio, mirror_num, 0);
			if (ret) {
				bio->bi_error = ret;
				bio_endio(comp_bio);
			}

			bio_put(comp_bio);

			comp_bio = compressed_bio_alloc(bdev, cur_disk_byte,
							GFP_NOFS);
			BUG_ON(!comp_bio);
			bio_set_op_attrs(comp_bio, REQ_OP_READ, 0);
			comp_bio->bi_private = cb;
			comp_bio->bi_end_io = end_compressed_bio_read;

			bio_add_page(comp_bio, page, PAGE_SIZE, 0);
		}
		cur_disk_byte += PAGE_SIZE;
	}
	bio_get(comp_bio);

	ret = btrfs_bio_wq_end_io(root->fs_info, comp_bio,
			BTRFS_WQ_ENDIO_DATA);
	BUG_ON(ret); /* -ENOMEM */

	if (!(BTRFS_I(inode)->flags & BTRFS_INODE_NODATASUM)) {
		ret = btrfs_lookup_bio_sums(root, inode, comp_bio, sums);
		BUG_ON(ret); /* -ENOMEM */
	}

	ret = btrfs_map_bio(root, comp_bio, mirror_num, 0);
	if (ret) {
		bio->bi_error = ret;
		bio_endio(comp_bio);
	}

	bio_put(comp_bio);
	return 0;

fail2:
	while (faili >= 0) {
		__free_page(cb->compressed_pages[faili]);
		faili--;
	}

	kfree(cb->compressed_pages);
fail1:
	kfree(cb);
out:
	free_extent_map(em);
	return ret;
}

static struct {
	struct list_head idle_ws;
	spinlock_t ws_lock;
	/* Number of free workspaces */
	int free_ws;
	/* Total number of allocated workspaces */
	atomic_t total_ws;
	/* Waiters for a free workspace */
	wait_queue_head_t ws_wait;
} btrfs_comp_ws[BTRFS_COMPRESS_TYPES];

static const struct btrfs_compress_op * const btrfs_compress_op[] = {
	&btrfs_zlib_compress,
	&btrfs_lzo_compress,
};

void __init btrfs_init_compress(void)
{
	int i;

	for (i = 0; i < BTRFS_COMPRESS_TYPES; i++) {
		struct list_head *workspace;

		INIT_LIST_HEAD(&btrfs_comp_ws[i].idle_ws);
		spin_lock_init(&btrfs_comp_ws[i].ws_lock);
		atomic_set(&btrfs_comp_ws[i].total_ws, 0);
		init_waitqueue_head(&btrfs_comp_ws[i].ws_wait);

		/*
		 * Preallocate one workspace for each compression type so
		 * we can guarantee forward progress in the worst case
		 */
		workspace = btrfs_compress_op[i]->alloc_workspace();
		if (IS_ERR(workspace)) {
			printk(KERN_WARNING
	"BTRFS: cannot preallocate compression workspace, will try later");
		} else {
			atomic_set(&btrfs_comp_ws[i].total_ws, 1);
			btrfs_comp_ws[i].free_ws = 1;
			list_add(workspace, &btrfs_comp_ws[i].idle_ws);
		}
	}
}

/*
 * This finds an available workspace or allocates a new one.
 * If it's not possible to allocate a new one, waits until there's one.
 * Preallocation makes a forward progress guarantees and we do not return
 * errors.
 */
static struct list_head *find_workspace(int type)
{
	struct list_head *workspace;
	int cpus = num_online_cpus();
	int idx = type - 1;

	struct list_head *idle_ws	= &btrfs_comp_ws[idx].idle_ws;
	spinlock_t *ws_lock		= &btrfs_comp_ws[idx].ws_lock;
	atomic_t *total_ws		= &btrfs_comp_ws[idx].total_ws;
	wait_queue_head_t *ws_wait	= &btrfs_comp_ws[idx].ws_wait;
	int *free_ws			= &btrfs_comp_ws[idx].free_ws;
again:
	spin_lock(ws_lock);
	if (!list_empty(idle_ws)) {
		workspace = idle_ws->next;
		list_del(workspace);
		(*free_ws)--;
		spin_unlock(ws_lock);
		return workspace;

	}
	if (atomic_read(total_ws) > cpus) {
		DEFINE_WAIT(wait);

		spin_unlock(ws_lock);
		prepare_to_wait(ws_wait, &wait, TASK_UNINTERRUPTIBLE);
		if (atomic_read(total_ws) > cpus && !*free_ws)
			schedule();
		finish_wait(ws_wait, &wait);
		goto again;
	}
	atomic_inc(total_ws);
	spin_unlock(ws_lock);

	workspace = btrfs_compress_op[idx]->alloc_workspace();
	if (IS_ERR(workspace)) {
		atomic_dec(total_ws);
		wake_up(ws_wait);

		/*
		 * Do not return the error but go back to waiting. There's a
		 * workspace preallocated for each type and the compression
		 * time is bounded so we get to a workspace eventually. This
		 * makes our caller's life easier.
		 *
		 * To prevent silent and low-probability deadlocks (when the
		 * initial preallocation fails), check if there are any
		 * workspaces at all.
		 */
		if (atomic_read(total_ws) == 0) {
			static DEFINE_RATELIMIT_STATE(_rs,
					/* once per minute */ 60 * HZ,
					/* no burst */ 1);

			if (__ratelimit(&_rs)) {
				printk(KERN_WARNING
			    "no compression workspaces, low memory, retrying");
			}
		}
		goto again;
	}
	return workspace;
}

/*
 * put a workspace struct back on the list or free it if we have enough
 * idle ones sitting around
 */
static void free_workspace(int type, struct list_head *workspace)
{
	int idx = type - 1;
	struct list_head *idle_ws	= &btrfs_comp_ws[idx].idle_ws;
	spinlock_t *ws_lock		= &btrfs_comp_ws[idx].ws_lock;
	atomic_t *total_ws		= &btrfs_comp_ws[idx].total_ws;
	wait_queue_head_t *ws_wait	= &btrfs_comp_ws[idx].ws_wait;
	int *free_ws			= &btrfs_comp_ws[idx].free_ws;

	spin_lock(ws_lock);
	if (*free_ws < num_online_cpus()) {
		list_add(workspace, idle_ws);
		(*free_ws)++;
		spin_unlock(ws_lock);
		goto wake;
	}
	spin_unlock(ws_lock);

	btrfs_compress_op[idx]->free_workspace(workspace);
	atomic_dec(total_ws);
wake:
	/*
	 * Make sure counter is updated before we wake up waiters.
	 */
	smp_mb();
	if (waitqueue_active(ws_wait))
		wake_up(ws_wait);
}

/*
 * cleanup function for module exit
 */
static void free_workspaces(void)
{
	struct list_head *workspace;
	int i;

	for (i = 0; i < BTRFS_COMPRESS_TYPES; i++) {
		while (!list_empty(&btrfs_comp_ws[i].idle_ws)) {
			workspace = btrfs_comp_ws[i].idle_ws.next;
			list_del(workspace);
			btrfs_compress_op[i]->free_workspace(workspace);
			atomic_dec(&btrfs_comp_ws[i].total_ws);
		}
	}
}

/*
 * given an address space and start/len, compress the bytes.
 *
 * pages are allocated to hold the compressed result and stored
 * in 'pages'
 *
 * out_pages is used to return the number of pages allocated.  There
 * may be pages allocated even if we return an error
 *
 * total_in is used to return the number of bytes actually read.  It
 * may be smaller then len if we had to exit early because we
 * ran out of room in the pages array or because we cross the
 * max_out threshold.
 *
 * total_out is used to return the total number of compressed bytes
 *
 * max_out tells us the max number of bytes that we're allowed to
 * stuff into pages
 */
int btrfs_compress_pages(int type, struct address_space *mapping,
			 u64 start, unsigned long len,
			 struct page **pages,
			 unsigned long nr_dest_pages,
			 unsigned long *out_pages,
			 unsigned long *total_in,
			 unsigned long *total_out,
			 unsigned long max_out)
{
	struct list_head *workspace;
	int ret;

	workspace = find_workspace(type);

	ret = btrfs_compress_op[type-1]->compress_pages(workspace, mapping,
						      start, len, pages,
						      nr_dest_pages, out_pages,
						      total_in, total_out,
						      max_out);
	free_workspace(type, workspace);
	return ret;
}

/*
 * pages_in is an array of pages with compressed data.
 *
 * disk_start is the starting logical offset of this array in the file
 *
 * bvec is a bio_vec of pages from the file that we want to decompress into
 *
 * vcnt is the count of pages in the biovec
 *
 * srclen is the number of bytes in pages_in
 *
 * The basic idea is that we have a bio that was created by readpages.
 * The pages in the bio are for the uncompressed data, and they may not
 * be contiguous.  They all correspond to the range of bytes covered by
 * the compressed extent.
 */
static int btrfs_decompress_biovec(int type, struct page **pages_in,
				   u64 disk_start, struct bio_vec *bvec,
				   int vcnt, size_t srclen)
{
	struct list_head *workspace;
	int ret;

	workspace = find_workspace(type);

	ret = btrfs_compress_op[type-1]->decompress_biovec(workspace, pages_in,
							 disk_start,
							 bvec, vcnt, srclen);
	free_workspace(type, workspace);
	return ret;
}

/*
 * a less complex decompression routine.  Our compressed data fits in a
 * single page, and we want to read a single page out of it.
 * start_byte tells us the offset into the compressed data we're interested in
 */
int btrfs_decompress(int type, unsigned char *data_in, struct page *dest_page,
		     unsigned long start_byte, size_t srclen, size_t destlen)
{
	struct list_head *workspace;
	int ret;

	workspace = find_workspace(type);

	ret = btrfs_compress_op[type-1]->decompress(workspace, data_in,
						  dest_page, start_byte,
						  srclen, destlen);

	free_workspace(type, workspace);
	return ret;
}

void btrfs_exit_compress(void)
{
	free_workspaces();
}

/*
 * Copy uncompressed data from working buffer to pages.
 *
 * buf_start is the byte offset we're of the start of our workspace buffer.
 *
 * total_out is the last byte of the buffer
 */
int btrfs_decompress_buf2page(char *buf, unsigned long buf_start,
			      unsigned long total_out, u64 disk_start,
			      struct bio_vec *bvec, int vcnt,
			      unsigned long *pg_index,
			      unsigned long *pg_offset)
{
	unsigned long buf_offset;
	unsigned long current_buf_start;
	unsigned long start_byte;
	unsigned long working_bytes = total_out - buf_start;
	unsigned long bytes;
	char *kaddr;
	struct page *page_out = bvec[*pg_index].bv_page;

	/*
	 * start byte is the first byte of the page we're currently
	 * copying into relative to the start of the compressed data.
	 */
	start_byte = page_offset(page_out) - disk_start;

	/* we haven't yet hit data corresponding to this page */
	if (total_out <= start_byte)
		return 1;

	/*
	 * the start of the data we care about is offset into
	 * the middle of our working buffer
	 */
	if (total_out > start_byte && buf_start < start_byte) {
		buf_offset = start_byte - buf_start;
		working_bytes -= buf_offset;
	} else {
		buf_offset = 0;
	}
	current_buf_start = buf_start;

	/* copy bytes from the working buffer into the pages */
	while (working_bytes > 0) {
		bytes = min(PAGE_SIZE - *pg_offset,
			    PAGE_SIZE - buf_offset);
		bytes = min(bytes, working_bytes);
		kaddr = kmap_atomic(page_out);
		memcpy(kaddr + *pg_offset, buf + buf_offset, bytes);
		kunmap_atomic(kaddr);
		flush_dcache_page(page_out);

		*pg_offset += bytes;
		buf_offset += bytes;
		working_bytes -= bytes;
		current_buf_start += bytes;

		/* check if we need to pick another page */
		if (*pg_offset == PAGE_SIZE) {
			(*pg_index)++;
			if (*pg_index >= vcnt)
				return 0;

			page_out = bvec[*pg_index].bv_page;
			*pg_offset = 0;
			start_byte = page_offset(page_out) - disk_start;

			/*
			 * make sure our new page is covered by this
			 * working buffer
			 */
			if (total_out <= start_byte)
				return 1;

			/*
			 * the next page in the biovec might not be adjacent
			 * to the last page, but it might still be found
			 * inside this working buffer. bump our offset pointer
			 */
			if (total_out > start_byte &&
			    current_buf_start < start_byte) {
				buf_offset = start_byte - buf_start;
				working_bytes = total_out - start_byte;
				current_buf_start = buf_start + buf_offset;
			}
		}
	}

	return 1;
}

/*
 * When uncompressing data, we need to make sure and zero any parts of
 * the biovec that were not filled in by the decompression code.  pg_index
 * and pg_offset indicate the last page and the last offset of that page
 * that have been filled in.  This will zero everything remaining in the
 * biovec.
 */
void btrfs_clear_biovec_end(struct bio_vec *bvec, int vcnt,
				   unsigned long pg_index,
				   unsigned long pg_offset)
{
	while (pg_index < vcnt) {
		struct page *page = bvec[pg_index].bv_page;
		unsigned long off = bvec[pg_index].bv_offset;
		unsigned long len = bvec[pg_index].bv_len;

		if (pg_offset < off)
			pg_offset = off;
		if (pg_offset < off + len) {
			unsigned long bytes = off + len - pg_offset;
			char *kaddr;

			kaddr = kmap_atomic(page);
			memset(kaddr + pg_offset, 0, bytes);
			kunmap_atomic(kaddr);
		}
		pg_index++;
		pg_offset = 0;
	}
}<|MERGE_RESOLUTION|>--- conflicted
+++ resolved
@@ -402,16 +402,11 @@
 				BUG_ON(ret); /* -ENOMEM */
 			}
 
-<<<<<<< HEAD
 			ret = btrfs_map_bio(root, bio, 0, 1);
-			BUG_ON(ret); /* -ENOMEM */
-=======
-			ret = btrfs_map_bio(root, WRITE, bio, 0, 1);
 			if (ret) {
 				bio->bi_error = ret;
 				bio_endio(bio);
 			}
->>>>>>> 42049bf6
 
 			bio_put(bio);
 
@@ -441,16 +436,11 @@
 		BUG_ON(ret); /* -ENOMEM */
 	}
 
-<<<<<<< HEAD
 	ret = btrfs_map_bio(root, bio, 0, 1);
-	BUG_ON(ret); /* -ENOMEM */
-=======
-	ret = btrfs_map_bio(root, WRITE, bio, 0, 1);
 	if (ret) {
 		bio->bi_error = ret;
 		bio_endio(bio);
 	}
->>>>>>> 42049bf6
 
 	bio_put(bio);
 	return 0;
