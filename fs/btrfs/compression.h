--- conflicted
+++ resolved
@@ -171,11 +171,8 @@
 
 const char* btrfs_compress_type2str(enum btrfs_compression_type type);
 bool btrfs_compress_is_valid_type(const char *str, size_t len);
-<<<<<<< HEAD
-=======
 
 unsigned int btrfs_compress_set_level(int type, unsigned level);
->>>>>>> f7688b48
 
 int btrfs_compress_heuristic(struct inode *inode, u64 start, u64 end);
 
