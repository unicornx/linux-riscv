// SPDX-License-Identifier: GPL-2.0
/*
 *  linux/fs/attr.c
 *
 *  Copyright (C) 1991, 1992  Linus Torvalds
 *  changes by Thomas Schoebel-Theuer
 */

#include <linux/export.h>
#include <linux/time.h>
#include <linux/mm.h>
#include <linux/string.h>
#include <linux/sched/signal.h>
#include <linux/capability.h>
#include <linux/fsnotify.h>
#include <linux/fcntl.h>
#include <linux/security.h>
#include <linux/evm.h>
#include <linux/ima.h>

/**
 * chown_ok - verify permissions to chown inode
 * @mnt_userns:	user namespace of the mount @inode was found from
 * @inode:	inode to check permissions on
 * @ia_vfsuid:	uid to chown @inode to
 *
 * If the inode has been found through an idmapped mount the user namespace of
 * the vfsmount must be passed through @mnt_userns. This function will then
 * take care to map the inode according to @mnt_userns before checking
 * permissions. On non-idmapped mounts or if permission checking is to be
 * performed on the raw inode simply passs init_user_ns.
 */
static bool chown_ok(struct user_namespace *mnt_userns,
		     const struct inode *inode, vfsuid_t ia_vfsuid)
{
<<<<<<< HEAD
	kuid_t kuid = i_uid_into_mnt(mnt_userns, inode);
	if (uid_eq(current_fsuid(), kuid) && uid_eq(uid, inode->i_uid))
=======
	vfsuid_t vfsuid = i_uid_into_vfsuid(mnt_userns, inode);
	if (vfsuid_eq_kuid(vfsuid, current_fsuid()) &&
	    vfsuid_eq(ia_vfsuid, vfsuid))
>>>>>>> d60c95ef
		return true;
	if (capable_wrt_inode_uidgid(mnt_userns, inode, CAP_CHOWN))
		return true;
	if (!vfsuid_valid(vfsuid) &&
	    ns_capable(inode->i_sb->s_user_ns, CAP_CHOWN))
		return true;
	return false;
}

/**
 * chgrp_ok - verify permissions to chgrp inode
 * @mnt_userns:	user namespace of the mount @inode was found from
 * @inode:	inode to check permissions on
 * @ia_vfsgid:	gid to chown @inode to
 *
 * If the inode has been found through an idmapped mount the user namespace of
 * the vfsmount must be passed through @mnt_userns. This function will then
 * take care to map the inode according to @mnt_userns before checking
 * permissions. On non-idmapped mounts or if permission checking is to be
 * performed on the raw inode simply passs init_user_ns.
 */
static bool chgrp_ok(struct user_namespace *mnt_userns,
		     const struct inode *inode, vfsgid_t ia_vfsgid)
{
<<<<<<< HEAD
	kgid_t kgid = i_gid_into_mnt(mnt_userns, inode);
	if (uid_eq(current_fsuid(), i_uid_into_mnt(mnt_userns, inode))) {
		kgid_t mapped_gid;

		if (gid_eq(gid, inode->i_gid))
			return true;
		mapped_gid = mapped_kgid_fs(mnt_userns, i_user_ns(inode), gid);
		if (in_group_p(mapped_gid))
=======
	vfsgid_t vfsgid = i_gid_into_vfsgid(mnt_userns, inode);
	vfsuid_t vfsuid = i_uid_into_vfsuid(mnt_userns, inode);
	if (vfsuid_eq_kuid(vfsuid, current_fsuid())) {
		if (vfsgid_eq(ia_vfsgid, vfsgid))
			return true;
		if (vfsgid_in_group_p(ia_vfsgid))
>>>>>>> d60c95ef
			return true;
	}
	if (capable_wrt_inode_uidgid(mnt_userns, inode, CAP_CHOWN))
		return true;
	if (!vfsgid_valid(vfsgid) &&
	    ns_capable(inode->i_sb->s_user_ns, CAP_CHOWN))
		return true;
	return false;
}

/**
 * setattr_prepare - check if attribute changes to a dentry are allowed
 * @mnt_userns:	user namespace of the mount the inode was found from
 * @dentry:	dentry to check
 * @attr:	attributes to change
 *
 * Check if we are allowed to change the attributes contained in @attr
 * in the given dentry.  This includes the normal unix access permission
 * checks, as well as checks for rlimits and others. The function also clears
 * SGID bit from mode if user is not allowed to set it. Also file capabilities
 * and IMA extended attributes are cleared if ATTR_KILL_PRIV is set.
 *
 * If the inode has been found through an idmapped mount the user namespace of
 * the vfsmount must be passed through @mnt_userns. This function will then
 * take care to map the inode according to @mnt_userns before checking
 * permissions. On non-idmapped mounts or if permission checking is to be
 * performed on the raw inode simply passs init_user_ns.
 *
 * Should be called as the first thing in ->setattr implementations,
 * possibly after taking additional locks.
 */
int setattr_prepare(struct user_namespace *mnt_userns, struct dentry *dentry,
		    struct iattr *attr)
{
	struct inode *inode = d_inode(dentry);
	unsigned int ia_valid = attr->ia_valid;

	/*
	 * First check size constraints.  These can't be overriden using
	 * ATTR_FORCE.
	 */
	if (ia_valid & ATTR_SIZE) {
		int error = inode_newsize_ok(inode, attr->ia_size);
		if (error)
			return error;
	}

	/* If force is set do it anyway. */
	if (ia_valid & ATTR_FORCE)
		goto kill_priv;

	/* Make sure a caller can chown. */
	if ((ia_valid & ATTR_UID) &&
	    !chown_ok(mnt_userns, inode, attr->ia_vfsuid))
		return -EPERM;

	/* Make sure caller can chgrp. */
	if ((ia_valid & ATTR_GID) &&
	    !chgrp_ok(mnt_userns, inode, attr->ia_vfsgid))
		return -EPERM;

	/* Make sure a caller can chmod. */
	if (ia_valid & ATTR_MODE) {
<<<<<<< HEAD
		kgid_t mapped_gid;
=======
		vfsgid_t vfsgid;
>>>>>>> d60c95ef

		if (!inode_owner_or_capable(mnt_userns, inode))
			return -EPERM;

		if (ia_valid & ATTR_GID)
<<<<<<< HEAD
			mapped_gid = mapped_kgid_fs(mnt_userns,
						i_user_ns(inode), attr->ia_gid);
		else
			mapped_gid = i_gid_into_mnt(mnt_userns, inode);

		/* Also check the setgid bit! */
		if (!in_group_p(mapped_gid) &&
=======
			vfsgid = attr->ia_vfsgid;
		else
			vfsgid = i_gid_into_vfsgid(mnt_userns, inode);

		/* Also check the setgid bit! */
		if (!vfsgid_in_group_p(vfsgid) &&
>>>>>>> d60c95ef
		    !capable_wrt_inode_uidgid(mnt_userns, inode, CAP_FSETID))
			attr->ia_mode &= ~S_ISGID;
	}

	/* Check for setting the inode time. */
	if (ia_valid & (ATTR_MTIME_SET | ATTR_ATIME_SET | ATTR_TIMES_SET)) {
		if (!inode_owner_or_capable(mnt_userns, inode))
			return -EPERM;
	}

kill_priv:
	/* User has permission for the change */
	if (ia_valid & ATTR_KILL_PRIV) {
		int error;

		error = security_inode_killpriv(mnt_userns, dentry);
		if (error)
			return error;
	}

	return 0;
}
EXPORT_SYMBOL(setattr_prepare);

/**
 * inode_newsize_ok - may this inode be truncated to a given size
 * @inode:	the inode to be truncated
 * @offset:	the new size to assign to the inode
 *
 * inode_newsize_ok must be called with i_mutex held.
 *
 * inode_newsize_ok will check filesystem limits and ulimits to check that the
 * new inode size is within limits. inode_newsize_ok will also send SIGXFSZ
 * when necessary. Caller must not proceed with inode size change if failure is
 * returned. @inode must be a file (not directory), with appropriate
 * permissions to allow truncate (inode_newsize_ok does NOT check these
 * conditions).
 *
 * Return: 0 on success, -ve errno on failure
 */
int inode_newsize_ok(const struct inode *inode, loff_t offset)
{
	if (offset < 0)
		return -EINVAL;
	if (inode->i_size < offset) {
		unsigned long limit;

		limit = rlimit(RLIMIT_FSIZE);
		if (limit != RLIM_INFINITY && offset > limit)
			goto out_sig;
		if (offset > inode->i_sb->s_maxbytes)
			goto out_big;
	} else {
		/*
		 * truncation of in-use swapfiles is disallowed - it would
		 * cause subsequent swapout to scribble on the now-freed
		 * blocks.
		 */
		if (IS_SWAPFILE(inode))
			return -ETXTBSY;
	}

	return 0;
out_sig:
	send_sig(SIGXFSZ, current, 0);
out_big:
	return -EFBIG;
}
EXPORT_SYMBOL(inode_newsize_ok);

/**
 * setattr_copy - copy simple metadata updates into the generic inode
 * @mnt_userns:	user namespace of the mount the inode was found from
 * @inode:	the inode to be updated
 * @attr:	the new attributes
 *
 * setattr_copy must be called with i_mutex held.
 *
 * setattr_copy updates the inode's metadata with that specified
 * in attr on idmapped mounts. Necessary permission checks to determine
 * whether or not the S_ISGID property needs to be removed are performed with
 * the correct idmapped mount permission helpers.
 * Noticeably missing is inode size update, which is more complex
 * as it requires pagecache updates.
 *
 * If the inode has been found through an idmapped mount the user namespace of
 * the vfsmount must be passed through @mnt_userns. This function will then
 * take care to map the inode according to @mnt_userns before checking
 * permissions. On non-idmapped mounts or if permission checking is to be
 * performed on the raw inode simply passs init_user_ns.
 *
 * The inode is not marked as dirty after this operation. The rationale is
 * that for "simple" filesystems, the struct inode is the inode storage.
 * The caller is free to mark the inode dirty afterwards if needed.
 */
void setattr_copy(struct user_namespace *mnt_userns, struct inode *inode,
		  const struct iattr *attr)
{
	unsigned int ia_valid = attr->ia_valid;

	i_uid_update(mnt_userns, attr, inode);
	i_gid_update(mnt_userns, attr, inode);
	if (ia_valid & ATTR_ATIME)
		inode->i_atime = attr->ia_atime;
	if (ia_valid & ATTR_MTIME)
		inode->i_mtime = attr->ia_mtime;
	if (ia_valid & ATTR_CTIME)
		inode->i_ctime = attr->ia_ctime;
	if (ia_valid & ATTR_MODE) {
		umode_t mode = attr->ia_mode;
		vfsgid_t vfsgid = i_gid_into_vfsgid(mnt_userns, inode);
		if (!vfsgid_in_group_p(vfsgid) &&
		    !capable_wrt_inode_uidgid(mnt_userns, inode, CAP_FSETID))
			mode &= ~S_ISGID;
		inode->i_mode = mode;
	}
}
EXPORT_SYMBOL(setattr_copy);

int may_setattr(struct user_namespace *mnt_userns, struct inode *inode,
		unsigned int ia_valid)
{
	int error;

	if (ia_valid & (ATTR_MODE | ATTR_UID | ATTR_GID | ATTR_TIMES_SET)) {
		if (IS_IMMUTABLE(inode) || IS_APPEND(inode))
			return -EPERM;
	}

	/*
	 * If utimes(2) and friends are called with times == NULL (or both
	 * times are UTIME_NOW), then we need to check for write permission
	 */
	if (ia_valid & ATTR_TOUCH) {
		if (IS_IMMUTABLE(inode))
			return -EPERM;

		if (!inode_owner_or_capable(mnt_userns, inode)) {
			error = inode_permission(mnt_userns, inode, MAY_WRITE);
			if (error)
				return error;
		}
	}
	return 0;
}
EXPORT_SYMBOL(may_setattr);

/**
 * notify_change - modify attributes of a filesytem object
 * @mnt_userns:	user namespace of the mount the inode was found from
 * @dentry:	object affected
 * @attr:	new attributes
 * @delegated_inode: returns inode, if the inode is delegated
 *
 * The caller must hold the i_mutex on the affected object.
 *
 * If notify_change discovers a delegation in need of breaking,
 * it will return -EWOULDBLOCK and return a reference to the inode in
 * delegated_inode.  The caller should then break the delegation and
 * retry.  Because breaking a delegation may take a long time, the
 * caller should drop the i_mutex before doing so.
 *
 * Alternatively, a caller may pass NULL for delegated_inode.  This may
 * be appropriate for callers that expect the underlying filesystem not
 * to be NFS exported.  Also, passing NULL is fine for callers holding
 * the file open for write, as there can be no conflicting delegation in
 * that case.
 *
 * If the inode has been found through an idmapped mount the user namespace of
 * the vfsmount must be passed through @mnt_userns. This function will then
 * take care to map the inode according to @mnt_userns before checking
 * permissions. On non-idmapped mounts or if permission checking is to be
 * performed on the raw inode simply passs init_user_ns.
 */
int notify_change(struct user_namespace *mnt_userns, struct dentry *dentry,
		  struct iattr *attr, struct inode **delegated_inode)
{
	struct inode *inode = dentry->d_inode;
	umode_t mode = inode->i_mode;
	int error;
	struct timespec64 now;
	unsigned int ia_valid = attr->ia_valid;

	WARN_ON_ONCE(!inode_is_locked(inode));

	error = may_setattr(mnt_userns, inode, ia_valid);
	if (error)
		return error;

	if ((ia_valid & ATTR_MODE)) {
		umode_t amode = attr->ia_mode;
		/* Flag setting protected by i_mutex */
		if (is_sxid(amode))
			inode->i_flags &= ~S_NOSEC;
	}

	now = current_time(inode);

	attr->ia_ctime = now;
	if (!(ia_valid & ATTR_ATIME_SET))
		attr->ia_atime = now;
	else
		attr->ia_atime = timestamp_truncate(attr->ia_atime, inode);
	if (!(ia_valid & ATTR_MTIME_SET))
		attr->ia_mtime = now;
	else
		attr->ia_mtime = timestamp_truncate(attr->ia_mtime, inode);

	if (ia_valid & ATTR_KILL_PRIV) {
		error = security_inode_need_killpriv(dentry);
		if (error < 0)
			return error;
		if (error == 0)
			ia_valid = attr->ia_valid &= ~ATTR_KILL_PRIV;
	}

	/*
	 * We now pass ATTR_KILL_S*ID to the lower level setattr function so
	 * that the function has the ability to reinterpret a mode change
	 * that's due to these bits. This adds an implicit restriction that
	 * no function will ever call notify_change with both ATTR_MODE and
	 * ATTR_KILL_S*ID set.
	 */
	if ((ia_valid & (ATTR_KILL_SUID|ATTR_KILL_SGID)) &&
	    (ia_valid & ATTR_MODE))
		BUG();

	if (ia_valid & ATTR_KILL_SUID) {
		if (mode & S_ISUID) {
			ia_valid = attr->ia_valid |= ATTR_MODE;
			attr->ia_mode = (inode->i_mode & ~S_ISUID);
		}
	}
	if (ia_valid & ATTR_KILL_SGID) {
		if ((mode & (S_ISGID | S_IXGRP)) == (S_ISGID | S_IXGRP)) {
			if (!(ia_valid & ATTR_MODE)) {
				ia_valid = attr->ia_valid |= ATTR_MODE;
				attr->ia_mode = inode->i_mode;
			}
			attr->ia_mode &= ~S_ISGID;
		}
	}
	if (!(attr->ia_valid & ~(ATTR_KILL_SUID | ATTR_KILL_SGID)))
		return 0;

	/*
	 * Verify that uid/gid changes are valid in the target
	 * namespace of the superblock.
	 */
	if (ia_valid & ATTR_UID &&
	    !vfsuid_has_fsmapping(mnt_userns, inode->i_sb->s_user_ns,
				  attr->ia_vfsuid))
		return -EOVERFLOW;
	if (ia_valid & ATTR_GID &&
	    !vfsgid_has_fsmapping(mnt_userns, inode->i_sb->s_user_ns,
				  attr->ia_vfsgid))
		return -EOVERFLOW;

	/* Don't allow modifications of files with invalid uids or
	 * gids unless those uids & gids are being made valid.
	 */
	if (!(ia_valid & ATTR_UID) &&
	    !vfsuid_valid(i_uid_into_vfsuid(mnt_userns, inode)))
		return -EOVERFLOW;
	if (!(ia_valid & ATTR_GID) &&
	    !vfsgid_valid(i_gid_into_vfsgid(mnt_userns, inode)))
		return -EOVERFLOW;

	error = security_inode_setattr(mnt_userns, dentry, attr);
	if (error)
		return error;
	error = try_break_deleg(inode, delegated_inode);
	if (error)
		return error;

	if (inode->i_op->setattr)
		error = inode->i_op->setattr(mnt_userns, dentry, attr);
	else
		error = simple_setattr(mnt_userns, dentry, attr);

	if (!error) {
		fsnotify_change(dentry, ia_valid);
		ima_inode_post_setattr(mnt_userns, dentry);
		evm_inode_post_setattr(dentry, ia_valid);
	}

	return error;
}
EXPORT_SYMBOL(notify_change);<|MERGE_RESOLUTION|>--- conflicted
+++ resolved
@@ -33,14 +33,9 @@
 static bool chown_ok(struct user_namespace *mnt_userns,
 		     const struct inode *inode, vfsuid_t ia_vfsuid)
 {
-<<<<<<< HEAD
-	kuid_t kuid = i_uid_into_mnt(mnt_userns, inode);
-	if (uid_eq(current_fsuid(), kuid) && uid_eq(uid, inode->i_uid))
-=======
 	vfsuid_t vfsuid = i_uid_into_vfsuid(mnt_userns, inode);
 	if (vfsuid_eq_kuid(vfsuid, current_fsuid()) &&
 	    vfsuid_eq(ia_vfsuid, vfsuid))
->>>>>>> d60c95ef
 		return true;
 	if (capable_wrt_inode_uidgid(mnt_userns, inode, CAP_CHOWN))
 		return true;
@@ -65,23 +60,12 @@
 static bool chgrp_ok(struct user_namespace *mnt_userns,
 		     const struct inode *inode, vfsgid_t ia_vfsgid)
 {
-<<<<<<< HEAD
-	kgid_t kgid = i_gid_into_mnt(mnt_userns, inode);
-	if (uid_eq(current_fsuid(), i_uid_into_mnt(mnt_userns, inode))) {
-		kgid_t mapped_gid;
-
-		if (gid_eq(gid, inode->i_gid))
-			return true;
-		mapped_gid = mapped_kgid_fs(mnt_userns, i_user_ns(inode), gid);
-		if (in_group_p(mapped_gid))
-=======
 	vfsgid_t vfsgid = i_gid_into_vfsgid(mnt_userns, inode);
 	vfsuid_t vfsuid = i_uid_into_vfsuid(mnt_userns, inode);
 	if (vfsuid_eq_kuid(vfsuid, current_fsuid())) {
 		if (vfsgid_eq(ia_vfsgid, vfsgid))
 			return true;
 		if (vfsgid_in_group_p(ia_vfsgid))
->>>>>>> d60c95ef
 			return true;
 	}
 	if (capable_wrt_inode_uidgid(mnt_userns, inode, CAP_CHOWN))
@@ -145,32 +129,18 @@
 
 	/* Make sure a caller can chmod. */
 	if (ia_valid & ATTR_MODE) {
-<<<<<<< HEAD
-		kgid_t mapped_gid;
-=======
 		vfsgid_t vfsgid;
->>>>>>> d60c95ef
 
 		if (!inode_owner_or_capable(mnt_userns, inode))
 			return -EPERM;
 
 		if (ia_valid & ATTR_GID)
-<<<<<<< HEAD
-			mapped_gid = mapped_kgid_fs(mnt_userns,
-						i_user_ns(inode), attr->ia_gid);
-		else
-			mapped_gid = i_gid_into_mnt(mnt_userns, inode);
-
-		/* Also check the setgid bit! */
-		if (!in_group_p(mapped_gid) &&
-=======
 			vfsgid = attr->ia_vfsgid;
 		else
 			vfsgid = i_gid_into_vfsgid(mnt_userns, inode);
 
 		/* Also check the setgid bit! */
 		if (!vfsgid_in_group_p(vfsgid) &&
->>>>>>> d60c95ef
 		    !capable_wrt_inode_uidgid(mnt_userns, inode, CAP_FSETID))
 			attr->ia_mode &= ~S_ISGID;
 	}
