--- conflicted
+++ resolved
@@ -98,10 +98,7 @@
 #define F2FS_MOUNT_RESERVE_ROOT		0x01000000
 #define F2FS_MOUNT_DISABLE_CHECKPOINT	0x02000000
 #define F2FS_MOUNT_NORECOVERY		0x04000000
-<<<<<<< HEAD
-=======
 #define F2FS_MOUNT_ATGC			0x08000000
->>>>>>> d1988041
 
 #define F2FS_OPTION(sbi)	((sbi)->mount_opt)
 #define clear_opt(sbi, option)	(F2FS_OPTION(sbi).opt &= ~F2FS_MOUNT_##option)
@@ -140,13 +137,9 @@
 	int whint_mode;
 	int alloc_mode;			/* segment allocation policy */
 	int fsync_mode;			/* fsync policy */
-<<<<<<< HEAD
-	bool test_dummy_encryption;	/* test dummy encryption */
-=======
 	int fs_mode;			/* fs mode: LFS or ADAPTIVE */
 	int bggc_mode;			/* bggc mode: off, on or sync */
 	struct fscrypt_dummy_policy dummy_enc_policy; /* test dummy encryption */
->>>>>>> d1988041
 	block_t unusable_cap_perc;	/* percentage for cap */
 	block_t unusable_cap;		/* Amount of space allowed to be
 					 * unusable when disabling checkpoint
@@ -1542,11 +1535,7 @@
 	unsigned int next_victim_seg[2];	/* next segment in victim section */
 
 	/* for skip statistic */
-<<<<<<< HEAD
-	unsigned int atomic_files;              /* # of opened atomic file */
-=======
 	unsigned int atomic_files;		/* # of opened atomic file */
->>>>>>> d1988041
 	unsigned long long skipped_atomic_files[2];	/* FG_GC and BG_GC */
 	unsigned long long skipped_gc_rwsem;		/* FG_GC only */
 
