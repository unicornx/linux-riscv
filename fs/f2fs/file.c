// SPDX-License-Identifier: GPL-2.0
/*
 * fs/f2fs/file.c
 *
 * Copyright (c) 2012 Samsung Electronics Co., Ltd.
 *             http://www.samsung.com/
 */
#include <linux/fs.h>
#include <linux/f2fs_fs.h>
#include <linux/stat.h>
#include <linux/buffer_head.h>
#include <linux/writeback.h>
#include <linux/blkdev.h>
#include <linux/falloc.h>
#include <linux/types.h>
#include <linux/compat.h>
#include <linux/uaccess.h>
#include <linux/mount.h>
#include <linux/pagevec.h>
#include <linux/uio.h>
#include <linux/uuid.h>
#include <linux/file.h>
#include <linux/nls.h>
#include <linux/sched/signal.h>
#include <linux/fileattr.h>
#include <linux/fadvise.h>
#include <linux/iomap.h>

#include "f2fs.h"
#include "node.h"
#include "segment.h"
#include "xattr.h"
#include "acl.h"
#include "gc.h"
#include "iostat.h"
#include <trace/events/f2fs.h>
#include <uapi/linux/f2fs.h>

static vm_fault_t f2fs_filemap_fault(struct vm_fault *vmf)
{
	struct inode *inode = file_inode(vmf->vma->vm_file);
	vm_fault_t ret;

	ret = filemap_fault(vmf);
	if (!ret)
		f2fs_update_iostat(F2FS_I_SB(inode), APP_MAPPED_READ_IO,
							F2FS_BLKSIZE);

	trace_f2fs_filemap_fault(inode, vmf->pgoff, (unsigned long)ret);

	return ret;
}

static vm_fault_t f2fs_vm_page_mkwrite(struct vm_fault *vmf)
{
	struct page *page = vmf->page;
	struct inode *inode = file_inode(vmf->vma->vm_file);
	struct f2fs_sb_info *sbi = F2FS_I_SB(inode);
	struct dnode_of_data dn;
	bool need_alloc = true;
	int err = 0;

	if (unlikely(IS_IMMUTABLE(inode)))
		return VM_FAULT_SIGBUS;

	if (is_inode_flag_set(inode, FI_COMPRESS_RELEASED))
		return VM_FAULT_SIGBUS;

	if (unlikely(f2fs_cp_error(sbi))) {
		err = -EIO;
		goto err;
	}

	if (!f2fs_is_checkpoint_ready(sbi)) {
		err = -ENOSPC;
		goto err;
	}

	err = f2fs_convert_inline_inode(inode);
	if (err)
		goto err;

#ifdef CONFIG_F2FS_FS_COMPRESSION
	if (f2fs_compressed_file(inode)) {
		int ret = f2fs_is_compressed_cluster(inode, page->index);

		if (ret < 0) {
			err = ret;
			goto err;
		} else if (ret) {
			need_alloc = false;
		}
	}
#endif
	/* should do out of any locked page */
	if (need_alloc)
		f2fs_balance_fs(sbi, true);

	sb_start_pagefault(inode->i_sb);

	f2fs_bug_on(sbi, f2fs_has_inline_data(inode));

	file_update_time(vmf->vma->vm_file);
	filemap_invalidate_lock_shared(inode->i_mapping);
	lock_page(page);
	if (unlikely(page->mapping != inode->i_mapping ||
			page_offset(page) > i_size_read(inode) ||
			!PageUptodate(page))) {
		unlock_page(page);
		err = -EFAULT;
		goto out_sem;
	}

	if (need_alloc) {
		/* block allocation */
		f2fs_do_map_lock(sbi, F2FS_GET_BLOCK_PRE_AIO, true);
		set_new_dnode(&dn, inode, NULL, NULL, 0);
		err = f2fs_get_block(&dn, page->index);
		f2fs_do_map_lock(sbi, F2FS_GET_BLOCK_PRE_AIO, false);
	}

#ifdef CONFIG_F2FS_FS_COMPRESSION
	if (!need_alloc) {
		set_new_dnode(&dn, inode, NULL, NULL, 0);
		err = f2fs_get_dnode_of_data(&dn, page->index, LOOKUP_NODE);
		f2fs_put_dnode(&dn);
	}
#endif
	if (err) {
		unlock_page(page);
		goto out_sem;
	}

	f2fs_wait_on_page_writeback(page, DATA, false, true);

	/* wait for GCed page writeback via META_MAPPING */
	f2fs_wait_on_block_writeback(inode, dn.data_blkaddr);

	/*
	 * check to see if the page is mapped already (no holes)
	 */
	if (PageMappedToDisk(page))
		goto out_sem;

	/* page is wholly or partially inside EOF */
	if (((loff_t)(page->index + 1) << PAGE_SHIFT) >
						i_size_read(inode)) {
		loff_t offset;

		offset = i_size_read(inode) & ~PAGE_MASK;
		zero_user_segment(page, offset, PAGE_SIZE);
	}
	set_page_dirty(page);
	if (!PageUptodate(page))
		SetPageUptodate(page);

	f2fs_update_iostat(sbi, APP_MAPPED_IO, F2FS_BLKSIZE);
	f2fs_update_time(sbi, REQ_TIME);

	trace_f2fs_vm_page_mkwrite(page, DATA);
out_sem:
	filemap_invalidate_unlock_shared(inode->i_mapping);

	sb_end_pagefault(inode->i_sb);
err:
	return block_page_mkwrite_return(err);
}

static const struct vm_operations_struct f2fs_file_vm_ops = {
	.fault		= f2fs_filemap_fault,
	.map_pages	= filemap_map_pages,
	.page_mkwrite	= f2fs_vm_page_mkwrite,
};

static int get_parent_ino(struct inode *inode, nid_t *pino)
{
	struct dentry *dentry;

	/*
	 * Make sure to get the non-deleted alias.  The alias associated with
	 * the open file descriptor being fsync()'ed may be deleted already.
	 */
	dentry = d_find_alias(inode);
	if (!dentry)
		return 0;

	*pino = parent_ino(dentry);
	dput(dentry);
	return 1;
}

static inline enum cp_reason_type need_do_checkpoint(struct inode *inode)
{
	struct f2fs_sb_info *sbi = F2FS_I_SB(inode);
	enum cp_reason_type cp_reason = CP_NO_NEEDED;

	if (!S_ISREG(inode->i_mode))
		cp_reason = CP_NON_REGULAR;
	else if (f2fs_compressed_file(inode))
		cp_reason = CP_COMPRESSED;
	else if (inode->i_nlink != 1)
		cp_reason = CP_HARDLINK;
	else if (is_sbi_flag_set(sbi, SBI_NEED_CP))
		cp_reason = CP_SB_NEED_CP;
	else if (file_wrong_pino(inode))
		cp_reason = CP_WRONG_PINO;
	else if (!f2fs_space_for_roll_forward(sbi))
		cp_reason = CP_NO_SPC_ROLL;
	else if (!f2fs_is_checkpointed_node(sbi, F2FS_I(inode)->i_pino))
		cp_reason = CP_NODE_NEED_CP;
	else if (test_opt(sbi, FASTBOOT))
		cp_reason = CP_FASTBOOT_MODE;
	else if (F2FS_OPTION(sbi).active_logs == 2)
		cp_reason = CP_SPEC_LOG_NUM;
	else if (F2FS_OPTION(sbi).fsync_mode == FSYNC_MODE_STRICT &&
		f2fs_need_dentry_mark(sbi, inode->i_ino) &&
		f2fs_exist_written_data(sbi, F2FS_I(inode)->i_pino,
							TRANS_DIR_INO))
		cp_reason = CP_RECOVER_DIR;

	return cp_reason;
}

static bool need_inode_page_update(struct f2fs_sb_info *sbi, nid_t ino)
{
	struct page *i = find_get_page(NODE_MAPPING(sbi), ino);
	bool ret = false;
	/* But we need to avoid that there are some inode updates */
	if ((i && PageDirty(i)) || f2fs_need_inode_block_update(sbi, ino))
		ret = true;
	f2fs_put_page(i, 0);
	return ret;
}

static void try_to_fix_pino(struct inode *inode)
{
	struct f2fs_inode_info *fi = F2FS_I(inode);
	nid_t pino;

	f2fs_down_write(&fi->i_sem);
	if (file_wrong_pino(inode) && inode->i_nlink == 1 &&
			get_parent_ino(inode, &pino)) {
		f2fs_i_pino_write(inode, pino);
		file_got_pino(inode);
	}
	f2fs_up_write(&fi->i_sem);
}

static int f2fs_do_sync_file(struct file *file, loff_t start, loff_t end,
						int datasync, bool atomic)
{
	struct inode *inode = file->f_mapping->host;
	struct f2fs_sb_info *sbi = F2FS_I_SB(inode);
	nid_t ino = inode->i_ino;
	int ret = 0;
	enum cp_reason_type cp_reason = 0;
	struct writeback_control wbc = {
		.sync_mode = WB_SYNC_ALL,
		.nr_to_write = LONG_MAX,
		.for_reclaim = 0,
	};
	unsigned int seq_id = 0;

	if (unlikely(f2fs_readonly(inode->i_sb)))
		return 0;

	trace_f2fs_sync_file_enter(inode);

	if (S_ISDIR(inode->i_mode))
		goto go_write;

	/* if fdatasync is triggered, let's do in-place-update */
	if (datasync || get_dirty_pages(inode) <= SM_I(sbi)->min_fsync_blocks)
		set_inode_flag(inode, FI_NEED_IPU);
	ret = file_write_and_wait_range(file, start, end);
	clear_inode_flag(inode, FI_NEED_IPU);

	if (ret || is_sbi_flag_set(sbi, SBI_CP_DISABLED)) {
		trace_f2fs_sync_file_exit(inode, cp_reason, datasync, ret);
		return ret;
	}

	/* if the inode is dirty, let's recover all the time */
	if (!f2fs_skip_inode_update(inode, datasync)) {
		f2fs_write_inode(inode, NULL);
		goto go_write;
	}

	/*
	 * if there is no written data, don't waste time to write recovery info.
	 */
	if (!is_inode_flag_set(inode, FI_APPEND_WRITE) &&
			!f2fs_exist_written_data(sbi, ino, APPEND_INO)) {

		/* it may call write_inode just prior to fsync */
		if (need_inode_page_update(sbi, ino))
			goto go_write;

		if (is_inode_flag_set(inode, FI_UPDATE_WRITE) ||
				f2fs_exist_written_data(sbi, ino, UPDATE_INO))
			goto flush_out;
		goto out;
	} else {
		/*
		 * for OPU case, during fsync(), node can be persisted before
		 * data when lower device doesn't support write barrier, result
		 * in data corruption after SPO.
		 * So for strict fsync mode, force to use atomic write sematics
		 * to keep write order in between data/node and last node to
		 * avoid potential data corruption.
		 */
		if (F2FS_OPTION(sbi).fsync_mode ==
				FSYNC_MODE_STRICT && !atomic)
			atomic = true;
	}
go_write:
	/*
	 * Both of fdatasync() and fsync() are able to be recovered from
	 * sudden-power-off.
	 */
	f2fs_down_read(&F2FS_I(inode)->i_sem);
	cp_reason = need_do_checkpoint(inode);
	f2fs_up_read(&F2FS_I(inode)->i_sem);

	if (cp_reason) {
		/* all the dirty node pages should be flushed for POR */
		ret = f2fs_sync_fs(inode->i_sb, 1);

		/*
		 * We've secured consistency through sync_fs. Following pino
		 * will be used only for fsynced inodes after checkpoint.
		 */
		try_to_fix_pino(inode);
		clear_inode_flag(inode, FI_APPEND_WRITE);
		clear_inode_flag(inode, FI_UPDATE_WRITE);
		goto out;
	}
sync_nodes:
	atomic_inc(&sbi->wb_sync_req[NODE]);
	ret = f2fs_fsync_node_pages(sbi, inode, &wbc, atomic, &seq_id);
	atomic_dec(&sbi->wb_sync_req[NODE]);
	if (ret)
		goto out;

	/* if cp_error was enabled, we should avoid infinite loop */
	if (unlikely(f2fs_cp_error(sbi))) {
		ret = -EIO;
		goto out;
	}

	if (f2fs_need_inode_block_update(sbi, ino)) {
		f2fs_mark_inode_dirty_sync(inode, true);
		f2fs_write_inode(inode, NULL);
		goto sync_nodes;
	}

	/*
	 * If it's atomic_write, it's just fine to keep write ordering. So
	 * here we don't need to wait for node write completion, since we use
	 * node chain which serializes node blocks. If one of node writes are
	 * reordered, we can see simply broken chain, resulting in stopping
	 * roll-forward recovery. It means we'll recover all or none node blocks
	 * given fsync mark.
	 */
	if (!atomic) {
		ret = f2fs_wait_on_node_pages_writeback(sbi, seq_id);
		if (ret)
			goto out;
	}

	/* once recovery info is written, don't need to tack this */
	f2fs_remove_ino_entry(sbi, ino, APPEND_INO);
	clear_inode_flag(inode, FI_APPEND_WRITE);
flush_out:
	if ((!atomic && F2FS_OPTION(sbi).fsync_mode != FSYNC_MODE_NOBARRIER) ||
	    (atomic && !test_opt(sbi, NOBARRIER) && f2fs_sb_has_blkzoned(sbi)))
		ret = f2fs_issue_flush(sbi, inode->i_ino);
	if (!ret) {
		f2fs_remove_ino_entry(sbi, ino, UPDATE_INO);
		clear_inode_flag(inode, FI_UPDATE_WRITE);
		f2fs_remove_ino_entry(sbi, ino, FLUSH_INO);
	}
	f2fs_update_time(sbi, REQ_TIME);
out:
	trace_f2fs_sync_file_exit(inode, cp_reason, datasync, ret);
	return ret;
}

int f2fs_sync_file(struct file *file, loff_t start, loff_t end, int datasync)
{
	if (unlikely(f2fs_cp_error(F2FS_I_SB(file_inode(file)))))
		return -EIO;
	return f2fs_do_sync_file(file, start, end, datasync, false);
}

static bool __found_offset(struct address_space *mapping, block_t blkaddr,
				pgoff_t index, int whence)
{
	switch (whence) {
	case SEEK_DATA:
		if (__is_valid_data_blkaddr(blkaddr))
			return true;
		if (blkaddr == NEW_ADDR &&
		    xa_get_mark(&mapping->i_pages, index, PAGECACHE_TAG_DIRTY))
			return true;
		break;
	case SEEK_HOLE:
		if (blkaddr == NULL_ADDR)
			return true;
		break;
	}
	return false;
}

static loff_t f2fs_seek_block(struct file *file, loff_t offset, int whence)
{
	struct inode *inode = file->f_mapping->host;
	loff_t maxbytes = inode->i_sb->s_maxbytes;
	struct dnode_of_data dn;
	pgoff_t pgofs, end_offset;
	loff_t data_ofs = offset;
	loff_t isize;
	int err = 0;

	inode_lock(inode);

	isize = i_size_read(inode);
	if (offset >= isize)
		goto fail;

	/* handle inline data case */
	if (f2fs_has_inline_data(inode)) {
		if (whence == SEEK_HOLE) {
			data_ofs = isize;
			goto found;
		} else if (whence == SEEK_DATA) {
			data_ofs = offset;
			goto found;
		}
	}

	pgofs = (pgoff_t)(offset >> PAGE_SHIFT);

	for (; data_ofs < isize; data_ofs = (loff_t)pgofs << PAGE_SHIFT) {
		set_new_dnode(&dn, inode, NULL, NULL, 0);
		err = f2fs_get_dnode_of_data(&dn, pgofs, LOOKUP_NODE);
		if (err && err != -ENOENT) {
			goto fail;
		} else if (err == -ENOENT) {
			/* direct node does not exists */
			if (whence == SEEK_DATA) {
				pgofs = f2fs_get_next_page_offset(&dn, pgofs);
				continue;
			} else {
				goto found;
			}
		}

		end_offset = ADDRS_PER_PAGE(dn.node_page, inode);

		/* find data/hole in dnode block */
		for (; dn.ofs_in_node < end_offset;
				dn.ofs_in_node++, pgofs++,
				data_ofs = (loff_t)pgofs << PAGE_SHIFT) {
			block_t blkaddr;

			blkaddr = f2fs_data_blkaddr(&dn);

			if (__is_valid_data_blkaddr(blkaddr) &&
				!f2fs_is_valid_blkaddr(F2FS_I_SB(inode),
					blkaddr, DATA_GENERIC_ENHANCE)) {
				f2fs_put_dnode(&dn);
				goto fail;
			}

			if (__found_offset(file->f_mapping, blkaddr,
							pgofs, whence)) {
				f2fs_put_dnode(&dn);
				goto found;
			}
		}
		f2fs_put_dnode(&dn);
	}

	if (whence == SEEK_DATA)
		goto fail;
found:
	if (whence == SEEK_HOLE && data_ofs > isize)
		data_ofs = isize;
	inode_unlock(inode);
	return vfs_setpos(file, data_ofs, maxbytes);
fail:
	inode_unlock(inode);
	return -ENXIO;
}

static loff_t f2fs_llseek(struct file *file, loff_t offset, int whence)
{
	struct inode *inode = file->f_mapping->host;
	loff_t maxbytes = inode->i_sb->s_maxbytes;

	if (f2fs_compressed_file(inode))
		maxbytes = max_file_blocks(inode) << F2FS_BLKSIZE_BITS;

	switch (whence) {
	case SEEK_SET:
	case SEEK_CUR:
	case SEEK_END:
		return generic_file_llseek_size(file, offset, whence,
						maxbytes, i_size_read(inode));
	case SEEK_DATA:
	case SEEK_HOLE:
		if (offset < 0)
			return -ENXIO;
		return f2fs_seek_block(file, offset, whence);
	}

	return -EINVAL;
}

static int f2fs_file_mmap(struct file *file, struct vm_area_struct *vma)
{
	struct inode *inode = file_inode(file);

	if (unlikely(f2fs_cp_error(F2FS_I_SB(inode))))
		return -EIO;

	if (!f2fs_is_compress_backend_ready(inode))
		return -EOPNOTSUPP;

	file_accessed(file);
	vma->vm_ops = &f2fs_file_vm_ops;
	set_inode_flag(inode, FI_MMAP_FILE);
	return 0;
}

static int f2fs_file_open(struct inode *inode, struct file *filp)
{
	int err = fscrypt_file_open(inode, filp);

	if (err)
		return err;

	if (!f2fs_is_compress_backend_ready(inode))
		return -EOPNOTSUPP;

	err = fsverity_file_open(inode, filp);
	if (err)
		return err;

	filp->f_mode |= FMODE_NOWAIT;

	return dquot_file_open(inode, filp);
}

void f2fs_truncate_data_blocks_range(struct dnode_of_data *dn, int count)
{
	struct f2fs_sb_info *sbi = F2FS_I_SB(dn->inode);
	struct f2fs_node *raw_node;
	int nr_free = 0, ofs = dn->ofs_in_node, len = count;
	__le32 *addr;
	int base = 0;
	bool compressed_cluster = false;
	int cluster_index = 0, valid_blocks = 0;
	int cluster_size = F2FS_I(dn->inode)->i_cluster_size;
	bool released = !atomic_read(&F2FS_I(dn->inode)->i_compr_blocks);

	if (IS_INODE(dn->node_page) && f2fs_has_extra_attr(dn->inode))
		base = get_extra_isize(dn->inode);

	raw_node = F2FS_NODE(dn->node_page);
	addr = blkaddr_in_node(raw_node) + base + ofs;

	/* Assumption: truncateion starts with cluster */
	for (; count > 0; count--, addr++, dn->ofs_in_node++, cluster_index++) {
		block_t blkaddr = le32_to_cpu(*addr);

		if (f2fs_compressed_file(dn->inode) &&
					!(cluster_index & (cluster_size - 1))) {
			if (compressed_cluster)
				f2fs_i_compr_blocks_update(dn->inode,
							valid_blocks, false);
			compressed_cluster = (blkaddr == COMPRESS_ADDR);
			valid_blocks = 0;
		}

		if (blkaddr == NULL_ADDR)
			continue;

		dn->data_blkaddr = NULL_ADDR;
		f2fs_set_data_blkaddr(dn);

		if (__is_valid_data_blkaddr(blkaddr)) {
			if (!f2fs_is_valid_blkaddr(sbi, blkaddr,
					DATA_GENERIC_ENHANCE))
				continue;
			if (compressed_cluster)
				valid_blocks++;
		}

		if (dn->ofs_in_node == 0 && IS_INODE(dn->node_page))
			clear_inode_flag(dn->inode, FI_FIRST_BLOCK_WRITTEN);

		f2fs_invalidate_blocks(sbi, blkaddr);

		if (!released || blkaddr != COMPRESS_ADDR)
			nr_free++;
	}

	if (compressed_cluster)
		f2fs_i_compr_blocks_update(dn->inode, valid_blocks, false);

	if (nr_free) {
		pgoff_t fofs;
		/*
		 * once we invalidate valid blkaddr in range [ofs, ofs + count],
		 * we will invalidate all blkaddr in the whole range.
		 */
		fofs = f2fs_start_bidx_of_node(ofs_of_node(dn->node_page),
							dn->inode) + ofs;
		f2fs_update_extent_cache_range(dn, fofs, 0, len);
		dec_valid_block_count(sbi, dn->inode, nr_free);
	}
	dn->ofs_in_node = ofs;

	f2fs_update_time(sbi, REQ_TIME);
	trace_f2fs_truncate_data_blocks_range(dn->inode, dn->nid,
					 dn->ofs_in_node, nr_free);
}

void f2fs_truncate_data_blocks(struct dnode_of_data *dn)
{
	f2fs_truncate_data_blocks_range(dn, ADDRS_PER_BLOCK(dn->inode));
}

static int truncate_partial_data_page(struct inode *inode, u64 from,
								bool cache_only)
{
	loff_t offset = from & (PAGE_SIZE - 1);
	pgoff_t index = from >> PAGE_SHIFT;
	struct address_space *mapping = inode->i_mapping;
	struct page *page;

	if (!offset && !cache_only)
		return 0;

	if (cache_only) {
		page = find_lock_page(mapping, index);
		if (page && PageUptodate(page))
			goto truncate_out;
		f2fs_put_page(page, 1);
		return 0;
	}

	page = f2fs_get_lock_data_page(inode, index, true);
	if (IS_ERR(page))
		return PTR_ERR(page) == -ENOENT ? 0 : PTR_ERR(page);
truncate_out:
	f2fs_wait_on_page_writeback(page, DATA, true, true);
	zero_user(page, offset, PAGE_SIZE - offset);

	/* An encrypted inode should have a key and truncate the last page. */
	f2fs_bug_on(F2FS_I_SB(inode), cache_only && IS_ENCRYPTED(inode));
	if (!cache_only)
		set_page_dirty(page);
	f2fs_put_page(page, 1);
	return 0;
}

int f2fs_do_truncate_blocks(struct inode *inode, u64 from, bool lock)
{
	struct f2fs_sb_info *sbi = F2FS_I_SB(inode);
	struct dnode_of_data dn;
	pgoff_t free_from;
	int count = 0, err = 0;
	struct page *ipage;
	bool truncate_page = false;

	trace_f2fs_truncate_blocks_enter(inode, from);

	free_from = (pgoff_t)F2FS_BLK_ALIGN(from);

	if (free_from >= max_file_blocks(inode))
		goto free_partial;

	if (lock)
		f2fs_lock_op(sbi);

	ipage = f2fs_get_node_page(sbi, inode->i_ino);
	if (IS_ERR(ipage)) {
		err = PTR_ERR(ipage);
		goto out;
	}

	if (f2fs_has_inline_data(inode)) {
		f2fs_truncate_inline_inode(inode, ipage, from);
		f2fs_put_page(ipage, 1);
		truncate_page = true;
		goto out;
	}

	set_new_dnode(&dn, inode, ipage, NULL, 0);
	err = f2fs_get_dnode_of_data(&dn, free_from, LOOKUP_NODE_RA);
	if (err) {
		if (err == -ENOENT)
			goto free_next;
		goto out;
	}

	count = ADDRS_PER_PAGE(dn.node_page, inode);

	count -= dn.ofs_in_node;
	f2fs_bug_on(sbi, count < 0);

	if (dn.ofs_in_node || IS_INODE(dn.node_page)) {
		f2fs_truncate_data_blocks_range(&dn, count);
		free_from += count;
	}

	f2fs_put_dnode(&dn);
free_next:
	err = f2fs_truncate_inode_blocks(inode, free_from);
out:
	if (lock)
		f2fs_unlock_op(sbi);
free_partial:
	/* lastly zero out the first data page */
	if (!err)
		err = truncate_partial_data_page(inode, from, truncate_page);

	trace_f2fs_truncate_blocks_exit(inode, err);
	return err;
}

int f2fs_truncate_blocks(struct inode *inode, u64 from, bool lock)
{
	u64 free_from = from;
	int err;

#ifdef CONFIG_F2FS_FS_COMPRESSION
	/*
	 * for compressed file, only support cluster size
	 * aligned truncation.
	 */
	if (f2fs_compressed_file(inode))
		free_from = round_up(from,
				F2FS_I(inode)->i_cluster_size << PAGE_SHIFT);
#endif

	err = f2fs_do_truncate_blocks(inode, free_from, lock);
	if (err)
		return err;

#ifdef CONFIG_F2FS_FS_COMPRESSION
	/*
	 * For compressed file, after release compress blocks, don't allow write
	 * direct, but we should allow write direct after truncate to zero.
	 */
	if (f2fs_compressed_file(inode) && !free_from
			&& is_inode_flag_set(inode, FI_COMPRESS_RELEASED))
		clear_inode_flag(inode, FI_COMPRESS_RELEASED);

	if (from != free_from) {
		err = f2fs_truncate_partial_cluster(inode, from, lock);
		if (err)
			return err;
	}
#endif

	return 0;
}

int f2fs_truncate(struct inode *inode)
{
	int err;

	if (unlikely(f2fs_cp_error(F2FS_I_SB(inode))))
		return -EIO;

	if (!(S_ISREG(inode->i_mode) || S_ISDIR(inode->i_mode) ||
				S_ISLNK(inode->i_mode)))
		return 0;

	trace_f2fs_truncate(inode);

	if (time_to_inject(F2FS_I_SB(inode), FAULT_TRUNCATE)) {
		f2fs_show_injection_info(F2FS_I_SB(inode), FAULT_TRUNCATE);
		return -EIO;
	}

	err = f2fs_dquot_initialize(inode);
	if (err)
		return err;

	/* we should check inline_data size */
	if (!f2fs_may_inline_data(inode)) {
		err = f2fs_convert_inline_inode(inode);
		if (err)
			return err;
	}

	err = f2fs_truncate_blocks(inode, i_size_read(inode), true);
	if (err)
		return err;

	inode->i_mtime = inode->i_ctime = current_time(inode);
	f2fs_mark_inode_dirty_sync(inode, false);
	return 0;
}

int f2fs_getattr(struct user_namespace *mnt_userns, const struct path *path,
		 struct kstat *stat, u32 request_mask, unsigned int query_flags)
{
	struct inode *inode = d_inode(path->dentry);
	struct f2fs_inode_info *fi = F2FS_I(inode);
	struct f2fs_inode *ri = NULL;
	unsigned int flags;

	if (f2fs_has_extra_attr(inode) &&
			f2fs_sb_has_inode_crtime(F2FS_I_SB(inode)) &&
			F2FS_FITS_IN_INODE(ri, fi->i_extra_isize, i_crtime)) {
		stat->result_mask |= STATX_BTIME;
		stat->btime.tv_sec = fi->i_crtime.tv_sec;
		stat->btime.tv_nsec = fi->i_crtime.tv_nsec;
	}

	flags = fi->i_flags;
	if (flags & F2FS_COMPR_FL)
		stat->attributes |= STATX_ATTR_COMPRESSED;
	if (flags & F2FS_APPEND_FL)
		stat->attributes |= STATX_ATTR_APPEND;
	if (IS_ENCRYPTED(inode))
		stat->attributes |= STATX_ATTR_ENCRYPTED;
	if (flags & F2FS_IMMUTABLE_FL)
		stat->attributes |= STATX_ATTR_IMMUTABLE;
	if (flags & F2FS_NODUMP_FL)
		stat->attributes |= STATX_ATTR_NODUMP;
	if (IS_VERITY(inode))
		stat->attributes |= STATX_ATTR_VERITY;

	stat->attributes_mask |= (STATX_ATTR_COMPRESSED |
				  STATX_ATTR_APPEND |
				  STATX_ATTR_ENCRYPTED |
				  STATX_ATTR_IMMUTABLE |
				  STATX_ATTR_NODUMP |
				  STATX_ATTR_VERITY);

	generic_fillattr(mnt_userns, inode, stat);

	/* we need to show initial sectors used for inline_data/dentries */
	if ((S_ISREG(inode->i_mode) && f2fs_has_inline_data(inode)) ||
					f2fs_has_inline_dentry(inode))
		stat->blocks += (stat->size + 511) >> 9;

	return 0;
}

#ifdef CONFIG_F2FS_FS_POSIX_ACL
static void __setattr_copy(struct user_namespace *mnt_userns,
			   struct inode *inode, const struct iattr *attr)
{
	unsigned int ia_valid = attr->ia_valid;

	i_uid_update(mnt_userns, attr, inode);
	i_gid_update(mnt_userns, attr, inode);
	if (ia_valid & ATTR_ATIME)
		inode->i_atime = attr->ia_atime;
	if (ia_valid & ATTR_MTIME)
		inode->i_mtime = attr->ia_mtime;
	if (ia_valid & ATTR_CTIME)
		inode->i_ctime = attr->ia_ctime;
	if (ia_valid & ATTR_MODE) {
		umode_t mode = attr->ia_mode;
		kgid_t kgid = i_gid_into_mnt(mnt_userns, inode);

		if (!in_group_p(kgid) && !capable_wrt_inode_uidgid(mnt_userns, inode, CAP_FSETID))
			mode &= ~S_ISGID;
		set_acl_inode(inode, mode);
	}
}
#else
#define __setattr_copy setattr_copy
#endif

int f2fs_setattr(struct user_namespace *mnt_userns, struct dentry *dentry,
		 struct iattr *attr)
{
	struct inode *inode = d_inode(dentry);
	int err;

	if (unlikely(f2fs_cp_error(F2FS_I_SB(inode))))
		return -EIO;

	if (unlikely(IS_IMMUTABLE(inode)))
		return -EPERM;

	if (unlikely(IS_APPEND(inode) &&
			(attr->ia_valid & (ATTR_MODE | ATTR_UID |
				  ATTR_GID | ATTR_TIMES_SET))))
		return -EPERM;

	if ((attr->ia_valid & ATTR_SIZE) &&
		!f2fs_is_compress_backend_ready(inode))
		return -EOPNOTSUPP;

	err = setattr_prepare(mnt_userns, dentry, attr);
	if (err)
		return err;

	err = fscrypt_prepare_setattr(dentry, attr);
	if (err)
		return err;

	err = fsverity_prepare_setattr(dentry, attr);
	if (err)
		return err;

	if (is_quota_modification(mnt_userns, inode, attr)) {
		err = f2fs_dquot_initialize(inode);
		if (err)
			return err;
	}
	if (i_uid_needs_update(mnt_userns, attr, inode) ||
	    i_gid_needs_update(mnt_userns, attr, inode)) {
		f2fs_lock_op(F2FS_I_SB(inode));
		err = dquot_transfer(mnt_userns, inode, attr);
		if (err) {
			set_sbi_flag(F2FS_I_SB(inode),
					SBI_QUOTA_NEED_REPAIR);
			f2fs_unlock_op(F2FS_I_SB(inode));
			return err;
		}
		/*
		 * update uid/gid under lock_op(), so that dquot and inode can
		 * be updated atomically.
		 */
		i_uid_update(mnt_userns, attr, inode);
		i_gid_update(mnt_userns, attr, inode);
		f2fs_mark_inode_dirty_sync(inode, true);
		f2fs_unlock_op(F2FS_I_SB(inode));
	}

	if (attr->ia_valid & ATTR_SIZE) {
		loff_t old_size = i_size_read(inode);

		if (attr->ia_size > MAX_INLINE_DATA(inode)) {
			/*
			 * should convert inline inode before i_size_write to
			 * keep smaller than inline_data size with inline flag.
			 */
			err = f2fs_convert_inline_inode(inode);
			if (err)
				return err;
		}

		f2fs_down_write(&F2FS_I(inode)->i_gc_rwsem[WRITE]);
		filemap_invalidate_lock(inode->i_mapping);

		truncate_setsize(inode, attr->ia_size);

		if (attr->ia_size <= old_size)
			err = f2fs_truncate(inode);
		/*
		 * do not trim all blocks after i_size if target size is
		 * larger than i_size.
		 */
		filemap_invalidate_unlock(inode->i_mapping);
		f2fs_up_write(&F2FS_I(inode)->i_gc_rwsem[WRITE]);
		if (err)
			return err;

		spin_lock(&F2FS_I(inode)->i_size_lock);
		inode->i_mtime = inode->i_ctime = current_time(inode);
		F2FS_I(inode)->last_disk_size = i_size_read(inode);
		spin_unlock(&F2FS_I(inode)->i_size_lock);
	}

	__setattr_copy(mnt_userns, inode, attr);

	if (attr->ia_valid & ATTR_MODE) {
		err = posix_acl_chmod(mnt_userns, inode, f2fs_get_inode_mode(inode));

		if (is_inode_flag_set(inode, FI_ACL_MODE)) {
			if (!err)
				inode->i_mode = F2FS_I(inode)->i_acl_mode;
			clear_inode_flag(inode, FI_ACL_MODE);
		}
	}

	/* file size may changed here */
	f2fs_mark_inode_dirty_sync(inode, true);

	/* inode change will produce dirty node pages flushed by checkpoint */
	f2fs_balance_fs(F2FS_I_SB(inode), true);

	return err;
}

const struct inode_operations f2fs_file_inode_operations = {
	.getattr	= f2fs_getattr,
	.setattr	= f2fs_setattr,
	.get_acl	= f2fs_get_acl,
	.set_acl	= f2fs_set_acl,
	.listxattr	= f2fs_listxattr,
	.fiemap		= f2fs_fiemap,
	.fileattr_get	= f2fs_fileattr_get,
	.fileattr_set	= f2fs_fileattr_set,
};

static int fill_zero(struct inode *inode, pgoff_t index,
					loff_t start, loff_t len)
{
	struct f2fs_sb_info *sbi = F2FS_I_SB(inode);
	struct page *page;

	if (!len)
		return 0;

	f2fs_balance_fs(sbi, true);

	f2fs_lock_op(sbi);
	page = f2fs_get_new_data_page(inode, NULL, index, false);
	f2fs_unlock_op(sbi);

	if (IS_ERR(page))
		return PTR_ERR(page);

	f2fs_wait_on_page_writeback(page, DATA, true, true);
	zero_user(page, start, len);
	set_page_dirty(page);
	f2fs_put_page(page, 1);
	return 0;
}

int f2fs_truncate_hole(struct inode *inode, pgoff_t pg_start, pgoff_t pg_end)
{
	int err;

	while (pg_start < pg_end) {
		struct dnode_of_data dn;
		pgoff_t end_offset, count;

		set_new_dnode(&dn, inode, NULL, NULL, 0);
		err = f2fs_get_dnode_of_data(&dn, pg_start, LOOKUP_NODE);
		if (err) {
			if (err == -ENOENT) {
				pg_start = f2fs_get_next_page_offset(&dn,
								pg_start);
				continue;
			}
			return err;
		}

		end_offset = ADDRS_PER_PAGE(dn.node_page, inode);
		count = min(end_offset - dn.ofs_in_node, pg_end - pg_start);

		f2fs_bug_on(F2FS_I_SB(inode), count == 0 || count > end_offset);

		f2fs_truncate_data_blocks_range(&dn, count);
		f2fs_put_dnode(&dn);

		pg_start += count;
	}
	return 0;
}

static int punch_hole(struct inode *inode, loff_t offset, loff_t len)
{
	pgoff_t pg_start, pg_end;
	loff_t off_start, off_end;
	int ret;

	ret = f2fs_convert_inline_inode(inode);
	if (ret)
		return ret;

	pg_start = ((unsigned long long) offset) >> PAGE_SHIFT;
	pg_end = ((unsigned long long) offset + len) >> PAGE_SHIFT;

	off_start = offset & (PAGE_SIZE - 1);
	off_end = (offset + len) & (PAGE_SIZE - 1);

	if (pg_start == pg_end) {
		ret = fill_zero(inode, pg_start, off_start,
						off_end - off_start);
		if (ret)
			return ret;
	} else {
		if (off_start) {
			ret = fill_zero(inode, pg_start++, off_start,
						PAGE_SIZE - off_start);
			if (ret)
				return ret;
		}
		if (off_end) {
			ret = fill_zero(inode, pg_end, 0, off_end);
			if (ret)
				return ret;
		}

		if (pg_start < pg_end) {
			loff_t blk_start, blk_end;
			struct f2fs_sb_info *sbi = F2FS_I_SB(inode);

			f2fs_balance_fs(sbi, true);

			blk_start = (loff_t)pg_start << PAGE_SHIFT;
			blk_end = (loff_t)pg_end << PAGE_SHIFT;

			f2fs_down_write(&F2FS_I(inode)->i_gc_rwsem[WRITE]);
			filemap_invalidate_lock(inode->i_mapping);

			truncate_pagecache_range(inode, blk_start, blk_end - 1);

			f2fs_lock_op(sbi);
			ret = f2fs_truncate_hole(inode, pg_start, pg_end);
			f2fs_unlock_op(sbi);

			filemap_invalidate_unlock(inode->i_mapping);
			f2fs_up_write(&F2FS_I(inode)->i_gc_rwsem[WRITE]);
		}
	}

	return ret;
}

static int __read_out_blkaddrs(struct inode *inode, block_t *blkaddr,
				int *do_replace, pgoff_t off, pgoff_t len)
{
	struct f2fs_sb_info *sbi = F2FS_I_SB(inode);
	struct dnode_of_data dn;
	int ret, done, i;

next_dnode:
	set_new_dnode(&dn, inode, NULL, NULL, 0);
	ret = f2fs_get_dnode_of_data(&dn, off, LOOKUP_NODE_RA);
	if (ret && ret != -ENOENT) {
		return ret;
	} else if (ret == -ENOENT) {
		if (dn.max_level == 0)
			return -ENOENT;
		done = min((pgoff_t)ADDRS_PER_BLOCK(inode) -
						dn.ofs_in_node, len);
		blkaddr += done;
		do_replace += done;
		goto next;
	}

	done = min((pgoff_t)ADDRS_PER_PAGE(dn.node_page, inode) -
							dn.ofs_in_node, len);
	for (i = 0; i < done; i++, blkaddr++, do_replace++, dn.ofs_in_node++) {
		*blkaddr = f2fs_data_blkaddr(&dn);

		if (__is_valid_data_blkaddr(*blkaddr) &&
			!f2fs_is_valid_blkaddr(sbi, *blkaddr,
					DATA_GENERIC_ENHANCE)) {
			f2fs_put_dnode(&dn);
			return -EFSCORRUPTED;
		}

		if (!f2fs_is_checkpointed_data(sbi, *blkaddr)) {

			if (f2fs_lfs_mode(sbi)) {
				f2fs_put_dnode(&dn);
				return -EOPNOTSUPP;
			}

			/* do not invalidate this block address */
			f2fs_update_data_blkaddr(&dn, NULL_ADDR);
			*do_replace = 1;
		}
	}
	f2fs_put_dnode(&dn);
next:
	len -= done;
	off += done;
	if (len)
		goto next_dnode;
	return 0;
}

static int __roll_back_blkaddrs(struct inode *inode, block_t *blkaddr,
				int *do_replace, pgoff_t off, int len)
{
	struct f2fs_sb_info *sbi = F2FS_I_SB(inode);
	struct dnode_of_data dn;
	int ret, i;

	for (i = 0; i < len; i++, do_replace++, blkaddr++) {
		if (*do_replace == 0)
			continue;

		set_new_dnode(&dn, inode, NULL, NULL, 0);
		ret = f2fs_get_dnode_of_data(&dn, off + i, LOOKUP_NODE_RA);
		if (ret) {
			dec_valid_block_count(sbi, inode, 1);
			f2fs_invalidate_blocks(sbi, *blkaddr);
		} else {
			f2fs_update_data_blkaddr(&dn, *blkaddr);
		}
		f2fs_put_dnode(&dn);
	}
	return 0;
}

static int __clone_blkaddrs(struct inode *src_inode, struct inode *dst_inode,
			block_t *blkaddr, int *do_replace,
			pgoff_t src, pgoff_t dst, pgoff_t len, bool full)
{
	struct f2fs_sb_info *sbi = F2FS_I_SB(src_inode);
	pgoff_t i = 0;
	int ret;

	while (i < len) {
		if (blkaddr[i] == NULL_ADDR && !full) {
			i++;
			continue;
		}

		if (do_replace[i] || blkaddr[i] == NULL_ADDR) {
			struct dnode_of_data dn;
			struct node_info ni;
			size_t new_size;
			pgoff_t ilen;

			set_new_dnode(&dn, dst_inode, NULL, NULL, 0);
			ret = f2fs_get_dnode_of_data(&dn, dst + i, ALLOC_NODE);
			if (ret)
				return ret;

			ret = f2fs_get_node_info(sbi, dn.nid, &ni, false);
			if (ret) {
				f2fs_put_dnode(&dn);
				return ret;
			}

			ilen = min((pgoff_t)
				ADDRS_PER_PAGE(dn.node_page, dst_inode) -
						dn.ofs_in_node, len - i);
			do {
				dn.data_blkaddr = f2fs_data_blkaddr(&dn);
				f2fs_truncate_data_blocks_range(&dn, 1);

				if (do_replace[i]) {
					f2fs_i_blocks_write(src_inode,
							1, false, false);
					f2fs_i_blocks_write(dst_inode,
							1, true, false);
					f2fs_replace_block(sbi, &dn, dn.data_blkaddr,
					blkaddr[i], ni.version, true, false);

					do_replace[i] = 0;
				}
				dn.ofs_in_node++;
				i++;
				new_size = (loff_t)(dst + i) << PAGE_SHIFT;
				if (dst_inode->i_size < new_size)
					f2fs_i_size_write(dst_inode, new_size);
			} while (--ilen && (do_replace[i] || blkaddr[i] == NULL_ADDR));

			f2fs_put_dnode(&dn);
		} else {
			struct page *psrc, *pdst;

			psrc = f2fs_get_lock_data_page(src_inode,
							src + i, true);
			if (IS_ERR(psrc))
				return PTR_ERR(psrc);
			pdst = f2fs_get_new_data_page(dst_inode, NULL, dst + i,
								true);
			if (IS_ERR(pdst)) {
				f2fs_put_page(psrc, 1);
				return PTR_ERR(pdst);
			}
			memcpy_page(pdst, 0, psrc, 0, PAGE_SIZE);
			set_page_dirty(pdst);
			f2fs_put_page(pdst, 1);
			f2fs_put_page(psrc, 1);

			ret = f2fs_truncate_hole(src_inode,
						src + i, src + i + 1);
			if (ret)
				return ret;
			i++;
		}
	}
	return 0;
}

static int __exchange_data_block(struct inode *src_inode,
			struct inode *dst_inode, pgoff_t src, pgoff_t dst,
			pgoff_t len, bool full)
{
	block_t *src_blkaddr;
	int *do_replace;
	pgoff_t olen;
	int ret;

	while (len) {
		olen = min((pgoff_t)4 * ADDRS_PER_BLOCK(src_inode), len);

		src_blkaddr = f2fs_kvzalloc(F2FS_I_SB(src_inode),
					array_size(olen, sizeof(block_t)),
					GFP_NOFS);
		if (!src_blkaddr)
			return -ENOMEM;

		do_replace = f2fs_kvzalloc(F2FS_I_SB(src_inode),
					array_size(olen, sizeof(int)),
					GFP_NOFS);
		if (!do_replace) {
			kvfree(src_blkaddr);
			return -ENOMEM;
		}

		ret = __read_out_blkaddrs(src_inode, src_blkaddr,
					do_replace, src, olen);
		if (ret)
			goto roll_back;

		ret = __clone_blkaddrs(src_inode, dst_inode, src_blkaddr,
					do_replace, src, dst, olen, full);
		if (ret)
			goto roll_back;

		src += olen;
		dst += olen;
		len -= olen;

		kvfree(src_blkaddr);
		kvfree(do_replace);
	}
	return 0;

roll_back:
	__roll_back_blkaddrs(src_inode, src_blkaddr, do_replace, src, olen);
	kvfree(src_blkaddr);
	kvfree(do_replace);
	return ret;
}

static int f2fs_do_collapse(struct inode *inode, loff_t offset, loff_t len)
{
	struct f2fs_sb_info *sbi = F2FS_I_SB(inode);
	pgoff_t nrpages = DIV_ROUND_UP(i_size_read(inode), PAGE_SIZE);
	pgoff_t start = offset >> PAGE_SHIFT;
	pgoff_t end = (offset + len) >> PAGE_SHIFT;
	int ret;

	f2fs_balance_fs(sbi, true);

	/* avoid gc operation during block exchange */
	f2fs_down_write(&F2FS_I(inode)->i_gc_rwsem[WRITE]);
	filemap_invalidate_lock(inode->i_mapping);

	f2fs_lock_op(sbi);
	f2fs_drop_extent_tree(inode);
	truncate_pagecache(inode, offset);
	ret = __exchange_data_block(inode, inode, end, start, nrpages - end, true);
	f2fs_unlock_op(sbi);

	filemap_invalidate_unlock(inode->i_mapping);
	f2fs_up_write(&F2FS_I(inode)->i_gc_rwsem[WRITE]);
	return ret;
}

static int f2fs_collapse_range(struct inode *inode, loff_t offset, loff_t len)
{
	loff_t new_size;
	int ret;

	if (offset + len >= i_size_read(inode))
		return -EINVAL;

	/* collapse range should be aligned to block size of f2fs. */
	if (offset & (F2FS_BLKSIZE - 1) || len & (F2FS_BLKSIZE - 1))
		return -EINVAL;

	ret = f2fs_convert_inline_inode(inode);
	if (ret)
		return ret;

	/* write out all dirty pages from offset */
	ret = filemap_write_and_wait_range(inode->i_mapping, offset, LLONG_MAX);
	if (ret)
		return ret;

	ret = f2fs_do_collapse(inode, offset, len);
	if (ret)
		return ret;

	/* write out all moved pages, if possible */
	filemap_invalidate_lock(inode->i_mapping);
	filemap_write_and_wait_range(inode->i_mapping, offset, LLONG_MAX);
	truncate_pagecache(inode, offset);

	new_size = i_size_read(inode) - len;
	ret = f2fs_truncate_blocks(inode, new_size, true);
	filemap_invalidate_unlock(inode->i_mapping);
	if (!ret)
		f2fs_i_size_write(inode, new_size);
	return ret;
}

static int f2fs_do_zero_range(struct dnode_of_data *dn, pgoff_t start,
								pgoff_t end)
{
	struct f2fs_sb_info *sbi = F2FS_I_SB(dn->inode);
	pgoff_t index = start;
	unsigned int ofs_in_node = dn->ofs_in_node;
	blkcnt_t count = 0;
	int ret;

	for (; index < end; index++, dn->ofs_in_node++) {
		if (f2fs_data_blkaddr(dn) == NULL_ADDR)
			count++;
	}

	dn->ofs_in_node = ofs_in_node;
	ret = f2fs_reserve_new_blocks(dn, count);
	if (ret)
		return ret;

	dn->ofs_in_node = ofs_in_node;
	for (index = start; index < end; index++, dn->ofs_in_node++) {
		dn->data_blkaddr = f2fs_data_blkaddr(dn);
		/*
		 * f2fs_reserve_new_blocks will not guarantee entire block
		 * allocation.
		 */
		if (dn->data_blkaddr == NULL_ADDR) {
			ret = -ENOSPC;
			break;
		}

		if (dn->data_blkaddr == NEW_ADDR)
			continue;

		if (!f2fs_is_valid_blkaddr(sbi, dn->data_blkaddr,
					DATA_GENERIC_ENHANCE)) {
			ret = -EFSCORRUPTED;
			break;
		}

		f2fs_invalidate_blocks(sbi, dn->data_blkaddr);
		dn->data_blkaddr = NEW_ADDR;
		f2fs_set_data_blkaddr(dn);
	}

	f2fs_update_extent_cache_range(dn, start, 0, index - start);

	return ret;
}

static int f2fs_zero_range(struct inode *inode, loff_t offset, loff_t len,
								int mode)
{
	struct f2fs_sb_info *sbi = F2FS_I_SB(inode);
	struct address_space *mapping = inode->i_mapping;
	pgoff_t index, pg_start, pg_end;
	loff_t new_size = i_size_read(inode);
	loff_t off_start, off_end;
	int ret = 0;

	ret = inode_newsize_ok(inode, (len + offset));
	if (ret)
		return ret;

	ret = f2fs_convert_inline_inode(inode);
	if (ret)
		return ret;

	ret = filemap_write_and_wait_range(mapping, offset, offset + len - 1);
	if (ret)
		return ret;

	pg_start = ((unsigned long long) offset) >> PAGE_SHIFT;
	pg_end = ((unsigned long long) offset + len) >> PAGE_SHIFT;

	off_start = offset & (PAGE_SIZE - 1);
	off_end = (offset + len) & (PAGE_SIZE - 1);

	if (pg_start == pg_end) {
		ret = fill_zero(inode, pg_start, off_start,
						off_end - off_start);
		if (ret)
			return ret;

		new_size = max_t(loff_t, new_size, offset + len);
	} else {
		if (off_start) {
			ret = fill_zero(inode, pg_start++, off_start,
						PAGE_SIZE - off_start);
			if (ret)
				return ret;

			new_size = max_t(loff_t, new_size,
					(loff_t)pg_start << PAGE_SHIFT);
		}

		for (index = pg_start; index < pg_end;) {
			struct dnode_of_data dn;
			unsigned int end_offset;
			pgoff_t end;

			f2fs_down_write(&F2FS_I(inode)->i_gc_rwsem[WRITE]);
			filemap_invalidate_lock(mapping);

			truncate_pagecache_range(inode,
				(loff_t)index << PAGE_SHIFT,
				((loff_t)pg_end << PAGE_SHIFT) - 1);

			f2fs_lock_op(sbi);

			set_new_dnode(&dn, inode, NULL, NULL, 0);
			ret = f2fs_get_dnode_of_data(&dn, index, ALLOC_NODE);
			if (ret) {
				f2fs_unlock_op(sbi);
				filemap_invalidate_unlock(mapping);
				f2fs_up_write(&F2FS_I(inode)->i_gc_rwsem[WRITE]);
				goto out;
			}

			end_offset = ADDRS_PER_PAGE(dn.node_page, inode);
			end = min(pg_end, end_offset - dn.ofs_in_node + index);

			ret = f2fs_do_zero_range(&dn, index, end);
			f2fs_put_dnode(&dn);

			f2fs_unlock_op(sbi);
			filemap_invalidate_unlock(mapping);
			f2fs_up_write(&F2FS_I(inode)->i_gc_rwsem[WRITE]);

			f2fs_balance_fs(sbi, dn.node_changed);

			if (ret)
				goto out;

			index = end;
			new_size = max_t(loff_t, new_size,
					(loff_t)index << PAGE_SHIFT);
		}

		if (off_end) {
			ret = fill_zero(inode, pg_end, 0, off_end);
			if (ret)
				goto out;

			new_size = max_t(loff_t, new_size, offset + len);
		}
	}

out:
	if (new_size > i_size_read(inode)) {
		if (mode & FALLOC_FL_KEEP_SIZE)
			file_set_keep_isize(inode);
		else
			f2fs_i_size_write(inode, new_size);
	}
	return ret;
}

static int f2fs_insert_range(struct inode *inode, loff_t offset, loff_t len)
{
	struct f2fs_sb_info *sbi = F2FS_I_SB(inode);
	struct address_space *mapping = inode->i_mapping;
	pgoff_t nr, pg_start, pg_end, delta, idx;
	loff_t new_size;
	int ret = 0;

	new_size = i_size_read(inode) + len;
	ret = inode_newsize_ok(inode, new_size);
	if (ret)
		return ret;

	if (offset >= i_size_read(inode))
		return -EINVAL;

	/* insert range should be aligned to block size of f2fs. */
	if (offset & (F2FS_BLKSIZE - 1) || len & (F2FS_BLKSIZE - 1))
		return -EINVAL;

	ret = f2fs_convert_inline_inode(inode);
	if (ret)
		return ret;

	f2fs_balance_fs(sbi, true);

	filemap_invalidate_lock(mapping);
	ret = f2fs_truncate_blocks(inode, i_size_read(inode), true);
	filemap_invalidate_unlock(mapping);
	if (ret)
		return ret;

	/* write out all dirty pages from offset */
	ret = filemap_write_and_wait_range(mapping, offset, LLONG_MAX);
	if (ret)
		return ret;

	pg_start = offset >> PAGE_SHIFT;
	pg_end = (offset + len) >> PAGE_SHIFT;
	delta = pg_end - pg_start;
	idx = DIV_ROUND_UP(i_size_read(inode), PAGE_SIZE);

	/* avoid gc operation during block exchange */
	f2fs_down_write(&F2FS_I(inode)->i_gc_rwsem[WRITE]);
	filemap_invalidate_lock(mapping);
	truncate_pagecache(inode, offset);

	while (!ret && idx > pg_start) {
		nr = idx - pg_start;
		if (nr > delta)
			nr = delta;
		idx -= nr;

		f2fs_lock_op(sbi);
		f2fs_drop_extent_tree(inode);

		ret = __exchange_data_block(inode, inode, idx,
					idx + delta, nr, false);
		f2fs_unlock_op(sbi);
	}
	filemap_invalidate_unlock(mapping);
	f2fs_up_write(&F2FS_I(inode)->i_gc_rwsem[WRITE]);

	/* write out all moved pages, if possible */
	filemap_invalidate_lock(mapping);
	filemap_write_and_wait_range(mapping, offset, LLONG_MAX);
	truncate_pagecache(inode, offset);
	filemap_invalidate_unlock(mapping);

	if (!ret)
		f2fs_i_size_write(inode, new_size);
	return ret;
}

static int expand_inode_data(struct inode *inode, loff_t offset,
					loff_t len, int mode)
{
	struct f2fs_sb_info *sbi = F2FS_I_SB(inode);
	struct f2fs_map_blocks map = { .m_next_pgofs = NULL,
			.m_next_extent = NULL, .m_seg_type = NO_CHECK_TYPE,
			.m_may_create = true };
	struct f2fs_gc_control gc_control = { .victim_segno = NULL_SEGNO,
			.init_gc_type = FG_GC,
			.should_migrate_blocks = false,
			.err_gc_skipped = true,
			.nr_free_secs = 0 };
	pgoff_t pg_start, pg_end;
	loff_t new_size = i_size_read(inode);
	loff_t off_end;
	block_t expanded = 0;
	int err;

	err = inode_newsize_ok(inode, (len + offset));
	if (err)
		return err;

	err = f2fs_convert_inline_inode(inode);
	if (err)
		return err;

	f2fs_balance_fs(sbi, true);

	pg_start = ((unsigned long long)offset) >> PAGE_SHIFT;
	pg_end = ((unsigned long long)offset + len) >> PAGE_SHIFT;
	off_end = (offset + len) & (PAGE_SIZE - 1);

	map.m_lblk = pg_start;
	map.m_len = pg_end - pg_start;
	if (off_end)
		map.m_len++;

	if (!map.m_len)
		return 0;

	if (f2fs_is_pinned_file(inode)) {
		block_t sec_blks = CAP_BLKS_PER_SEC(sbi);
		block_t sec_len = roundup(map.m_len, sec_blks);

		map.m_len = sec_blks;
next_alloc:
		if (has_not_enough_free_secs(sbi, 0,
			GET_SEC_FROM_SEG(sbi, overprovision_segments(sbi)))) {
			f2fs_down_write(&sbi->gc_lock);
			err = f2fs_gc(sbi, &gc_control);
			if (err && err != -ENODATA)
				goto out_err;
		}

		f2fs_down_write(&sbi->pin_sem);

		f2fs_lock_op(sbi);
		f2fs_allocate_new_section(sbi, CURSEG_COLD_DATA_PINNED, false);
		f2fs_unlock_op(sbi);

		map.m_seg_type = CURSEG_COLD_DATA_PINNED;
		err = f2fs_map_blocks(inode, &map, 1, F2FS_GET_BLOCK_PRE_DIO);
		file_dont_truncate(inode);

		f2fs_up_write(&sbi->pin_sem);

		expanded += map.m_len;
		sec_len -= map.m_len;
		map.m_lblk += map.m_len;
		if (!err && sec_len)
			goto next_alloc;

		map.m_len = expanded;
	} else {
		err = f2fs_map_blocks(inode, &map, 1, F2FS_GET_BLOCK_PRE_AIO);
		expanded = map.m_len;
	}
out_err:
	if (err) {
		pgoff_t last_off;

		if (!expanded)
			return err;

		last_off = pg_start + expanded - 1;

		/* update new size to the failed position */
		new_size = (last_off == pg_end) ? offset + len :
					(loff_t)(last_off + 1) << PAGE_SHIFT;
	} else {
		new_size = ((loff_t)pg_end << PAGE_SHIFT) + off_end;
	}

	if (new_size > i_size_read(inode)) {
		if (mode & FALLOC_FL_KEEP_SIZE)
			file_set_keep_isize(inode);
		else
			f2fs_i_size_write(inode, new_size);
	}

	return err;
}

static long f2fs_fallocate(struct file *file, int mode,
				loff_t offset, loff_t len)
{
	struct inode *inode = file_inode(file);
	long ret = 0;

	if (unlikely(f2fs_cp_error(F2FS_I_SB(inode))))
		return -EIO;
	if (!f2fs_is_checkpoint_ready(F2FS_I_SB(inode)))
		return -ENOSPC;
	if (!f2fs_is_compress_backend_ready(inode))
		return -EOPNOTSUPP;

	/* f2fs only support ->fallocate for regular file */
	if (!S_ISREG(inode->i_mode))
		return -EINVAL;

	if (IS_ENCRYPTED(inode) &&
		(mode & (FALLOC_FL_COLLAPSE_RANGE | FALLOC_FL_INSERT_RANGE)))
		return -EOPNOTSUPP;

	/*
	 * Pinned file should not support partial trucation since the block
	 * can be used by applications.
	 */
	if ((f2fs_compressed_file(inode) || f2fs_is_pinned_file(inode)) &&
		(mode & (FALLOC_FL_PUNCH_HOLE | FALLOC_FL_COLLAPSE_RANGE |
			FALLOC_FL_ZERO_RANGE | FALLOC_FL_INSERT_RANGE)))
		return -EOPNOTSUPP;

	if (mode & ~(FALLOC_FL_KEEP_SIZE | FALLOC_FL_PUNCH_HOLE |
			FALLOC_FL_COLLAPSE_RANGE | FALLOC_FL_ZERO_RANGE |
			FALLOC_FL_INSERT_RANGE))
		return -EOPNOTSUPP;

	inode_lock(inode);

	ret = file_modified(file);
	if (ret)
		goto out;

	if (mode & FALLOC_FL_PUNCH_HOLE) {
		if (offset >= inode->i_size)
			goto out;

		ret = punch_hole(inode, offset, len);
	} else if (mode & FALLOC_FL_COLLAPSE_RANGE) {
		ret = f2fs_collapse_range(inode, offset, len);
	} else if (mode & FALLOC_FL_ZERO_RANGE) {
		ret = f2fs_zero_range(inode, offset, len, mode);
	} else if (mode & FALLOC_FL_INSERT_RANGE) {
		ret = f2fs_insert_range(inode, offset, len);
	} else {
		ret = expand_inode_data(inode, offset, len, mode);
	}

	if (!ret) {
		inode->i_mtime = inode->i_ctime = current_time(inode);
		f2fs_mark_inode_dirty_sync(inode, false);
		f2fs_update_time(F2FS_I_SB(inode), REQ_TIME);
	}

out:
	inode_unlock(inode);

	trace_f2fs_fallocate(inode, mode, offset, len, ret);
	return ret;
}

static int f2fs_release_file(struct inode *inode, struct file *filp)
{
	/*
	 * f2fs_relase_file is called at every close calls. So we should
	 * not drop any inmemory pages by close called by other process.
	 */
	if (!(filp->f_mode & FMODE_WRITE) ||
			atomic_read(&inode->i_writecount) != 1)
		return 0;

	f2fs_abort_atomic_write(inode, true);
	return 0;
}

static int f2fs_file_flush(struct file *file, fl_owner_t id)
{
	struct inode *inode = file_inode(file);

	/*
	 * If the process doing a transaction is crashed, we should do
	 * roll-back. Otherwise, other reader/write can see corrupted database
	 * until all the writers close its file. Since this should be done
	 * before dropping file lock, it needs to do in ->flush.
	 */
	if (F2FS_I(inode)->atomic_write_task == current)
		f2fs_abort_atomic_write(inode, true);
	return 0;
}

static int f2fs_setflags_common(struct inode *inode, u32 iflags, u32 mask)
{
	struct f2fs_inode_info *fi = F2FS_I(inode);
	u32 masked_flags = fi->i_flags & mask;

	/* mask can be shrunk by flags_valid selector */
	iflags &= mask;

	/* Is it quota file? Do not allow user to mess with it */
	if (IS_NOQUOTA(inode))
		return -EPERM;

	if ((iflags ^ masked_flags) & F2FS_CASEFOLD_FL) {
		if (!f2fs_sb_has_casefold(F2FS_I_SB(inode)))
			return -EOPNOTSUPP;
		if (!f2fs_empty_dir(inode))
			return -ENOTEMPTY;
	}

	if (iflags & (F2FS_COMPR_FL | F2FS_NOCOMP_FL)) {
		if (!f2fs_sb_has_compression(F2FS_I_SB(inode)))
			return -EOPNOTSUPP;
		if ((iflags & F2FS_COMPR_FL) && (iflags & F2FS_NOCOMP_FL))
			return -EINVAL;
	}

	if ((iflags ^ masked_flags) & F2FS_COMPR_FL) {
		if (masked_flags & F2FS_COMPR_FL) {
			if (!f2fs_disable_compressed_file(inode))
				return -EINVAL;
		} else {
			if (!f2fs_may_compress(inode))
				return -EINVAL;
			if (S_ISREG(inode->i_mode) && F2FS_HAS_BLOCKS(inode))
				return -EINVAL;
			if (set_compress_context(inode))
				return -EOPNOTSUPP;
		}
	}

	fi->i_flags = iflags | (fi->i_flags & ~mask);
	f2fs_bug_on(F2FS_I_SB(inode), (fi->i_flags & F2FS_COMPR_FL) &&
					(fi->i_flags & F2FS_NOCOMP_FL));

	if (fi->i_flags & F2FS_PROJINHERIT_FL)
		set_inode_flag(inode, FI_PROJ_INHERIT);
	else
		clear_inode_flag(inode, FI_PROJ_INHERIT);

	inode->i_ctime = current_time(inode);
	f2fs_set_inode_flags(inode);
	f2fs_mark_inode_dirty_sync(inode, true);
	return 0;
}

/* FS_IOC_[GS]ETFLAGS and FS_IOC_FS[GS]ETXATTR support */

/*
 * To make a new on-disk f2fs i_flag gettable via FS_IOC_GETFLAGS, add an entry
 * for it to f2fs_fsflags_map[], and add its FS_*_FL equivalent to
 * F2FS_GETTABLE_FS_FL.  To also make it settable via FS_IOC_SETFLAGS, also add
 * its FS_*_FL equivalent to F2FS_SETTABLE_FS_FL.
 *
 * Translating flags to fsx_flags value used by FS_IOC_FSGETXATTR and
 * FS_IOC_FSSETXATTR is done by the VFS.
 */

static const struct {
	u32 iflag;
	u32 fsflag;
} f2fs_fsflags_map[] = {
	{ F2FS_COMPR_FL,	FS_COMPR_FL },
	{ F2FS_SYNC_FL,		FS_SYNC_FL },
	{ F2FS_IMMUTABLE_FL,	FS_IMMUTABLE_FL },
	{ F2FS_APPEND_FL,	FS_APPEND_FL },
	{ F2FS_NODUMP_FL,	FS_NODUMP_FL },
	{ F2FS_NOATIME_FL,	FS_NOATIME_FL },
	{ F2FS_NOCOMP_FL,	FS_NOCOMP_FL },
	{ F2FS_INDEX_FL,	FS_INDEX_FL },
	{ F2FS_DIRSYNC_FL,	FS_DIRSYNC_FL },
	{ F2FS_PROJINHERIT_FL,	FS_PROJINHERIT_FL },
	{ F2FS_CASEFOLD_FL,	FS_CASEFOLD_FL },
};

#define F2FS_GETTABLE_FS_FL (		\
		FS_COMPR_FL |		\
		FS_SYNC_FL |		\
		FS_IMMUTABLE_FL |	\
		FS_APPEND_FL |		\
		FS_NODUMP_FL |		\
		FS_NOATIME_FL |		\
		FS_NOCOMP_FL |		\
		FS_INDEX_FL |		\
		FS_DIRSYNC_FL |		\
		FS_PROJINHERIT_FL |	\
		FS_ENCRYPT_FL |		\
		FS_INLINE_DATA_FL |	\
		FS_NOCOW_FL |		\
		FS_VERITY_FL |		\
		FS_CASEFOLD_FL)

#define F2FS_SETTABLE_FS_FL (		\
		FS_COMPR_FL |		\
		FS_SYNC_FL |		\
		FS_IMMUTABLE_FL |	\
		FS_APPEND_FL |		\
		FS_NODUMP_FL |		\
		FS_NOATIME_FL |		\
		FS_NOCOMP_FL |		\
		FS_DIRSYNC_FL |		\
		FS_PROJINHERIT_FL |	\
		FS_CASEFOLD_FL)

/* Convert f2fs on-disk i_flags to FS_IOC_{GET,SET}FLAGS flags */
static inline u32 f2fs_iflags_to_fsflags(u32 iflags)
{
	u32 fsflags = 0;
	int i;

	for (i = 0; i < ARRAY_SIZE(f2fs_fsflags_map); i++)
		if (iflags & f2fs_fsflags_map[i].iflag)
			fsflags |= f2fs_fsflags_map[i].fsflag;

	return fsflags;
}

/* Convert FS_IOC_{GET,SET}FLAGS flags to f2fs on-disk i_flags */
static inline u32 f2fs_fsflags_to_iflags(u32 fsflags)
{
	u32 iflags = 0;
	int i;

	for (i = 0; i < ARRAY_SIZE(f2fs_fsflags_map); i++)
		if (fsflags & f2fs_fsflags_map[i].fsflag)
			iflags |= f2fs_fsflags_map[i].iflag;

	return iflags;
}

static int f2fs_ioc_getversion(struct file *filp, unsigned long arg)
{
	struct inode *inode = file_inode(filp);

	return put_user(inode->i_generation, (int __user *)arg);
}

static int f2fs_ioc_start_atomic_write(struct file *filp)
{
	struct inode *inode = file_inode(filp);
	struct user_namespace *mnt_userns = file_mnt_user_ns(filp);
	struct f2fs_inode_info *fi = F2FS_I(inode);
	struct f2fs_sb_info *sbi = F2FS_I_SB(inode);
	struct inode *pinode;
	int ret;

	if (!inode_owner_or_capable(mnt_userns, inode))
		return -EACCES;

	if (!S_ISREG(inode->i_mode))
		return -EINVAL;

	if (filp->f_flags & O_DIRECT)
		return -EINVAL;

	ret = mnt_want_write_file(filp);
	if (ret)
		return ret;

	inode_lock(inode);

	if (!f2fs_disable_compressed_file(inode)) {
		ret = -EINVAL;
		goto out;
	}

	if (f2fs_is_atomic_file(inode))
		goto out;

	ret = f2fs_convert_inline_inode(inode);
	if (ret)
		goto out;

	f2fs_down_write(&fi->i_gc_rwsem[WRITE]);

	/*
	 * Should wait end_io to count F2FS_WB_CP_DATA correctly by
	 * f2fs_is_atomic_file.
	 */
	if (get_dirty_pages(inode))
		f2fs_warn(sbi, "Unexpected flush for atomic writes: ino=%lu, npages=%u",
			  inode->i_ino, get_dirty_pages(inode));
	ret = filemap_write_and_wait_range(inode->i_mapping, 0, LLONG_MAX);
	if (ret) {
		f2fs_up_write(&fi->i_gc_rwsem[WRITE]);
		goto out;
	}

	/* Create a COW inode for atomic write */
	pinode = f2fs_iget(inode->i_sb, fi->i_pino);
	if (IS_ERR(pinode)) {
		f2fs_up_write(&fi->i_gc_rwsem[WRITE]);
		ret = PTR_ERR(pinode);
		goto out;
	}

	ret = f2fs_get_tmpfile(mnt_userns, pinode, &fi->cow_inode);
	iput(pinode);
	if (ret) {
		f2fs_up_write(&fi->i_gc_rwsem[WRITE]);
		goto out;
	}
	f2fs_i_size_write(fi->cow_inode, i_size_read(inode));

	spin_lock(&sbi->inode_lock[ATOMIC_FILE]);
	sbi->atomic_files++;
	spin_unlock(&sbi->inode_lock[ATOMIC_FILE]);

	set_inode_flag(inode, FI_ATOMIC_FILE);
	set_inode_flag(fi->cow_inode, FI_COW_FILE);
	clear_inode_flag(fi->cow_inode, FI_INLINE_DATA);
	f2fs_up_write(&fi->i_gc_rwsem[WRITE]);

	f2fs_update_time(sbi, REQ_TIME);
	fi->atomic_write_task = current;
	stat_update_max_atomic_write(inode);
	fi->atomic_write_cnt = 0;
out:
	inode_unlock(inode);
	mnt_drop_write_file(filp);
	return ret;
}

static int f2fs_ioc_commit_atomic_write(struct file *filp)
{
	struct inode *inode = file_inode(filp);
	struct user_namespace *mnt_userns = file_mnt_user_ns(filp);
	int ret;

	if (!inode_owner_or_capable(mnt_userns, inode))
		return -EACCES;

	ret = mnt_want_write_file(filp);
	if (ret)
		return ret;

	f2fs_balance_fs(F2FS_I_SB(inode), true);

	inode_lock(inode);

	if (f2fs_is_atomic_file(inode)) {
		ret = f2fs_commit_atomic_write(inode);
		if (ret)
			goto unlock_out;

		ret = f2fs_do_sync_file(filp, 0, LLONG_MAX, 0, true);
		if (!ret)
			f2fs_abort_atomic_write(inode, false);
	} else {
		ret = f2fs_do_sync_file(filp, 0, LLONG_MAX, 1, false);
	}
unlock_out:
	inode_unlock(inode);
	mnt_drop_write_file(filp);
	return ret;
}

static int f2fs_ioc_abort_atomic_write(struct file *filp)
{
	struct inode *inode = file_inode(filp);
	struct user_namespace *mnt_userns = file_mnt_user_ns(filp);
	int ret;

	if (!inode_owner_or_capable(mnt_userns, inode))
		return -EACCES;

	ret = mnt_want_write_file(filp);
	if (ret)
		return ret;

	inode_lock(inode);

<<<<<<< HEAD
	if (f2fs_is_atomic_file(inode))
		f2fs_abort_atomic_write(inode, true);
=======
	f2fs_abort_atomic_write(inode, true);
>>>>>>> e6f4ff3f

	inode_unlock(inode);

	mnt_drop_write_file(filp);
	f2fs_update_time(F2FS_I_SB(inode), REQ_TIME);
	return ret;
}

static int f2fs_ioc_shutdown(struct file *filp, unsigned long arg)
{
	struct inode *inode = file_inode(filp);
	struct f2fs_sb_info *sbi = F2FS_I_SB(inode);
	struct super_block *sb = sbi->sb;
	__u32 in;
	int ret = 0;

	if (!capable(CAP_SYS_ADMIN))
		return -EPERM;

	if (get_user(in, (__u32 __user *)arg))
		return -EFAULT;

	if (in != F2FS_GOING_DOWN_FULLSYNC) {
		ret = mnt_want_write_file(filp);
		if (ret) {
			if (ret == -EROFS) {
				ret = 0;
				f2fs_stop_checkpoint(sbi, false);
				set_sbi_flag(sbi, SBI_IS_SHUTDOWN);
				trace_f2fs_shutdown(sbi, in, ret);
			}
			return ret;
		}
	}

	switch (in) {
	case F2FS_GOING_DOWN_FULLSYNC:
		ret = freeze_bdev(sb->s_bdev);
		if (ret)
			goto out;
		f2fs_stop_checkpoint(sbi, false);
		set_sbi_flag(sbi, SBI_IS_SHUTDOWN);
		thaw_bdev(sb->s_bdev);
		break;
	case F2FS_GOING_DOWN_METASYNC:
		/* do checkpoint only */
		ret = f2fs_sync_fs(sb, 1);
		if (ret)
			goto out;
		f2fs_stop_checkpoint(sbi, false);
		set_sbi_flag(sbi, SBI_IS_SHUTDOWN);
		break;
	case F2FS_GOING_DOWN_NOSYNC:
		f2fs_stop_checkpoint(sbi, false);
		set_sbi_flag(sbi, SBI_IS_SHUTDOWN);
		break;
	case F2FS_GOING_DOWN_METAFLUSH:
		f2fs_sync_meta_pages(sbi, META, LONG_MAX, FS_META_IO);
		f2fs_stop_checkpoint(sbi, false);
		set_sbi_flag(sbi, SBI_IS_SHUTDOWN);
		break;
	case F2FS_GOING_DOWN_NEED_FSCK:
		set_sbi_flag(sbi, SBI_NEED_FSCK);
		set_sbi_flag(sbi, SBI_CP_DISABLED_QUICK);
		set_sbi_flag(sbi, SBI_IS_DIRTY);
		/* do checkpoint only */
		ret = f2fs_sync_fs(sb, 1);
		goto out;
	default:
		ret = -EINVAL;
		goto out;
	}

	f2fs_stop_gc_thread(sbi);
	f2fs_stop_discard_thread(sbi);

	f2fs_drop_discard_cmd(sbi);
	clear_opt(sbi, DISCARD);

	f2fs_update_time(sbi, REQ_TIME);
out:
	if (in != F2FS_GOING_DOWN_FULLSYNC)
		mnt_drop_write_file(filp);

	trace_f2fs_shutdown(sbi, in, ret);

	return ret;
}

static int f2fs_ioc_fitrim(struct file *filp, unsigned long arg)
{
	struct inode *inode = file_inode(filp);
	struct super_block *sb = inode->i_sb;
	struct fstrim_range range;
	int ret;

	if (!capable(CAP_SYS_ADMIN))
		return -EPERM;

	if (!f2fs_hw_support_discard(F2FS_SB(sb)))
		return -EOPNOTSUPP;

	if (copy_from_user(&range, (struct fstrim_range __user *)arg,
				sizeof(range)))
		return -EFAULT;

	ret = mnt_want_write_file(filp);
	if (ret)
		return ret;

	range.minlen = max((unsigned int)range.minlen,
			   bdev_discard_granularity(sb->s_bdev));
	ret = f2fs_trim_fs(F2FS_SB(sb), &range);
	mnt_drop_write_file(filp);
	if (ret < 0)
		return ret;

	if (copy_to_user((struct fstrim_range __user *)arg, &range,
				sizeof(range)))
		return -EFAULT;
	f2fs_update_time(F2FS_I_SB(inode), REQ_TIME);
	return 0;
}

static bool uuid_is_nonzero(__u8 u[16])
{
	int i;

	for (i = 0; i < 16; i++)
		if (u[i])
			return true;
	return false;
}

static int f2fs_ioc_set_encryption_policy(struct file *filp, unsigned long arg)
{
	struct inode *inode = file_inode(filp);

	if (!f2fs_sb_has_encrypt(F2FS_I_SB(inode)))
		return -EOPNOTSUPP;

	f2fs_update_time(F2FS_I_SB(inode), REQ_TIME);

	return fscrypt_ioctl_set_policy(filp, (const void __user *)arg);
}

static int f2fs_ioc_get_encryption_policy(struct file *filp, unsigned long arg)
{
	if (!f2fs_sb_has_encrypt(F2FS_I_SB(file_inode(filp))))
		return -EOPNOTSUPP;
	return fscrypt_ioctl_get_policy(filp, (void __user *)arg);
}

static int f2fs_ioc_get_encryption_pwsalt(struct file *filp, unsigned long arg)
{
	struct inode *inode = file_inode(filp);
	struct f2fs_sb_info *sbi = F2FS_I_SB(inode);
	int err;

	if (!f2fs_sb_has_encrypt(sbi))
		return -EOPNOTSUPP;

	err = mnt_want_write_file(filp);
	if (err)
		return err;

	f2fs_down_write(&sbi->sb_lock);

	if (uuid_is_nonzero(sbi->raw_super->encrypt_pw_salt))
		goto got_it;

	/* update superblock with uuid */
	generate_random_uuid(sbi->raw_super->encrypt_pw_salt);

	err = f2fs_commit_super(sbi, false);
	if (err) {
		/* undo new data */
		memset(sbi->raw_super->encrypt_pw_salt, 0, 16);
		goto out_err;
	}
got_it:
	if (copy_to_user((__u8 __user *)arg, sbi->raw_super->encrypt_pw_salt,
									16))
		err = -EFAULT;
out_err:
	f2fs_up_write(&sbi->sb_lock);
	mnt_drop_write_file(filp);
	return err;
}

static int f2fs_ioc_get_encryption_policy_ex(struct file *filp,
					     unsigned long arg)
{
	if (!f2fs_sb_has_encrypt(F2FS_I_SB(file_inode(filp))))
		return -EOPNOTSUPP;

	return fscrypt_ioctl_get_policy_ex(filp, (void __user *)arg);
}

static int f2fs_ioc_add_encryption_key(struct file *filp, unsigned long arg)
{
	if (!f2fs_sb_has_encrypt(F2FS_I_SB(file_inode(filp))))
		return -EOPNOTSUPP;

	return fscrypt_ioctl_add_key(filp, (void __user *)arg);
}

static int f2fs_ioc_remove_encryption_key(struct file *filp, unsigned long arg)
{
	if (!f2fs_sb_has_encrypt(F2FS_I_SB(file_inode(filp))))
		return -EOPNOTSUPP;

	return fscrypt_ioctl_remove_key(filp, (void __user *)arg);
}

static int f2fs_ioc_remove_encryption_key_all_users(struct file *filp,
						    unsigned long arg)
{
	if (!f2fs_sb_has_encrypt(F2FS_I_SB(file_inode(filp))))
		return -EOPNOTSUPP;

	return fscrypt_ioctl_remove_key_all_users(filp, (void __user *)arg);
}

static int f2fs_ioc_get_encryption_key_status(struct file *filp,
					      unsigned long arg)
{
	if (!f2fs_sb_has_encrypt(F2FS_I_SB(file_inode(filp))))
		return -EOPNOTSUPP;

	return fscrypt_ioctl_get_key_status(filp, (void __user *)arg);
}

static int f2fs_ioc_get_encryption_nonce(struct file *filp, unsigned long arg)
{
	if (!f2fs_sb_has_encrypt(F2FS_I_SB(file_inode(filp))))
		return -EOPNOTSUPP;

	return fscrypt_ioctl_get_nonce(filp, (void __user *)arg);
}

static int f2fs_ioc_gc(struct file *filp, unsigned long arg)
{
	struct inode *inode = file_inode(filp);
	struct f2fs_sb_info *sbi = F2FS_I_SB(inode);
	struct f2fs_gc_control gc_control = { .victim_segno = NULL_SEGNO,
			.no_bg_gc = false,
			.should_migrate_blocks = false,
			.nr_free_secs = 0 };
	__u32 sync;
	int ret;

	if (!capable(CAP_SYS_ADMIN))
		return -EPERM;

	if (get_user(sync, (__u32 __user *)arg))
		return -EFAULT;

	if (f2fs_readonly(sbi->sb))
		return -EROFS;

	ret = mnt_want_write_file(filp);
	if (ret)
		return ret;

	if (!sync) {
		if (!f2fs_down_write_trylock(&sbi->gc_lock)) {
			ret = -EBUSY;
			goto out;
		}
	} else {
		f2fs_down_write(&sbi->gc_lock);
	}

	gc_control.init_gc_type = sync ? FG_GC : BG_GC;
	gc_control.err_gc_skipped = sync;
	ret = f2fs_gc(sbi, &gc_control);
out:
	mnt_drop_write_file(filp);
	return ret;
}

static int __f2fs_ioc_gc_range(struct file *filp, struct f2fs_gc_range *range)
{
	struct f2fs_sb_info *sbi = F2FS_I_SB(file_inode(filp));
	struct f2fs_gc_control gc_control = {
			.init_gc_type = range->sync ? FG_GC : BG_GC,
			.no_bg_gc = false,
			.should_migrate_blocks = false,
			.err_gc_skipped = range->sync,
			.nr_free_secs = 0 };
	u64 end;
	int ret;

	if (!capable(CAP_SYS_ADMIN))
		return -EPERM;
	if (f2fs_readonly(sbi->sb))
		return -EROFS;

	end = range->start + range->len;
	if (end < range->start || range->start < MAIN_BLKADDR(sbi) ||
					end >= MAX_BLKADDR(sbi))
		return -EINVAL;

	ret = mnt_want_write_file(filp);
	if (ret)
		return ret;

do_more:
	if (!range->sync) {
		if (!f2fs_down_write_trylock(&sbi->gc_lock)) {
			ret = -EBUSY;
			goto out;
		}
	} else {
		f2fs_down_write(&sbi->gc_lock);
	}

	gc_control.victim_segno = GET_SEGNO(sbi, range->start);
	ret = f2fs_gc(sbi, &gc_control);
	if (ret) {
		if (ret == -EBUSY)
			ret = -EAGAIN;
		goto out;
	}
	range->start += CAP_BLKS_PER_SEC(sbi);
	if (range->start <= end)
		goto do_more;
out:
	mnt_drop_write_file(filp);
	return ret;
}

static int f2fs_ioc_gc_range(struct file *filp, unsigned long arg)
{
	struct f2fs_gc_range range;

	if (copy_from_user(&range, (struct f2fs_gc_range __user *)arg,
							sizeof(range)))
		return -EFAULT;
	return __f2fs_ioc_gc_range(filp, &range);
}

static int f2fs_ioc_write_checkpoint(struct file *filp, unsigned long arg)
{
	struct inode *inode = file_inode(filp);
	struct f2fs_sb_info *sbi = F2FS_I_SB(inode);
	int ret;

	if (!capable(CAP_SYS_ADMIN))
		return -EPERM;

	if (f2fs_readonly(sbi->sb))
		return -EROFS;

	if (unlikely(is_sbi_flag_set(sbi, SBI_CP_DISABLED))) {
		f2fs_info(sbi, "Skipping Checkpoint. Checkpoints currently disabled.");
		return -EINVAL;
	}

	ret = mnt_want_write_file(filp);
	if (ret)
		return ret;

	ret = f2fs_sync_fs(sbi->sb, 1);

	mnt_drop_write_file(filp);
	return ret;
}

static int f2fs_defragment_range(struct f2fs_sb_info *sbi,
					struct file *filp,
					struct f2fs_defragment *range)
{
	struct inode *inode = file_inode(filp);
	struct f2fs_map_blocks map = { .m_next_extent = NULL,
					.m_seg_type = NO_CHECK_TYPE,
					.m_may_create = false };
	struct extent_info ei = {0, 0, 0};
	pgoff_t pg_start, pg_end, next_pgofs;
	unsigned int blk_per_seg = sbi->blocks_per_seg;
	unsigned int total = 0, sec_num;
	block_t blk_end = 0;
	bool fragmented = false;
	int err;

	pg_start = range->start >> PAGE_SHIFT;
	pg_end = (range->start + range->len) >> PAGE_SHIFT;

	f2fs_balance_fs(sbi, true);

	inode_lock(inode);

	/* if in-place-update policy is enabled, don't waste time here */
	set_inode_flag(inode, FI_OPU_WRITE);
	if (f2fs_should_update_inplace(inode, NULL)) {
		err = -EINVAL;
		goto out;
	}

	/* writeback all dirty pages in the range */
	err = filemap_write_and_wait_range(inode->i_mapping, range->start,
						range->start + range->len - 1);
	if (err)
		goto out;

	/*
	 * lookup mapping info in extent cache, skip defragmenting if physical
	 * block addresses are continuous.
	 */
	if (f2fs_lookup_extent_cache(inode, pg_start, &ei)) {
		if (ei.fofs + ei.len >= pg_end)
			goto out;
	}

	map.m_lblk = pg_start;
	map.m_next_pgofs = &next_pgofs;

	/*
	 * lookup mapping info in dnode page cache, skip defragmenting if all
	 * physical block addresses are continuous even if there are hole(s)
	 * in logical blocks.
	 */
	while (map.m_lblk < pg_end) {
		map.m_len = pg_end - map.m_lblk;
		err = f2fs_map_blocks(inode, &map, 0, F2FS_GET_BLOCK_DEFAULT);
		if (err)
			goto out;

		if (!(map.m_flags & F2FS_MAP_FLAGS)) {
			map.m_lblk = next_pgofs;
			continue;
		}

		if (blk_end && blk_end != map.m_pblk)
			fragmented = true;

		/* record total count of block that we're going to move */
		total += map.m_len;

		blk_end = map.m_pblk + map.m_len;

		map.m_lblk += map.m_len;
	}

	if (!fragmented) {
		total = 0;
		goto out;
	}

	sec_num = DIV_ROUND_UP(total, CAP_BLKS_PER_SEC(sbi));

	/*
	 * make sure there are enough free section for LFS allocation, this can
	 * avoid defragment running in SSR mode when free section are allocated
	 * intensively
	 */
	if (has_not_enough_free_secs(sbi, 0, sec_num)) {
		err = -EAGAIN;
		goto out;
	}

	map.m_lblk = pg_start;
	map.m_len = pg_end - pg_start;
	total = 0;

	while (map.m_lblk < pg_end) {
		pgoff_t idx;
		int cnt = 0;

do_map:
		map.m_len = pg_end - map.m_lblk;
		err = f2fs_map_blocks(inode, &map, 0, F2FS_GET_BLOCK_DEFAULT);
		if (err)
			goto clear_out;

		if (!(map.m_flags & F2FS_MAP_FLAGS)) {
			map.m_lblk = next_pgofs;
			goto check;
		}

		set_inode_flag(inode, FI_SKIP_WRITES);

		idx = map.m_lblk;
		while (idx < map.m_lblk + map.m_len && cnt < blk_per_seg) {
			struct page *page;

			page = f2fs_get_lock_data_page(inode, idx, true);
			if (IS_ERR(page)) {
				err = PTR_ERR(page);
				goto clear_out;
			}

			set_page_dirty(page);
			set_page_private_gcing(page);
			f2fs_put_page(page, 1);

			idx++;
			cnt++;
			total++;
		}

		map.m_lblk = idx;
check:
		if (map.m_lblk < pg_end && cnt < blk_per_seg)
			goto do_map;

		clear_inode_flag(inode, FI_SKIP_WRITES);

		err = filemap_fdatawrite(inode->i_mapping);
		if (err)
			goto out;
	}
clear_out:
	clear_inode_flag(inode, FI_SKIP_WRITES);
out:
	clear_inode_flag(inode, FI_OPU_WRITE);
	inode_unlock(inode);
	if (!err)
		range->len = (u64)total << PAGE_SHIFT;
	return err;
}

static int f2fs_ioc_defragment(struct file *filp, unsigned long arg)
{
	struct inode *inode = file_inode(filp);
	struct f2fs_sb_info *sbi = F2FS_I_SB(inode);
	struct f2fs_defragment range;
	int err;

	if (!capable(CAP_SYS_ADMIN))
		return -EPERM;

	if (!S_ISREG(inode->i_mode) || f2fs_is_atomic_file(inode))
		return -EINVAL;

	if (f2fs_readonly(sbi->sb))
		return -EROFS;

	if (copy_from_user(&range, (struct f2fs_defragment __user *)arg,
							sizeof(range)))
		return -EFAULT;

	/* verify alignment of offset & size */
	if (range.start & (F2FS_BLKSIZE - 1) || range.len & (F2FS_BLKSIZE - 1))
		return -EINVAL;

	if (unlikely((range.start + range.len) >> PAGE_SHIFT >
					max_file_blocks(inode)))
		return -EINVAL;

	err = mnt_want_write_file(filp);
	if (err)
		return err;

	err = f2fs_defragment_range(sbi, filp, &range);
	mnt_drop_write_file(filp);

	f2fs_update_time(sbi, REQ_TIME);
	if (err < 0)
		return err;

	if (copy_to_user((struct f2fs_defragment __user *)arg, &range,
							sizeof(range)))
		return -EFAULT;

	return 0;
}

static int f2fs_move_file_range(struct file *file_in, loff_t pos_in,
			struct file *file_out, loff_t pos_out, size_t len)
{
	struct inode *src = file_inode(file_in);
	struct inode *dst = file_inode(file_out);
	struct f2fs_sb_info *sbi = F2FS_I_SB(src);
	size_t olen = len, dst_max_i_size = 0;
	size_t dst_osize;
	int ret;

	if (file_in->f_path.mnt != file_out->f_path.mnt ||
				src->i_sb != dst->i_sb)
		return -EXDEV;

	if (unlikely(f2fs_readonly(src->i_sb)))
		return -EROFS;

	if (!S_ISREG(src->i_mode) || !S_ISREG(dst->i_mode))
		return -EINVAL;

	if (IS_ENCRYPTED(src) || IS_ENCRYPTED(dst))
		return -EOPNOTSUPP;

	if (pos_out < 0 || pos_in < 0)
		return -EINVAL;

	if (src == dst) {
		if (pos_in == pos_out)
			return 0;
		if (pos_out > pos_in && pos_out < pos_in + len)
			return -EINVAL;
	}

	inode_lock(src);
	if (src != dst) {
		ret = -EBUSY;
		if (!inode_trylock(dst))
			goto out;
	}

	ret = -EINVAL;
	if (pos_in + len > src->i_size || pos_in + len < pos_in)
		goto out_unlock;
	if (len == 0)
		olen = len = src->i_size - pos_in;
	if (pos_in + len == src->i_size)
		len = ALIGN(src->i_size, F2FS_BLKSIZE) - pos_in;
	if (len == 0) {
		ret = 0;
		goto out_unlock;
	}

	dst_osize = dst->i_size;
	if (pos_out + olen > dst->i_size)
		dst_max_i_size = pos_out + olen;

	/* verify the end result is block aligned */
	if (!IS_ALIGNED(pos_in, F2FS_BLKSIZE) ||
			!IS_ALIGNED(pos_in + len, F2FS_BLKSIZE) ||
			!IS_ALIGNED(pos_out, F2FS_BLKSIZE))
		goto out_unlock;

	ret = f2fs_convert_inline_inode(src);
	if (ret)
		goto out_unlock;

	ret = f2fs_convert_inline_inode(dst);
	if (ret)
		goto out_unlock;

	/* write out all dirty pages from offset */
	ret = filemap_write_and_wait_range(src->i_mapping,
					pos_in, pos_in + len);
	if (ret)
		goto out_unlock;

	ret = filemap_write_and_wait_range(dst->i_mapping,
					pos_out, pos_out + len);
	if (ret)
		goto out_unlock;

	f2fs_balance_fs(sbi, true);

	f2fs_down_write(&F2FS_I(src)->i_gc_rwsem[WRITE]);
	if (src != dst) {
		ret = -EBUSY;
		if (!f2fs_down_write_trylock(&F2FS_I(dst)->i_gc_rwsem[WRITE]))
			goto out_src;
	}

	f2fs_lock_op(sbi);
	ret = __exchange_data_block(src, dst, pos_in >> F2FS_BLKSIZE_BITS,
				pos_out >> F2FS_BLKSIZE_BITS,
				len >> F2FS_BLKSIZE_BITS, false);

	if (!ret) {
		if (dst_max_i_size)
			f2fs_i_size_write(dst, dst_max_i_size);
		else if (dst_osize != dst->i_size)
			f2fs_i_size_write(dst, dst_osize);
	}
	f2fs_unlock_op(sbi);

	if (src != dst)
		f2fs_up_write(&F2FS_I(dst)->i_gc_rwsem[WRITE]);
out_src:
	f2fs_up_write(&F2FS_I(src)->i_gc_rwsem[WRITE]);
out_unlock:
	if (src != dst)
		inode_unlock(dst);
out:
	inode_unlock(src);
	return ret;
}

static int __f2fs_ioc_move_range(struct file *filp,
				struct f2fs_move_range *range)
{
	struct fd dst;
	int err;

	if (!(filp->f_mode & FMODE_READ) ||
			!(filp->f_mode & FMODE_WRITE))
		return -EBADF;

	dst = fdget(range->dst_fd);
	if (!dst.file)
		return -EBADF;

	if (!(dst.file->f_mode & FMODE_WRITE)) {
		err = -EBADF;
		goto err_out;
	}

	err = mnt_want_write_file(filp);
	if (err)
		goto err_out;

	err = f2fs_move_file_range(filp, range->pos_in, dst.file,
					range->pos_out, range->len);

	mnt_drop_write_file(filp);
err_out:
	fdput(dst);
	return err;
}

static int f2fs_ioc_move_range(struct file *filp, unsigned long arg)
{
	struct f2fs_move_range range;

	if (copy_from_user(&range, (struct f2fs_move_range __user *)arg,
							sizeof(range)))
		return -EFAULT;
	return __f2fs_ioc_move_range(filp, &range);
}

static int f2fs_ioc_flush_device(struct file *filp, unsigned long arg)
{
	struct inode *inode = file_inode(filp);
	struct f2fs_sb_info *sbi = F2FS_I_SB(inode);
	struct sit_info *sm = SIT_I(sbi);
	unsigned int start_segno = 0, end_segno = 0;
	unsigned int dev_start_segno = 0, dev_end_segno = 0;
	struct f2fs_flush_device range;
	struct f2fs_gc_control gc_control = {
			.init_gc_type = FG_GC,
			.should_migrate_blocks = true,
			.err_gc_skipped = true,
			.nr_free_secs = 0 };
	int ret;

	if (!capable(CAP_SYS_ADMIN))
		return -EPERM;

	if (f2fs_readonly(sbi->sb))
		return -EROFS;

	if (unlikely(is_sbi_flag_set(sbi, SBI_CP_DISABLED)))
		return -EINVAL;

	if (copy_from_user(&range, (struct f2fs_flush_device __user *)arg,
							sizeof(range)))
		return -EFAULT;

	if (!f2fs_is_multi_device(sbi) || sbi->s_ndevs - 1 <= range.dev_num ||
			__is_large_section(sbi)) {
		f2fs_warn(sbi, "Can't flush %u in %d for segs_per_sec %u != 1",
			  range.dev_num, sbi->s_ndevs, sbi->segs_per_sec);
		return -EINVAL;
	}

	ret = mnt_want_write_file(filp);
	if (ret)
		return ret;

	if (range.dev_num != 0)
		dev_start_segno = GET_SEGNO(sbi, FDEV(range.dev_num).start_blk);
	dev_end_segno = GET_SEGNO(sbi, FDEV(range.dev_num).end_blk);

	start_segno = sm->last_victim[FLUSH_DEVICE];
	if (start_segno < dev_start_segno || start_segno >= dev_end_segno)
		start_segno = dev_start_segno;
	end_segno = min(start_segno + range.segments, dev_end_segno);

	while (start_segno < end_segno) {
		if (!f2fs_down_write_trylock(&sbi->gc_lock)) {
			ret = -EBUSY;
			goto out;
		}
		sm->last_victim[GC_CB] = end_segno + 1;
		sm->last_victim[GC_GREEDY] = end_segno + 1;
		sm->last_victim[ALLOC_NEXT] = end_segno + 1;

		gc_control.victim_segno = start_segno;
		ret = f2fs_gc(sbi, &gc_control);
		if (ret == -EAGAIN)
			ret = 0;
		else if (ret < 0)
			break;
		start_segno++;
	}
out:
	mnt_drop_write_file(filp);
	return ret;
}

static int f2fs_ioc_get_features(struct file *filp, unsigned long arg)
{
	struct inode *inode = file_inode(filp);
	u32 sb_feature = le32_to_cpu(F2FS_I_SB(inode)->raw_super->feature);

	/* Must validate to set it with SQLite behavior in Android. */
	sb_feature |= F2FS_FEATURE_ATOMIC_WRITE;

	return put_user(sb_feature, (u32 __user *)arg);
}

#ifdef CONFIG_QUOTA
int f2fs_transfer_project_quota(struct inode *inode, kprojid_t kprojid)
{
	struct dquot *transfer_to[MAXQUOTAS] = {};
	struct f2fs_sb_info *sbi = F2FS_I_SB(inode);
	struct super_block *sb = sbi->sb;
	int err = 0;

	transfer_to[PRJQUOTA] = dqget(sb, make_kqid_projid(kprojid));
	if (!IS_ERR(transfer_to[PRJQUOTA])) {
		err = __dquot_transfer(inode, transfer_to);
		if (err)
			set_sbi_flag(sbi, SBI_QUOTA_NEED_REPAIR);
		dqput(transfer_to[PRJQUOTA]);
	}
	return err;
}

static int f2fs_ioc_setproject(struct inode *inode, __u32 projid)
{
	struct f2fs_inode_info *fi = F2FS_I(inode);
	struct f2fs_sb_info *sbi = F2FS_I_SB(inode);
	struct f2fs_inode *ri = NULL;
	kprojid_t kprojid;
	int err;

	if (!f2fs_sb_has_project_quota(sbi)) {
		if (projid != F2FS_DEF_PROJID)
			return -EOPNOTSUPP;
		else
			return 0;
	}

	if (!f2fs_has_extra_attr(inode))
		return -EOPNOTSUPP;

	kprojid = make_kprojid(&init_user_ns, (projid_t)projid);

	if (projid_eq(kprojid, fi->i_projid))
		return 0;

	err = -EPERM;
	/* Is it quota file? Do not allow user to mess with it */
	if (IS_NOQUOTA(inode))
		return err;

	if (!F2FS_FITS_IN_INODE(ri, fi->i_extra_isize, i_projid))
		return -EOVERFLOW;

	err = f2fs_dquot_initialize(inode);
	if (err)
		return err;

	f2fs_lock_op(sbi);
	err = f2fs_transfer_project_quota(inode, kprojid);
	if (err)
		goto out_unlock;

	fi->i_projid = kprojid;
	inode->i_ctime = current_time(inode);
	f2fs_mark_inode_dirty_sync(inode, true);
out_unlock:
	f2fs_unlock_op(sbi);
	return err;
}
#else
int f2fs_transfer_project_quota(struct inode *inode, kprojid_t kprojid)
{
	return 0;
}

static int f2fs_ioc_setproject(struct inode *inode, __u32 projid)
{
	if (projid != F2FS_DEF_PROJID)
		return -EOPNOTSUPP;
	return 0;
}
#endif

int f2fs_fileattr_get(struct dentry *dentry, struct fileattr *fa)
{
	struct inode *inode = d_inode(dentry);
	struct f2fs_inode_info *fi = F2FS_I(inode);
	u32 fsflags = f2fs_iflags_to_fsflags(fi->i_flags);

	if (IS_ENCRYPTED(inode))
		fsflags |= FS_ENCRYPT_FL;
	if (IS_VERITY(inode))
		fsflags |= FS_VERITY_FL;
	if (f2fs_has_inline_data(inode) || f2fs_has_inline_dentry(inode))
		fsflags |= FS_INLINE_DATA_FL;
	if (is_inode_flag_set(inode, FI_PIN_FILE))
		fsflags |= FS_NOCOW_FL;

	fileattr_fill_flags(fa, fsflags & F2FS_GETTABLE_FS_FL);

	if (f2fs_sb_has_project_quota(F2FS_I_SB(inode)))
		fa->fsx_projid = from_kprojid(&init_user_ns, fi->i_projid);

	return 0;
}

int f2fs_fileattr_set(struct user_namespace *mnt_userns,
		      struct dentry *dentry, struct fileattr *fa)
{
	struct inode *inode = d_inode(dentry);
	u32 fsflags = fa->flags, mask = F2FS_SETTABLE_FS_FL;
	u32 iflags;
	int err;

	if (unlikely(f2fs_cp_error(F2FS_I_SB(inode))))
		return -EIO;
	if (!f2fs_is_checkpoint_ready(F2FS_I_SB(inode)))
		return -ENOSPC;
	if (fsflags & ~F2FS_GETTABLE_FS_FL)
		return -EOPNOTSUPP;
	fsflags &= F2FS_SETTABLE_FS_FL;
	if (!fa->flags_valid)
		mask &= FS_COMMON_FL;

	iflags = f2fs_fsflags_to_iflags(fsflags);
	if (f2fs_mask_flags(inode->i_mode, iflags) != iflags)
		return -EOPNOTSUPP;

	err = f2fs_setflags_common(inode, iflags, f2fs_fsflags_to_iflags(mask));
	if (!err)
		err = f2fs_ioc_setproject(inode, fa->fsx_projid);

	return err;
}

int f2fs_pin_file_control(struct inode *inode, bool inc)
{
	struct f2fs_inode_info *fi = F2FS_I(inode);
	struct f2fs_sb_info *sbi = F2FS_I_SB(inode);

	/* Use i_gc_failures for normal file as a risk signal. */
	if (inc)
		f2fs_i_gc_failures_write(inode,
				fi->i_gc_failures[GC_FAILURE_PIN] + 1);

	if (fi->i_gc_failures[GC_FAILURE_PIN] > sbi->gc_pin_file_threshold) {
		f2fs_warn(sbi, "%s: Enable GC = ino %lx after %x GC trials",
			  __func__, inode->i_ino,
			  fi->i_gc_failures[GC_FAILURE_PIN]);
		clear_inode_flag(inode, FI_PIN_FILE);
		return -EAGAIN;
	}
	return 0;
}

static int f2fs_ioc_set_pin_file(struct file *filp, unsigned long arg)
{
	struct inode *inode = file_inode(filp);
	__u32 pin;
	int ret = 0;

	if (get_user(pin, (__u32 __user *)arg))
		return -EFAULT;

	if (!S_ISREG(inode->i_mode))
		return -EINVAL;

	if (f2fs_readonly(F2FS_I_SB(inode)->sb))
		return -EROFS;

	ret = mnt_want_write_file(filp);
	if (ret)
		return ret;

	inode_lock(inode);

	if (!pin) {
		clear_inode_flag(inode, FI_PIN_FILE);
		f2fs_i_gc_failures_write(inode, 0);
		goto done;
	}

	if (f2fs_should_update_outplace(inode, NULL)) {
		ret = -EINVAL;
		goto out;
	}

	if (f2fs_pin_file_control(inode, false)) {
		ret = -EAGAIN;
		goto out;
	}

	ret = f2fs_convert_inline_inode(inode);
	if (ret)
		goto out;

	if (!f2fs_disable_compressed_file(inode)) {
		ret = -EOPNOTSUPP;
		goto out;
	}

	set_inode_flag(inode, FI_PIN_FILE);
	ret = F2FS_I(inode)->i_gc_failures[GC_FAILURE_PIN];
done:
	f2fs_update_time(F2FS_I_SB(inode), REQ_TIME);
out:
	inode_unlock(inode);
	mnt_drop_write_file(filp);
	return ret;
}

static int f2fs_ioc_get_pin_file(struct file *filp, unsigned long arg)
{
	struct inode *inode = file_inode(filp);
	__u32 pin = 0;

	if (is_inode_flag_set(inode, FI_PIN_FILE))
		pin = F2FS_I(inode)->i_gc_failures[GC_FAILURE_PIN];
	return put_user(pin, (u32 __user *)arg);
}

int f2fs_precache_extents(struct inode *inode)
{
	struct f2fs_inode_info *fi = F2FS_I(inode);
	struct f2fs_map_blocks map;
	pgoff_t m_next_extent;
	loff_t end;
	int err;

	if (is_inode_flag_set(inode, FI_NO_EXTENT))
		return -EOPNOTSUPP;

	map.m_lblk = 0;
	map.m_next_pgofs = NULL;
	map.m_next_extent = &m_next_extent;
	map.m_seg_type = NO_CHECK_TYPE;
	map.m_may_create = false;
	end = max_file_blocks(inode);

	while (map.m_lblk < end) {
		map.m_len = end - map.m_lblk;

		f2fs_down_write(&fi->i_gc_rwsem[WRITE]);
		err = f2fs_map_blocks(inode, &map, 0, F2FS_GET_BLOCK_PRECACHE);
		f2fs_up_write(&fi->i_gc_rwsem[WRITE]);
		if (err)
			return err;

		map.m_lblk = m_next_extent;
	}

	return 0;
}

static int f2fs_ioc_precache_extents(struct file *filp, unsigned long arg)
{
	return f2fs_precache_extents(file_inode(filp));
}

static int f2fs_ioc_resize_fs(struct file *filp, unsigned long arg)
{
	struct f2fs_sb_info *sbi = F2FS_I_SB(file_inode(filp));
	__u64 block_count;

	if (!capable(CAP_SYS_ADMIN))
		return -EPERM;

	if (f2fs_readonly(sbi->sb))
		return -EROFS;

	if (copy_from_user(&block_count, (void __user *)arg,
			   sizeof(block_count)))
		return -EFAULT;

	return f2fs_resize_fs(sbi, block_count);
}

static int f2fs_ioc_enable_verity(struct file *filp, unsigned long arg)
{
	struct inode *inode = file_inode(filp);

	f2fs_update_time(F2FS_I_SB(inode), REQ_TIME);

	if (!f2fs_sb_has_verity(F2FS_I_SB(inode))) {
		f2fs_warn(F2FS_I_SB(inode),
			  "Can't enable fs-verity on inode %lu: the verity feature is not enabled on this filesystem",
			  inode->i_ino);
		return -EOPNOTSUPP;
	}

	return fsverity_ioctl_enable(filp, (const void __user *)arg);
}

static int f2fs_ioc_measure_verity(struct file *filp, unsigned long arg)
{
	if (!f2fs_sb_has_verity(F2FS_I_SB(file_inode(filp))))
		return -EOPNOTSUPP;

	return fsverity_ioctl_measure(filp, (void __user *)arg);
}

static int f2fs_ioc_read_verity_metadata(struct file *filp, unsigned long arg)
{
	if (!f2fs_sb_has_verity(F2FS_I_SB(file_inode(filp))))
		return -EOPNOTSUPP;

	return fsverity_ioctl_read_metadata(filp, (const void __user *)arg);
}

static int f2fs_ioc_getfslabel(struct file *filp, unsigned long arg)
{
	struct inode *inode = file_inode(filp);
	struct f2fs_sb_info *sbi = F2FS_I_SB(inode);
	char *vbuf;
	int count;
	int err = 0;

	vbuf = f2fs_kzalloc(sbi, MAX_VOLUME_NAME, GFP_KERNEL);
	if (!vbuf)
		return -ENOMEM;

	f2fs_down_read(&sbi->sb_lock);
	count = utf16s_to_utf8s(sbi->raw_super->volume_name,
			ARRAY_SIZE(sbi->raw_super->volume_name),
			UTF16_LITTLE_ENDIAN, vbuf, MAX_VOLUME_NAME);
	f2fs_up_read(&sbi->sb_lock);

	if (copy_to_user((char __user *)arg, vbuf,
				min(FSLABEL_MAX, count)))
		err = -EFAULT;

	kfree(vbuf);
	return err;
}

static int f2fs_ioc_setfslabel(struct file *filp, unsigned long arg)
{
	struct inode *inode = file_inode(filp);
	struct f2fs_sb_info *sbi = F2FS_I_SB(inode);
	char *vbuf;
	int err = 0;

	if (!capable(CAP_SYS_ADMIN))
		return -EPERM;

	vbuf = strndup_user((const char __user *)arg, FSLABEL_MAX);
	if (IS_ERR(vbuf))
		return PTR_ERR(vbuf);

	err = mnt_want_write_file(filp);
	if (err)
		goto out;

	f2fs_down_write(&sbi->sb_lock);

	memset(sbi->raw_super->volume_name, 0,
			sizeof(sbi->raw_super->volume_name));
	utf8s_to_utf16s(vbuf, strlen(vbuf), UTF16_LITTLE_ENDIAN,
			sbi->raw_super->volume_name,
			ARRAY_SIZE(sbi->raw_super->volume_name));

	err = f2fs_commit_super(sbi, false);

	f2fs_up_write(&sbi->sb_lock);

	mnt_drop_write_file(filp);
out:
	kfree(vbuf);
	return err;
}

static int f2fs_get_compress_blocks(struct file *filp, unsigned long arg)
{
	struct inode *inode = file_inode(filp);
	__u64 blocks;

	if (!f2fs_sb_has_compression(F2FS_I_SB(inode)))
		return -EOPNOTSUPP;

	if (!f2fs_compressed_file(inode))
		return -EINVAL;

	blocks = atomic_read(&F2FS_I(inode)->i_compr_blocks);
	return put_user(blocks, (u64 __user *)arg);
}

static int release_compress_blocks(struct dnode_of_data *dn, pgoff_t count)
{
	struct f2fs_sb_info *sbi = F2FS_I_SB(dn->inode);
	unsigned int released_blocks = 0;
	int cluster_size = F2FS_I(dn->inode)->i_cluster_size;
	block_t blkaddr;
	int i;

	for (i = 0; i < count; i++) {
		blkaddr = data_blkaddr(dn->inode, dn->node_page,
						dn->ofs_in_node + i);

		if (!__is_valid_data_blkaddr(blkaddr))
			continue;
		if (unlikely(!f2fs_is_valid_blkaddr(sbi, blkaddr,
					DATA_GENERIC_ENHANCE)))
			return -EFSCORRUPTED;
	}

	while (count) {
		int compr_blocks = 0;

		for (i = 0; i < cluster_size; i++, dn->ofs_in_node++) {
			blkaddr = f2fs_data_blkaddr(dn);

			if (i == 0) {
				if (blkaddr == COMPRESS_ADDR)
					continue;
				dn->ofs_in_node += cluster_size;
				goto next;
			}

			if (__is_valid_data_blkaddr(blkaddr))
				compr_blocks++;

			if (blkaddr != NEW_ADDR)
				continue;

			dn->data_blkaddr = NULL_ADDR;
			f2fs_set_data_blkaddr(dn);
		}

		f2fs_i_compr_blocks_update(dn->inode, compr_blocks, false);
		dec_valid_block_count(sbi, dn->inode,
					cluster_size - compr_blocks);

		released_blocks += cluster_size - compr_blocks;
next:
		count -= cluster_size;
	}

	return released_blocks;
}

static int f2fs_release_compress_blocks(struct file *filp, unsigned long arg)
{
	struct inode *inode = file_inode(filp);
	struct f2fs_sb_info *sbi = F2FS_I_SB(inode);
	pgoff_t page_idx = 0, last_idx;
	unsigned int released_blocks = 0;
	int ret;
	int writecount;

	if (!f2fs_sb_has_compression(F2FS_I_SB(inode)))
		return -EOPNOTSUPP;

	if (!f2fs_compressed_file(inode))
		return -EINVAL;

	if (f2fs_readonly(sbi->sb))
		return -EROFS;

	ret = mnt_want_write_file(filp);
	if (ret)
		return ret;

	f2fs_balance_fs(F2FS_I_SB(inode), true);

	inode_lock(inode);

	writecount = atomic_read(&inode->i_writecount);
	if ((filp->f_mode & FMODE_WRITE && writecount != 1) ||
			(!(filp->f_mode & FMODE_WRITE) && writecount)) {
		ret = -EBUSY;
		goto out;
	}

	if (is_inode_flag_set(inode, FI_COMPRESS_RELEASED)) {
		ret = -EINVAL;
		goto out;
	}

	ret = filemap_write_and_wait_range(inode->i_mapping, 0, LLONG_MAX);
	if (ret)
		goto out;

	set_inode_flag(inode, FI_COMPRESS_RELEASED);
	inode->i_ctime = current_time(inode);
	f2fs_mark_inode_dirty_sync(inode, true);

	if (!atomic_read(&F2FS_I(inode)->i_compr_blocks))
		goto out;

	f2fs_down_write(&F2FS_I(inode)->i_gc_rwsem[WRITE]);
	filemap_invalidate_lock(inode->i_mapping);

	last_idx = DIV_ROUND_UP(i_size_read(inode), PAGE_SIZE);

	while (page_idx < last_idx) {
		struct dnode_of_data dn;
		pgoff_t end_offset, count;

		set_new_dnode(&dn, inode, NULL, NULL, 0);
		ret = f2fs_get_dnode_of_data(&dn, page_idx, LOOKUP_NODE);
		if (ret) {
			if (ret == -ENOENT) {
				page_idx = f2fs_get_next_page_offset(&dn,
								page_idx);
				ret = 0;
				continue;
			}
			break;
		}

		end_offset = ADDRS_PER_PAGE(dn.node_page, inode);
		count = min(end_offset - dn.ofs_in_node, last_idx - page_idx);
		count = round_up(count, F2FS_I(inode)->i_cluster_size);

		ret = release_compress_blocks(&dn, count);

		f2fs_put_dnode(&dn);

		if (ret < 0)
			break;

		page_idx += count;
		released_blocks += ret;
	}

	filemap_invalidate_unlock(inode->i_mapping);
	f2fs_up_write(&F2FS_I(inode)->i_gc_rwsem[WRITE]);
out:
	inode_unlock(inode);

	mnt_drop_write_file(filp);

	if (ret >= 0) {
		ret = put_user(released_blocks, (u64 __user *)arg);
	} else if (released_blocks &&
			atomic_read(&F2FS_I(inode)->i_compr_blocks)) {
		set_sbi_flag(sbi, SBI_NEED_FSCK);
		f2fs_warn(sbi, "%s: partial blocks were released i_ino=%lx "
			"iblocks=%llu, released=%u, compr_blocks=%u, "
			"run fsck to fix.",
			__func__, inode->i_ino, inode->i_blocks,
			released_blocks,
			atomic_read(&F2FS_I(inode)->i_compr_blocks));
	}

	return ret;
}

static int reserve_compress_blocks(struct dnode_of_data *dn, pgoff_t count)
{
	struct f2fs_sb_info *sbi = F2FS_I_SB(dn->inode);
	unsigned int reserved_blocks = 0;
	int cluster_size = F2FS_I(dn->inode)->i_cluster_size;
	block_t blkaddr;
	int i;

	for (i = 0; i < count; i++) {
		blkaddr = data_blkaddr(dn->inode, dn->node_page,
						dn->ofs_in_node + i);

		if (!__is_valid_data_blkaddr(blkaddr))
			continue;
		if (unlikely(!f2fs_is_valid_blkaddr(sbi, blkaddr,
					DATA_GENERIC_ENHANCE)))
			return -EFSCORRUPTED;
	}

	while (count) {
		int compr_blocks = 0;
		blkcnt_t reserved;
		int ret;

		for (i = 0; i < cluster_size; i++, dn->ofs_in_node++) {
			blkaddr = f2fs_data_blkaddr(dn);

			if (i == 0) {
				if (blkaddr == COMPRESS_ADDR)
					continue;
				dn->ofs_in_node += cluster_size;
				goto next;
			}

			if (__is_valid_data_blkaddr(blkaddr)) {
				compr_blocks++;
				continue;
			}

			dn->data_blkaddr = NEW_ADDR;
			f2fs_set_data_blkaddr(dn);
		}

		reserved = cluster_size - compr_blocks;
		ret = inc_valid_block_count(sbi, dn->inode, &reserved);
		if (ret)
			return ret;

		if (reserved != cluster_size - compr_blocks)
			return -ENOSPC;

		f2fs_i_compr_blocks_update(dn->inode, compr_blocks, true);

		reserved_blocks += reserved;
next:
		count -= cluster_size;
	}

	return reserved_blocks;
}

static int f2fs_reserve_compress_blocks(struct file *filp, unsigned long arg)
{
	struct inode *inode = file_inode(filp);
	struct f2fs_sb_info *sbi = F2FS_I_SB(inode);
	pgoff_t page_idx = 0, last_idx;
	unsigned int reserved_blocks = 0;
	int ret;

	if (!f2fs_sb_has_compression(F2FS_I_SB(inode)))
		return -EOPNOTSUPP;

	if (!f2fs_compressed_file(inode))
		return -EINVAL;

	if (f2fs_readonly(sbi->sb))
		return -EROFS;

	ret = mnt_want_write_file(filp);
	if (ret)
		return ret;

	if (atomic_read(&F2FS_I(inode)->i_compr_blocks))
		goto out;

	f2fs_balance_fs(F2FS_I_SB(inode), true);

	inode_lock(inode);

	if (!is_inode_flag_set(inode, FI_COMPRESS_RELEASED)) {
		ret = -EINVAL;
		goto unlock_inode;
	}

	f2fs_down_write(&F2FS_I(inode)->i_gc_rwsem[WRITE]);
	filemap_invalidate_lock(inode->i_mapping);

	last_idx = DIV_ROUND_UP(i_size_read(inode), PAGE_SIZE);

	while (page_idx < last_idx) {
		struct dnode_of_data dn;
		pgoff_t end_offset, count;

		set_new_dnode(&dn, inode, NULL, NULL, 0);
		ret = f2fs_get_dnode_of_data(&dn, page_idx, LOOKUP_NODE);
		if (ret) {
			if (ret == -ENOENT) {
				page_idx = f2fs_get_next_page_offset(&dn,
								page_idx);
				ret = 0;
				continue;
			}
			break;
		}

		end_offset = ADDRS_PER_PAGE(dn.node_page, inode);
		count = min(end_offset - dn.ofs_in_node, last_idx - page_idx);
		count = round_up(count, F2FS_I(inode)->i_cluster_size);

		ret = reserve_compress_blocks(&dn, count);

		f2fs_put_dnode(&dn);

		if (ret < 0)
			break;

		page_idx += count;
		reserved_blocks += ret;
	}

	filemap_invalidate_unlock(inode->i_mapping);
	f2fs_up_write(&F2FS_I(inode)->i_gc_rwsem[WRITE]);

	if (ret >= 0) {
		clear_inode_flag(inode, FI_COMPRESS_RELEASED);
		inode->i_ctime = current_time(inode);
		f2fs_mark_inode_dirty_sync(inode, true);
	}
unlock_inode:
	inode_unlock(inode);
out:
	mnt_drop_write_file(filp);

	if (ret >= 0) {
		ret = put_user(reserved_blocks, (u64 __user *)arg);
	} else if (reserved_blocks &&
			atomic_read(&F2FS_I(inode)->i_compr_blocks)) {
		set_sbi_flag(sbi, SBI_NEED_FSCK);
		f2fs_warn(sbi, "%s: partial blocks were released i_ino=%lx "
			"iblocks=%llu, reserved=%u, compr_blocks=%u, "
			"run fsck to fix.",
			__func__, inode->i_ino, inode->i_blocks,
			reserved_blocks,
			atomic_read(&F2FS_I(inode)->i_compr_blocks));
	}

	return ret;
}

static int f2fs_secure_erase(struct block_device *bdev, struct inode *inode,
		pgoff_t off, block_t block, block_t len, u32 flags)
{
	sector_t sector = SECTOR_FROM_BLOCK(block);
	sector_t nr_sects = SECTOR_FROM_BLOCK(len);
	int ret = 0;

	if (flags & F2FS_TRIM_FILE_DISCARD) {
		if (bdev_max_secure_erase_sectors(bdev))
			ret = blkdev_issue_secure_erase(bdev, sector, nr_sects,
					GFP_NOFS);
		else
			ret = blkdev_issue_discard(bdev, sector, nr_sects,
					GFP_NOFS);
	}

	if (!ret && (flags & F2FS_TRIM_FILE_ZEROOUT)) {
		if (IS_ENCRYPTED(inode))
			ret = fscrypt_zeroout_range(inode, off, block, len);
		else
			ret = blkdev_issue_zeroout(bdev, sector, nr_sects,
					GFP_NOFS, 0);
	}

	return ret;
}

static int f2fs_sec_trim_file(struct file *filp, unsigned long arg)
{
	struct inode *inode = file_inode(filp);
	struct f2fs_sb_info *sbi = F2FS_I_SB(inode);
	struct address_space *mapping = inode->i_mapping;
	struct block_device *prev_bdev = NULL;
	struct f2fs_sectrim_range range;
	pgoff_t index, pg_end, prev_index = 0;
	block_t prev_block = 0, len = 0;
	loff_t end_addr;
	bool to_end = false;
	int ret = 0;

	if (!(filp->f_mode & FMODE_WRITE))
		return -EBADF;

	if (copy_from_user(&range, (struct f2fs_sectrim_range __user *)arg,
				sizeof(range)))
		return -EFAULT;

	if (range.flags == 0 || (range.flags & ~F2FS_TRIM_FILE_MASK) ||
			!S_ISREG(inode->i_mode))
		return -EINVAL;

	if (((range.flags & F2FS_TRIM_FILE_DISCARD) &&
			!f2fs_hw_support_discard(sbi)) ||
			((range.flags & F2FS_TRIM_FILE_ZEROOUT) &&
			 IS_ENCRYPTED(inode) && f2fs_is_multi_device(sbi)))
		return -EOPNOTSUPP;

	file_start_write(filp);
	inode_lock(inode);

	if (f2fs_is_atomic_file(inode) || f2fs_compressed_file(inode) ||
			range.start >= inode->i_size) {
		ret = -EINVAL;
		goto err;
	}

	if (range.len == 0)
		goto err;

	if (inode->i_size - range.start > range.len) {
		end_addr = range.start + range.len;
	} else {
		end_addr = range.len == (u64)-1 ?
			sbi->sb->s_maxbytes : inode->i_size;
		to_end = true;
	}

	if (!IS_ALIGNED(range.start, F2FS_BLKSIZE) ||
			(!to_end && !IS_ALIGNED(end_addr, F2FS_BLKSIZE))) {
		ret = -EINVAL;
		goto err;
	}

	index = F2FS_BYTES_TO_BLK(range.start);
	pg_end = DIV_ROUND_UP(end_addr, F2FS_BLKSIZE);

	ret = f2fs_convert_inline_inode(inode);
	if (ret)
		goto err;

	f2fs_down_write(&F2FS_I(inode)->i_gc_rwsem[WRITE]);
	filemap_invalidate_lock(mapping);

	ret = filemap_write_and_wait_range(mapping, range.start,
			to_end ? LLONG_MAX : end_addr - 1);
	if (ret)
		goto out;

	truncate_inode_pages_range(mapping, range.start,
			to_end ? -1 : end_addr - 1);

	while (index < pg_end) {
		struct dnode_of_data dn;
		pgoff_t end_offset, count;
		int i;

		set_new_dnode(&dn, inode, NULL, NULL, 0);
		ret = f2fs_get_dnode_of_data(&dn, index, LOOKUP_NODE);
		if (ret) {
			if (ret == -ENOENT) {
				index = f2fs_get_next_page_offset(&dn, index);
				continue;
			}
			goto out;
		}

		end_offset = ADDRS_PER_PAGE(dn.node_page, inode);
		count = min(end_offset - dn.ofs_in_node, pg_end - index);
		for (i = 0; i < count; i++, index++, dn.ofs_in_node++) {
			struct block_device *cur_bdev;
			block_t blkaddr = f2fs_data_blkaddr(&dn);

			if (!__is_valid_data_blkaddr(blkaddr))
				continue;

			if (!f2fs_is_valid_blkaddr(sbi, blkaddr,
						DATA_GENERIC_ENHANCE)) {
				ret = -EFSCORRUPTED;
				f2fs_put_dnode(&dn);
				goto out;
			}

			cur_bdev = f2fs_target_device(sbi, blkaddr, NULL);
			if (f2fs_is_multi_device(sbi)) {
				int di = f2fs_target_device_index(sbi, blkaddr);

				blkaddr -= FDEV(di).start_blk;
			}

			if (len) {
				if (prev_bdev == cur_bdev &&
						index == prev_index + len &&
						blkaddr == prev_block + len) {
					len++;
				} else {
					ret = f2fs_secure_erase(prev_bdev,
						inode, prev_index, prev_block,
						len, range.flags);
					if (ret) {
						f2fs_put_dnode(&dn);
						goto out;
					}

					len = 0;
				}
			}

			if (!len) {
				prev_bdev = cur_bdev;
				prev_index = index;
				prev_block = blkaddr;
				len = 1;
			}
		}

		f2fs_put_dnode(&dn);

		if (fatal_signal_pending(current)) {
			ret = -EINTR;
			goto out;
		}
		cond_resched();
	}

	if (len)
		ret = f2fs_secure_erase(prev_bdev, inode, prev_index,
				prev_block, len, range.flags);
out:
	filemap_invalidate_unlock(mapping);
	f2fs_up_write(&F2FS_I(inode)->i_gc_rwsem[WRITE]);
err:
	inode_unlock(inode);
	file_end_write(filp);

	return ret;
}

static int f2fs_ioc_get_compress_option(struct file *filp, unsigned long arg)
{
	struct inode *inode = file_inode(filp);
	struct f2fs_comp_option option;

	if (!f2fs_sb_has_compression(F2FS_I_SB(inode)))
		return -EOPNOTSUPP;

	inode_lock_shared(inode);

	if (!f2fs_compressed_file(inode)) {
		inode_unlock_shared(inode);
		return -ENODATA;
	}

	option.algorithm = F2FS_I(inode)->i_compress_algorithm;
	option.log_cluster_size = F2FS_I(inode)->i_log_cluster_size;

	inode_unlock_shared(inode);

	if (copy_to_user((struct f2fs_comp_option __user *)arg, &option,
				sizeof(option)))
		return -EFAULT;

	return 0;
}

static int f2fs_ioc_set_compress_option(struct file *filp, unsigned long arg)
{
	struct inode *inode = file_inode(filp);
	struct f2fs_sb_info *sbi = F2FS_I_SB(inode);
	struct f2fs_comp_option option;
	int ret = 0;

	if (!f2fs_sb_has_compression(sbi))
		return -EOPNOTSUPP;

	if (!(filp->f_mode & FMODE_WRITE))
		return -EBADF;

	if (copy_from_user(&option, (struct f2fs_comp_option __user *)arg,
				sizeof(option)))
		return -EFAULT;

	if (!f2fs_compressed_file(inode) ||
			option.log_cluster_size < MIN_COMPRESS_LOG_SIZE ||
			option.log_cluster_size > MAX_COMPRESS_LOG_SIZE ||
			option.algorithm >= COMPRESS_MAX)
		return -EINVAL;

	file_start_write(filp);
	inode_lock(inode);

	if (f2fs_is_mmap_file(inode) || get_dirty_pages(inode)) {
		ret = -EBUSY;
		goto out;
	}

	if (inode->i_size != 0) {
		ret = -EFBIG;
		goto out;
	}

	F2FS_I(inode)->i_compress_algorithm = option.algorithm;
	F2FS_I(inode)->i_log_cluster_size = option.log_cluster_size;
	F2FS_I(inode)->i_cluster_size = 1 << option.log_cluster_size;
	f2fs_mark_inode_dirty_sync(inode, true);

	if (!f2fs_is_compress_backend_ready(inode))
		f2fs_warn(sbi, "compression algorithm is successfully set, "
			"but current kernel doesn't support this algorithm.");
out:
	inode_unlock(inode);
	file_end_write(filp);

	return ret;
}

static int redirty_blocks(struct inode *inode, pgoff_t page_idx, int len)
{
	DEFINE_READAHEAD(ractl, NULL, NULL, inode->i_mapping, page_idx);
	struct address_space *mapping = inode->i_mapping;
	struct page *page;
	pgoff_t redirty_idx = page_idx;
	int i, page_len = 0, ret = 0;

	page_cache_ra_unbounded(&ractl, len, 0);

	for (i = 0; i < len; i++, page_idx++) {
		page = read_cache_page(mapping, page_idx, NULL, NULL);
		if (IS_ERR(page)) {
			ret = PTR_ERR(page);
			break;
		}
		page_len++;
	}

	for (i = 0; i < page_len; i++, redirty_idx++) {
		page = find_lock_page(mapping, redirty_idx);

		/* It will never fail, when page has pinned above */
		f2fs_bug_on(F2FS_I_SB(inode), !page);

		set_page_dirty(page);
		f2fs_put_page(page, 1);
		f2fs_put_page(page, 0);
	}

	return ret;
}

static int f2fs_ioc_decompress_file(struct file *filp, unsigned long arg)
{
	struct inode *inode = file_inode(filp);
	struct f2fs_sb_info *sbi = F2FS_I_SB(inode);
	struct f2fs_inode_info *fi = F2FS_I(inode);
	pgoff_t page_idx = 0, last_idx;
	unsigned int blk_per_seg = sbi->blocks_per_seg;
	int cluster_size = fi->i_cluster_size;
	int count, ret;

	if (!f2fs_sb_has_compression(sbi) ||
			F2FS_OPTION(sbi).compress_mode != COMPR_MODE_USER)
		return -EOPNOTSUPP;

	if (!(filp->f_mode & FMODE_WRITE))
		return -EBADF;

	if (!f2fs_compressed_file(inode))
		return -EINVAL;

	f2fs_balance_fs(F2FS_I_SB(inode), true);

	file_start_write(filp);
	inode_lock(inode);

	if (!f2fs_is_compress_backend_ready(inode)) {
		ret = -EOPNOTSUPP;
		goto out;
	}

	if (is_inode_flag_set(inode, FI_COMPRESS_RELEASED)) {
		ret = -EINVAL;
		goto out;
	}

	ret = filemap_write_and_wait_range(inode->i_mapping, 0, LLONG_MAX);
	if (ret)
		goto out;

	if (!atomic_read(&fi->i_compr_blocks))
		goto out;

	last_idx = DIV_ROUND_UP(i_size_read(inode), PAGE_SIZE);

	count = last_idx - page_idx;
	while (count) {
		int len = min(cluster_size, count);

		ret = redirty_blocks(inode, page_idx, len);
		if (ret < 0)
			break;

		if (get_dirty_pages(inode) >= blk_per_seg)
			filemap_fdatawrite(inode->i_mapping);

		count -= len;
		page_idx += len;
	}

	if (!ret)
		ret = filemap_write_and_wait_range(inode->i_mapping, 0,
							LLONG_MAX);

	if (ret)
		f2fs_warn(sbi, "%s: The file might be partially decompressed (errno=%d). Please delete the file.",
			  __func__, ret);
out:
	inode_unlock(inode);
	file_end_write(filp);

	return ret;
}

static int f2fs_ioc_compress_file(struct file *filp, unsigned long arg)
{
	struct inode *inode = file_inode(filp);
	struct f2fs_sb_info *sbi = F2FS_I_SB(inode);
	pgoff_t page_idx = 0, last_idx;
	unsigned int blk_per_seg = sbi->blocks_per_seg;
	int cluster_size = F2FS_I(inode)->i_cluster_size;
	int count, ret;

	if (!f2fs_sb_has_compression(sbi) ||
			F2FS_OPTION(sbi).compress_mode != COMPR_MODE_USER)
		return -EOPNOTSUPP;

	if (!(filp->f_mode & FMODE_WRITE))
		return -EBADF;

	if (!f2fs_compressed_file(inode))
		return -EINVAL;

	f2fs_balance_fs(F2FS_I_SB(inode), true);

	file_start_write(filp);
	inode_lock(inode);

	if (!f2fs_is_compress_backend_ready(inode)) {
		ret = -EOPNOTSUPP;
		goto out;
	}

	if (is_inode_flag_set(inode, FI_COMPRESS_RELEASED)) {
		ret = -EINVAL;
		goto out;
	}

	ret = filemap_write_and_wait_range(inode->i_mapping, 0, LLONG_MAX);
	if (ret)
		goto out;

	set_inode_flag(inode, FI_ENABLE_COMPRESS);

	last_idx = DIV_ROUND_UP(i_size_read(inode), PAGE_SIZE);

	count = last_idx - page_idx;
	while (count) {
		int len = min(cluster_size, count);

		ret = redirty_blocks(inode, page_idx, len);
		if (ret < 0)
			break;

		if (get_dirty_pages(inode) >= blk_per_seg)
			filemap_fdatawrite(inode->i_mapping);

		count -= len;
		page_idx += len;
	}

	if (!ret)
		ret = filemap_write_and_wait_range(inode->i_mapping, 0,
							LLONG_MAX);

	clear_inode_flag(inode, FI_ENABLE_COMPRESS);

	if (ret)
		f2fs_warn(sbi, "%s: The file might be partially compressed (errno=%d). Please delete the file.",
			  __func__, ret);
out:
	inode_unlock(inode);
	file_end_write(filp);

	return ret;
}

static long __f2fs_ioctl(struct file *filp, unsigned int cmd, unsigned long arg)
{
	switch (cmd) {
	case FS_IOC_GETVERSION:
		return f2fs_ioc_getversion(filp, arg);
	case F2FS_IOC_START_ATOMIC_WRITE:
		return f2fs_ioc_start_atomic_write(filp);
	case F2FS_IOC_COMMIT_ATOMIC_WRITE:
		return f2fs_ioc_commit_atomic_write(filp);
	case F2FS_IOC_ABORT_ATOMIC_WRITE:
		return f2fs_ioc_abort_atomic_write(filp);
	case F2FS_IOC_START_VOLATILE_WRITE:
	case F2FS_IOC_RELEASE_VOLATILE_WRITE:
		return -EOPNOTSUPP;
	case F2FS_IOC_SHUTDOWN:
		return f2fs_ioc_shutdown(filp, arg);
	case FITRIM:
		return f2fs_ioc_fitrim(filp, arg);
	case FS_IOC_SET_ENCRYPTION_POLICY:
		return f2fs_ioc_set_encryption_policy(filp, arg);
	case FS_IOC_GET_ENCRYPTION_POLICY:
		return f2fs_ioc_get_encryption_policy(filp, arg);
	case FS_IOC_GET_ENCRYPTION_PWSALT:
		return f2fs_ioc_get_encryption_pwsalt(filp, arg);
	case FS_IOC_GET_ENCRYPTION_POLICY_EX:
		return f2fs_ioc_get_encryption_policy_ex(filp, arg);
	case FS_IOC_ADD_ENCRYPTION_KEY:
		return f2fs_ioc_add_encryption_key(filp, arg);
	case FS_IOC_REMOVE_ENCRYPTION_KEY:
		return f2fs_ioc_remove_encryption_key(filp, arg);
	case FS_IOC_REMOVE_ENCRYPTION_KEY_ALL_USERS:
		return f2fs_ioc_remove_encryption_key_all_users(filp, arg);
	case FS_IOC_GET_ENCRYPTION_KEY_STATUS:
		return f2fs_ioc_get_encryption_key_status(filp, arg);
	case FS_IOC_GET_ENCRYPTION_NONCE:
		return f2fs_ioc_get_encryption_nonce(filp, arg);
	case F2FS_IOC_GARBAGE_COLLECT:
		return f2fs_ioc_gc(filp, arg);
	case F2FS_IOC_GARBAGE_COLLECT_RANGE:
		return f2fs_ioc_gc_range(filp, arg);
	case F2FS_IOC_WRITE_CHECKPOINT:
		return f2fs_ioc_write_checkpoint(filp, arg);
	case F2FS_IOC_DEFRAGMENT:
		return f2fs_ioc_defragment(filp, arg);
	case F2FS_IOC_MOVE_RANGE:
		return f2fs_ioc_move_range(filp, arg);
	case F2FS_IOC_FLUSH_DEVICE:
		return f2fs_ioc_flush_device(filp, arg);
	case F2FS_IOC_GET_FEATURES:
		return f2fs_ioc_get_features(filp, arg);
	case F2FS_IOC_GET_PIN_FILE:
		return f2fs_ioc_get_pin_file(filp, arg);
	case F2FS_IOC_SET_PIN_FILE:
		return f2fs_ioc_set_pin_file(filp, arg);
	case F2FS_IOC_PRECACHE_EXTENTS:
		return f2fs_ioc_precache_extents(filp, arg);
	case F2FS_IOC_RESIZE_FS:
		return f2fs_ioc_resize_fs(filp, arg);
	case FS_IOC_ENABLE_VERITY:
		return f2fs_ioc_enable_verity(filp, arg);
	case FS_IOC_MEASURE_VERITY:
		return f2fs_ioc_measure_verity(filp, arg);
	case FS_IOC_READ_VERITY_METADATA:
		return f2fs_ioc_read_verity_metadata(filp, arg);
	case FS_IOC_GETFSLABEL:
		return f2fs_ioc_getfslabel(filp, arg);
	case FS_IOC_SETFSLABEL:
		return f2fs_ioc_setfslabel(filp, arg);
	case F2FS_IOC_GET_COMPRESS_BLOCKS:
		return f2fs_get_compress_blocks(filp, arg);
	case F2FS_IOC_RELEASE_COMPRESS_BLOCKS:
		return f2fs_release_compress_blocks(filp, arg);
	case F2FS_IOC_RESERVE_COMPRESS_BLOCKS:
		return f2fs_reserve_compress_blocks(filp, arg);
	case F2FS_IOC_SEC_TRIM_FILE:
		return f2fs_sec_trim_file(filp, arg);
	case F2FS_IOC_GET_COMPRESS_OPTION:
		return f2fs_ioc_get_compress_option(filp, arg);
	case F2FS_IOC_SET_COMPRESS_OPTION:
		return f2fs_ioc_set_compress_option(filp, arg);
	case F2FS_IOC_DECOMPRESS_FILE:
		return f2fs_ioc_decompress_file(filp, arg);
	case F2FS_IOC_COMPRESS_FILE:
		return f2fs_ioc_compress_file(filp, arg);
	default:
		return -ENOTTY;
	}
}

long f2fs_ioctl(struct file *filp, unsigned int cmd, unsigned long arg)
{
	if (unlikely(f2fs_cp_error(F2FS_I_SB(file_inode(filp)))))
		return -EIO;
	if (!f2fs_is_checkpoint_ready(F2FS_I_SB(file_inode(filp))))
		return -ENOSPC;

	return __f2fs_ioctl(filp, cmd, arg);
}

/*
 * Return %true if the given read or write request should use direct I/O, or
 * %false if it should use buffered I/O.
 */
static bool f2fs_should_use_dio(struct inode *inode, struct kiocb *iocb,
				struct iov_iter *iter)
{
	unsigned int align;

	if (!(iocb->ki_flags & IOCB_DIRECT))
		return false;

	if (f2fs_force_buffered_io(inode, iocb, iter))
		return false;

	/*
	 * Direct I/O not aligned to the disk's logical_block_size will be
	 * attempted, but will fail with -EINVAL.
	 *
	 * f2fs additionally requires that direct I/O be aligned to the
	 * filesystem block size, which is often a stricter requirement.
	 * However, f2fs traditionally falls back to buffered I/O on requests
	 * that are logical_block_size-aligned but not fs-block aligned.
	 *
	 * The below logic implements this behavior.
	 */
	align = iocb->ki_pos | iov_iter_alignment(iter);
	if (!IS_ALIGNED(align, i_blocksize(inode)) &&
	    IS_ALIGNED(align, bdev_logical_block_size(inode->i_sb->s_bdev)))
		return false;

	return true;
}

static int f2fs_dio_read_end_io(struct kiocb *iocb, ssize_t size, int error,
				unsigned int flags)
{
	struct f2fs_sb_info *sbi = F2FS_I_SB(file_inode(iocb->ki_filp));

	dec_page_count(sbi, F2FS_DIO_READ);
	if (error)
		return error;
	f2fs_update_iostat(sbi, APP_DIRECT_READ_IO, size);
	return 0;
}

static const struct iomap_dio_ops f2fs_iomap_dio_read_ops = {
	.end_io = f2fs_dio_read_end_io,
};

static ssize_t f2fs_dio_read_iter(struct kiocb *iocb, struct iov_iter *to)
{
	struct file *file = iocb->ki_filp;
	struct inode *inode = file_inode(file);
	struct f2fs_sb_info *sbi = F2FS_I_SB(inode);
	struct f2fs_inode_info *fi = F2FS_I(inode);
	const loff_t pos = iocb->ki_pos;
	const size_t count = iov_iter_count(to);
	struct iomap_dio *dio;
	ssize_t ret;

	if (count == 0)
		return 0; /* skip atime update */

	trace_f2fs_direct_IO_enter(inode, iocb, count, READ);

	if (iocb->ki_flags & IOCB_NOWAIT) {
		if (!f2fs_down_read_trylock(&fi->i_gc_rwsem[READ])) {
			ret = -EAGAIN;
			goto out;
		}
	} else {
		f2fs_down_read(&fi->i_gc_rwsem[READ]);
	}

	/*
	 * We have to use __iomap_dio_rw() and iomap_dio_complete() instead of
	 * the higher-level function iomap_dio_rw() in order to ensure that the
	 * F2FS_DIO_READ counter will be decremented correctly in all cases.
	 */
	inc_page_count(sbi, F2FS_DIO_READ);
	dio = __iomap_dio_rw(iocb, to, &f2fs_iomap_ops,
			     &f2fs_iomap_dio_read_ops, 0, NULL, 0);
	if (IS_ERR_OR_NULL(dio)) {
		ret = PTR_ERR_OR_ZERO(dio);
		if (ret != -EIOCBQUEUED)
			dec_page_count(sbi, F2FS_DIO_READ);
	} else {
		ret = iomap_dio_complete(dio);
	}

	f2fs_up_read(&fi->i_gc_rwsem[READ]);

	file_accessed(file);
out:
	trace_f2fs_direct_IO_exit(inode, pos, count, READ, ret);
	return ret;
}

static ssize_t f2fs_file_read_iter(struct kiocb *iocb, struct iov_iter *to)
{
	struct inode *inode = file_inode(iocb->ki_filp);
	const loff_t pos = iocb->ki_pos;
	ssize_t ret;

	if (!f2fs_is_compress_backend_ready(inode))
		return -EOPNOTSUPP;

	if (trace_f2fs_dataread_start_enabled()) {
		char *p = f2fs_kmalloc(F2FS_I_SB(inode), PATH_MAX, GFP_KERNEL);
		char *path;

		if (!p)
			goto skip_read_trace;

		path = dentry_path_raw(file_dentry(iocb->ki_filp), p, PATH_MAX);
		if (IS_ERR(path)) {
			kfree(p);
			goto skip_read_trace;
		}

		trace_f2fs_dataread_start(inode, pos, iov_iter_count(to),
					current->pid, path, current->comm);
		kfree(p);
	}
skip_read_trace:
	if (f2fs_should_use_dio(inode, iocb, to)) {
		ret = f2fs_dio_read_iter(iocb, to);
	} else {
		ret = filemap_read(iocb, to, 0);
		if (ret > 0)
			f2fs_update_iostat(F2FS_I_SB(inode), APP_BUFFERED_READ_IO, ret);
	}
	if (trace_f2fs_dataread_end_enabled())
		trace_f2fs_dataread_end(inode, pos, ret);
	return ret;
}

static ssize_t f2fs_write_checks(struct kiocb *iocb, struct iov_iter *from)
{
	struct file *file = iocb->ki_filp;
	struct inode *inode = file_inode(file);
	ssize_t count;
	int err;

	if (IS_IMMUTABLE(inode))
		return -EPERM;

	if (is_inode_flag_set(inode, FI_COMPRESS_RELEASED))
		return -EPERM;

	count = generic_write_checks(iocb, from);
	if (count <= 0)
		return count;

	err = file_modified(file);
	if (err)
		return err;
	return count;
}

/*
 * Preallocate blocks for a write request, if it is possible and helpful to do
 * so.  Returns a positive number if blocks may have been preallocated, 0 if no
 * blocks were preallocated, or a negative errno value if something went
 * seriously wrong.  Also sets FI_PREALLOCATED_ALL on the inode if *all* the
 * requested blocks (not just some of them) have been allocated.
 */
static int f2fs_preallocate_blocks(struct kiocb *iocb, struct iov_iter *iter,
				   bool dio)
{
	struct inode *inode = file_inode(iocb->ki_filp);
	struct f2fs_sb_info *sbi = F2FS_I_SB(inode);
	const loff_t pos = iocb->ki_pos;
	const size_t count = iov_iter_count(iter);
	struct f2fs_map_blocks map = {};
	int flag;
	int ret;

	/* If it will be an out-of-place direct write, don't bother. */
	if (dio && f2fs_lfs_mode(sbi))
		return 0;
	/*
	 * Don't preallocate holes aligned to DIO_SKIP_HOLES which turns into
	 * buffered IO, if DIO meets any holes.
	 */
	if (dio && i_size_read(inode) &&
		(F2FS_BYTES_TO_BLK(pos) < F2FS_BLK_ALIGN(i_size_read(inode))))
		return 0;

	/* No-wait I/O can't allocate blocks. */
	if (iocb->ki_flags & IOCB_NOWAIT)
		return 0;

	/* If it will be a short write, don't bother. */
	if (fault_in_iov_iter_readable(iter, count))
		return 0;

	if (f2fs_has_inline_data(inode)) {
		/* If the data will fit inline, don't bother. */
		if (pos + count <= MAX_INLINE_DATA(inode))
			return 0;
		ret = f2fs_convert_inline_inode(inode);
		if (ret)
			return ret;
	}

	/* Do not preallocate blocks that will be written partially in 4KB. */
	map.m_lblk = F2FS_BLK_ALIGN(pos);
	map.m_len = F2FS_BYTES_TO_BLK(pos + count);
	if (map.m_len > map.m_lblk)
		map.m_len -= map.m_lblk;
	else
		map.m_len = 0;
	map.m_may_create = true;
	if (dio) {
		map.m_seg_type = f2fs_rw_hint_to_seg_type(inode->i_write_hint);
		flag = F2FS_GET_BLOCK_PRE_DIO;
	} else {
		map.m_seg_type = NO_CHECK_TYPE;
		flag = F2FS_GET_BLOCK_PRE_AIO;
	}

	ret = f2fs_map_blocks(inode, &map, 1, flag);
	/* -ENOSPC|-EDQUOT are fine to report the number of allocated blocks. */
	if (ret < 0 && !((ret == -ENOSPC || ret == -EDQUOT) && map.m_len > 0))
		return ret;
	if (ret == 0)
		set_inode_flag(inode, FI_PREALLOCATED_ALL);
	return map.m_len;
}

static ssize_t f2fs_buffered_write_iter(struct kiocb *iocb,
					struct iov_iter *from)
{
	struct file *file = iocb->ki_filp;
	struct inode *inode = file_inode(file);
	ssize_t ret;

	if (iocb->ki_flags & IOCB_NOWAIT)
		return -EOPNOTSUPP;

	current->backing_dev_info = inode_to_bdi(inode);
	ret = generic_perform_write(iocb, from);
	current->backing_dev_info = NULL;

	if (ret > 0) {
		iocb->ki_pos += ret;
		f2fs_update_iostat(F2FS_I_SB(inode), APP_BUFFERED_IO, ret);
	}
	return ret;
}

static int f2fs_dio_write_end_io(struct kiocb *iocb, ssize_t size, int error,
				 unsigned int flags)
{
	struct f2fs_sb_info *sbi = F2FS_I_SB(file_inode(iocb->ki_filp));

	dec_page_count(sbi, F2FS_DIO_WRITE);
	if (error)
		return error;
	f2fs_update_iostat(sbi, APP_DIRECT_IO, size);
	return 0;
}

static const struct iomap_dio_ops f2fs_iomap_dio_write_ops = {
	.end_io = f2fs_dio_write_end_io,
};

static ssize_t f2fs_dio_write_iter(struct kiocb *iocb, struct iov_iter *from,
				   bool *may_need_sync)
{
	struct file *file = iocb->ki_filp;
	struct inode *inode = file_inode(file);
	struct f2fs_inode_info *fi = F2FS_I(inode);
	struct f2fs_sb_info *sbi = F2FS_I_SB(inode);
	const bool do_opu = f2fs_lfs_mode(sbi);
	const loff_t pos = iocb->ki_pos;
	const ssize_t count = iov_iter_count(from);
	unsigned int dio_flags;
	struct iomap_dio *dio;
	ssize_t ret;

	trace_f2fs_direct_IO_enter(inode, iocb, count, WRITE);

	if (iocb->ki_flags & IOCB_NOWAIT) {
		/* f2fs_convert_inline_inode() and block allocation can block */
		if (f2fs_has_inline_data(inode) ||
		    !f2fs_overwrite_io(inode, pos, count)) {
			ret = -EAGAIN;
			goto out;
		}

		if (!f2fs_down_read_trylock(&fi->i_gc_rwsem[WRITE])) {
			ret = -EAGAIN;
			goto out;
		}
		if (do_opu && !f2fs_down_read_trylock(&fi->i_gc_rwsem[READ])) {
			f2fs_up_read(&fi->i_gc_rwsem[WRITE]);
			ret = -EAGAIN;
			goto out;
		}
	} else {
		ret = f2fs_convert_inline_inode(inode);
		if (ret)
			goto out;

		f2fs_down_read(&fi->i_gc_rwsem[WRITE]);
		if (do_opu)
			f2fs_down_read(&fi->i_gc_rwsem[READ]);
	}

	/*
	 * We have to use __iomap_dio_rw() and iomap_dio_complete() instead of
	 * the higher-level function iomap_dio_rw() in order to ensure that the
	 * F2FS_DIO_WRITE counter will be decremented correctly in all cases.
	 */
	inc_page_count(sbi, F2FS_DIO_WRITE);
	dio_flags = 0;
	if (pos + count > inode->i_size)
		dio_flags |= IOMAP_DIO_FORCE_WAIT;
	dio = __iomap_dio_rw(iocb, from, &f2fs_iomap_ops,
			     &f2fs_iomap_dio_write_ops, dio_flags, NULL, 0);
	if (IS_ERR_OR_NULL(dio)) {
		ret = PTR_ERR_OR_ZERO(dio);
		if (ret == -ENOTBLK)
			ret = 0;
		if (ret != -EIOCBQUEUED)
			dec_page_count(sbi, F2FS_DIO_WRITE);
	} else {
		ret = iomap_dio_complete(dio);
	}

	if (do_opu)
		f2fs_up_read(&fi->i_gc_rwsem[READ]);
	f2fs_up_read(&fi->i_gc_rwsem[WRITE]);

	if (ret < 0)
		goto out;
	if (pos + ret > inode->i_size)
		f2fs_i_size_write(inode, pos + ret);
	if (!do_opu)
		set_inode_flag(inode, FI_UPDATE_WRITE);

	if (iov_iter_count(from)) {
		ssize_t ret2;
		loff_t bufio_start_pos = iocb->ki_pos;

		/*
		 * The direct write was partial, so we need to fall back to a
		 * buffered write for the remainder.
		 */

		ret2 = f2fs_buffered_write_iter(iocb, from);
		if (iov_iter_count(from))
			f2fs_write_failed(inode, iocb->ki_pos);
		if (ret2 < 0)
			goto out;

		/*
		 * Ensure that the pagecache pages are written to disk and
		 * invalidated to preserve the expected O_DIRECT semantics.
		 */
		if (ret2 > 0) {
			loff_t bufio_end_pos = bufio_start_pos + ret2 - 1;

			ret += ret2;

			ret2 = filemap_write_and_wait_range(file->f_mapping,
							    bufio_start_pos,
							    bufio_end_pos);
			if (ret2 < 0)
				goto out;
			invalidate_mapping_pages(file->f_mapping,
						 bufio_start_pos >> PAGE_SHIFT,
						 bufio_end_pos >> PAGE_SHIFT);
		}
	} else {
		/* iomap_dio_rw() already handled the generic_write_sync(). */
		*may_need_sync = false;
	}
out:
	trace_f2fs_direct_IO_exit(inode, pos, count, WRITE, ret);
	return ret;
}

static ssize_t f2fs_file_write_iter(struct kiocb *iocb, struct iov_iter *from)
{
	struct inode *inode = file_inode(iocb->ki_filp);
	const loff_t orig_pos = iocb->ki_pos;
	const size_t orig_count = iov_iter_count(from);
	loff_t target_size;
	bool dio;
	bool may_need_sync = true;
	int preallocated;
	ssize_t ret;

	if (unlikely(f2fs_cp_error(F2FS_I_SB(inode)))) {
		ret = -EIO;
		goto out;
	}

	if (!f2fs_is_compress_backend_ready(inode)) {
		ret = -EOPNOTSUPP;
		goto out;
	}

	if (iocb->ki_flags & IOCB_NOWAIT) {
		if (!inode_trylock(inode)) {
			ret = -EAGAIN;
			goto out;
		}
	} else {
		inode_lock(inode);
	}

	ret = f2fs_write_checks(iocb, from);
	if (ret <= 0)
		goto out_unlock;

	/* Determine whether we will do a direct write or a buffered write. */
	dio = f2fs_should_use_dio(inode, iocb, from);

	/* Possibly preallocate the blocks for the write. */
	target_size = iocb->ki_pos + iov_iter_count(from);
	preallocated = f2fs_preallocate_blocks(iocb, from, dio);
	if (preallocated < 0) {
		ret = preallocated;
	} else {
		if (trace_f2fs_datawrite_start_enabled()) {
			char *p = f2fs_kmalloc(F2FS_I_SB(inode),
						PATH_MAX, GFP_KERNEL);
			char *path;

			if (!p)
				goto skip_write_trace;
			path = dentry_path_raw(file_dentry(iocb->ki_filp),
								p, PATH_MAX);
			if (IS_ERR(path)) {
				kfree(p);
				goto skip_write_trace;
			}
			trace_f2fs_datawrite_start(inode, orig_pos, orig_count,
					current->pid, path, current->comm);
			kfree(p);
		}
skip_write_trace:
		/* Do the actual write. */
		ret = dio ?
			f2fs_dio_write_iter(iocb, from, &may_need_sync):
			f2fs_buffered_write_iter(iocb, from);

		if (trace_f2fs_datawrite_end_enabled())
			trace_f2fs_datawrite_end(inode, orig_pos, ret);
	}

	/* Don't leave any preallocated blocks around past i_size. */
	if (preallocated && i_size_read(inode) < target_size) {
		f2fs_down_write(&F2FS_I(inode)->i_gc_rwsem[WRITE]);
		filemap_invalidate_lock(inode->i_mapping);
		if (!f2fs_truncate(inode))
			file_dont_truncate(inode);
		filemap_invalidate_unlock(inode->i_mapping);
		f2fs_up_write(&F2FS_I(inode)->i_gc_rwsem[WRITE]);
	} else {
		file_dont_truncate(inode);
	}

	clear_inode_flag(inode, FI_PREALLOCATED_ALL);
out_unlock:
	inode_unlock(inode);
out:
	trace_f2fs_file_write_iter(inode, orig_pos, orig_count, ret);
	if (ret > 0 && may_need_sync)
		ret = generic_write_sync(iocb, ret);
	return ret;
}

static int f2fs_file_fadvise(struct file *filp, loff_t offset, loff_t len,
		int advice)
{
	struct address_space *mapping;
	struct backing_dev_info *bdi;
	struct inode *inode = file_inode(filp);
	int err;

	if (advice == POSIX_FADV_SEQUENTIAL) {
		if (S_ISFIFO(inode->i_mode))
			return -ESPIPE;

		mapping = filp->f_mapping;
		if (!mapping || len < 0)
			return -EINVAL;

		bdi = inode_to_bdi(mapping->host);
		filp->f_ra.ra_pages = bdi->ra_pages *
			F2FS_I_SB(inode)->seq_file_ra_mul;
		spin_lock(&filp->f_lock);
		filp->f_mode &= ~FMODE_RANDOM;
		spin_unlock(&filp->f_lock);
		return 0;
	}

	err = generic_fadvise(filp, offset, len, advice);
	if (!err && advice == POSIX_FADV_DONTNEED &&
		test_opt(F2FS_I_SB(inode), COMPRESS_CACHE) &&
		f2fs_compressed_file(inode))
		f2fs_invalidate_compress_pages(F2FS_I_SB(inode), inode->i_ino);

	return err;
}

#ifdef CONFIG_COMPAT
struct compat_f2fs_gc_range {
	u32 sync;
	compat_u64 start;
	compat_u64 len;
};
#define F2FS_IOC32_GARBAGE_COLLECT_RANGE	_IOW(F2FS_IOCTL_MAGIC, 11,\
						struct compat_f2fs_gc_range)

static int f2fs_compat_ioc_gc_range(struct file *file, unsigned long arg)
{
	struct compat_f2fs_gc_range __user *urange;
	struct f2fs_gc_range range;
	int err;

	urange = compat_ptr(arg);
	err = get_user(range.sync, &urange->sync);
	err |= get_user(range.start, &urange->start);
	err |= get_user(range.len, &urange->len);
	if (err)
		return -EFAULT;

	return __f2fs_ioc_gc_range(file, &range);
}

struct compat_f2fs_move_range {
	u32 dst_fd;
	compat_u64 pos_in;
	compat_u64 pos_out;
	compat_u64 len;
};
#define F2FS_IOC32_MOVE_RANGE		_IOWR(F2FS_IOCTL_MAGIC, 9,	\
					struct compat_f2fs_move_range)

static int f2fs_compat_ioc_move_range(struct file *file, unsigned long arg)
{
	struct compat_f2fs_move_range __user *urange;
	struct f2fs_move_range range;
	int err;

	urange = compat_ptr(arg);
	err = get_user(range.dst_fd, &urange->dst_fd);
	err |= get_user(range.pos_in, &urange->pos_in);
	err |= get_user(range.pos_out, &urange->pos_out);
	err |= get_user(range.len, &urange->len);
	if (err)
		return -EFAULT;

	return __f2fs_ioc_move_range(file, &range);
}

long f2fs_compat_ioctl(struct file *file, unsigned int cmd, unsigned long arg)
{
	if (unlikely(f2fs_cp_error(F2FS_I_SB(file_inode(file)))))
		return -EIO;
	if (!f2fs_is_checkpoint_ready(F2FS_I_SB(file_inode(file))))
		return -ENOSPC;

	switch (cmd) {
	case FS_IOC32_GETVERSION:
		cmd = FS_IOC_GETVERSION;
		break;
	case F2FS_IOC32_GARBAGE_COLLECT_RANGE:
		return f2fs_compat_ioc_gc_range(file, arg);
	case F2FS_IOC32_MOVE_RANGE:
		return f2fs_compat_ioc_move_range(file, arg);
	case F2FS_IOC_START_ATOMIC_WRITE:
	case F2FS_IOC_COMMIT_ATOMIC_WRITE:
	case F2FS_IOC_START_VOLATILE_WRITE:
	case F2FS_IOC_RELEASE_VOLATILE_WRITE:
	case F2FS_IOC_ABORT_ATOMIC_WRITE:
	case F2FS_IOC_SHUTDOWN:
	case FITRIM:
	case FS_IOC_SET_ENCRYPTION_POLICY:
	case FS_IOC_GET_ENCRYPTION_PWSALT:
	case FS_IOC_GET_ENCRYPTION_POLICY:
	case FS_IOC_GET_ENCRYPTION_POLICY_EX:
	case FS_IOC_ADD_ENCRYPTION_KEY:
	case FS_IOC_REMOVE_ENCRYPTION_KEY:
	case FS_IOC_REMOVE_ENCRYPTION_KEY_ALL_USERS:
	case FS_IOC_GET_ENCRYPTION_KEY_STATUS:
	case FS_IOC_GET_ENCRYPTION_NONCE:
	case F2FS_IOC_GARBAGE_COLLECT:
	case F2FS_IOC_WRITE_CHECKPOINT:
	case F2FS_IOC_DEFRAGMENT:
	case F2FS_IOC_FLUSH_DEVICE:
	case F2FS_IOC_GET_FEATURES:
	case F2FS_IOC_GET_PIN_FILE:
	case F2FS_IOC_SET_PIN_FILE:
	case F2FS_IOC_PRECACHE_EXTENTS:
	case F2FS_IOC_RESIZE_FS:
	case FS_IOC_ENABLE_VERITY:
	case FS_IOC_MEASURE_VERITY:
	case FS_IOC_READ_VERITY_METADATA:
	case FS_IOC_GETFSLABEL:
	case FS_IOC_SETFSLABEL:
	case F2FS_IOC_GET_COMPRESS_BLOCKS:
	case F2FS_IOC_RELEASE_COMPRESS_BLOCKS:
	case F2FS_IOC_RESERVE_COMPRESS_BLOCKS:
	case F2FS_IOC_SEC_TRIM_FILE:
	case F2FS_IOC_GET_COMPRESS_OPTION:
	case F2FS_IOC_SET_COMPRESS_OPTION:
	case F2FS_IOC_DECOMPRESS_FILE:
	case F2FS_IOC_COMPRESS_FILE:
		break;
	default:
		return -ENOIOCTLCMD;
	}
	return __f2fs_ioctl(file, cmd, (unsigned long) compat_ptr(arg));
}
#endif

const struct file_operations f2fs_file_operations = {
	.llseek		= f2fs_llseek,
	.read_iter	= f2fs_file_read_iter,
	.write_iter	= f2fs_file_write_iter,
	.open		= f2fs_file_open,
	.release	= f2fs_release_file,
	.mmap		= f2fs_file_mmap,
	.flush		= f2fs_file_flush,
	.fsync		= f2fs_sync_file,
	.fallocate	= f2fs_fallocate,
	.unlocked_ioctl	= f2fs_ioctl,
#ifdef CONFIG_COMPAT
	.compat_ioctl	= f2fs_compat_ioctl,
#endif
	.splice_read	= generic_file_splice_read,
	.splice_write	= iter_file_splice_write,
	.fadvise	= f2fs_file_fadvise,
};<|MERGE_RESOLUTION|>--- conflicted
+++ resolved
@@ -2116,12 +2116,7 @@
 
 	inode_lock(inode);
 
-<<<<<<< HEAD
-	if (f2fs_is_atomic_file(inode))
-		f2fs_abort_atomic_write(inode, true);
-=======
 	f2fs_abort_atomic_write(inode, true);
->>>>>>> e6f4ff3f
 
 	inode_unlock(inode);
 
