// SPDX-License-Identifier: GPL-2.0-or-later
/*
 *  Copyright (C) 2012-2013 Samsung Electronics Co., Ltd.
 */

#include <linux/blkdev.h>
#include <linux/slab.h>
#include <linux/buffer_head.h>

#include "exfat_raw.h"
#include "exfat_fs.h"

static const unsigned char free_bit[] = {
	0, 1, 0, 2, 0, 1, 0, 3, 0, 1, 0, 2, 0, 1, 0, 4, 0, 1, 0, 2,/*  0 ~  19*/
	0, 1, 0, 3, 0, 1, 0, 2, 0, 1, 0, 5, 0, 1, 0, 2, 0, 1, 0, 3,/* 20 ~  39*/
	0, 1, 0, 2, 0, 1, 0, 4, 0, 1, 0, 2, 0, 1, 0, 3, 0, 1, 0, 2,/* 40 ~  59*/
	0, 1, 0, 6, 0, 1, 0, 2, 0, 1, 0, 3, 0, 1, 0, 2, 0, 1, 0, 4,/* 60 ~  79*/
	0, 1, 0, 2, 0, 1, 0, 3, 0, 1, 0, 2, 0, 1, 0, 5, 0, 1, 0, 2,/* 80 ~  99*/
	0, 1, 0, 3, 0, 1, 0, 2, 0, 1, 0, 4, 0, 1, 0, 2, 0, 1, 0, 3,/*100 ~ 119*/
	0, 1, 0, 2, 0, 1, 0, 7, 0, 1, 0, 2, 0, 1, 0, 3, 0, 1, 0, 2,/*120 ~ 139*/
	0, 1, 0, 4, 0, 1, 0, 2, 0, 1, 0, 3, 0, 1, 0, 2, 0, 1, 0, 5,/*140 ~ 159*/
	0, 1, 0, 2, 0, 1, 0, 3, 0, 1, 0, 2, 0, 1, 0, 4, 0, 1, 0, 2,/*160 ~ 179*/
	0, 1, 0, 3, 0, 1, 0, 2, 0, 1, 0, 6, 0, 1, 0, 2, 0, 1, 0, 3,/*180 ~ 199*/
	0, 1, 0, 2, 0, 1, 0, 4, 0, 1, 0, 2, 0, 1, 0, 3, 0, 1, 0, 2,/*200 ~ 219*/
	0, 1, 0, 5, 0, 1, 0, 2, 0, 1, 0, 3, 0, 1, 0, 2, 0, 1, 0, 4,/*220 ~ 239*/
	0, 1, 0, 2, 0, 1, 0, 3, 0, 1, 0, 2, 0, 1, 0                /*240 ~ 254*/
};

static const unsigned char used_bit[] = {
	0, 1, 1, 2, 1, 2, 2, 3, 1, 2, 2, 3, 2, 3, 3, 4, 1, 2, 2, 3,/*  0 ~  19*/
	2, 3, 3, 4, 2, 3, 3, 4, 3, 4, 4, 5, 1, 2, 2, 3, 2, 3, 3, 4,/* 20 ~  39*/
	2, 3, 3, 4, 3, 4, 4, 5, 2, 3, 3, 4, 3, 4, 4, 5, 3, 4, 4, 5,/* 40 ~  59*/
	4, 5, 5, 6, 1, 2, 2, 3, 2, 3, 3, 4, 2, 3, 3, 4, 3, 4, 4, 5,/* 60 ~  79*/
	2, 3, 3, 4, 3, 4, 4, 5, 3, 4, 4, 5, 4, 5, 5, 6, 2, 3, 3, 4,/* 80 ~  99*/
	3, 4, 4, 5, 3, 4, 4, 5, 4, 5, 5, 6, 3, 4, 4, 5, 4, 5, 5, 6,/*100 ~ 119*/
	4, 5, 5, 6, 5, 6, 6, 7, 1, 2, 2, 3, 2, 3, 3, 4, 2, 3, 3, 4,/*120 ~ 139*/
	3, 4, 4, 5, 2, 3, 3, 4, 3, 4, 4, 5, 3, 4, 4, 5, 4, 5, 5, 6,/*140 ~ 159*/
	2, 3, 3, 4, 3, 4, 4, 5, 3, 4, 4, 5, 4, 5, 5, 6, 3, 4, 4, 5,/*160 ~ 179*/
	4, 5, 5, 6, 4, 5, 5, 6, 5, 6, 6, 7, 2, 3, 3, 4, 3, 4, 4, 5,/*180 ~ 199*/
	3, 4, 4, 5, 4, 5, 5, 6, 3, 4, 4, 5, 4, 5, 5, 6, 4, 5, 5, 6,/*200 ~ 219*/
	5, 6, 6, 7, 3, 4, 4, 5, 4, 5, 5, 6, 4, 5, 5, 6, 5, 6, 6, 7,/*220 ~ 239*/
	4, 5, 5, 6, 5, 6, 6, 7, 5, 6, 6, 7, 6, 7, 7, 8             /*240 ~ 255*/
};

/*
 *  Allocation Bitmap Management Functions
 */
static int exfat_allocate_bitmap(struct super_block *sb,
		struct exfat_dentry *ep)
{
	struct exfat_sb_info *sbi = EXFAT_SB(sb);
	long long map_size;
	unsigned int i, need_map_size;
	sector_t sector;

	sbi->map_clu = le32_to_cpu(ep->dentry.bitmap.start_clu);
	map_size = le64_to_cpu(ep->dentry.bitmap.size);
	need_map_size = ((EXFAT_DATA_CLUSTER_COUNT(sbi) - 1) / BITS_PER_BYTE)
		+ 1;
	if (need_map_size != map_size) {
		exfat_err(sb, "bogus allocation bitmap size(need : %u, cur : %lld)",
			  need_map_size, map_size);
		/*
		 * Only allowed when bogus allocation
		 * bitmap size is large
		 */
		if (need_map_size > map_size)
			return -EIO;
	}
	sbi->map_sectors = ((need_map_size - 1) >>
			(sb->s_blocksize_bits)) + 1;
	sbi->vol_amap = kmalloc_array(sbi->map_sectors,
				sizeof(struct buffer_head *), GFP_KERNEL);
	if (!sbi->vol_amap)
		return -ENOMEM;

	sector = exfat_cluster_to_sector(sbi, sbi->map_clu);
	for (i = 0; i < sbi->map_sectors; i++) {
		sbi->vol_amap[i] = sb_bread(sb, sector + i);
		if (!sbi->vol_amap[i]) {
			/* release all buffers and free vol_amap */
			int j = 0;

			while (j < i)
				brelse(sbi->vol_amap[j++]);

			kfree(sbi->vol_amap);
			sbi->vol_amap = NULL;
			return -EIO;
		}
	}

	return 0;
}

int exfat_load_bitmap(struct super_block *sb)
{
	unsigned int i, type;
	struct exfat_chain clu;
	struct exfat_sb_info *sbi = EXFAT_SB(sb);

	exfat_chain_set(&clu, sbi->root_dir, 0, ALLOC_FAT_CHAIN);
	while (clu.dir != EXFAT_EOF_CLUSTER) {
		for (i = 0; i < sbi->dentries_per_clu; i++) {
			struct exfat_dentry *ep;
			struct buffer_head *bh;

			ep = exfat_get_dentry(sb, &clu, i, &bh, NULL);
			if (!ep)
				return -EIO;

			type = exfat_get_entry_type(ep);
			if (type == TYPE_UNUSED)
				break;
			if (type != TYPE_BITMAP)
				continue;
			if (ep->dentry.bitmap.flags == 0x0) {
				int err;

				err = exfat_allocate_bitmap(sb, ep);
				brelse(bh);
				return err;
			}
			brelse(bh);
		}

		if (exfat_get_next_cluster(sb, &clu.dir))
			return -EIO;
	}

	return -EINVAL;
}

void exfat_free_bitmap(struct exfat_sb_info *sbi)
{
	int i;

	for (i = 0; i < sbi->map_sectors; i++)
		__brelse(sbi->vol_amap[i]);

	kfree(sbi->vol_amap);
}

int exfat_set_bitmap(struct inode *inode, unsigned int clu)
{
	int i, b;
	unsigned int ent_idx;
	struct super_block *sb = inode->i_sb;
	struct exfat_sb_info *sbi = EXFAT_SB(sb);

	WARN_ON(clu < EXFAT_FIRST_CLUSTER);
	ent_idx = CLUSTER_TO_BITMAP_ENT(clu);
	i = BITMAP_OFFSET_SECTOR_INDEX(sb, ent_idx);
	b = BITMAP_OFFSET_BIT_IN_SECTOR(sb, ent_idx);

	set_bit_le(b, sbi->vol_amap[i]->b_data);
	exfat_update_bh(sbi->vol_amap[i], IS_DIRSYNC(inode));
	return 0;
}

<<<<<<< HEAD
void exfat_clear_bitmap(struct inode *inode, unsigned int clu)
=======
void exfat_clear_bitmap(struct inode *inode, unsigned int clu, bool sync)
>>>>>>> 4bcf3b75
{
	int i, b;
	unsigned int ent_idx;
	struct super_block *sb = inode->i_sb;
	struct exfat_sb_info *sbi = EXFAT_SB(sb);
	struct exfat_mount_options *opts = &sbi->options;

	WARN_ON(clu < EXFAT_FIRST_CLUSTER);
	ent_idx = CLUSTER_TO_BITMAP_ENT(clu);
	i = BITMAP_OFFSET_SECTOR_INDEX(sb, ent_idx);
	b = BITMAP_OFFSET_BIT_IN_SECTOR(sb, ent_idx);

	clear_bit_le(b, sbi->vol_amap[i]->b_data);
	exfat_update_bh(sbi->vol_amap[i], sync);

	if (opts->discard) {
		int ret_discard;

		ret_discard = sb_issue_discard(sb,
			exfat_cluster_to_sector(sbi, clu),
			(1 << sbi->sect_per_clus_bits), GFP_NOFS, 0);

		if (ret_discard == -EOPNOTSUPP) {
			exfat_err(sb, "discard not supported by device, disabling");
			opts->discard = 0;
		}
	}
}

/*
 * If the value of "clu" is 0, it means cluster 2 which is the first cluster of
 * the cluster heap.
 */
unsigned int exfat_find_free_bitmap(struct super_block *sb, unsigned int clu)
{
	unsigned int i, map_i, map_b, ent_idx;
	unsigned int clu_base, clu_free;
	unsigned char k, clu_mask;
	struct exfat_sb_info *sbi = EXFAT_SB(sb);

	WARN_ON(clu < EXFAT_FIRST_CLUSTER);
	ent_idx = CLUSTER_TO_BITMAP_ENT(clu);
	clu_base = BITMAP_ENT_TO_CLUSTER(ent_idx & ~(BITS_PER_BYTE_MASK));
	clu_mask = IGNORED_BITS_REMAINED(clu, clu_base);

	map_i = BITMAP_OFFSET_SECTOR_INDEX(sb, ent_idx);
	map_b = BITMAP_OFFSET_BYTE_IN_SECTOR(sb, ent_idx);

	for (i = EXFAT_FIRST_CLUSTER; i < sbi->num_clusters;
	     i += BITS_PER_BYTE) {
		k = *(sbi->vol_amap[map_i]->b_data + map_b);
		if (clu_mask > 0) {
			k |= clu_mask;
			clu_mask = 0;
		}
		if (k < 0xFF) {
			clu_free = clu_base + free_bit[k];
			if (clu_free < sbi->num_clusters)
				return clu_free;
		}
		clu_base += BITS_PER_BYTE;

		if (++map_b >= sb->s_blocksize ||
		    clu_base >= sbi->num_clusters) {
			if (++map_i >= sbi->map_sectors) {
				clu_base = EXFAT_FIRST_CLUSTER;
				map_i = 0;
			}
			map_b = 0;
		}
	}

	return EXFAT_EOF_CLUSTER;
}

int exfat_count_used_clusters(struct super_block *sb, unsigned int *ret_count)
{
	struct exfat_sb_info *sbi = EXFAT_SB(sb);
	unsigned int count = 0;
	unsigned int i, map_i = 0, map_b = 0;
	unsigned int total_clus = EXFAT_DATA_CLUSTER_COUNT(sbi);
	unsigned int last_mask = total_clus & BITS_PER_BYTE_MASK;
	unsigned char clu_bits;
	const unsigned char last_bit_mask[] = {0, 0b00000001, 0b00000011,
		0b00000111, 0b00001111, 0b00011111, 0b00111111, 0b01111111};

	total_clus &= ~last_mask;
	for (i = 0; i < total_clus; i += BITS_PER_BYTE) {
		clu_bits = *(sbi->vol_amap[map_i]->b_data + map_b);
		count += used_bit[clu_bits];
		if (++map_b >= (unsigned int)sb->s_blocksize) {
			map_i++;
			map_b = 0;
		}
	}

	if (last_mask) {
		clu_bits = *(sbi->vol_amap[map_i]->b_data + map_b);
		clu_bits &= last_bit_mask[last_mask];
		count += used_bit[clu_bits];
	}

	*ret_count = count;
	return 0;
}<|MERGE_RESOLUTION|>--- conflicted
+++ resolved
@@ -158,11 +158,7 @@
 	return 0;
 }
 
-<<<<<<< HEAD
-void exfat_clear_bitmap(struct inode *inode, unsigned int clu)
-=======
 void exfat_clear_bitmap(struct inode *inode, unsigned int clu, bool sync)
->>>>>>> 4bcf3b75
 {
 	int i, b;
 	unsigned int ent_idx;
