// SPDX-License-Identifier: GPL-2.0-or-later
/*
 *   Copyright (C) 2016 Namjae Jeon <linkinjeon@kernel.org>
 *   Copyright (C) 2018 Samsung Electronics Co., Ltd.
 */

#include <linux/slab.h>
#include "glob.h"

#include "auth.h"
#include "connection.h"
#include "smb_common.h"
#include "server.h"

static struct smb_version_values smb21_server_values = {
	.version_string = SMB21_VERSION_STRING,
	.protocol_id = SMB21_PROT_ID,
	.capabilities = SMB2_GLOBAL_CAP_LARGE_MTU,
	.max_read_size = SMB21_DEFAULT_IOSIZE,
	.max_write_size = SMB21_DEFAULT_IOSIZE,
	.max_trans_size = SMB21_DEFAULT_IOSIZE,
	.max_credits = SMB2_MAX_CREDITS,
	.large_lock_type = 0,
	.exclusive_lock_type = SMB2_LOCKFLAG_EXCLUSIVE,
	.shared_lock_type = SMB2_LOCKFLAG_SHARED,
	.unlock_lock_type = SMB2_LOCKFLAG_UNLOCK,
	.header_size = sizeof(struct smb2_hdr),
	.max_header_size = MAX_SMB2_HDR_SIZE,
	.read_rsp_size = sizeof(struct smb2_read_rsp) - 1,
	.lock_cmd = SMB2_LOCK,
	.cap_unix = 0,
	.cap_nt_find = SMB2_NT_FIND,
	.cap_large_files = SMB2_LARGE_FILES,
	.create_lease_size = sizeof(struct create_lease),
	.create_durable_size = sizeof(struct create_durable_rsp),
	.create_mxac_size = sizeof(struct create_mxac_rsp),
	.create_disk_id_size = sizeof(struct create_disk_id_rsp),
	.create_posix_size = sizeof(struct create_posix_rsp),
};

static struct smb_version_values smb30_server_values = {
	.version_string = SMB30_VERSION_STRING,
	.protocol_id = SMB30_PROT_ID,
	.capabilities = SMB2_GLOBAL_CAP_LARGE_MTU,
	.max_read_size = SMB3_DEFAULT_IOSIZE,
	.max_write_size = SMB3_DEFAULT_IOSIZE,
	.max_trans_size = SMB3_DEFAULT_TRANS_SIZE,
	.max_credits = SMB2_MAX_CREDITS,
	.large_lock_type = 0,
	.exclusive_lock_type = SMB2_LOCKFLAG_EXCLUSIVE,
	.shared_lock_type = SMB2_LOCKFLAG_SHARED,
	.unlock_lock_type = SMB2_LOCKFLAG_UNLOCK,
	.header_size = sizeof(struct smb2_hdr),
	.max_header_size = MAX_SMB2_HDR_SIZE,
	.read_rsp_size = sizeof(struct smb2_read_rsp) - 1,
	.lock_cmd = SMB2_LOCK,
	.cap_unix = 0,
	.cap_nt_find = SMB2_NT_FIND,
	.cap_large_files = SMB2_LARGE_FILES,
	.create_lease_size = sizeof(struct create_lease_v2),
	.create_durable_size = sizeof(struct create_durable_rsp),
	.create_durable_v2_size = sizeof(struct create_durable_v2_rsp),
	.create_mxac_size = sizeof(struct create_mxac_rsp),
	.create_disk_id_size = sizeof(struct create_disk_id_rsp),
	.create_posix_size = sizeof(struct create_posix_rsp),
};

static struct smb_version_values smb302_server_values = {
	.version_string = SMB302_VERSION_STRING,
	.protocol_id = SMB302_PROT_ID,
	.capabilities = SMB2_GLOBAL_CAP_LARGE_MTU,
	.max_read_size = SMB3_DEFAULT_IOSIZE,
	.max_write_size = SMB3_DEFAULT_IOSIZE,
	.max_trans_size = SMB3_DEFAULT_TRANS_SIZE,
	.max_credits = SMB2_MAX_CREDITS,
	.large_lock_type = 0,
	.exclusive_lock_type = SMB2_LOCKFLAG_EXCLUSIVE,
	.shared_lock_type = SMB2_LOCKFLAG_SHARED,
	.unlock_lock_type = SMB2_LOCKFLAG_UNLOCK,
	.header_size = sizeof(struct smb2_hdr),
	.max_header_size = MAX_SMB2_HDR_SIZE,
	.read_rsp_size = sizeof(struct smb2_read_rsp) - 1,
	.lock_cmd = SMB2_LOCK,
	.cap_unix = 0,
	.cap_nt_find = SMB2_NT_FIND,
	.cap_large_files = SMB2_LARGE_FILES,
	.create_lease_size = sizeof(struct create_lease_v2),
	.create_durable_size = sizeof(struct create_durable_rsp),
	.create_durable_v2_size = sizeof(struct create_durable_v2_rsp),
	.create_mxac_size = sizeof(struct create_mxac_rsp),
	.create_disk_id_size = sizeof(struct create_disk_id_rsp),
	.create_posix_size = sizeof(struct create_posix_rsp),
};

static struct smb_version_values smb311_server_values = {
	.version_string = SMB311_VERSION_STRING,
	.protocol_id = SMB311_PROT_ID,
	.capabilities = SMB2_GLOBAL_CAP_LARGE_MTU,
	.max_read_size = SMB3_DEFAULT_IOSIZE,
	.max_write_size = SMB3_DEFAULT_IOSIZE,
	.max_trans_size = SMB3_DEFAULT_TRANS_SIZE,
	.max_credits = SMB2_MAX_CREDITS,
	.large_lock_type = 0,
	.exclusive_lock_type = SMB2_LOCKFLAG_EXCLUSIVE,
	.shared_lock_type = SMB2_LOCKFLAG_SHARED,
	.unlock_lock_type = SMB2_LOCKFLAG_UNLOCK,
	.header_size = sizeof(struct smb2_hdr),
	.max_header_size = MAX_SMB2_HDR_SIZE,
	.read_rsp_size = sizeof(struct smb2_read_rsp) - 1,
	.lock_cmd = SMB2_LOCK,
	.cap_unix = 0,
	.cap_nt_find = SMB2_NT_FIND,
	.cap_large_files = SMB2_LARGE_FILES,
	.create_lease_size = sizeof(struct create_lease_v2),
	.create_durable_size = sizeof(struct create_durable_rsp),
	.create_durable_v2_size = sizeof(struct create_durable_v2_rsp),
	.create_mxac_size = sizeof(struct create_mxac_rsp),
	.create_disk_id_size = sizeof(struct create_disk_id_rsp),
	.create_posix_size = sizeof(struct create_posix_rsp),
};

static struct smb_version_ops smb2_0_server_ops = {
	.get_cmd_val		=	get_smb2_cmd_val,
	.init_rsp_hdr		=	init_smb2_rsp_hdr,
	.set_rsp_status		=	set_smb2_rsp_status,
	.allocate_rsp_buf       =       smb2_allocate_rsp_buf,
	.set_rsp_credits	=	smb2_set_rsp_credits,
	.check_user_session	=	smb2_check_user_session,
	.get_ksmbd_tcon		=	smb2_get_ksmbd_tcon,
	.is_sign_req		=	smb2_is_sign_req,
	.check_sign_req		=	smb2_check_sign_req,
	.set_sign_rsp		=	smb2_set_sign_rsp
};

static struct smb_version_ops smb3_0_server_ops = {
	.get_cmd_val		=	get_smb2_cmd_val,
	.init_rsp_hdr		=	init_smb2_rsp_hdr,
	.set_rsp_status		=	set_smb2_rsp_status,
	.allocate_rsp_buf       =       smb2_allocate_rsp_buf,
	.set_rsp_credits	=	smb2_set_rsp_credits,
	.check_user_session	=	smb2_check_user_session,
	.get_ksmbd_tcon		=	smb2_get_ksmbd_tcon,
	.is_sign_req		=	smb2_is_sign_req,
	.check_sign_req		=	smb3_check_sign_req,
	.set_sign_rsp		=	smb3_set_sign_rsp,
	.generate_signingkey	=	ksmbd_gen_smb30_signingkey,
	.generate_encryptionkey	=	ksmbd_gen_smb30_encryptionkey,
	.is_transform_hdr	=	smb3_is_transform_hdr,
	.decrypt_req		=	smb3_decrypt_req,
	.encrypt_resp		=	smb3_encrypt_resp
};

static struct smb_version_ops smb3_11_server_ops = {
	.get_cmd_val		=	get_smb2_cmd_val,
	.init_rsp_hdr		=	init_smb2_rsp_hdr,
	.set_rsp_status		=	set_smb2_rsp_status,
	.allocate_rsp_buf       =       smb2_allocate_rsp_buf,
	.set_rsp_credits	=	smb2_set_rsp_credits,
	.check_user_session	=	smb2_check_user_session,
	.get_ksmbd_tcon		=	smb2_get_ksmbd_tcon,
	.is_sign_req		=	smb2_is_sign_req,
	.check_sign_req		=	smb3_check_sign_req,
	.set_sign_rsp		=	smb3_set_sign_rsp,
	.generate_signingkey	=	ksmbd_gen_smb311_signingkey,
	.generate_encryptionkey	=	ksmbd_gen_smb311_encryptionkey,
	.is_transform_hdr	=	smb3_is_transform_hdr,
	.decrypt_req		=	smb3_decrypt_req,
	.encrypt_resp		=	smb3_encrypt_resp
};

static struct smb_version_cmds smb2_0_server_cmds[NUMBER_OF_SMB2_COMMANDS] = {
	[SMB2_NEGOTIATE_HE]	=	{ .proc = smb2_negotiate_request, },
	[SMB2_SESSION_SETUP_HE] =	{ .proc = smb2_sess_setup, },
	[SMB2_TREE_CONNECT_HE]  =	{ .proc = smb2_tree_connect,},
	[SMB2_TREE_DISCONNECT_HE]  =	{ .proc = smb2_tree_disconnect,},
	[SMB2_LOGOFF_HE]	=	{ .proc = smb2_session_logoff,},
	[SMB2_CREATE_HE]	=	{ .proc = smb2_open},
	[SMB2_QUERY_INFO_HE]	=	{ .proc = smb2_query_info},
	[SMB2_QUERY_DIRECTORY_HE] =	{ .proc = smb2_query_dir},
	[SMB2_CLOSE_HE]		=	{ .proc = smb2_close},
	[SMB2_ECHO_HE]		=	{ .proc = smb2_echo},
	[SMB2_SET_INFO_HE]      =       { .proc = smb2_set_info},
	[SMB2_READ_HE]		=	{ .proc = smb2_read},
	[SMB2_WRITE_HE]		=	{ .proc = smb2_write},
	[SMB2_FLUSH_HE]		=	{ .proc = smb2_flush},
	[SMB2_CANCEL_HE]	=	{ .proc = smb2_cancel},
	[SMB2_LOCK_HE]		=	{ .proc = smb2_lock},
	[SMB2_IOCTL_HE]		=	{ .proc = smb2_ioctl},
	[SMB2_OPLOCK_BREAK_HE]	=	{ .proc = smb2_oplock_break},
	[SMB2_CHANGE_NOTIFY_HE]	=	{ .proc = smb2_notify},
};

/**
 * init_smb2_1_server() - initialize a smb server connection with smb2.1
 *			command dispatcher
 * @conn:	connection instance
 */
void init_smb2_1_server(struct ksmbd_conn *conn)
{
	conn->vals = &smb21_server_values;
	conn->ops = &smb2_0_server_ops;
	conn->cmds = smb2_0_server_cmds;
	conn->max_cmds = ARRAY_SIZE(smb2_0_server_cmds);
<<<<<<< HEAD
	conn->max_credits = SMB2_MAX_CREDITS;
=======
>>>>>>> 754e0b0e
	conn->signing_algorithm = SIGNING_ALG_HMAC_SHA256_LE;

	if (server_conf.flags & KSMBD_GLOBAL_FLAG_SMB2_LEASES)
		conn->vals->capabilities |= SMB2_GLOBAL_CAP_LEASING;
}

/**
 * init_smb3_0_server() - initialize a smb server connection with smb3.0
 *			command dispatcher
 * @conn:	connection instance
 */
void init_smb3_0_server(struct ksmbd_conn *conn)
{
	conn->vals = &smb30_server_values;
	conn->ops = &smb3_0_server_ops;
	conn->cmds = smb2_0_server_cmds;
	conn->max_cmds = ARRAY_SIZE(smb2_0_server_cmds);
<<<<<<< HEAD
	conn->max_credits = SMB2_MAX_CREDITS;
=======
>>>>>>> 754e0b0e
	conn->signing_algorithm = SIGNING_ALG_AES_CMAC_LE;

	if (server_conf.flags & KSMBD_GLOBAL_FLAG_SMB2_LEASES)
		conn->vals->capabilities |= SMB2_GLOBAL_CAP_LEASING;

	if (server_conf.flags & KSMBD_GLOBAL_FLAG_SMB2_ENCRYPTION &&
	    conn->cli_cap & SMB2_GLOBAL_CAP_ENCRYPTION)
		conn->vals->capabilities |= SMB2_GLOBAL_CAP_ENCRYPTION;

	if (server_conf.flags & KSMBD_GLOBAL_FLAG_SMB3_MULTICHANNEL)
		conn->vals->capabilities |= SMB2_GLOBAL_CAP_MULTI_CHANNEL;
}

/**
 * init_smb3_02_server() - initialize a smb server connection with smb3.02
 *			command dispatcher
 * @conn:	connection instance
 */
void init_smb3_02_server(struct ksmbd_conn *conn)
{
	conn->vals = &smb302_server_values;
	conn->ops = &smb3_0_server_ops;
	conn->cmds = smb2_0_server_cmds;
	conn->max_cmds = ARRAY_SIZE(smb2_0_server_cmds);
<<<<<<< HEAD
	conn->max_credits = SMB2_MAX_CREDITS;
=======
>>>>>>> 754e0b0e
	conn->signing_algorithm = SIGNING_ALG_AES_CMAC_LE;

	if (server_conf.flags & KSMBD_GLOBAL_FLAG_SMB2_LEASES)
		conn->vals->capabilities |= SMB2_GLOBAL_CAP_LEASING;

	if (server_conf.flags & KSMBD_GLOBAL_FLAG_SMB2_ENCRYPTION &&
	    conn->cli_cap & SMB2_GLOBAL_CAP_ENCRYPTION)
		conn->vals->capabilities |= SMB2_GLOBAL_CAP_ENCRYPTION;

	if (server_conf.flags & KSMBD_GLOBAL_FLAG_SMB3_MULTICHANNEL)
		conn->vals->capabilities |= SMB2_GLOBAL_CAP_MULTI_CHANNEL;
}

/**
 * init_smb3_11_server() - initialize a smb server connection with smb3.11
 *			command dispatcher
 * @conn:	connection instance
 */
int init_smb3_11_server(struct ksmbd_conn *conn)
{
	conn->vals = &smb311_server_values;
	conn->ops = &smb3_11_server_ops;
	conn->cmds = smb2_0_server_cmds;
	conn->max_cmds = ARRAY_SIZE(smb2_0_server_cmds);
<<<<<<< HEAD
	conn->max_credits = SMB2_MAX_CREDITS;
=======
>>>>>>> 754e0b0e
	conn->signing_algorithm = SIGNING_ALG_AES_CMAC_LE;

	if (server_conf.flags & KSMBD_GLOBAL_FLAG_SMB2_LEASES)
		conn->vals->capabilities |= SMB2_GLOBAL_CAP_LEASING;

	if (server_conf.flags & KSMBD_GLOBAL_FLAG_SMB3_MULTICHANNEL)
		conn->vals->capabilities |= SMB2_GLOBAL_CAP_MULTI_CHANNEL;

	INIT_LIST_HEAD(&conn->preauth_sess_table);
	return 0;
}

void init_smb2_max_read_size(unsigned int sz)
{
	sz = clamp_val(sz, SMB3_MIN_IOSIZE, SMB3_MAX_IOSIZE);
	smb21_server_values.max_read_size = sz;
	smb30_server_values.max_read_size = sz;
	smb302_server_values.max_read_size = sz;
	smb311_server_values.max_read_size = sz;
}

void init_smb2_max_write_size(unsigned int sz)
{
	sz = clamp_val(sz, SMB3_MIN_IOSIZE, SMB3_MAX_IOSIZE);
	smb21_server_values.max_write_size = sz;
	smb30_server_values.max_write_size = sz;
	smb302_server_values.max_write_size = sz;
	smb311_server_values.max_write_size = sz;
}

void init_smb2_max_trans_size(unsigned int sz)
{
	sz = clamp_val(sz, SMB3_MIN_IOSIZE, SMB3_MAX_IOSIZE);
	smb21_server_values.max_trans_size = sz;
	smb30_server_values.max_trans_size = sz;
	smb302_server_values.max_trans_size = sz;
	smb311_server_values.max_trans_size = sz;
}

void init_smb2_max_credits(unsigned int sz)
{
	smb21_server_values.max_credits = sz;
	smb30_server_values.max_credits = sz;
	smb302_server_values.max_credits = sz;
	smb311_server_values.max_credits = sz;
}<|MERGE_RESOLUTION|>--- conflicted
+++ resolved
@@ -201,10 +201,6 @@
 	conn->ops = &smb2_0_server_ops;
 	conn->cmds = smb2_0_server_cmds;
 	conn->max_cmds = ARRAY_SIZE(smb2_0_server_cmds);
-<<<<<<< HEAD
-	conn->max_credits = SMB2_MAX_CREDITS;
-=======
->>>>>>> 754e0b0e
 	conn->signing_algorithm = SIGNING_ALG_HMAC_SHA256_LE;
 
 	if (server_conf.flags & KSMBD_GLOBAL_FLAG_SMB2_LEASES)
@@ -222,10 +218,6 @@
 	conn->ops = &smb3_0_server_ops;
 	conn->cmds = smb2_0_server_cmds;
 	conn->max_cmds = ARRAY_SIZE(smb2_0_server_cmds);
-<<<<<<< HEAD
-	conn->max_credits = SMB2_MAX_CREDITS;
-=======
->>>>>>> 754e0b0e
 	conn->signing_algorithm = SIGNING_ALG_AES_CMAC_LE;
 
 	if (server_conf.flags & KSMBD_GLOBAL_FLAG_SMB2_LEASES)
@@ -250,10 +242,6 @@
 	conn->ops = &smb3_0_server_ops;
 	conn->cmds = smb2_0_server_cmds;
 	conn->max_cmds = ARRAY_SIZE(smb2_0_server_cmds);
-<<<<<<< HEAD
-	conn->max_credits = SMB2_MAX_CREDITS;
-=======
->>>>>>> 754e0b0e
 	conn->signing_algorithm = SIGNING_ALG_AES_CMAC_LE;
 
 	if (server_conf.flags & KSMBD_GLOBAL_FLAG_SMB2_LEASES)
@@ -278,10 +266,6 @@
 	conn->ops = &smb3_11_server_ops;
 	conn->cmds = smb2_0_server_cmds;
 	conn->max_cmds = ARRAY_SIZE(smb2_0_server_cmds);
-<<<<<<< HEAD
-	conn->max_credits = SMB2_MAX_CREDITS;
-=======
->>>>>>> 754e0b0e
 	conn->signing_algorithm = SIGNING_ALG_AES_CMAC_LE;
 
 	if (server_conf.flags & KSMBD_GLOBAL_FLAG_SMB2_LEASES)
