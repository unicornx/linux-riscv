// SPDX-License-Identifier: GPL-2.0
/*
 * File operations for Coda.
 * Original version: (C) 1996 Peter Braam 
 * Rewritten for Linux 2.1: (C) 1997 Carnegie Mellon University
 *
 * Carnegie Mellon encourages users of this code to contribute improvements
 * to the Coda project. Contact Peter Braam <coda@cs.cmu.edu>.
 */

#include <linux/types.h>
#include <linux/kernel.h>
#include <linux/time.h>
#include <linux/file.h>
#include <linux/fs.h>
#include <linux/stat.h>
#include <linux/cred.h>
#include <linux/errno.h>
#include <linux/spinlock.h>
#include <linux/string.h>
#include <linux/slab.h>
#include <linux/uaccess.h>
#include <linux/uio.h>

#include <linux/coda.h>
#include "coda_psdev.h"
#include "coda_linux.h"
#include "coda_int.h"

struct coda_vm_ops {
	atomic_t refcnt;
	struct file *coda_file;
	const struct vm_operations_struct *host_vm_ops;
	struct vm_operations_struct vm_ops;
};

static ssize_t
coda_file_read_iter(struct kiocb *iocb, struct iov_iter *to)
{
	struct file *coda_file = iocb->ki_filp;
	struct inode *coda_inode = file_inode(coda_file);
	struct coda_file_info *cfi = coda_ftoc(coda_file);
	loff_t ki_pos = iocb->ki_pos;
	size_t count = iov_iter_count(to);
	ssize_t ret;

	ret = venus_access_intent(coda_inode->i_sb, coda_i2f(coda_inode),
				  &cfi->cfi_access_intent,
				  count, ki_pos, CODA_ACCESS_TYPE_READ);
	if (ret)
		goto finish_read;

	ret = vfs_iter_read(cfi->cfi_container, to, &iocb->ki_pos, 0);

finish_read:
	venus_access_intent(coda_inode->i_sb, coda_i2f(coda_inode),
			    &cfi->cfi_access_intent,
			    count, ki_pos, CODA_ACCESS_TYPE_READ_FINISH);
	return ret;
}

static ssize_t
coda_file_write_iter(struct kiocb *iocb, struct iov_iter *to)
{
	struct file *coda_file = iocb->ki_filp;
	struct inode *coda_inode = file_inode(coda_file);
	struct coda_file_info *cfi = coda_ftoc(coda_file);
	struct file *host_file = cfi->cfi_container;
	loff_t ki_pos = iocb->ki_pos;
	size_t count = iov_iter_count(to);
	ssize_t ret;

	ret = venus_access_intent(coda_inode->i_sb, coda_i2f(coda_inode),
				  &cfi->cfi_access_intent,
				  count, ki_pos, CODA_ACCESS_TYPE_WRITE);
	if (ret)
		goto finish_write;

	file_start_write(host_file);
	inode_lock(coda_inode);
	ret = vfs_iter_write(cfi->cfi_container, to, &iocb->ki_pos, 0);
	coda_inode->i_size = file_inode(host_file)->i_size;
	coda_inode->i_blocks = (coda_inode->i_size + 511) >> 9;
	coda_inode->i_mtime = coda_inode->i_ctime = current_time(coda_inode);
	inode_unlock(coda_inode);
	file_end_write(host_file);

finish_write:
	venus_access_intent(coda_inode->i_sb, coda_i2f(coda_inode),
			    &cfi->cfi_access_intent,
			    count, ki_pos, CODA_ACCESS_TYPE_WRITE_FINISH);
	return ret;
}

static void
coda_vm_open(struct vm_area_struct *vma)
{
	struct coda_vm_ops *cvm_ops =
		container_of(vma->vm_ops, struct coda_vm_ops, vm_ops);

	atomic_inc(&cvm_ops->refcnt);

	if (cvm_ops->host_vm_ops && cvm_ops->host_vm_ops->open)
		cvm_ops->host_vm_ops->open(vma);
}

static void
coda_vm_close(struct vm_area_struct *vma)
{
	struct coda_vm_ops *cvm_ops =
		container_of(vma->vm_ops, struct coda_vm_ops, vm_ops);

	if (cvm_ops->host_vm_ops && cvm_ops->host_vm_ops->close)
		cvm_ops->host_vm_ops->close(vma);

	if (atomic_dec_and_test(&cvm_ops->refcnt)) {
		vma->vm_ops = cvm_ops->host_vm_ops;
		fput(cvm_ops->coda_file);
		kfree(cvm_ops);
	}
}

static int
coda_file_mmap(struct file *coda_file, struct vm_area_struct *vma)
{
	struct inode *coda_inode = file_inode(coda_file);
	struct coda_file_info *cfi = coda_ftoc(coda_file);
	struct file *host_file = cfi->cfi_container;
	struct inode *host_inode = file_inode(host_file);
	struct coda_inode_info *cii;
<<<<<<< HEAD
	struct file *host_file;
	struct inode *coda_inode, *host_inode;
	struct coda_vm_ops *cvm_ops;
	int ret;

	cfi = CODA_FTOC(coda_file);
	BUG_ON(!cfi || cfi->cfi_magic != CODA_MAGIC);
	host_file = cfi->cfi_container;
=======
	struct coda_vm_ops *cvm_ops;
	loff_t ppos;
	size_t count;
	int ret;
>>>>>>> f7688b48

	if (!host_file->f_op->mmap)
		return -ENODEV;

	if (WARN_ON(coda_file != vma->vm_file))
		return -EIO;

<<<<<<< HEAD
	cvm_ops = kmalloc(sizeof(struct coda_vm_ops), GFP_KERNEL);
	if (!cvm_ops)
		return -ENOMEM;

	coda_inode = file_inode(coda_file);
	host_inode = file_inode(host_file);
=======
	count = vma->vm_end - vma->vm_start;
	ppos = vma->vm_pgoff * PAGE_SIZE;

	ret = venus_access_intent(coda_inode->i_sb, coda_i2f(coda_inode),
				  &cfi->cfi_access_intent,
				  count, ppos, CODA_ACCESS_TYPE_MMAP);
	if (ret)
		return ret;

	cvm_ops = kmalloc(sizeof(struct coda_vm_ops), GFP_KERNEL);
	if (!cvm_ops)
		return -ENOMEM;
>>>>>>> f7688b48

	cii = ITOC(coda_inode);
	spin_lock(&cii->c_lock);
	coda_file->f_mapping = host_file->f_mapping;
	if (coda_inode->i_mapping == &coda_inode->i_data)
		coda_inode->i_mapping = host_inode->i_mapping;

	/* only allow additional mmaps as long as userspace isn't changing
	 * the container file on us! */
	else if (coda_inode->i_mapping != host_inode->i_mapping) {
		spin_unlock(&cii->c_lock);
		kfree(cvm_ops);
		return -EBUSY;
	}

	/* keep track of how often the coda_inode/host_file has been mmapped */
	cii->c_mapcount++;
	cfi->cfi_mapcount++;
	spin_unlock(&cii->c_lock);

	vma->vm_file = get_file(host_file);
	ret = call_mmap(vma->vm_file, vma);

	if (ret) {
		/* if call_mmap fails, our caller will put coda_file so we
		 * should drop the reference to the host_file that we got.
		 */
		fput(host_file);
		kfree(cvm_ops);
	} else {
		/* here we add redirects for the open/close vm_operations */
		cvm_ops->host_vm_ops = vma->vm_ops;
		if (vma->vm_ops)
			cvm_ops->vm_ops = *vma->vm_ops;

		cvm_ops->vm_ops.open = coda_vm_open;
		cvm_ops->vm_ops.close = coda_vm_close;
		cvm_ops->coda_file = coda_file;
		atomic_set(&cvm_ops->refcnt, 1);

		vma->vm_ops = &cvm_ops->vm_ops;
	}
	return ret;
}

int coda_open(struct inode *coda_inode, struct file *coda_file)
{
	struct file *host_file = NULL;
	int error;
	unsigned short flags = coda_file->f_flags & (~O_EXCL);
	unsigned short coda_flags = coda_flags_to_cflags(flags);
	struct coda_file_info *cfi;

	cfi = kmalloc(sizeof(struct coda_file_info), GFP_KERNEL);
	if (!cfi)
		return -ENOMEM;

	error = venus_open(coda_inode->i_sb, coda_i2f(coda_inode), coda_flags,
			   &host_file);
	if (!host_file)
		error = -EIO;

	if (error) {
		kfree(cfi);
		return error;
	}

	host_file->f_flags |= coda_file->f_flags & (O_APPEND | O_SYNC);

	cfi->cfi_magic = CODA_MAGIC;
	cfi->cfi_mapcount = 0;
	cfi->cfi_container = host_file;
	/* assume access intents are supported unless we hear otherwise */
	cfi->cfi_access_intent = true;

	BUG_ON(coda_file->private_data != NULL);
	coda_file->private_data = cfi;
	return 0;
}

int coda_release(struct inode *coda_inode, struct file *coda_file)
{
	unsigned short flags = (coda_file->f_flags) & (~O_EXCL);
	unsigned short coda_flags = coda_flags_to_cflags(flags);
	struct coda_file_info *cfi;
	struct coda_inode_info *cii;
	struct inode *host_inode;
	int err;

	cfi = coda_ftoc(coda_file);

	err = venus_close(coda_inode->i_sb, coda_i2f(coda_inode),
			  coda_flags, coda_file->f_cred->fsuid);

	host_inode = file_inode(cfi->cfi_container);
	cii = ITOC(coda_inode);

	/* did we mmap this file? */
	spin_lock(&cii->c_lock);
	if (coda_inode->i_mapping == &host_inode->i_data) {
		cii->c_mapcount -= cfi->cfi_mapcount;
		if (!cii->c_mapcount)
			coda_inode->i_mapping = &coda_inode->i_data;
	}
	spin_unlock(&cii->c_lock);

	fput(cfi->cfi_container);
	kfree(coda_file->private_data);
	coda_file->private_data = NULL;

	/* VFS fput ignores the return value from file_operations->release, so
	 * there is no use returning an error here */
	return 0;
}

int coda_fsync(struct file *coda_file, loff_t start, loff_t end, int datasync)
{
	struct file *host_file;
	struct inode *coda_inode = file_inode(coda_file);
	struct coda_file_info *cfi;
	int err;

	if (!(S_ISREG(coda_inode->i_mode) || S_ISDIR(coda_inode->i_mode) ||
	      S_ISLNK(coda_inode->i_mode)))
		return -EINVAL;

	err = filemap_write_and_wait_range(coda_inode->i_mapping, start, end);
	if (err)
		return err;
	inode_lock(coda_inode);

	cfi = coda_ftoc(coda_file);
	host_file = cfi->cfi_container;

	err = vfs_fsync(host_file, datasync);
	if (!err && !datasync)
		err = venus_fsync(coda_inode->i_sb, coda_i2f(coda_inode));
	inode_unlock(coda_inode);

	return err;
}

const struct file_operations coda_file_operations = {
	.llseek		= generic_file_llseek,
	.read_iter	= coda_file_read_iter,
	.write_iter	= coda_file_write_iter,
	.mmap		= coda_file_mmap,
	.open		= coda_open,
	.release	= coda_release,
	.fsync		= coda_fsync,
	.splice_read	= generic_file_splice_read,
};<|MERGE_RESOLUTION|>--- conflicted
+++ resolved
@@ -128,21 +128,10 @@
 	struct file *host_file = cfi->cfi_container;
 	struct inode *host_inode = file_inode(host_file);
 	struct coda_inode_info *cii;
-<<<<<<< HEAD
-	struct file *host_file;
-	struct inode *coda_inode, *host_inode;
-	struct coda_vm_ops *cvm_ops;
-	int ret;
-
-	cfi = CODA_FTOC(coda_file);
-	BUG_ON(!cfi || cfi->cfi_magic != CODA_MAGIC);
-	host_file = cfi->cfi_container;
-=======
 	struct coda_vm_ops *cvm_ops;
 	loff_t ppos;
 	size_t count;
 	int ret;
->>>>>>> f7688b48
 
 	if (!host_file->f_op->mmap)
 		return -ENODEV;
@@ -150,14 +139,6 @@
 	if (WARN_ON(coda_file != vma->vm_file))
 		return -EIO;
 
-<<<<<<< HEAD
-	cvm_ops = kmalloc(sizeof(struct coda_vm_ops), GFP_KERNEL);
-	if (!cvm_ops)
-		return -ENOMEM;
-
-	coda_inode = file_inode(coda_file);
-	host_inode = file_inode(host_file);
-=======
 	count = vma->vm_end - vma->vm_start;
 	ppos = vma->vm_pgoff * PAGE_SIZE;
 
@@ -170,7 +151,6 @@
 	cvm_ops = kmalloc(sizeof(struct coda_vm_ops), GFP_KERNEL);
 	if (!cvm_ops)
 		return -ENOMEM;
->>>>>>> f7688b48
 
 	cii = ITOC(coda_inode);
 	spin_lock(&cii->c_lock);
