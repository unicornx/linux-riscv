--- conflicted
+++ resolved
@@ -102,11 +102,7 @@
 	struct tcf_chain *goto_ch = NULL;
 	struct tcf_connmark_info *ci;
 	struct tc_connmark *parm;
-<<<<<<< HEAD
-	int ret = 0;
-=======
 	int ret = 0, err;
->>>>>>> f7688b48
 	u32 index;
 
 	if (!nla)
