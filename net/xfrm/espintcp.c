// SPDX-License-Identifier: GPL-2.0
#include <net/tcp.h>
#include <net/strparser.h>
#include <net/xfrm.h>
#include <net/esp.h>
#include <net/espintcp.h>
#include <linux/skmsg.h>
#include <net/inet_common.h>
#if IS_ENABLED(CONFIG_IPV6)
#include <net/ipv6_stubs.h>
#endif

static void handle_nonesp(struct espintcp_ctx *ctx, struct sk_buff *skb,
			  struct sock *sk)
{
	if (atomic_read(&sk->sk_rmem_alloc) >= sk->sk_rcvbuf ||
	    !sk_rmem_schedule(sk, skb, skb->truesize)) {
		XFRM_INC_STATS(sock_net(sk), LINUX_MIB_XFRMINERROR);
		kfree_skb(skb);
		return;
	}

	skb_set_owner_r(skb, sk);

	memset(skb->cb, 0, sizeof(skb->cb));
	skb_queue_tail(&ctx->ike_queue, skb);
	ctx->saved_data_ready(sk);
}

static void handle_esp(struct sk_buff *skb, struct sock *sk)
{
	skb_reset_transport_header(skb);
	memset(skb->cb, 0, sizeof(skb->cb));

	rcu_read_lock();
	skb->dev = dev_get_by_index_rcu(sock_net(sk), skb->skb_iif);
	local_bh_disable();
#if IS_ENABLED(CONFIG_IPV6)
	if (sk->sk_family == AF_INET6)
		ipv6_stub->xfrm6_rcv_encap(skb, IPPROTO_ESP, 0, TCP_ENCAP_ESPINTCP);
	else
#endif
		xfrm4_rcv_encap(skb, IPPROTO_ESP, 0, TCP_ENCAP_ESPINTCP);
	local_bh_enable();
	rcu_read_unlock();
}

static void espintcp_rcv(struct strparser *strp, struct sk_buff *skb)
{
	struct espintcp_ctx *ctx = container_of(strp, struct espintcp_ctx,
						strp);
	struct strp_msg *rxm = strp_msg(skb);
	int len = rxm->full_len - 2;
	u32 nonesp_marker;
	int err;

	/* keepalive packet? */
	if (unlikely(len == 1)) {
		u8 data;

		err = skb_copy_bits(skb, rxm->offset + 2, &data, 1);
		if (err < 0) {
<<<<<<< HEAD
=======
			XFRM_INC_STATS(sock_net(strp->sk), LINUX_MIB_XFRMINHDRERROR);
>>>>>>> ad8c735b
			kfree_skb(skb);
			return;
		}

		if (data == 0xff) {
			kfree_skb(skb);
			return;
		}
	}

	/* drop other short messages */
	if (unlikely(len <= sizeof(nonesp_marker))) {
<<<<<<< HEAD
=======
		XFRM_INC_STATS(sock_net(strp->sk), LINUX_MIB_XFRMINHDRERROR);
>>>>>>> ad8c735b
		kfree_skb(skb);
		return;
	}

	err = skb_copy_bits(skb, rxm->offset + 2, &nonesp_marker,
			    sizeof(nonesp_marker));
	if (err < 0) {
		XFRM_INC_STATS(sock_net(strp->sk), LINUX_MIB_XFRMINHDRERROR);
		kfree_skb(skb);
		return;
	}

	/* remove header, leave non-ESP marker/SPI */
	if (!__pskb_pull(skb, rxm->offset + 2)) {
		XFRM_INC_STATS(sock_net(strp->sk), LINUX_MIB_XFRMINERROR);
		kfree_skb(skb);
		return;
	}

	if (pskb_trim(skb, rxm->full_len - 2) != 0) {
		XFRM_INC_STATS(sock_net(strp->sk), LINUX_MIB_XFRMINERROR);
		kfree_skb(skb);
		return;
	}

	if (nonesp_marker == 0)
		handle_nonesp(ctx, skb, strp->sk);
	else
		handle_esp(skb, strp->sk);
}

static int espintcp_parse(struct strparser *strp, struct sk_buff *skb)
{
	struct strp_msg *rxm = strp_msg(skb);
	__be16 blen;
	u16 len;
	int err;

	if (skb->len < rxm->offset + 2)
		return 0;

	err = skb_copy_bits(skb, rxm->offset, &blen, sizeof(blen));
	if (err < 0)
		return err;

	len = be16_to_cpu(blen);
	if (len < 2)
		return -EINVAL;

	return len;
}

static int espintcp_recvmsg(struct sock *sk, struct msghdr *msg, size_t len,
			    int nonblock, int flags, int *addr_len)
{
	struct espintcp_ctx *ctx = espintcp_getctx(sk);
	struct sk_buff *skb;
	int err = 0;
	int copied;
	int off = 0;

	flags |= nonblock ? MSG_DONTWAIT : 0;

	skb = __skb_recv_datagram(sk, &ctx->ike_queue, flags, &off, &err);
	if (!skb) {
		if (err == -EAGAIN && sk->sk_shutdown & RCV_SHUTDOWN)
			return 0;
		return err;
	}

	copied = len;
	if (copied > skb->len)
		copied = skb->len;
	else if (copied < skb->len)
		msg->msg_flags |= MSG_TRUNC;

	err = skb_copy_datagram_msg(skb, 0, msg, copied);
	if (unlikely(err)) {
		kfree_skb(skb);
		return err;
	}

	if (flags & MSG_TRUNC)
		copied = skb->len;
	kfree_skb(skb);
	return copied;
}

int espintcp_queue_out(struct sock *sk, struct sk_buff *skb)
{
	struct espintcp_ctx *ctx = espintcp_getctx(sk);

	if (skb_queue_len(&ctx->out_queue) >= netdev_max_backlog)
		return -ENOBUFS;

	__skb_queue_tail(&ctx->out_queue, skb);

	return 0;
}
EXPORT_SYMBOL_GPL(espintcp_queue_out);

/* espintcp length field is 2B and length includes the length field's size */
#define MAX_ESPINTCP_MSG (((1 << 16) - 1) - 2)

static int espintcp_sendskb_locked(struct sock *sk, struct espintcp_msg *emsg,
				   int flags)
{
	do {
		int ret;

		ret = skb_send_sock_locked(sk, emsg->skb,
					   emsg->offset, emsg->len);
		if (ret < 0)
			return ret;

		emsg->len -= ret;
		emsg->offset += ret;
	} while (emsg->len > 0);

	kfree_skb(emsg->skb);
	memset(emsg, 0, sizeof(*emsg));

	return 0;
}

static int espintcp_sendskmsg_locked(struct sock *sk,
				     struct espintcp_msg *emsg, int flags)
{
	struct sk_msg *skmsg = &emsg->skmsg;
	struct scatterlist *sg;
	int done = 0;
	int ret;

	flags |= MSG_SENDPAGE_NOTLAST;
	sg = &skmsg->sg.data[skmsg->sg.start];
	do {
		size_t size = sg->length - emsg->offset;
		int offset = sg->offset + emsg->offset;
		struct page *p;

		emsg->offset = 0;

		if (sg_is_last(sg))
			flags &= ~MSG_SENDPAGE_NOTLAST;

		p = sg_page(sg);
retry:
		ret = do_tcp_sendpages(sk, p, offset, size, flags);
		if (ret < 0) {
			emsg->offset = offset - sg->offset;
			skmsg->sg.start += done;
			return ret;
		}

		if (ret != size) {
			offset += ret;
			size -= ret;
			goto retry;
		}

		done++;
		put_page(p);
		sk_mem_uncharge(sk, sg->length);
		sg = sg_next(sg);
	} while (sg);

	memset(emsg, 0, sizeof(*emsg));

	return 0;
}

static int espintcp_push_msgs(struct sock *sk, int flags)
{
	struct espintcp_ctx *ctx = espintcp_getctx(sk);
	struct espintcp_msg *emsg = &ctx->partial;
	int err;

	if (!emsg->len)
		return 0;

	if (ctx->tx_running)
		return -EAGAIN;
	ctx->tx_running = 1;

	if (emsg->skb)
		err = espintcp_sendskb_locked(sk, emsg, flags);
	else
		err = espintcp_sendskmsg_locked(sk, emsg, flags);
	if (err == -EAGAIN) {
		ctx->tx_running = 0;
		return flags & MSG_DONTWAIT ? -EAGAIN : 0;
	}
	if (!err)
		memset(emsg, 0, sizeof(*emsg));

	ctx->tx_running = 0;

	return err;
}

int espintcp_push_skb(struct sock *sk, struct sk_buff *skb)
{
	struct espintcp_ctx *ctx = espintcp_getctx(sk);
	struct espintcp_msg *emsg = &ctx->partial;
	unsigned int len;
	int offset;

	if (sk->sk_state != TCP_ESTABLISHED) {
		kfree_skb(skb);
		return -ECONNRESET;
	}

	offset = skb_transport_offset(skb);
	len = skb->len - offset;

	espintcp_push_msgs(sk, 0);

	if (emsg->len) {
		kfree_skb(skb);
		return -ENOBUFS;
	}

	skb_set_owner_w(skb, sk);

	emsg->offset = offset;
	emsg->len = len;
	emsg->skb = skb;

	espintcp_push_msgs(sk, 0);

	return 0;
}
EXPORT_SYMBOL_GPL(espintcp_push_skb);

static int espintcp_sendmsg(struct sock *sk, struct msghdr *msg, size_t size)
{
	long timeo = sock_sndtimeo(sk, msg->msg_flags & MSG_DONTWAIT);
	struct espintcp_ctx *ctx = espintcp_getctx(sk);
	struct espintcp_msg *emsg = &ctx->partial;
	struct iov_iter pfx_iter;
	struct kvec pfx_iov = {};
	size_t msglen = size + 2;
	char buf[2] = {0};
	int err, end;

	if (msg->msg_flags & ~MSG_DONTWAIT)
		return -EOPNOTSUPP;

	if (size > MAX_ESPINTCP_MSG)
		return -EMSGSIZE;

	if (msg->msg_controllen)
		return -EOPNOTSUPP;

	lock_sock(sk);

	err = espintcp_push_msgs(sk, msg->msg_flags & MSG_DONTWAIT);
	if (err < 0) {
		if (err != -EAGAIN || !(msg->msg_flags & MSG_DONTWAIT))
			err = -ENOBUFS;
		goto unlock;
	}

	sk_msg_init(&emsg->skmsg);
	while (1) {
		/* only -ENOMEM is possible since we don't coalesce */
		err = sk_msg_alloc(sk, &emsg->skmsg, msglen, 0);
		if (!err)
			break;

		err = sk_stream_wait_memory(sk, &timeo);
		if (err)
			goto fail;
	}

	*((__be16 *)buf) = cpu_to_be16(msglen);
	pfx_iov.iov_base = buf;
	pfx_iov.iov_len = sizeof(buf);
	iov_iter_kvec(&pfx_iter, WRITE, &pfx_iov, 1, pfx_iov.iov_len);

	err = sk_msg_memcopy_from_iter(sk, &pfx_iter, &emsg->skmsg,
				       pfx_iov.iov_len);
	if (err < 0)
		goto fail;

	err = sk_msg_memcopy_from_iter(sk, &msg->msg_iter, &emsg->skmsg, size);
	if (err < 0)
		goto fail;

	end = emsg->skmsg.sg.end;
	emsg->len = size;
	sk_msg_iter_var_prev(end);
	sg_mark_end(sk_msg_elem(&emsg->skmsg, end));

	tcp_rate_check_app_limited(sk);

	err = espintcp_push_msgs(sk, msg->msg_flags & MSG_DONTWAIT);
	/* this message could be partially sent, keep it */

	release_sock(sk);

	return size;

fail:
	sk_msg_free(sk, &emsg->skmsg);
	memset(emsg, 0, sizeof(*emsg));
unlock:
	release_sock(sk);
	return err;
}

static struct proto espintcp_prot __ro_after_init;
static struct proto_ops espintcp_ops __ro_after_init;
static struct proto espintcp6_prot;
static struct proto_ops espintcp6_ops;
static DEFINE_MUTEX(tcpv6_prot_mutex);

static void espintcp_data_ready(struct sock *sk)
{
	struct espintcp_ctx *ctx = espintcp_getctx(sk);

	strp_data_ready(&ctx->strp);
}

static void espintcp_tx_work(struct work_struct *work)
{
	struct espintcp_ctx *ctx = container_of(work,
						struct espintcp_ctx, work);
	struct sock *sk = ctx->strp.sk;

	lock_sock(sk);
	if (!ctx->tx_running)
		espintcp_push_msgs(sk, 0);
	release_sock(sk);
}

static void espintcp_write_space(struct sock *sk)
{
	struct espintcp_ctx *ctx = espintcp_getctx(sk);

	schedule_work(&ctx->work);
	ctx->saved_write_space(sk);
}

static void espintcp_destruct(struct sock *sk)
{
	struct espintcp_ctx *ctx = espintcp_getctx(sk);

	ctx->saved_destruct(sk);
	kfree(ctx);
}

bool tcp_is_ulp_esp(struct sock *sk)
{
	return sk->sk_prot == &espintcp_prot || sk->sk_prot == &espintcp6_prot;
}
EXPORT_SYMBOL_GPL(tcp_is_ulp_esp);

static void build_protos(struct proto *espintcp_prot,
			 struct proto_ops *espintcp_ops,
			 const struct proto *orig_prot,
			 const struct proto_ops *orig_ops);
static int espintcp_init_sk(struct sock *sk)
{
	struct inet_connection_sock *icsk = inet_csk(sk);
	struct strp_callbacks cb = {
		.rcv_msg = espintcp_rcv,
		.parse_msg = espintcp_parse,
	};
	struct espintcp_ctx *ctx;
	int err;

	/* sockmap is not compatible with espintcp */
	if (sk->sk_user_data)
		return -EBUSY;

	ctx = kzalloc(sizeof(*ctx), GFP_KERNEL);
	if (!ctx)
		return -ENOMEM;

	err = strp_init(&ctx->strp, sk, &cb);
	if (err)
		goto free;

	__sk_dst_reset(sk);

	strp_check_rcv(&ctx->strp);
	skb_queue_head_init(&ctx->ike_queue);
	skb_queue_head_init(&ctx->out_queue);

	if (sk->sk_family == AF_INET) {
		sk->sk_prot = &espintcp_prot;
		sk->sk_socket->ops = &espintcp_ops;
	} else {
		mutex_lock(&tcpv6_prot_mutex);
		if (!espintcp6_prot.recvmsg)
			build_protos(&espintcp6_prot, &espintcp6_ops, sk->sk_prot, sk->sk_socket->ops);
		mutex_unlock(&tcpv6_prot_mutex);

		sk->sk_prot = &espintcp6_prot;
		sk->sk_socket->ops = &espintcp6_ops;
	}
	ctx->saved_data_ready = sk->sk_data_ready;
	ctx->saved_write_space = sk->sk_write_space;
	ctx->saved_destruct = sk->sk_destruct;
	sk->sk_data_ready = espintcp_data_ready;
	sk->sk_write_space = espintcp_write_space;
	sk->sk_destruct = espintcp_destruct;
	rcu_assign_pointer(icsk->icsk_ulp_data, ctx);
	INIT_WORK(&ctx->work, espintcp_tx_work);

	/* avoid using task_frag */
	sk->sk_allocation = GFP_ATOMIC;

	return 0;

free:
	kfree(ctx);
	return err;
}

static void espintcp_release(struct sock *sk)
{
	struct espintcp_ctx *ctx = espintcp_getctx(sk);
	struct sk_buff_head queue;
	struct sk_buff *skb;

	__skb_queue_head_init(&queue);
	skb_queue_splice_init(&ctx->out_queue, &queue);

	while ((skb = __skb_dequeue(&queue)))
		espintcp_push_skb(sk, skb);

	tcp_release_cb(sk);
}

static void espintcp_close(struct sock *sk, long timeout)
{
	struct espintcp_ctx *ctx = espintcp_getctx(sk);
	struct espintcp_msg *emsg = &ctx->partial;

	strp_stop(&ctx->strp);

	sk->sk_prot = &tcp_prot;
	barrier();

	cancel_work_sync(&ctx->work);
	strp_done(&ctx->strp);

	skb_queue_purge(&ctx->out_queue);
	skb_queue_purge(&ctx->ike_queue);

	if (emsg->len) {
		if (emsg->skb)
			kfree_skb(emsg->skb);
		else
			sk_msg_free(sk, &emsg->skmsg);
	}

	tcp_close(sk, timeout);
}

static __poll_t espintcp_poll(struct file *file, struct socket *sock,
			      poll_table *wait)
{
	__poll_t mask = datagram_poll(file, sock, wait);
	struct sock *sk = sock->sk;
	struct espintcp_ctx *ctx = espintcp_getctx(sk);

	if (!skb_queue_empty(&ctx->ike_queue))
		mask |= EPOLLIN | EPOLLRDNORM;

	return mask;
}

static void build_protos(struct proto *espintcp_prot,
			 struct proto_ops *espintcp_ops,
			 const struct proto *orig_prot,
			 const struct proto_ops *orig_ops)
{
	memcpy(espintcp_prot, orig_prot, sizeof(struct proto));
	memcpy(espintcp_ops, orig_ops, sizeof(struct proto_ops));
	espintcp_prot->sendmsg = espintcp_sendmsg;
	espintcp_prot->recvmsg = espintcp_recvmsg;
	espintcp_prot->close = espintcp_close;
	espintcp_prot->release_cb = espintcp_release;
	espintcp_ops->poll = espintcp_poll;
}

static struct tcp_ulp_ops espintcp_ulp __read_mostly = {
	.name = "espintcp",
	.owner = THIS_MODULE,
	.init = espintcp_init_sk,
};

void __init espintcp_init(void)
{
	build_protos(&espintcp_prot, &espintcp_ops, &tcp_prot, &inet_stream_ops);

	tcp_register_ulp(&espintcp_ulp);
}<|MERGE_RESOLUTION|>--- conflicted
+++ resolved
@@ -60,10 +60,7 @@
 
 		err = skb_copy_bits(skb, rxm->offset + 2, &data, 1);
 		if (err < 0) {
-<<<<<<< HEAD
-=======
 			XFRM_INC_STATS(sock_net(strp->sk), LINUX_MIB_XFRMINHDRERROR);
->>>>>>> ad8c735b
 			kfree_skb(skb);
 			return;
 		}
@@ -76,10 +73,7 @@
 
 	/* drop other short messages */
 	if (unlikely(len <= sizeof(nonesp_marker))) {
-<<<<<<< HEAD
-=======
 		XFRM_INC_STATS(sock_net(strp->sk), LINUX_MIB_XFRMINHDRERROR);
->>>>>>> ad8c735b
 		kfree_skb(skb);
 		return;
 	}
