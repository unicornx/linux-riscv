// SPDX-License-Identifier: GPL-2.0-only
/*
 * In-kernel rpcbind client supporting versions 2, 3, and 4 of the rpcbind
 * protocol
 *
 * Based on RFC 1833: "Binding Protocols for ONC RPC Version 2" and
 * RFC 3530: "Network File System (NFS) version 4 Protocol"
 *
 * Original: Gilles Quillard, Bull Open Source, 2005 <gilles.quillard@bull.net>
 * Updated: Chuck Lever, Oracle Corporation, 2007 <chuck.lever@oracle.com>
 *
 * Descended from net/sunrpc/pmap_clnt.c,
 *  Copyright (C) 1996, Olaf Kirch <okir@monad.swb.de>
 */

#include <linux/module.h>

#include <linux/types.h>
#include <linux/socket.h>
#include <linux/un.h>
#include <linux/in.h>
#include <linux/in6.h>
#include <linux/kernel.h>
#include <linux/errno.h>
#include <linux/mutex.h>
#include <linux/slab.h>
#include <net/ipv6.h>

#include <linux/sunrpc/clnt.h>
#include <linux/sunrpc/addr.h>
#include <linux/sunrpc/sched.h>
#include <linux/sunrpc/xprtsock.h>

#include <trace/events/sunrpc.h>

#include "netns.h"

#define RPCBIND_SOCK_PATHNAME	"/var/run/rpcbind.sock"

#define RPCBIND_PROGRAM		(100000u)
#define RPCBIND_PORT		(111u)

#define RPCBVERS_2		(2u)
#define RPCBVERS_3		(3u)
#define RPCBVERS_4		(4u)

enum {
	RPCBPROC_NULL,
	RPCBPROC_SET,
	RPCBPROC_UNSET,
	RPCBPROC_GETPORT,
	RPCBPROC_GETADDR = 3,		/* alias for GETPORT */
	RPCBPROC_DUMP,
	RPCBPROC_CALLIT,
	RPCBPROC_BCAST = 5,		/* alias for CALLIT */
	RPCBPROC_GETTIME,
	RPCBPROC_UADDR2TADDR,
	RPCBPROC_TADDR2UADDR,
	RPCBPROC_GETVERSADDR,
	RPCBPROC_INDIRECT,
	RPCBPROC_GETADDRLIST,
	RPCBPROC_GETSTAT,
};

/*
 * r_owner
 *
 * The "owner" is allowed to unset a service in the rpcbind database.
 *
 * For AF_LOCAL SET/UNSET requests, rpcbind treats this string as a
 * UID which it maps to a local user name via a password lookup.
 * In all other cases it is ignored.
 *
 * For SET/UNSET requests, user space provides a value, even for
 * network requests, and GETADDR uses an empty string.  We follow
 * those precedents here.
 */
#define RPCB_OWNER_STRING	"0"
#define RPCB_MAXOWNERLEN	sizeof(RPCB_OWNER_STRING)

/*
 * XDR data type sizes
 */
#define RPCB_program_sz		(1)
#define RPCB_version_sz		(1)
#define RPCB_protocol_sz	(1)
#define RPCB_port_sz		(1)
#define RPCB_boolean_sz		(1)

#define RPCB_netid_sz		(1 + XDR_QUADLEN(RPCBIND_MAXNETIDLEN))
#define RPCB_addr_sz		(1 + XDR_QUADLEN(RPCBIND_MAXUADDRLEN))
#define RPCB_ownerstring_sz	(1 + XDR_QUADLEN(RPCB_MAXOWNERLEN))

/*
 * XDR argument and result sizes
 */
#define RPCB_mappingargs_sz	(RPCB_program_sz + RPCB_version_sz + \
				RPCB_protocol_sz + RPCB_port_sz)
#define RPCB_getaddrargs_sz	(RPCB_program_sz + RPCB_version_sz + \
				RPCB_netid_sz + RPCB_addr_sz + \
				RPCB_ownerstring_sz)

#define RPCB_getportres_sz	RPCB_port_sz
#define RPCB_setres_sz		RPCB_boolean_sz

/*
 * Note that RFC 1833 does not put any size restrictions on the
 * address string returned by the remote rpcbind database.
 */
#define RPCB_getaddrres_sz	RPCB_addr_sz

static void			rpcb_getport_done(struct rpc_task *, void *);
static void			rpcb_map_release(void *data);
static const struct rpc_program	rpcb_program;

struct rpcbind_args {
	struct rpc_xprt *	r_xprt;

	u32			r_prog;
	u32			r_vers;
	u32			r_prot;
	unsigned short		r_port;
	const char *		r_netid;
	const char *		r_addr;
	const char *		r_owner;

	int			r_status;
};

static const struct rpc_procinfo rpcb_procedures2[];
static const struct rpc_procinfo rpcb_procedures3[];
static const struct rpc_procinfo rpcb_procedures4[];

struct rpcb_info {
	u32			rpc_vers;
	const struct rpc_procinfo *rpc_proc;
};

static const struct rpcb_info rpcb_next_version[];
static const struct rpcb_info rpcb_next_version6[];

static const struct rpc_call_ops rpcb_getport_ops = {
	.rpc_call_done		= rpcb_getport_done,
	.rpc_release		= rpcb_map_release,
};

static void rpcb_wake_rpcbind_waiters(struct rpc_xprt *xprt, int status)
{
	xprt_clear_binding(xprt);
	rpc_wake_up_status(&xprt->binding, status);
}

static void rpcb_map_release(void *data)
{
	struct rpcbind_args *map = data;

	rpcb_wake_rpcbind_waiters(map->r_xprt, map->r_status);
	xprt_put(map->r_xprt);
	kfree(map->r_addr);
	kfree(map);
}

static int rpcb_get_local(struct net *net)
{
	int cnt;
	struct sunrpc_net *sn = net_generic(net, sunrpc_net_id);

	spin_lock(&sn->rpcb_clnt_lock);
	if (sn->rpcb_users)
		sn->rpcb_users++;
	cnt = sn->rpcb_users;
	spin_unlock(&sn->rpcb_clnt_lock);

	return cnt;
}

void rpcb_put_local(struct net *net)
{
	struct sunrpc_net *sn = net_generic(net, sunrpc_net_id);
	struct rpc_clnt *clnt = sn->rpcb_local_clnt;
	struct rpc_clnt *clnt4 = sn->rpcb_local_clnt4;
	int shutdown = 0;

	spin_lock(&sn->rpcb_clnt_lock);
	if (sn->rpcb_users) {
		if (--sn->rpcb_users == 0) {
			sn->rpcb_local_clnt = NULL;
			sn->rpcb_local_clnt4 = NULL;
		}
		shutdown = !sn->rpcb_users;
	}
	spin_unlock(&sn->rpcb_clnt_lock);

	if (shutdown) {
		/*
		 * cleanup_rpcb_clnt - remove xprtsock's sysctls, unregister
		 */
		if (clnt4)
			rpc_shutdown_client(clnt4);
		if (clnt)
			rpc_shutdown_client(clnt);
	}
}

static void rpcb_set_local(struct net *net, struct rpc_clnt *clnt,
			struct rpc_clnt *clnt4,
			bool is_af_local)
{
	struct sunrpc_net *sn = net_generic(net, sunrpc_net_id);

	/* Protected by rpcb_create_local_mutex */
	sn->rpcb_local_clnt = clnt;
	sn->rpcb_local_clnt4 = clnt4;
	sn->rpcb_is_af_local = is_af_local ? 1 : 0;
	smp_wmb();
	sn->rpcb_users = 1;
}

/*
 * Returns zero on success, otherwise a negative errno value
 * is returned.
 */
static int rpcb_create_local_unix(struct net *net)
{
	static const struct sockaddr_un rpcb_localaddr_rpcbind = {
		.sun_family		= AF_LOCAL,
		.sun_path		= RPCBIND_SOCK_PATHNAME,
	};
	struct rpc_create_args args = {
		.net		= net,
		.protocol	= XPRT_TRANSPORT_LOCAL,
		.address	= (struct sockaddr *)&rpcb_localaddr_rpcbind,
		.addrsize	= sizeof(rpcb_localaddr_rpcbind),
		.servername	= "localhost",
		.program	= &rpcb_program,
		.version	= RPCBVERS_2,
		.authflavor	= RPC_AUTH_NULL,
		.cred		= current_cred(),
		/*
		 * We turn off the idle timeout to prevent the kernel
		 * from automatically disconnecting the socket.
		 * Otherwise, we'd have to cache the mount namespace
		 * of the caller and somehow pass that to the socket
		 * reconnect code.
		 */
		.flags		= RPC_CLNT_CREATE_NO_IDLE_TIMEOUT,
	};
	struct rpc_clnt *clnt, *clnt4;
	int result = 0;

	/*
	 * Because we requested an RPC PING at transport creation time,
	 * this works only if the user space portmapper is rpcbind, and
	 * it's listening on AF_LOCAL on the named socket.
	 */
	clnt = rpc_create(&args);
	if (IS_ERR(clnt)) {
		result = PTR_ERR(clnt);
		goto out;
	}

	clnt4 = rpc_bind_new_program(clnt, &rpcb_program, RPCBVERS_4);
	if (IS_ERR(clnt4))
		clnt4 = NULL;

	rpcb_set_local(net, clnt, clnt4, true);

out:
	return result;
}

/*
 * Returns zero on success, otherwise a negative errno value
 * is returned.
 */
static int rpcb_create_local_net(struct net *net)
{
	static const struct sockaddr_in rpcb_inaddr_loopback = {
		.sin_family		= AF_INET,
		.sin_addr.s_addr	= htonl(INADDR_LOOPBACK),
		.sin_port		= htons(RPCBIND_PORT),
	};
	struct rpc_create_args args = {
		.net		= net,
		.protocol	= XPRT_TRANSPORT_TCP,
		.address	= (struct sockaddr *)&rpcb_inaddr_loopback,
		.addrsize	= sizeof(rpcb_inaddr_loopback),
		.servername	= "localhost",
		.program	= &rpcb_program,
		.version	= RPCBVERS_2,
		.authflavor	= RPC_AUTH_UNIX,
		.cred		= current_cred(),
		.flags		= RPC_CLNT_CREATE_NOPING,
	};
	struct rpc_clnt *clnt, *clnt4;
	int result = 0;

	clnt = rpc_create(&args);
	if (IS_ERR(clnt)) {
		result = PTR_ERR(clnt);
		goto out;
	}

	/*
	 * This results in an RPC ping.  On systems running portmapper,
	 * the v4 ping will fail.  Proceed anyway, but disallow rpcb
	 * v4 upcalls.
	 */
	clnt4 = rpc_bind_new_program(clnt, &rpcb_program, RPCBVERS_4);
	if (IS_ERR(clnt4))
		clnt4 = NULL;

	rpcb_set_local(net, clnt, clnt4, false);

out:
	return result;
}

/*
 * Returns zero on success, otherwise a negative errno value
 * is returned.
 */
int rpcb_create_local(struct net *net)
{
	static DEFINE_MUTEX(rpcb_create_local_mutex);
	int result = 0;

	if (rpcb_get_local(net))
		return result;

	mutex_lock(&rpcb_create_local_mutex);
	if (rpcb_get_local(net))
		goto out;

	if (rpcb_create_local_unix(net) != 0)
		result = rpcb_create_local_net(net);

out:
	mutex_unlock(&rpcb_create_local_mutex);
	return result;
}

static struct rpc_clnt *rpcb_create(struct net *net, const char *nodename,
				    const char *hostname,
				    struct sockaddr *srvaddr, size_t salen,
				    int proto, u32 version,
				    const struct cred *cred)
{
	struct rpc_create_args args = {
		.net		= net,
		.protocol	= proto,
		.address	= srvaddr,
		.addrsize	= salen,
		.servername	= hostname,
		.nodename	= nodename,
		.program	= &rpcb_program,
		.version	= version,
		.authflavor	= RPC_AUTH_UNIX,
		.cred		= cred,
		.flags		= (RPC_CLNT_CREATE_NOPING |
					RPC_CLNT_CREATE_NONPRIVPORT),
	};

	switch (srvaddr->sa_family) {
	case AF_INET:
		((struct sockaddr_in *)srvaddr)->sin_port = htons(RPCBIND_PORT);
		break;
	case AF_INET6:
		((struct sockaddr_in6 *)srvaddr)->sin6_port = htons(RPCBIND_PORT);
		break;
	default:
		return ERR_PTR(-EAFNOSUPPORT);
	}

	return rpc_create(&args);
}

static int rpcb_register_call(struct sunrpc_net *sn, struct rpc_clnt *clnt, struct rpc_message *msg, bool is_set)
{
	int flags = RPC_TASK_NOCONNECT;
	int error, result = 0;

	if (is_set || !sn->rpcb_is_af_local)
		flags = RPC_TASK_SOFTCONN;
	msg->rpc_resp = &result;

	error = rpc_call_sync(clnt, msg, flags);
	if (error < 0)
		return error;

	if (!result)
		return -EACCES;
	return 0;
}

/**
 * rpcb_register - set or unset a port registration with the local rpcbind svc
 * @net: target network namespace
 * @prog: RPC program number to bind
 * @vers: RPC version number to bind
 * @prot: transport protocol to register
 * @port: port value to register
 *
 * Returns zero if the registration request was dispatched successfully
 * and the rpcbind daemon returned success.  Otherwise, returns an errno
 * value that reflects the nature of the error (request could not be
 * dispatched, timed out, or rpcbind returned an error).
 *
 * RPC services invoke this function to advertise their contact
 * information via the system's rpcbind daemon.  RPC services
 * invoke this function once for each [program, version, transport]
 * tuple they wish to advertise.
 *
 * Callers may also unregister RPC services that are no longer
 * available by setting the passed-in port to zero.  This removes
 * all registered transports for [program, version] from the local
 * rpcbind database.
 *
 * This function uses rpcbind protocol version 2 to contact the
 * local rpcbind daemon.
 *
 * Registration works over both AF_INET and AF_INET6, and services
 * registered via this function are advertised as available for any
 * address.  If the local rpcbind daemon is listening on AF_INET6,
 * services registered via this function will be advertised on
 * IN6ADDR_ANY (ie available for all AF_INET and AF_INET6
 * addresses).
 */
int rpcb_register(struct net *net, u32 prog, u32 vers, int prot, unsigned short port)
{
	struct rpcbind_args map = {
		.r_prog		= prog,
		.r_vers		= vers,
		.r_prot		= prot,
		.r_port		= port,
	};
	struct rpc_message msg = {
		.rpc_argp	= &map,
	};
	struct sunrpc_net *sn = net_generic(net, sunrpc_net_id);
	bool is_set = false;

	trace_pmap_register(prog, vers, prot, port);

	msg.rpc_proc = &rpcb_procedures2[RPCBPROC_UNSET];
	if (port != 0) {
		msg.rpc_proc = &rpcb_procedures2[RPCBPROC_SET];
		is_set = true;
	}

	return rpcb_register_call(sn, sn->rpcb_local_clnt, &msg, is_set);
}

/*
 * Fill in AF_INET family-specific arguments to register
 */
static int rpcb_register_inet4(struct sunrpc_net *sn,
			       const struct sockaddr *sap,
			       struct rpc_message *msg)
{
	const struct sockaddr_in *sin = (const struct sockaddr_in *)sap;
	struct rpcbind_args *map = msg->rpc_argp;
	unsigned short port = ntohs(sin->sin_port);
	bool is_set = false;
	int result;

	map->r_addr = rpc_sockaddr2uaddr(sap, GFP_KERNEL);

	msg->rpc_proc = &rpcb_procedures4[RPCBPROC_UNSET];
	if (port != 0) {
		msg->rpc_proc = &rpcb_procedures4[RPCBPROC_SET];
		is_set = true;
	}

	result = rpcb_register_call(sn, sn->rpcb_local_clnt4, msg, is_set);
	kfree(map->r_addr);
	return result;
}

/*
 * Fill in AF_INET6 family-specific arguments to register
 */
static int rpcb_register_inet6(struct sunrpc_net *sn,
			       const struct sockaddr *sap,
			       struct rpc_message *msg)
{
	const struct sockaddr_in6 *sin6 = (const struct sockaddr_in6 *)sap;
	struct rpcbind_args *map = msg->rpc_argp;
	unsigned short port = ntohs(sin6->sin6_port);
	bool is_set = false;
	int result;

	map->r_addr = rpc_sockaddr2uaddr(sap, GFP_KERNEL);

	msg->rpc_proc = &rpcb_procedures4[RPCBPROC_UNSET];
	if (port != 0) {
		msg->rpc_proc = &rpcb_procedures4[RPCBPROC_SET];
		is_set = true;
	}

	result = rpcb_register_call(sn, sn->rpcb_local_clnt4, msg, is_set);
	kfree(map->r_addr);
	return result;
}

static int rpcb_unregister_all_protofamilies(struct sunrpc_net *sn,
					     struct rpc_message *msg)
{
	struct rpcbind_args *map = msg->rpc_argp;

	trace_rpcb_unregister(map->r_prog, map->r_vers, map->r_netid);

	map->r_addr = "";
	msg->rpc_proc = &rpcb_procedures4[RPCBPROC_UNSET];

	return rpcb_register_call(sn, sn->rpcb_local_clnt4, msg, false);
}

/**
 * rpcb_v4_register - set or unset a port registration with the local rpcbind
 * @net: target network namespace
 * @program: RPC program number of service to (un)register
 * @version: RPC version number of service to (un)register
 * @address: address family, IP address, and port to (un)register
 * @netid: netid of transport protocol to (un)register
 *
 * Returns zero if the registration request was dispatched successfully
 * and the rpcbind daemon returned success.  Otherwise, returns an errno
 * value that reflects the nature of the error (request could not be
 * dispatched, timed out, or rpcbind returned an error).
 *
 * RPC services invoke this function to advertise their contact
 * information via the system's rpcbind daemon.  RPC services
 * invoke this function once for each [program, version, address,
 * netid] tuple they wish to advertise.
 *
 * Callers may also unregister RPC services that are registered at a
 * specific address by setting the port number in @address to zero.
 * They may unregister all registered protocol families at once for
 * a service by passing a NULL @address argument.  If @netid is ""
 * then all netids for [program, version, address] are unregistered.
 *
 * This function uses rpcbind protocol version 4 to contact the
 * local rpcbind daemon.  The local rpcbind daemon must support
 * version 4 of the rpcbind protocol in order for these functions
 * to register a service successfully.
 *
 * Supported netids include "udp" and "tcp" for UDP and TCP over
 * IPv4, and "udp6" and "tcp6" for UDP and TCP over IPv6,
 * respectively.
 *
 * The contents of @address determine the address family and the
 * port to be registered.  The usual practice is to pass INADDR_ANY
 * as the raw address, but specifying a non-zero address is also
 * supported by this API if the caller wishes to advertise an RPC
 * service on a specific network interface.
 *
 * Note that passing in INADDR_ANY does not create the same service
 * registration as IN6ADDR_ANY.  The former advertises an RPC
 * service on any IPv4 address, but not on IPv6.  The latter
 * advertises the service on all IPv4 and IPv6 addresses.
 */
int rpcb_v4_register(struct net *net, const u32 program, const u32 version,
		     const struct sockaddr *address, const char *netid)
{
	struct rpcbind_args map = {
		.r_prog		= program,
		.r_vers		= version,
		.r_netid	= netid,
		.r_owner	= RPCB_OWNER_STRING,
	};
	struct rpc_message msg = {
		.rpc_argp	= &map,
	};
	struct sunrpc_net *sn = net_generic(net, sunrpc_net_id);

	if (sn->rpcb_local_clnt4 == NULL)
		return -EPROTONOSUPPORT;

	if (address == NULL)
		return rpcb_unregister_all_protofamilies(sn, &msg);

	trace_rpcb_register(map.r_prog, map.r_vers, map.r_addr, map.r_netid);

	switch (address->sa_family) {
	case AF_INET:
		return rpcb_register_inet4(sn, address, &msg);
	case AF_INET6:
		return rpcb_register_inet6(sn, address, &msg);
	}

	return -EAFNOSUPPORT;
}

static struct rpc_task *rpcb_call_async(struct rpc_clnt *rpcb_clnt,
		struct rpcbind_args *map, const struct rpc_procinfo *proc)
{
	struct rpc_message msg = {
		.rpc_proc = proc,
		.rpc_argp = map,
		.rpc_resp = map,
	};
	struct rpc_task_setup task_setup_data = {
		.rpc_client = rpcb_clnt,
		.rpc_message = &msg,
		.callback_ops = &rpcb_getport_ops,
		.callback_data = map,
		.flags = RPC_TASK_ASYNC | RPC_TASK_SOFTCONN,
	};

	return rpc_run_task(&task_setup_data);
}

/*
 * In the case where rpc clients have been cloned, we want to make
 * sure that we use the program number/version etc of the actual
 * owner of the xprt. To do so, we walk back up the tree of parents
 * to find whoever created the transport and/or whoever has the
 * autobind flag set.
 */
static struct rpc_clnt *rpcb_find_transport_owner(struct rpc_clnt *clnt)
{
	struct rpc_clnt *parent = clnt->cl_parent;
	struct rpc_xprt_switch *xps = rcu_access_pointer(clnt->cl_xpi.xpi_xpswitch);

	while (parent != clnt) {
		if (rcu_access_pointer(parent->cl_xpi.xpi_xpswitch) != xps)
			break;
		if (clnt->cl_autobind)
			break;
		clnt = parent;
		parent = parent->cl_parent;
	}
	return clnt;
}

/**
 * rpcb_getport_async - obtain the port for a given RPC service on a given host
 * @task: task that is waiting for portmapper request
 *
 * This one can be called for an ongoing RPC request, and can be used in
 * an async (rpciod) context.
 */
void rpcb_getport_async(struct rpc_task *task)
{
	struct rpc_clnt *clnt;
	const struct rpc_procinfo *proc;
	u32 bind_version;
	struct rpc_xprt *xprt;
	struct rpc_clnt	*rpcb_clnt;
	struct rpcbind_args *map;
	struct rpc_task	*child;
	struct sockaddr_storage addr;
	struct sockaddr *sap = (struct sockaddr *)&addr;
	size_t salen;
	int status;

	rcu_read_lock();
	clnt = rpcb_find_transport_owner(task->tk_client);
	rcu_read_unlock();
	xprt = xprt_get(task->tk_xprt);

	/* Put self on the wait queue to ensure we get notified if
	 * some other task is already attempting to bind the port */
	rpc_sleep_on_timeout(&xprt->binding, task,
			NULL, jiffies + xprt->bind_timeout);

	if (xprt_test_and_set_binding(xprt)) {
		xprt_put(xprt);
		return;
	}

	/* Someone else may have bound if we slept */
	if (xprt_bound(xprt)) {
		status = 0;
		goto bailout_nofree;
	}

	/* Parent transport's destination address */
	salen = rpc_peeraddr(clnt, sap, sizeof(addr));

	/* Don't ever use rpcbind v2 for AF_INET6 requests */
	switch (sap->sa_family) {
	case AF_INET:
		proc = rpcb_next_version[xprt->bind_index].rpc_proc;
		bind_version = rpcb_next_version[xprt->bind_index].rpc_vers;
		break;
	case AF_INET6:
		proc = rpcb_next_version6[xprt->bind_index].rpc_proc;
		bind_version = rpcb_next_version6[xprt->bind_index].rpc_vers;
		break;
	default:
		status = -EAFNOSUPPORT;
		goto bailout_nofree;
	}
	if (proc == NULL) {
		xprt->bind_index = 0;
		status = -EPFNOSUPPORT;
		goto bailout_nofree;
	}

	trace_rpcb_getport(clnt, task, bind_version);

	rpcb_clnt = rpcb_create(xprt->xprt_net,
				clnt->cl_nodename,
				xprt->servername, sap, salen,
				xprt->prot, bind_version,
				clnt->cl_cred);
	if (IS_ERR(rpcb_clnt)) {
		status = PTR_ERR(rpcb_clnt);
		goto bailout_nofree;
	}

	map = kzalloc(sizeof(struct rpcbind_args), GFP_NOFS);
	if (!map) {
		status = -ENOMEM;
		goto bailout_release_client;
	}
	map->r_prog = clnt->cl_prog;
	map->r_vers = clnt->cl_vers;
	map->r_prot = xprt->prot;
	map->r_port = 0;
	map->r_xprt = xprt;
	map->r_status = -EIO;

	switch (bind_version) {
	case RPCBVERS_4:
	case RPCBVERS_3:
		map->r_netid = xprt->address_strings[RPC_DISPLAY_NETID];
		map->r_addr = rpc_sockaddr2uaddr(sap, GFP_NOFS);
		if (!map->r_addr) {
			status = -ENOMEM;
			goto bailout_free_args;
		}
		map->r_owner = "";
		break;
	case RPCBVERS_2:
		map->r_addr = NULL;
		break;
	default:
		BUG();
	}

	child = rpcb_call_async(rpcb_clnt, map, proc);
	rpc_release_client(rpcb_clnt);

	xprt->stat.bind_count++;
	rpc_put_task(child);
	return;

bailout_free_args:
	kfree(map);
bailout_release_client:
	rpc_release_client(rpcb_clnt);
bailout_nofree:
	rpcb_wake_rpcbind_waiters(xprt, status);
	task->tk_status = status;
	xprt_put(xprt);
}
EXPORT_SYMBOL_GPL(rpcb_getport_async);

/*
 * Rpcbind child task calls this callback via tk_exit.
 */
static void rpcb_getport_done(struct rpc_task *child, void *data)
{
	struct rpcbind_args *map = data;
	struct rpc_xprt *xprt = map->r_xprt;

	map->r_status = child->tk_status;

	/* Garbage reply: retry with a lesser rpcbind version */
	if (map->r_status == -EIO)
		map->r_status = -EPROTONOSUPPORT;

	/* rpcbind server doesn't support this rpcbind protocol version */
	if (map->r_status == -EPROTONOSUPPORT)
		xprt->bind_index++;

	if (map->r_status < 0) {
		/* rpcbind server not available on remote host? */
		map->r_port = 0;

	} else if (map->r_port == 0) {
		/* Requested RPC service wasn't registered on remote host */
		map->r_status = -EACCES;
	} else {
		/* Succeeded */
		map->r_status = 0;
	}

	trace_rpcb_setport(child, map->r_status, map->r_port);
	xprt->ops->set_port(xprt, map->r_port);
	if (map->r_port)
		xprt_set_bound(xprt);
}

/*
 * XDR functions for rpcbind
 */

static void rpcb_enc_mapping(struct rpc_rqst *req, struct xdr_stream *xdr,
			     const void *data)
{
	const struct rpcbind_args *rpcb = data;
	__be32 *p;

	p = xdr_reserve_space(xdr, RPCB_mappingargs_sz << 2);
	*p++ = cpu_to_be32(rpcb->r_prog);
	*p++ = cpu_to_be32(rpcb->r_vers);
	*p++ = cpu_to_be32(rpcb->r_prot);
	*p   = cpu_to_be32(rpcb->r_port);
}

static int rpcb_dec_getport(struct rpc_rqst *req, struct xdr_stream *xdr,
			    void *data)
{
	struct rpcbind_args *rpcb = data;
	unsigned long port;
	__be32 *p;

	rpcb->r_port = 0;

	p = xdr_inline_decode(xdr, 4);
	if (unlikely(p == NULL))
		return -EIO;

	port = be32_to_cpup(p);
	if (unlikely(port > USHRT_MAX))
		return -EIO;

	rpcb->r_port = port;
	return 0;
}

static int rpcb_dec_set(struct rpc_rqst *req, struct xdr_stream *xdr,
			void *data)
{
	unsigned int *boolp = data;
	__be32 *p;

	p = xdr_inline_decode(xdr, 4);
	if (unlikely(p == NULL))
		return -EIO;

	*boolp = 0;
	if (*p != xdr_zero)
		*boolp = 1;
	return 0;
}

static void encode_rpcb_string(struct xdr_stream *xdr, const char *string,
			       const u32 maxstrlen)
{
	__be32 *p;
	u32 len;

	len = strlen(string);
	WARN_ON_ONCE(len > maxstrlen);
	if (len > maxstrlen)
		/* truncate and hope for the best */
		len = maxstrlen;
	p = xdr_reserve_space(xdr, 4 + len);
	xdr_encode_opaque(p, string, len);
}

static void rpcb_enc_getaddr(struct rpc_rqst *req, struct xdr_stream *xdr,
			     const void *data)
{
	const struct rpcbind_args *rpcb = data;
	__be32 *p;

	p = xdr_reserve_space(xdr, (RPCB_program_sz + RPCB_version_sz) << 2);
	*p++ = cpu_to_be32(rpcb->r_prog);
	*p = cpu_to_be32(rpcb->r_vers);

	encode_rpcb_string(xdr, rpcb->r_netid, RPCBIND_MAXNETIDLEN);
	encode_rpcb_string(xdr, rpcb->r_addr, RPCBIND_MAXUADDRLEN);
	encode_rpcb_string(xdr, rpcb->r_owner, RPCB_MAXOWNERLEN);
}

static int rpcb_dec_getaddr(struct rpc_rqst *req, struct xdr_stream *xdr,
			    void *data)
{
	struct rpcbind_args *rpcb = data;
	struct sockaddr_storage address;
	struct sockaddr *sap = (struct sockaddr *)&address;
	__be32 *p;
	u32 len;

	rpcb->r_port = 0;

	p = xdr_inline_decode(xdr, 4);
	if (unlikely(p == NULL))
		goto out_fail;
	len = be32_to_cpup(p);

	/*
	 * If the returned universal address is a null string,
	 * the requested RPC service was not registered.
	 */
	if (len == 0)
		return 0;

	if (unlikely(len > RPCBIND_MAXUADDRLEN))
		goto out_fail;

	p = xdr_inline_decode(xdr, len);
	if (unlikely(p == NULL))
		goto out_fail;
<<<<<<< HEAD
	dprintk("RPC: %5u RPCB_%s reply: %*pE\n", req->rq_task->tk_pid,
			req->rq_task->tk_msg.rpc_proc->p_name, len, (char *)p);
=======
>>>>>>> d1988041

	if (rpc_uaddr2sockaddr(req->rq_xprt->xprt_net, (char *)p, len,
				sap, sizeof(address)) == 0)
		goto out_fail;
	rpcb->r_port = rpc_get_port(sap);

	return 0;

out_fail:
	return -EIO;
}

/*
 * Not all rpcbind procedures described in RFC 1833 are implemented
 * since the Linux kernel RPC code requires only these.
 */

static const struct rpc_procinfo rpcb_procedures2[] = {
	[RPCBPROC_SET] = {
		.p_proc		= RPCBPROC_SET,
		.p_encode	= rpcb_enc_mapping,
		.p_decode	= rpcb_dec_set,
		.p_arglen	= RPCB_mappingargs_sz,
		.p_replen	= RPCB_setres_sz,
		.p_statidx	= RPCBPROC_SET,
		.p_timer	= 0,
		.p_name		= "SET",
	},
	[RPCBPROC_UNSET] = {
		.p_proc		= RPCBPROC_UNSET,
		.p_encode	= rpcb_enc_mapping,
		.p_decode	= rpcb_dec_set,
		.p_arglen	= RPCB_mappingargs_sz,
		.p_replen	= RPCB_setres_sz,
		.p_statidx	= RPCBPROC_UNSET,
		.p_timer	= 0,
		.p_name		= "UNSET",
	},
	[RPCBPROC_GETPORT] = {
		.p_proc		= RPCBPROC_GETPORT,
		.p_encode	= rpcb_enc_mapping,
		.p_decode	= rpcb_dec_getport,
		.p_arglen	= RPCB_mappingargs_sz,
		.p_replen	= RPCB_getportres_sz,
		.p_statidx	= RPCBPROC_GETPORT,
		.p_timer	= 0,
		.p_name		= "GETPORT",
	},
};

static const struct rpc_procinfo rpcb_procedures3[] = {
	[RPCBPROC_SET] = {
		.p_proc		= RPCBPROC_SET,
		.p_encode	= rpcb_enc_getaddr,
		.p_decode	= rpcb_dec_set,
		.p_arglen	= RPCB_getaddrargs_sz,
		.p_replen	= RPCB_setres_sz,
		.p_statidx	= RPCBPROC_SET,
		.p_timer	= 0,
		.p_name		= "SET",
	},
	[RPCBPROC_UNSET] = {
		.p_proc		= RPCBPROC_UNSET,
		.p_encode	= rpcb_enc_getaddr,
		.p_decode	= rpcb_dec_set,
		.p_arglen	= RPCB_getaddrargs_sz,
		.p_replen	= RPCB_setres_sz,
		.p_statidx	= RPCBPROC_UNSET,
		.p_timer	= 0,
		.p_name		= "UNSET",
	},
	[RPCBPROC_GETADDR] = {
		.p_proc		= RPCBPROC_GETADDR,
		.p_encode	= rpcb_enc_getaddr,
		.p_decode	= rpcb_dec_getaddr,
		.p_arglen	= RPCB_getaddrargs_sz,
		.p_replen	= RPCB_getaddrres_sz,
		.p_statidx	= RPCBPROC_GETADDR,
		.p_timer	= 0,
		.p_name		= "GETADDR",
	},
};

static const struct rpc_procinfo rpcb_procedures4[] = {
	[RPCBPROC_SET] = {
		.p_proc		= RPCBPROC_SET,
		.p_encode	= rpcb_enc_getaddr,
		.p_decode	= rpcb_dec_set,
		.p_arglen	= RPCB_getaddrargs_sz,
		.p_replen	= RPCB_setres_sz,
		.p_statidx	= RPCBPROC_SET,
		.p_timer	= 0,
		.p_name		= "SET",
	},
	[RPCBPROC_UNSET] = {
		.p_proc		= RPCBPROC_UNSET,
		.p_encode	= rpcb_enc_getaddr,
		.p_decode	= rpcb_dec_set,
		.p_arglen	= RPCB_getaddrargs_sz,
		.p_replen	= RPCB_setres_sz,
		.p_statidx	= RPCBPROC_UNSET,
		.p_timer	= 0,
		.p_name		= "UNSET",
	},
	[RPCBPROC_GETADDR] = {
		.p_proc		= RPCBPROC_GETADDR,
		.p_encode	= rpcb_enc_getaddr,
		.p_decode	= rpcb_dec_getaddr,
		.p_arglen	= RPCB_getaddrargs_sz,
		.p_replen	= RPCB_getaddrres_sz,
		.p_statidx	= RPCBPROC_GETADDR,
		.p_timer	= 0,
		.p_name		= "GETADDR",
	},
};

static const struct rpcb_info rpcb_next_version[] = {
	{
		.rpc_vers	= RPCBVERS_2,
		.rpc_proc	= &rpcb_procedures2[RPCBPROC_GETPORT],
	},
	{
		.rpc_proc	= NULL,
	},
};

static const struct rpcb_info rpcb_next_version6[] = {
	{
		.rpc_vers	= RPCBVERS_4,
		.rpc_proc	= &rpcb_procedures4[RPCBPROC_GETADDR],
	},
	{
		.rpc_vers	= RPCBVERS_3,
		.rpc_proc	= &rpcb_procedures3[RPCBPROC_GETADDR],
	},
	{
		.rpc_proc	= NULL,
	},
};

static unsigned int rpcb_version2_counts[ARRAY_SIZE(rpcb_procedures2)];
static const struct rpc_version rpcb_version2 = {
	.number		= RPCBVERS_2,
	.nrprocs	= ARRAY_SIZE(rpcb_procedures2),
	.procs		= rpcb_procedures2,
	.counts		= rpcb_version2_counts,
};

static unsigned int rpcb_version3_counts[ARRAY_SIZE(rpcb_procedures3)];
static const struct rpc_version rpcb_version3 = {
	.number		= RPCBVERS_3,
	.nrprocs	= ARRAY_SIZE(rpcb_procedures3),
	.procs		= rpcb_procedures3,
	.counts		= rpcb_version3_counts,
};

static unsigned int rpcb_version4_counts[ARRAY_SIZE(rpcb_procedures4)];
static const struct rpc_version rpcb_version4 = {
	.number		= RPCBVERS_4,
	.nrprocs	= ARRAY_SIZE(rpcb_procedures4),
	.procs		= rpcb_procedures4,
	.counts		= rpcb_version4_counts,
};

static const struct rpc_version *rpcb_version[] = {
	NULL,
	NULL,
	&rpcb_version2,
	&rpcb_version3,
	&rpcb_version4
};

static struct rpc_stat rpcb_stats;

static const struct rpc_program rpcb_program = {
	.name		= "rpcbind",
	.number		= RPCBIND_PROGRAM,
	.nrvers		= ARRAY_SIZE(rpcb_version),
	.version	= rpcb_version,
	.stats		= &rpcb_stats,
};<|MERGE_RESOLUTION|>--- conflicted
+++ resolved
@@ -908,11 +908,6 @@
 	p = xdr_inline_decode(xdr, len);
 	if (unlikely(p == NULL))
 		goto out_fail;
-<<<<<<< HEAD
-	dprintk("RPC: %5u RPCB_%s reply: %*pE\n", req->rq_task->tk_pid,
-			req->rq_task->tk_msg.rpc_proc->p_name, len, (char *)p);
-=======
->>>>>>> d1988041
 
 	if (rpc_uaddr2sockaddr(req->rq_xprt->xprt_net, (char *)p, len,
 				sap, sizeof(address)) == 0)
