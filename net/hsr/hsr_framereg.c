--- conflicted
+++ resolved
@@ -147,12 +147,8 @@
 static struct hsr_node *hsr_add_node(struct hsr_priv *hsr,
 				     struct list_head *node_db,
 				     unsigned char addr[],
-<<<<<<< HEAD
-				     u16 seq_out)
-=======
 				     u16 seq_out, bool san,
 				     enum hsr_port_type rx_port)
->>>>>>> d1988041
 {
 	struct hsr_node *new_node, *node;
 	unsigned long now;
@@ -172,11 +168,6 @@
 		new_node->time_in[i] = now;
 	for (i = 0; i < HSR_PT_PORTS; i++)
 		new_node->seq_out[i] = seq_out;
-<<<<<<< HEAD
-
-	spin_lock_bh(&hsr->list_lock);
-	list_for_each_entry_rcu(node, node_db, mac_list) {
-=======
 
 	if (san && hsr->proto_ops->handle_san_frame)
 		hsr->proto_ops->handle_san_frame(san, rx_port, new_node);
@@ -184,7 +175,6 @@
 	spin_lock_bh(&hsr->list_lock);
 	list_for_each_entry_rcu(node, node_db, mac_list,
 				lockdep_is_held(&hsr->list_lock)) {
->>>>>>> d1988041
 		if (ether_addr_equal(node->macaddress_A, addr))
 			goto out;
 		if (ether_addr_equal(node->macaddress_B, addr))
@@ -214,10 +204,6 @@
 			      struct sk_buff *skb, bool is_sup,
 			      enum hsr_port_type rx_port)
 {
-<<<<<<< HEAD
-	struct list_head *node_db = &port->hsr->node_db;
-=======
->>>>>>> d1988041
 	struct hsr_priv *hsr = port->hsr;
 	struct hsr_node *node;
 	struct ethhdr *ethhdr;
@@ -263,12 +249,8 @@
 		}
 	}
 
-<<<<<<< HEAD
-	return hsr_add_node(hsr, node_db, ethhdr->h_source, seq_out);
-=======
 	return hsr_add_node(hsr, node_db, ethhdr->h_source, seq_out,
 			    san, rx_port);
->>>>>>> d1988041
 }
 
 /* Use the Supervision frame's info about an eventual macaddress_B for merging
@@ -277,18 +259,12 @@
  */
 void hsr_handle_sup_frame(struct hsr_frame_info *frame)
 {
-<<<<<<< HEAD
-	struct hsr_priv *hsr = port_rcv->hsr;
-	struct hsr_sup_payload *hsr_sp;
-	struct hsr_node *node_real;
-=======
 	struct hsr_node *node_curr = frame->node_src;
 	struct hsr_port *port_rcv = frame->port_rcv;
 	struct hsr_priv *hsr = port_rcv->hsr;
 	struct hsr_sup_payload *hsr_sp;
 	struct hsr_node *node_real;
 	struct sk_buff *skb = NULL;
->>>>>>> d1988041
 	struct list_head *node_db;
 	struct ethhdr *ethhdr;
 	int i;
@@ -324,12 +300,8 @@
 	if (!node_real)
 		/* No frame received from AddrA of this node yet */
 		node_real = hsr_add_node(hsr, node_db, hsr_sp->macaddress_A,
-<<<<<<< HEAD
-					 HSR_SEQNR_START - 1);
-=======
 					 HSR_SEQNR_START - 1, true,
 					 port_rcv->type);
->>>>>>> d1988041
 	if (!node_real)
 		goto done; /* No mem */
 	if (node_real == node_curr)
