// SPDX-License-Identifier: GPL-2.0
/*
 *  Shared Memory Communications over RDMA (SMC-R) and RoCE
 *
 *  Basic Transport Functions exploiting Infiniband API
 *
 *  Copyright IBM Corp. 2016
 *
 *  Author(s):  Ursula Braun <ubraun@linux.vnet.ibm.com>
 */

#include <linux/socket.h>
#include <linux/if_vlan.h>
#include <linux/random.h>
#include <linux/workqueue.h>
#include <net/tcp.h>
#include <net/sock.h>
#include <rdma/ib_verbs.h>
#include <rdma/ib_cache.h>

#include "smc.h"
#include "smc_clc.h"
#include "smc_core.h"
#include "smc_ib.h"
#include "smc_wr.h"
#include "smc_llc.h"
#include "smc_cdc.h"
#include "smc_close.h"
#include "smc_ism.h"

#define SMC_LGR_NUM_INCR		256
#define SMC_LGR_FREE_DELAY_SERV		(600 * HZ)
#define SMC_LGR_FREE_DELAY_CLNT		(SMC_LGR_FREE_DELAY_SERV + 10 * HZ)
#define SMC_LGR_FREE_DELAY_FAST		(8 * HZ)

static struct smc_lgr_list smc_lgr_list = {	/* established link groups */
	.lock = __SPIN_LOCK_UNLOCKED(smc_lgr_list.lock),
	.list = LIST_HEAD_INIT(smc_lgr_list.list),
	.num = 0,
};

static void smc_buf_free(struct smc_link_group *lgr, bool is_rmb,
			 struct smc_buf_desc *buf_desc);

static void smc_lgr_schedule_free_work(struct smc_link_group *lgr)
{
	/* client link group creation always follows the server link group
	 * creation. For client use a somewhat higher removal delay time,
	 * otherwise there is a risk of out-of-sync link groups.
	 */
	mod_delayed_work(system_wq, &lgr->free_work,
			 (!lgr->is_smcd && lgr->role == SMC_CLNT) ?
			 SMC_LGR_FREE_DELAY_CLNT : SMC_LGR_FREE_DELAY_SERV);
}

void smc_lgr_schedule_free_work_fast(struct smc_link_group *lgr)
{
	mod_delayed_work(system_wq, &lgr->free_work, SMC_LGR_FREE_DELAY_FAST);
}

/* Register connection's alert token in our lookup structure.
 * To use rbtrees we have to implement our own insert core.
 * Requires @conns_lock
 * @smc		connection to register
 * Returns 0 on success, != otherwise.
 */
static void smc_lgr_add_alert_token(struct smc_connection *conn)
{
	struct rb_node **link, *parent = NULL;
	u32 token = conn->alert_token_local;

	link = &conn->lgr->conns_all.rb_node;
	while (*link) {
		struct smc_connection *cur = rb_entry(*link,
					struct smc_connection, alert_node);

		parent = *link;
		if (cur->alert_token_local > token)
			link = &parent->rb_left;
		else
			link = &parent->rb_right;
	}
	/* Put the new node there */
	rb_link_node(&conn->alert_node, parent, link);
	rb_insert_color(&conn->alert_node, &conn->lgr->conns_all);
}

/* Register connection in link group by assigning an alert token
 * registered in a search tree.
 * Requires @conns_lock
 * Note that '0' is a reserved value and not assigned.
 */
static void smc_lgr_register_conn(struct smc_connection *conn)
{
	struct smc_sock *smc = container_of(conn, struct smc_sock, conn);
	static atomic_t nexttoken = ATOMIC_INIT(0);

	/* find a new alert_token_local value not yet used by some connection
	 * in this link group
	 */
	sock_hold(&smc->sk); /* sock_put in smc_lgr_unregister_conn() */
	while (!conn->alert_token_local) {
		conn->alert_token_local = atomic_inc_return(&nexttoken);
		if (smc_lgr_find_conn(conn->alert_token_local, conn->lgr))
			conn->alert_token_local = 0;
	}
	smc_lgr_add_alert_token(conn);
	conn->lgr->conns_num++;
}

/* Unregister connection and reset the alert token of the given connection<
 */
static void __smc_lgr_unregister_conn(struct smc_connection *conn)
{
	struct smc_sock *smc = container_of(conn, struct smc_sock, conn);
	struct smc_link_group *lgr = conn->lgr;

	rb_erase(&conn->alert_node, &lgr->conns_all);
	lgr->conns_num--;
	conn->alert_token_local = 0;
	sock_put(&smc->sk); /* sock_hold in smc_lgr_register_conn() */
}

/* Unregister connection from lgr
 */
static void smc_lgr_unregister_conn(struct smc_connection *conn)
{
	struct smc_link_group *lgr = conn->lgr;

	if (!lgr)
		return;
	write_lock_bh(&lgr->conns_lock);
	if (conn->alert_token_local) {
		__smc_lgr_unregister_conn(conn);
	}
	write_unlock_bh(&lgr->conns_lock);
}

/* Send delete link, either as client to request the initiation
 * of the DELETE LINK sequence from server; or as server to
 * initiate the delete processing. See smc_llc_rx_delete_link().
 */
static int smc_link_send_delete(struct smc_link *lnk)
{
	if (lnk->state == SMC_LNK_ACTIVE &&
	    !smc_llc_send_delete_link(lnk, SMC_LLC_REQ, true)) {
		smc_llc_link_deleting(lnk);
		return 0;
	}
	return -ENOTCONN;
}

static void smc_lgr_free(struct smc_link_group *lgr);

static void smc_lgr_free_work(struct work_struct *work)
{
	struct smc_link_group *lgr = container_of(to_delayed_work(work),
						  struct smc_link_group,
						  free_work);
	bool conns;

	spin_lock_bh(&smc_lgr_list.lock);
	read_lock_bh(&lgr->conns_lock);
	conns = RB_EMPTY_ROOT(&lgr->conns_all);
	read_unlock_bh(&lgr->conns_lock);
	if (!conns) { /* number of lgr connections is no longer zero */
		spin_unlock_bh(&smc_lgr_list.lock);
		return;
	}
	if (!list_empty(&lgr->list))
		list_del_init(&lgr->list); /* remove from smc_lgr_list */
	spin_unlock_bh(&smc_lgr_list.lock);

	if (!lgr->is_smcd && !lgr->terminating)	{
		struct smc_link *lnk = &lgr->lnk[SMC_SINGLE_LINK];

		/* try to send del link msg, on error free lgr immediately */
		if (lnk->state == SMC_LNK_ACTIVE &&
		    !smc_link_send_delete(lnk)) {
			/* reschedule in case we never receive a response */
			smc_lgr_schedule_free_work(lgr);
			return;
		}
	}

	if (!delayed_work_pending(&lgr->free_work)) {
		struct smc_link *lnk = &lgr->lnk[SMC_SINGLE_LINK];

		if (!lgr->is_smcd && lnk->state != SMC_LNK_INACTIVE)
			smc_llc_link_inactive(lnk);
		if (lgr->is_smcd)
			smc_ism_signal_shutdown(lgr);
		smc_lgr_free(lgr);
	}
}

/* create a new SMC link group */
static int smc_lgr_create(struct smc_sock *smc, struct smc_init_info *ini)
{
	struct smc_link_group *lgr;
	struct smc_link *lnk;
	u8 rndvec[3];
	int rc = 0;
	int i;

	if (ini->is_smcd && ini->vlan_id) {
		if (smc_ism_get_vlan(ini->ism_dev, ini->vlan_id)) {
			rc = SMC_CLC_DECL_ISMVLANERR;
			goto out;
		}
	}

	lgr = kzalloc(sizeof(*lgr), GFP_KERNEL);
	if (!lgr) {
		rc = SMC_CLC_DECL_MEM;
		goto ism_put_vlan;
	}
	lgr->is_smcd = ini->is_smcd;
	lgr->sync_err = 0;
	lgr->vlan_id = ini->vlan_id;
	rwlock_init(&lgr->sndbufs_lock);
	rwlock_init(&lgr->rmbs_lock);
	rwlock_init(&lgr->conns_lock);
	for (i = 0; i < SMC_RMBE_SIZES; i++) {
		INIT_LIST_HEAD(&lgr->sndbufs[i]);
		INIT_LIST_HEAD(&lgr->rmbs[i]);
	}
	smc_lgr_list.num += SMC_LGR_NUM_INCR;
	memcpy(&lgr->id, (u8 *)&smc_lgr_list.num, SMC_LGR_ID_SIZE);
	INIT_DELAYED_WORK(&lgr->free_work, smc_lgr_free_work);
	lgr->conns_all = RB_ROOT;
	if (ini->is_smcd) {
		/* SMC-D specific settings */
		lgr->peer_gid = ini->ism_gid;
		lgr->smcd = ini->ism_dev;
	} else {
		/* SMC-R specific settings */
		lgr->role = smc->listen_smc ? SMC_SERV : SMC_CLNT;
		memcpy(lgr->peer_systemid, ini->ib_lcl->id_for_peer,
		       SMC_SYSTEMID_LEN);

		lnk = &lgr->lnk[SMC_SINGLE_LINK];
		/* initialize link */
		lnk->state = SMC_LNK_ACTIVATING;
		lnk->link_id = SMC_SINGLE_LINK;
		lnk->smcibdev = ini->ib_dev;
		lnk->ibport = ini->ib_port;
		lnk->path_mtu =
			ini->ib_dev->pattr[ini->ib_port - 1].active_mtu;
		if (!ini->ib_dev->initialized)
			smc_ib_setup_per_ibdev(ini->ib_dev);
		get_random_bytes(rndvec, sizeof(rndvec));
		lnk->psn_initial = rndvec[0] + (rndvec[1] << 8) +
			(rndvec[2] << 16);
		rc = smc_ib_determine_gid(lnk->smcibdev, lnk->ibport,
					  ini->vlan_id, lnk->gid,
					  &lnk->sgid_index);
		if (rc)
			goto free_lgr;
		rc = smc_llc_link_init(lnk);
		if (rc)
			goto free_lgr;
		rc = smc_wr_alloc_link_mem(lnk);
		if (rc)
			goto clear_llc_lnk;
		rc = smc_ib_create_protection_domain(lnk);
		if (rc)
			goto free_link_mem;
		rc = smc_ib_create_queue_pair(lnk);
		if (rc)
			goto dealloc_pd;
		rc = smc_wr_create_link(lnk);
		if (rc)
			goto destroy_qp;
	}
	smc->conn.lgr = lgr;
	spin_lock_bh(&smc_lgr_list.lock);
	list_add(&lgr->list, &smc_lgr_list.list);
	spin_unlock_bh(&smc_lgr_list.lock);
	return 0;

destroy_qp:
	smc_ib_destroy_queue_pair(lnk);
dealloc_pd:
	smc_ib_dealloc_protection_domain(lnk);
free_link_mem:
	smc_wr_free_link_mem(lnk);
clear_llc_lnk:
	smc_llc_link_clear(lnk);
free_lgr:
	kfree(lgr);
ism_put_vlan:
	if (ini->is_smcd && ini->vlan_id)
		smc_ism_put_vlan(ini->ism_dev, ini->vlan_id);
out:
	if (rc < 0) {
		if (rc == -ENOMEM)
			rc = SMC_CLC_DECL_MEM;
		else
			rc = SMC_CLC_DECL_INTERR;
	}
	return rc;
}

static void smc_buf_unuse(struct smc_connection *conn,
			  struct smc_link_group *lgr)
{
	if (conn->sndbuf_desc)
		conn->sndbuf_desc->used = 0;
	if (conn->rmb_desc) {
		if (!conn->rmb_desc->regerr) {
			if (!lgr->is_smcd) {
				/* unregister rmb with peer */
				smc_llc_do_delete_rkey(
						&lgr->lnk[SMC_SINGLE_LINK],
						conn->rmb_desc);
			}
			conn->rmb_desc->used = 0;
		} else {
			/* buf registration failed, reuse not possible */
			write_lock_bh(&lgr->rmbs_lock);
			list_del(&conn->rmb_desc->list);
			write_unlock_bh(&lgr->rmbs_lock);

			smc_buf_free(lgr, true, conn->rmb_desc);
		}
	}
}

/* remove a finished connection from its link group */
void smc_conn_free(struct smc_connection *conn)
{
	struct smc_link_group *lgr = conn->lgr;

	if (!lgr)
		return;
	if (lgr->is_smcd) {
		smc_ism_unset_conn(conn);
		tasklet_kill(&conn->rx_tsklet);
	} else {
		smc_cdc_tx_dismiss_slots(conn);
	}
<<<<<<< HEAD
	smc_lgr_unregister_conn(conn);		/* unsets conn->lgr */
	smc_buf_unuse(conn, lgr);		/* allow buffer reuse */
=======
	smc_lgr_unregister_conn(conn);
	smc_buf_unuse(conn, lgr);		/* allow buffer reuse */
	conn->lgr = NULL;
>>>>>>> f7688b48

	if (!lgr->conns_num)
		smc_lgr_schedule_free_work(lgr);
}

static void smc_link_clear(struct smc_link *lnk)
{
	lnk->peer_qpn = 0;
	smc_llc_link_clear(lnk);
	smc_ib_modify_qp_reset(lnk);
	smc_wr_free_link(lnk);
	smc_ib_destroy_queue_pair(lnk);
	smc_ib_dealloc_protection_domain(lnk);
	smc_wr_free_link_mem(lnk);
}

static void smcr_buf_free(struct smc_link_group *lgr, bool is_rmb,
			  struct smc_buf_desc *buf_desc)
{
	struct smc_link *lnk = &lgr->lnk[SMC_SINGLE_LINK];

	if (is_rmb) {
		if (buf_desc->mr_rx[SMC_SINGLE_LINK])
			smc_ib_put_memory_region(
					buf_desc->mr_rx[SMC_SINGLE_LINK]);
		smc_ib_buf_unmap_sg(lnk->smcibdev, buf_desc,
				    DMA_FROM_DEVICE);
	} else {
		smc_ib_buf_unmap_sg(lnk->smcibdev, buf_desc,
				    DMA_TO_DEVICE);
	}
	sg_free_table(&buf_desc->sgt[SMC_SINGLE_LINK]);
	if (buf_desc->pages)
		__free_pages(buf_desc->pages, buf_desc->order);
	kfree(buf_desc);
}

static void smcd_buf_free(struct smc_link_group *lgr, bool is_dmb,
			  struct smc_buf_desc *buf_desc)
{
	if (is_dmb) {
		/* restore original buf len */
		buf_desc->len += sizeof(struct smcd_cdc_msg);
		smc_ism_unregister_dmb(lgr->smcd, buf_desc);
	} else {
		kfree(buf_desc->cpu_addr);
	}
	kfree(buf_desc);
}

static void smc_buf_free(struct smc_link_group *lgr, bool is_rmb,
			 struct smc_buf_desc *buf_desc)
{
	if (lgr->is_smcd)
		smcd_buf_free(lgr, is_rmb, buf_desc);
	else
		smcr_buf_free(lgr, is_rmb, buf_desc);
}

static void __smc_lgr_free_bufs(struct smc_link_group *lgr, bool is_rmb)
{
	struct smc_buf_desc *buf_desc, *bf_desc;
	struct list_head *buf_list;
	int i;

	for (i = 0; i < SMC_RMBE_SIZES; i++) {
		if (is_rmb)
			buf_list = &lgr->rmbs[i];
		else
			buf_list = &lgr->sndbufs[i];
		list_for_each_entry_safe(buf_desc, bf_desc, buf_list,
					 list) {
			list_del(&buf_desc->list);
			smc_buf_free(lgr, is_rmb, buf_desc);
		}
	}
}

static void smc_lgr_free_bufs(struct smc_link_group *lgr)
{
	/* free send buffers */
	__smc_lgr_free_bufs(lgr, false);
	/* free rmbs */
	__smc_lgr_free_bufs(lgr, true);
}

/* remove a link group */
static void smc_lgr_free(struct smc_link_group *lgr)
{
	smc_lgr_free_bufs(lgr);
	if (lgr->is_smcd)
		smc_ism_put_vlan(lgr->smcd, lgr->vlan_id);
	else
		smc_link_clear(&lgr->lnk[SMC_SINGLE_LINK]);
	kfree(lgr);
}

void smc_lgr_forget(struct smc_link_group *lgr)
{
	spin_lock_bh(&smc_lgr_list.lock);
	/* do not use this link group for new connections */
	if (!list_empty(&lgr->list))
		list_del_init(&lgr->list);
	spin_unlock_bh(&smc_lgr_list.lock);
}

/* terminate linkgroup abnormally */
static void __smc_lgr_terminate(struct smc_link_group *lgr)
{
	struct smc_connection *conn;
	struct smc_sock *smc;
	struct rb_node *node;

	if (lgr->terminating)
		return;	/* lgr already terminating */
	lgr->terminating = 1;
	if (!list_empty(&lgr->list)) /* forget lgr */
		list_del_init(&lgr->list);
	if (!lgr->is_smcd)
		smc_llc_link_inactive(&lgr->lnk[SMC_SINGLE_LINK]);

	write_lock_bh(&lgr->conns_lock);
	node = rb_first(&lgr->conns_all);
	while (node) {
		conn = rb_entry(node, struct smc_connection, alert_node);
		smc = container_of(conn, struct smc_sock, conn);
		sock_hold(&smc->sk); /* sock_put in close work */
		conn->local_tx_ctrl.conn_state_flags.peer_conn_abort = 1;
		__smc_lgr_unregister_conn(conn);
		conn->lgr = NULL;
		write_unlock_bh(&lgr->conns_lock);
		if (!schedule_work(&conn->close_work))
			sock_put(&smc->sk);
		write_lock_bh(&lgr->conns_lock);
		node = rb_first(&lgr->conns_all);
	}
	write_unlock_bh(&lgr->conns_lock);
	if (!lgr->is_smcd)
		wake_up(&lgr->lnk[SMC_SINGLE_LINK].wr_reg_wait);
	smc_lgr_schedule_free_work(lgr);
}

void smc_lgr_terminate(struct smc_link_group *lgr)
{
	spin_lock_bh(&smc_lgr_list.lock);
	__smc_lgr_terminate(lgr);
	spin_unlock_bh(&smc_lgr_list.lock);
}

/* Called when IB port is terminated */
void smc_port_terminate(struct smc_ib_device *smcibdev, u8 ibport)
{
	struct smc_link_group *lgr, *l;

	spin_lock_bh(&smc_lgr_list.lock);
	list_for_each_entry_safe(lgr, l, &smc_lgr_list.list, list) {
		if (!lgr->is_smcd &&
		    lgr->lnk[SMC_SINGLE_LINK].smcibdev == smcibdev &&
		    lgr->lnk[SMC_SINGLE_LINK].ibport == ibport)
			__smc_lgr_terminate(lgr);
	}
	spin_unlock_bh(&smc_lgr_list.lock);
}

/* Called when SMC-D device is terminated or peer is lost */
void smc_smcd_terminate(struct smcd_dev *dev, u64 peer_gid, unsigned short vlan)
{
	struct smc_link_group *lgr, *l;
	LIST_HEAD(lgr_free_list);

	/* run common cleanup function and build free list */
	spin_lock_bh(&smc_lgr_list.lock);
	list_for_each_entry_safe(lgr, l, &smc_lgr_list.list, list) {
		if (lgr->is_smcd && lgr->smcd == dev &&
		    (!peer_gid || lgr->peer_gid == peer_gid) &&
		    (vlan == VLAN_VID_MASK || lgr->vlan_id == vlan)) {
			__smc_lgr_terminate(lgr);
			list_move(&lgr->list, &lgr_free_list);
		}
	}
	spin_unlock_bh(&smc_lgr_list.lock);

	/* cancel the regular free workers and actually free lgrs */
	list_for_each_entry_safe(lgr, l, &lgr_free_list, list) {
		list_del_init(&lgr->list);
		cancel_delayed_work_sync(&lgr->free_work);
		if (!peer_gid && vlan == VLAN_VID_MASK) /* dev terminated? */
			smc_ism_signal_shutdown(lgr);
		smc_lgr_free(lgr);
	}
}

/* Determine vlan of internal TCP socket.
 * @vlan_id: address to store the determined vlan id into
 */
int smc_vlan_by_tcpsk(struct socket *clcsock, struct smc_init_info *ini)
{
	struct dst_entry *dst = sk_dst_get(clcsock->sk);
	struct net_device *ndev;
	int i, nest_lvl, rc = 0;

	ini->vlan_id = 0;
	if (!dst) {
		rc = -ENOTCONN;
		goto out;
	}
	if (!dst->dev) {
		rc = -ENODEV;
		goto out_rel;
	}

	ndev = dst->dev;
	if (is_vlan_dev(ndev)) {
		ini->vlan_id = vlan_dev_vlan_id(ndev);
		goto out_rel;
	}

	rtnl_lock();
	nest_lvl = ndev->lower_level;
	for (i = 0; i < nest_lvl; i++) {
		struct list_head *lower = &ndev->adj_list.lower;

		if (list_empty(lower))
			break;
		lower = lower->next;
		ndev = (struct net_device *)netdev_lower_get_next(ndev, &lower);
		if (is_vlan_dev(ndev)) {
			ini->vlan_id = vlan_dev_vlan_id(ndev);
			break;
		}
	}
	rtnl_unlock();

out_rel:
	dst_release(dst);
out:
	return rc;
}

static bool smcr_lgr_match(struct smc_link_group *lgr,
			   struct smc_clc_msg_local *lcl,
			   enum smc_lgr_role role, u32 clcqpn)
{
	return !memcmp(lgr->peer_systemid, lcl->id_for_peer,
		       SMC_SYSTEMID_LEN) &&
		!memcmp(lgr->lnk[SMC_SINGLE_LINK].peer_gid, &lcl->gid,
			SMC_GID_SIZE) &&
		!memcmp(lgr->lnk[SMC_SINGLE_LINK].peer_mac, lcl->mac,
			sizeof(lcl->mac)) &&
		lgr->role == role &&
		(lgr->role == SMC_SERV ||
		 lgr->lnk[SMC_SINGLE_LINK].peer_qpn == clcqpn);
}

static bool smcd_lgr_match(struct smc_link_group *lgr,
			   struct smcd_dev *smcismdev, u64 peer_gid)
{
	return lgr->peer_gid == peer_gid && lgr->smcd == smcismdev;
}

/* create a new SMC connection (and a new link group if necessary) */
int smc_conn_create(struct smc_sock *smc, struct smc_init_info *ini)
{
	struct smc_connection *conn = &smc->conn;
	struct smc_link_group *lgr;
	enum smc_lgr_role role;
	int rc = 0;

	ini->cln_first_contact = SMC_FIRST_CONTACT;
	role = smc->listen_smc ? SMC_SERV : SMC_CLNT;
	if (role == SMC_CLNT && ini->srv_first_contact)
		/* create new link group as well */
		goto create;

	/* determine if an existing link group can be reused */
	spin_lock_bh(&smc_lgr_list.lock);
	list_for_each_entry(lgr, &smc_lgr_list.list, list) {
		write_lock_bh(&lgr->conns_lock);
		if ((ini->is_smcd ?
		     smcd_lgr_match(lgr, ini->ism_dev, ini->ism_gid) :
		     smcr_lgr_match(lgr, ini->ib_lcl, role, ini->ib_clcqpn)) &&
		    !lgr->sync_err &&
		    lgr->vlan_id == ini->vlan_id &&
		    (role == SMC_CLNT ||
		     lgr->conns_num < SMC_RMBS_PER_LGR_MAX)) {
			/* link group found */
			ini->cln_first_contact = SMC_REUSE_CONTACT;
			conn->lgr = lgr;
			smc_lgr_register_conn(conn); /* add smc conn to lgr */
			if (delayed_work_pending(&lgr->free_work))
				cancel_delayed_work(&lgr->free_work);
			write_unlock_bh(&lgr->conns_lock);
			break;
		}
		write_unlock_bh(&lgr->conns_lock);
	}
	spin_unlock_bh(&smc_lgr_list.lock);

	if (role == SMC_CLNT && !ini->srv_first_contact &&
	    ini->cln_first_contact == SMC_FIRST_CONTACT) {
		/* Server reuses a link group, but Client wants to start
		 * a new one
		 * send out_of_sync decline, reason synchr. error
		 */
		return SMC_CLC_DECL_SYNCERR;
	}

create:
	if (ini->cln_first_contact == SMC_FIRST_CONTACT) {
		rc = smc_lgr_create(smc, ini);
		if (rc)
			goto out;
		lgr = conn->lgr;
		write_lock_bh(&lgr->conns_lock);
		smc_lgr_register_conn(conn); /* add smc conn to lgr */
		write_unlock_bh(&lgr->conns_lock);
	}
	conn->local_tx_ctrl.common.type = SMC_CDC_MSG_TYPE;
	conn->local_tx_ctrl.len = SMC_WR_TX_SIZE;
	conn->urg_state = SMC_URG_READ;
	if (ini->is_smcd) {
		conn->rx_off = sizeof(struct smcd_cdc_msg);
		smcd_cdc_rx_init(conn); /* init tasklet for this conn */
	}
#ifndef KERNEL_HAS_ATOMIC64
	spin_lock_init(&conn->acurs_lock);
#endif

out:
	return rc;
}

/* convert the RMB size into the compressed notation - minimum 16K.
 * In contrast to plain ilog2, this rounds towards the next power of 2,
 * so the socket application gets at least its desired sndbuf / rcvbuf size.
 */
static u8 smc_compress_bufsize(int size)
{
	u8 compressed;

	if (size <= SMC_BUF_MIN_SIZE)
		return 0;

	size = (size - 1) >> 14;
	compressed = ilog2(size) + 1;
	if (compressed >= SMC_RMBE_SIZES)
		compressed = SMC_RMBE_SIZES - 1;
	return compressed;
}

/* convert the RMB size from compressed notation into integer */
int smc_uncompress_bufsize(u8 compressed)
{
	u32 size;

	size = 0x00000001 << (((int)compressed) + 14);
	return (int)size;
}

/* try to reuse a sndbuf or rmb description slot for a certain
 * buffer size; if not available, return NULL
 */
static struct smc_buf_desc *smc_buf_get_slot(int compressed_bufsize,
					     rwlock_t *lock,
					     struct list_head *buf_list)
{
	struct smc_buf_desc *buf_slot;

	read_lock_bh(lock);
	list_for_each_entry(buf_slot, buf_list, list) {
		if (cmpxchg(&buf_slot->used, 0, 1) == 0) {
			read_unlock_bh(lock);
			return buf_slot;
		}
	}
	read_unlock_bh(lock);
	return NULL;
}

/* one of the conditions for announcing a receiver's current window size is
 * that it "results in a minimum increase in the window size of 10% of the
 * receive buffer space" [RFC7609]
 */
static inline int smc_rmb_wnd_update_limit(int rmbe_size)
{
	return min_t(int, rmbe_size / 10, SOCK_MIN_SNDBUF / 2);
}

static struct smc_buf_desc *smcr_new_buf_create(struct smc_link_group *lgr,
						bool is_rmb, int bufsize)
{
	struct smc_buf_desc *buf_desc;
	struct smc_link *lnk;
	int rc;

	/* try to alloc a new buffer */
	buf_desc = kzalloc(sizeof(*buf_desc), GFP_KERNEL);
	if (!buf_desc)
		return ERR_PTR(-ENOMEM);

	buf_desc->order = get_order(bufsize);
	buf_desc->pages = alloc_pages(GFP_KERNEL | __GFP_NOWARN |
				      __GFP_NOMEMALLOC | __GFP_COMP |
				      __GFP_NORETRY | __GFP_ZERO,
				      buf_desc->order);
	if (!buf_desc->pages) {
		kfree(buf_desc);
		return ERR_PTR(-EAGAIN);
	}
	buf_desc->cpu_addr = (void *)page_address(buf_desc->pages);

	/* build the sg table from the pages */
	lnk = &lgr->lnk[SMC_SINGLE_LINK];
	rc = sg_alloc_table(&buf_desc->sgt[SMC_SINGLE_LINK], 1,
			    GFP_KERNEL);
	if (rc) {
		smc_buf_free(lgr, is_rmb, buf_desc);
		return ERR_PTR(rc);
	}
	sg_set_buf(buf_desc->sgt[SMC_SINGLE_LINK].sgl,
		   buf_desc->cpu_addr, bufsize);

	/* map sg table to DMA address */
	rc = smc_ib_buf_map_sg(lnk->smcibdev, buf_desc,
			       is_rmb ? DMA_FROM_DEVICE : DMA_TO_DEVICE);
	/* SMC protocol depends on mapping to one DMA address only */
	if (rc != 1)  {
		smc_buf_free(lgr, is_rmb, buf_desc);
		return ERR_PTR(-EAGAIN);
	}

	/* create a new memory region for the RMB */
	if (is_rmb) {
		rc = smc_ib_get_memory_region(lnk->roce_pd,
					      IB_ACCESS_REMOTE_WRITE |
					      IB_ACCESS_LOCAL_WRITE,
					      buf_desc);
		if (rc) {
			smc_buf_free(lgr, is_rmb, buf_desc);
			return ERR_PTR(rc);
		}
	}

	buf_desc->len = bufsize;
	return buf_desc;
}

#define SMCD_DMBE_SIZES		7 /* 0 -> 16KB, 1 -> 32KB, .. 6 -> 1MB */

static struct smc_buf_desc *smcd_new_buf_create(struct smc_link_group *lgr,
						bool is_dmb, int bufsize)
{
	struct smc_buf_desc *buf_desc;
	int rc;

	if (smc_compress_bufsize(bufsize) > SMCD_DMBE_SIZES)
		return ERR_PTR(-EAGAIN);

	/* try to alloc a new DMB */
	buf_desc = kzalloc(sizeof(*buf_desc), GFP_KERNEL);
	if (!buf_desc)
		return ERR_PTR(-ENOMEM);
	if (is_dmb) {
		rc = smc_ism_register_dmb(lgr, bufsize, buf_desc);
		if (rc) {
			kfree(buf_desc);
			return ERR_PTR(-EAGAIN);
		}
		buf_desc->pages = virt_to_page(buf_desc->cpu_addr);
		/* CDC header stored in buf. So, pretend it was smaller */
		buf_desc->len = bufsize - sizeof(struct smcd_cdc_msg);
	} else {
		buf_desc->cpu_addr = kzalloc(bufsize, GFP_KERNEL |
					     __GFP_NOWARN | __GFP_NORETRY |
					     __GFP_NOMEMALLOC);
		if (!buf_desc->cpu_addr) {
			kfree(buf_desc);
			return ERR_PTR(-EAGAIN);
		}
		buf_desc->len = bufsize;
	}
	return buf_desc;
}

static int __smc_buf_create(struct smc_sock *smc, bool is_smcd, bool is_rmb)
{
	struct smc_buf_desc *buf_desc = ERR_PTR(-ENOMEM);
	struct smc_connection *conn = &smc->conn;
	struct smc_link_group *lgr = conn->lgr;
	struct list_head *buf_list;
	int bufsize, bufsize_short;
	int sk_buf_size;
	rwlock_t *lock;

	if (is_rmb)
		/* use socket recv buffer size (w/o overhead) as start value */
		sk_buf_size = smc->sk.sk_rcvbuf / 2;
	else
		/* use socket send buffer size (w/o overhead) as start value */
		sk_buf_size = smc->sk.sk_sndbuf / 2;

	for (bufsize_short = smc_compress_bufsize(sk_buf_size);
	     bufsize_short >= 0; bufsize_short--) {

		if (is_rmb) {
			lock = &lgr->rmbs_lock;
			buf_list = &lgr->rmbs[bufsize_short];
		} else {
			lock = &lgr->sndbufs_lock;
			buf_list = &lgr->sndbufs[bufsize_short];
		}
		bufsize = smc_uncompress_bufsize(bufsize_short);
		if ((1 << get_order(bufsize)) > SG_MAX_SINGLE_ALLOC)
			continue;

		/* check for reusable slot in the link group */
		buf_desc = smc_buf_get_slot(bufsize_short, lock, buf_list);
		if (buf_desc) {
			memset(buf_desc->cpu_addr, 0, bufsize);
			break; /* found reusable slot */
		}

		if (is_smcd)
			buf_desc = smcd_new_buf_create(lgr, is_rmb, bufsize);
		else
			buf_desc = smcr_new_buf_create(lgr, is_rmb, bufsize);

		if (PTR_ERR(buf_desc) == -ENOMEM)
			break;
		if (IS_ERR(buf_desc))
			continue;

		buf_desc->used = 1;
		write_lock_bh(lock);
		list_add(&buf_desc->list, buf_list);
		write_unlock_bh(lock);
		break; /* found */
	}

	if (IS_ERR(buf_desc))
		return -ENOMEM;

	if (is_rmb) {
		conn->rmb_desc = buf_desc;
		conn->rmbe_size_short = bufsize_short;
		smc->sk.sk_rcvbuf = bufsize * 2;
		atomic_set(&conn->bytes_to_rcv, 0);
		conn->rmbe_update_limit =
			smc_rmb_wnd_update_limit(buf_desc->len);
		if (is_smcd)
			smc_ism_set_conn(conn); /* map RMB/smcd_dev to conn */
	} else {
		conn->sndbuf_desc = buf_desc;
		smc->sk.sk_sndbuf = bufsize * 2;
		atomic_set(&conn->sndbuf_space, bufsize);
	}
	return 0;
}

void smc_sndbuf_sync_sg_for_cpu(struct smc_connection *conn)
{
	struct smc_link_group *lgr = conn->lgr;

	if (!conn->lgr || conn->lgr->is_smcd)
		return;
	smc_ib_sync_sg_for_cpu(lgr->lnk[SMC_SINGLE_LINK].smcibdev,
			       conn->sndbuf_desc, DMA_TO_DEVICE);
}

void smc_sndbuf_sync_sg_for_device(struct smc_connection *conn)
{
	struct smc_link_group *lgr = conn->lgr;

	if (!conn->lgr || conn->lgr->is_smcd)
		return;
	smc_ib_sync_sg_for_device(lgr->lnk[SMC_SINGLE_LINK].smcibdev,
				  conn->sndbuf_desc, DMA_TO_DEVICE);
}

void smc_rmb_sync_sg_for_cpu(struct smc_connection *conn)
{
	struct smc_link_group *lgr = conn->lgr;

	if (!conn->lgr || conn->lgr->is_smcd)
		return;
	smc_ib_sync_sg_for_cpu(lgr->lnk[SMC_SINGLE_LINK].smcibdev,
			       conn->rmb_desc, DMA_FROM_DEVICE);
}

void smc_rmb_sync_sg_for_device(struct smc_connection *conn)
{
	struct smc_link_group *lgr = conn->lgr;

	if (!conn->lgr || conn->lgr->is_smcd)
		return;
	smc_ib_sync_sg_for_device(lgr->lnk[SMC_SINGLE_LINK].smcibdev,
				  conn->rmb_desc, DMA_FROM_DEVICE);
}

/* create the send and receive buffer for an SMC socket;
 * receive buffers are called RMBs;
 * (even though the SMC protocol allows more than one RMB-element per RMB,
 * the Linux implementation uses just one RMB-element per RMB, i.e. uses an
 * extra RMB for every connection in a link group
 */
int smc_buf_create(struct smc_sock *smc, bool is_smcd)
{
	int rc;

	/* create send buffer */
	rc = __smc_buf_create(smc, is_smcd, false);
	if (rc)
		return rc;
	/* create rmb */
	rc = __smc_buf_create(smc, is_smcd, true);
	if (rc)
		smc_buf_free(smc->conn.lgr, false, smc->conn.sndbuf_desc);
	return rc;
}

static inline int smc_rmb_reserve_rtoken_idx(struct smc_link_group *lgr)
{
	int i;

	for_each_clear_bit(i, lgr->rtokens_used_mask, SMC_RMBS_PER_LGR_MAX) {
		if (!test_and_set_bit(i, lgr->rtokens_used_mask))
			return i;
	}
	return -ENOSPC;
}

/* add a new rtoken from peer */
int smc_rtoken_add(struct smc_link_group *lgr, __be64 nw_vaddr, __be32 nw_rkey)
{
	u64 dma_addr = be64_to_cpu(nw_vaddr);
	u32 rkey = ntohl(nw_rkey);
	int i;

	for (i = 0; i < SMC_RMBS_PER_LGR_MAX; i++) {
		if ((lgr->rtokens[i][SMC_SINGLE_LINK].rkey == rkey) &&
		    (lgr->rtokens[i][SMC_SINGLE_LINK].dma_addr == dma_addr) &&
		    test_bit(i, lgr->rtokens_used_mask)) {
			/* already in list */
			return i;
		}
	}
	i = smc_rmb_reserve_rtoken_idx(lgr);
	if (i < 0)
		return i;
	lgr->rtokens[i][SMC_SINGLE_LINK].rkey = rkey;
	lgr->rtokens[i][SMC_SINGLE_LINK].dma_addr = dma_addr;
	return i;
}

/* delete an rtoken */
int smc_rtoken_delete(struct smc_link_group *lgr, __be32 nw_rkey)
{
	u32 rkey = ntohl(nw_rkey);
	int i;

	for (i = 0; i < SMC_RMBS_PER_LGR_MAX; i++) {
		if (lgr->rtokens[i][SMC_SINGLE_LINK].rkey == rkey &&
		    test_bit(i, lgr->rtokens_used_mask)) {
			lgr->rtokens[i][SMC_SINGLE_LINK].rkey = 0;
			lgr->rtokens[i][SMC_SINGLE_LINK].dma_addr = 0;

			clear_bit(i, lgr->rtokens_used_mask);
			return 0;
		}
	}
	return -ENOENT;
}

/* save rkey and dma_addr received from peer during clc handshake */
int smc_rmb_rtoken_handling(struct smc_connection *conn,
			    struct smc_clc_msg_accept_confirm *clc)
{
	conn->rtoken_idx = smc_rtoken_add(conn->lgr, clc->rmb_dma_addr,
					  clc->rmb_rkey);
	if (conn->rtoken_idx < 0)
		return conn->rtoken_idx;
	return 0;
}

/* Called (from smc_exit) when module is removed */
void smc_core_exit(void)
{
	struct smc_link_group *lgr, *lg;
	LIST_HEAD(lgr_freeing_list);

	spin_lock_bh(&smc_lgr_list.lock);
	if (!list_empty(&smc_lgr_list.list))
		list_splice_init(&smc_lgr_list.list, &lgr_freeing_list);
	spin_unlock_bh(&smc_lgr_list.lock);
	list_for_each_entry_safe(lgr, lg, &lgr_freeing_list, list) {
		list_del_init(&lgr->list);
		if (!lgr->is_smcd) {
			struct smc_link *lnk = &lgr->lnk[SMC_SINGLE_LINK];

			if (lnk->state == SMC_LNK_ACTIVE)
				smc_llc_send_delete_link(lnk, SMC_LLC_REQ,
							 false);
			smc_llc_link_inactive(lnk);
		}
		cancel_delayed_work_sync(&lgr->free_work);
		if (lgr->is_smcd)
			smc_ism_signal_shutdown(lgr);
		smc_lgr_free(lgr); /* free link group */
	}
}<|MERGE_RESOLUTION|>--- conflicted
+++ resolved
@@ -340,14 +340,9 @@
 	} else {
 		smc_cdc_tx_dismiss_slots(conn);
 	}
-<<<<<<< HEAD
-	smc_lgr_unregister_conn(conn);		/* unsets conn->lgr */
-	smc_buf_unuse(conn, lgr);		/* allow buffer reuse */
-=======
 	smc_lgr_unregister_conn(conn);
 	smc_buf_unuse(conn, lgr);		/* allow buffer reuse */
 	conn->lgr = NULL;
->>>>>>> f7688b48
 
 	if (!lgr->conns_num)
 		smc_lgr_schedule_free_work(lgr);
