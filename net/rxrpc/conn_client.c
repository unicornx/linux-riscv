--- conflicted
+++ resolved
@@ -671,30 +671,6 @@
 			set_current_state(TASK_UNINTERRUPTIBLE);
 			break;
 		}
-<<<<<<< HEAD
-
-		add_wait_queue_exclusive(&call->waitq, &myself);
-		for (;;) {
-			switch (call->interruptibility) {
-			case RXRPC_INTERRUPTIBLE:
-			case RXRPC_PREINTERRUPTIBLE:
-				set_current_state(TASK_INTERRUPTIBLE);
-				break;
-			case RXRPC_UNINTERRUPTIBLE:
-			default:
-				set_current_state(TASK_UNINTERRUPTIBLE);
-				break;
-			}
-			if (call->call_id)
-				break;
-			if ((call->interruptibility == RXRPC_INTERRUPTIBLE ||
-			     call->interruptibility == RXRPC_PREINTERRUPTIBLE) &&
-			    signal_pending(current)) {
-				ret = -ERESTARTSYS;
-				break;
-			}
-			schedule();
-=======
 		if (READ_ONCE(call->state) != RXRPC_CALL_CLIENT_AWAIT_CONN)
 			break;
 		if ((call->interruptibility == RXRPC_INTERRUPTIBLE ||
@@ -702,7 +678,6 @@
 		    signal_pending(current)) {
 			ret = -ERESTARTSYS;
 			break;
->>>>>>> d1988041
 		}
 		schedule();
 	}
@@ -819,22 +794,10 @@
 	bool may_reuse;
 	u32 cid;
 
-<<<<<<< HEAD
-	spin_lock(&conn->channel_lock);
-	set_bit(RXRPC_CALL_DISCONNECTED, &call->flags);
-
-	cid = call->cid;
-	if (cid) {
-		channel = cid & RXRPC_CHANNELMASK;
-		chan = &conn->channels[channel];
-	}
-	trace_rxrpc_client(conn, channel, rxrpc_client_chan_disconnect);
-=======
 	_enter("c=%x", call->debug_id);
 
 	spin_lock(&bundle->channel_lock);
 	set_bit(RXRPC_CALL_DISCONNECTED, &call->flags);
->>>>>>> d1988041
 
 	/* Calls that have never actually been assigned a channel can simply be
 	 * discarded.
@@ -925,13 +888,7 @@
 	}
 
 out:
-<<<<<<< HEAD
-	spin_unlock(&rxnet->client_conn_cache_lock);
-out_2:
-	spin_unlock(&conn->channel_lock);
-=======
 	spin_unlock(&bundle->channel_lock);
->>>>>>> d1988041
 	_leave("");
 	return;
 }
