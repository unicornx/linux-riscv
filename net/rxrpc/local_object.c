--- conflicted
+++ resolved
@@ -426,11 +426,8 @@
 
 	_enter("%d", local->debug_id);
 
-<<<<<<< HEAD
-=======
 	local->dead = true;
 
->>>>>>> f7688b48
 	mutex_lock(&rxnet->local_mutex);
 	list_del_init(&local->link);
 	mutex_unlock(&rxnet->local_mutex);
