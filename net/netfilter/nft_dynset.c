--- conflicted
+++ resolved
@@ -176,12 +176,7 @@
 
 	if (tb[NFTA_DYNSET_FLAGS]) {
 		u32 flags = ntohl(nla_get_be32(tb[NFTA_DYNSET_FLAGS]));
-<<<<<<< HEAD
-
-		if (flags & ~NFT_DYNSET_F_INV)
-=======
 		if (flags & ~(NFT_DYNSET_F_INV | NFT_DYNSET_F_EXPR))
->>>>>>> e0733463
 			return -EOPNOTSUPP;
 		if (flags & NFT_DYNSET_F_INV)
 			priv->invert = true;
