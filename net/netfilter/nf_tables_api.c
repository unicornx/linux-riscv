// SPDX-License-Identifier: GPL-2.0-only
/*
 * Copyright (c) 2007-2009 Patrick McHardy <kaber@trash.net>
 *
 * Development of this code funded by Astaro AG (http://www.astaro.com/)
 */

#include <linux/module.h>
#include <linux/init.h>
#include <linux/list.h>
#include <linux/skbuff.h>
#include <linux/netlink.h>
#include <linux/vmalloc.h>
#include <linux/rhashtable.h>
#include <linux/audit.h>
#include <linux/netfilter.h>
#include <linux/netfilter/nfnetlink.h>
#include <linux/netfilter/nf_tables.h>
#include <net/netfilter/nf_flow_table.h>
#include <net/netfilter/nf_tables_core.h>
#include <net/netfilter/nf_tables.h>
#include <net/netfilter/nf_tables_offload.h>
#include <net/net_namespace.h>
#include <net/sock.h>

#define NFT_MODULE_AUTOLOAD_LIMIT (MODULE_NAME_LEN - sizeof("nft-expr-255-"))

unsigned int nf_tables_net_id __read_mostly;

static LIST_HEAD(nf_tables_expressions);
static LIST_HEAD(nf_tables_objects);
static LIST_HEAD(nf_tables_flowtables);
static LIST_HEAD(nf_tables_destroy_list);
static DEFINE_SPINLOCK(nf_tables_destroy_list_lock);
static u64 table_handle;

enum {
	NFT_VALIDATE_SKIP	= 0,
	NFT_VALIDATE_NEED,
	NFT_VALIDATE_DO,
};

static struct rhltable nft_objname_ht;

static u32 nft_chain_hash(const void *data, u32 len, u32 seed);
static u32 nft_chain_hash_obj(const void *data, u32 len, u32 seed);
static int nft_chain_hash_cmp(struct rhashtable_compare_arg *, const void *);

static u32 nft_objname_hash(const void *data, u32 len, u32 seed);
static u32 nft_objname_hash_obj(const void *data, u32 len, u32 seed);
static int nft_objname_hash_cmp(struct rhashtable_compare_arg *, const void *);

static const struct rhashtable_params nft_chain_ht_params = {
	.head_offset		= offsetof(struct nft_chain, rhlhead),
	.key_offset		= offsetof(struct nft_chain, name),
	.hashfn			= nft_chain_hash,
	.obj_hashfn		= nft_chain_hash_obj,
	.obj_cmpfn		= nft_chain_hash_cmp,
	.automatic_shrinking	= true,
};

static const struct rhashtable_params nft_objname_ht_params = {
	.head_offset		= offsetof(struct nft_object, rhlhead),
	.key_offset		= offsetof(struct nft_object, key),
	.hashfn			= nft_objname_hash,
	.obj_hashfn		= nft_objname_hash_obj,
	.obj_cmpfn		= nft_objname_hash_cmp,
	.automatic_shrinking	= true,
};

struct nft_audit_data {
	struct nft_table *table;
	int entries;
	int op;
	struct list_head list;
};

static const u8 nft2audit_op[NFT_MSG_MAX] = { // enum nf_tables_msg_types
	[NFT_MSG_NEWTABLE]	= AUDIT_NFT_OP_TABLE_REGISTER,
	[NFT_MSG_GETTABLE]	= AUDIT_NFT_OP_INVALID,
	[NFT_MSG_DELTABLE]	= AUDIT_NFT_OP_TABLE_UNREGISTER,
	[NFT_MSG_NEWCHAIN]	= AUDIT_NFT_OP_CHAIN_REGISTER,
	[NFT_MSG_GETCHAIN]	= AUDIT_NFT_OP_INVALID,
	[NFT_MSG_DELCHAIN]	= AUDIT_NFT_OP_CHAIN_UNREGISTER,
	[NFT_MSG_NEWRULE]	= AUDIT_NFT_OP_RULE_REGISTER,
	[NFT_MSG_GETRULE]	= AUDIT_NFT_OP_INVALID,
	[NFT_MSG_DELRULE]	= AUDIT_NFT_OP_RULE_UNREGISTER,
	[NFT_MSG_NEWSET]	= AUDIT_NFT_OP_SET_REGISTER,
	[NFT_MSG_GETSET]	= AUDIT_NFT_OP_INVALID,
	[NFT_MSG_DELSET]	= AUDIT_NFT_OP_SET_UNREGISTER,
	[NFT_MSG_NEWSETELEM]	= AUDIT_NFT_OP_SETELEM_REGISTER,
	[NFT_MSG_GETSETELEM]	= AUDIT_NFT_OP_INVALID,
	[NFT_MSG_DELSETELEM]	= AUDIT_NFT_OP_SETELEM_UNREGISTER,
	[NFT_MSG_NEWGEN]	= AUDIT_NFT_OP_GEN_REGISTER,
	[NFT_MSG_GETGEN]	= AUDIT_NFT_OP_INVALID,
	[NFT_MSG_TRACE]		= AUDIT_NFT_OP_INVALID,
	[NFT_MSG_NEWOBJ]	= AUDIT_NFT_OP_OBJ_REGISTER,
	[NFT_MSG_GETOBJ]	= AUDIT_NFT_OP_INVALID,
	[NFT_MSG_DELOBJ]	= AUDIT_NFT_OP_OBJ_UNREGISTER,
	[NFT_MSG_GETOBJ_RESET]	= AUDIT_NFT_OP_OBJ_RESET,
	[NFT_MSG_NEWFLOWTABLE]	= AUDIT_NFT_OP_FLOWTABLE_REGISTER,
	[NFT_MSG_GETFLOWTABLE]	= AUDIT_NFT_OP_INVALID,
	[NFT_MSG_DELFLOWTABLE]	= AUDIT_NFT_OP_FLOWTABLE_UNREGISTER,
};

static void nft_validate_state_update(struct net *net, u8 new_validate_state)
{
	struct nftables_pernet *nft_net = nft_pernet(net);

	switch (nft_net->validate_state) {
	case NFT_VALIDATE_SKIP:
		WARN_ON_ONCE(new_validate_state == NFT_VALIDATE_DO);
		break;
	case NFT_VALIDATE_NEED:
		break;
	case NFT_VALIDATE_DO:
		if (new_validate_state == NFT_VALIDATE_NEED)
			return;
	}

	nft_net->validate_state = new_validate_state;
}
static void nf_tables_trans_destroy_work(struct work_struct *w);
static DECLARE_WORK(trans_destroy_work, nf_tables_trans_destroy_work);

static void nft_ctx_init(struct nft_ctx *ctx,
			 struct net *net,
			 const struct sk_buff *skb,
			 const struct nlmsghdr *nlh,
			 u8 family,
			 struct nft_table *table,
			 struct nft_chain *chain,
			 const struct nlattr * const *nla)
{
	ctx->net	= net;
	ctx->family	= family;
	ctx->level	= 0;
	ctx->table	= table;
	ctx->chain	= chain;
	ctx->nla   	= nla;
	ctx->portid	= NETLINK_CB(skb).portid;
	ctx->report	= nlmsg_report(nlh);
	ctx->flags	= nlh->nlmsg_flags;
	ctx->seq	= nlh->nlmsg_seq;
}

static struct nft_trans *nft_trans_alloc_gfp(const struct nft_ctx *ctx,
					     int msg_type, u32 size, gfp_t gfp)
{
	struct nft_trans *trans;

	trans = kzalloc(sizeof(struct nft_trans) + size, gfp);
	if (trans == NULL)
		return NULL;

	INIT_LIST_HEAD(&trans->list);
	trans->msg_type = msg_type;
	trans->ctx	= *ctx;

	return trans;
}

static struct nft_trans *nft_trans_alloc(const struct nft_ctx *ctx,
					 int msg_type, u32 size)
{
	return nft_trans_alloc_gfp(ctx, msg_type, size, GFP_KERNEL);
}

static void nft_trans_destroy(struct nft_trans *trans)
{
	list_del(&trans->list);
	kfree(trans);
}

static void nft_set_trans_bind(const struct nft_ctx *ctx, struct nft_set *set)
{
	struct nftables_pernet *nft_net;
	struct net *net = ctx->net;
	struct nft_trans *trans;

	if (!nft_set_is_anonymous(set))
		return;

	nft_net = nft_pernet(net);
	list_for_each_entry_reverse(trans, &nft_net->commit_list, list) {
		switch (trans->msg_type) {
		case NFT_MSG_NEWSET:
			if (nft_trans_set(trans) == set)
				nft_trans_set_bound(trans) = true;
			break;
		case NFT_MSG_NEWSETELEM:
			if (nft_trans_elem_set(trans) == set)
				nft_trans_elem_set_bound(trans) = true;
			break;
		}
	}
}

static int nft_netdev_register_hooks(struct net *net,
				     struct list_head *hook_list)
{
	struct nft_hook *hook;
	int err, j;

	j = 0;
	list_for_each_entry(hook, hook_list, list) {
		err = nf_register_net_hook(net, &hook->ops);
		if (err < 0)
			goto err_register;

		j++;
	}
	return 0;

err_register:
	list_for_each_entry(hook, hook_list, list) {
		if (j-- <= 0)
			break;

		nf_unregister_net_hook(net, &hook->ops);
	}
	return err;
}

static void nft_netdev_unregister_hooks(struct net *net,
					struct list_head *hook_list,
					bool release_netdev)
{
	struct nft_hook *hook, *next;

	list_for_each_entry_safe(hook, next, hook_list, list) {
		nf_unregister_net_hook(net, &hook->ops);
		if (release_netdev) {
			list_del(&hook->list);
			kfree_rcu(hook, rcu);
		}
	}
}

static int nf_tables_register_hook(struct net *net,
				   const struct nft_table *table,
				   struct nft_chain *chain)
{
	struct nft_base_chain *basechain;
	const struct nf_hook_ops *ops;

	if (table->flags & NFT_TABLE_F_DORMANT ||
	    !nft_is_base_chain(chain))
		return 0;

	basechain = nft_base_chain(chain);
	ops = &basechain->ops;

	if (basechain->type->ops_register)
		return basechain->type->ops_register(net, ops);

	if (nft_base_chain_netdev(table->family, basechain->ops.hooknum))
		return nft_netdev_register_hooks(net, &basechain->hook_list);

	return nf_register_net_hook(net, &basechain->ops);
}

static void __nf_tables_unregister_hook(struct net *net,
					const struct nft_table *table,
					struct nft_chain *chain,
					bool release_netdev)
{
	struct nft_base_chain *basechain;
	const struct nf_hook_ops *ops;

	if (table->flags & NFT_TABLE_F_DORMANT ||
	    !nft_is_base_chain(chain))
		return;
	basechain = nft_base_chain(chain);
	ops = &basechain->ops;

	if (basechain->type->ops_unregister)
		return basechain->type->ops_unregister(net, ops);

	if (nft_base_chain_netdev(table->family, basechain->ops.hooknum))
		nft_netdev_unregister_hooks(net, &basechain->hook_list,
					    release_netdev);
	else
		nf_unregister_net_hook(net, &basechain->ops);
}

static void nf_tables_unregister_hook(struct net *net,
				      const struct nft_table *table,
				      struct nft_chain *chain)
{
	return __nf_tables_unregister_hook(net, table, chain, false);
}

static void nft_trans_commit_list_add_tail(struct net *net, struct nft_trans *trans)
{
	struct nftables_pernet *nft_net = nft_pernet(net);

	list_add_tail(&trans->list, &nft_net->commit_list);
}

static int nft_trans_table_add(struct nft_ctx *ctx, int msg_type)
{
	struct nft_trans *trans;

	trans = nft_trans_alloc(ctx, msg_type, sizeof(struct nft_trans_table));
	if (trans == NULL)
		return -ENOMEM;

	if (msg_type == NFT_MSG_NEWTABLE)
		nft_activate_next(ctx->net, ctx->table);

	nft_trans_commit_list_add_tail(ctx->net, trans);
	return 0;
}

static int nft_deltable(struct nft_ctx *ctx)
{
	int err;

	err = nft_trans_table_add(ctx, NFT_MSG_DELTABLE);
	if (err < 0)
		return err;

	nft_deactivate_next(ctx->net, ctx->table);
	return err;
}

static struct nft_trans *nft_trans_chain_add(struct nft_ctx *ctx, int msg_type)
{
	struct nft_trans *trans;

	trans = nft_trans_alloc(ctx, msg_type, sizeof(struct nft_trans_chain));
	if (trans == NULL)
		return ERR_PTR(-ENOMEM);

	if (msg_type == NFT_MSG_NEWCHAIN) {
		nft_activate_next(ctx->net, ctx->chain);

		if (ctx->nla[NFTA_CHAIN_ID]) {
			nft_trans_chain_id(trans) =
				ntohl(nla_get_be32(ctx->nla[NFTA_CHAIN_ID]));
		}
	}

	nft_trans_commit_list_add_tail(ctx->net, trans);
	return trans;
}

static int nft_delchain(struct nft_ctx *ctx)
{
	struct nft_trans *trans;

	trans = nft_trans_chain_add(ctx, NFT_MSG_DELCHAIN);
	if (IS_ERR(trans))
		return PTR_ERR(trans);

	ctx->table->use--;
	nft_deactivate_next(ctx->net, ctx->chain);

	return 0;
}

static void nft_rule_expr_activate(const struct nft_ctx *ctx,
				   struct nft_rule *rule)
{
	struct nft_expr *expr;

	expr = nft_expr_first(rule);
	while (nft_expr_more(rule, expr)) {
		if (expr->ops->activate)
			expr->ops->activate(ctx, expr);

		expr = nft_expr_next(expr);
	}
}

static void nft_rule_expr_deactivate(const struct nft_ctx *ctx,
				     struct nft_rule *rule,
				     enum nft_trans_phase phase)
{
	struct nft_expr *expr;

	expr = nft_expr_first(rule);
	while (nft_expr_more(rule, expr)) {
		if (expr->ops->deactivate)
			expr->ops->deactivate(ctx, expr, phase);

		expr = nft_expr_next(expr);
	}
}

static int
nf_tables_delrule_deactivate(struct nft_ctx *ctx, struct nft_rule *rule)
{
	/* You cannot delete the same rule twice */
	if (nft_is_active_next(ctx->net, rule)) {
		nft_deactivate_next(ctx->net, rule);
		ctx->chain->use--;
		return 0;
	}
	return -ENOENT;
}

static struct nft_trans *nft_trans_rule_add(struct nft_ctx *ctx, int msg_type,
					    struct nft_rule *rule)
{
	struct nft_trans *trans;

	trans = nft_trans_alloc(ctx, msg_type, sizeof(struct nft_trans_rule));
	if (trans == NULL)
		return NULL;

	if (msg_type == NFT_MSG_NEWRULE && ctx->nla[NFTA_RULE_ID] != NULL) {
		nft_trans_rule_id(trans) =
			ntohl(nla_get_be32(ctx->nla[NFTA_RULE_ID]));
	}
	nft_trans_rule(trans) = rule;
	nft_trans_commit_list_add_tail(ctx->net, trans);

	return trans;
}

static int nft_delrule(struct nft_ctx *ctx, struct nft_rule *rule)
{
	struct nft_flow_rule *flow;
	struct nft_trans *trans;
	int err;

	trans = nft_trans_rule_add(ctx, NFT_MSG_DELRULE, rule);
	if (trans == NULL)
		return -ENOMEM;

	if (ctx->chain->flags & NFT_CHAIN_HW_OFFLOAD) {
		flow = nft_flow_rule_create(ctx->net, rule);
		if (IS_ERR(flow)) {
			nft_trans_destroy(trans);
			return PTR_ERR(flow);
		}

		nft_trans_flow_rule(trans) = flow;
	}

	err = nf_tables_delrule_deactivate(ctx, rule);
	if (err < 0) {
		nft_trans_destroy(trans);
		return err;
	}
	nft_rule_expr_deactivate(ctx, rule, NFT_TRANS_PREPARE);

	return 0;
}

static int nft_delrule_by_chain(struct nft_ctx *ctx)
{
	struct nft_rule *rule;
	int err;

	list_for_each_entry(rule, &ctx->chain->rules, list) {
		if (!nft_is_active_next(ctx->net, rule))
			continue;

		err = nft_delrule(ctx, rule);
		if (err < 0)
			return err;
	}
	return 0;
}

static int nft_trans_set_add(const struct nft_ctx *ctx, int msg_type,
			     struct nft_set *set)
{
	struct nft_trans *trans;

	trans = nft_trans_alloc(ctx, msg_type, sizeof(struct nft_trans_set));
	if (trans == NULL)
		return -ENOMEM;

	if (msg_type == NFT_MSG_NEWSET && ctx->nla[NFTA_SET_ID] != NULL) {
		nft_trans_set_id(trans) =
			ntohl(nla_get_be32(ctx->nla[NFTA_SET_ID]));
		nft_activate_next(ctx->net, set);
	}
	nft_trans_set(trans) = set;
	nft_trans_commit_list_add_tail(ctx->net, trans);

	return 0;
}

static int nft_delset(const struct nft_ctx *ctx, struct nft_set *set)
{
	int err;

	err = nft_trans_set_add(ctx, NFT_MSG_DELSET, set);
	if (err < 0)
		return err;

	nft_deactivate_next(ctx->net, set);
	ctx->table->use--;

	return err;
}

static int nft_trans_obj_add(struct nft_ctx *ctx, int msg_type,
			     struct nft_object *obj)
{
	struct nft_trans *trans;

	trans = nft_trans_alloc(ctx, msg_type, sizeof(struct nft_trans_obj));
	if (trans == NULL)
		return -ENOMEM;

	if (msg_type == NFT_MSG_NEWOBJ)
		nft_activate_next(ctx->net, obj);

	nft_trans_obj(trans) = obj;
	nft_trans_commit_list_add_tail(ctx->net, trans);

	return 0;
}

static int nft_delobj(struct nft_ctx *ctx, struct nft_object *obj)
{
	int err;

	err = nft_trans_obj_add(ctx, NFT_MSG_DELOBJ, obj);
	if (err < 0)
		return err;

	nft_deactivate_next(ctx->net, obj);
	ctx->table->use--;

	return err;
}

static int nft_trans_flowtable_add(struct nft_ctx *ctx, int msg_type,
				   struct nft_flowtable *flowtable)
{
	struct nft_trans *trans;

	trans = nft_trans_alloc(ctx, msg_type,
				sizeof(struct nft_trans_flowtable));
	if (trans == NULL)
		return -ENOMEM;

	if (msg_type == NFT_MSG_NEWFLOWTABLE)
		nft_activate_next(ctx->net, flowtable);

	INIT_LIST_HEAD(&nft_trans_flowtable_hooks(trans));
	nft_trans_flowtable(trans) = flowtable;
	nft_trans_commit_list_add_tail(ctx->net, trans);

	return 0;
}

static int nft_delflowtable(struct nft_ctx *ctx,
			    struct nft_flowtable *flowtable)
{
	int err;

	err = nft_trans_flowtable_add(ctx, NFT_MSG_DELFLOWTABLE, flowtable);
	if (err < 0)
		return err;

	nft_deactivate_next(ctx->net, flowtable);
	ctx->table->use--;

	return err;
}

static void __nft_reg_track_clobber(struct nft_regs_track *track, u8 dreg)
{
	int i;

	for (i = track->regs[dreg].num_reg; i > 0; i--)
		__nft_reg_track_cancel(track, dreg - i);
}

static void __nft_reg_track_update(struct nft_regs_track *track,
				   const struct nft_expr *expr,
				   u8 dreg, u8 num_reg)
{
	track->regs[dreg].selector = expr;
	track->regs[dreg].bitwise = NULL;
	track->regs[dreg].num_reg = num_reg;
}

void nft_reg_track_update(struct nft_regs_track *track,
			  const struct nft_expr *expr, u8 dreg, u8 len)
{
	unsigned int regcount;
	int i;

	__nft_reg_track_clobber(track, dreg);

	regcount = DIV_ROUND_UP(len, NFT_REG32_SIZE);
	for (i = 0; i < regcount; i++, dreg++)
		__nft_reg_track_update(track, expr, dreg, i);
}
EXPORT_SYMBOL_GPL(nft_reg_track_update);

void nft_reg_track_cancel(struct nft_regs_track *track, u8 dreg, u8 len)
{
	unsigned int regcount;
	int i;

	__nft_reg_track_clobber(track, dreg);

	regcount = DIV_ROUND_UP(len, NFT_REG32_SIZE);
	for (i = 0; i < regcount; i++, dreg++)
		__nft_reg_track_cancel(track, dreg);
}
EXPORT_SYMBOL_GPL(nft_reg_track_cancel);

void __nft_reg_track_cancel(struct nft_regs_track *track, u8 dreg)
{
	track->regs[dreg].selector = NULL;
	track->regs[dreg].bitwise = NULL;
	track->regs[dreg].num_reg = 0;
}
EXPORT_SYMBOL_GPL(__nft_reg_track_cancel);

/*
 * Tables
 */

static struct nft_table *nft_table_lookup(const struct net *net,
					  const struct nlattr *nla,
					  u8 family, u8 genmask, u32 nlpid)
{
	struct nftables_pernet *nft_net;
	struct nft_table *table;

	if (nla == NULL)
		return ERR_PTR(-EINVAL);

	nft_net = nft_pernet(net);
	list_for_each_entry_rcu(table, &nft_net->tables, list,
				lockdep_is_held(&nft_net->commit_mutex)) {
		if (!nla_strcmp(nla, table->name) &&
		    table->family == family &&
		    nft_active_genmask(table, genmask)) {
			if (nft_table_has_owner(table) &&
			    nlpid && table->nlpid != nlpid)
				return ERR_PTR(-EPERM);

			return table;
		}
	}

	return ERR_PTR(-ENOENT);
}

static struct nft_table *nft_table_lookup_byhandle(const struct net *net,
						   const struct nlattr *nla,
						   u8 genmask, u32 nlpid)
{
	struct nftables_pernet *nft_net;
	struct nft_table *table;

	nft_net = nft_pernet(net);
	list_for_each_entry(table, &nft_net->tables, list) {
		if (be64_to_cpu(nla_get_be64(nla)) == table->handle &&
		    nft_active_genmask(table, genmask)) {
			if (nft_table_has_owner(table) &&
			    nlpid && table->nlpid != nlpid)
				return ERR_PTR(-EPERM);

			return table;
		}
	}

	return ERR_PTR(-ENOENT);
}

static inline u64 nf_tables_alloc_handle(struct nft_table *table)
{
	return ++table->hgenerator;
}

static const struct nft_chain_type *chain_type[NFPROTO_NUMPROTO][NFT_CHAIN_T_MAX];

static const struct nft_chain_type *
__nft_chain_type_get(u8 family, enum nft_chain_types type)
{
	if (family >= NFPROTO_NUMPROTO ||
	    type >= NFT_CHAIN_T_MAX)
		return NULL;

	return chain_type[family][type];
}

static const struct nft_chain_type *
__nf_tables_chain_type_lookup(const struct nlattr *nla, u8 family)
{
	const struct nft_chain_type *type;
	int i;

	for (i = 0; i < NFT_CHAIN_T_MAX; i++) {
		type = __nft_chain_type_get(family, i);
		if (!type)
			continue;
		if (!nla_strcmp(nla, type->name))
			return type;
	}
	return NULL;
}

struct nft_module_request {
	struct list_head	list;
	char			module[MODULE_NAME_LEN];
	bool			done;
};

#ifdef CONFIG_MODULES
__printf(2, 3) int nft_request_module(struct net *net, const char *fmt,
				      ...)
{
	char module_name[MODULE_NAME_LEN];
	struct nftables_pernet *nft_net;
	struct nft_module_request *req;
	va_list args;
	int ret;

	va_start(args, fmt);
	ret = vsnprintf(module_name, MODULE_NAME_LEN, fmt, args);
	va_end(args);
	if (ret >= MODULE_NAME_LEN)
		return 0;

	nft_net = nft_pernet(net);
	list_for_each_entry(req, &nft_net->module_list, list) {
		if (!strcmp(req->module, module_name)) {
			if (req->done)
				return 0;

			/* A request to load this module already exists. */
			return -EAGAIN;
		}
	}

	req = kmalloc(sizeof(*req), GFP_KERNEL);
	if (!req)
		return -ENOMEM;

	req->done = false;
	strlcpy(req->module, module_name, MODULE_NAME_LEN);
	list_add_tail(&req->list, &nft_net->module_list);

	return -EAGAIN;
}
EXPORT_SYMBOL_GPL(nft_request_module);
#endif

static void lockdep_nfnl_nft_mutex_not_held(void)
{
#ifdef CONFIG_PROVE_LOCKING
	if (debug_locks)
		WARN_ON_ONCE(lockdep_nfnl_is_held(NFNL_SUBSYS_NFTABLES));
#endif
}

static const struct nft_chain_type *
nf_tables_chain_type_lookup(struct net *net, const struct nlattr *nla,
			    u8 family, bool autoload)
{
	const struct nft_chain_type *type;

	type = __nf_tables_chain_type_lookup(nla, family);
	if (type != NULL)
		return type;

	lockdep_nfnl_nft_mutex_not_held();
#ifdef CONFIG_MODULES
	if (autoload) {
		if (nft_request_module(net, "nft-chain-%u-%.*s", family,
				       nla_len(nla),
				       (const char *)nla_data(nla)) == -EAGAIN)
			return ERR_PTR(-EAGAIN);
	}
#endif
	return ERR_PTR(-ENOENT);
}

static __be16 nft_base_seq(const struct net *net)
{
	struct nftables_pernet *nft_net = nft_pernet(net);

	return htons(nft_net->base_seq & 0xffff);
}

static const struct nla_policy nft_table_policy[NFTA_TABLE_MAX + 1] = {
	[NFTA_TABLE_NAME]	= { .type = NLA_STRING,
				    .len = NFT_TABLE_MAXNAMELEN - 1 },
	[NFTA_TABLE_FLAGS]	= { .type = NLA_U32 },
	[NFTA_TABLE_HANDLE]	= { .type = NLA_U64 },
	[NFTA_TABLE_USERDATA]	= { .type = NLA_BINARY,
				    .len = NFT_USERDATA_MAXLEN }
};

static int nf_tables_fill_table_info(struct sk_buff *skb, struct net *net,
				     u32 portid, u32 seq, int event, u32 flags,
				     int family, const struct nft_table *table)
{
	struct nlmsghdr *nlh;

	event = nfnl_msg_type(NFNL_SUBSYS_NFTABLES, event);
	nlh = nfnl_msg_put(skb, portid, seq, event, flags, family,
			   NFNETLINK_V0, nft_base_seq(net));
	if (!nlh)
		goto nla_put_failure;

	if (nla_put_string(skb, NFTA_TABLE_NAME, table->name) ||
	    nla_put_be32(skb, NFTA_TABLE_FLAGS,
			 htonl(table->flags & NFT_TABLE_F_MASK)) ||
	    nla_put_be32(skb, NFTA_TABLE_USE, htonl(table->use)) ||
	    nla_put_be64(skb, NFTA_TABLE_HANDLE, cpu_to_be64(table->handle),
			 NFTA_TABLE_PAD))
		goto nla_put_failure;
	if (nft_table_has_owner(table) &&
	    nla_put_be32(skb, NFTA_TABLE_OWNER, htonl(table->nlpid)))
		goto nla_put_failure;

	if (table->udata) {
		if (nla_put(skb, NFTA_TABLE_USERDATA, table->udlen, table->udata))
			goto nla_put_failure;
	}

	nlmsg_end(skb, nlh);
	return 0;

nla_put_failure:
	nlmsg_trim(skb, nlh);
	return -1;
}

struct nftnl_skb_parms {
	bool report;
};
#define NFT_CB(skb)	(*(struct nftnl_skb_parms*)&((skb)->cb))

static void nft_notify_enqueue(struct sk_buff *skb, bool report,
			       struct list_head *notify_list)
{
	NFT_CB(skb).report = report;
	list_add_tail(&skb->list, notify_list);
}

static void nf_tables_table_notify(const struct nft_ctx *ctx, int event)
{
	struct nftables_pernet *nft_net;
	struct sk_buff *skb;
	u16 flags = 0;
	int err;

	if (!ctx->report &&
	    !nfnetlink_has_listeners(ctx->net, NFNLGRP_NFTABLES))
		return;

	skb = nlmsg_new(NLMSG_GOODSIZE, GFP_KERNEL);
	if (skb == NULL)
		goto err;

	if (ctx->flags & (NLM_F_CREATE | NLM_F_EXCL))
		flags |= ctx->flags & (NLM_F_CREATE | NLM_F_EXCL);

	err = nf_tables_fill_table_info(skb, ctx->net, ctx->portid, ctx->seq,
					event, flags, ctx->family, ctx->table);
	if (err < 0) {
		kfree_skb(skb);
		goto err;
	}

	nft_net = nft_pernet(ctx->net);
	nft_notify_enqueue(skb, ctx->report, &nft_net->notify_list);
	return;
err:
	nfnetlink_set_err(ctx->net, ctx->portid, NFNLGRP_NFTABLES, -ENOBUFS);
}

static int nf_tables_dump_tables(struct sk_buff *skb,
				 struct netlink_callback *cb)
{
	const struct nfgenmsg *nfmsg = nlmsg_data(cb->nlh);
	struct nftables_pernet *nft_net;
	const struct nft_table *table;
	unsigned int idx = 0, s_idx = cb->args[0];
	struct net *net = sock_net(skb->sk);
	int family = nfmsg->nfgen_family;

	rcu_read_lock();
	nft_net = nft_pernet(net);
	cb->seq = nft_net->base_seq;

	list_for_each_entry_rcu(table, &nft_net->tables, list) {
		if (family != NFPROTO_UNSPEC && family != table->family)
			continue;

		if (idx < s_idx)
			goto cont;
		if (idx > s_idx)
			memset(&cb->args[1], 0,
			       sizeof(cb->args) - sizeof(cb->args[0]));
		if (!nft_is_active(net, table))
			continue;
		if (nf_tables_fill_table_info(skb, net,
					      NETLINK_CB(cb->skb).portid,
					      cb->nlh->nlmsg_seq,
					      NFT_MSG_NEWTABLE, NLM_F_MULTI,
					      table->family, table) < 0)
			goto done;

		nl_dump_check_consistent(cb, nlmsg_hdr(skb));
cont:
		idx++;
	}
done:
	rcu_read_unlock();
	cb->args[0] = idx;
	return skb->len;
}

static int nft_netlink_dump_start_rcu(struct sock *nlsk, struct sk_buff *skb,
				      const struct nlmsghdr *nlh,
				      struct netlink_dump_control *c)
{
	int err;

	if (!try_module_get(THIS_MODULE))
		return -EINVAL;

	rcu_read_unlock();
	err = netlink_dump_start(nlsk, skb, nlh, c);
	rcu_read_lock();
	module_put(THIS_MODULE);

	return err;
}

/* called with rcu_read_lock held */
static int nf_tables_gettable(struct sk_buff *skb, const struct nfnl_info *info,
			      const struct nlattr * const nla[])
{
	struct netlink_ext_ack *extack = info->extack;
	u8 genmask = nft_genmask_cur(info->net);
	u8 family = info->nfmsg->nfgen_family;
	const struct nft_table *table;
	struct net *net = info->net;
	struct sk_buff *skb2;
	int err;

	if (info->nlh->nlmsg_flags & NLM_F_DUMP) {
		struct netlink_dump_control c = {
			.dump = nf_tables_dump_tables,
			.module = THIS_MODULE,
		};

		return nft_netlink_dump_start_rcu(info->sk, skb, info->nlh, &c);
	}

	table = nft_table_lookup(net, nla[NFTA_TABLE_NAME], family, genmask, 0);
	if (IS_ERR(table)) {
		NL_SET_BAD_ATTR(extack, nla[NFTA_TABLE_NAME]);
		return PTR_ERR(table);
	}

	skb2 = alloc_skb(NLMSG_GOODSIZE, GFP_ATOMIC);
	if (!skb2)
		return -ENOMEM;

	err = nf_tables_fill_table_info(skb2, net, NETLINK_CB(skb).portid,
					info->nlh->nlmsg_seq, NFT_MSG_NEWTABLE,
					0, family, table);
	if (err < 0)
		goto err_fill_table_info;

	return nfnetlink_unicast(skb2, net, NETLINK_CB(skb).portid);

err_fill_table_info:
	kfree_skb(skb2);
	return err;
}

static void nft_table_disable(struct net *net, struct nft_table *table, u32 cnt)
{
	struct nft_chain *chain;
	u32 i = 0;

	list_for_each_entry(chain, &table->chains, list) {
		if (!nft_is_active_next(net, chain))
			continue;
		if (!nft_is_base_chain(chain))
			continue;

		if (cnt && i++ == cnt)
			break;

		nf_tables_unregister_hook(net, table, chain);
	}
}

static int nf_tables_table_enable(struct net *net, struct nft_table *table)
{
	struct nft_chain *chain;
	int err, i = 0;

	list_for_each_entry(chain, &table->chains, list) {
		if (!nft_is_active_next(net, chain))
			continue;
		if (!nft_is_base_chain(chain))
			continue;

		err = nf_tables_register_hook(net, table, chain);
		if (err < 0)
			goto err_register_hooks;

		i++;
	}
	return 0;

err_register_hooks:
	if (i)
		nft_table_disable(net, table, i);
	return err;
}

static void nf_tables_table_disable(struct net *net, struct nft_table *table)
{
	table->flags &= ~NFT_TABLE_F_DORMANT;
	nft_table_disable(net, table, 0);
	table->flags |= NFT_TABLE_F_DORMANT;
}

#define __NFT_TABLE_F_INTERNAL		(NFT_TABLE_F_MASK + 1)
#define __NFT_TABLE_F_WAS_DORMANT	(__NFT_TABLE_F_INTERNAL << 0)
#define __NFT_TABLE_F_WAS_AWAKEN	(__NFT_TABLE_F_INTERNAL << 1)
#define __NFT_TABLE_F_UPDATE		(__NFT_TABLE_F_WAS_DORMANT | \
					 __NFT_TABLE_F_WAS_AWAKEN)

static int nf_tables_updtable(struct nft_ctx *ctx)
{
	struct nft_trans *trans;
	u32 flags;
	int ret;

	if (!ctx->nla[NFTA_TABLE_FLAGS])
		return 0;

	flags = ntohl(nla_get_be32(ctx->nla[NFTA_TABLE_FLAGS]));
	if (flags & ~NFT_TABLE_F_MASK)
		return -EOPNOTSUPP;

	if (flags == ctx->table->flags)
		return 0;

	if ((nft_table_has_owner(ctx->table) &&
	     !(flags & NFT_TABLE_F_OWNER)) ||
	    (!nft_table_has_owner(ctx->table) &&
	     flags & NFT_TABLE_F_OWNER))
		return -EOPNOTSUPP;

	trans = nft_trans_alloc(ctx, NFT_MSG_NEWTABLE,
				sizeof(struct nft_trans_table));
	if (trans == NULL)
		return -ENOMEM;

	if ((flags & NFT_TABLE_F_DORMANT) &&
	    !(ctx->table->flags & NFT_TABLE_F_DORMANT)) {
		ctx->table->flags |= NFT_TABLE_F_DORMANT;
		if (!(ctx->table->flags & __NFT_TABLE_F_UPDATE))
			ctx->table->flags |= __NFT_TABLE_F_WAS_AWAKEN;
	} else if (!(flags & NFT_TABLE_F_DORMANT) &&
		   ctx->table->flags & NFT_TABLE_F_DORMANT) {
		ctx->table->flags &= ~NFT_TABLE_F_DORMANT;
		if (!(ctx->table->flags & __NFT_TABLE_F_UPDATE)) {
			ret = nf_tables_table_enable(ctx->net, ctx->table);
			if (ret < 0)
				goto err_register_hooks;

			ctx->table->flags |= __NFT_TABLE_F_WAS_DORMANT;
		}
	}

	nft_trans_table_update(trans) = true;
	nft_trans_commit_list_add_tail(ctx->net, trans);

	return 0;

err_register_hooks:
	nft_trans_destroy(trans);
	return ret;
}

static u32 nft_chain_hash(const void *data, u32 len, u32 seed)
{
	const char *name = data;

	return jhash(name, strlen(name), seed);
}

static u32 nft_chain_hash_obj(const void *data, u32 len, u32 seed)
{
	const struct nft_chain *chain = data;

	return nft_chain_hash(chain->name, 0, seed);
}

static int nft_chain_hash_cmp(struct rhashtable_compare_arg *arg,
			      const void *ptr)
{
	const struct nft_chain *chain = ptr;
	const char *name = arg->key;

	return strcmp(chain->name, name);
}

static u32 nft_objname_hash(const void *data, u32 len, u32 seed)
{
	const struct nft_object_hash_key *k = data;

	seed ^= hash_ptr(k->table, 32);

	return jhash(k->name, strlen(k->name), seed);
}

static u32 nft_objname_hash_obj(const void *data, u32 len, u32 seed)
{
	const struct nft_object *obj = data;

	return nft_objname_hash(&obj->key, 0, seed);
}

static int nft_objname_hash_cmp(struct rhashtable_compare_arg *arg,
				const void *ptr)
{
	const struct nft_object_hash_key *k = arg->key;
	const struct nft_object *obj = ptr;

	if (obj->key.table != k->table)
		return -1;

	return strcmp(obj->key.name, k->name);
}

static bool nft_supported_family(u8 family)
{
	return false
#ifdef CONFIG_NF_TABLES_INET
		|| family == NFPROTO_INET
#endif
#ifdef CONFIG_NF_TABLES_IPV4
		|| family == NFPROTO_IPV4
#endif
#ifdef CONFIG_NF_TABLES_ARP
		|| family == NFPROTO_ARP
#endif
#ifdef CONFIG_NF_TABLES_NETDEV
		|| family == NFPROTO_NETDEV
#endif
#if IS_ENABLED(CONFIG_NF_TABLES_BRIDGE)
		|| family == NFPROTO_BRIDGE
#endif
#ifdef CONFIG_NF_TABLES_IPV6
		|| family == NFPROTO_IPV6
#endif
		;
}

static int nf_tables_newtable(struct sk_buff *skb, const struct nfnl_info *info,
			      const struct nlattr * const nla[])
{
	struct nftables_pernet *nft_net = nft_pernet(info->net);
	struct netlink_ext_ack *extack = info->extack;
	u8 genmask = nft_genmask_next(info->net);
	u8 family = info->nfmsg->nfgen_family;
	struct net *net = info->net;
	const struct nlattr *attr;
	struct nft_table *table;
	struct nft_ctx ctx;
	u32 flags = 0;
	int err;

	if (!nft_supported_family(family))
		return -EOPNOTSUPP;

	lockdep_assert_held(&nft_net->commit_mutex);
	attr = nla[NFTA_TABLE_NAME];
	table = nft_table_lookup(net, attr, family, genmask,
				 NETLINK_CB(skb).portid);
	if (IS_ERR(table)) {
		if (PTR_ERR(table) != -ENOENT)
			return PTR_ERR(table);
	} else {
		if (info->nlh->nlmsg_flags & NLM_F_EXCL) {
			NL_SET_BAD_ATTR(extack, attr);
			return -EEXIST;
		}
		if (info->nlh->nlmsg_flags & NLM_F_REPLACE)
			return -EOPNOTSUPP;

		nft_ctx_init(&ctx, net, skb, info->nlh, family, table, NULL, nla);

		return nf_tables_updtable(&ctx);
	}

	if (nla[NFTA_TABLE_FLAGS]) {
		flags = ntohl(nla_get_be32(nla[NFTA_TABLE_FLAGS]));
		if (flags & ~NFT_TABLE_F_MASK)
			return -EOPNOTSUPP;
	}

	err = -ENOMEM;
	table = kzalloc(sizeof(*table), GFP_KERNEL_ACCOUNT);
	if (table == NULL)
		goto err_kzalloc;

	table->name = nla_strdup(attr, GFP_KERNEL_ACCOUNT);
	if (table->name == NULL)
		goto err_strdup;

	if (nla[NFTA_TABLE_USERDATA]) {
		table->udata = nla_memdup(nla[NFTA_TABLE_USERDATA], GFP_KERNEL_ACCOUNT);
		if (table->udata == NULL)
			goto err_table_udata;

		table->udlen = nla_len(nla[NFTA_TABLE_USERDATA]);
	}

	err = rhltable_init(&table->chains_ht, &nft_chain_ht_params);
	if (err)
		goto err_chain_ht;

	INIT_LIST_HEAD(&table->chains);
	INIT_LIST_HEAD(&table->sets);
	INIT_LIST_HEAD(&table->objects);
	INIT_LIST_HEAD(&table->flowtables);
	table->family = family;
	table->flags = flags;
	table->handle = ++table_handle;
	if (table->flags & NFT_TABLE_F_OWNER)
		table->nlpid = NETLINK_CB(skb).portid;

	nft_ctx_init(&ctx, net, skb, info->nlh, family, table, NULL, nla);
	err = nft_trans_table_add(&ctx, NFT_MSG_NEWTABLE);
	if (err < 0)
		goto err_trans;

	list_add_tail_rcu(&table->list, &nft_net->tables);
	return 0;
err_trans:
	rhltable_destroy(&table->chains_ht);
err_chain_ht:
	kfree(table->udata);
err_table_udata:
	kfree(table->name);
err_strdup:
	kfree(table);
err_kzalloc:
	return err;
}

static int nft_flush_table(struct nft_ctx *ctx)
{
	struct nft_flowtable *flowtable, *nft;
	struct nft_chain *chain, *nc;
	struct nft_object *obj, *ne;
	struct nft_set *set, *ns;
	int err;

	list_for_each_entry(chain, &ctx->table->chains, list) {
		if (!nft_is_active_next(ctx->net, chain))
			continue;

		if (nft_chain_is_bound(chain))
			continue;

		ctx->chain = chain;

		err = nft_delrule_by_chain(ctx);
		if (err < 0)
			goto out;
	}

	list_for_each_entry_safe(set, ns, &ctx->table->sets, list) {
		if (!nft_is_active_next(ctx->net, set))
			continue;

		if (nft_set_is_anonymous(set) &&
		    !list_empty(&set->bindings))
			continue;

		err = nft_delset(ctx, set);
		if (err < 0)
			goto out;
	}

	list_for_each_entry_safe(flowtable, nft, &ctx->table->flowtables, list) {
		if (!nft_is_active_next(ctx->net, flowtable))
			continue;

		err = nft_delflowtable(ctx, flowtable);
		if (err < 0)
			goto out;
	}

	list_for_each_entry_safe(obj, ne, &ctx->table->objects, list) {
		if (!nft_is_active_next(ctx->net, obj))
			continue;

		err = nft_delobj(ctx, obj);
		if (err < 0)
			goto out;
	}

	list_for_each_entry_safe(chain, nc, &ctx->table->chains, list) {
		if (!nft_is_active_next(ctx->net, chain))
			continue;

		if (nft_chain_is_bound(chain))
			continue;

		ctx->chain = chain;

		err = nft_delchain(ctx);
		if (err < 0)
			goto out;
	}

	err = nft_deltable(ctx);
out:
	return err;
}

static int nft_flush(struct nft_ctx *ctx, int family)
{
	struct nftables_pernet *nft_net = nft_pernet(ctx->net);
	const struct nlattr * const *nla = ctx->nla;
	struct nft_table *table, *nt;
	int err = 0;

	list_for_each_entry_safe(table, nt, &nft_net->tables, list) {
		if (family != AF_UNSPEC && table->family != family)
			continue;

		ctx->family = table->family;

		if (!nft_is_active_next(ctx->net, table))
			continue;

		if (nft_table_has_owner(table) && table->nlpid != ctx->portid)
			continue;

		if (nla[NFTA_TABLE_NAME] &&
		    nla_strcmp(nla[NFTA_TABLE_NAME], table->name) != 0)
			continue;

		ctx->table = table;

		err = nft_flush_table(ctx);
		if (err < 0)
			goto out;
	}
out:
	return err;
}

static int nf_tables_deltable(struct sk_buff *skb, const struct nfnl_info *info,
			      const struct nlattr * const nla[])
{
	struct netlink_ext_ack *extack = info->extack;
	u8 genmask = nft_genmask_next(info->net);
	u8 family = info->nfmsg->nfgen_family;
	struct net *net = info->net;
	const struct nlattr *attr;
	struct nft_table *table;
	struct nft_ctx ctx;

	nft_ctx_init(&ctx, net, skb, info->nlh, 0, NULL, NULL, nla);
	if (family == AF_UNSPEC ||
	    (!nla[NFTA_TABLE_NAME] && !nla[NFTA_TABLE_HANDLE]))
		return nft_flush(&ctx, family);

	if (nla[NFTA_TABLE_HANDLE]) {
		attr = nla[NFTA_TABLE_HANDLE];
		table = nft_table_lookup_byhandle(net, attr, genmask,
						  NETLINK_CB(skb).portid);
	} else {
		attr = nla[NFTA_TABLE_NAME];
		table = nft_table_lookup(net, attr, family, genmask,
					 NETLINK_CB(skb).portid);
	}

	if (IS_ERR(table)) {
		NL_SET_BAD_ATTR(extack, attr);
		return PTR_ERR(table);
	}

	if (info->nlh->nlmsg_flags & NLM_F_NONREC &&
	    table->use > 0)
		return -EBUSY;

	ctx.family = family;
	ctx.table = table;

	return nft_flush_table(&ctx);
}

static void nf_tables_table_destroy(struct nft_ctx *ctx)
{
	if (WARN_ON(ctx->table->use > 0))
		return;

	rhltable_destroy(&ctx->table->chains_ht);
	kfree(ctx->table->name);
	kfree(ctx->table->udata);
	kfree(ctx->table);
}

void nft_register_chain_type(const struct nft_chain_type *ctype)
{
	nfnl_lock(NFNL_SUBSYS_NFTABLES);
	if (WARN_ON(__nft_chain_type_get(ctype->family, ctype->type))) {
		nfnl_unlock(NFNL_SUBSYS_NFTABLES);
		return;
	}
	chain_type[ctype->family][ctype->type] = ctype;
	nfnl_unlock(NFNL_SUBSYS_NFTABLES);
}
EXPORT_SYMBOL_GPL(nft_register_chain_type);

void nft_unregister_chain_type(const struct nft_chain_type *ctype)
{
	nfnl_lock(NFNL_SUBSYS_NFTABLES);
	chain_type[ctype->family][ctype->type] = NULL;
	nfnl_unlock(NFNL_SUBSYS_NFTABLES);
}
EXPORT_SYMBOL_GPL(nft_unregister_chain_type);

/*
 * Chains
 */

static struct nft_chain *
nft_chain_lookup_byhandle(const struct nft_table *table, u64 handle, u8 genmask)
{
	struct nft_chain *chain;

	list_for_each_entry(chain, &table->chains, list) {
		if (chain->handle == handle &&
		    nft_active_genmask(chain, genmask))
			return chain;
	}

	return ERR_PTR(-ENOENT);
}

static bool lockdep_commit_lock_is_held(const struct net *net)
{
#ifdef CONFIG_PROVE_LOCKING
	struct nftables_pernet *nft_net = nft_pernet(net);

	return lockdep_is_held(&nft_net->commit_mutex);
#else
	return true;
#endif
}

static struct nft_chain *nft_chain_lookup(struct net *net,
					  struct nft_table *table,
					  const struct nlattr *nla, u8 genmask)
{
	char search[NFT_CHAIN_MAXNAMELEN + 1];
	struct rhlist_head *tmp, *list;
	struct nft_chain *chain;

	if (nla == NULL)
		return ERR_PTR(-EINVAL);

	nla_strscpy(search, nla, sizeof(search));

	WARN_ON(!rcu_read_lock_held() &&
		!lockdep_commit_lock_is_held(net));

	chain = ERR_PTR(-ENOENT);
	rcu_read_lock();
	list = rhltable_lookup(&table->chains_ht, search, nft_chain_ht_params);
	if (!list)
		goto out_unlock;

	rhl_for_each_entry_rcu(chain, tmp, list, rhlhead) {
		if (nft_active_genmask(chain, genmask))
			goto out_unlock;
	}
	chain = ERR_PTR(-ENOENT);
out_unlock:
	rcu_read_unlock();
	return chain;
}

static const struct nla_policy nft_chain_policy[NFTA_CHAIN_MAX + 1] = {
	[NFTA_CHAIN_TABLE]	= { .type = NLA_STRING,
				    .len = NFT_TABLE_MAXNAMELEN - 1 },
	[NFTA_CHAIN_HANDLE]	= { .type = NLA_U64 },
	[NFTA_CHAIN_NAME]	= { .type = NLA_STRING,
				    .len = NFT_CHAIN_MAXNAMELEN - 1 },
	[NFTA_CHAIN_HOOK]	= { .type = NLA_NESTED },
	[NFTA_CHAIN_POLICY]	= { .type = NLA_U32 },
	[NFTA_CHAIN_TYPE]	= { .type = NLA_STRING,
				    .len = NFT_MODULE_AUTOLOAD_LIMIT },
	[NFTA_CHAIN_COUNTERS]	= { .type = NLA_NESTED },
	[NFTA_CHAIN_FLAGS]	= { .type = NLA_U32 },
	[NFTA_CHAIN_ID]		= { .type = NLA_U32 },
	[NFTA_CHAIN_USERDATA]	= { .type = NLA_BINARY,
				    .len = NFT_USERDATA_MAXLEN },
};

static const struct nla_policy nft_hook_policy[NFTA_HOOK_MAX + 1] = {
	[NFTA_HOOK_HOOKNUM]	= { .type = NLA_U32 },
	[NFTA_HOOK_PRIORITY]	= { .type = NLA_U32 },
	[NFTA_HOOK_DEV]		= { .type = NLA_STRING,
				    .len = IFNAMSIZ - 1 },
};

static int nft_dump_stats(struct sk_buff *skb, struct nft_stats __percpu *stats)
{
	struct nft_stats *cpu_stats, total;
	struct nlattr *nest;
	unsigned int seq;
	u64 pkts, bytes;
	int cpu;

	if (!stats)
		return 0;

	memset(&total, 0, sizeof(total));
	for_each_possible_cpu(cpu) {
		cpu_stats = per_cpu_ptr(stats, cpu);
		do {
			seq = u64_stats_fetch_begin_irq(&cpu_stats->syncp);
			pkts = cpu_stats->pkts;
			bytes = cpu_stats->bytes;
		} while (u64_stats_fetch_retry_irq(&cpu_stats->syncp, seq));
		total.pkts += pkts;
		total.bytes += bytes;
	}
	nest = nla_nest_start_noflag(skb, NFTA_CHAIN_COUNTERS);
	if (nest == NULL)
		goto nla_put_failure;

	if (nla_put_be64(skb, NFTA_COUNTER_PACKETS, cpu_to_be64(total.pkts),
			 NFTA_COUNTER_PAD) ||
	    nla_put_be64(skb, NFTA_COUNTER_BYTES, cpu_to_be64(total.bytes),
			 NFTA_COUNTER_PAD))
		goto nla_put_failure;

	nla_nest_end(skb, nest);
	return 0;

nla_put_failure:
	return -ENOSPC;
}

static int nft_dump_basechain_hook(struct sk_buff *skb, int family,
				   const struct nft_base_chain *basechain)
{
	const struct nf_hook_ops *ops = &basechain->ops;
	struct nft_hook *hook, *first = NULL;
	struct nlattr *nest, *nest_devs;
	int n = 0;

	nest = nla_nest_start_noflag(skb, NFTA_CHAIN_HOOK);
	if (nest == NULL)
		goto nla_put_failure;
	if (nla_put_be32(skb, NFTA_HOOK_HOOKNUM, htonl(ops->hooknum)))
		goto nla_put_failure;
	if (nla_put_be32(skb, NFTA_HOOK_PRIORITY, htonl(ops->priority)))
		goto nla_put_failure;

	if (nft_base_chain_netdev(family, ops->hooknum)) {
		nest_devs = nla_nest_start_noflag(skb, NFTA_HOOK_DEVS);
		list_for_each_entry(hook, &basechain->hook_list, list) {
			if (!first)
				first = hook;

			if (nla_put_string(skb, NFTA_DEVICE_NAME,
					   hook->ops.dev->name))
				goto nla_put_failure;
			n++;
		}
		nla_nest_end(skb, nest_devs);

		if (n == 1 &&
		    nla_put_string(skb, NFTA_HOOK_DEV, first->ops.dev->name))
			goto nla_put_failure;
	}
	nla_nest_end(skb, nest);

	return 0;
nla_put_failure:
	return -1;
}

static int nf_tables_fill_chain_info(struct sk_buff *skb, struct net *net,
				     u32 portid, u32 seq, int event, u32 flags,
				     int family, const struct nft_table *table,
				     const struct nft_chain *chain)
{
	struct nlmsghdr *nlh;

	event = nfnl_msg_type(NFNL_SUBSYS_NFTABLES, event);
	nlh = nfnl_msg_put(skb, portid, seq, event, flags, family,
			   NFNETLINK_V0, nft_base_seq(net));
	if (!nlh)
		goto nla_put_failure;

	if (nla_put_string(skb, NFTA_CHAIN_TABLE, table->name))
		goto nla_put_failure;
	if (nla_put_be64(skb, NFTA_CHAIN_HANDLE, cpu_to_be64(chain->handle),
			 NFTA_CHAIN_PAD))
		goto nla_put_failure;
	if (nla_put_string(skb, NFTA_CHAIN_NAME, chain->name))
		goto nla_put_failure;

	if (nft_is_base_chain(chain)) {
		const struct nft_base_chain *basechain = nft_base_chain(chain);
		struct nft_stats __percpu *stats;

		if (nft_dump_basechain_hook(skb, family, basechain))
			goto nla_put_failure;

		if (nla_put_be32(skb, NFTA_CHAIN_POLICY,
				 htonl(basechain->policy)))
			goto nla_put_failure;

		if (nla_put_string(skb, NFTA_CHAIN_TYPE, basechain->type->name))
			goto nla_put_failure;

		stats = rcu_dereference_check(basechain->stats,
					      lockdep_commit_lock_is_held(net));
		if (nft_dump_stats(skb, stats))
			goto nla_put_failure;
	}

	if (chain->flags &&
	    nla_put_be32(skb, NFTA_CHAIN_FLAGS, htonl(chain->flags)))
		goto nla_put_failure;

	if (nla_put_be32(skb, NFTA_CHAIN_USE, htonl(chain->use)))
		goto nla_put_failure;

	if (chain->udata &&
	    nla_put(skb, NFTA_CHAIN_USERDATA, chain->udlen, chain->udata))
		goto nla_put_failure;

	nlmsg_end(skb, nlh);
	return 0;

nla_put_failure:
	nlmsg_trim(skb, nlh);
	return -1;
}

static void nf_tables_chain_notify(const struct nft_ctx *ctx, int event)
{
	struct nftables_pernet *nft_net;
	struct sk_buff *skb;
	u16 flags = 0;
	int err;

	if (!ctx->report &&
	    !nfnetlink_has_listeners(ctx->net, NFNLGRP_NFTABLES))
		return;

	skb = nlmsg_new(NLMSG_GOODSIZE, GFP_KERNEL);
	if (skb == NULL)
		goto err;

	if (ctx->flags & (NLM_F_CREATE | NLM_F_EXCL))
		flags |= ctx->flags & (NLM_F_CREATE | NLM_F_EXCL);

	err = nf_tables_fill_chain_info(skb, ctx->net, ctx->portid, ctx->seq,
					event, flags, ctx->family, ctx->table,
					ctx->chain);
	if (err < 0) {
		kfree_skb(skb);
		goto err;
	}

	nft_net = nft_pernet(ctx->net);
	nft_notify_enqueue(skb, ctx->report, &nft_net->notify_list);
	return;
err:
	nfnetlink_set_err(ctx->net, ctx->portid, NFNLGRP_NFTABLES, -ENOBUFS);
}

static int nf_tables_dump_chains(struct sk_buff *skb,
				 struct netlink_callback *cb)
{
	const struct nfgenmsg *nfmsg = nlmsg_data(cb->nlh);
	unsigned int idx = 0, s_idx = cb->args[0];
	struct net *net = sock_net(skb->sk);
	int family = nfmsg->nfgen_family;
	struct nftables_pernet *nft_net;
	const struct nft_table *table;
	const struct nft_chain *chain;

	rcu_read_lock();
	nft_net = nft_pernet(net);
	cb->seq = nft_net->base_seq;

	list_for_each_entry_rcu(table, &nft_net->tables, list) {
		if (family != NFPROTO_UNSPEC && family != table->family)
			continue;

		list_for_each_entry_rcu(chain, &table->chains, list) {
			if (idx < s_idx)
				goto cont;
			if (idx > s_idx)
				memset(&cb->args[1], 0,
				       sizeof(cb->args) - sizeof(cb->args[0]));
			if (!nft_is_active(net, chain))
				continue;
			if (nf_tables_fill_chain_info(skb, net,
						      NETLINK_CB(cb->skb).portid,
						      cb->nlh->nlmsg_seq,
						      NFT_MSG_NEWCHAIN,
						      NLM_F_MULTI,
						      table->family, table,
						      chain) < 0)
				goto done;

			nl_dump_check_consistent(cb, nlmsg_hdr(skb));
cont:
			idx++;
		}
	}
done:
	rcu_read_unlock();
	cb->args[0] = idx;
	return skb->len;
}

/* called with rcu_read_lock held */
static int nf_tables_getchain(struct sk_buff *skb, const struct nfnl_info *info,
			      const struct nlattr * const nla[])
{
	struct netlink_ext_ack *extack = info->extack;
	u8 genmask = nft_genmask_cur(info->net);
	u8 family = info->nfmsg->nfgen_family;
	const struct nft_chain *chain;
	struct net *net = info->net;
	struct nft_table *table;
	struct sk_buff *skb2;
	int err;

	if (info->nlh->nlmsg_flags & NLM_F_DUMP) {
		struct netlink_dump_control c = {
			.dump = nf_tables_dump_chains,
			.module = THIS_MODULE,
		};

		return nft_netlink_dump_start_rcu(info->sk, skb, info->nlh, &c);
	}

	table = nft_table_lookup(net, nla[NFTA_CHAIN_TABLE], family, genmask, 0);
	if (IS_ERR(table)) {
		NL_SET_BAD_ATTR(extack, nla[NFTA_CHAIN_TABLE]);
		return PTR_ERR(table);
	}

	chain = nft_chain_lookup(net, table, nla[NFTA_CHAIN_NAME], genmask);
	if (IS_ERR(chain)) {
		NL_SET_BAD_ATTR(extack, nla[NFTA_CHAIN_NAME]);
		return PTR_ERR(chain);
	}

	skb2 = alloc_skb(NLMSG_GOODSIZE, GFP_ATOMIC);
	if (!skb2)
		return -ENOMEM;

	err = nf_tables_fill_chain_info(skb2, net, NETLINK_CB(skb).portid,
					info->nlh->nlmsg_seq, NFT_MSG_NEWCHAIN,
					0, family, table, chain);
	if (err < 0)
		goto err_fill_chain_info;

	return nfnetlink_unicast(skb2, net, NETLINK_CB(skb).portid);

err_fill_chain_info:
	kfree_skb(skb2);
	return err;
}

static const struct nla_policy nft_counter_policy[NFTA_COUNTER_MAX + 1] = {
	[NFTA_COUNTER_PACKETS]	= { .type = NLA_U64 },
	[NFTA_COUNTER_BYTES]	= { .type = NLA_U64 },
};

static struct nft_stats __percpu *nft_stats_alloc(const struct nlattr *attr)
{
	struct nlattr *tb[NFTA_COUNTER_MAX+1];
	struct nft_stats __percpu *newstats;
	struct nft_stats *stats;
	int err;

	err = nla_parse_nested_deprecated(tb, NFTA_COUNTER_MAX, attr,
					  nft_counter_policy, NULL);
	if (err < 0)
		return ERR_PTR(err);

	if (!tb[NFTA_COUNTER_BYTES] || !tb[NFTA_COUNTER_PACKETS])
		return ERR_PTR(-EINVAL);

	newstats = netdev_alloc_pcpu_stats(struct nft_stats);
	if (newstats == NULL)
		return ERR_PTR(-ENOMEM);

	/* Restore old counters on this cpu, no problem. Per-cpu statistics
	 * are not exposed to userspace.
	 */
	preempt_disable();
	stats = this_cpu_ptr(newstats);
	stats->bytes = be64_to_cpu(nla_get_be64(tb[NFTA_COUNTER_BYTES]));
	stats->pkts = be64_to_cpu(nla_get_be64(tb[NFTA_COUNTER_PACKETS]));
	preempt_enable();

	return newstats;
}

static void nft_chain_stats_replace(struct nft_trans *trans)
{
	struct nft_base_chain *chain = nft_base_chain(trans->ctx.chain);

	if (!nft_trans_chain_stats(trans))
		return;

	nft_trans_chain_stats(trans) =
		rcu_replace_pointer(chain->stats, nft_trans_chain_stats(trans),
				    lockdep_commit_lock_is_held(trans->ctx.net));

	if (!nft_trans_chain_stats(trans))
		static_branch_inc(&nft_counters_enabled);
}

static void nf_tables_chain_free_chain_rules(struct nft_chain *chain)
{
	struct nft_rule_blob *g0 = rcu_dereference_raw(chain->blob_gen_0);
	struct nft_rule_blob *g1 = rcu_dereference_raw(chain->blob_gen_1);

	if (g0 != g1)
		kvfree(g1);
	kvfree(g0);

	/* should be NULL either via abort or via successful commit */
	WARN_ON_ONCE(chain->blob_next);
	kvfree(chain->blob_next);
}

void nf_tables_chain_destroy(struct nft_ctx *ctx)
{
	struct nft_chain *chain = ctx->chain;
	struct nft_hook *hook, *next;

	if (WARN_ON(chain->use > 0))
		return;

	/* no concurrent access possible anymore */
	nf_tables_chain_free_chain_rules(chain);

	if (nft_is_base_chain(chain)) {
		struct nft_base_chain *basechain = nft_base_chain(chain);

		if (nft_base_chain_netdev(ctx->family, basechain->ops.hooknum)) {
			list_for_each_entry_safe(hook, next,
						 &basechain->hook_list, list) {
				list_del_rcu(&hook->list);
				kfree_rcu(hook, rcu);
			}
		}
		module_put(basechain->type->owner);
		if (rcu_access_pointer(basechain->stats)) {
			static_branch_dec(&nft_counters_enabled);
			free_percpu(rcu_dereference_raw(basechain->stats));
		}
		kfree(chain->name);
		kfree(chain->udata);
		kfree(basechain);
	} else {
		kfree(chain->name);
		kfree(chain->udata);
		kfree(chain);
	}
}

static struct nft_hook *nft_netdev_hook_alloc(struct net *net,
					      const struct nlattr *attr)
{
	struct net_device *dev;
	char ifname[IFNAMSIZ];
	struct nft_hook *hook;
	int err;

	hook = kmalloc(sizeof(struct nft_hook), GFP_KERNEL_ACCOUNT);
	if (!hook) {
		err = -ENOMEM;
		goto err_hook_alloc;
	}

	nla_strscpy(ifname, attr, IFNAMSIZ);
	/* nf_tables_netdev_event() is called under rtnl_mutex, this is
	 * indirectly serializing all the other holders of the commit_mutex with
	 * the rtnl_mutex.
	 */
	dev = __dev_get_by_name(net, ifname);
	if (!dev) {
		err = -ENOENT;
		goto err_hook_dev;
	}
	hook->ops.dev = dev;

	return hook;

err_hook_dev:
	kfree(hook);
err_hook_alloc:
	return ERR_PTR(err);
}

static struct nft_hook *nft_hook_list_find(struct list_head *hook_list,
					   const struct nft_hook *this)
{
	struct nft_hook *hook;

	list_for_each_entry(hook, hook_list, list) {
		if (this->ops.dev == hook->ops.dev)
			return hook;
	}

	return NULL;
}

static int nf_tables_parse_netdev_hooks(struct net *net,
					const struct nlattr *attr,
					struct list_head *hook_list)
{
	struct nft_hook *hook, *next;
	const struct nlattr *tmp;
	int rem, n = 0, err;

	nla_for_each_nested(tmp, attr, rem) {
		if (nla_type(tmp) != NFTA_DEVICE_NAME) {
			err = -EINVAL;
			goto err_hook;
		}

		hook = nft_netdev_hook_alloc(net, tmp);
		if (IS_ERR(hook)) {
			err = PTR_ERR(hook);
			goto err_hook;
		}
		if (nft_hook_list_find(hook_list, hook)) {
			kfree(hook);
			err = -EEXIST;
			goto err_hook;
		}
		list_add_tail(&hook->list, hook_list);
		n++;

		if (n == NFT_NETDEVICE_MAX) {
			err = -EFBIG;
			goto err_hook;
		}
	}

	return 0;

err_hook:
	list_for_each_entry_safe(hook, next, hook_list, list) {
		list_del(&hook->list);
		kfree(hook);
	}
	return err;
}

struct nft_chain_hook {
	u32				num;
	s32				priority;
	const struct nft_chain_type	*type;
	struct list_head		list;
};

static int nft_chain_parse_netdev(struct net *net,
				  struct nlattr *tb[],
				  struct list_head *hook_list)
{
	struct nft_hook *hook;
	int err;

	if (tb[NFTA_HOOK_DEV]) {
		hook = nft_netdev_hook_alloc(net, tb[NFTA_HOOK_DEV]);
		if (IS_ERR(hook))
			return PTR_ERR(hook);

		list_add_tail(&hook->list, hook_list);
	} else if (tb[NFTA_HOOK_DEVS]) {
		err = nf_tables_parse_netdev_hooks(net, tb[NFTA_HOOK_DEVS],
						   hook_list);
		if (err < 0)
			return err;

		if (list_empty(hook_list))
			return -EINVAL;
	} else {
		return -EINVAL;
	}

	return 0;
}

static int nft_chain_parse_hook(struct net *net,
				const struct nlattr * const nla[],
				struct nft_chain_hook *hook, u8 family,
				struct netlink_ext_ack *extack, bool autoload)
{
	struct nftables_pernet *nft_net = nft_pernet(net);
	struct nlattr *ha[NFTA_HOOK_MAX + 1];
	const struct nft_chain_type *type;
	int err;

	lockdep_assert_held(&nft_net->commit_mutex);
	lockdep_nfnl_nft_mutex_not_held();

	err = nla_parse_nested_deprecated(ha, NFTA_HOOK_MAX,
					  nla[NFTA_CHAIN_HOOK],
					  nft_hook_policy, NULL);
	if (err < 0)
		return err;

	if (ha[NFTA_HOOK_HOOKNUM] == NULL ||
	    ha[NFTA_HOOK_PRIORITY] == NULL)
		return -EINVAL;

	hook->num = ntohl(nla_get_be32(ha[NFTA_HOOK_HOOKNUM]));
	hook->priority = ntohl(nla_get_be32(ha[NFTA_HOOK_PRIORITY]));

	type = __nft_chain_type_get(family, NFT_CHAIN_T_DEFAULT);
	if (!type)
		return -EOPNOTSUPP;

	if (nla[NFTA_CHAIN_TYPE]) {
		type = nf_tables_chain_type_lookup(net, nla[NFTA_CHAIN_TYPE],
						   family, autoload);
		if (IS_ERR(type)) {
			NL_SET_BAD_ATTR(extack, nla[NFTA_CHAIN_TYPE]);
			return PTR_ERR(type);
		}
	}
	if (hook->num >= NFT_MAX_HOOKS || !(type->hook_mask & (1 << hook->num)))
		return -EOPNOTSUPP;

	if (type->type == NFT_CHAIN_T_NAT &&
	    hook->priority <= NF_IP_PRI_CONNTRACK)
		return -EOPNOTSUPP;

	if (!try_module_get(type->owner)) {
		if (nla[NFTA_CHAIN_TYPE])
			NL_SET_BAD_ATTR(extack, nla[NFTA_CHAIN_TYPE]);
		return -ENOENT;
	}

	hook->type = type;

	INIT_LIST_HEAD(&hook->list);
	if (nft_base_chain_netdev(family, hook->num)) {
		err = nft_chain_parse_netdev(net, ha, &hook->list);
		if (err < 0) {
			module_put(type->owner);
			return err;
		}
	} else if (ha[NFTA_HOOK_DEV] || ha[NFTA_HOOK_DEVS]) {
		module_put(type->owner);
		return -EOPNOTSUPP;
	}

	return 0;
}

static void nft_chain_release_hook(struct nft_chain_hook *hook)
{
	struct nft_hook *h, *next;

	list_for_each_entry_safe(h, next, &hook->list, list) {
		list_del(&h->list);
		kfree(h);
	}
	module_put(hook->type->owner);
}

struct nft_rules_old {
	struct rcu_head h;
	struct nft_rule_blob *blob;
};

static void nft_last_rule(struct nft_rule_blob *blob, const void *ptr)
{
	struct nft_rule_dp *prule;

	prule = (struct nft_rule_dp *)ptr;
	prule->is_last = 1;
	/* blob size does not include the trailer rule */
}

static struct nft_rule_blob *nf_tables_chain_alloc_rules(unsigned int size)
{
	struct nft_rule_blob *blob;

	/* size must include room for the last rule */
	if (size < offsetof(struct nft_rule_dp, data))
		return NULL;

	size += sizeof(struct nft_rule_blob) + sizeof(struct nft_rules_old);
	if (size > INT_MAX)
		return NULL;

	blob = kvmalloc(size, GFP_KERNEL_ACCOUNT);
	if (!blob)
		return NULL;

	blob->size = 0;
	nft_last_rule(blob, blob->data);

	return blob;
}

static void nft_basechain_hook_init(struct nf_hook_ops *ops, u8 family,
				    const struct nft_chain_hook *hook,
				    struct nft_chain *chain)
{
	ops->pf			= family;
	ops->hooknum		= hook->num;
	ops->priority		= hook->priority;
	ops->priv		= chain;
	ops->hook		= hook->type->hooks[ops->hooknum];
	ops->hook_ops_type	= NF_HOOK_OP_NF_TABLES;
}

static int nft_basechain_init(struct nft_base_chain *basechain, u8 family,
			      struct nft_chain_hook *hook, u32 flags)
{
	struct nft_chain *chain;
	struct nft_hook *h;

	basechain->type = hook->type;
	INIT_LIST_HEAD(&basechain->hook_list);
	chain = &basechain->chain;

	if (nft_base_chain_netdev(family, hook->num)) {
		list_splice_init(&hook->list, &basechain->hook_list);
		list_for_each_entry(h, &basechain->hook_list, list)
			nft_basechain_hook_init(&h->ops, family, hook, chain);

		basechain->ops.hooknum	= hook->num;
		basechain->ops.priority	= hook->priority;
	} else {
		nft_basechain_hook_init(&basechain->ops, family, hook, chain);
	}

	chain->flags |= NFT_CHAIN_BASE | flags;
	basechain->policy = NF_ACCEPT;
	if (chain->flags & NFT_CHAIN_HW_OFFLOAD &&
	    !nft_chain_offload_support(basechain))
		return -EOPNOTSUPP;

	flow_block_init(&basechain->flow_block);

	return 0;
}

static int nft_chain_add(struct nft_table *table, struct nft_chain *chain)
{
	int err;

	err = rhltable_insert_key(&table->chains_ht, chain->name,
				  &chain->rhlhead, nft_chain_ht_params);
	if (err)
		return err;

	list_add_tail_rcu(&chain->list, &table->chains);

	return 0;
}

static u64 chain_id;

static int nf_tables_addchain(struct nft_ctx *ctx, u8 family, u8 genmask,
			      u8 policy, u32 flags,
			      struct netlink_ext_ack *extack)
{
	const struct nlattr * const *nla = ctx->nla;
	struct nft_table *table = ctx->table;
	struct nft_base_chain *basechain;
	struct nft_stats __percpu *stats;
	struct net *net = ctx->net;
	char name[NFT_NAME_MAXLEN];
	struct nft_rule_blob *blob;
	struct nft_trans *trans;
	struct nft_chain *chain;
	unsigned int data_size;
	int err;

	if (table->use == UINT_MAX)
		return -EOVERFLOW;

	if (nla[NFTA_CHAIN_HOOK]) {
		struct nft_chain_hook hook;

		if (flags & NFT_CHAIN_BINDING)
			return -EOPNOTSUPP;

		err = nft_chain_parse_hook(net, nla, &hook, family, extack,
					   true);
		if (err < 0)
			return err;

		basechain = kzalloc(sizeof(*basechain), GFP_KERNEL_ACCOUNT);
		if (basechain == NULL) {
			nft_chain_release_hook(&hook);
			return -ENOMEM;
		}
		chain = &basechain->chain;

		if (nla[NFTA_CHAIN_COUNTERS]) {
			stats = nft_stats_alloc(nla[NFTA_CHAIN_COUNTERS]);
			if (IS_ERR(stats)) {
				nft_chain_release_hook(&hook);
				kfree(basechain);
				return PTR_ERR(stats);
			}
			rcu_assign_pointer(basechain->stats, stats);
			static_branch_inc(&nft_counters_enabled);
		}

		err = nft_basechain_init(basechain, family, &hook, flags);
		if (err < 0) {
			nft_chain_release_hook(&hook);
			kfree(basechain);
			return err;
		}
	} else {
		if (flags & NFT_CHAIN_BASE)
			return -EINVAL;
		if (flags & NFT_CHAIN_HW_OFFLOAD)
			return -EOPNOTSUPP;

		chain = kzalloc(sizeof(*chain), GFP_KERNEL_ACCOUNT);
		if (chain == NULL)
			return -ENOMEM;

		chain->flags = flags;
	}
	ctx->chain = chain;

	INIT_LIST_HEAD(&chain->rules);
	chain->handle = nf_tables_alloc_handle(table);
	chain->table = table;

	if (nla[NFTA_CHAIN_NAME]) {
		chain->name = nla_strdup(nla[NFTA_CHAIN_NAME], GFP_KERNEL_ACCOUNT);
	} else {
		if (!(flags & NFT_CHAIN_BINDING)) {
			err = -EINVAL;
			goto err_destroy_chain;
		}

		snprintf(name, sizeof(name), "__chain%llu", ++chain_id);
		chain->name = kstrdup(name, GFP_KERNEL_ACCOUNT);
	}

	if (!chain->name) {
		err = -ENOMEM;
		goto err_destroy_chain;
	}

	if (nla[NFTA_CHAIN_USERDATA]) {
		chain->udata = nla_memdup(nla[NFTA_CHAIN_USERDATA], GFP_KERNEL_ACCOUNT);
		if (chain->udata == NULL) {
			err = -ENOMEM;
			goto err_destroy_chain;
		}
		chain->udlen = nla_len(nla[NFTA_CHAIN_USERDATA]);
	}

	data_size = offsetof(struct nft_rule_dp, data);	/* last rule */
	blob = nf_tables_chain_alloc_rules(data_size);
	if (!blob) {
		err = -ENOMEM;
		goto err_destroy_chain;
	}

	RCU_INIT_POINTER(chain->blob_gen_0, blob);
	RCU_INIT_POINTER(chain->blob_gen_1, blob);

	err = nf_tables_register_hook(net, table, chain);
	if (err < 0)
		goto err_destroy_chain;

	trans = nft_trans_chain_add(ctx, NFT_MSG_NEWCHAIN);
	if (IS_ERR(trans)) {
		err = PTR_ERR(trans);
		goto err_unregister_hook;
	}

	nft_trans_chain_policy(trans) = NFT_CHAIN_POLICY_UNSET;
	if (nft_is_base_chain(chain))
		nft_trans_chain_policy(trans) = policy;

	err = nft_chain_add(table, chain);
	if (err < 0) {
		nft_trans_destroy(trans);
		goto err_unregister_hook;
	}

	table->use++;

	return 0;
err_unregister_hook:
	nf_tables_unregister_hook(net, table, chain);
err_destroy_chain:
	nf_tables_chain_destroy(ctx);

	return err;
}

static bool nft_hook_list_equal(struct list_head *hook_list1,
				struct list_head *hook_list2)
{
	struct nft_hook *hook;
	int n = 0, m = 0;

	n = 0;
	list_for_each_entry(hook, hook_list2, list) {
		if (!nft_hook_list_find(hook_list1, hook))
			return false;

		n++;
	}
	list_for_each_entry(hook, hook_list1, list)
		m++;

	return n == m;
}

static int nf_tables_updchain(struct nft_ctx *ctx, u8 genmask, u8 policy,
			      u32 flags, const struct nlattr *attr,
			      struct netlink_ext_ack *extack)
{
	const struct nlattr * const *nla = ctx->nla;
	struct nft_table *table = ctx->table;
	struct nft_chain *chain = ctx->chain;
	struct nft_base_chain *basechain;
	struct nft_stats *stats = NULL;
	struct nft_chain_hook hook;
	struct nf_hook_ops *ops;
	struct nft_trans *trans;
	int err;

	if (chain->flags ^ flags)
		return -EOPNOTSUPP;

	if (nla[NFTA_CHAIN_HOOK]) {
		if (!nft_is_base_chain(chain)) {
			NL_SET_BAD_ATTR(extack, attr);
			return -EEXIST;
		}
		err = nft_chain_parse_hook(ctx->net, nla, &hook, ctx->family,
					   extack, false);
		if (err < 0)
			return err;

		basechain = nft_base_chain(chain);
		if (basechain->type != hook.type) {
			nft_chain_release_hook(&hook);
			NL_SET_BAD_ATTR(extack, attr);
			return -EEXIST;
		}

		if (nft_base_chain_netdev(ctx->family, hook.num)) {
			if (!nft_hook_list_equal(&basechain->hook_list,
						 &hook.list)) {
				nft_chain_release_hook(&hook);
				NL_SET_BAD_ATTR(extack, attr);
				return -EEXIST;
			}
		} else {
			ops = &basechain->ops;
			if (ops->hooknum != hook.num ||
			    ops->priority != hook.priority) {
				nft_chain_release_hook(&hook);
				NL_SET_BAD_ATTR(extack, attr);
				return -EEXIST;
			}
		}
		nft_chain_release_hook(&hook);
	}

	if (nla[NFTA_CHAIN_HANDLE] &&
	    nla[NFTA_CHAIN_NAME]) {
		struct nft_chain *chain2;

		chain2 = nft_chain_lookup(ctx->net, table,
					  nla[NFTA_CHAIN_NAME], genmask);
		if (!IS_ERR(chain2)) {
			NL_SET_BAD_ATTR(extack, nla[NFTA_CHAIN_NAME]);
			return -EEXIST;
		}
	}

	if (nla[NFTA_CHAIN_COUNTERS]) {
		if (!nft_is_base_chain(chain))
			return -EOPNOTSUPP;

		stats = nft_stats_alloc(nla[NFTA_CHAIN_COUNTERS]);
		if (IS_ERR(stats))
			return PTR_ERR(stats);
	}

	err = -ENOMEM;
	trans = nft_trans_alloc(ctx, NFT_MSG_NEWCHAIN,
				sizeof(struct nft_trans_chain));
	if (trans == NULL)
		goto err;

	nft_trans_chain_stats(trans) = stats;
	nft_trans_chain_update(trans) = true;

	if (nla[NFTA_CHAIN_POLICY])
		nft_trans_chain_policy(trans) = policy;
	else
		nft_trans_chain_policy(trans) = -1;

	if (nla[NFTA_CHAIN_HANDLE] &&
	    nla[NFTA_CHAIN_NAME]) {
		struct nftables_pernet *nft_net = nft_pernet(ctx->net);
		struct nft_trans *tmp;
		char *name;

		err = -ENOMEM;
		name = nla_strdup(nla[NFTA_CHAIN_NAME], GFP_KERNEL_ACCOUNT);
		if (!name)
			goto err;

		err = -EEXIST;
		list_for_each_entry(tmp, &nft_net->commit_list, list) {
			if (tmp->msg_type == NFT_MSG_NEWCHAIN &&
			    tmp->ctx.table == table &&
			    nft_trans_chain_update(tmp) &&
			    nft_trans_chain_name(tmp) &&
			    strcmp(name, nft_trans_chain_name(tmp)) == 0) {
				NL_SET_BAD_ATTR(extack, nla[NFTA_CHAIN_NAME]);
				kfree(name);
				goto err;
			}
		}

		nft_trans_chain_name(trans) = name;
	}
	nft_trans_commit_list_add_tail(ctx->net, trans);

	return 0;
err:
	free_percpu(stats);
	kfree(trans);
	return err;
}

static struct nft_chain *nft_chain_lookup_byid(const struct net *net,
					       const struct nft_table *table,
					       const struct nlattr *nla)
{
	struct nftables_pernet *nft_net = nft_pernet(net);
	u32 id = ntohl(nla_get_be32(nla));
	struct nft_trans *trans;

	list_for_each_entry(trans, &nft_net->commit_list, list) {
		struct nft_chain *chain = trans->ctx.chain;

		if (trans->msg_type == NFT_MSG_NEWCHAIN &&
		    chain->table == table &&
		    id == nft_trans_chain_id(trans))
			return chain;
	}
	return ERR_PTR(-ENOENT);
}

static int nf_tables_newchain(struct sk_buff *skb, const struct nfnl_info *info,
			      const struct nlattr * const nla[])
{
	struct nftables_pernet *nft_net = nft_pernet(info->net);
	struct netlink_ext_ack *extack = info->extack;
	u8 genmask = nft_genmask_next(info->net);
	u8 family = info->nfmsg->nfgen_family;
	struct nft_chain *chain = NULL;
	struct net *net = info->net;
	const struct nlattr *attr;
	struct nft_table *table;
	u8 policy = NF_ACCEPT;
	struct nft_ctx ctx;
	u64 handle = 0;
	u32 flags = 0;

	lockdep_assert_held(&nft_net->commit_mutex);

	table = nft_table_lookup(net, nla[NFTA_CHAIN_TABLE], family, genmask,
				 NETLINK_CB(skb).portid);
	if (IS_ERR(table)) {
		NL_SET_BAD_ATTR(extack, nla[NFTA_CHAIN_TABLE]);
		return PTR_ERR(table);
	}

	chain = NULL;
	attr = nla[NFTA_CHAIN_NAME];

	if (nla[NFTA_CHAIN_HANDLE]) {
		handle = be64_to_cpu(nla_get_be64(nla[NFTA_CHAIN_HANDLE]));
		chain = nft_chain_lookup_byhandle(table, handle, genmask);
		if (IS_ERR(chain)) {
			NL_SET_BAD_ATTR(extack, nla[NFTA_CHAIN_HANDLE]);
			return PTR_ERR(chain);
		}
		attr = nla[NFTA_CHAIN_HANDLE];
	} else if (nla[NFTA_CHAIN_NAME]) {
		chain = nft_chain_lookup(net, table, attr, genmask);
		if (IS_ERR(chain)) {
			if (PTR_ERR(chain) != -ENOENT) {
				NL_SET_BAD_ATTR(extack, attr);
				return PTR_ERR(chain);
			}
			chain = NULL;
		}
	} else if (!nla[NFTA_CHAIN_ID]) {
		return -EINVAL;
	}

	if (nla[NFTA_CHAIN_POLICY]) {
		if (chain != NULL &&
		    !nft_is_base_chain(chain)) {
			NL_SET_BAD_ATTR(extack, nla[NFTA_CHAIN_POLICY]);
			return -EOPNOTSUPP;
		}

		if (chain == NULL &&
		    nla[NFTA_CHAIN_HOOK] == NULL) {
			NL_SET_BAD_ATTR(extack, nla[NFTA_CHAIN_POLICY]);
			return -EOPNOTSUPP;
		}

		policy = ntohl(nla_get_be32(nla[NFTA_CHAIN_POLICY]));
		switch (policy) {
		case NF_DROP:
		case NF_ACCEPT:
			break;
		default:
			return -EINVAL;
		}
	}

	if (nla[NFTA_CHAIN_FLAGS])
		flags = ntohl(nla_get_be32(nla[NFTA_CHAIN_FLAGS]));
	else if (chain)
		flags = chain->flags;

	if (flags & ~NFT_CHAIN_FLAGS)
		return -EOPNOTSUPP;

	nft_ctx_init(&ctx, net, skb, info->nlh, family, table, chain, nla);

	if (chain != NULL) {
		if (info->nlh->nlmsg_flags & NLM_F_EXCL) {
			NL_SET_BAD_ATTR(extack, attr);
			return -EEXIST;
		}
		if (info->nlh->nlmsg_flags & NLM_F_REPLACE)
			return -EOPNOTSUPP;

		flags |= chain->flags & NFT_CHAIN_BASE;
		return nf_tables_updchain(&ctx, genmask, policy, flags, attr,
					  extack);
	}

	return nf_tables_addchain(&ctx, family, genmask, policy, flags, extack);
}

static int nf_tables_delchain(struct sk_buff *skb, const struct nfnl_info *info,
			      const struct nlattr * const nla[])
{
	struct netlink_ext_ack *extack = info->extack;
	u8 genmask = nft_genmask_next(info->net);
	u8 family = info->nfmsg->nfgen_family;
	struct net *net = info->net;
	const struct nlattr *attr;
	struct nft_table *table;
	struct nft_chain *chain;
	struct nft_rule *rule;
	struct nft_ctx ctx;
	u64 handle;
	u32 use;
	int err;

	table = nft_table_lookup(net, nla[NFTA_CHAIN_TABLE], family, genmask,
				 NETLINK_CB(skb).portid);
	if (IS_ERR(table)) {
		NL_SET_BAD_ATTR(extack, nla[NFTA_CHAIN_TABLE]);
		return PTR_ERR(table);
	}

	if (nla[NFTA_CHAIN_HANDLE]) {
		attr = nla[NFTA_CHAIN_HANDLE];
		handle = be64_to_cpu(nla_get_be64(attr));
		chain = nft_chain_lookup_byhandle(table, handle, genmask);
	} else {
		attr = nla[NFTA_CHAIN_NAME];
		chain = nft_chain_lookup(net, table, attr, genmask);
	}
	if (IS_ERR(chain)) {
		NL_SET_BAD_ATTR(extack, attr);
		return PTR_ERR(chain);
	}

	if (info->nlh->nlmsg_flags & NLM_F_NONREC &&
	    chain->use > 0)
		return -EBUSY;

	nft_ctx_init(&ctx, net, skb, info->nlh, family, table, chain, nla);

	use = chain->use;
	list_for_each_entry(rule, &chain->rules, list) {
		if (!nft_is_active_next(net, rule))
			continue;
		use--;

		err = nft_delrule(&ctx, rule);
		if (err < 0)
			return err;
	}

	/* There are rules and elements that are still holding references to us,
	 * we cannot do a recursive removal in this case.
	 */
	if (use > 0) {
		NL_SET_BAD_ATTR(extack, attr);
		return -EBUSY;
	}

	return nft_delchain(&ctx);
}

/*
 * Expressions
 */

/**
 *	nft_register_expr - register nf_tables expr type
 *	@type: expr type
 *
 *	Registers the expr type for use with nf_tables. Returns zero on
 *	success or a negative errno code otherwise.
 */
int nft_register_expr(struct nft_expr_type *type)
{
	nfnl_lock(NFNL_SUBSYS_NFTABLES);
	if (type->family == NFPROTO_UNSPEC)
		list_add_tail_rcu(&type->list, &nf_tables_expressions);
	else
		list_add_rcu(&type->list, &nf_tables_expressions);
	nfnl_unlock(NFNL_SUBSYS_NFTABLES);
	return 0;
}
EXPORT_SYMBOL_GPL(nft_register_expr);

/**
 *	nft_unregister_expr - unregister nf_tables expr type
 *	@type: expr type
 *
 * 	Unregisters the expr typefor use with nf_tables.
 */
void nft_unregister_expr(struct nft_expr_type *type)
{
	nfnl_lock(NFNL_SUBSYS_NFTABLES);
	list_del_rcu(&type->list);
	nfnl_unlock(NFNL_SUBSYS_NFTABLES);
}
EXPORT_SYMBOL_GPL(nft_unregister_expr);

static const struct nft_expr_type *__nft_expr_type_get(u8 family,
						       struct nlattr *nla)
{
	const struct nft_expr_type *type, *candidate = NULL;

	list_for_each_entry(type, &nf_tables_expressions, list) {
		if (!nla_strcmp(nla, type->name)) {
			if (!type->family && !candidate)
				candidate = type;
			else if (type->family == family)
				candidate = type;
		}
	}
	return candidate;
}

#ifdef CONFIG_MODULES
static int nft_expr_type_request_module(struct net *net, u8 family,
					struct nlattr *nla)
{
	if (nft_request_module(net, "nft-expr-%u-%.*s", family,
			       nla_len(nla), (char *)nla_data(nla)) == -EAGAIN)
		return -EAGAIN;

	return 0;
}
#endif

static const struct nft_expr_type *nft_expr_type_get(struct net *net,
						     u8 family,
						     struct nlattr *nla)
{
	const struct nft_expr_type *type;

	if (nla == NULL)
		return ERR_PTR(-EINVAL);

	type = __nft_expr_type_get(family, nla);
	if (type != NULL && try_module_get(type->owner))
		return type;

	lockdep_nfnl_nft_mutex_not_held();
#ifdef CONFIG_MODULES
	if (type == NULL) {
		if (nft_expr_type_request_module(net, family, nla) == -EAGAIN)
			return ERR_PTR(-EAGAIN);

		if (nft_request_module(net, "nft-expr-%.*s",
				       nla_len(nla),
				       (char *)nla_data(nla)) == -EAGAIN)
			return ERR_PTR(-EAGAIN);
	}
#endif
	return ERR_PTR(-ENOENT);
}

static const struct nla_policy nft_expr_policy[NFTA_EXPR_MAX + 1] = {
	[NFTA_EXPR_NAME]	= { .type = NLA_STRING,
				    .len = NFT_MODULE_AUTOLOAD_LIMIT },
	[NFTA_EXPR_DATA]	= { .type = NLA_NESTED },
};

static int nf_tables_fill_expr_info(struct sk_buff *skb,
				    const struct nft_expr *expr)
{
	if (nla_put_string(skb, NFTA_EXPR_NAME, expr->ops->type->name))
		goto nla_put_failure;

	if (expr->ops->dump) {
		struct nlattr *data = nla_nest_start_noflag(skb,
							    NFTA_EXPR_DATA);
		if (data == NULL)
			goto nla_put_failure;
		if (expr->ops->dump(skb, expr) < 0)
			goto nla_put_failure;
		nla_nest_end(skb, data);
	}

	return skb->len;

nla_put_failure:
	return -1;
};

int nft_expr_dump(struct sk_buff *skb, unsigned int attr,
		  const struct nft_expr *expr)
{
	struct nlattr *nest;

	nest = nla_nest_start_noflag(skb, attr);
	if (!nest)
		goto nla_put_failure;
	if (nf_tables_fill_expr_info(skb, expr) < 0)
		goto nla_put_failure;
	nla_nest_end(skb, nest);
	return 0;

nla_put_failure:
	return -1;
}

struct nft_expr_info {
	const struct nft_expr_ops	*ops;
	const struct nlattr		*attr;
	struct nlattr			*tb[NFT_EXPR_MAXATTR + 1];
};

static int nf_tables_expr_parse(const struct nft_ctx *ctx,
				const struct nlattr *nla,
				struct nft_expr_info *info)
{
	const struct nft_expr_type *type;
	const struct nft_expr_ops *ops;
	struct nlattr *tb[NFTA_EXPR_MAX + 1];
	int err;

	err = nla_parse_nested_deprecated(tb, NFTA_EXPR_MAX, nla,
					  nft_expr_policy, NULL);
	if (err < 0)
		return err;

	type = nft_expr_type_get(ctx->net, ctx->family, tb[NFTA_EXPR_NAME]);
	if (IS_ERR(type))
		return PTR_ERR(type);

	if (tb[NFTA_EXPR_DATA]) {
		err = nla_parse_nested_deprecated(info->tb, type->maxattr,
						  tb[NFTA_EXPR_DATA],
						  type->policy, NULL);
		if (err < 0)
			goto err1;
	} else
		memset(info->tb, 0, sizeof(info->tb[0]) * (type->maxattr + 1));

	if (type->select_ops != NULL) {
		ops = type->select_ops(ctx,
				       (const struct nlattr * const *)info->tb);
		if (IS_ERR(ops)) {
			err = PTR_ERR(ops);
#ifdef CONFIG_MODULES
			if (err == -EAGAIN)
				if (nft_expr_type_request_module(ctx->net,
								 ctx->family,
								 tb[NFTA_EXPR_NAME]) != -EAGAIN)
					err = -ENOENT;
#endif
			goto err1;
		}
	} else
		ops = type->ops;

	info->attr = nla;
	info->ops = ops;

	return 0;

err1:
	module_put(type->owner);
	return err;
}

static int nf_tables_newexpr(const struct nft_ctx *ctx,
			     const struct nft_expr_info *expr_info,
			     struct nft_expr *expr)
{
	const struct nft_expr_ops *ops = expr_info->ops;
	int err;

	expr->ops = ops;
	if (ops->init) {
		err = ops->init(ctx, expr, (const struct nlattr **)expr_info->tb);
		if (err < 0)
			goto err1;
	}

	return 0;
err1:
	expr->ops = NULL;
	return err;
}

static void nf_tables_expr_destroy(const struct nft_ctx *ctx,
				   struct nft_expr *expr)
{
	const struct nft_expr_type *type = expr->ops->type;

	if (expr->ops->destroy)
		expr->ops->destroy(ctx, expr);
	module_put(type->owner);
}

static struct nft_expr *nft_expr_init(const struct nft_ctx *ctx,
				      const struct nlattr *nla)
{
	struct nft_expr_info expr_info;
	struct nft_expr *expr;
	struct module *owner;
	int err;

	err = nf_tables_expr_parse(ctx, nla, &expr_info);
	if (err < 0)
		goto err_expr_parse;

	err = -EOPNOTSUPP;
	if (!(expr_info.ops->type->flags & NFT_EXPR_STATEFUL))
		goto err_expr_stateful;

	err = -ENOMEM;
	expr = kzalloc(expr_info.ops->size, GFP_KERNEL_ACCOUNT);
	if (expr == NULL)
		goto err_expr_stateful;

	err = nf_tables_newexpr(ctx, &expr_info, expr);
	if (err < 0)
		goto err_expr_new;

	return expr;
err_expr_new:
	kfree(expr);
err_expr_stateful:
	owner = expr_info.ops->type->owner;
	if (expr_info.ops->type->release_ops)
		expr_info.ops->type->release_ops(expr_info.ops);

	module_put(owner);
err_expr_parse:
	return ERR_PTR(err);
}

int nft_expr_clone(struct nft_expr *dst, struct nft_expr *src)
{
	int err;

	if (src->ops->clone) {
		dst->ops = src->ops;
		err = src->ops->clone(dst, src);
		if (err < 0)
			return err;
	} else {
		memcpy(dst, src, src->ops->size);
	}

	__module_get(src->ops->type->owner);

	return 0;
}

void nft_expr_destroy(const struct nft_ctx *ctx, struct nft_expr *expr)
{
	nf_tables_expr_destroy(ctx, expr);
	kfree(expr);
}

/*
 * Rules
 */

static struct nft_rule *__nft_rule_lookup(const struct nft_chain *chain,
					  u64 handle)
{
	struct nft_rule *rule;

	// FIXME: this sucks
	list_for_each_entry_rcu(rule, &chain->rules, list) {
		if (handle == rule->handle)
			return rule;
	}

	return ERR_PTR(-ENOENT);
}

static struct nft_rule *nft_rule_lookup(const struct nft_chain *chain,
					const struct nlattr *nla)
{
	if (nla == NULL)
		return ERR_PTR(-EINVAL);

	return __nft_rule_lookup(chain, be64_to_cpu(nla_get_be64(nla)));
}

static const struct nla_policy nft_rule_policy[NFTA_RULE_MAX + 1] = {
	[NFTA_RULE_TABLE]	= { .type = NLA_STRING,
				    .len = NFT_TABLE_MAXNAMELEN - 1 },
	[NFTA_RULE_CHAIN]	= { .type = NLA_STRING,
				    .len = NFT_CHAIN_MAXNAMELEN - 1 },
	[NFTA_RULE_HANDLE]	= { .type = NLA_U64 },
	[NFTA_RULE_EXPRESSIONS]	= { .type = NLA_NESTED },
	[NFTA_RULE_COMPAT]	= { .type = NLA_NESTED },
	[NFTA_RULE_POSITION]	= { .type = NLA_U64 },
	[NFTA_RULE_USERDATA]	= { .type = NLA_BINARY,
				    .len = NFT_USERDATA_MAXLEN },
	[NFTA_RULE_ID]		= { .type = NLA_U32 },
	[NFTA_RULE_POSITION_ID]	= { .type = NLA_U32 },
	[NFTA_RULE_CHAIN_ID]	= { .type = NLA_U32 },
};

static int nf_tables_fill_rule_info(struct sk_buff *skb, struct net *net,
				    u32 portid, u32 seq, int event,
				    u32 flags, int family,
				    const struct nft_table *table,
				    const struct nft_chain *chain,
				    const struct nft_rule *rule, u64 handle)
{
	struct nlmsghdr *nlh;
	const struct nft_expr *expr, *next;
	struct nlattr *list;
	u16 type = nfnl_msg_type(NFNL_SUBSYS_NFTABLES, event);

	nlh = nfnl_msg_put(skb, portid, seq, type, flags, family, NFNETLINK_V0,
			   nft_base_seq(net));
	if (!nlh)
		goto nla_put_failure;

	if (nla_put_string(skb, NFTA_RULE_TABLE, table->name))
		goto nla_put_failure;
	if (nla_put_string(skb, NFTA_RULE_CHAIN, chain->name))
		goto nla_put_failure;
	if (nla_put_be64(skb, NFTA_RULE_HANDLE, cpu_to_be64(rule->handle),
			 NFTA_RULE_PAD))
		goto nla_put_failure;

	if (event != NFT_MSG_DELRULE && handle) {
		if (nla_put_be64(skb, NFTA_RULE_POSITION, cpu_to_be64(handle),
				 NFTA_RULE_PAD))
			goto nla_put_failure;
	}

	if (chain->flags & NFT_CHAIN_HW_OFFLOAD)
		nft_flow_rule_stats(chain, rule);

	list = nla_nest_start_noflag(skb, NFTA_RULE_EXPRESSIONS);
	if (list == NULL)
		goto nla_put_failure;
	nft_rule_for_each_expr(expr, next, rule) {
		if (nft_expr_dump(skb, NFTA_LIST_ELEM, expr) < 0)
			goto nla_put_failure;
	}
	nla_nest_end(skb, list);

	if (rule->udata) {
		struct nft_userdata *udata = nft_userdata(rule);
		if (nla_put(skb, NFTA_RULE_USERDATA, udata->len + 1,
			    udata->data) < 0)
			goto nla_put_failure;
	}

	nlmsg_end(skb, nlh);
	return 0;

nla_put_failure:
	nlmsg_trim(skb, nlh);
	return -1;
}

static void nf_tables_rule_notify(const struct nft_ctx *ctx,
				  const struct nft_rule *rule, int event)
{
	struct nftables_pernet *nft_net = nft_pernet(ctx->net);
	const struct nft_rule *prule;
	struct sk_buff *skb;
	u64 handle = 0;
	u16 flags = 0;
	int err;

	if (!ctx->report &&
	    !nfnetlink_has_listeners(ctx->net, NFNLGRP_NFTABLES))
		return;

	skb = nlmsg_new(NLMSG_GOODSIZE, GFP_KERNEL);
	if (skb == NULL)
		goto err;

	if (event == NFT_MSG_NEWRULE &&
	    !list_is_first(&rule->list, &ctx->chain->rules) &&
	    !list_is_last(&rule->list, &ctx->chain->rules)) {
		prule = list_prev_entry(rule, list);
		handle = prule->handle;
	}
	if (ctx->flags & (NLM_F_APPEND | NLM_F_REPLACE))
		flags |= NLM_F_APPEND;
	if (ctx->flags & (NLM_F_CREATE | NLM_F_EXCL))
		flags |= ctx->flags & (NLM_F_CREATE | NLM_F_EXCL);

	err = nf_tables_fill_rule_info(skb, ctx->net, ctx->portid, ctx->seq,
				       event, flags, ctx->family, ctx->table,
				       ctx->chain, rule, handle);
	if (err < 0) {
		kfree_skb(skb);
		goto err;
	}

	nft_notify_enqueue(skb, ctx->report, &nft_net->notify_list);
	return;
err:
	nfnetlink_set_err(ctx->net, ctx->portid, NFNLGRP_NFTABLES, -ENOBUFS);
}

struct nft_rule_dump_ctx {
	char *table;
	char *chain;
};

static int __nf_tables_dump_rules(struct sk_buff *skb,
				  unsigned int *idx,
				  struct netlink_callback *cb,
				  const struct nft_table *table,
				  const struct nft_chain *chain)
{
	struct net *net = sock_net(skb->sk);
	const struct nft_rule *rule, *prule;
	unsigned int s_idx = cb->args[0];
	u64 handle;

	prule = NULL;
	list_for_each_entry_rcu(rule, &chain->rules, list) {
		if (!nft_is_active(net, rule))
			goto cont_skip;
		if (*idx < s_idx)
			goto cont;
		if (*idx > s_idx) {
			memset(&cb->args[1], 0,
					sizeof(cb->args) - sizeof(cb->args[0]));
		}
		if (prule)
			handle = prule->handle;
		else
			handle = 0;

		if (nf_tables_fill_rule_info(skb, net, NETLINK_CB(cb->skb).portid,
					cb->nlh->nlmsg_seq,
					NFT_MSG_NEWRULE,
					NLM_F_MULTI | NLM_F_APPEND,
					table->family,
					table, chain, rule, handle) < 0)
			return 1;

		nl_dump_check_consistent(cb, nlmsg_hdr(skb));
cont:
		prule = rule;
cont_skip:
		(*idx)++;
	}
	return 0;
}

static int nf_tables_dump_rules(struct sk_buff *skb,
				struct netlink_callback *cb)
{
	const struct nfgenmsg *nfmsg = nlmsg_data(cb->nlh);
	const struct nft_rule_dump_ctx *ctx = cb->data;
	struct nft_table *table;
	const struct nft_chain *chain;
	unsigned int idx = 0;
	struct net *net = sock_net(skb->sk);
	int family = nfmsg->nfgen_family;
	struct nftables_pernet *nft_net;

	rcu_read_lock();
	nft_net = nft_pernet(net);
	cb->seq = nft_net->base_seq;

	list_for_each_entry_rcu(table, &nft_net->tables, list) {
		if (family != NFPROTO_UNSPEC && family != table->family)
			continue;

		if (ctx && ctx->table && strcmp(ctx->table, table->name) != 0)
			continue;

		if (ctx && ctx->table && ctx->chain) {
			struct rhlist_head *list, *tmp;

			list = rhltable_lookup(&table->chains_ht, ctx->chain,
					       nft_chain_ht_params);
			if (!list)
				goto done;

			rhl_for_each_entry_rcu(chain, tmp, list, rhlhead) {
				if (!nft_is_active(net, chain))
					continue;
				__nf_tables_dump_rules(skb, &idx,
						       cb, table, chain);
				break;
			}
			goto done;
		}

		list_for_each_entry_rcu(chain, &table->chains, list) {
			if (__nf_tables_dump_rules(skb, &idx, cb, table, chain))
				goto done;
		}

		if (ctx && ctx->table)
			break;
	}
done:
	rcu_read_unlock();

	cb->args[0] = idx;
	return skb->len;
}

static int nf_tables_dump_rules_start(struct netlink_callback *cb)
{
	const struct nlattr * const *nla = cb->data;
	struct nft_rule_dump_ctx *ctx = NULL;

	if (nla[NFTA_RULE_TABLE] || nla[NFTA_RULE_CHAIN]) {
		ctx = kzalloc(sizeof(*ctx), GFP_ATOMIC);
		if (!ctx)
			return -ENOMEM;

		if (nla[NFTA_RULE_TABLE]) {
			ctx->table = nla_strdup(nla[NFTA_RULE_TABLE],
							GFP_ATOMIC);
			if (!ctx->table) {
				kfree(ctx);
				return -ENOMEM;
			}
		}
		if (nla[NFTA_RULE_CHAIN]) {
			ctx->chain = nla_strdup(nla[NFTA_RULE_CHAIN],
						GFP_ATOMIC);
			if (!ctx->chain) {
				kfree(ctx->table);
				kfree(ctx);
				return -ENOMEM;
			}
		}
	}

	cb->data = ctx;
	return 0;
}

static int nf_tables_dump_rules_done(struct netlink_callback *cb)
{
	struct nft_rule_dump_ctx *ctx = cb->data;

	if (ctx) {
		kfree(ctx->table);
		kfree(ctx->chain);
		kfree(ctx);
	}
	return 0;
}

/* called with rcu_read_lock held */
static int nf_tables_getrule(struct sk_buff *skb, const struct nfnl_info *info,
			     const struct nlattr * const nla[])
{
	struct netlink_ext_ack *extack = info->extack;
	u8 genmask = nft_genmask_cur(info->net);
	u8 family = info->nfmsg->nfgen_family;
	const struct nft_chain *chain;
	const struct nft_rule *rule;
	struct net *net = info->net;
	struct nft_table *table;
	struct sk_buff *skb2;
	int err;

	if (info->nlh->nlmsg_flags & NLM_F_DUMP) {
		struct netlink_dump_control c = {
			.start= nf_tables_dump_rules_start,
			.dump = nf_tables_dump_rules,
			.done = nf_tables_dump_rules_done,
			.module = THIS_MODULE,
			.data = (void *)nla,
		};

		return nft_netlink_dump_start_rcu(info->sk, skb, info->nlh, &c);
	}

	table = nft_table_lookup(net, nla[NFTA_RULE_TABLE], family, genmask, 0);
	if (IS_ERR(table)) {
		NL_SET_BAD_ATTR(extack, nla[NFTA_RULE_TABLE]);
		return PTR_ERR(table);
	}

	chain = nft_chain_lookup(net, table, nla[NFTA_RULE_CHAIN], genmask);
	if (IS_ERR(chain)) {
		NL_SET_BAD_ATTR(extack, nla[NFTA_RULE_CHAIN]);
		return PTR_ERR(chain);
	}

	rule = nft_rule_lookup(chain, nla[NFTA_RULE_HANDLE]);
	if (IS_ERR(rule)) {
		NL_SET_BAD_ATTR(extack, nla[NFTA_RULE_HANDLE]);
		return PTR_ERR(rule);
	}

	skb2 = alloc_skb(NLMSG_GOODSIZE, GFP_ATOMIC);
	if (!skb2)
		return -ENOMEM;

	err = nf_tables_fill_rule_info(skb2, net, NETLINK_CB(skb).portid,
				       info->nlh->nlmsg_seq, NFT_MSG_NEWRULE, 0,
				       family, table, chain, rule, 0);
	if (err < 0)
		goto err_fill_rule_info;

	return nfnetlink_unicast(skb2, net, NETLINK_CB(skb).portid);

err_fill_rule_info:
	kfree_skb(skb2);
	return err;
}

static void nf_tables_rule_destroy(const struct nft_ctx *ctx,
				   struct nft_rule *rule)
{
	struct nft_expr *expr, *next;

	/*
	 * Careful: some expressions might not be initialized in case this
	 * is called on error from nf_tables_newrule().
	 */
	expr = nft_expr_first(rule);
	while (nft_expr_more(rule, expr)) {
		next = nft_expr_next(expr);
		nf_tables_expr_destroy(ctx, expr);
		expr = next;
	}
	kfree(rule);
}

void nf_tables_rule_release(const struct nft_ctx *ctx, struct nft_rule *rule)
{
	nft_rule_expr_deactivate(ctx, rule, NFT_TRANS_RELEASE);
	nf_tables_rule_destroy(ctx, rule);
}

int nft_chain_validate(const struct nft_ctx *ctx, const struct nft_chain *chain)
{
	struct nft_expr *expr, *last;
	const struct nft_data *data;
	struct nft_rule *rule;
	int err;

	if (ctx->level == NFT_JUMP_STACK_SIZE)
		return -EMLINK;

	list_for_each_entry(rule, &chain->rules, list) {
		if (!nft_is_active_next(ctx->net, rule))
			continue;

		nft_rule_for_each_expr(expr, last, rule) {
			if (!expr->ops->validate)
				continue;

			err = expr->ops->validate(ctx, expr, &data);
			if (err < 0)
				return err;
		}

		cond_resched();
	}

	return 0;
}
EXPORT_SYMBOL_GPL(nft_chain_validate);

static int nft_table_validate(struct net *net, const struct nft_table *table)
{
	struct nft_chain *chain;
	struct nft_ctx ctx = {
		.net	= net,
		.family	= table->family,
	};
	int err;

	list_for_each_entry(chain, &table->chains, list) {
		if (!nft_is_base_chain(chain))
			continue;

		ctx.chain = chain;
		err = nft_chain_validate(&ctx, chain);
		if (err < 0)
			return err;
	}

	return 0;
}

static struct nft_rule *nft_rule_lookup_byid(const struct net *net,
					     const struct nft_chain *chain,
					     const struct nlattr *nla);

#define NFT_RULE_MAXEXPRS	128

static int nf_tables_newrule(struct sk_buff *skb, const struct nfnl_info *info,
			     const struct nlattr * const nla[])
{
	struct nftables_pernet *nft_net = nft_pernet(info->net);
	struct netlink_ext_ack *extack = info->extack;
	unsigned int size, i, n, ulen = 0, usize = 0;
	u8 genmask = nft_genmask_next(info->net);
	struct nft_rule *rule, *old_rule = NULL;
	struct nft_expr_info *expr_info = NULL;
	u8 family = info->nfmsg->nfgen_family;
	struct nft_flow_rule *flow = NULL;
	struct net *net = info->net;
	struct nft_userdata *udata;
	struct nft_table *table;
	struct nft_chain *chain;
	struct nft_trans *trans;
	u64 handle, pos_handle;
	struct nft_expr *expr;
	struct nft_ctx ctx;
	struct nlattr *tmp;
	int err, rem;

	lockdep_assert_held(&nft_net->commit_mutex);

	table = nft_table_lookup(net, nla[NFTA_RULE_TABLE], family, genmask,
				 NETLINK_CB(skb).portid);
	if (IS_ERR(table)) {
		NL_SET_BAD_ATTR(extack, nla[NFTA_RULE_TABLE]);
		return PTR_ERR(table);
	}

	if (nla[NFTA_RULE_CHAIN]) {
		chain = nft_chain_lookup(net, table, nla[NFTA_RULE_CHAIN],
					 genmask);
		if (IS_ERR(chain)) {
			NL_SET_BAD_ATTR(extack, nla[NFTA_RULE_CHAIN]);
			return PTR_ERR(chain);
		}
		if (nft_chain_is_bound(chain))
			return -EOPNOTSUPP;

	} else if (nla[NFTA_RULE_CHAIN_ID]) {
		chain = nft_chain_lookup_byid(net, table, nla[NFTA_RULE_CHAIN_ID]);
		if (IS_ERR(chain)) {
			NL_SET_BAD_ATTR(extack, nla[NFTA_RULE_CHAIN_ID]);
			return PTR_ERR(chain);
		}
	} else {
		return -EINVAL;
	}

	if (nla[NFTA_RULE_HANDLE]) {
		handle = be64_to_cpu(nla_get_be64(nla[NFTA_RULE_HANDLE]));
		rule = __nft_rule_lookup(chain, handle);
		if (IS_ERR(rule)) {
			NL_SET_BAD_ATTR(extack, nla[NFTA_RULE_HANDLE]);
			return PTR_ERR(rule);
		}

		if (info->nlh->nlmsg_flags & NLM_F_EXCL) {
			NL_SET_BAD_ATTR(extack, nla[NFTA_RULE_HANDLE]);
			return -EEXIST;
		}
		if (info->nlh->nlmsg_flags & NLM_F_REPLACE)
			old_rule = rule;
		else
			return -EOPNOTSUPP;
	} else {
		if (!(info->nlh->nlmsg_flags & NLM_F_CREATE) ||
		    info->nlh->nlmsg_flags & NLM_F_REPLACE)
			return -EINVAL;
		handle = nf_tables_alloc_handle(table);

		if (chain->use == UINT_MAX)
			return -EOVERFLOW;

		if (nla[NFTA_RULE_POSITION]) {
			pos_handle = be64_to_cpu(nla_get_be64(nla[NFTA_RULE_POSITION]));
			old_rule = __nft_rule_lookup(chain, pos_handle);
			if (IS_ERR(old_rule)) {
				NL_SET_BAD_ATTR(extack, nla[NFTA_RULE_POSITION]);
				return PTR_ERR(old_rule);
			}
		} else if (nla[NFTA_RULE_POSITION_ID]) {
			old_rule = nft_rule_lookup_byid(net, chain, nla[NFTA_RULE_POSITION_ID]);
			if (IS_ERR(old_rule)) {
				NL_SET_BAD_ATTR(extack, nla[NFTA_RULE_POSITION_ID]);
				return PTR_ERR(old_rule);
			}
		}
	}

	nft_ctx_init(&ctx, net, skb, info->nlh, family, table, chain, nla);

	n = 0;
	size = 0;
	if (nla[NFTA_RULE_EXPRESSIONS]) {
		expr_info = kvmalloc_array(NFT_RULE_MAXEXPRS,
					   sizeof(struct nft_expr_info),
					   GFP_KERNEL);
		if (!expr_info)
			return -ENOMEM;

		nla_for_each_nested(tmp, nla[NFTA_RULE_EXPRESSIONS], rem) {
			err = -EINVAL;
			if (nla_type(tmp) != NFTA_LIST_ELEM)
				goto err_release_expr;
			if (n == NFT_RULE_MAXEXPRS)
				goto err_release_expr;
			err = nf_tables_expr_parse(&ctx, tmp, &expr_info[n]);
			if (err < 0) {
				NL_SET_BAD_ATTR(extack, tmp);
				goto err_release_expr;
			}
			size += expr_info[n].ops->size;
			n++;
		}
	}
	/* Check for overflow of dlen field */
	err = -EFBIG;
	if (size >= 1 << 12)
		goto err_release_expr;

	if (nla[NFTA_RULE_USERDATA]) {
		ulen = nla_len(nla[NFTA_RULE_USERDATA]);
		if (ulen > 0)
			usize = sizeof(struct nft_userdata) + ulen;
	}

	err = -ENOMEM;
	rule = kzalloc(sizeof(*rule) + size + usize, GFP_KERNEL_ACCOUNT);
	if (rule == NULL)
		goto err_release_expr;

	nft_activate_next(net, rule);

	rule->handle = handle;
	rule->dlen   = size;
	rule->udata  = ulen ? 1 : 0;

	if (ulen) {
		udata = nft_userdata(rule);
		udata->len = ulen - 1;
		nla_memcpy(udata->data, nla[NFTA_RULE_USERDATA], ulen);
	}

	expr = nft_expr_first(rule);
	for (i = 0; i < n; i++) {
		err = nf_tables_newexpr(&ctx, &expr_info[i], expr);
		if (err < 0) {
			NL_SET_BAD_ATTR(extack, expr_info[i].attr);
			goto err_release_rule;
		}

		if (expr_info[i].ops->validate)
			nft_validate_state_update(net, NFT_VALIDATE_NEED);

		expr_info[i].ops = NULL;
		expr = nft_expr_next(expr);
	}

	if (chain->flags & NFT_CHAIN_HW_OFFLOAD) {
		flow = nft_flow_rule_create(net, rule);
		if (IS_ERR(flow)) {
			err = PTR_ERR(flow);
			goto err_release_rule;
		}
	}

	if (info->nlh->nlmsg_flags & NLM_F_REPLACE) {
		err = nft_delrule(&ctx, old_rule);
		if (err < 0)
			goto err_destroy_flow_rule;

		trans = nft_trans_rule_add(&ctx, NFT_MSG_NEWRULE, rule);
		if (trans == NULL) {
			err = -ENOMEM;
			goto err_destroy_flow_rule;
		}
		list_add_tail_rcu(&rule->list, &old_rule->list);
	} else {
		trans = nft_trans_rule_add(&ctx, NFT_MSG_NEWRULE, rule);
		if (!trans) {
			err = -ENOMEM;
			goto err_destroy_flow_rule;
		}

		if (info->nlh->nlmsg_flags & NLM_F_APPEND) {
			if (old_rule)
				list_add_rcu(&rule->list, &old_rule->list);
			else
				list_add_tail_rcu(&rule->list, &chain->rules);
		 } else {
			if (old_rule)
				list_add_tail_rcu(&rule->list, &old_rule->list);
			else
				list_add_rcu(&rule->list, &chain->rules);
		}
	}
	kvfree(expr_info);
	chain->use++;

	if (flow)
		nft_trans_flow_rule(trans) = flow;

	if (nft_net->validate_state == NFT_VALIDATE_DO)
		return nft_table_validate(net, table);

	return 0;

err_destroy_flow_rule:
	if (flow)
		nft_flow_rule_destroy(flow);
err_release_rule:
	nf_tables_rule_release(&ctx, rule);
err_release_expr:
	for (i = 0; i < n; i++) {
		if (expr_info[i].ops) {
			module_put(expr_info[i].ops->type->owner);
			if (expr_info[i].ops->type->release_ops)
				expr_info[i].ops->type->release_ops(expr_info[i].ops);
		}
	}
	kvfree(expr_info);

	return err;
}

static struct nft_rule *nft_rule_lookup_byid(const struct net *net,
					     const struct nft_chain *chain,
					     const struct nlattr *nla)
{
	struct nftables_pernet *nft_net = nft_pernet(net);
	u32 id = ntohl(nla_get_be32(nla));
	struct nft_trans *trans;

	list_for_each_entry(trans, &nft_net->commit_list, list) {
		struct nft_rule *rule = nft_trans_rule(trans);

		if (trans->msg_type == NFT_MSG_NEWRULE &&
		    trans->ctx.chain == chain &&
		    id == nft_trans_rule_id(trans))
			return rule;
	}
	return ERR_PTR(-ENOENT);
}

static int nf_tables_delrule(struct sk_buff *skb, const struct nfnl_info *info,
			     const struct nlattr * const nla[])
{
	struct netlink_ext_ack *extack = info->extack;
	u8 genmask = nft_genmask_next(info->net);
	u8 family = info->nfmsg->nfgen_family;
	struct nft_chain *chain = NULL;
	struct net *net = info->net;
	struct nft_table *table;
	struct nft_rule *rule;
	struct nft_ctx ctx;
	int err = 0;

	table = nft_table_lookup(net, nla[NFTA_RULE_TABLE], family, genmask,
				 NETLINK_CB(skb).portid);
	if (IS_ERR(table)) {
		NL_SET_BAD_ATTR(extack, nla[NFTA_RULE_TABLE]);
		return PTR_ERR(table);
	}

	if (nla[NFTA_RULE_CHAIN]) {
		chain = nft_chain_lookup(net, table, nla[NFTA_RULE_CHAIN],
					 genmask);
		if (IS_ERR(chain)) {
			NL_SET_BAD_ATTR(extack, nla[NFTA_RULE_CHAIN]);
			return PTR_ERR(chain);
		}
		if (nft_chain_is_bound(chain))
			return -EOPNOTSUPP;
	}

	nft_ctx_init(&ctx, net, skb, info->nlh, family, table, chain, nla);

	if (chain) {
		if (nla[NFTA_RULE_HANDLE]) {
			rule = nft_rule_lookup(chain, nla[NFTA_RULE_HANDLE]);
			if (IS_ERR(rule)) {
				NL_SET_BAD_ATTR(extack, nla[NFTA_RULE_HANDLE]);
				return PTR_ERR(rule);
			}

			err = nft_delrule(&ctx, rule);
		} else if (nla[NFTA_RULE_ID]) {
			rule = nft_rule_lookup_byid(net, chain, nla[NFTA_RULE_ID]);
			if (IS_ERR(rule)) {
				NL_SET_BAD_ATTR(extack, nla[NFTA_RULE_ID]);
				return PTR_ERR(rule);
			}

			err = nft_delrule(&ctx, rule);
		} else {
			err = nft_delrule_by_chain(&ctx);
		}
	} else {
		list_for_each_entry(chain, &table->chains, list) {
			if (!nft_is_active_next(net, chain))
				continue;

			ctx.chain = chain;
			err = nft_delrule_by_chain(&ctx);
			if (err < 0)
				break;
		}
	}

	return err;
}

/*
 * Sets
 */
static const struct nft_set_type *nft_set_types[] = {
	&nft_set_hash_fast_type,
	&nft_set_hash_type,
	&nft_set_rhash_type,
	&nft_set_bitmap_type,
	&nft_set_rbtree_type,
#if defined(CONFIG_X86_64) && !defined(CONFIG_UML)
	&nft_set_pipapo_avx2_type,
#endif
	&nft_set_pipapo_type,
};

#define NFT_SET_FEATURES	(NFT_SET_INTERVAL | NFT_SET_MAP | \
				 NFT_SET_TIMEOUT | NFT_SET_OBJECT | \
				 NFT_SET_EVAL)

static bool nft_set_ops_candidate(const struct nft_set_type *type, u32 flags)
{
	return (flags & type->features) == (flags & NFT_SET_FEATURES);
}

/*
 * Select a set implementation based on the data characteristics and the
 * given policy. The total memory use might not be known if no size is
 * given, in that case the amount of memory per element is used.
 */
static const struct nft_set_ops *
nft_select_set_ops(const struct nft_ctx *ctx,
		   const struct nlattr * const nla[],
		   const struct nft_set_desc *desc,
		   enum nft_set_policies policy)
{
	struct nftables_pernet *nft_net = nft_pernet(ctx->net);
	const struct nft_set_ops *ops, *bops;
	struct nft_set_estimate est, best;
	const struct nft_set_type *type;
	u32 flags = 0;
	int i;

	lockdep_assert_held(&nft_net->commit_mutex);
	lockdep_nfnl_nft_mutex_not_held();

	if (nla[NFTA_SET_FLAGS] != NULL)
		flags = ntohl(nla_get_be32(nla[NFTA_SET_FLAGS]));

	bops	    = NULL;
	best.size   = ~0;
	best.lookup = ~0;
	best.space  = ~0;

	for (i = 0; i < ARRAY_SIZE(nft_set_types); i++) {
		type = nft_set_types[i];
		ops = &type->ops;

		if (!nft_set_ops_candidate(type, flags))
			continue;
		if (!ops->estimate(desc, flags, &est))
			continue;

		switch (policy) {
		case NFT_SET_POL_PERFORMANCE:
			if (est.lookup < best.lookup)
				break;
			if (est.lookup == best.lookup &&
			    est.space < best.space)
				break;
			continue;
		case NFT_SET_POL_MEMORY:
			if (!desc->size) {
				if (est.space < best.space)
					break;
				if (est.space == best.space &&
				    est.lookup < best.lookup)
					break;
			} else if (est.size < best.size || !bops) {
				break;
			}
			continue;
		default:
			break;
		}

		bops = ops;
		best = est;
	}

	if (bops != NULL)
		return bops;

	return ERR_PTR(-EOPNOTSUPP);
}

static const struct nla_policy nft_set_policy[NFTA_SET_MAX + 1] = {
	[NFTA_SET_TABLE]		= { .type = NLA_STRING,
					    .len = NFT_TABLE_MAXNAMELEN - 1 },
	[NFTA_SET_NAME]			= { .type = NLA_STRING,
					    .len = NFT_SET_MAXNAMELEN - 1 },
	[NFTA_SET_FLAGS]		= { .type = NLA_U32 },
	[NFTA_SET_KEY_TYPE]		= { .type = NLA_U32 },
	[NFTA_SET_KEY_LEN]		= { .type = NLA_U32 },
	[NFTA_SET_DATA_TYPE]		= { .type = NLA_U32 },
	[NFTA_SET_DATA_LEN]		= { .type = NLA_U32 },
	[NFTA_SET_POLICY]		= { .type = NLA_U32 },
	[NFTA_SET_DESC]			= { .type = NLA_NESTED },
	[NFTA_SET_ID]			= { .type = NLA_U32 },
	[NFTA_SET_TIMEOUT]		= { .type = NLA_U64 },
	[NFTA_SET_GC_INTERVAL]		= { .type = NLA_U32 },
	[NFTA_SET_USERDATA]		= { .type = NLA_BINARY,
					    .len  = NFT_USERDATA_MAXLEN },
	[NFTA_SET_OBJ_TYPE]		= { .type = NLA_U32 },
	[NFTA_SET_HANDLE]		= { .type = NLA_U64 },
	[NFTA_SET_EXPR]			= { .type = NLA_NESTED },
	[NFTA_SET_EXPRESSIONS]		= { .type = NLA_NESTED },
};

static const struct nla_policy nft_set_desc_policy[NFTA_SET_DESC_MAX + 1] = {
	[NFTA_SET_DESC_SIZE]		= { .type = NLA_U32 },
	[NFTA_SET_DESC_CONCAT]		= { .type = NLA_NESTED },
};

static struct nft_set *nft_set_lookup(const struct nft_table *table,
				      const struct nlattr *nla, u8 genmask)
{
	struct nft_set *set;

	if (nla == NULL)
		return ERR_PTR(-EINVAL);

	list_for_each_entry_rcu(set, &table->sets, list) {
		if (!nla_strcmp(nla, set->name) &&
		    nft_active_genmask(set, genmask))
			return set;
	}
	return ERR_PTR(-ENOENT);
}

static struct nft_set *nft_set_lookup_byhandle(const struct nft_table *table,
					       const struct nlattr *nla,
					       u8 genmask)
{
	struct nft_set *set;

	list_for_each_entry(set, &table->sets, list) {
		if (be64_to_cpu(nla_get_be64(nla)) == set->handle &&
		    nft_active_genmask(set, genmask))
			return set;
	}
	return ERR_PTR(-ENOENT);
}

static struct nft_set *nft_set_lookup_byid(const struct net *net,
					   const struct nft_table *table,
					   const struct nlattr *nla, u8 genmask)
{
	struct nftables_pernet *nft_net = nft_pernet(net);
	u32 id = ntohl(nla_get_be32(nla));
	struct nft_trans *trans;

	list_for_each_entry(trans, &nft_net->commit_list, list) {
		if (trans->msg_type == NFT_MSG_NEWSET) {
			struct nft_set *set = nft_trans_set(trans);

			if (id == nft_trans_set_id(trans) &&
			    set->table == table &&
			    nft_active_genmask(set, genmask))
				return set;
		}
	}
	return ERR_PTR(-ENOENT);
}

struct nft_set *nft_set_lookup_global(const struct net *net,
				      const struct nft_table *table,
				      const struct nlattr *nla_set_name,
				      const struct nlattr *nla_set_id,
				      u8 genmask)
{
	struct nft_set *set;

	set = nft_set_lookup(table, nla_set_name, genmask);
	if (IS_ERR(set)) {
		if (!nla_set_id)
			return set;

		set = nft_set_lookup_byid(net, table, nla_set_id, genmask);
	}
	return set;
}
EXPORT_SYMBOL_GPL(nft_set_lookup_global);

static int nf_tables_set_alloc_name(struct nft_ctx *ctx, struct nft_set *set,
				    const char *name)
{
	const struct nft_set *i;
	const char *p;
	unsigned long *inuse;
	unsigned int n = 0, min = 0;

	p = strchr(name, '%');
	if (p != NULL) {
		if (p[1] != 'd' || strchr(p + 2, '%'))
			return -EINVAL;

		inuse = (unsigned long *)get_zeroed_page(GFP_KERNEL);
		if (inuse == NULL)
			return -ENOMEM;
cont:
		list_for_each_entry(i, &ctx->table->sets, list) {
			int tmp;

			if (!nft_is_active_next(ctx->net, set))
				continue;
			if (!sscanf(i->name, name, &tmp))
				continue;
			if (tmp < min || tmp >= min + BITS_PER_BYTE * PAGE_SIZE)
				continue;

			set_bit(tmp - min, inuse);
		}

		n = find_first_zero_bit(inuse, BITS_PER_BYTE * PAGE_SIZE);
		if (n >= BITS_PER_BYTE * PAGE_SIZE) {
			min += BITS_PER_BYTE * PAGE_SIZE;
			memset(inuse, 0, PAGE_SIZE);
			goto cont;
		}
		free_page((unsigned long)inuse);
	}

	set->name = kasprintf(GFP_KERNEL_ACCOUNT, name, min + n);
	if (!set->name)
		return -ENOMEM;

	list_for_each_entry(i, &ctx->table->sets, list) {
		if (!nft_is_active_next(ctx->net, i))
			continue;
		if (!strcmp(set->name, i->name)) {
			kfree(set->name);
			set->name = NULL;
			return -ENFILE;
		}
	}
	return 0;
}

int nf_msecs_to_jiffies64(const struct nlattr *nla, u64 *result)
{
	u64 ms = be64_to_cpu(nla_get_be64(nla));
	u64 max = (u64)(~((u64)0));

	max = div_u64(max, NSEC_PER_MSEC);
	if (ms >= max)
		return -ERANGE;

	ms *= NSEC_PER_MSEC;
	*result = nsecs_to_jiffies64(ms);
	return 0;
}

__be64 nf_jiffies64_to_msecs(u64 input)
{
	return cpu_to_be64(jiffies64_to_msecs(input));
}

static int nf_tables_fill_set_concat(struct sk_buff *skb,
				     const struct nft_set *set)
{
	struct nlattr *concat, *field;
	int i;

	concat = nla_nest_start_noflag(skb, NFTA_SET_DESC_CONCAT);
	if (!concat)
		return -ENOMEM;

	for (i = 0; i < set->field_count; i++) {
		field = nla_nest_start_noflag(skb, NFTA_LIST_ELEM);
		if (!field)
			return -ENOMEM;

		if (nla_put_be32(skb, NFTA_SET_FIELD_LEN,
				 htonl(set->field_len[i])))
			return -ENOMEM;

		nla_nest_end(skb, field);
	}

	nla_nest_end(skb, concat);

	return 0;
}

static int nf_tables_fill_set(struct sk_buff *skb, const struct nft_ctx *ctx,
			      const struct nft_set *set, u16 event, u16 flags)
{
	struct nlmsghdr *nlh;
	u32 portid = ctx->portid;
	struct nlattr *nest;
	u32 seq = ctx->seq;
	int i;

	event = nfnl_msg_type(NFNL_SUBSYS_NFTABLES, event);
	nlh = nfnl_msg_put(skb, portid, seq, event, flags, ctx->family,
			   NFNETLINK_V0, nft_base_seq(ctx->net));
	if (!nlh)
		goto nla_put_failure;

	if (nla_put_string(skb, NFTA_SET_TABLE, ctx->table->name))
		goto nla_put_failure;
	if (nla_put_string(skb, NFTA_SET_NAME, set->name))
		goto nla_put_failure;
	if (nla_put_be64(skb, NFTA_SET_HANDLE, cpu_to_be64(set->handle),
			 NFTA_SET_PAD))
		goto nla_put_failure;
	if (set->flags != 0)
		if (nla_put_be32(skb, NFTA_SET_FLAGS, htonl(set->flags)))
			goto nla_put_failure;

	if (nla_put_be32(skb, NFTA_SET_KEY_TYPE, htonl(set->ktype)))
		goto nla_put_failure;
	if (nla_put_be32(skb, NFTA_SET_KEY_LEN, htonl(set->klen)))
		goto nla_put_failure;
	if (set->flags & NFT_SET_MAP) {
		if (nla_put_be32(skb, NFTA_SET_DATA_TYPE, htonl(set->dtype)))
			goto nla_put_failure;
		if (nla_put_be32(skb, NFTA_SET_DATA_LEN, htonl(set->dlen)))
			goto nla_put_failure;
	}
	if (set->flags & NFT_SET_OBJECT &&
	    nla_put_be32(skb, NFTA_SET_OBJ_TYPE, htonl(set->objtype)))
		goto nla_put_failure;

	if (set->timeout &&
	    nla_put_be64(skb, NFTA_SET_TIMEOUT,
			 nf_jiffies64_to_msecs(set->timeout),
			 NFTA_SET_PAD))
		goto nla_put_failure;
	if (set->gc_int &&
	    nla_put_be32(skb, NFTA_SET_GC_INTERVAL, htonl(set->gc_int)))
		goto nla_put_failure;

	if (set->policy != NFT_SET_POL_PERFORMANCE) {
		if (nla_put_be32(skb, NFTA_SET_POLICY, htonl(set->policy)))
			goto nla_put_failure;
	}

	if (set->udata &&
	    nla_put(skb, NFTA_SET_USERDATA, set->udlen, set->udata))
		goto nla_put_failure;

	nest = nla_nest_start_noflag(skb, NFTA_SET_DESC);
	if (!nest)
		goto nla_put_failure;
	if (set->size &&
	    nla_put_be32(skb, NFTA_SET_DESC_SIZE, htonl(set->size)))
		goto nla_put_failure;

	if (set->field_count > 1 &&
	    nf_tables_fill_set_concat(skb, set))
		goto nla_put_failure;

	nla_nest_end(skb, nest);

	if (set->num_exprs == 1) {
		nest = nla_nest_start_noflag(skb, NFTA_SET_EXPR);
		if (nf_tables_fill_expr_info(skb, set->exprs[0]) < 0)
			goto nla_put_failure;

		nla_nest_end(skb, nest);
	} else if (set->num_exprs > 1) {
		nest = nla_nest_start_noflag(skb, NFTA_SET_EXPRESSIONS);
		if (nest == NULL)
			goto nla_put_failure;

		for (i = 0; i < set->num_exprs; i++) {
			if (nft_expr_dump(skb, NFTA_LIST_ELEM,
					  set->exprs[i]) < 0)
				goto nla_put_failure;
		}
		nla_nest_end(skb, nest);
	}

	nlmsg_end(skb, nlh);
	return 0;

nla_put_failure:
	nlmsg_trim(skb, nlh);
	return -1;
}

static void nf_tables_set_notify(const struct nft_ctx *ctx,
				 const struct nft_set *set, int event,
			         gfp_t gfp_flags)
{
	struct nftables_pernet *nft_net = nft_pernet(ctx->net);
	u32 portid = ctx->portid;
	struct sk_buff *skb;
	u16 flags = 0;
	int err;

	if (!ctx->report &&
	    !nfnetlink_has_listeners(ctx->net, NFNLGRP_NFTABLES))
		return;

	skb = nlmsg_new(NLMSG_GOODSIZE, gfp_flags);
	if (skb == NULL)
		goto err;

	if (ctx->flags & (NLM_F_CREATE | NLM_F_EXCL))
		flags |= ctx->flags & (NLM_F_CREATE | NLM_F_EXCL);

	err = nf_tables_fill_set(skb, ctx, set, event, flags);
	if (err < 0) {
		kfree_skb(skb);
		goto err;
	}

	nft_notify_enqueue(skb, ctx->report, &nft_net->notify_list);
	return;
err:
	nfnetlink_set_err(ctx->net, portid, NFNLGRP_NFTABLES, -ENOBUFS);
}

static int nf_tables_dump_sets(struct sk_buff *skb, struct netlink_callback *cb)
{
	const struct nft_set *set;
	unsigned int idx, s_idx = cb->args[0];
	struct nft_table *table, *cur_table = (struct nft_table *)cb->args[2];
	struct net *net = sock_net(skb->sk);
	struct nft_ctx *ctx = cb->data, ctx_set;
	struct nftables_pernet *nft_net;

	if (cb->args[1])
		return skb->len;

	rcu_read_lock();
	nft_net = nft_pernet(net);
	cb->seq = nft_net->base_seq;

	list_for_each_entry_rcu(table, &nft_net->tables, list) {
		if (ctx->family != NFPROTO_UNSPEC &&
		    ctx->family != table->family)
			continue;

		if (ctx->table && ctx->table != table)
			continue;

		if (cur_table) {
			if (cur_table != table)
				continue;

			cur_table = NULL;
		}
		idx = 0;
		list_for_each_entry_rcu(set, &table->sets, list) {
			if (idx < s_idx)
				goto cont;
			if (!nft_is_active(net, set))
				goto cont;

			ctx_set = *ctx;
			ctx_set.table = table;
			ctx_set.family = table->family;

			if (nf_tables_fill_set(skb, &ctx_set, set,
					       NFT_MSG_NEWSET,
					       NLM_F_MULTI) < 0) {
				cb->args[0] = idx;
				cb->args[2] = (unsigned long) table;
				goto done;
			}
			nl_dump_check_consistent(cb, nlmsg_hdr(skb));
cont:
			idx++;
		}
		if (s_idx)
			s_idx = 0;
	}
	cb->args[1] = 1;
done:
	rcu_read_unlock();
	return skb->len;
}

static int nf_tables_dump_sets_start(struct netlink_callback *cb)
{
	struct nft_ctx *ctx_dump = NULL;

	ctx_dump = kmemdup(cb->data, sizeof(*ctx_dump), GFP_ATOMIC);
	if (ctx_dump == NULL)
		return -ENOMEM;

	cb->data = ctx_dump;
	return 0;
}

static int nf_tables_dump_sets_done(struct netlink_callback *cb)
{
	kfree(cb->data);
	return 0;
}

/* called with rcu_read_lock held */
static int nf_tables_getset(struct sk_buff *skb, const struct nfnl_info *info,
			    const struct nlattr * const nla[])
{
	struct netlink_ext_ack *extack = info->extack;
	u8 genmask = nft_genmask_cur(info->net);
	u8 family = info->nfmsg->nfgen_family;
	struct nft_table *table = NULL;
	struct net *net = info->net;
	const struct nft_set *set;
	struct sk_buff *skb2;
	struct nft_ctx ctx;
	int err;

	if (nla[NFTA_SET_TABLE]) {
		table = nft_table_lookup(net, nla[NFTA_SET_TABLE], family,
					 genmask, 0);
		if (IS_ERR(table)) {
			NL_SET_BAD_ATTR(extack, nla[NFTA_SET_TABLE]);
			return PTR_ERR(table);
		}
	}

	nft_ctx_init(&ctx, net, skb, info->nlh, family, table, NULL, nla);

	if (info->nlh->nlmsg_flags & NLM_F_DUMP) {
		struct netlink_dump_control c = {
			.start = nf_tables_dump_sets_start,
			.dump = nf_tables_dump_sets,
			.done = nf_tables_dump_sets_done,
			.data = &ctx,
			.module = THIS_MODULE,
		};

		return nft_netlink_dump_start_rcu(info->sk, skb, info->nlh, &c);
	}

	/* Only accept unspec with dump */
	if (info->nfmsg->nfgen_family == NFPROTO_UNSPEC)
		return -EAFNOSUPPORT;
	if (!nla[NFTA_SET_TABLE])
		return -EINVAL;

	set = nft_set_lookup(table, nla[NFTA_SET_NAME], genmask);
	if (IS_ERR(set))
		return PTR_ERR(set);

	skb2 = alloc_skb(NLMSG_GOODSIZE, GFP_ATOMIC);
	if (skb2 == NULL)
		return -ENOMEM;

	err = nf_tables_fill_set(skb2, &ctx, set, NFT_MSG_NEWSET, 0);
	if (err < 0)
		goto err_fill_set_info;

	return nfnetlink_unicast(skb2, net, NETLINK_CB(skb).portid);

err_fill_set_info:
	kfree_skb(skb2);
	return err;
}

static const struct nla_policy nft_concat_policy[NFTA_SET_FIELD_MAX + 1] = {
	[NFTA_SET_FIELD_LEN]	= { .type = NLA_U32 },
};

static int nft_set_desc_concat_parse(const struct nlattr *attr,
				     struct nft_set_desc *desc)
{
	struct nlattr *tb[NFTA_SET_FIELD_MAX + 1];
	u32 len;
	int err;

	if (desc->field_count >= ARRAY_SIZE(desc->field_len))
		return -E2BIG;

	err = nla_parse_nested_deprecated(tb, NFTA_SET_FIELD_MAX, attr,
					  nft_concat_policy, NULL);
	if (err < 0)
		return err;

	if (!tb[NFTA_SET_FIELD_LEN])
		return -EINVAL;

	len = ntohl(nla_get_be32(tb[NFTA_SET_FIELD_LEN]));
	if (!len || len > U8_MAX)
		return -EINVAL;

	desc->field_len[desc->field_count++] = len;

	return 0;
}

static int nft_set_desc_concat(struct nft_set_desc *desc,
			       const struct nlattr *nla)
{
	struct nlattr *attr;
	u32 num_regs = 0;
	int rem, err, i;

	nla_for_each_nested(attr, nla, rem) {
		if (nla_type(attr) != NFTA_LIST_ELEM)
			return -EINVAL;

		err = nft_set_desc_concat_parse(attr, desc);
		if (err < 0)
			return err;
	}

	for (i = 0; i < desc->field_count; i++)
		num_regs += DIV_ROUND_UP(desc->field_len[i], sizeof(u32));

	if (num_regs > NFT_REG32_COUNT)
		return -E2BIG;

	return 0;
}

static int nf_tables_set_desc_parse(struct nft_set_desc *desc,
				    const struct nlattr *nla)
{
	struct nlattr *da[NFTA_SET_DESC_MAX + 1];
	int err;

	err = nla_parse_nested_deprecated(da, NFTA_SET_DESC_MAX, nla,
					  nft_set_desc_policy, NULL);
	if (err < 0)
		return err;

	if (da[NFTA_SET_DESC_SIZE] != NULL)
		desc->size = ntohl(nla_get_be32(da[NFTA_SET_DESC_SIZE]));
	if (da[NFTA_SET_DESC_CONCAT])
		err = nft_set_desc_concat(desc, da[NFTA_SET_DESC_CONCAT]);

	return err;
}

static int nf_tables_newset(struct sk_buff *skb, const struct nfnl_info *info,
			    const struct nlattr * const nla[])
{
	u32 ktype, dtype, flags, policy, gc_int, objtype;
	struct netlink_ext_ack *extack = info->extack;
	u8 genmask = nft_genmask_next(info->net);
	u8 family = info->nfmsg->nfgen_family;
	const struct nft_set_ops *ops;
	struct nft_expr *expr = NULL;
	struct net *net = info->net;
	struct nft_set_desc desc;
	struct nft_table *table;
	unsigned char *udata;
	struct nft_set *set;
	struct nft_ctx ctx;
	size_t alloc_size;
	u64 timeout;
	char *name;
	int err, i;
	u16 udlen;
	u64 size;

	if (nla[NFTA_SET_TABLE] == NULL ||
	    nla[NFTA_SET_NAME] == NULL ||
	    nla[NFTA_SET_KEY_LEN] == NULL ||
	    nla[NFTA_SET_ID] == NULL)
		return -EINVAL;

	memset(&desc, 0, sizeof(desc));

	ktype = NFT_DATA_VALUE;
	if (nla[NFTA_SET_KEY_TYPE] != NULL) {
		ktype = ntohl(nla_get_be32(nla[NFTA_SET_KEY_TYPE]));
		if ((ktype & NFT_DATA_RESERVED_MASK) == NFT_DATA_RESERVED_MASK)
			return -EINVAL;
	}

	desc.klen = ntohl(nla_get_be32(nla[NFTA_SET_KEY_LEN]));
	if (desc.klen == 0 || desc.klen > NFT_DATA_VALUE_MAXLEN)
		return -EINVAL;

	flags = 0;
	if (nla[NFTA_SET_FLAGS] != NULL) {
		flags = ntohl(nla_get_be32(nla[NFTA_SET_FLAGS]));
		if (flags & ~(NFT_SET_ANONYMOUS | NFT_SET_CONSTANT |
			      NFT_SET_INTERVAL | NFT_SET_TIMEOUT |
			      NFT_SET_MAP | NFT_SET_EVAL |
			      NFT_SET_OBJECT | NFT_SET_CONCAT | NFT_SET_EXPR))
			return -EOPNOTSUPP;
		/* Only one of these operations is supported */
		if ((flags & (NFT_SET_MAP | NFT_SET_OBJECT)) ==
			     (NFT_SET_MAP | NFT_SET_OBJECT))
			return -EOPNOTSUPP;
		if ((flags & (NFT_SET_EVAL | NFT_SET_OBJECT)) ==
			     (NFT_SET_EVAL | NFT_SET_OBJECT))
			return -EOPNOTSUPP;
	}

	dtype = 0;
	if (nla[NFTA_SET_DATA_TYPE] != NULL) {
		if (!(flags & NFT_SET_MAP))
			return -EINVAL;

		dtype = ntohl(nla_get_be32(nla[NFTA_SET_DATA_TYPE]));
		if ((dtype & NFT_DATA_RESERVED_MASK) == NFT_DATA_RESERVED_MASK &&
		    dtype != NFT_DATA_VERDICT)
			return -EINVAL;

		if (dtype != NFT_DATA_VERDICT) {
			if (nla[NFTA_SET_DATA_LEN] == NULL)
				return -EINVAL;
			desc.dlen = ntohl(nla_get_be32(nla[NFTA_SET_DATA_LEN]));
			if (desc.dlen == 0 || desc.dlen > NFT_DATA_VALUE_MAXLEN)
				return -EINVAL;
		} else
			desc.dlen = sizeof(struct nft_verdict);
	} else if (flags & NFT_SET_MAP)
		return -EINVAL;

	if (nla[NFTA_SET_OBJ_TYPE] != NULL) {
		if (!(flags & NFT_SET_OBJECT))
			return -EINVAL;

		objtype = ntohl(nla_get_be32(nla[NFTA_SET_OBJ_TYPE]));
		if (objtype == NFT_OBJECT_UNSPEC ||
		    objtype > NFT_OBJECT_MAX)
			return -EOPNOTSUPP;
	} else if (flags & NFT_SET_OBJECT)
		return -EINVAL;
	else
		objtype = NFT_OBJECT_UNSPEC;

	timeout = 0;
	if (nla[NFTA_SET_TIMEOUT] != NULL) {
		if (!(flags & NFT_SET_TIMEOUT))
			return -EINVAL;

		err = nf_msecs_to_jiffies64(nla[NFTA_SET_TIMEOUT], &timeout);
		if (err)
			return err;
	}
	gc_int = 0;
	if (nla[NFTA_SET_GC_INTERVAL] != NULL) {
		if (!(flags & NFT_SET_TIMEOUT))
			return -EINVAL;
		gc_int = ntohl(nla_get_be32(nla[NFTA_SET_GC_INTERVAL]));
	}

	policy = NFT_SET_POL_PERFORMANCE;
	if (nla[NFTA_SET_POLICY] != NULL)
		policy = ntohl(nla_get_be32(nla[NFTA_SET_POLICY]));

	if (nla[NFTA_SET_DESC] != NULL) {
		err = nf_tables_set_desc_parse(&desc, nla[NFTA_SET_DESC]);
		if (err < 0)
			return err;
	}

	if (nla[NFTA_SET_EXPR] || nla[NFTA_SET_EXPRESSIONS])
		desc.expr = true;

	table = nft_table_lookup(net, nla[NFTA_SET_TABLE], family, genmask,
				 NETLINK_CB(skb).portid);
	if (IS_ERR(table)) {
		NL_SET_BAD_ATTR(extack, nla[NFTA_SET_TABLE]);
		return PTR_ERR(table);
	}

	nft_ctx_init(&ctx, net, skb, info->nlh, family, table, NULL, nla);

	set = nft_set_lookup(table, nla[NFTA_SET_NAME], genmask);
	if (IS_ERR(set)) {
		if (PTR_ERR(set) != -ENOENT) {
			NL_SET_BAD_ATTR(extack, nla[NFTA_SET_NAME]);
			return PTR_ERR(set);
		}
	} else {
		if (info->nlh->nlmsg_flags & NLM_F_EXCL) {
			NL_SET_BAD_ATTR(extack, nla[NFTA_SET_NAME]);
			return -EEXIST;
		}
		if (info->nlh->nlmsg_flags & NLM_F_REPLACE)
			return -EOPNOTSUPP;

		return 0;
	}

	if (!(info->nlh->nlmsg_flags & NLM_F_CREATE))
		return -ENOENT;

	ops = nft_select_set_ops(&ctx, nla, &desc, policy);
	if (IS_ERR(ops))
		return PTR_ERR(ops);

	udlen = 0;
	if (nla[NFTA_SET_USERDATA])
		udlen = nla_len(nla[NFTA_SET_USERDATA]);

	size = 0;
	if (ops->privsize != NULL)
		size = ops->privsize(nla, &desc);
	alloc_size = sizeof(*set) + size + udlen;
	if (alloc_size < size || alloc_size > INT_MAX)
		return -ENOMEM;
	set = kvzalloc(alloc_size, GFP_KERNEL_ACCOUNT);
	if (!set)
		return -ENOMEM;

	name = nla_strdup(nla[NFTA_SET_NAME], GFP_KERNEL_ACCOUNT);
	if (!name) {
		err = -ENOMEM;
		goto err_set_name;
	}

	err = nf_tables_set_alloc_name(&ctx, set, name);
	kfree(name);
	if (err < 0)
		goto err_set_name;

	udata = NULL;
	if (udlen) {
		udata = set->data + size;
		nla_memcpy(udata, nla[NFTA_SET_USERDATA], udlen);
	}

	INIT_LIST_HEAD(&set->bindings);
	INIT_LIST_HEAD(&set->catchall_list);
	set->table = table;
	write_pnet(&set->net, net);
	set->ops = ops;
	set->ktype = ktype;
	set->klen = desc.klen;
	set->dtype = dtype;
	set->objtype = objtype;
	set->dlen = desc.dlen;
	set->flags = flags;
	set->size = desc.size;
	set->policy = policy;
	set->udlen = udlen;
	set->udata = udata;
	set->timeout = timeout;
	set->gc_int = gc_int;

	set->field_count = desc.field_count;
	for (i = 0; i < desc.field_count; i++)
		set->field_len[i] = desc.field_len[i];

	err = ops->init(set, &desc, nla);
	if (err < 0)
		goto err_set_init;

	if (nla[NFTA_SET_EXPR]) {
		expr = nft_set_elem_expr_alloc(&ctx, set, nla[NFTA_SET_EXPR]);
		if (IS_ERR(expr)) {
			err = PTR_ERR(expr);
			goto err_set_expr_alloc;
		}
		set->exprs[0] = expr;
		set->num_exprs++;
	} else if (nla[NFTA_SET_EXPRESSIONS]) {
		struct nft_expr *expr;
		struct nlattr *tmp;
		int left;

		if (!(flags & NFT_SET_EXPR)) {
			err = -EINVAL;
			goto err_set_expr_alloc;
		}
		i = 0;
		nla_for_each_nested(tmp, nla[NFTA_SET_EXPRESSIONS], left) {
			if (i == NFT_SET_EXPR_MAX) {
				err = -E2BIG;
				goto err_set_expr_alloc;
			}
			if (nla_type(tmp) != NFTA_LIST_ELEM) {
				err = -EINVAL;
				goto err_set_expr_alloc;
			}
			expr = nft_set_elem_expr_alloc(&ctx, set, tmp);
			if (IS_ERR(expr)) {
				err = PTR_ERR(expr);
				goto err_set_expr_alloc;
			}
			set->exprs[i++] = expr;
			set->num_exprs++;
		}
	}

	set->handle = nf_tables_alloc_handle(table);

	err = nft_trans_set_add(&ctx, NFT_MSG_NEWSET, set);
	if (err < 0)
		goto err_set_expr_alloc;

	list_add_tail_rcu(&set->list, &table->sets);
	table->use++;
	return 0;

err_set_expr_alloc:
	for (i = 0; i < set->num_exprs; i++)
		nft_expr_destroy(&ctx, set->exprs[i]);

	ops->destroy(set);
err_set_init:
	kfree(set->name);
err_set_name:
	kvfree(set);
	return err;
}

struct nft_set_elem_catchall {
	struct list_head	list;
	struct rcu_head		rcu;
	void			*elem;
};

static void nft_set_catchall_destroy(const struct nft_ctx *ctx,
				     struct nft_set *set)
{
	struct nft_set_elem_catchall *next, *catchall;

	list_for_each_entry_safe(catchall, next, &set->catchall_list, list) {
		list_del_rcu(&catchall->list);
		nft_set_elem_destroy(set, catchall->elem, true);
		kfree_rcu(catchall, rcu);
	}
}

static void nft_set_destroy(const struct nft_ctx *ctx, struct nft_set *set)
{
	int i;

	if (WARN_ON(set->use > 0))
		return;

	for (i = 0; i < set->num_exprs; i++)
		nft_expr_destroy(ctx, set->exprs[i]);

	set->ops->destroy(set);
	nft_set_catchall_destroy(ctx, set);
	kfree(set->name);
	kvfree(set);
}

static int nf_tables_delset(struct sk_buff *skb, const struct nfnl_info *info,
			    const struct nlattr * const nla[])
{
	struct netlink_ext_ack *extack = info->extack;
	u8 genmask = nft_genmask_next(info->net);
	u8 family = info->nfmsg->nfgen_family;
	struct net *net = info->net;
	const struct nlattr *attr;
	struct nft_table *table;
	struct nft_set *set;
	struct nft_ctx ctx;

	if (info->nfmsg->nfgen_family == NFPROTO_UNSPEC)
		return -EAFNOSUPPORT;

	table = nft_table_lookup(net, nla[NFTA_SET_TABLE], family,
				 genmask, NETLINK_CB(skb).portid);
	if (IS_ERR(table)) {
		NL_SET_BAD_ATTR(extack, nla[NFTA_SET_TABLE]);
		return PTR_ERR(table);
	}

	if (nla[NFTA_SET_HANDLE]) {
		attr = nla[NFTA_SET_HANDLE];
		set = nft_set_lookup_byhandle(table, attr, genmask);
	} else {
		attr = nla[NFTA_SET_NAME];
		set = nft_set_lookup(table, attr, genmask);
	}

	if (IS_ERR(set)) {
		NL_SET_BAD_ATTR(extack, attr);
		return PTR_ERR(set);
	}
	if (set->use ||
	    (info->nlh->nlmsg_flags & NLM_F_NONREC &&
	     atomic_read(&set->nelems) > 0)) {
		NL_SET_BAD_ATTR(extack, attr);
		return -EBUSY;
	}

	nft_ctx_init(&ctx, net, skb, info->nlh, family, table, NULL, nla);

	return nft_delset(&ctx, set);
}

static int nft_validate_register_store(const struct nft_ctx *ctx,
				       enum nft_registers reg,
				       const struct nft_data *data,
				       enum nft_data_types type,
				       unsigned int len);

static int nft_setelem_data_validate(const struct nft_ctx *ctx,
				     struct nft_set *set,
				     struct nft_set_elem *elem)
{
	const struct nft_set_ext *ext = nft_set_elem_ext(set, elem->priv);
	enum nft_registers dreg;

	dreg = nft_type_to_reg(set->dtype);
	return nft_validate_register_store(ctx, dreg, nft_set_ext_data(ext),
					   set->dtype == NFT_DATA_VERDICT ?
					   NFT_DATA_VERDICT : NFT_DATA_VALUE,
					   set->dlen);
}

static int nf_tables_bind_check_setelem(const struct nft_ctx *ctx,
					struct nft_set *set,
					const struct nft_set_iter *iter,
					struct nft_set_elem *elem)
{
	return nft_setelem_data_validate(ctx, set, elem);
}

static int nft_set_catchall_bind_check(const struct nft_ctx *ctx,
				       struct nft_set *set)
{
	u8 genmask = nft_genmask_next(ctx->net);
	struct nft_set_elem_catchall *catchall;
	struct nft_set_elem elem;
	struct nft_set_ext *ext;
	int ret = 0;

	list_for_each_entry_rcu(catchall, &set->catchall_list, list) {
		ext = nft_set_elem_ext(set, catchall->elem);
		if (!nft_set_elem_active(ext, genmask))
			continue;

		elem.priv = catchall->elem;
		ret = nft_setelem_data_validate(ctx, set, &elem);
		if (ret < 0)
			break;
	}

	return ret;
}

int nf_tables_bind_set(const struct nft_ctx *ctx, struct nft_set *set,
		       struct nft_set_binding *binding)
{
	struct nft_set_binding *i;
	struct nft_set_iter iter;

	if (set->use == UINT_MAX)
		return -EOVERFLOW;

	if (!list_empty(&set->bindings) && nft_set_is_anonymous(set))
		return -EBUSY;

	if (binding->flags & NFT_SET_MAP) {
		/* If the set is already bound to the same chain all
		 * jumps are already validated for that chain.
		 */
		list_for_each_entry(i, &set->bindings, list) {
			if (i->flags & NFT_SET_MAP &&
			    i->chain == binding->chain)
				goto bind;
		}

		iter.genmask	= nft_genmask_next(ctx->net);
		iter.skip 	= 0;
		iter.count	= 0;
		iter.err	= 0;
		iter.fn		= nf_tables_bind_check_setelem;

		set->ops->walk(ctx, set, &iter);
		if (!iter.err)
			iter.err = nft_set_catchall_bind_check(ctx, set);

		if (iter.err < 0)
			return iter.err;
	}
bind:
	binding->chain = ctx->chain;
	list_add_tail_rcu(&binding->list, &set->bindings);
	nft_set_trans_bind(ctx, set);
	set->use++;

	return 0;
}
EXPORT_SYMBOL_GPL(nf_tables_bind_set);

static void nf_tables_unbind_set(const struct nft_ctx *ctx, struct nft_set *set,
				 struct nft_set_binding *binding, bool event)
{
	list_del_rcu(&binding->list);

	if (list_empty(&set->bindings) && nft_set_is_anonymous(set)) {
		list_del_rcu(&set->list);
		if (event)
			nf_tables_set_notify(ctx, set, NFT_MSG_DELSET,
					     GFP_KERNEL);
	}
}

void nf_tables_deactivate_set(const struct nft_ctx *ctx, struct nft_set *set,
			      struct nft_set_binding *binding,
			      enum nft_trans_phase phase)
{
	switch (phase) {
	case NFT_TRANS_PREPARE:
		set->use--;
		return;
	case NFT_TRANS_ABORT:
	case NFT_TRANS_RELEASE:
		set->use--;
		fallthrough;
	default:
		nf_tables_unbind_set(ctx, set, binding,
				     phase == NFT_TRANS_COMMIT);
	}
}
EXPORT_SYMBOL_GPL(nf_tables_deactivate_set);

void nf_tables_destroy_set(const struct nft_ctx *ctx, struct nft_set *set)
{
	if (list_empty(&set->bindings) && nft_set_is_anonymous(set))
		nft_set_destroy(ctx, set);
}
EXPORT_SYMBOL_GPL(nf_tables_destroy_set);

const struct nft_set_ext_type nft_set_ext_types[] = {
	[NFT_SET_EXT_KEY]		= {
		.align	= __alignof__(u32),
	},
	[NFT_SET_EXT_DATA]		= {
		.align	= __alignof__(u32),
	},
	[NFT_SET_EXT_EXPRESSIONS]	= {
		.align	= __alignof__(struct nft_set_elem_expr),
	},
	[NFT_SET_EXT_OBJREF]		= {
		.len	= sizeof(struct nft_object *),
		.align	= __alignof__(struct nft_object *),
	},
	[NFT_SET_EXT_FLAGS]		= {
		.len	= sizeof(u8),
		.align	= __alignof__(u8),
	},
	[NFT_SET_EXT_TIMEOUT]		= {
		.len	= sizeof(u64),
		.align	= __alignof__(u64),
	},
	[NFT_SET_EXT_EXPIRATION]	= {
		.len	= sizeof(u64),
		.align	= __alignof__(u64),
	},
	[NFT_SET_EXT_USERDATA]		= {
		.len	= sizeof(struct nft_userdata),
		.align	= __alignof__(struct nft_userdata),
	},
	[NFT_SET_EXT_KEY_END]		= {
		.align	= __alignof__(u32),
	},
};

/*
 * Set elements
 */

static const struct nla_policy nft_set_elem_policy[NFTA_SET_ELEM_MAX + 1] = {
	[NFTA_SET_ELEM_KEY]		= { .type = NLA_NESTED },
	[NFTA_SET_ELEM_DATA]		= { .type = NLA_NESTED },
	[NFTA_SET_ELEM_FLAGS]		= { .type = NLA_U32 },
	[NFTA_SET_ELEM_TIMEOUT]		= { .type = NLA_U64 },
	[NFTA_SET_ELEM_EXPIRATION]	= { .type = NLA_U64 },
	[NFTA_SET_ELEM_USERDATA]	= { .type = NLA_BINARY,
					    .len = NFT_USERDATA_MAXLEN },
	[NFTA_SET_ELEM_EXPR]		= { .type = NLA_NESTED },
	[NFTA_SET_ELEM_OBJREF]		= { .type = NLA_STRING,
					    .len = NFT_OBJ_MAXNAMELEN - 1 },
	[NFTA_SET_ELEM_KEY_END]		= { .type = NLA_NESTED },
	[NFTA_SET_ELEM_EXPRESSIONS]	= { .type = NLA_NESTED },
};

static const struct nla_policy nft_set_elem_list_policy[NFTA_SET_ELEM_LIST_MAX + 1] = {
	[NFTA_SET_ELEM_LIST_TABLE]	= { .type = NLA_STRING,
					    .len = NFT_TABLE_MAXNAMELEN - 1 },
	[NFTA_SET_ELEM_LIST_SET]	= { .type = NLA_STRING,
					    .len = NFT_SET_MAXNAMELEN - 1 },
	[NFTA_SET_ELEM_LIST_ELEMENTS]	= { .type = NLA_NESTED },
	[NFTA_SET_ELEM_LIST_SET_ID]	= { .type = NLA_U32 },
};

static int nft_set_elem_expr_dump(struct sk_buff *skb,
				  const struct nft_set *set,
				  const struct nft_set_ext *ext)
{
	struct nft_set_elem_expr *elem_expr;
	u32 size, num_exprs = 0;
	struct nft_expr *expr;
	struct nlattr *nest;

	elem_expr = nft_set_ext_expr(ext);
	nft_setelem_expr_foreach(expr, elem_expr, size)
		num_exprs++;

	if (num_exprs == 1) {
		expr = nft_setelem_expr_at(elem_expr, 0);
		if (nft_expr_dump(skb, NFTA_SET_ELEM_EXPR, expr) < 0)
			return -1;

		return 0;
	} else if (num_exprs > 1) {
		nest = nla_nest_start_noflag(skb, NFTA_SET_ELEM_EXPRESSIONS);
		if (nest == NULL)
			goto nla_put_failure;

		nft_setelem_expr_foreach(expr, elem_expr, size) {
			expr = nft_setelem_expr_at(elem_expr, size);
			if (nft_expr_dump(skb, NFTA_LIST_ELEM, expr) < 0)
				goto nla_put_failure;
		}
		nla_nest_end(skb, nest);
	}
	return 0;

nla_put_failure:
	return -1;
}

static int nf_tables_fill_setelem(struct sk_buff *skb,
				  const struct nft_set *set,
				  const struct nft_set_elem *elem)
{
	const struct nft_set_ext *ext = nft_set_elem_ext(set, elem->priv);
	unsigned char *b = skb_tail_pointer(skb);
	struct nlattr *nest;

	nest = nla_nest_start_noflag(skb, NFTA_LIST_ELEM);
	if (nest == NULL)
		goto nla_put_failure;

	if (nft_set_ext_exists(ext, NFT_SET_EXT_KEY) &&
	    nft_data_dump(skb, NFTA_SET_ELEM_KEY, nft_set_ext_key(ext),
			  NFT_DATA_VALUE, set->klen) < 0)
		goto nla_put_failure;

	if (nft_set_ext_exists(ext, NFT_SET_EXT_KEY_END) &&
	    nft_data_dump(skb, NFTA_SET_ELEM_KEY_END, nft_set_ext_key_end(ext),
			  NFT_DATA_VALUE, set->klen) < 0)
		goto nla_put_failure;

	if (nft_set_ext_exists(ext, NFT_SET_EXT_DATA) &&
	    nft_data_dump(skb, NFTA_SET_ELEM_DATA, nft_set_ext_data(ext),
			  set->dtype == NFT_DATA_VERDICT ? NFT_DATA_VERDICT : NFT_DATA_VALUE,
			  set->dlen) < 0)
		goto nla_put_failure;

	if (nft_set_ext_exists(ext, NFT_SET_EXT_EXPRESSIONS) &&
	    nft_set_elem_expr_dump(skb, set, ext))
		goto nla_put_failure;

	if (nft_set_ext_exists(ext, NFT_SET_EXT_OBJREF) &&
	    nla_put_string(skb, NFTA_SET_ELEM_OBJREF,
			   (*nft_set_ext_obj(ext))->key.name) < 0)
		goto nla_put_failure;

	if (nft_set_ext_exists(ext, NFT_SET_EXT_FLAGS) &&
	    nla_put_be32(skb, NFTA_SET_ELEM_FLAGS,
		         htonl(*nft_set_ext_flags(ext))))
		goto nla_put_failure;

	if (nft_set_ext_exists(ext, NFT_SET_EXT_TIMEOUT) &&
	    nla_put_be64(skb, NFTA_SET_ELEM_TIMEOUT,
			 nf_jiffies64_to_msecs(*nft_set_ext_timeout(ext)),
			 NFTA_SET_ELEM_PAD))
		goto nla_put_failure;

	if (nft_set_ext_exists(ext, NFT_SET_EXT_EXPIRATION)) {
		u64 expires, now = get_jiffies_64();

		expires = *nft_set_ext_expiration(ext);
		if (time_before64(now, expires))
			expires -= now;
		else
			expires = 0;

		if (nla_put_be64(skb, NFTA_SET_ELEM_EXPIRATION,
				 nf_jiffies64_to_msecs(expires),
				 NFTA_SET_ELEM_PAD))
			goto nla_put_failure;
	}

	if (nft_set_ext_exists(ext, NFT_SET_EXT_USERDATA)) {
		struct nft_userdata *udata;

		udata = nft_set_ext_userdata(ext);
		if (nla_put(skb, NFTA_SET_ELEM_USERDATA,
			    udata->len + 1, udata->data))
			goto nla_put_failure;
	}

	nla_nest_end(skb, nest);
	return 0;

nla_put_failure:
	nlmsg_trim(skb, b);
	return -EMSGSIZE;
}

struct nft_set_dump_args {
	const struct netlink_callback	*cb;
	struct nft_set_iter		iter;
	struct sk_buff			*skb;
};

static int nf_tables_dump_setelem(const struct nft_ctx *ctx,
				  struct nft_set *set,
				  const struct nft_set_iter *iter,
				  struct nft_set_elem *elem)
{
	struct nft_set_dump_args *args;

	args = container_of(iter, struct nft_set_dump_args, iter);
	return nf_tables_fill_setelem(args->skb, set, elem);
}

struct nft_set_dump_ctx {
	const struct nft_set	*set;
	struct nft_ctx		ctx;
};

static int nft_set_catchall_dump(struct net *net, struct sk_buff *skb,
				 const struct nft_set *set)
{
	struct nft_set_elem_catchall *catchall;
	u8 genmask = nft_genmask_cur(net);
	struct nft_set_elem elem;
	struct nft_set_ext *ext;
	int ret = 0;

	list_for_each_entry_rcu(catchall, &set->catchall_list, list) {
		ext = nft_set_elem_ext(set, catchall->elem);
		if (!nft_set_elem_active(ext, genmask) ||
		    nft_set_elem_expired(ext))
			continue;

		elem.priv = catchall->elem;
		ret = nf_tables_fill_setelem(skb, set, &elem);
		break;
	}

	return ret;
}

static int nf_tables_dump_set(struct sk_buff *skb, struct netlink_callback *cb)
{
	struct nft_set_dump_ctx *dump_ctx = cb->data;
	struct net *net = sock_net(skb->sk);
	struct nftables_pernet *nft_net;
	struct nft_table *table;
	struct nft_set *set;
	struct nft_set_dump_args args;
	bool set_found = false;
	struct nlmsghdr *nlh;
	struct nlattr *nest;
	u32 portid, seq;
	int event;

	rcu_read_lock();
	nft_net = nft_pernet(net);
	list_for_each_entry_rcu(table, &nft_net->tables, list) {
		if (dump_ctx->ctx.family != NFPROTO_UNSPEC &&
		    dump_ctx->ctx.family != table->family)
			continue;

		if (table != dump_ctx->ctx.table)
			continue;

		list_for_each_entry_rcu(set, &table->sets, list) {
			if (set == dump_ctx->set) {
				set_found = true;
				break;
			}
		}
		break;
	}

	if (!set_found) {
		rcu_read_unlock();
		return -ENOENT;
	}

	event  = nfnl_msg_type(NFNL_SUBSYS_NFTABLES, NFT_MSG_NEWSETELEM);
	portid = NETLINK_CB(cb->skb).portid;
	seq    = cb->nlh->nlmsg_seq;

	nlh = nfnl_msg_put(skb, portid, seq, event, NLM_F_MULTI,
			   table->family, NFNETLINK_V0, nft_base_seq(net));
	if (!nlh)
		goto nla_put_failure;

	if (nla_put_string(skb, NFTA_SET_ELEM_LIST_TABLE, table->name))
		goto nla_put_failure;
	if (nla_put_string(skb, NFTA_SET_ELEM_LIST_SET, set->name))
		goto nla_put_failure;

	nest = nla_nest_start_noflag(skb, NFTA_SET_ELEM_LIST_ELEMENTS);
	if (nest == NULL)
		goto nla_put_failure;

	args.cb			= cb;
	args.skb		= skb;
	args.iter.genmask	= nft_genmask_cur(net);
	args.iter.skip		= cb->args[0];
	args.iter.count		= 0;
	args.iter.err		= 0;
	args.iter.fn		= nf_tables_dump_setelem;
	set->ops->walk(&dump_ctx->ctx, set, &args.iter);

	if (!args.iter.err && args.iter.count == cb->args[0])
		args.iter.err = nft_set_catchall_dump(net, skb, set);
	rcu_read_unlock();

	nla_nest_end(skb, nest);
	nlmsg_end(skb, nlh);

	if (args.iter.err && args.iter.err != -EMSGSIZE)
		return args.iter.err;
	if (args.iter.count == cb->args[0])
		return 0;

	cb->args[0] = args.iter.count;
	return skb->len;

nla_put_failure:
	rcu_read_unlock();
	return -ENOSPC;
}

static int nf_tables_dump_set_start(struct netlink_callback *cb)
{
	struct nft_set_dump_ctx *dump_ctx = cb->data;

	cb->data = kmemdup(dump_ctx, sizeof(*dump_ctx), GFP_ATOMIC);

	return cb->data ? 0 : -ENOMEM;
}

static int nf_tables_dump_set_done(struct netlink_callback *cb)
{
	kfree(cb->data);
	return 0;
}

static int nf_tables_fill_setelem_info(struct sk_buff *skb,
				       const struct nft_ctx *ctx, u32 seq,
				       u32 portid, int event, u16 flags,
				       const struct nft_set *set,
				       const struct nft_set_elem *elem)
{
	struct nlmsghdr *nlh;
	struct nlattr *nest;
	int err;

	event = nfnl_msg_type(NFNL_SUBSYS_NFTABLES, event);
	nlh = nfnl_msg_put(skb, portid, seq, event, flags, ctx->family,
			   NFNETLINK_V0, nft_base_seq(ctx->net));
	if (!nlh)
		goto nla_put_failure;

	if (nla_put_string(skb, NFTA_SET_TABLE, ctx->table->name))
		goto nla_put_failure;
	if (nla_put_string(skb, NFTA_SET_NAME, set->name))
		goto nla_put_failure;

	nest = nla_nest_start_noflag(skb, NFTA_SET_ELEM_LIST_ELEMENTS);
	if (nest == NULL)
		goto nla_put_failure;

	err = nf_tables_fill_setelem(skb, set, elem);
	if (err < 0)
		goto nla_put_failure;

	nla_nest_end(skb, nest);

	nlmsg_end(skb, nlh);
	return 0;

nla_put_failure:
	nlmsg_trim(skb, nlh);
	return -1;
}

static int nft_setelem_parse_flags(const struct nft_set *set,
				   const struct nlattr *attr, u32 *flags)
{
	if (attr == NULL)
		return 0;

	*flags = ntohl(nla_get_be32(attr));
	if (*flags & ~(NFT_SET_ELEM_INTERVAL_END | NFT_SET_ELEM_CATCHALL))
		return -EOPNOTSUPP;
	if (!(set->flags & NFT_SET_INTERVAL) &&
	    *flags & NFT_SET_ELEM_INTERVAL_END)
		return -EINVAL;

	return 0;
}

static int nft_setelem_parse_key(struct nft_ctx *ctx, struct nft_set *set,
				 struct nft_data *key, struct nlattr *attr)
{
	struct nft_data_desc desc = {
		.type	= NFT_DATA_VALUE,
		.size	= NFT_DATA_VALUE_MAXLEN,
		.len	= set->klen,
	};

	return nft_data_init(ctx, key, &desc, attr);
}

static int nft_setelem_parse_data(struct nft_ctx *ctx, struct nft_set *set,
				  struct nft_data_desc *desc,
				  struct nft_data *data,
				  struct nlattr *attr)
{
	u32 dtype;
<<<<<<< HEAD
	int err;
=======
>>>>>>> bf44eed7

	if (set->dtype == NFT_DATA_VERDICT)
		dtype = NFT_DATA_VERDICT;
	else
		dtype = NFT_DATA_VALUE;

<<<<<<< HEAD
	if (set->dtype == NFT_DATA_VERDICT)
		dtype = NFT_DATA_VERDICT;
	else
		dtype = NFT_DATA_VALUE;

	if (dtype != desc->type ||
	    set->dlen != desc->len) {
		nft_data_release(data, desc->type);
		return -EINVAL;
	}
=======
	desc->type = dtype;
	desc->size = NFT_DATA_VALUE_MAXLEN;
	desc->len = set->dlen;
	desc->flags = NFT_DATA_DESC_SETELEM;
>>>>>>> bf44eed7

	return nft_data_init(ctx, data, desc, attr);
}

static void *nft_setelem_catchall_get(const struct net *net,
				      const struct nft_set *set)
{
	struct nft_set_elem_catchall *catchall;
	u8 genmask = nft_genmask_cur(net);
	struct nft_set_ext *ext;
	void *priv = NULL;

	list_for_each_entry_rcu(catchall, &set->catchall_list, list) {
		ext = nft_set_elem_ext(set, catchall->elem);
		if (!nft_set_elem_active(ext, genmask) ||
		    nft_set_elem_expired(ext))
			continue;

		priv = catchall->elem;
		break;
	}

	return priv;
}

static int nft_setelem_get(struct nft_ctx *ctx, struct nft_set *set,
			   struct nft_set_elem *elem, u32 flags)
{
	void *priv;

	if (!(flags & NFT_SET_ELEM_CATCHALL)) {
		priv = set->ops->get(ctx->net, set, elem, flags);
		if (IS_ERR(priv))
			return PTR_ERR(priv);
	} else {
		priv = nft_setelem_catchall_get(ctx->net, set);
		if (!priv)
			return -ENOENT;
	}
	elem->priv = priv;

	return 0;
}

static int nft_get_set_elem(struct nft_ctx *ctx, struct nft_set *set,
			    const struct nlattr *attr)
{
	struct nlattr *nla[NFTA_SET_ELEM_MAX + 1];
	struct nft_set_elem elem;
	struct sk_buff *skb;
	uint32_t flags = 0;
	int err;

	err = nla_parse_nested_deprecated(nla, NFTA_SET_ELEM_MAX, attr,
					  nft_set_elem_policy, NULL);
	if (err < 0)
		return err;

	err = nft_setelem_parse_flags(set, nla[NFTA_SET_ELEM_FLAGS], &flags);
	if (err < 0)
		return err;

	if (!nla[NFTA_SET_ELEM_KEY] && !(flags & NFT_SET_ELEM_CATCHALL))
		return -EINVAL;

	if (nla[NFTA_SET_ELEM_KEY]) {
		err = nft_setelem_parse_key(ctx, set, &elem.key.val,
					    nla[NFTA_SET_ELEM_KEY]);
		if (err < 0)
			return err;
	}

	if (nla[NFTA_SET_ELEM_KEY_END]) {
		err = nft_setelem_parse_key(ctx, set, &elem.key_end.val,
					    nla[NFTA_SET_ELEM_KEY_END]);
		if (err < 0)
			return err;
	}

	err = nft_setelem_get(ctx, set, &elem, flags);
	if (err < 0)
		return err;

	err = -ENOMEM;
	skb = nlmsg_new(NLMSG_GOODSIZE, GFP_ATOMIC);
	if (skb == NULL)
		return err;

	err = nf_tables_fill_setelem_info(skb, ctx, ctx->seq, ctx->portid,
					  NFT_MSG_NEWSETELEM, 0, set, &elem);
	if (err < 0)
		goto err_fill_setelem;

	return nfnetlink_unicast(skb, ctx->net, ctx->portid);

err_fill_setelem:
	kfree_skb(skb);
	return err;
}

/* called with rcu_read_lock held */
static int nf_tables_getsetelem(struct sk_buff *skb,
				const struct nfnl_info *info,
				const struct nlattr * const nla[])
{
	struct netlink_ext_ack *extack = info->extack;
	u8 genmask = nft_genmask_cur(info->net);
	u8 family = info->nfmsg->nfgen_family;
	struct net *net = info->net;
	struct nft_table *table;
	struct nft_set *set;
	struct nlattr *attr;
	struct nft_ctx ctx;
	int rem, err = 0;

	table = nft_table_lookup(net, nla[NFTA_SET_ELEM_LIST_TABLE], family,
				 genmask, NETLINK_CB(skb).portid);
	if (IS_ERR(table)) {
		NL_SET_BAD_ATTR(extack, nla[NFTA_SET_ELEM_LIST_TABLE]);
		return PTR_ERR(table);
	}

	set = nft_set_lookup(table, nla[NFTA_SET_ELEM_LIST_SET], genmask);
	if (IS_ERR(set))
		return PTR_ERR(set);

	nft_ctx_init(&ctx, net, skb, info->nlh, family, table, NULL, nla);

	if (info->nlh->nlmsg_flags & NLM_F_DUMP) {
		struct netlink_dump_control c = {
			.start = nf_tables_dump_set_start,
			.dump = nf_tables_dump_set,
			.done = nf_tables_dump_set_done,
			.module = THIS_MODULE,
		};
		struct nft_set_dump_ctx dump_ctx = {
			.set = set,
			.ctx = ctx,
		};

		c.data = &dump_ctx;
		return nft_netlink_dump_start_rcu(info->sk, skb, info->nlh, &c);
	}

	if (!nla[NFTA_SET_ELEM_LIST_ELEMENTS])
		return -EINVAL;

	nla_for_each_nested(attr, nla[NFTA_SET_ELEM_LIST_ELEMENTS], rem) {
		err = nft_get_set_elem(&ctx, set, attr);
		if (err < 0) {
			NL_SET_BAD_ATTR(extack, attr);
			break;
		}
	}

	return err;
}

static void nf_tables_setelem_notify(const struct nft_ctx *ctx,
				     const struct nft_set *set,
				     const struct nft_set_elem *elem,
				     int event)
{
	struct nftables_pernet *nft_net;
	struct net *net = ctx->net;
	u32 portid = ctx->portid;
	struct sk_buff *skb;
	u16 flags = 0;
	int err;

	if (!ctx->report && !nfnetlink_has_listeners(net, NFNLGRP_NFTABLES))
		return;

	skb = nlmsg_new(NLMSG_GOODSIZE, GFP_KERNEL);
	if (skb == NULL)
		goto err;

	if (ctx->flags & (NLM_F_CREATE | NLM_F_EXCL))
		flags |= ctx->flags & (NLM_F_CREATE | NLM_F_EXCL);

	err = nf_tables_fill_setelem_info(skb, ctx, 0, portid, event, flags,
					  set, elem);
	if (err < 0) {
		kfree_skb(skb);
		goto err;
	}

	nft_net = nft_pernet(net);
	nft_notify_enqueue(skb, ctx->report, &nft_net->notify_list);
	return;
err:
	nfnetlink_set_err(net, portid, NFNLGRP_NFTABLES, -ENOBUFS);
}

static struct nft_trans *nft_trans_elem_alloc(struct nft_ctx *ctx,
					      int msg_type,
					      struct nft_set *set)
{
	struct nft_trans *trans;

	trans = nft_trans_alloc(ctx, msg_type, sizeof(struct nft_trans_elem));
	if (trans == NULL)
		return NULL;

	nft_trans_elem_set(trans) = set;
	return trans;
}

struct nft_expr *nft_set_elem_expr_alloc(const struct nft_ctx *ctx,
					 const struct nft_set *set,
					 const struct nlattr *attr)
{
	struct nft_expr *expr;
	int err;

	expr = nft_expr_init(ctx, attr);
	if (IS_ERR(expr))
		return expr;

	err = -EOPNOTSUPP;
	if (expr->ops->type->flags & NFT_EXPR_GC) {
		if (set->flags & NFT_SET_TIMEOUT)
			goto err_set_elem_expr;
		if (!set->ops->gc_init)
			goto err_set_elem_expr;
		set->ops->gc_init(set);
	}

	return expr;

err_set_elem_expr:
	nft_expr_destroy(ctx, expr);
	return ERR_PTR(err);
}

void *nft_set_elem_init(const struct nft_set *set,
			const struct nft_set_ext_tmpl *tmpl,
			const u32 *key, const u32 *key_end,
			const u32 *data, u64 timeout, u64 expiration, gfp_t gfp)
{
	struct nft_set_ext *ext;
	void *elem;

	elem = kzalloc(set->ops->elemsize + tmpl->len, gfp);
	if (elem == NULL)
		return NULL;

	ext = nft_set_elem_ext(set, elem);
	nft_set_ext_init(ext, tmpl);

	if (nft_set_ext_exists(ext, NFT_SET_EXT_KEY))
		memcpy(nft_set_ext_key(ext), key, set->klen);
	if (nft_set_ext_exists(ext, NFT_SET_EXT_KEY_END))
		memcpy(nft_set_ext_key_end(ext), key_end, set->klen);
	if (nft_set_ext_exists(ext, NFT_SET_EXT_DATA))
		memcpy(nft_set_ext_data(ext), data, set->dlen);
	if (nft_set_ext_exists(ext, NFT_SET_EXT_EXPIRATION)) {
		*nft_set_ext_expiration(ext) = get_jiffies_64() + expiration;
		if (expiration == 0)
			*nft_set_ext_expiration(ext) += timeout;
	}
	if (nft_set_ext_exists(ext, NFT_SET_EXT_TIMEOUT))
		*nft_set_ext_timeout(ext) = timeout;

	return elem;
}

static void __nft_set_elem_expr_destroy(const struct nft_ctx *ctx,
					struct nft_expr *expr)
{
	if (expr->ops->destroy_clone) {
		expr->ops->destroy_clone(ctx, expr);
		module_put(expr->ops->type->owner);
	} else {
		nf_tables_expr_destroy(ctx, expr);
	}
}

static void nft_set_elem_expr_destroy(const struct nft_ctx *ctx,
				      struct nft_set_elem_expr *elem_expr)
{
	struct nft_expr *expr;
	u32 size;

	nft_setelem_expr_foreach(expr, elem_expr, size)
		__nft_set_elem_expr_destroy(ctx, expr);
}

void nft_set_elem_destroy(const struct nft_set *set, void *elem,
			  bool destroy_expr)
{
	struct nft_set_ext *ext = nft_set_elem_ext(set, elem);
	struct nft_ctx ctx = {
		.net	= read_pnet(&set->net),
		.family	= set->table->family,
	};

	nft_data_release(nft_set_ext_key(ext), NFT_DATA_VALUE);
	if (nft_set_ext_exists(ext, NFT_SET_EXT_DATA))
		nft_data_release(nft_set_ext_data(ext), set->dtype);
	if (destroy_expr && nft_set_ext_exists(ext, NFT_SET_EXT_EXPRESSIONS))
		nft_set_elem_expr_destroy(&ctx, nft_set_ext_expr(ext));

	if (nft_set_ext_exists(ext, NFT_SET_EXT_OBJREF))
		(*nft_set_ext_obj(ext))->use--;
	kfree(elem);
}
EXPORT_SYMBOL_GPL(nft_set_elem_destroy);

/* Only called from commit path, nft_setelem_data_deactivate() already deals
 * with the refcounting from the preparation phase.
 */
static void nf_tables_set_elem_destroy(const struct nft_ctx *ctx,
				       const struct nft_set *set, void *elem)
{
	struct nft_set_ext *ext = nft_set_elem_ext(set, elem);

	if (nft_set_ext_exists(ext, NFT_SET_EXT_EXPRESSIONS))
		nft_set_elem_expr_destroy(ctx, nft_set_ext_expr(ext));

	kfree(elem);
}

int nft_set_elem_expr_clone(const struct nft_ctx *ctx, struct nft_set *set,
			    struct nft_expr *expr_array[])
{
	struct nft_expr *expr;
	int err, i, k;

	for (i = 0; i < set->num_exprs; i++) {
		expr = kzalloc(set->exprs[i]->ops->size, GFP_KERNEL_ACCOUNT);
		if (!expr)
			goto err_expr;

		err = nft_expr_clone(expr, set->exprs[i]);
		if (err < 0) {
			nft_expr_destroy(ctx, expr);
			goto err_expr;
		}
		expr_array[i] = expr;
	}

	return 0;

err_expr:
	for (k = i - 1; k >= 0; k--)
		nft_expr_destroy(ctx, expr_array[k]);

	return -ENOMEM;
}

static int nft_set_elem_expr_setup(struct nft_ctx *ctx,
				   const struct nft_set_ext *ext,
				   struct nft_expr *expr_array[],
				   u32 num_exprs)
{
	struct nft_set_elem_expr *elem_expr = nft_set_ext_expr(ext);
	struct nft_expr *expr;
	int i, err;

	for (i = 0; i < num_exprs; i++) {
		expr = nft_setelem_expr_at(elem_expr, elem_expr->size);
		err = nft_expr_clone(expr, expr_array[i]);
		if (err < 0)
			goto err_elem_expr_setup;

		elem_expr->size += expr_array[i]->ops->size;
		nft_expr_destroy(ctx, expr_array[i]);
		expr_array[i] = NULL;
	}

	return 0;

err_elem_expr_setup:
	for (; i < num_exprs; i++) {
		nft_expr_destroy(ctx, expr_array[i]);
		expr_array[i] = NULL;
	}

	return -ENOMEM;
}

struct nft_set_ext *nft_set_catchall_lookup(const struct net *net,
					    const struct nft_set *set)
{
	struct nft_set_elem_catchall *catchall;
	u8 genmask = nft_genmask_cur(net);
	struct nft_set_ext *ext;

	list_for_each_entry_rcu(catchall, &set->catchall_list, list) {
		ext = nft_set_elem_ext(set, catchall->elem);
		if (nft_set_elem_active(ext, genmask) &&
		    !nft_set_elem_expired(ext))
			return ext;
	}

	return NULL;
}
EXPORT_SYMBOL_GPL(nft_set_catchall_lookup);

void *nft_set_catchall_gc(const struct nft_set *set)
{
	struct nft_set_elem_catchall *catchall, *next;
	struct nft_set_ext *ext;
	void *elem = NULL;

	list_for_each_entry_safe(catchall, next, &set->catchall_list, list) {
		ext = nft_set_elem_ext(set, catchall->elem);

		if (!nft_set_elem_expired(ext) ||
		    nft_set_elem_mark_busy(ext))
			continue;

		elem = catchall->elem;
		list_del_rcu(&catchall->list);
		kfree_rcu(catchall, rcu);
		break;
	}

	return elem;
}
EXPORT_SYMBOL_GPL(nft_set_catchall_gc);

static int nft_setelem_catchall_insert(const struct net *net,
				       struct nft_set *set,
				       const struct nft_set_elem *elem,
				       struct nft_set_ext **pext)
{
	struct nft_set_elem_catchall *catchall;
	u8 genmask = nft_genmask_next(net);
	struct nft_set_ext *ext;

	list_for_each_entry(catchall, &set->catchall_list, list) {
		ext = nft_set_elem_ext(set, catchall->elem);
		if (nft_set_elem_active(ext, genmask)) {
			*pext = ext;
			return -EEXIST;
		}
	}

	catchall = kmalloc(sizeof(*catchall), GFP_KERNEL);
	if (!catchall)
		return -ENOMEM;

	catchall->elem = elem->priv;
	list_add_tail_rcu(&catchall->list, &set->catchall_list);

	return 0;
}

static int nft_setelem_insert(const struct net *net,
			      struct nft_set *set,
			      const struct nft_set_elem *elem,
			      struct nft_set_ext **ext, unsigned int flags)
{
	int ret;

	if (flags & NFT_SET_ELEM_CATCHALL)
		ret = nft_setelem_catchall_insert(net, set, elem, ext);
	else
		ret = set->ops->insert(net, set, elem, ext);

	return ret;
}

static bool nft_setelem_is_catchall(const struct nft_set *set,
				    const struct nft_set_elem *elem)
{
	struct nft_set_ext *ext = nft_set_elem_ext(set, elem->priv);

	if (nft_set_ext_exists(ext, NFT_SET_EXT_FLAGS) &&
	    *nft_set_ext_flags(ext) & NFT_SET_ELEM_CATCHALL)
		return true;

	return false;
}

static void nft_setelem_activate(struct net *net, struct nft_set *set,
				 struct nft_set_elem *elem)
{
	struct nft_set_ext *ext = nft_set_elem_ext(set, elem->priv);

	if (nft_setelem_is_catchall(set, elem)) {
		nft_set_elem_change_active(net, set, ext);
		nft_set_elem_clear_busy(ext);
	} else {
		set->ops->activate(net, set, elem);
	}
}

static int nft_setelem_catchall_deactivate(const struct net *net,
					   struct nft_set *set,
					   struct nft_set_elem *elem)
{
	struct nft_set_elem_catchall *catchall;
	struct nft_set_ext *ext;

	list_for_each_entry(catchall, &set->catchall_list, list) {
		ext = nft_set_elem_ext(set, catchall->elem);
		if (!nft_is_active(net, ext) ||
		    nft_set_elem_mark_busy(ext))
			continue;

		kfree(elem->priv);
		elem->priv = catchall->elem;
		nft_set_elem_change_active(net, set, ext);
		return 0;
	}

	return -ENOENT;
}

static int __nft_setelem_deactivate(const struct net *net,
				    struct nft_set *set,
				    struct nft_set_elem *elem)
{
	void *priv;

	priv = set->ops->deactivate(net, set, elem);
	if (!priv)
		return -ENOENT;

	kfree(elem->priv);
	elem->priv = priv;
	set->ndeact++;

	return 0;
}

static int nft_setelem_deactivate(const struct net *net,
				  struct nft_set *set,
				  struct nft_set_elem *elem, u32 flags)
{
	int ret;

	if (flags & NFT_SET_ELEM_CATCHALL)
		ret = nft_setelem_catchall_deactivate(net, set, elem);
	else
		ret = __nft_setelem_deactivate(net, set, elem);

	return ret;
}

static void nft_setelem_catchall_remove(const struct net *net,
					const struct nft_set *set,
					const struct nft_set_elem *elem)
{
	struct nft_set_elem_catchall *catchall, *next;

	list_for_each_entry_safe(catchall, next, &set->catchall_list, list) {
		if (catchall->elem == elem->priv) {
			list_del_rcu(&catchall->list);
			kfree_rcu(catchall, rcu);
			break;
		}
	}
}

static void nft_setelem_remove(const struct net *net,
			       const struct nft_set *set,
			       const struct nft_set_elem *elem)
{
	if (nft_setelem_is_catchall(set, elem))
		nft_setelem_catchall_remove(net, set, elem);
	else
		set->ops->remove(net, set, elem);
}

static int nft_add_set_elem(struct nft_ctx *ctx, struct nft_set *set,
			    const struct nlattr *attr, u32 nlmsg_flags)
{
	struct nft_expr *expr_array[NFT_SET_EXPR_MAX] = {};
	struct nlattr *nla[NFTA_SET_ELEM_MAX + 1];
	u8 genmask = nft_genmask_next(ctx->net);
	u32 flags = 0, size = 0, num_exprs = 0;
	struct nft_set_ext_tmpl tmpl;
	struct nft_set_ext *ext, *ext2;
	struct nft_set_elem elem;
	struct nft_set_binding *binding;
	struct nft_object *obj = NULL;
	struct nft_userdata *udata;
	struct nft_data_desc desc;
	enum nft_registers dreg;
	struct nft_trans *trans;
	u64 timeout;
	u64 expiration;
	int err, i;
	u8 ulen;

	err = nla_parse_nested_deprecated(nla, NFTA_SET_ELEM_MAX, attr,
					  nft_set_elem_policy, NULL);
	if (err < 0)
		return err;

	nft_set_ext_prepare(&tmpl);

	err = nft_setelem_parse_flags(set, nla[NFTA_SET_ELEM_FLAGS], &flags);
	if (err < 0)
		return err;

	if (!nla[NFTA_SET_ELEM_KEY] && !(flags & NFT_SET_ELEM_CATCHALL))
		return -EINVAL;

	if (flags != 0) {
		err = nft_set_ext_add(&tmpl, NFT_SET_EXT_FLAGS);
		if (err < 0)
			return err;
	}

	if (set->flags & NFT_SET_MAP) {
		if (nla[NFTA_SET_ELEM_DATA] == NULL &&
		    !(flags & NFT_SET_ELEM_INTERVAL_END))
			return -EINVAL;
	} else {
		if (nla[NFTA_SET_ELEM_DATA] != NULL)
			return -EINVAL;
	}

	if ((flags & NFT_SET_ELEM_INTERVAL_END) &&
	     (nla[NFTA_SET_ELEM_DATA] ||
	      nla[NFTA_SET_ELEM_OBJREF] ||
	      nla[NFTA_SET_ELEM_TIMEOUT] ||
	      nla[NFTA_SET_ELEM_EXPIRATION] ||
	      nla[NFTA_SET_ELEM_USERDATA] ||
	      nla[NFTA_SET_ELEM_EXPR] ||
	      nla[NFTA_SET_ELEM_EXPRESSIONS]))
		return -EINVAL;

	timeout = 0;
	if (nla[NFTA_SET_ELEM_TIMEOUT] != NULL) {
		if (!(set->flags & NFT_SET_TIMEOUT))
			return -EINVAL;
		err = nf_msecs_to_jiffies64(nla[NFTA_SET_ELEM_TIMEOUT],
					    &timeout);
		if (err)
			return err;
	} else if (set->flags & NFT_SET_TIMEOUT) {
		timeout = set->timeout;
	}

	expiration = 0;
	if (nla[NFTA_SET_ELEM_EXPIRATION] != NULL) {
		if (!(set->flags & NFT_SET_TIMEOUT))
			return -EINVAL;
		err = nf_msecs_to_jiffies64(nla[NFTA_SET_ELEM_EXPIRATION],
					    &expiration);
		if (err)
			return err;
	}

	if (nla[NFTA_SET_ELEM_EXPR]) {
		struct nft_expr *expr;

		if (set->num_exprs && set->num_exprs != 1)
			return -EOPNOTSUPP;

		expr = nft_set_elem_expr_alloc(ctx, set,
					       nla[NFTA_SET_ELEM_EXPR]);
		if (IS_ERR(expr))
			return PTR_ERR(expr);

		expr_array[0] = expr;
		num_exprs = 1;

		if (set->num_exprs && set->exprs[0]->ops != expr->ops) {
			err = -EOPNOTSUPP;
			goto err_set_elem_expr;
		}
	} else if (nla[NFTA_SET_ELEM_EXPRESSIONS]) {
		struct nft_expr *expr;
		struct nlattr *tmp;
		int left;

		i = 0;
		nla_for_each_nested(tmp, nla[NFTA_SET_ELEM_EXPRESSIONS], left) {
			if (i == NFT_SET_EXPR_MAX ||
			    (set->num_exprs && set->num_exprs == i)) {
				err = -E2BIG;
				goto err_set_elem_expr;
			}
			if (nla_type(tmp) != NFTA_LIST_ELEM) {
				err = -EINVAL;
				goto err_set_elem_expr;
			}
			expr = nft_set_elem_expr_alloc(ctx, set, tmp);
			if (IS_ERR(expr)) {
				err = PTR_ERR(expr);
				goto err_set_elem_expr;
			}
			expr_array[i] = expr;
			num_exprs++;

			if (set->num_exprs && expr->ops != set->exprs[i]->ops) {
				err = -EOPNOTSUPP;
				goto err_set_elem_expr;
			}
			i++;
		}
		if (set->num_exprs && set->num_exprs != i) {
			err = -EOPNOTSUPP;
			goto err_set_elem_expr;
		}
	} else if (set->num_exprs > 0) {
		err = nft_set_elem_expr_clone(ctx, set, expr_array);
		if (err < 0)
			goto err_set_elem_expr_clone;

		num_exprs = set->num_exprs;
	}

	if (nla[NFTA_SET_ELEM_KEY]) {
		err = nft_setelem_parse_key(ctx, set, &elem.key.val,
					    nla[NFTA_SET_ELEM_KEY]);
		if (err < 0)
			goto err_set_elem_expr;

		err = nft_set_ext_add_length(&tmpl, NFT_SET_EXT_KEY, set->klen);
		if (err < 0)
			goto err_parse_key;
	}

	if (nla[NFTA_SET_ELEM_KEY_END]) {
		err = nft_setelem_parse_key(ctx, set, &elem.key_end.val,
					    nla[NFTA_SET_ELEM_KEY_END]);
		if (err < 0)
			goto err_parse_key;

		err = nft_set_ext_add_length(&tmpl, NFT_SET_EXT_KEY_END, set->klen);
		if (err < 0)
			goto err_parse_key_end;
	}

	if (timeout > 0) {
		err = nft_set_ext_add(&tmpl, NFT_SET_EXT_EXPIRATION);
		if (err < 0)
			goto err_parse_key_end;

		if (timeout != set->timeout) {
			err = nft_set_ext_add(&tmpl, NFT_SET_EXT_TIMEOUT);
			if (err < 0)
				goto err_parse_key_end;
		}
	}

	if (num_exprs) {
		for (i = 0; i < num_exprs; i++)
			size += expr_array[i]->ops->size;

		err = nft_set_ext_add_length(&tmpl, NFT_SET_EXT_EXPRESSIONS,
					     sizeof(struct nft_set_elem_expr) + size);
		if (err < 0)
			goto err_parse_key_end;
	}

	if (nla[NFTA_SET_ELEM_OBJREF] != NULL) {
		if (!(set->flags & NFT_SET_OBJECT)) {
			err = -EINVAL;
			goto err_parse_key_end;
		}
		obj = nft_obj_lookup(ctx->net, ctx->table,
				     nla[NFTA_SET_ELEM_OBJREF],
				     set->objtype, genmask);
		if (IS_ERR(obj)) {
			err = PTR_ERR(obj);
			goto err_parse_key_end;
		}
		err = nft_set_ext_add(&tmpl, NFT_SET_EXT_OBJREF);
		if (err < 0)
			goto err_parse_key_end;
	}

	if (nla[NFTA_SET_ELEM_DATA] != NULL) {
		err = nft_setelem_parse_data(ctx, set, &desc, &elem.data.val,
					     nla[NFTA_SET_ELEM_DATA]);
		if (err < 0)
			goto err_parse_key_end;

		dreg = nft_type_to_reg(set->dtype);
		list_for_each_entry(binding, &set->bindings, list) {
			struct nft_ctx bind_ctx = {
				.net	= ctx->net,
				.family	= ctx->family,
				.table	= ctx->table,
				.chain	= (struct nft_chain *)binding->chain,
			};

			if (!(binding->flags & NFT_SET_MAP))
				continue;

			err = nft_validate_register_store(&bind_ctx, dreg,
							  &elem.data.val,
							  desc.type, desc.len);
			if (err < 0)
				goto err_parse_data;

			if (desc.type == NFT_DATA_VERDICT &&
			    (elem.data.val.verdict.code == NFT_GOTO ||
			     elem.data.val.verdict.code == NFT_JUMP))
				nft_validate_state_update(ctx->net,
							  NFT_VALIDATE_NEED);
		}

		err = nft_set_ext_add_length(&tmpl, NFT_SET_EXT_DATA, desc.len);
		if (err < 0)
			goto err_parse_data;
	}

	/* The full maximum length of userdata can exceed the maximum
	 * offset value (U8_MAX) for following extensions, therefor it
	 * must be the last extension added.
	 */
	ulen = 0;
	if (nla[NFTA_SET_ELEM_USERDATA] != NULL) {
		ulen = nla_len(nla[NFTA_SET_ELEM_USERDATA]);
		if (ulen > 0) {
			err = nft_set_ext_add_length(&tmpl, NFT_SET_EXT_USERDATA,
						     ulen);
			if (err < 0)
				goto err_parse_data;
		}
	}

	err = -ENOMEM;
	elem.priv = nft_set_elem_init(set, &tmpl, elem.key.val.data,
				      elem.key_end.val.data, elem.data.val.data,
				      timeout, expiration, GFP_KERNEL_ACCOUNT);
	if (elem.priv == NULL)
		goto err_parse_data;

	ext = nft_set_elem_ext(set, elem.priv);
	if (flags)
		*nft_set_ext_flags(ext) = flags;
	if (ulen > 0) {
		udata = nft_set_ext_userdata(ext);
		udata->len = ulen - 1;
		nla_memcpy(&udata->data, nla[NFTA_SET_ELEM_USERDATA], ulen);
	}
	if (obj) {
		*nft_set_ext_obj(ext) = obj;
		obj->use++;
	}
	err = nft_set_elem_expr_setup(ctx, ext, expr_array, num_exprs);
	if (err < 0)
		goto err_elem_expr;

	trans = nft_trans_elem_alloc(ctx, NFT_MSG_NEWSETELEM, set);
	if (trans == NULL) {
		err = -ENOMEM;
		goto err_elem_expr;
	}

	ext->genmask = nft_genmask_cur(ctx->net) | NFT_SET_ELEM_BUSY_MASK;

	err = nft_setelem_insert(ctx->net, set, &elem, &ext2, flags);
	if (err) {
		if (err == -EEXIST) {
			if (nft_set_ext_exists(ext, NFT_SET_EXT_DATA) ^
			    nft_set_ext_exists(ext2, NFT_SET_EXT_DATA) ||
			    nft_set_ext_exists(ext, NFT_SET_EXT_OBJREF) ^
			    nft_set_ext_exists(ext2, NFT_SET_EXT_OBJREF))
				goto err_element_clash;
			if ((nft_set_ext_exists(ext, NFT_SET_EXT_DATA) &&
			     nft_set_ext_exists(ext2, NFT_SET_EXT_DATA) &&
			     memcmp(nft_set_ext_data(ext),
				    nft_set_ext_data(ext2), set->dlen) != 0) ||
			    (nft_set_ext_exists(ext, NFT_SET_EXT_OBJREF) &&
			     nft_set_ext_exists(ext2, NFT_SET_EXT_OBJREF) &&
			     *nft_set_ext_obj(ext) != *nft_set_ext_obj(ext2)))
				goto err_element_clash;
			else if (!(nlmsg_flags & NLM_F_EXCL))
				err = 0;
		} else if (err == -ENOTEMPTY) {
			/* ENOTEMPTY reports overlapping between this element
			 * and an existing one.
			 */
			err = -EEXIST;
		}
		goto err_element_clash;
	}

	if (!(flags & NFT_SET_ELEM_CATCHALL) && set->size &&
	    !atomic_add_unless(&set->nelems, 1, set->size + set->ndeact)) {
		err = -ENFILE;
		goto err_set_full;
	}

	nft_trans_elem(trans) = elem;
	nft_trans_commit_list_add_tail(ctx->net, trans);
	return 0;

err_set_full:
	nft_setelem_remove(ctx->net, set, &elem);
err_element_clash:
	kfree(trans);
err_elem_expr:
	if (obj)
		obj->use--;

	nf_tables_set_elem_destroy(ctx, set, elem.priv);
err_parse_data:
	if (nla[NFTA_SET_ELEM_DATA] != NULL)
		nft_data_release(&elem.data.val, desc.type);
err_parse_key_end:
	nft_data_release(&elem.key_end.val, NFT_DATA_VALUE);
err_parse_key:
	nft_data_release(&elem.key.val, NFT_DATA_VALUE);
err_set_elem_expr:
	for (i = 0; i < num_exprs && expr_array[i]; i++)
		nft_expr_destroy(ctx, expr_array[i]);
err_set_elem_expr_clone:
	return err;
}

static int nf_tables_newsetelem(struct sk_buff *skb,
				const struct nfnl_info *info,
				const struct nlattr * const nla[])
{
	struct nftables_pernet *nft_net = nft_pernet(info->net);
	struct netlink_ext_ack *extack = info->extack;
	u8 genmask = nft_genmask_next(info->net);
	u8 family = info->nfmsg->nfgen_family;
	struct net *net = info->net;
	const struct nlattr *attr;
	struct nft_table *table;
	struct nft_set *set;
	struct nft_ctx ctx;
	int rem, err;

	if (nla[NFTA_SET_ELEM_LIST_ELEMENTS] == NULL)
		return -EINVAL;

	table = nft_table_lookup(net, nla[NFTA_SET_ELEM_LIST_TABLE], family,
				 genmask, NETLINK_CB(skb).portid);
	if (IS_ERR(table)) {
		NL_SET_BAD_ATTR(extack, nla[NFTA_SET_ELEM_LIST_TABLE]);
		return PTR_ERR(table);
	}

	set = nft_set_lookup_global(net, table, nla[NFTA_SET_ELEM_LIST_SET],
				    nla[NFTA_SET_ELEM_LIST_SET_ID], genmask);
	if (IS_ERR(set))
		return PTR_ERR(set);

	if (!list_empty(&set->bindings) && set->flags & NFT_SET_CONSTANT)
		return -EBUSY;

	nft_ctx_init(&ctx, net, skb, info->nlh, family, table, NULL, nla);

	nla_for_each_nested(attr, nla[NFTA_SET_ELEM_LIST_ELEMENTS], rem) {
		err = nft_add_set_elem(&ctx, set, attr, info->nlh->nlmsg_flags);
		if (err < 0) {
			NL_SET_BAD_ATTR(extack, attr);
			return err;
		}
	}

	if (nft_net->validate_state == NFT_VALIDATE_DO)
		return nft_table_validate(net, table);

	return 0;
}

/**
 *	nft_data_hold - hold a nft_data item
 *
 *	@data: struct nft_data to release
 *	@type: type of data
 *
 *	Hold a nft_data item. NFT_DATA_VALUE types can be silently discarded,
 *	NFT_DATA_VERDICT bumps the reference to chains in case of NFT_JUMP and
 *	NFT_GOTO verdicts. This function must be called on active data objects
 *	from the second phase of the commit protocol.
 */
void nft_data_hold(const struct nft_data *data, enum nft_data_types type)
{
	struct nft_chain *chain;
	struct nft_rule *rule;

	if (type == NFT_DATA_VERDICT) {
		switch (data->verdict.code) {
		case NFT_JUMP:
		case NFT_GOTO:
			chain = data->verdict.chain;
			chain->use++;

			if (!nft_chain_is_bound(chain))
				break;

			chain->table->use++;
			list_for_each_entry(rule, &chain->rules, list)
				chain->use++;

			nft_chain_add(chain->table, chain);
			break;
		}
	}
}

static void nft_setelem_data_activate(const struct net *net,
				      const struct nft_set *set,
				      struct nft_set_elem *elem)
{
	const struct nft_set_ext *ext = nft_set_elem_ext(set, elem->priv);

	if (nft_set_ext_exists(ext, NFT_SET_EXT_DATA))
		nft_data_hold(nft_set_ext_data(ext), set->dtype);
	if (nft_set_ext_exists(ext, NFT_SET_EXT_OBJREF))
		(*nft_set_ext_obj(ext))->use++;
}

static void nft_setelem_data_deactivate(const struct net *net,
					const struct nft_set *set,
					struct nft_set_elem *elem)
{
	const struct nft_set_ext *ext = nft_set_elem_ext(set, elem->priv);

	if (nft_set_ext_exists(ext, NFT_SET_EXT_DATA))
		nft_data_release(nft_set_ext_data(ext), set->dtype);
	if (nft_set_ext_exists(ext, NFT_SET_EXT_OBJREF))
		(*nft_set_ext_obj(ext))->use--;
}

static int nft_del_setelem(struct nft_ctx *ctx, struct nft_set *set,
			   const struct nlattr *attr)
{
	struct nlattr *nla[NFTA_SET_ELEM_MAX + 1];
	struct nft_set_ext_tmpl tmpl;
	struct nft_set_elem elem;
	struct nft_set_ext *ext;
	struct nft_trans *trans;
	u32 flags = 0;
	int err;

	err = nla_parse_nested_deprecated(nla, NFTA_SET_ELEM_MAX, attr,
					  nft_set_elem_policy, NULL);
	if (err < 0)
		return err;

	err = nft_setelem_parse_flags(set, nla[NFTA_SET_ELEM_FLAGS], &flags);
	if (err < 0)
		return err;

	if (!nla[NFTA_SET_ELEM_KEY] && !(flags & NFT_SET_ELEM_CATCHALL))
		return -EINVAL;

	nft_set_ext_prepare(&tmpl);

	if (flags != 0) {
		err = nft_set_ext_add(&tmpl, NFT_SET_EXT_FLAGS);
		if (err < 0)
			return err;
	}

	if (nla[NFTA_SET_ELEM_KEY]) {
		err = nft_setelem_parse_key(ctx, set, &elem.key.val,
					    nla[NFTA_SET_ELEM_KEY]);
		if (err < 0)
			return err;

		err = nft_set_ext_add_length(&tmpl, NFT_SET_EXT_KEY, set->klen);
		if (err < 0)
			goto fail_elem;
	}

	if (nla[NFTA_SET_ELEM_KEY_END]) {
		err = nft_setelem_parse_key(ctx, set, &elem.key_end.val,
					    nla[NFTA_SET_ELEM_KEY_END]);
		if (err < 0)
			goto fail_elem;

		err = nft_set_ext_add_length(&tmpl, NFT_SET_EXT_KEY_END, set->klen);
		if (err < 0)
			goto fail_elem_key_end;
	}

	err = -ENOMEM;
	elem.priv = nft_set_elem_init(set, &tmpl, elem.key.val.data,
				      elem.key_end.val.data, NULL, 0, 0,
				      GFP_KERNEL_ACCOUNT);
	if (elem.priv == NULL)
		goto fail_elem_key_end;

	ext = nft_set_elem_ext(set, elem.priv);
	if (flags)
		*nft_set_ext_flags(ext) = flags;

	trans = nft_trans_elem_alloc(ctx, NFT_MSG_DELSETELEM, set);
	if (trans == NULL)
		goto fail_trans;

	err = nft_setelem_deactivate(ctx->net, set, &elem, flags);
	if (err < 0)
		goto fail_ops;

	nft_setelem_data_deactivate(ctx->net, set, &elem);

	nft_trans_elem(trans) = elem;
	nft_trans_commit_list_add_tail(ctx->net, trans);
	return 0;

fail_ops:
	kfree(trans);
fail_trans:
	kfree(elem.priv);
fail_elem_key_end:
	nft_data_release(&elem.key_end.val, NFT_DATA_VALUE);
fail_elem:
	nft_data_release(&elem.key.val, NFT_DATA_VALUE);
	return err;
}

static int nft_setelem_flush(const struct nft_ctx *ctx,
			     struct nft_set *set,
			     const struct nft_set_iter *iter,
			     struct nft_set_elem *elem)
{
	struct nft_trans *trans;
	int err;

	trans = nft_trans_alloc_gfp(ctx, NFT_MSG_DELSETELEM,
				    sizeof(struct nft_trans_elem), GFP_ATOMIC);
	if (!trans)
		return -ENOMEM;

	if (!set->ops->flush(ctx->net, set, elem->priv)) {
		err = -ENOENT;
		goto err1;
	}
	set->ndeact++;

	nft_setelem_data_deactivate(ctx->net, set, elem);
	nft_trans_elem_set(trans) = set;
	nft_trans_elem(trans) = *elem;
	nft_trans_commit_list_add_tail(ctx->net, trans);

	return 0;
err1:
	kfree(trans);
	return err;
}

static int __nft_set_catchall_flush(const struct nft_ctx *ctx,
				    struct nft_set *set,
				    struct nft_set_elem *elem)
{
	struct nft_trans *trans;

	trans = nft_trans_alloc_gfp(ctx, NFT_MSG_DELSETELEM,
				    sizeof(struct nft_trans_elem), GFP_KERNEL);
	if (!trans)
		return -ENOMEM;

	nft_setelem_data_deactivate(ctx->net, set, elem);
	nft_trans_elem_set(trans) = set;
	nft_trans_elem(trans) = *elem;
	nft_trans_commit_list_add_tail(ctx->net, trans);

	return 0;
}

static int nft_set_catchall_flush(const struct nft_ctx *ctx,
				  struct nft_set *set)
{
	u8 genmask = nft_genmask_next(ctx->net);
	struct nft_set_elem_catchall *catchall;
	struct nft_set_elem elem;
	struct nft_set_ext *ext;
	int ret = 0;

	list_for_each_entry_rcu(catchall, &set->catchall_list, list) {
		ext = nft_set_elem_ext(set, catchall->elem);
		if (!nft_set_elem_active(ext, genmask) ||
		    nft_set_elem_mark_busy(ext))
			continue;

		elem.priv = catchall->elem;
		ret = __nft_set_catchall_flush(ctx, set, &elem);
		if (ret < 0)
			break;
	}

	return ret;
}

static int nft_set_flush(struct nft_ctx *ctx, struct nft_set *set, u8 genmask)
{
	struct nft_set_iter iter = {
		.genmask	= genmask,
		.fn		= nft_setelem_flush,
	};

	set->ops->walk(ctx, set, &iter);
	if (!iter.err)
		iter.err = nft_set_catchall_flush(ctx, set);

	return iter.err;
}

static int nf_tables_delsetelem(struct sk_buff *skb,
				const struct nfnl_info *info,
				const struct nlattr * const nla[])
{
	struct netlink_ext_ack *extack = info->extack;
	u8 genmask = nft_genmask_next(info->net);
	u8 family = info->nfmsg->nfgen_family;
	struct net *net = info->net;
	const struct nlattr *attr;
	struct nft_table *table;
	struct nft_set *set;
	struct nft_ctx ctx;
	int rem, err = 0;

	table = nft_table_lookup(net, nla[NFTA_SET_ELEM_LIST_TABLE], family,
				 genmask, NETLINK_CB(skb).portid);
	if (IS_ERR(table)) {
		NL_SET_BAD_ATTR(extack, nla[NFTA_SET_ELEM_LIST_TABLE]);
		return PTR_ERR(table);
	}

	set = nft_set_lookup(table, nla[NFTA_SET_ELEM_LIST_SET], genmask);
	if (IS_ERR(set))
		return PTR_ERR(set);
	if (!list_empty(&set->bindings) && set->flags & NFT_SET_CONSTANT)
		return -EBUSY;

	nft_ctx_init(&ctx, net, skb, info->nlh, family, table, NULL, nla);

	if (!nla[NFTA_SET_ELEM_LIST_ELEMENTS])
		return nft_set_flush(&ctx, set, genmask);

	nla_for_each_nested(attr, nla[NFTA_SET_ELEM_LIST_ELEMENTS], rem) {
		err = nft_del_setelem(&ctx, set, attr);
		if (err < 0) {
			NL_SET_BAD_ATTR(extack, attr);
			break;
		}
	}
	return err;
}

void nft_set_gc_batch_release(struct rcu_head *rcu)
{
	struct nft_set_gc_batch *gcb;
	unsigned int i;

	gcb = container_of(rcu, struct nft_set_gc_batch, head.rcu);
	for (i = 0; i < gcb->head.cnt; i++)
		nft_set_elem_destroy(gcb->head.set, gcb->elems[i], true);
	kfree(gcb);
}

struct nft_set_gc_batch *nft_set_gc_batch_alloc(const struct nft_set *set,
						gfp_t gfp)
{
	struct nft_set_gc_batch *gcb;

	gcb = kzalloc(sizeof(*gcb), gfp);
	if (gcb == NULL)
		return gcb;
	gcb->head.set = set;
	return gcb;
}

/*
 * Stateful objects
 */

/**
 *	nft_register_obj- register nf_tables stateful object type
 *	@obj_type: object type
 *
 *	Registers the object type for use with nf_tables. Returns zero on
 *	success or a negative errno code otherwise.
 */
int nft_register_obj(struct nft_object_type *obj_type)
{
	if (obj_type->type == NFT_OBJECT_UNSPEC)
		return -EINVAL;

	nfnl_lock(NFNL_SUBSYS_NFTABLES);
	list_add_rcu(&obj_type->list, &nf_tables_objects);
	nfnl_unlock(NFNL_SUBSYS_NFTABLES);
	return 0;
}
EXPORT_SYMBOL_GPL(nft_register_obj);

/**
 *	nft_unregister_obj - unregister nf_tables object type
 *	@obj_type: object type
 *
 * 	Unregisters the object type for use with nf_tables.
 */
void nft_unregister_obj(struct nft_object_type *obj_type)
{
	nfnl_lock(NFNL_SUBSYS_NFTABLES);
	list_del_rcu(&obj_type->list);
	nfnl_unlock(NFNL_SUBSYS_NFTABLES);
}
EXPORT_SYMBOL_GPL(nft_unregister_obj);

struct nft_object *nft_obj_lookup(const struct net *net,
				  const struct nft_table *table,
				  const struct nlattr *nla, u32 objtype,
				  u8 genmask)
{
	struct nft_object_hash_key k = { .table = table };
	char search[NFT_OBJ_MAXNAMELEN];
	struct rhlist_head *tmp, *list;
	struct nft_object *obj;

	nla_strscpy(search, nla, sizeof(search));
	k.name = search;

	WARN_ON_ONCE(!rcu_read_lock_held() &&
		     !lockdep_commit_lock_is_held(net));

	rcu_read_lock();
	list = rhltable_lookup(&nft_objname_ht, &k, nft_objname_ht_params);
	if (!list)
		goto out;

	rhl_for_each_entry_rcu(obj, tmp, list, rhlhead) {
		if (objtype == obj->ops->type->type &&
		    nft_active_genmask(obj, genmask)) {
			rcu_read_unlock();
			return obj;
		}
	}
out:
	rcu_read_unlock();
	return ERR_PTR(-ENOENT);
}
EXPORT_SYMBOL_GPL(nft_obj_lookup);

static struct nft_object *nft_obj_lookup_byhandle(const struct nft_table *table,
						  const struct nlattr *nla,
						  u32 objtype, u8 genmask)
{
	struct nft_object *obj;

	list_for_each_entry(obj, &table->objects, list) {
		if (be64_to_cpu(nla_get_be64(nla)) == obj->handle &&
		    objtype == obj->ops->type->type &&
		    nft_active_genmask(obj, genmask))
			return obj;
	}
	return ERR_PTR(-ENOENT);
}

static const struct nla_policy nft_obj_policy[NFTA_OBJ_MAX + 1] = {
	[NFTA_OBJ_TABLE]	= { .type = NLA_STRING,
				    .len = NFT_TABLE_MAXNAMELEN - 1 },
	[NFTA_OBJ_NAME]		= { .type = NLA_STRING,
				    .len = NFT_OBJ_MAXNAMELEN - 1 },
	[NFTA_OBJ_TYPE]		= { .type = NLA_U32 },
	[NFTA_OBJ_DATA]		= { .type = NLA_NESTED },
	[NFTA_OBJ_HANDLE]	= { .type = NLA_U64},
	[NFTA_OBJ_USERDATA]	= { .type = NLA_BINARY,
				    .len = NFT_USERDATA_MAXLEN },
};

static struct nft_object *nft_obj_init(const struct nft_ctx *ctx,
				       const struct nft_object_type *type,
				       const struct nlattr *attr)
{
	struct nlattr **tb;
	const struct nft_object_ops *ops;
	struct nft_object *obj;
	int err = -ENOMEM;

	tb = kmalloc_array(type->maxattr + 1, sizeof(*tb), GFP_KERNEL);
	if (!tb)
		goto err1;

	if (attr) {
		err = nla_parse_nested_deprecated(tb, type->maxattr, attr,
						  type->policy, NULL);
		if (err < 0)
			goto err2;
	} else {
		memset(tb, 0, sizeof(tb[0]) * (type->maxattr + 1));
	}

	if (type->select_ops) {
		ops = type->select_ops(ctx, (const struct nlattr * const *)tb);
		if (IS_ERR(ops)) {
			err = PTR_ERR(ops);
			goto err2;
		}
	} else {
		ops = type->ops;
	}

	err = -ENOMEM;
	obj = kzalloc(sizeof(*obj) + ops->size, GFP_KERNEL_ACCOUNT);
	if (!obj)
		goto err2;

	err = ops->init(ctx, (const struct nlattr * const *)tb, obj);
	if (err < 0)
		goto err3;

	obj->ops = ops;

	kfree(tb);
	return obj;
err3:
	kfree(obj);
err2:
	kfree(tb);
err1:
	return ERR_PTR(err);
}

static int nft_object_dump(struct sk_buff *skb, unsigned int attr,
			   struct nft_object *obj, bool reset)
{
	struct nlattr *nest;

	nest = nla_nest_start_noflag(skb, attr);
	if (!nest)
		goto nla_put_failure;
	if (obj->ops->dump(skb, obj, reset) < 0)
		goto nla_put_failure;
	nla_nest_end(skb, nest);
	return 0;

nla_put_failure:
	return -1;
}

static const struct nft_object_type *__nft_obj_type_get(u32 objtype)
{
	const struct nft_object_type *type;

	list_for_each_entry(type, &nf_tables_objects, list) {
		if (objtype == type->type)
			return type;
	}
	return NULL;
}

static const struct nft_object_type *
nft_obj_type_get(struct net *net, u32 objtype)
{
	const struct nft_object_type *type;

	type = __nft_obj_type_get(objtype);
	if (type != NULL && try_module_get(type->owner))
		return type;

	lockdep_nfnl_nft_mutex_not_held();
#ifdef CONFIG_MODULES
	if (type == NULL) {
		if (nft_request_module(net, "nft-obj-%u", objtype) == -EAGAIN)
			return ERR_PTR(-EAGAIN);
	}
#endif
	return ERR_PTR(-ENOENT);
}

static int nf_tables_updobj(const struct nft_ctx *ctx,
			    const struct nft_object_type *type,
			    const struct nlattr *attr,
			    struct nft_object *obj)
{
	struct nft_object *newobj;
	struct nft_trans *trans;
	int err = -ENOMEM;

	if (!try_module_get(type->owner))
		return -ENOENT;

	trans = nft_trans_alloc(ctx, NFT_MSG_NEWOBJ,
				sizeof(struct nft_trans_obj));
	if (!trans)
		goto err_trans;

	newobj = nft_obj_init(ctx, type, attr);
	if (IS_ERR(newobj)) {
		err = PTR_ERR(newobj);
		goto err_free_trans;
	}

	nft_trans_obj(trans) = obj;
	nft_trans_obj_update(trans) = true;
	nft_trans_obj_newobj(trans) = newobj;
	nft_trans_commit_list_add_tail(ctx->net, trans);

	return 0;

err_free_trans:
	kfree(trans);
err_trans:
	module_put(type->owner);
	return err;
}

static int nf_tables_newobj(struct sk_buff *skb, const struct nfnl_info *info,
			    const struct nlattr * const nla[])
{
	struct netlink_ext_ack *extack = info->extack;
	u8 genmask = nft_genmask_next(info->net);
	u8 family = info->nfmsg->nfgen_family;
	const struct nft_object_type *type;
	struct net *net = info->net;
	struct nft_table *table;
	struct nft_object *obj;
	struct nft_ctx ctx;
	u32 objtype;
	int err;

	if (!nla[NFTA_OBJ_TYPE] ||
	    !nla[NFTA_OBJ_NAME] ||
	    !nla[NFTA_OBJ_DATA])
		return -EINVAL;

	table = nft_table_lookup(net, nla[NFTA_OBJ_TABLE], family, genmask,
				 NETLINK_CB(skb).portid);
	if (IS_ERR(table)) {
		NL_SET_BAD_ATTR(extack, nla[NFTA_OBJ_TABLE]);
		return PTR_ERR(table);
	}

	objtype = ntohl(nla_get_be32(nla[NFTA_OBJ_TYPE]));
	obj = nft_obj_lookup(net, table, nla[NFTA_OBJ_NAME], objtype, genmask);
	if (IS_ERR(obj)) {
		err = PTR_ERR(obj);
		if (err != -ENOENT) {
			NL_SET_BAD_ATTR(extack, nla[NFTA_OBJ_NAME]);
			return err;
		}
	} else {
		if (info->nlh->nlmsg_flags & NLM_F_EXCL) {
			NL_SET_BAD_ATTR(extack, nla[NFTA_OBJ_NAME]);
			return -EEXIST;
		}
		if (info->nlh->nlmsg_flags & NLM_F_REPLACE)
			return -EOPNOTSUPP;

		type = __nft_obj_type_get(objtype);
		nft_ctx_init(&ctx, net, skb, info->nlh, family, table, NULL, nla);

		return nf_tables_updobj(&ctx, type, nla[NFTA_OBJ_DATA], obj);
	}

	nft_ctx_init(&ctx, net, skb, info->nlh, family, table, NULL, nla);

	type = nft_obj_type_get(net, objtype);
	if (IS_ERR(type))
		return PTR_ERR(type);

	obj = nft_obj_init(&ctx, type, nla[NFTA_OBJ_DATA]);
	if (IS_ERR(obj)) {
		err = PTR_ERR(obj);
		goto err_init;
	}
	obj->key.table = table;
	obj->handle = nf_tables_alloc_handle(table);

	obj->key.name = nla_strdup(nla[NFTA_OBJ_NAME], GFP_KERNEL_ACCOUNT);
	if (!obj->key.name) {
		err = -ENOMEM;
		goto err_strdup;
	}

	if (nla[NFTA_OBJ_USERDATA]) {
		obj->udata = nla_memdup(nla[NFTA_OBJ_USERDATA], GFP_KERNEL);
		if (obj->udata == NULL)
			goto err_userdata;

		obj->udlen = nla_len(nla[NFTA_OBJ_USERDATA]);
	}

	err = nft_trans_obj_add(&ctx, NFT_MSG_NEWOBJ, obj);
	if (err < 0)
		goto err_trans;

	err = rhltable_insert(&nft_objname_ht, &obj->rhlhead,
			      nft_objname_ht_params);
	if (err < 0)
		goto err_obj_ht;

	list_add_tail_rcu(&obj->list, &table->objects);
	table->use++;
	return 0;
err_obj_ht:
	/* queued in transaction log */
	INIT_LIST_HEAD(&obj->list);
	return err;
err_trans:
	kfree(obj->udata);
err_userdata:
	kfree(obj->key.name);
err_strdup:
	if (obj->ops->destroy)
		obj->ops->destroy(&ctx, obj);
	kfree(obj);
err_init:
	module_put(type->owner);
	return err;
}

static int nf_tables_fill_obj_info(struct sk_buff *skb, struct net *net,
				   u32 portid, u32 seq, int event, u32 flags,
				   int family, const struct nft_table *table,
				   struct nft_object *obj, bool reset)
{
	struct nlmsghdr *nlh;

	event = nfnl_msg_type(NFNL_SUBSYS_NFTABLES, event);
	nlh = nfnl_msg_put(skb, portid, seq, event, flags, family,
			   NFNETLINK_V0, nft_base_seq(net));
	if (!nlh)
		goto nla_put_failure;

	if (nla_put_string(skb, NFTA_OBJ_TABLE, table->name) ||
	    nla_put_string(skb, NFTA_OBJ_NAME, obj->key.name) ||
	    nla_put_be32(skb, NFTA_OBJ_TYPE, htonl(obj->ops->type->type)) ||
	    nla_put_be32(skb, NFTA_OBJ_USE, htonl(obj->use)) ||
	    nft_object_dump(skb, NFTA_OBJ_DATA, obj, reset) ||
	    nla_put_be64(skb, NFTA_OBJ_HANDLE, cpu_to_be64(obj->handle),
			 NFTA_OBJ_PAD))
		goto nla_put_failure;

	if (obj->udata &&
	    nla_put(skb, NFTA_OBJ_USERDATA, obj->udlen, obj->udata))
		goto nla_put_failure;

	nlmsg_end(skb, nlh);
	return 0;

nla_put_failure:
	nlmsg_trim(skb, nlh);
	return -1;
}

struct nft_obj_filter {
	char		*table;
	u32		type;
};

static int nf_tables_dump_obj(struct sk_buff *skb, struct netlink_callback *cb)
{
	const struct nfgenmsg *nfmsg = nlmsg_data(cb->nlh);
	const struct nft_table *table;
	unsigned int idx = 0, s_idx = cb->args[0];
	struct nft_obj_filter *filter = cb->data;
	struct net *net = sock_net(skb->sk);
	int family = nfmsg->nfgen_family;
	struct nftables_pernet *nft_net;
	struct nft_object *obj;
	bool reset = false;

	if (NFNL_MSG_TYPE(cb->nlh->nlmsg_type) == NFT_MSG_GETOBJ_RESET)
		reset = true;

	rcu_read_lock();
	nft_net = nft_pernet(net);
	cb->seq = nft_net->base_seq;

	list_for_each_entry_rcu(table, &nft_net->tables, list) {
		if (family != NFPROTO_UNSPEC && family != table->family)
			continue;

		list_for_each_entry_rcu(obj, &table->objects, list) {
			if (!nft_is_active(net, obj))
				goto cont;
			if (idx < s_idx)
				goto cont;
			if (idx > s_idx)
				memset(&cb->args[1], 0,
				       sizeof(cb->args) - sizeof(cb->args[0]));
			if (filter && filter->table &&
			    strcmp(filter->table, table->name))
				goto cont;
			if (filter &&
			    filter->type != NFT_OBJECT_UNSPEC &&
			    obj->ops->type->type != filter->type)
				goto cont;
			if (reset) {
				char *buf = kasprintf(GFP_ATOMIC,
						      "%s:%u",
						      table->name,
						      nft_net->base_seq);

				audit_log_nfcfg(buf,
						family,
						obj->handle,
						AUDIT_NFT_OP_OBJ_RESET,
						GFP_ATOMIC);
				kfree(buf);
			}

			if (nf_tables_fill_obj_info(skb, net, NETLINK_CB(cb->skb).portid,
						    cb->nlh->nlmsg_seq,
						    NFT_MSG_NEWOBJ,
						    NLM_F_MULTI | NLM_F_APPEND,
						    table->family, table,
						    obj, reset) < 0)
				goto done;

			nl_dump_check_consistent(cb, nlmsg_hdr(skb));
cont:
			idx++;
		}
	}
done:
	rcu_read_unlock();

	cb->args[0] = idx;
	return skb->len;
}

static int nf_tables_dump_obj_start(struct netlink_callback *cb)
{
	const struct nlattr * const *nla = cb->data;
	struct nft_obj_filter *filter = NULL;

	if (nla[NFTA_OBJ_TABLE] || nla[NFTA_OBJ_TYPE]) {
		filter = kzalloc(sizeof(*filter), GFP_ATOMIC);
		if (!filter)
			return -ENOMEM;

		if (nla[NFTA_OBJ_TABLE]) {
			filter->table = nla_strdup(nla[NFTA_OBJ_TABLE], GFP_ATOMIC);
			if (!filter->table) {
				kfree(filter);
				return -ENOMEM;
			}
		}

		if (nla[NFTA_OBJ_TYPE])
			filter->type = ntohl(nla_get_be32(nla[NFTA_OBJ_TYPE]));
	}

	cb->data = filter;
	return 0;
}

static int nf_tables_dump_obj_done(struct netlink_callback *cb)
{
	struct nft_obj_filter *filter = cb->data;

	if (filter) {
		kfree(filter->table);
		kfree(filter);
	}

	return 0;
}

/* called with rcu_read_lock held */
static int nf_tables_getobj(struct sk_buff *skb, const struct nfnl_info *info,
			    const struct nlattr * const nla[])
{
	struct netlink_ext_ack *extack = info->extack;
	u8 genmask = nft_genmask_cur(info->net);
	u8 family = info->nfmsg->nfgen_family;
	const struct nft_table *table;
	struct net *net = info->net;
	struct nft_object *obj;
	struct sk_buff *skb2;
	bool reset = false;
	u32 objtype;
	int err;

	if (info->nlh->nlmsg_flags & NLM_F_DUMP) {
		struct netlink_dump_control c = {
			.start = nf_tables_dump_obj_start,
			.dump = nf_tables_dump_obj,
			.done = nf_tables_dump_obj_done,
			.module = THIS_MODULE,
			.data = (void *)nla,
		};

		return nft_netlink_dump_start_rcu(info->sk, skb, info->nlh, &c);
	}

	if (!nla[NFTA_OBJ_NAME] ||
	    !nla[NFTA_OBJ_TYPE])
		return -EINVAL;

	table = nft_table_lookup(net, nla[NFTA_OBJ_TABLE], family, genmask, 0);
	if (IS_ERR(table)) {
		NL_SET_BAD_ATTR(extack, nla[NFTA_OBJ_TABLE]);
		return PTR_ERR(table);
	}

	objtype = ntohl(nla_get_be32(nla[NFTA_OBJ_TYPE]));
	obj = nft_obj_lookup(net, table, nla[NFTA_OBJ_NAME], objtype, genmask);
	if (IS_ERR(obj)) {
		NL_SET_BAD_ATTR(extack, nla[NFTA_OBJ_NAME]);
		return PTR_ERR(obj);
	}

	skb2 = alloc_skb(NLMSG_GOODSIZE, GFP_ATOMIC);
	if (!skb2)
		return -ENOMEM;

	if (NFNL_MSG_TYPE(info->nlh->nlmsg_type) == NFT_MSG_GETOBJ_RESET)
		reset = true;

	if (reset) {
		const struct nftables_pernet *nft_net;
		char *buf;

		nft_net = nft_pernet(net);
		buf = kasprintf(GFP_ATOMIC, "%s:%u", table->name, nft_net->base_seq);

		audit_log_nfcfg(buf,
				family,
				obj->handle,
				AUDIT_NFT_OP_OBJ_RESET,
				GFP_ATOMIC);
		kfree(buf);
	}

	err = nf_tables_fill_obj_info(skb2, net, NETLINK_CB(skb).portid,
				      info->nlh->nlmsg_seq, NFT_MSG_NEWOBJ, 0,
				      family, table, obj, reset);
	if (err < 0)
		goto err_fill_obj_info;

	return nfnetlink_unicast(skb2, net, NETLINK_CB(skb).portid);

err_fill_obj_info:
	kfree_skb(skb2);
	return err;
}

static void nft_obj_destroy(const struct nft_ctx *ctx, struct nft_object *obj)
{
	if (obj->ops->destroy)
		obj->ops->destroy(ctx, obj);

	module_put(obj->ops->type->owner);
	kfree(obj->key.name);
	kfree(obj->udata);
	kfree(obj);
}

static int nf_tables_delobj(struct sk_buff *skb, const struct nfnl_info *info,
			    const struct nlattr * const nla[])
{
	struct netlink_ext_ack *extack = info->extack;
	u8 genmask = nft_genmask_next(info->net);
	u8 family = info->nfmsg->nfgen_family;
	struct net *net = info->net;
	const struct nlattr *attr;
	struct nft_table *table;
	struct nft_object *obj;
	struct nft_ctx ctx;
	u32 objtype;

	if (!nla[NFTA_OBJ_TYPE] ||
	    (!nla[NFTA_OBJ_NAME] && !nla[NFTA_OBJ_HANDLE]))
		return -EINVAL;

	table = nft_table_lookup(net, nla[NFTA_OBJ_TABLE], family, genmask,
				 NETLINK_CB(skb).portid);
	if (IS_ERR(table)) {
		NL_SET_BAD_ATTR(extack, nla[NFTA_OBJ_TABLE]);
		return PTR_ERR(table);
	}

	objtype = ntohl(nla_get_be32(nla[NFTA_OBJ_TYPE]));
	if (nla[NFTA_OBJ_HANDLE]) {
		attr = nla[NFTA_OBJ_HANDLE];
		obj = nft_obj_lookup_byhandle(table, attr, objtype, genmask);
	} else {
		attr = nla[NFTA_OBJ_NAME];
		obj = nft_obj_lookup(net, table, attr, objtype, genmask);
	}

	if (IS_ERR(obj)) {
		NL_SET_BAD_ATTR(extack, attr);
		return PTR_ERR(obj);
	}
	if (obj->use > 0) {
		NL_SET_BAD_ATTR(extack, attr);
		return -EBUSY;
	}

	nft_ctx_init(&ctx, net, skb, info->nlh, family, table, NULL, nla);

	return nft_delobj(&ctx, obj);
}

void nft_obj_notify(struct net *net, const struct nft_table *table,
		    struct nft_object *obj, u32 portid, u32 seq, int event,
		    u16 flags, int family, int report, gfp_t gfp)
{
	struct nftables_pernet *nft_net = nft_pernet(net);
	struct sk_buff *skb;
	int err;
	char *buf = kasprintf(gfp, "%s:%u",
			      table->name, nft_net->base_seq);

	audit_log_nfcfg(buf,
			family,
			obj->handle,
			event == NFT_MSG_NEWOBJ ?
				 AUDIT_NFT_OP_OBJ_REGISTER :
				 AUDIT_NFT_OP_OBJ_UNREGISTER,
			gfp);
	kfree(buf);

	if (!report &&
	    !nfnetlink_has_listeners(net, NFNLGRP_NFTABLES))
		return;

	skb = nlmsg_new(NLMSG_GOODSIZE, gfp);
	if (skb == NULL)
		goto err;

	err = nf_tables_fill_obj_info(skb, net, portid, seq, event,
				      flags & (NLM_F_CREATE | NLM_F_EXCL),
				      family, table, obj, false);
	if (err < 0) {
		kfree_skb(skb);
		goto err;
	}

	nft_notify_enqueue(skb, report, &nft_net->notify_list);
	return;
err:
	nfnetlink_set_err(net, portid, NFNLGRP_NFTABLES, -ENOBUFS);
}
EXPORT_SYMBOL_GPL(nft_obj_notify);

static void nf_tables_obj_notify(const struct nft_ctx *ctx,
				 struct nft_object *obj, int event)
{
	nft_obj_notify(ctx->net, ctx->table, obj, ctx->portid, ctx->seq, event,
		       ctx->flags, ctx->family, ctx->report, GFP_KERNEL);
}

/*
 * Flow tables
 */
void nft_register_flowtable_type(struct nf_flowtable_type *type)
{
	nfnl_lock(NFNL_SUBSYS_NFTABLES);
	list_add_tail_rcu(&type->list, &nf_tables_flowtables);
	nfnl_unlock(NFNL_SUBSYS_NFTABLES);
}
EXPORT_SYMBOL_GPL(nft_register_flowtable_type);

void nft_unregister_flowtable_type(struct nf_flowtable_type *type)
{
	nfnl_lock(NFNL_SUBSYS_NFTABLES);
	list_del_rcu(&type->list);
	nfnl_unlock(NFNL_SUBSYS_NFTABLES);
}
EXPORT_SYMBOL_GPL(nft_unregister_flowtable_type);

static const struct nla_policy nft_flowtable_policy[NFTA_FLOWTABLE_MAX + 1] = {
	[NFTA_FLOWTABLE_TABLE]		= { .type = NLA_STRING,
					    .len = NFT_NAME_MAXLEN - 1 },
	[NFTA_FLOWTABLE_NAME]		= { .type = NLA_STRING,
					    .len = NFT_NAME_MAXLEN - 1 },
	[NFTA_FLOWTABLE_HOOK]		= { .type = NLA_NESTED },
	[NFTA_FLOWTABLE_HANDLE]		= { .type = NLA_U64 },
	[NFTA_FLOWTABLE_FLAGS]		= { .type = NLA_U32 },
};

struct nft_flowtable *nft_flowtable_lookup(const struct nft_table *table,
					   const struct nlattr *nla, u8 genmask)
{
	struct nft_flowtable *flowtable;

	list_for_each_entry_rcu(flowtable, &table->flowtables, list) {
		if (!nla_strcmp(nla, flowtable->name) &&
		    nft_active_genmask(flowtable, genmask))
			return flowtable;
	}
	return ERR_PTR(-ENOENT);
}
EXPORT_SYMBOL_GPL(nft_flowtable_lookup);

void nf_tables_deactivate_flowtable(const struct nft_ctx *ctx,
				    struct nft_flowtable *flowtable,
				    enum nft_trans_phase phase)
{
	switch (phase) {
	case NFT_TRANS_PREPARE:
	case NFT_TRANS_ABORT:
	case NFT_TRANS_RELEASE:
		flowtable->use--;
		fallthrough;
	default:
		return;
	}
}
EXPORT_SYMBOL_GPL(nf_tables_deactivate_flowtable);

static struct nft_flowtable *
nft_flowtable_lookup_byhandle(const struct nft_table *table,
			      const struct nlattr *nla, u8 genmask)
{
       struct nft_flowtable *flowtable;

       list_for_each_entry(flowtable, &table->flowtables, list) {
               if (be64_to_cpu(nla_get_be64(nla)) == flowtable->handle &&
                   nft_active_genmask(flowtable, genmask))
                       return flowtable;
       }
       return ERR_PTR(-ENOENT);
}

struct nft_flowtable_hook {
	u32			num;
	int			priority;
	struct list_head	list;
};

static const struct nla_policy nft_flowtable_hook_policy[NFTA_FLOWTABLE_HOOK_MAX + 1] = {
	[NFTA_FLOWTABLE_HOOK_NUM]	= { .type = NLA_U32 },
	[NFTA_FLOWTABLE_HOOK_PRIORITY]	= { .type = NLA_U32 },
	[NFTA_FLOWTABLE_HOOK_DEVS]	= { .type = NLA_NESTED },
};

static int nft_flowtable_parse_hook(const struct nft_ctx *ctx,
				    const struct nlattr *attr,
				    struct nft_flowtable_hook *flowtable_hook,
				    struct nft_flowtable *flowtable, bool add)
{
	struct nlattr *tb[NFTA_FLOWTABLE_HOOK_MAX + 1];
	struct nft_hook *hook;
	int hooknum, priority;
	int err;

	INIT_LIST_HEAD(&flowtable_hook->list);

	err = nla_parse_nested_deprecated(tb, NFTA_FLOWTABLE_HOOK_MAX, attr,
					  nft_flowtable_hook_policy, NULL);
	if (err < 0)
		return err;

	if (add) {
		if (!tb[NFTA_FLOWTABLE_HOOK_NUM] ||
		    !tb[NFTA_FLOWTABLE_HOOK_PRIORITY])
			return -EINVAL;

		hooknum = ntohl(nla_get_be32(tb[NFTA_FLOWTABLE_HOOK_NUM]));
		if (hooknum != NF_NETDEV_INGRESS)
			return -EOPNOTSUPP;

		priority = ntohl(nla_get_be32(tb[NFTA_FLOWTABLE_HOOK_PRIORITY]));

		flowtable_hook->priority	= priority;
		flowtable_hook->num		= hooknum;
	} else {
		if (tb[NFTA_FLOWTABLE_HOOK_NUM]) {
			hooknum = ntohl(nla_get_be32(tb[NFTA_FLOWTABLE_HOOK_NUM]));
			if (hooknum != flowtable->hooknum)
				return -EOPNOTSUPP;
		}

		if (tb[NFTA_FLOWTABLE_HOOK_PRIORITY]) {
			priority = ntohl(nla_get_be32(tb[NFTA_FLOWTABLE_HOOK_PRIORITY]));
			if (priority != flowtable->data.priority)
				return -EOPNOTSUPP;
		}

		flowtable_hook->priority	= flowtable->data.priority;
		flowtable_hook->num		= flowtable->hooknum;
	}

	if (tb[NFTA_FLOWTABLE_HOOK_DEVS]) {
		err = nf_tables_parse_netdev_hooks(ctx->net,
						   tb[NFTA_FLOWTABLE_HOOK_DEVS],
						   &flowtable_hook->list);
		if (err < 0)
			return err;
	}

	list_for_each_entry(hook, &flowtable_hook->list, list) {
		hook->ops.pf		= NFPROTO_NETDEV;
		hook->ops.hooknum	= flowtable_hook->num;
		hook->ops.priority	= flowtable_hook->priority;
		hook->ops.priv		= &flowtable->data;
		hook->ops.hook		= flowtable->data.type->hook;
	}

	return err;
}

static const struct nf_flowtable_type *__nft_flowtable_type_get(u8 family)
{
	const struct nf_flowtable_type *type;

	list_for_each_entry(type, &nf_tables_flowtables, list) {
		if (family == type->family)
			return type;
	}
	return NULL;
}

static const struct nf_flowtable_type *
nft_flowtable_type_get(struct net *net, u8 family)
{
	const struct nf_flowtable_type *type;

	type = __nft_flowtable_type_get(family);
	if (type != NULL && try_module_get(type->owner))
		return type;

	lockdep_nfnl_nft_mutex_not_held();
#ifdef CONFIG_MODULES
	if (type == NULL) {
		if (nft_request_module(net, "nf-flowtable-%u", family) == -EAGAIN)
			return ERR_PTR(-EAGAIN);
	}
#endif
	return ERR_PTR(-ENOENT);
}

/* Only called from error and netdev event paths. */
static void nft_unregister_flowtable_hook(struct net *net,
					  struct nft_flowtable *flowtable,
					  struct nft_hook *hook)
{
	nf_unregister_net_hook(net, &hook->ops);
	flowtable->data.type->setup(&flowtable->data, hook->ops.dev,
				    FLOW_BLOCK_UNBIND);
}

static void __nft_unregister_flowtable_net_hooks(struct net *net,
						 struct list_head *hook_list,
					         bool release_netdev)
{
	struct nft_hook *hook, *next;

	list_for_each_entry_safe(hook, next, hook_list, list) {
		nf_unregister_net_hook(net, &hook->ops);
		if (release_netdev) {
			list_del(&hook->list);
			kfree_rcu(hook, rcu);
		}
	}
}

static void nft_unregister_flowtable_net_hooks(struct net *net,
					       struct list_head *hook_list)
{
	__nft_unregister_flowtable_net_hooks(net, hook_list, false);
}

static int nft_register_flowtable_net_hooks(struct net *net,
					    struct nft_table *table,
					    struct list_head *hook_list,
					    struct nft_flowtable *flowtable)
{
	struct nft_hook *hook, *hook2, *next;
	struct nft_flowtable *ft;
	int err, i = 0;

	list_for_each_entry(hook, hook_list, list) {
		list_for_each_entry(ft, &table->flowtables, list) {
			if (!nft_is_active_next(net, ft))
				continue;

			list_for_each_entry(hook2, &ft->hook_list, list) {
				if (hook->ops.dev == hook2->ops.dev &&
				    hook->ops.pf == hook2->ops.pf) {
					err = -EEXIST;
					goto err_unregister_net_hooks;
				}
			}
		}

		err = flowtable->data.type->setup(&flowtable->data,
						  hook->ops.dev,
						  FLOW_BLOCK_BIND);
		if (err < 0)
			goto err_unregister_net_hooks;

		err = nf_register_net_hook(net, &hook->ops);
		if (err < 0) {
			flowtable->data.type->setup(&flowtable->data,
						    hook->ops.dev,
						    FLOW_BLOCK_UNBIND);
			goto err_unregister_net_hooks;
		}

		i++;
	}

	return 0;

err_unregister_net_hooks:
	list_for_each_entry_safe(hook, next, hook_list, list) {
		if (i-- <= 0)
			break;

		nft_unregister_flowtable_hook(net, flowtable, hook);
		list_del_rcu(&hook->list);
		kfree_rcu(hook, rcu);
	}

	return err;
}

static void nft_flowtable_hooks_destroy(struct list_head *hook_list)
{
	struct nft_hook *hook, *next;

	list_for_each_entry_safe(hook, next, hook_list, list) {
		list_del_rcu(&hook->list);
		kfree_rcu(hook, rcu);
	}
}

static int nft_flowtable_update(struct nft_ctx *ctx, const struct nlmsghdr *nlh,
				struct nft_flowtable *flowtable)
{
	const struct nlattr * const *nla = ctx->nla;
	struct nft_flowtable_hook flowtable_hook;
	struct nft_hook *hook, *next;
	struct nft_trans *trans;
	bool unregister = false;
	u32 flags;
	int err;

	err = nft_flowtable_parse_hook(ctx, nla[NFTA_FLOWTABLE_HOOK],
				       &flowtable_hook, flowtable, false);
	if (err < 0)
		return err;

	list_for_each_entry_safe(hook, next, &flowtable_hook.list, list) {
		if (nft_hook_list_find(&flowtable->hook_list, hook)) {
			list_del(&hook->list);
			kfree(hook);
		}
	}

	if (nla[NFTA_FLOWTABLE_FLAGS]) {
		flags = ntohl(nla_get_be32(nla[NFTA_FLOWTABLE_FLAGS]));
		if (flags & ~NFT_FLOWTABLE_MASK) {
			err = -EOPNOTSUPP;
			goto err_flowtable_update_hook;
		}
		if ((flowtable->data.flags & NFT_FLOWTABLE_HW_OFFLOAD) ^
		    (flags & NFT_FLOWTABLE_HW_OFFLOAD)) {
			err = -EOPNOTSUPP;
			goto err_flowtable_update_hook;
		}
	} else {
		flags = flowtable->data.flags;
	}

	err = nft_register_flowtable_net_hooks(ctx->net, ctx->table,
					       &flowtable_hook.list, flowtable);
	if (err < 0)
		goto err_flowtable_update_hook;

	trans = nft_trans_alloc(ctx, NFT_MSG_NEWFLOWTABLE,
				sizeof(struct nft_trans_flowtable));
	if (!trans) {
		unregister = true;
		err = -ENOMEM;
		goto err_flowtable_update_hook;
	}

	nft_trans_flowtable_flags(trans) = flags;
	nft_trans_flowtable(trans) = flowtable;
	nft_trans_flowtable_update(trans) = true;
	INIT_LIST_HEAD(&nft_trans_flowtable_hooks(trans));
	list_splice(&flowtable_hook.list, &nft_trans_flowtable_hooks(trans));

	nft_trans_commit_list_add_tail(ctx->net, trans);

	return 0;

err_flowtable_update_hook:
	list_for_each_entry_safe(hook, next, &flowtable_hook.list, list) {
		if (unregister)
			nft_unregister_flowtable_hook(ctx->net, flowtable, hook);
		list_del_rcu(&hook->list);
		kfree_rcu(hook, rcu);
	}

	return err;

}

static int nf_tables_newflowtable(struct sk_buff *skb,
				  const struct nfnl_info *info,
				  const struct nlattr * const nla[])
{
	struct netlink_ext_ack *extack = info->extack;
	struct nft_flowtable_hook flowtable_hook;
	u8 genmask = nft_genmask_next(info->net);
	u8 family = info->nfmsg->nfgen_family;
	const struct nf_flowtable_type *type;
	struct nft_flowtable *flowtable;
	struct nft_hook *hook, *next;
	struct net *net = info->net;
	struct nft_table *table;
	struct nft_ctx ctx;
	int err;

	if (!nla[NFTA_FLOWTABLE_TABLE] ||
	    !nla[NFTA_FLOWTABLE_NAME] ||
	    !nla[NFTA_FLOWTABLE_HOOK])
		return -EINVAL;

	table = nft_table_lookup(net, nla[NFTA_FLOWTABLE_TABLE], family,
				 genmask, NETLINK_CB(skb).portid);
	if (IS_ERR(table)) {
		NL_SET_BAD_ATTR(extack, nla[NFTA_FLOWTABLE_TABLE]);
		return PTR_ERR(table);
	}

	flowtable = nft_flowtable_lookup(table, nla[NFTA_FLOWTABLE_NAME],
					 genmask);
	if (IS_ERR(flowtable)) {
		err = PTR_ERR(flowtable);
		if (err != -ENOENT) {
			NL_SET_BAD_ATTR(extack, nla[NFTA_FLOWTABLE_NAME]);
			return err;
		}
	} else {
		if (info->nlh->nlmsg_flags & NLM_F_EXCL) {
			NL_SET_BAD_ATTR(extack, nla[NFTA_FLOWTABLE_NAME]);
			return -EEXIST;
		}

		nft_ctx_init(&ctx, net, skb, info->nlh, family, table, NULL, nla);

		return nft_flowtable_update(&ctx, info->nlh, flowtable);
	}

	nft_ctx_init(&ctx, net, skb, info->nlh, family, table, NULL, nla);

	flowtable = kzalloc(sizeof(*flowtable), GFP_KERNEL_ACCOUNT);
	if (!flowtable)
		return -ENOMEM;

	flowtable->table = table;
	flowtable->handle = nf_tables_alloc_handle(table);
	INIT_LIST_HEAD(&flowtable->hook_list);

	flowtable->name = nla_strdup(nla[NFTA_FLOWTABLE_NAME], GFP_KERNEL_ACCOUNT);
	if (!flowtable->name) {
		err = -ENOMEM;
		goto err1;
	}

	type = nft_flowtable_type_get(net, family);
	if (IS_ERR(type)) {
		err = PTR_ERR(type);
		goto err2;
	}

	if (nla[NFTA_FLOWTABLE_FLAGS]) {
		flowtable->data.flags =
			ntohl(nla_get_be32(nla[NFTA_FLOWTABLE_FLAGS]));
		if (flowtable->data.flags & ~NFT_FLOWTABLE_MASK) {
			err = -EOPNOTSUPP;
			goto err3;
		}
	}

	write_pnet(&flowtable->data.net, net);
	flowtable->data.type = type;
	err = type->init(&flowtable->data);
	if (err < 0)
		goto err3;

	err = nft_flowtable_parse_hook(&ctx, nla[NFTA_FLOWTABLE_HOOK],
				       &flowtable_hook, flowtable, true);
	if (err < 0)
		goto err4;

	list_splice(&flowtable_hook.list, &flowtable->hook_list);
	flowtable->data.priority = flowtable_hook.priority;
	flowtable->hooknum = flowtable_hook.num;

	err = nft_register_flowtable_net_hooks(ctx.net, table,
					       &flowtable->hook_list,
					       flowtable);
	if (err < 0) {
		nft_flowtable_hooks_destroy(&flowtable->hook_list);
		goto err4;
	}

	err = nft_trans_flowtable_add(&ctx, NFT_MSG_NEWFLOWTABLE, flowtable);
	if (err < 0)
		goto err5;

	list_add_tail_rcu(&flowtable->list, &table->flowtables);
	table->use++;

	return 0;
err5:
	list_for_each_entry_safe(hook, next, &flowtable->hook_list, list) {
		nft_unregister_flowtable_hook(net, flowtable, hook);
		list_del_rcu(&hook->list);
		kfree_rcu(hook, rcu);
	}
err4:
	flowtable->data.type->free(&flowtable->data);
err3:
	module_put(type->owner);
err2:
	kfree(flowtable->name);
err1:
	kfree(flowtable);
	return err;
}

static void nft_flowtable_hook_release(struct nft_flowtable_hook *flowtable_hook)
{
	struct nft_hook *this, *next;

	list_for_each_entry_safe(this, next, &flowtable_hook->list, list) {
		list_del(&this->list);
		kfree(this);
	}
}

static int nft_delflowtable_hook(struct nft_ctx *ctx,
				 struct nft_flowtable *flowtable)
{
	const struct nlattr * const *nla = ctx->nla;
	struct nft_flowtable_hook flowtable_hook;
	LIST_HEAD(flowtable_del_list);
	struct nft_hook *this, *hook;
	struct nft_trans *trans;
	int err;

	err = nft_flowtable_parse_hook(ctx, nla[NFTA_FLOWTABLE_HOOK],
				       &flowtable_hook, flowtable, false);
	if (err < 0)
		return err;

	list_for_each_entry(this, &flowtable_hook.list, list) {
		hook = nft_hook_list_find(&flowtable->hook_list, this);
		if (!hook) {
			err = -ENOENT;
			goto err_flowtable_del_hook;
		}
		list_move(&hook->list, &flowtable_del_list);
	}

	trans = nft_trans_alloc(ctx, NFT_MSG_DELFLOWTABLE,
				sizeof(struct nft_trans_flowtable));
	if (!trans) {
		err = -ENOMEM;
		goto err_flowtable_del_hook;
	}

	nft_trans_flowtable(trans) = flowtable;
	nft_trans_flowtable_update(trans) = true;
	INIT_LIST_HEAD(&nft_trans_flowtable_hooks(trans));
	list_splice(&flowtable_del_list, &nft_trans_flowtable_hooks(trans));
	nft_flowtable_hook_release(&flowtable_hook);

	nft_trans_commit_list_add_tail(ctx->net, trans);

	return 0;

err_flowtable_del_hook:
	list_splice(&flowtable_del_list, &flowtable->hook_list);
	nft_flowtable_hook_release(&flowtable_hook);

	return err;
}

static int nf_tables_delflowtable(struct sk_buff *skb,
				  const struct nfnl_info *info,
				  const struct nlattr * const nla[])
{
	struct netlink_ext_ack *extack = info->extack;
	u8 genmask = nft_genmask_next(info->net);
	u8 family = info->nfmsg->nfgen_family;
	struct nft_flowtable *flowtable;
	struct net *net = info->net;
	const struct nlattr *attr;
	struct nft_table *table;
	struct nft_ctx ctx;

	if (!nla[NFTA_FLOWTABLE_TABLE] ||
	    (!nla[NFTA_FLOWTABLE_NAME] &&
	     !nla[NFTA_FLOWTABLE_HANDLE]))
		return -EINVAL;

	table = nft_table_lookup(net, nla[NFTA_FLOWTABLE_TABLE], family,
				 genmask, NETLINK_CB(skb).portid);
	if (IS_ERR(table)) {
		NL_SET_BAD_ATTR(extack, nla[NFTA_FLOWTABLE_TABLE]);
		return PTR_ERR(table);
	}

	if (nla[NFTA_FLOWTABLE_HANDLE]) {
		attr = nla[NFTA_FLOWTABLE_HANDLE];
		flowtable = nft_flowtable_lookup_byhandle(table, attr, genmask);
	} else {
		attr = nla[NFTA_FLOWTABLE_NAME];
		flowtable = nft_flowtable_lookup(table, attr, genmask);
	}

	if (IS_ERR(flowtable)) {
		NL_SET_BAD_ATTR(extack, attr);
		return PTR_ERR(flowtable);
	}

	nft_ctx_init(&ctx, net, skb, info->nlh, family, table, NULL, nla);

	if (nla[NFTA_FLOWTABLE_HOOK])
		return nft_delflowtable_hook(&ctx, flowtable);

	if (flowtable->use > 0) {
		NL_SET_BAD_ATTR(extack, attr);
		return -EBUSY;
	}

	return nft_delflowtable(&ctx, flowtable);
}

static int nf_tables_fill_flowtable_info(struct sk_buff *skb, struct net *net,
					 u32 portid, u32 seq, int event,
					 u32 flags, int family,
					 struct nft_flowtable *flowtable,
					 struct list_head *hook_list)
{
	struct nlattr *nest, *nest_devs;
	struct nft_hook *hook;
	struct nlmsghdr *nlh;

	event = nfnl_msg_type(NFNL_SUBSYS_NFTABLES, event);
	nlh = nfnl_msg_put(skb, portid, seq, event, flags, family,
			   NFNETLINK_V0, nft_base_seq(net));
	if (!nlh)
		goto nla_put_failure;

	if (nla_put_string(skb, NFTA_FLOWTABLE_TABLE, flowtable->table->name) ||
	    nla_put_string(skb, NFTA_FLOWTABLE_NAME, flowtable->name) ||
	    nla_put_be32(skb, NFTA_FLOWTABLE_USE, htonl(flowtable->use)) ||
	    nla_put_be64(skb, NFTA_FLOWTABLE_HANDLE, cpu_to_be64(flowtable->handle),
			 NFTA_FLOWTABLE_PAD) ||
	    nla_put_be32(skb, NFTA_FLOWTABLE_FLAGS, htonl(flowtable->data.flags)))
		goto nla_put_failure;

	nest = nla_nest_start_noflag(skb, NFTA_FLOWTABLE_HOOK);
	if (!nest)
		goto nla_put_failure;
	if (nla_put_be32(skb, NFTA_FLOWTABLE_HOOK_NUM, htonl(flowtable->hooknum)) ||
	    nla_put_be32(skb, NFTA_FLOWTABLE_HOOK_PRIORITY, htonl(flowtable->data.priority)))
		goto nla_put_failure;

	nest_devs = nla_nest_start_noflag(skb, NFTA_FLOWTABLE_HOOK_DEVS);
	if (!nest_devs)
		goto nla_put_failure;

	list_for_each_entry_rcu(hook, hook_list, list) {
		if (nla_put_string(skb, NFTA_DEVICE_NAME, hook->ops.dev->name))
			goto nla_put_failure;
	}
	nla_nest_end(skb, nest_devs);
	nla_nest_end(skb, nest);

	nlmsg_end(skb, nlh);
	return 0;

nla_put_failure:
	nlmsg_trim(skb, nlh);
	return -1;
}

struct nft_flowtable_filter {
	char		*table;
};

static int nf_tables_dump_flowtable(struct sk_buff *skb,
				    struct netlink_callback *cb)
{
	const struct nfgenmsg *nfmsg = nlmsg_data(cb->nlh);
	struct nft_flowtable_filter *filter = cb->data;
	unsigned int idx = 0, s_idx = cb->args[0];
	struct net *net = sock_net(skb->sk);
	int family = nfmsg->nfgen_family;
	struct nft_flowtable *flowtable;
	struct nftables_pernet *nft_net;
	const struct nft_table *table;

	rcu_read_lock();
	nft_net = nft_pernet(net);
	cb->seq = nft_net->base_seq;

	list_for_each_entry_rcu(table, &nft_net->tables, list) {
		if (family != NFPROTO_UNSPEC && family != table->family)
			continue;

		list_for_each_entry_rcu(flowtable, &table->flowtables, list) {
			if (!nft_is_active(net, flowtable))
				goto cont;
			if (idx < s_idx)
				goto cont;
			if (idx > s_idx)
				memset(&cb->args[1], 0,
				       sizeof(cb->args) - sizeof(cb->args[0]));
			if (filter && filter->table &&
			    strcmp(filter->table, table->name))
				goto cont;

			if (nf_tables_fill_flowtable_info(skb, net, NETLINK_CB(cb->skb).portid,
							  cb->nlh->nlmsg_seq,
							  NFT_MSG_NEWFLOWTABLE,
							  NLM_F_MULTI | NLM_F_APPEND,
							  table->family,
							  flowtable,
							  &flowtable->hook_list) < 0)
				goto done;

			nl_dump_check_consistent(cb, nlmsg_hdr(skb));
cont:
			idx++;
		}
	}
done:
	rcu_read_unlock();

	cb->args[0] = idx;
	return skb->len;
}

static int nf_tables_dump_flowtable_start(struct netlink_callback *cb)
{
	const struct nlattr * const *nla = cb->data;
	struct nft_flowtable_filter *filter = NULL;

	if (nla[NFTA_FLOWTABLE_TABLE]) {
		filter = kzalloc(sizeof(*filter), GFP_ATOMIC);
		if (!filter)
			return -ENOMEM;

		filter->table = nla_strdup(nla[NFTA_FLOWTABLE_TABLE],
					   GFP_ATOMIC);
		if (!filter->table) {
			kfree(filter);
			return -ENOMEM;
		}
	}

	cb->data = filter;
	return 0;
}

static int nf_tables_dump_flowtable_done(struct netlink_callback *cb)
{
	struct nft_flowtable_filter *filter = cb->data;

	if (!filter)
		return 0;

	kfree(filter->table);
	kfree(filter);

	return 0;
}

/* called with rcu_read_lock held */
static int nf_tables_getflowtable(struct sk_buff *skb,
				  const struct nfnl_info *info,
				  const struct nlattr * const nla[])
{
	u8 genmask = nft_genmask_cur(info->net);
	u8 family = info->nfmsg->nfgen_family;
	struct nft_flowtable *flowtable;
	const struct nft_table *table;
	struct net *net = info->net;
	struct sk_buff *skb2;
	int err;

	if (info->nlh->nlmsg_flags & NLM_F_DUMP) {
		struct netlink_dump_control c = {
			.start = nf_tables_dump_flowtable_start,
			.dump = nf_tables_dump_flowtable,
			.done = nf_tables_dump_flowtable_done,
			.module = THIS_MODULE,
			.data = (void *)nla,
		};

		return nft_netlink_dump_start_rcu(info->sk, skb, info->nlh, &c);
	}

	if (!nla[NFTA_FLOWTABLE_NAME])
		return -EINVAL;

	table = nft_table_lookup(net, nla[NFTA_FLOWTABLE_TABLE], family,
				 genmask, 0);
	if (IS_ERR(table))
		return PTR_ERR(table);

	flowtable = nft_flowtable_lookup(table, nla[NFTA_FLOWTABLE_NAME],
					 genmask);
	if (IS_ERR(flowtable))
		return PTR_ERR(flowtable);

	skb2 = alloc_skb(NLMSG_GOODSIZE, GFP_ATOMIC);
	if (!skb2)
		return -ENOMEM;

	err = nf_tables_fill_flowtable_info(skb2, net, NETLINK_CB(skb).portid,
					    info->nlh->nlmsg_seq,
					    NFT_MSG_NEWFLOWTABLE, 0, family,
					    flowtable, &flowtable->hook_list);
	if (err < 0)
		goto err_fill_flowtable_info;

	return nfnetlink_unicast(skb2, net, NETLINK_CB(skb).portid);

err_fill_flowtable_info:
	kfree_skb(skb2);
	return err;
}

static void nf_tables_flowtable_notify(struct nft_ctx *ctx,
				       struct nft_flowtable *flowtable,
				       struct list_head *hook_list,
				       int event)
{
	struct nftables_pernet *nft_net = nft_pernet(ctx->net);
	struct sk_buff *skb;
	u16 flags = 0;
	int err;

	if (!ctx->report &&
	    !nfnetlink_has_listeners(ctx->net, NFNLGRP_NFTABLES))
		return;

	skb = nlmsg_new(NLMSG_GOODSIZE, GFP_KERNEL);
	if (skb == NULL)
		goto err;

	if (ctx->flags & (NLM_F_CREATE | NLM_F_EXCL))
		flags |= ctx->flags & (NLM_F_CREATE | NLM_F_EXCL);

	err = nf_tables_fill_flowtable_info(skb, ctx->net, ctx->portid,
					    ctx->seq, event, flags,
					    ctx->family, flowtable, hook_list);
	if (err < 0) {
		kfree_skb(skb);
		goto err;
	}

	nft_notify_enqueue(skb, ctx->report, &nft_net->notify_list);
	return;
err:
	nfnetlink_set_err(ctx->net, ctx->portid, NFNLGRP_NFTABLES, -ENOBUFS);
}

static void nf_tables_flowtable_destroy(struct nft_flowtable *flowtable)
{
	struct nft_hook *hook, *next;

	flowtable->data.type->free(&flowtable->data);
	list_for_each_entry_safe(hook, next, &flowtable->hook_list, list) {
		flowtable->data.type->setup(&flowtable->data, hook->ops.dev,
					    FLOW_BLOCK_UNBIND);
		list_del_rcu(&hook->list);
		kfree(hook);
	}
	kfree(flowtable->name);
	module_put(flowtable->data.type->owner);
	kfree(flowtable);
}

static int nf_tables_fill_gen_info(struct sk_buff *skb, struct net *net,
				   u32 portid, u32 seq)
{
	struct nftables_pernet *nft_net = nft_pernet(net);
	struct nlmsghdr *nlh;
	char buf[TASK_COMM_LEN];
	int event = nfnl_msg_type(NFNL_SUBSYS_NFTABLES, NFT_MSG_NEWGEN);

	nlh = nfnl_msg_put(skb, portid, seq, event, 0, AF_UNSPEC,
			   NFNETLINK_V0, nft_base_seq(net));
	if (!nlh)
		goto nla_put_failure;

	if (nla_put_be32(skb, NFTA_GEN_ID, htonl(nft_net->base_seq)) ||
	    nla_put_be32(skb, NFTA_GEN_PROC_PID, htonl(task_pid_nr(current))) ||
	    nla_put_string(skb, NFTA_GEN_PROC_NAME, get_task_comm(buf, current)))
		goto nla_put_failure;

	nlmsg_end(skb, nlh);
	return 0;

nla_put_failure:
	nlmsg_trim(skb, nlh);
	return -EMSGSIZE;
}

static void nft_flowtable_event(unsigned long event, struct net_device *dev,
				struct nft_flowtable *flowtable)
{
	struct nft_hook *hook;

	list_for_each_entry(hook, &flowtable->hook_list, list) {
		if (hook->ops.dev != dev)
			continue;

		/* flow_offload_netdev_event() cleans up entries for us. */
		nft_unregister_flowtable_hook(dev_net(dev), flowtable, hook);
		list_del_rcu(&hook->list);
		kfree_rcu(hook, rcu);
		break;
	}
}

static int nf_tables_flowtable_event(struct notifier_block *this,
				     unsigned long event, void *ptr)
{
	struct net_device *dev = netdev_notifier_info_to_dev(ptr);
	struct nft_flowtable *flowtable;
	struct nftables_pernet *nft_net;
	struct nft_table *table;
	struct net *net;

	if (event != NETDEV_UNREGISTER)
		return 0;

	net = dev_net(dev);
	nft_net = nft_pernet(net);
	mutex_lock(&nft_net->commit_mutex);
	list_for_each_entry(table, &nft_net->tables, list) {
		list_for_each_entry(flowtable, &table->flowtables, list) {
			nft_flowtable_event(event, dev, flowtable);
		}
	}
	mutex_unlock(&nft_net->commit_mutex);

	return NOTIFY_DONE;
}

static struct notifier_block nf_tables_flowtable_notifier = {
	.notifier_call	= nf_tables_flowtable_event,
};

static void nf_tables_gen_notify(struct net *net, struct sk_buff *skb,
				 int event)
{
	struct nlmsghdr *nlh = nlmsg_hdr(skb);
	struct sk_buff *skb2;
	int err;

	if (!nlmsg_report(nlh) &&
	    !nfnetlink_has_listeners(net, NFNLGRP_NFTABLES))
		return;

	skb2 = nlmsg_new(NLMSG_GOODSIZE, GFP_KERNEL);
	if (skb2 == NULL)
		goto err;

	err = nf_tables_fill_gen_info(skb2, net, NETLINK_CB(skb).portid,
				      nlh->nlmsg_seq);
	if (err < 0) {
		kfree_skb(skb2);
		goto err;
	}

	nfnetlink_send(skb2, net, NETLINK_CB(skb).portid, NFNLGRP_NFTABLES,
		       nlmsg_report(nlh), GFP_KERNEL);
	return;
err:
	nfnetlink_set_err(net, NETLINK_CB(skb).portid, NFNLGRP_NFTABLES,
			  -ENOBUFS);
}

static int nf_tables_getgen(struct sk_buff *skb, const struct nfnl_info *info,
			    const struct nlattr * const nla[])
{
	struct sk_buff *skb2;
	int err;

	skb2 = alloc_skb(NLMSG_GOODSIZE, GFP_ATOMIC);
	if (skb2 == NULL)
		return -ENOMEM;

	err = nf_tables_fill_gen_info(skb2, info->net, NETLINK_CB(skb).portid,
				      info->nlh->nlmsg_seq);
	if (err < 0)
		goto err_fill_gen_info;

	return nfnetlink_unicast(skb2, info->net, NETLINK_CB(skb).portid);

err_fill_gen_info:
	kfree_skb(skb2);
	return err;
}

static const struct nfnl_callback nf_tables_cb[NFT_MSG_MAX] = {
	[NFT_MSG_NEWTABLE] = {
		.call		= nf_tables_newtable,
		.type		= NFNL_CB_BATCH,
		.attr_count	= NFTA_TABLE_MAX,
		.policy		= nft_table_policy,
	},
	[NFT_MSG_GETTABLE] = {
		.call		= nf_tables_gettable,
		.type		= NFNL_CB_RCU,
		.attr_count	= NFTA_TABLE_MAX,
		.policy		= nft_table_policy,
	},
	[NFT_MSG_DELTABLE] = {
		.call		= nf_tables_deltable,
		.type		= NFNL_CB_BATCH,
		.attr_count	= NFTA_TABLE_MAX,
		.policy		= nft_table_policy,
	},
	[NFT_MSG_NEWCHAIN] = {
		.call		= nf_tables_newchain,
		.type		= NFNL_CB_BATCH,
		.attr_count	= NFTA_CHAIN_MAX,
		.policy		= nft_chain_policy,
	},
	[NFT_MSG_GETCHAIN] = {
		.call		= nf_tables_getchain,
		.type		= NFNL_CB_RCU,
		.attr_count	= NFTA_CHAIN_MAX,
		.policy		= nft_chain_policy,
	},
	[NFT_MSG_DELCHAIN] = {
		.call		= nf_tables_delchain,
		.type		= NFNL_CB_BATCH,
		.attr_count	= NFTA_CHAIN_MAX,
		.policy		= nft_chain_policy,
	},
	[NFT_MSG_NEWRULE] = {
		.call		= nf_tables_newrule,
		.type		= NFNL_CB_BATCH,
		.attr_count	= NFTA_RULE_MAX,
		.policy		= nft_rule_policy,
	},
	[NFT_MSG_GETRULE] = {
		.call		= nf_tables_getrule,
		.type		= NFNL_CB_RCU,
		.attr_count	= NFTA_RULE_MAX,
		.policy		= nft_rule_policy,
	},
	[NFT_MSG_DELRULE] = {
		.call		= nf_tables_delrule,
		.type		= NFNL_CB_BATCH,
		.attr_count	= NFTA_RULE_MAX,
		.policy		= nft_rule_policy,
	},
	[NFT_MSG_NEWSET] = {
		.call		= nf_tables_newset,
		.type		= NFNL_CB_BATCH,
		.attr_count	= NFTA_SET_MAX,
		.policy		= nft_set_policy,
	},
	[NFT_MSG_GETSET] = {
		.call		= nf_tables_getset,
		.type		= NFNL_CB_RCU,
		.attr_count	= NFTA_SET_MAX,
		.policy		= nft_set_policy,
	},
	[NFT_MSG_DELSET] = {
		.call		= nf_tables_delset,
		.type		= NFNL_CB_BATCH,
		.attr_count	= NFTA_SET_MAX,
		.policy		= nft_set_policy,
	},
	[NFT_MSG_NEWSETELEM] = {
		.call		= nf_tables_newsetelem,
		.type		= NFNL_CB_BATCH,
		.attr_count	= NFTA_SET_ELEM_LIST_MAX,
		.policy		= nft_set_elem_list_policy,
	},
	[NFT_MSG_GETSETELEM] = {
		.call		= nf_tables_getsetelem,
		.type		= NFNL_CB_RCU,
		.attr_count	= NFTA_SET_ELEM_LIST_MAX,
		.policy		= nft_set_elem_list_policy,
	},
	[NFT_MSG_DELSETELEM] = {
		.call		= nf_tables_delsetelem,
		.type		= NFNL_CB_BATCH,
		.attr_count	= NFTA_SET_ELEM_LIST_MAX,
		.policy		= nft_set_elem_list_policy,
	},
	[NFT_MSG_GETGEN] = {
		.call		= nf_tables_getgen,
		.type		= NFNL_CB_RCU,
	},
	[NFT_MSG_NEWOBJ] = {
		.call		= nf_tables_newobj,
		.type		= NFNL_CB_BATCH,
		.attr_count	= NFTA_OBJ_MAX,
		.policy		= nft_obj_policy,
	},
	[NFT_MSG_GETOBJ] = {
		.call		= nf_tables_getobj,
		.type		= NFNL_CB_RCU,
		.attr_count	= NFTA_OBJ_MAX,
		.policy		= nft_obj_policy,
	},
	[NFT_MSG_DELOBJ] = {
		.call		= nf_tables_delobj,
		.type		= NFNL_CB_BATCH,
		.attr_count	= NFTA_OBJ_MAX,
		.policy		= nft_obj_policy,
	},
	[NFT_MSG_GETOBJ_RESET] = {
		.call		= nf_tables_getobj,
		.type		= NFNL_CB_RCU,
		.attr_count	= NFTA_OBJ_MAX,
		.policy		= nft_obj_policy,
	},
	[NFT_MSG_NEWFLOWTABLE] = {
		.call		= nf_tables_newflowtable,
		.type		= NFNL_CB_BATCH,
		.attr_count	= NFTA_FLOWTABLE_MAX,
		.policy		= nft_flowtable_policy,
	},
	[NFT_MSG_GETFLOWTABLE] = {
		.call		= nf_tables_getflowtable,
		.type		= NFNL_CB_RCU,
		.attr_count	= NFTA_FLOWTABLE_MAX,
		.policy		= nft_flowtable_policy,
	},
	[NFT_MSG_DELFLOWTABLE] = {
		.call		= nf_tables_delflowtable,
		.type		= NFNL_CB_BATCH,
		.attr_count	= NFTA_FLOWTABLE_MAX,
		.policy		= nft_flowtable_policy,
	},
};

static int nf_tables_validate(struct net *net)
{
	struct nftables_pernet *nft_net = nft_pernet(net);
	struct nft_table *table;

	switch (nft_net->validate_state) {
	case NFT_VALIDATE_SKIP:
		break;
	case NFT_VALIDATE_NEED:
		nft_validate_state_update(net, NFT_VALIDATE_DO);
		fallthrough;
	case NFT_VALIDATE_DO:
		list_for_each_entry(table, &nft_net->tables, list) {
			if (nft_table_validate(net, table) < 0)
				return -EAGAIN;
		}
		break;
	}

	return 0;
}

/* a drop policy has to be deferred until all rules have been activated,
 * otherwise a large ruleset that contains a drop-policy base chain will
 * cause all packets to get dropped until the full transaction has been
 * processed.
 *
 * We defer the drop policy until the transaction has been finalized.
 */
static void nft_chain_commit_drop_policy(struct nft_trans *trans)
{
	struct nft_base_chain *basechain;

	if (nft_trans_chain_policy(trans) != NF_DROP)
		return;

	if (!nft_is_base_chain(trans->ctx.chain))
		return;

	basechain = nft_base_chain(trans->ctx.chain);
	basechain->policy = NF_DROP;
}

static void nft_chain_commit_update(struct nft_trans *trans)
{
	struct nft_base_chain *basechain;

	if (nft_trans_chain_name(trans)) {
		rhltable_remove(&trans->ctx.table->chains_ht,
				&trans->ctx.chain->rhlhead,
				nft_chain_ht_params);
		swap(trans->ctx.chain->name, nft_trans_chain_name(trans));
		rhltable_insert_key(&trans->ctx.table->chains_ht,
				    trans->ctx.chain->name,
				    &trans->ctx.chain->rhlhead,
				    nft_chain_ht_params);
	}

	if (!nft_is_base_chain(trans->ctx.chain))
		return;

	nft_chain_stats_replace(trans);

	basechain = nft_base_chain(trans->ctx.chain);

	switch (nft_trans_chain_policy(trans)) {
	case NF_DROP:
	case NF_ACCEPT:
		basechain->policy = nft_trans_chain_policy(trans);
		break;
	}
}

static void nft_obj_commit_update(struct nft_trans *trans)
{
	struct nft_object *newobj;
	struct nft_object *obj;

	obj = nft_trans_obj(trans);
	newobj = nft_trans_obj_newobj(trans);

	if (obj->ops->update)
		obj->ops->update(obj, newobj);

	nft_obj_destroy(&trans->ctx, newobj);
}

static void nft_commit_release(struct nft_trans *trans)
{
	switch (trans->msg_type) {
	case NFT_MSG_DELTABLE:
		nf_tables_table_destroy(&trans->ctx);
		break;
	case NFT_MSG_NEWCHAIN:
		free_percpu(nft_trans_chain_stats(trans));
		kfree(nft_trans_chain_name(trans));
		break;
	case NFT_MSG_DELCHAIN:
		nf_tables_chain_destroy(&trans->ctx);
		break;
	case NFT_MSG_DELRULE:
		if (trans->ctx.chain->flags & NFT_CHAIN_HW_OFFLOAD)
			nft_flow_rule_destroy(nft_trans_flow_rule(trans));

		nf_tables_rule_destroy(&trans->ctx, nft_trans_rule(trans));
		break;
	case NFT_MSG_DELSET:
		nft_set_destroy(&trans->ctx, nft_trans_set(trans));
		break;
	case NFT_MSG_DELSETELEM:
		nf_tables_set_elem_destroy(&trans->ctx,
					   nft_trans_elem_set(trans),
					   nft_trans_elem(trans).priv);
		break;
	case NFT_MSG_DELOBJ:
		nft_obj_destroy(&trans->ctx, nft_trans_obj(trans));
		break;
	case NFT_MSG_DELFLOWTABLE:
		if (nft_trans_flowtable_update(trans))
			nft_flowtable_hooks_destroy(&nft_trans_flowtable_hooks(trans));
		else
			nf_tables_flowtable_destroy(nft_trans_flowtable(trans));
		break;
	}

	if (trans->put_net)
		put_net(trans->ctx.net);

	kfree(trans);
}

static void nf_tables_trans_destroy_work(struct work_struct *w)
{
	struct nft_trans *trans, *next;
	LIST_HEAD(head);

	spin_lock(&nf_tables_destroy_list_lock);
	list_splice_init(&nf_tables_destroy_list, &head);
	spin_unlock(&nf_tables_destroy_list_lock);

	if (list_empty(&head))
		return;

	synchronize_rcu();

	list_for_each_entry_safe(trans, next, &head, list) {
		list_del(&trans->list);
		nft_commit_release(trans);
	}
}

void nf_tables_trans_destroy_flush_work(void)
{
	flush_work(&trans_destroy_work);
}
EXPORT_SYMBOL_GPL(nf_tables_trans_destroy_flush_work);

static bool nft_expr_reduce(struct nft_regs_track *track,
			    const struct nft_expr *expr)
{
	return false;
}

static int nf_tables_commit_chain_prepare(struct net *net, struct nft_chain *chain)
{
	const struct nft_expr *expr, *last;
	struct nft_regs_track track = {};
	unsigned int size, data_size;
	void *data, *data_boundary;
	struct nft_rule_dp *prule;
	struct nft_rule *rule;

	/* already handled or inactive chain? */
	if (chain->blob_next || !nft_is_active_next(net, chain))
		return 0;

	data_size = 0;
	list_for_each_entry(rule, &chain->rules, list) {
		if (nft_is_active_next(net, rule)) {
			data_size += sizeof(*prule) + rule->dlen;
			if (data_size > INT_MAX)
				return -ENOMEM;
		}
	}
	data_size += offsetof(struct nft_rule_dp, data);	/* last rule */

	chain->blob_next = nf_tables_chain_alloc_rules(data_size);
	if (!chain->blob_next)
		return -ENOMEM;

	data = (void *)chain->blob_next->data;
	data_boundary = data + data_size;
	size = 0;

	list_for_each_entry(rule, &chain->rules, list) {
		if (!nft_is_active_next(net, rule))
			continue;

		prule = (struct nft_rule_dp *)data;
		data += offsetof(struct nft_rule_dp, data);
		if (WARN_ON_ONCE(data > data_boundary))
			return -ENOMEM;

		size = 0;
		track.last = nft_expr_last(rule);
		nft_rule_for_each_expr(expr, last, rule) {
			track.cur = expr;

			if (nft_expr_reduce(&track, expr)) {
				expr = track.cur;
				continue;
			}

			if (WARN_ON_ONCE(data + expr->ops->size > data_boundary))
				return -ENOMEM;

			memcpy(data + size, expr, expr->ops->size);
			size += expr->ops->size;
		}
		if (WARN_ON_ONCE(size >= 1 << 12))
			return -ENOMEM;

		prule->handle = rule->handle;
		prule->dlen = size;
		prule->is_last = 0;

		data += size;
		size = 0;
		chain->blob_next->size += (unsigned long)(data - (void *)prule);
	}

	prule = (struct nft_rule_dp *)data;
	data += offsetof(struct nft_rule_dp, data);
	if (WARN_ON_ONCE(data > data_boundary))
		return -ENOMEM;

	nft_last_rule(chain->blob_next, prule);

	return 0;
}

static void nf_tables_commit_chain_prepare_cancel(struct net *net)
{
	struct nftables_pernet *nft_net = nft_pernet(net);
	struct nft_trans *trans, *next;

	list_for_each_entry_safe(trans, next, &nft_net->commit_list, list) {
		struct nft_chain *chain = trans->ctx.chain;

		if (trans->msg_type == NFT_MSG_NEWRULE ||
		    trans->msg_type == NFT_MSG_DELRULE) {
			kvfree(chain->blob_next);
			chain->blob_next = NULL;
		}
	}
}

static void __nf_tables_commit_chain_free_rules_old(struct rcu_head *h)
{
	struct nft_rules_old *o = container_of(h, struct nft_rules_old, h);

	kvfree(o->blob);
}

static void nf_tables_commit_chain_free_rules_old(struct nft_rule_blob *blob)
{
	struct nft_rules_old *old;

	/* rcu_head is after end marker */
	old = (void *)blob + sizeof(*blob) + blob->size;
	old->blob = blob;

	call_rcu(&old->h, __nf_tables_commit_chain_free_rules_old);
}

static void nf_tables_commit_chain(struct net *net, struct nft_chain *chain)
{
	struct nft_rule_blob *g0, *g1;
	bool next_genbit;

	next_genbit = nft_gencursor_next(net);

	g0 = rcu_dereference_protected(chain->blob_gen_0,
				       lockdep_commit_lock_is_held(net));
	g1 = rcu_dereference_protected(chain->blob_gen_1,
				       lockdep_commit_lock_is_held(net));

	/* No changes to this chain? */
	if (chain->blob_next == NULL) {
		/* chain had no change in last or next generation */
		if (g0 == g1)
			return;
		/*
		 * chain had no change in this generation; make sure next
		 * one uses same rules as current generation.
		 */
		if (next_genbit) {
			rcu_assign_pointer(chain->blob_gen_1, g0);
			nf_tables_commit_chain_free_rules_old(g1);
		} else {
			rcu_assign_pointer(chain->blob_gen_0, g1);
			nf_tables_commit_chain_free_rules_old(g0);
		}

		return;
	}

	if (next_genbit)
		rcu_assign_pointer(chain->blob_gen_1, chain->blob_next);
	else
		rcu_assign_pointer(chain->blob_gen_0, chain->blob_next);

	chain->blob_next = NULL;

	if (g0 == g1)
		return;

	if (next_genbit)
		nf_tables_commit_chain_free_rules_old(g1);
	else
		nf_tables_commit_chain_free_rules_old(g0);
}

static void nft_obj_del(struct nft_object *obj)
{
	rhltable_remove(&nft_objname_ht, &obj->rhlhead, nft_objname_ht_params);
	list_del_rcu(&obj->list);
}

void nft_chain_del(struct nft_chain *chain)
{
	struct nft_table *table = chain->table;

	WARN_ON_ONCE(rhltable_remove(&table->chains_ht, &chain->rhlhead,
				     nft_chain_ht_params));
	list_del_rcu(&chain->list);
}

static void nf_tables_module_autoload_cleanup(struct net *net)
{
	struct nftables_pernet *nft_net = nft_pernet(net);
	struct nft_module_request *req, *next;

	WARN_ON_ONCE(!list_empty(&nft_net->commit_list));
	list_for_each_entry_safe(req, next, &nft_net->module_list, list) {
		WARN_ON_ONCE(!req->done);
		list_del(&req->list);
		kfree(req);
	}
}

static void nf_tables_commit_release(struct net *net)
{
	struct nftables_pernet *nft_net = nft_pernet(net);
	struct nft_trans *trans;

	/* all side effects have to be made visible.
	 * For example, if a chain named 'foo' has been deleted, a
	 * new transaction must not find it anymore.
	 *
	 * Memory reclaim happens asynchronously from work queue
	 * to prevent expensive synchronize_rcu() in commit phase.
	 */
	if (list_empty(&nft_net->commit_list)) {
		nf_tables_module_autoload_cleanup(net);
		mutex_unlock(&nft_net->commit_mutex);
		return;
	}

	trans = list_last_entry(&nft_net->commit_list,
				struct nft_trans, list);
	get_net(trans->ctx.net);
	WARN_ON_ONCE(trans->put_net);

	trans->put_net = true;
	spin_lock(&nf_tables_destroy_list_lock);
	list_splice_tail_init(&nft_net->commit_list, &nf_tables_destroy_list);
	spin_unlock(&nf_tables_destroy_list_lock);

	nf_tables_module_autoload_cleanup(net);
	schedule_work(&trans_destroy_work);

	mutex_unlock(&nft_net->commit_mutex);
}

static void nft_commit_notify(struct net *net, u32 portid)
{
	struct nftables_pernet *nft_net = nft_pernet(net);
	struct sk_buff *batch_skb = NULL, *nskb, *skb;
	unsigned char *data;
	int len;

	list_for_each_entry_safe(skb, nskb, &nft_net->notify_list, list) {
		if (!batch_skb) {
new_batch:
			batch_skb = skb;
			len = NLMSG_GOODSIZE - skb->len;
			list_del(&skb->list);
			continue;
		}
		len -= skb->len;
		if (len > 0 && NFT_CB(skb).report == NFT_CB(batch_skb).report) {
			data = skb_put(batch_skb, skb->len);
			memcpy(data, skb->data, skb->len);
			list_del(&skb->list);
			kfree_skb(skb);
			continue;
		}
		nfnetlink_send(batch_skb, net, portid, NFNLGRP_NFTABLES,
			       NFT_CB(batch_skb).report, GFP_KERNEL);
		goto new_batch;
	}

	if (batch_skb) {
		nfnetlink_send(batch_skb, net, portid, NFNLGRP_NFTABLES,
			       NFT_CB(batch_skb).report, GFP_KERNEL);
	}

	WARN_ON_ONCE(!list_empty(&nft_net->notify_list));
}

static int nf_tables_commit_audit_alloc(struct list_head *adl,
					struct nft_table *table)
{
	struct nft_audit_data *adp;

	list_for_each_entry(adp, adl, list) {
		if (adp->table == table)
			return 0;
	}
	adp = kzalloc(sizeof(*adp), GFP_KERNEL);
	if (!adp)
		return -ENOMEM;
	adp->table = table;
	list_add(&adp->list, adl);
	return 0;
}

static void nf_tables_commit_audit_free(struct list_head *adl)
{
	struct nft_audit_data *adp, *adn;

	list_for_each_entry_safe(adp, adn, adl, list) {
		list_del(&adp->list);
		kfree(adp);
	}
}

static void nf_tables_commit_audit_collect(struct list_head *adl,
					   struct nft_table *table, u32 op)
{
	struct nft_audit_data *adp;

	list_for_each_entry(adp, adl, list) {
		if (adp->table == table)
			goto found;
	}
	WARN_ONCE(1, "table=%s not expected in commit list", table->name);
	return;
found:
	adp->entries++;
	if (!adp->op || adp->op > op)
		adp->op = op;
}

#define AUNFTABLENAMELEN (NFT_TABLE_MAXNAMELEN + 22)

static void nf_tables_commit_audit_log(struct list_head *adl, u32 generation)
{
	struct nft_audit_data *adp, *adn;
	char aubuf[AUNFTABLENAMELEN];

	list_for_each_entry_safe(adp, adn, adl, list) {
		snprintf(aubuf, AUNFTABLENAMELEN, "%s:%u", adp->table->name,
			 generation);
		audit_log_nfcfg(aubuf, adp->table->family, adp->entries,
				nft2audit_op[adp->op], GFP_KERNEL);
		list_del(&adp->list);
		kfree(adp);
	}
}

static int nf_tables_commit(struct net *net, struct sk_buff *skb)
{
	struct nftables_pernet *nft_net = nft_pernet(net);
	struct nft_trans *trans, *next;
	struct nft_trans_elem *te;
	struct nft_chain *chain;
	struct nft_table *table;
	LIST_HEAD(adl);
	int err;

	if (list_empty(&nft_net->commit_list)) {
		mutex_unlock(&nft_net->commit_mutex);
		return 0;
	}

	/* 0. Validate ruleset, otherwise roll back for error reporting. */
	if (nf_tables_validate(net) < 0)
		return -EAGAIN;

	err = nft_flow_rule_offload_commit(net);
	if (err < 0)
		return err;

	/* 1.  Allocate space for next generation rules_gen_X[] */
	list_for_each_entry_safe(trans, next, &nft_net->commit_list, list) {
		int ret;

		ret = nf_tables_commit_audit_alloc(&adl, trans->ctx.table);
		if (ret) {
			nf_tables_commit_chain_prepare_cancel(net);
			nf_tables_commit_audit_free(&adl);
			return ret;
		}
		if (trans->msg_type == NFT_MSG_NEWRULE ||
		    trans->msg_type == NFT_MSG_DELRULE) {
			chain = trans->ctx.chain;

			ret = nf_tables_commit_chain_prepare(net, chain);
			if (ret < 0) {
				nf_tables_commit_chain_prepare_cancel(net);
				nf_tables_commit_audit_free(&adl);
				return ret;
			}
		}
	}

	/* step 2.  Make rules_gen_X visible to packet path */
	list_for_each_entry(table, &nft_net->tables, list) {
		list_for_each_entry(chain, &table->chains, list)
			nf_tables_commit_chain(net, chain);
	}

	/*
	 * Bump generation counter, invalidate any dump in progress.
	 * Cannot fail after this point.
	 */
	while (++nft_net->base_seq == 0)
		;

	/* step 3. Start new generation, rules_gen_X now in use. */
	net->nft.gencursor = nft_gencursor_next(net);

	list_for_each_entry_safe(trans, next, &nft_net->commit_list, list) {
		nf_tables_commit_audit_collect(&adl, trans->ctx.table,
					       trans->msg_type);
		switch (trans->msg_type) {
		case NFT_MSG_NEWTABLE:
			if (nft_trans_table_update(trans)) {
				if (!(trans->ctx.table->flags & __NFT_TABLE_F_UPDATE)) {
					nft_trans_destroy(trans);
					break;
				}
				if (trans->ctx.table->flags & NFT_TABLE_F_DORMANT)
					nf_tables_table_disable(net, trans->ctx.table);

				trans->ctx.table->flags &= ~__NFT_TABLE_F_UPDATE;
			} else {
				nft_clear(net, trans->ctx.table);
			}
			nf_tables_table_notify(&trans->ctx, NFT_MSG_NEWTABLE);
			nft_trans_destroy(trans);
			break;
		case NFT_MSG_DELTABLE:
			list_del_rcu(&trans->ctx.table->list);
			nf_tables_table_notify(&trans->ctx, NFT_MSG_DELTABLE);
			break;
		case NFT_MSG_NEWCHAIN:
			if (nft_trans_chain_update(trans)) {
				nft_chain_commit_update(trans);
				nf_tables_chain_notify(&trans->ctx, NFT_MSG_NEWCHAIN);
				/* trans destroyed after rcu grace period */
			} else {
				nft_chain_commit_drop_policy(trans);
				nft_clear(net, trans->ctx.chain);
				nf_tables_chain_notify(&trans->ctx, NFT_MSG_NEWCHAIN);
				nft_trans_destroy(trans);
			}
			break;
		case NFT_MSG_DELCHAIN:
			nft_chain_del(trans->ctx.chain);
			nf_tables_chain_notify(&trans->ctx, NFT_MSG_DELCHAIN);
			nf_tables_unregister_hook(trans->ctx.net,
						  trans->ctx.table,
						  trans->ctx.chain);
			break;
		case NFT_MSG_NEWRULE:
			nft_clear(trans->ctx.net, nft_trans_rule(trans));
			nf_tables_rule_notify(&trans->ctx,
					      nft_trans_rule(trans),
					      NFT_MSG_NEWRULE);
			if (trans->ctx.chain->flags & NFT_CHAIN_HW_OFFLOAD)
				nft_flow_rule_destroy(nft_trans_flow_rule(trans));

			nft_trans_destroy(trans);
			break;
		case NFT_MSG_DELRULE:
			list_del_rcu(&nft_trans_rule(trans)->list);
			nf_tables_rule_notify(&trans->ctx,
					      nft_trans_rule(trans),
					      NFT_MSG_DELRULE);
			nft_rule_expr_deactivate(&trans->ctx,
						 nft_trans_rule(trans),
						 NFT_TRANS_COMMIT);
			break;
		case NFT_MSG_NEWSET:
			nft_clear(net, nft_trans_set(trans));
			/* This avoids hitting -EBUSY when deleting the table
			 * from the transaction.
			 */
			if (nft_set_is_anonymous(nft_trans_set(trans)) &&
			    !list_empty(&nft_trans_set(trans)->bindings))
				trans->ctx.table->use--;

			nf_tables_set_notify(&trans->ctx, nft_trans_set(trans),
					     NFT_MSG_NEWSET, GFP_KERNEL);
			nft_trans_destroy(trans);
			break;
		case NFT_MSG_DELSET:
			list_del_rcu(&nft_trans_set(trans)->list);
			nf_tables_set_notify(&trans->ctx, nft_trans_set(trans),
					     NFT_MSG_DELSET, GFP_KERNEL);
			break;
		case NFT_MSG_NEWSETELEM:
			te = (struct nft_trans_elem *)trans->data;

			nft_setelem_activate(net, te->set, &te->elem);
			nf_tables_setelem_notify(&trans->ctx, te->set,
						 &te->elem,
						 NFT_MSG_NEWSETELEM);
			nft_trans_destroy(trans);
			break;
		case NFT_MSG_DELSETELEM:
			te = (struct nft_trans_elem *)trans->data;

			nf_tables_setelem_notify(&trans->ctx, te->set,
						 &te->elem,
						 NFT_MSG_DELSETELEM);
			nft_setelem_remove(net, te->set, &te->elem);
			if (!nft_setelem_is_catchall(te->set, &te->elem)) {
				atomic_dec(&te->set->nelems);
				te->set->ndeact--;
			}
			break;
		case NFT_MSG_NEWOBJ:
			if (nft_trans_obj_update(trans)) {
				nft_obj_commit_update(trans);
				nf_tables_obj_notify(&trans->ctx,
						     nft_trans_obj(trans),
						     NFT_MSG_NEWOBJ);
			} else {
				nft_clear(net, nft_trans_obj(trans));
				nf_tables_obj_notify(&trans->ctx,
						     nft_trans_obj(trans),
						     NFT_MSG_NEWOBJ);
				nft_trans_destroy(trans);
			}
			break;
		case NFT_MSG_DELOBJ:
			nft_obj_del(nft_trans_obj(trans));
			nf_tables_obj_notify(&trans->ctx, nft_trans_obj(trans),
					     NFT_MSG_DELOBJ);
			break;
		case NFT_MSG_NEWFLOWTABLE:
			if (nft_trans_flowtable_update(trans)) {
				nft_trans_flowtable(trans)->data.flags =
					nft_trans_flowtable_flags(trans);
				nf_tables_flowtable_notify(&trans->ctx,
							   nft_trans_flowtable(trans),
							   &nft_trans_flowtable_hooks(trans),
							   NFT_MSG_NEWFLOWTABLE);
				list_splice(&nft_trans_flowtable_hooks(trans),
					    &nft_trans_flowtable(trans)->hook_list);
			} else {
				nft_clear(net, nft_trans_flowtable(trans));
				nf_tables_flowtable_notify(&trans->ctx,
							   nft_trans_flowtable(trans),
							   &nft_trans_flowtable(trans)->hook_list,
							   NFT_MSG_NEWFLOWTABLE);
			}
			nft_trans_destroy(trans);
			break;
		case NFT_MSG_DELFLOWTABLE:
			if (nft_trans_flowtable_update(trans)) {
				nf_tables_flowtable_notify(&trans->ctx,
							   nft_trans_flowtable(trans),
							   &nft_trans_flowtable_hooks(trans),
							   NFT_MSG_DELFLOWTABLE);
				nft_unregister_flowtable_net_hooks(net,
								   &nft_trans_flowtable_hooks(trans));
			} else {
				list_del_rcu(&nft_trans_flowtable(trans)->list);
				nf_tables_flowtable_notify(&trans->ctx,
							   nft_trans_flowtable(trans),
							   &nft_trans_flowtable(trans)->hook_list,
							   NFT_MSG_DELFLOWTABLE);
				nft_unregister_flowtable_net_hooks(net,
						&nft_trans_flowtable(trans)->hook_list);
			}
			break;
		}
	}

	nft_commit_notify(net, NETLINK_CB(skb).portid);
	nf_tables_gen_notify(net, skb, NFT_MSG_NEWGEN);
	nf_tables_commit_audit_log(&adl, nft_net->base_seq);
	nf_tables_commit_release(net);

	return 0;
}

static void nf_tables_module_autoload(struct net *net)
{
	struct nftables_pernet *nft_net = nft_pernet(net);
	struct nft_module_request *req, *next;
	LIST_HEAD(module_list);

	list_splice_init(&nft_net->module_list, &module_list);
	mutex_unlock(&nft_net->commit_mutex);
	list_for_each_entry_safe(req, next, &module_list, list) {
		request_module("%s", req->module);
		req->done = true;
	}
	mutex_lock(&nft_net->commit_mutex);
	list_splice(&module_list, &nft_net->module_list);
}

static void nf_tables_abort_release(struct nft_trans *trans)
{
	switch (trans->msg_type) {
	case NFT_MSG_NEWTABLE:
		nf_tables_table_destroy(&trans->ctx);
		break;
	case NFT_MSG_NEWCHAIN:
		nf_tables_chain_destroy(&trans->ctx);
		break;
	case NFT_MSG_NEWRULE:
		nf_tables_rule_destroy(&trans->ctx, nft_trans_rule(trans));
		break;
	case NFT_MSG_NEWSET:
		nft_set_destroy(&trans->ctx, nft_trans_set(trans));
		break;
	case NFT_MSG_NEWSETELEM:
		nft_set_elem_destroy(nft_trans_elem_set(trans),
				     nft_trans_elem(trans).priv, true);
		break;
	case NFT_MSG_NEWOBJ:
		nft_obj_destroy(&trans->ctx, nft_trans_obj(trans));
		break;
	case NFT_MSG_NEWFLOWTABLE:
		if (nft_trans_flowtable_update(trans))
			nft_flowtable_hooks_destroy(&nft_trans_flowtable_hooks(trans));
		else
			nf_tables_flowtable_destroy(nft_trans_flowtable(trans));
		break;
	}
	kfree(trans);
}

static int __nf_tables_abort(struct net *net, enum nfnl_abort_action action)
{
	struct nftables_pernet *nft_net = nft_pernet(net);
	struct nft_trans *trans, *next;
	struct nft_trans_elem *te;

	if (action == NFNL_ABORT_VALIDATE &&
	    nf_tables_validate(net) < 0)
		return -EAGAIN;

	list_for_each_entry_safe_reverse(trans, next, &nft_net->commit_list,
					 list) {
		switch (trans->msg_type) {
		case NFT_MSG_NEWTABLE:
			if (nft_trans_table_update(trans)) {
				if (!(trans->ctx.table->flags & __NFT_TABLE_F_UPDATE)) {
					nft_trans_destroy(trans);
					break;
				}
				if (trans->ctx.table->flags & __NFT_TABLE_F_WAS_DORMANT) {
					nf_tables_table_disable(net, trans->ctx.table);
					trans->ctx.table->flags |= NFT_TABLE_F_DORMANT;
				} else if (trans->ctx.table->flags & __NFT_TABLE_F_WAS_AWAKEN) {
					trans->ctx.table->flags &= ~NFT_TABLE_F_DORMANT;
				}
				trans->ctx.table->flags &= ~__NFT_TABLE_F_UPDATE;
				nft_trans_destroy(trans);
			} else {
				list_del_rcu(&trans->ctx.table->list);
			}
			break;
		case NFT_MSG_DELTABLE:
			nft_clear(trans->ctx.net, trans->ctx.table);
			nft_trans_destroy(trans);
			break;
		case NFT_MSG_NEWCHAIN:
			if (nft_trans_chain_update(trans)) {
				free_percpu(nft_trans_chain_stats(trans));
				kfree(nft_trans_chain_name(trans));
				nft_trans_destroy(trans);
			} else {
				if (nft_chain_is_bound(trans->ctx.chain)) {
					nft_trans_destroy(trans);
					break;
				}
				trans->ctx.table->use--;
				nft_chain_del(trans->ctx.chain);
				nf_tables_unregister_hook(trans->ctx.net,
							  trans->ctx.table,
							  trans->ctx.chain);
			}
			break;
		case NFT_MSG_DELCHAIN:
			trans->ctx.table->use++;
			nft_clear(trans->ctx.net, trans->ctx.chain);
			nft_trans_destroy(trans);
			break;
		case NFT_MSG_NEWRULE:
			trans->ctx.chain->use--;
			list_del_rcu(&nft_trans_rule(trans)->list);
			nft_rule_expr_deactivate(&trans->ctx,
						 nft_trans_rule(trans),
						 NFT_TRANS_ABORT);
			if (trans->ctx.chain->flags & NFT_CHAIN_HW_OFFLOAD)
				nft_flow_rule_destroy(nft_trans_flow_rule(trans));
			break;
		case NFT_MSG_DELRULE:
			trans->ctx.chain->use++;
			nft_clear(trans->ctx.net, nft_trans_rule(trans));
			nft_rule_expr_activate(&trans->ctx, nft_trans_rule(trans));
			if (trans->ctx.chain->flags & NFT_CHAIN_HW_OFFLOAD)
				nft_flow_rule_destroy(nft_trans_flow_rule(trans));

			nft_trans_destroy(trans);
			break;
		case NFT_MSG_NEWSET:
			trans->ctx.table->use--;
			if (nft_trans_set_bound(trans)) {
				nft_trans_destroy(trans);
				break;
			}
			list_del_rcu(&nft_trans_set(trans)->list);
			break;
		case NFT_MSG_DELSET:
			trans->ctx.table->use++;
			nft_clear(trans->ctx.net, nft_trans_set(trans));
			nft_trans_destroy(trans);
			break;
		case NFT_MSG_NEWSETELEM:
			if (nft_trans_elem_set_bound(trans)) {
				nft_trans_destroy(trans);
				break;
			}
			te = (struct nft_trans_elem *)trans->data;
			nft_setelem_remove(net, te->set, &te->elem);
			if (!nft_setelem_is_catchall(te->set, &te->elem))
				atomic_dec(&te->set->nelems);
			break;
		case NFT_MSG_DELSETELEM:
			te = (struct nft_trans_elem *)trans->data;

			nft_setelem_data_activate(net, te->set, &te->elem);
			nft_setelem_activate(net, te->set, &te->elem);
			if (!nft_setelem_is_catchall(te->set, &te->elem))
				te->set->ndeact--;

			nft_trans_destroy(trans);
			break;
		case NFT_MSG_NEWOBJ:
			if (nft_trans_obj_update(trans)) {
				nft_obj_destroy(&trans->ctx, nft_trans_obj_newobj(trans));
				nft_trans_destroy(trans);
			} else {
				trans->ctx.table->use--;
				nft_obj_del(nft_trans_obj(trans));
			}
			break;
		case NFT_MSG_DELOBJ:
			trans->ctx.table->use++;
			nft_clear(trans->ctx.net, nft_trans_obj(trans));
			nft_trans_destroy(trans);
			break;
		case NFT_MSG_NEWFLOWTABLE:
			if (nft_trans_flowtable_update(trans)) {
				nft_unregister_flowtable_net_hooks(net,
						&nft_trans_flowtable_hooks(trans));
			} else {
				trans->ctx.table->use--;
				list_del_rcu(&nft_trans_flowtable(trans)->list);
				nft_unregister_flowtable_net_hooks(net,
						&nft_trans_flowtable(trans)->hook_list);
			}
			break;
		case NFT_MSG_DELFLOWTABLE:
			if (nft_trans_flowtable_update(trans)) {
				list_splice(&nft_trans_flowtable_hooks(trans),
					    &nft_trans_flowtable(trans)->hook_list);
			} else {
				trans->ctx.table->use++;
				nft_clear(trans->ctx.net, nft_trans_flowtable(trans));
			}
			nft_trans_destroy(trans);
			break;
		}
	}

	synchronize_rcu();

	list_for_each_entry_safe_reverse(trans, next,
					 &nft_net->commit_list, list) {
		list_del(&trans->list);
		nf_tables_abort_release(trans);
	}

	if (action == NFNL_ABORT_AUTOLOAD)
		nf_tables_module_autoload(net);
	else
		nf_tables_module_autoload_cleanup(net);

	return 0;
}

static void nf_tables_cleanup(struct net *net)
{
	nft_validate_state_update(net, NFT_VALIDATE_SKIP);
}

static int nf_tables_abort(struct net *net, struct sk_buff *skb,
			   enum nfnl_abort_action action)
{
	struct nftables_pernet *nft_net = nft_pernet(net);
	int ret = __nf_tables_abort(net, action);

	mutex_unlock(&nft_net->commit_mutex);

	return ret;
}

static bool nf_tables_valid_genid(struct net *net, u32 genid)
{
	struct nftables_pernet *nft_net = nft_pernet(net);
	bool genid_ok;

	mutex_lock(&nft_net->commit_mutex);

	genid_ok = genid == 0 || nft_net->base_seq == genid;
	if (!genid_ok)
		mutex_unlock(&nft_net->commit_mutex);

	/* else, commit mutex has to be released by commit or abort function */
	return genid_ok;
}

static const struct nfnetlink_subsystem nf_tables_subsys = {
	.name		= "nf_tables",
	.subsys_id	= NFNL_SUBSYS_NFTABLES,
	.cb_count	= NFT_MSG_MAX,
	.cb		= nf_tables_cb,
	.commit		= nf_tables_commit,
	.abort		= nf_tables_abort,
	.cleanup	= nf_tables_cleanup,
	.valid_genid	= nf_tables_valid_genid,
	.owner		= THIS_MODULE,
};

int nft_chain_validate_dependency(const struct nft_chain *chain,
				  enum nft_chain_types type)
{
	const struct nft_base_chain *basechain;

	if (nft_is_base_chain(chain)) {
		basechain = nft_base_chain(chain);
		if (basechain->type->type != type)
			return -EOPNOTSUPP;
	}
	return 0;
}
EXPORT_SYMBOL_GPL(nft_chain_validate_dependency);

int nft_chain_validate_hooks(const struct nft_chain *chain,
			     unsigned int hook_flags)
{
	struct nft_base_chain *basechain;

	if (nft_is_base_chain(chain)) {
		basechain = nft_base_chain(chain);

		if ((1 << basechain->ops.hooknum) & hook_flags)
			return 0;

		return -EOPNOTSUPP;
	}

	return 0;
}
EXPORT_SYMBOL_GPL(nft_chain_validate_hooks);

/*
 * Loop detection - walk through the ruleset beginning at the destination chain
 * of a new jump until either the source chain is reached (loop) or all
 * reachable chains have been traversed.
 *
 * The loop check is performed whenever a new jump verdict is added to an
 * expression or verdict map or a verdict map is bound to a new chain.
 */

static int nf_tables_check_loops(const struct nft_ctx *ctx,
				 const struct nft_chain *chain);

static int nft_check_loops(const struct nft_ctx *ctx,
			   const struct nft_set_ext *ext)
{
	const struct nft_data *data;
	int ret;

	data = nft_set_ext_data(ext);
	switch (data->verdict.code) {
	case NFT_JUMP:
	case NFT_GOTO:
		ret = nf_tables_check_loops(ctx, data->verdict.chain);
		break;
	default:
		ret = 0;
		break;
	}

	return ret;
}

static int nf_tables_loop_check_setelem(const struct nft_ctx *ctx,
					struct nft_set *set,
					const struct nft_set_iter *iter,
					struct nft_set_elem *elem)
{
	const struct nft_set_ext *ext = nft_set_elem_ext(set, elem->priv);

	if (nft_set_ext_exists(ext, NFT_SET_EXT_FLAGS) &&
	    *nft_set_ext_flags(ext) & NFT_SET_ELEM_INTERVAL_END)
		return 0;

	return nft_check_loops(ctx, ext);
}

static int nft_set_catchall_loops(const struct nft_ctx *ctx,
				  struct nft_set *set)
{
	u8 genmask = nft_genmask_next(ctx->net);
	struct nft_set_elem_catchall *catchall;
	struct nft_set_ext *ext;
	int ret = 0;

	list_for_each_entry_rcu(catchall, &set->catchall_list, list) {
		ext = nft_set_elem_ext(set, catchall->elem);
		if (!nft_set_elem_active(ext, genmask))
			continue;

		ret = nft_check_loops(ctx, ext);
		if (ret < 0)
			return ret;
	}

	return ret;
}

static int nf_tables_check_loops(const struct nft_ctx *ctx,
				 const struct nft_chain *chain)
{
	const struct nft_rule *rule;
	const struct nft_expr *expr, *last;
	struct nft_set *set;
	struct nft_set_binding *binding;
	struct nft_set_iter iter;

	if (ctx->chain == chain)
		return -ELOOP;

	list_for_each_entry(rule, &chain->rules, list) {
		nft_rule_for_each_expr(expr, last, rule) {
			struct nft_immediate_expr *priv;
			const struct nft_data *data;
			int err;

			if (strcmp(expr->ops->type->name, "immediate"))
				continue;

			priv = nft_expr_priv(expr);
			if (priv->dreg != NFT_REG_VERDICT)
				continue;

			data = &priv->data;
			switch (data->verdict.code) {
			case NFT_JUMP:
			case NFT_GOTO:
				err = nf_tables_check_loops(ctx,
							data->verdict.chain);
				if (err < 0)
					return err;
				break;
			default:
				break;
			}
		}

		cond_resched();
	}

	list_for_each_entry(set, &ctx->table->sets, list) {
		cond_resched();

		if (!nft_is_active_next(ctx->net, set))
			continue;
		if (!(set->flags & NFT_SET_MAP) ||
		    set->dtype != NFT_DATA_VERDICT)
			continue;

		list_for_each_entry(binding, &set->bindings, list) {
			if (!(binding->flags & NFT_SET_MAP) ||
			    binding->chain != chain)
				continue;

			iter.genmask	= nft_genmask_next(ctx->net);
			iter.skip 	= 0;
			iter.count	= 0;
			iter.err	= 0;
			iter.fn		= nf_tables_loop_check_setelem;

			set->ops->walk(ctx, set, &iter);
			if (!iter.err)
				iter.err = nft_set_catchall_loops(ctx, set);

			if (iter.err < 0)
				return iter.err;
		}
	}

	return 0;
}

/**
 *	nft_parse_u32_check - fetch u32 attribute and check for maximum value
 *
 *	@attr: netlink attribute to fetch value from
 *	@max: maximum value to be stored in dest
 *	@dest: pointer to the variable
 *
 *	Parse, check and store a given u32 netlink attribute into variable.
 *	This function returns -ERANGE if the value goes over maximum value.
 *	Otherwise a 0 is returned and the attribute value is stored in the
 *	destination variable.
 */
int nft_parse_u32_check(const struct nlattr *attr, int max, u32 *dest)
{
	u32 val;

	val = ntohl(nla_get_be32(attr));
	if (val > max)
		return -ERANGE;

	*dest = val;
	return 0;
}
EXPORT_SYMBOL_GPL(nft_parse_u32_check);

static int nft_parse_register(const struct nlattr *attr, u32 *preg)
{
	unsigned int reg;

	reg = ntohl(nla_get_be32(attr));
	switch (reg) {
	case NFT_REG_VERDICT...NFT_REG_4:
		*preg = reg * NFT_REG_SIZE / NFT_REG32_SIZE;
		break;
	case NFT_REG32_00...NFT_REG32_15:
		*preg = reg + NFT_REG_SIZE / NFT_REG32_SIZE - NFT_REG32_00;
		break;
	default:
		return -ERANGE;
	}

	return 0;
}

/**
 *	nft_dump_register - dump a register value to a netlink attribute
 *
 *	@skb: socket buffer
 *	@attr: attribute number
 *	@reg: register number
 *
 *	Construct a netlink attribute containing the register number. For
 *	compatibility reasons, register numbers being a multiple of 4 are
 *	translated to the corresponding 128 bit register numbers.
 */
int nft_dump_register(struct sk_buff *skb, unsigned int attr, unsigned int reg)
{
	if (reg % (NFT_REG_SIZE / NFT_REG32_SIZE) == 0)
		reg = reg / (NFT_REG_SIZE / NFT_REG32_SIZE);
	else
		reg = reg - NFT_REG_SIZE / NFT_REG32_SIZE + NFT_REG32_00;

	return nla_put_be32(skb, attr, htonl(reg));
}
EXPORT_SYMBOL_GPL(nft_dump_register);

static int nft_validate_register_load(enum nft_registers reg, unsigned int len)
{
	if (reg < NFT_REG_1 * NFT_REG_SIZE / NFT_REG32_SIZE)
		return -EINVAL;
	if (len == 0)
		return -EINVAL;
	if (reg * NFT_REG32_SIZE + len > sizeof_field(struct nft_regs, data))
		return -ERANGE;

	return 0;
}

int nft_parse_register_load(const struct nlattr *attr, u8 *sreg, u32 len)
{
	u32 reg;
	int err;

	err = nft_parse_register(attr, &reg);
	if (err < 0)
		return err;

	err = nft_validate_register_load(reg, len);
	if (err < 0)
		return err;

	*sreg = reg;
	return 0;
}
EXPORT_SYMBOL_GPL(nft_parse_register_load);

static int nft_validate_register_store(const struct nft_ctx *ctx,
				       enum nft_registers reg,
				       const struct nft_data *data,
				       enum nft_data_types type,
				       unsigned int len)
{
	int err;

	switch (reg) {
	case NFT_REG_VERDICT:
		if (type != NFT_DATA_VERDICT)
			return -EINVAL;

		if (data != NULL &&
		    (data->verdict.code == NFT_GOTO ||
		     data->verdict.code == NFT_JUMP)) {
			err = nf_tables_check_loops(ctx, data->verdict.chain);
			if (err < 0)
				return err;
		}

		return 0;
	default:
		if (reg < NFT_REG_1 * NFT_REG_SIZE / NFT_REG32_SIZE)
			return -EINVAL;
		if (len == 0)
			return -EINVAL;
		if (reg * NFT_REG32_SIZE + len >
		    sizeof_field(struct nft_regs, data))
			return -ERANGE;

		if (data != NULL && type != NFT_DATA_VALUE)
			return -EINVAL;
		return 0;
	}
}

int nft_parse_register_store(const struct nft_ctx *ctx,
			     const struct nlattr *attr, u8 *dreg,
			     const struct nft_data *data,
			     enum nft_data_types type, unsigned int len)
{
	int err;
	u32 reg;

	err = nft_parse_register(attr, &reg);
	if (err < 0)
		return err;

	err = nft_validate_register_store(ctx, reg, data, type, len);
	if (err < 0)
		return err;

	*dreg = reg;
	return 0;
}
EXPORT_SYMBOL_GPL(nft_parse_register_store);

static const struct nla_policy nft_verdict_policy[NFTA_VERDICT_MAX + 1] = {
	[NFTA_VERDICT_CODE]	= { .type = NLA_U32 },
	[NFTA_VERDICT_CHAIN]	= { .type = NLA_STRING,
				    .len = NFT_CHAIN_MAXNAMELEN - 1 },
	[NFTA_VERDICT_CHAIN_ID]	= { .type = NLA_U32 },
};

static int nft_verdict_init(const struct nft_ctx *ctx, struct nft_data *data,
			    struct nft_data_desc *desc, const struct nlattr *nla)
{
	u8 genmask = nft_genmask_next(ctx->net);
	struct nlattr *tb[NFTA_VERDICT_MAX + 1];
	struct nft_chain *chain;
	int err;

	err = nla_parse_nested_deprecated(tb, NFTA_VERDICT_MAX, nla,
					  nft_verdict_policy, NULL);
	if (err < 0)
		return err;

	if (!tb[NFTA_VERDICT_CODE])
		return -EINVAL;
	data->verdict.code = ntohl(nla_get_be32(tb[NFTA_VERDICT_CODE]));

	switch (data->verdict.code) {
	default:
		switch (data->verdict.code & NF_VERDICT_MASK) {
		case NF_ACCEPT:
		case NF_DROP:
		case NF_QUEUE:
			break;
		default:
			return -EINVAL;
		}
		fallthrough;
	case NFT_CONTINUE:
	case NFT_BREAK:
	case NFT_RETURN:
		break;
	case NFT_JUMP:
	case NFT_GOTO:
		if (tb[NFTA_VERDICT_CHAIN]) {
			chain = nft_chain_lookup(ctx->net, ctx->table,
						 tb[NFTA_VERDICT_CHAIN],
						 genmask);
		} else if (tb[NFTA_VERDICT_CHAIN_ID]) {
			chain = nft_chain_lookup_byid(ctx->net, ctx->table,
						      tb[NFTA_VERDICT_CHAIN_ID]);
			if (IS_ERR(chain))
				return PTR_ERR(chain);
		} else {
			return -EINVAL;
		}

		if (IS_ERR(chain))
			return PTR_ERR(chain);
		if (nft_is_base_chain(chain))
			return -EOPNOTSUPP;
		if (desc->flags & NFT_DATA_DESC_SETELEM &&
		    chain->flags & NFT_CHAIN_BINDING)
			return -EINVAL;

		chain->use++;
		data->verdict.chain = chain;
		break;
	}

	desc->len = sizeof(data->verdict);

	return 0;
}

static void nft_verdict_uninit(const struct nft_data *data)
{
	struct nft_chain *chain;
	struct nft_rule *rule;

	switch (data->verdict.code) {
	case NFT_JUMP:
	case NFT_GOTO:
		chain = data->verdict.chain;
		chain->use--;

		if (!nft_chain_is_bound(chain))
			break;

		chain->table->use--;
		list_for_each_entry(rule, &chain->rules, list)
			chain->use--;

		nft_chain_del(chain);
		break;
	}
}

int nft_verdict_dump(struct sk_buff *skb, int type, const struct nft_verdict *v)
{
	struct nlattr *nest;

	nest = nla_nest_start_noflag(skb, type);
	if (!nest)
		goto nla_put_failure;

	if (nla_put_be32(skb, NFTA_VERDICT_CODE, htonl(v->code)))
		goto nla_put_failure;

	switch (v->code) {
	case NFT_JUMP:
	case NFT_GOTO:
		if (nla_put_string(skb, NFTA_VERDICT_CHAIN,
				   v->chain->name))
			goto nla_put_failure;
	}
	nla_nest_end(skb, nest);
	return 0;

nla_put_failure:
	return -1;
}

static int nft_value_init(const struct nft_ctx *ctx,
			  struct nft_data *data, struct nft_data_desc *desc,
			  const struct nlattr *nla)
{
	unsigned int len;

	len = nla_len(nla);
	if (len == 0)
		return -EINVAL;
	if (len > desc->size)
		return -EOVERFLOW;
	if (desc->len) {
		if (len != desc->len)
			return -EINVAL;
	} else {
		desc->len = len;
	}

	nla_memcpy(data->data, nla, len);

	return 0;
}

static int nft_value_dump(struct sk_buff *skb, const struct nft_data *data,
			  unsigned int len)
{
	return nla_put(skb, NFTA_DATA_VALUE, len, data->data);
}

static const struct nla_policy nft_data_policy[NFTA_DATA_MAX + 1] = {
	[NFTA_DATA_VALUE]	= { .type = NLA_BINARY },
	[NFTA_DATA_VERDICT]	= { .type = NLA_NESTED },
};

/**
 *	nft_data_init - parse nf_tables data netlink attributes
 *
 *	@ctx: context of the expression using the data
 *	@data: destination struct nft_data
 *	@desc: data description
 *	@nla: netlink attribute containing data
 *
 *	Parse the netlink data attributes and initialize a struct nft_data.
 *	The type and length of data are returned in the data description.
 *
 *	The caller can indicate that it only wants to accept data of type
 *	NFT_DATA_VALUE by passing NULL for the ctx argument.
 */
int nft_data_init(const struct nft_ctx *ctx, struct nft_data *data,
		  struct nft_data_desc *desc, const struct nlattr *nla)
{
	struct nlattr *tb[NFTA_DATA_MAX + 1];
	int err;

	if (WARN_ON_ONCE(!desc->size))
		return -EINVAL;

	err = nla_parse_nested_deprecated(tb, NFTA_DATA_MAX, nla,
					  nft_data_policy, NULL);
	if (err < 0)
		return err;

	if (tb[NFTA_DATA_VALUE]) {
		if (desc->type != NFT_DATA_VALUE)
			return -EINVAL;

		err = nft_value_init(ctx, data, desc, tb[NFTA_DATA_VALUE]);
	} else if (tb[NFTA_DATA_VERDICT] && ctx != NULL) {
		if (desc->type != NFT_DATA_VERDICT)
			return -EINVAL;

		err = nft_verdict_init(ctx, data, desc, tb[NFTA_DATA_VERDICT]);
	} else {
		err = -EINVAL;
	}

	return err;
}
EXPORT_SYMBOL_GPL(nft_data_init);

/**
 *	nft_data_release - release a nft_data item
 *
 *	@data: struct nft_data to release
 *	@type: type of data
 *
 *	Release a nft_data item. NFT_DATA_VALUE types can be silently discarded,
 *	all others need to be released by calling this function.
 */
void nft_data_release(const struct nft_data *data, enum nft_data_types type)
{
	if (type < NFT_DATA_VERDICT)
		return;
	switch (type) {
	case NFT_DATA_VERDICT:
		return nft_verdict_uninit(data);
	default:
		WARN_ON(1);
	}
}
EXPORT_SYMBOL_GPL(nft_data_release);

int nft_data_dump(struct sk_buff *skb, int attr, const struct nft_data *data,
		  enum nft_data_types type, unsigned int len)
{
	struct nlattr *nest;
	int err;

	nest = nla_nest_start_noflag(skb, attr);
	if (nest == NULL)
		return -1;

	switch (type) {
	case NFT_DATA_VALUE:
		err = nft_value_dump(skb, data, len);
		break;
	case NFT_DATA_VERDICT:
		err = nft_verdict_dump(skb, NFTA_DATA_VERDICT, &data->verdict);
		break;
	default:
		err = -EINVAL;
		WARN_ON(1);
	}

	nla_nest_end(skb, nest);
	return err;
}
EXPORT_SYMBOL_GPL(nft_data_dump);

int __nft_release_basechain(struct nft_ctx *ctx)
{
	struct nft_rule *rule, *nr;

	if (WARN_ON(!nft_is_base_chain(ctx->chain)))
		return 0;

	nf_tables_unregister_hook(ctx->net, ctx->chain->table, ctx->chain);
	list_for_each_entry_safe(rule, nr, &ctx->chain->rules, list) {
		list_del(&rule->list);
		ctx->chain->use--;
		nf_tables_rule_release(ctx, rule);
	}
	nft_chain_del(ctx->chain);
	ctx->table->use--;
	nf_tables_chain_destroy(ctx);

	return 0;
}
EXPORT_SYMBOL_GPL(__nft_release_basechain);

static void __nft_release_hook(struct net *net, struct nft_table *table)
{
	struct nft_flowtable *flowtable;
	struct nft_chain *chain;

	list_for_each_entry(chain, &table->chains, list)
		__nf_tables_unregister_hook(net, table, chain, true);
	list_for_each_entry(flowtable, &table->flowtables, list)
		__nft_unregister_flowtable_net_hooks(net, &flowtable->hook_list,
						     true);
}

static void __nft_release_hooks(struct net *net)
{
	struct nftables_pernet *nft_net = nft_pernet(net);
	struct nft_table *table;

	list_for_each_entry(table, &nft_net->tables, list) {
		if (nft_table_has_owner(table))
			continue;

		__nft_release_hook(net, table);
	}
}

static void __nft_release_table(struct net *net, struct nft_table *table)
{
	struct nft_flowtable *flowtable, *nf;
	struct nft_chain *chain, *nc;
	struct nft_object *obj, *ne;
	struct nft_rule *rule, *nr;
	struct nft_set *set, *ns;
	struct nft_ctx ctx = {
		.net	= net,
		.family	= NFPROTO_NETDEV,
	};

	ctx.family = table->family;
	ctx.table = table;
	list_for_each_entry(chain, &table->chains, list) {
		ctx.chain = chain;
		list_for_each_entry_safe(rule, nr, &chain->rules, list) {
			list_del(&rule->list);
			chain->use--;
			nf_tables_rule_release(&ctx, rule);
		}
	}
	list_for_each_entry_safe(flowtable, nf, &table->flowtables, list) {
		list_del(&flowtable->list);
		table->use--;
		nf_tables_flowtable_destroy(flowtable);
	}
	list_for_each_entry_safe(set, ns, &table->sets, list) {
		list_del(&set->list);
		table->use--;
		nft_set_destroy(&ctx, set);
	}
	list_for_each_entry_safe(obj, ne, &table->objects, list) {
		nft_obj_del(obj);
		table->use--;
		nft_obj_destroy(&ctx, obj);
	}
	list_for_each_entry_safe(chain, nc, &table->chains, list) {
		ctx.chain = chain;
		nft_chain_del(chain);
		table->use--;
		nf_tables_chain_destroy(&ctx);
	}
	nf_tables_table_destroy(&ctx);
}

static void __nft_release_tables(struct net *net)
{
	struct nftables_pernet *nft_net = nft_pernet(net);
	struct nft_table *table, *nt;

	list_for_each_entry_safe(table, nt, &nft_net->tables, list) {
		if (nft_table_has_owner(table))
			continue;

		list_del(&table->list);

		__nft_release_table(net, table);
	}
}

static int nft_rcv_nl_event(struct notifier_block *this, unsigned long event,
			    void *ptr)
{
	struct nft_table *table, *to_delete[8];
	struct nftables_pernet *nft_net;
	struct netlink_notify *n = ptr;
	struct net *net = n->net;
	unsigned int deleted;
	bool restart = false;

	if (event != NETLINK_URELEASE || n->protocol != NETLINK_NETFILTER)
		return NOTIFY_DONE;

	nft_net = nft_pernet(net);
	deleted = 0;
	mutex_lock(&nft_net->commit_mutex);
again:
	list_for_each_entry(table, &nft_net->tables, list) {
		if (nft_table_has_owner(table) &&
		    n->portid == table->nlpid) {
			__nft_release_hook(net, table);
			list_del_rcu(&table->list);
			to_delete[deleted++] = table;
			if (deleted >= ARRAY_SIZE(to_delete))
				break;
		}
	}
	if (deleted) {
		restart = deleted >= ARRAY_SIZE(to_delete);
		synchronize_rcu();
		while (deleted)
			__nft_release_table(net, to_delete[--deleted]);

		if (restart)
			goto again;
	}
	mutex_unlock(&nft_net->commit_mutex);

	return NOTIFY_DONE;
}

static struct notifier_block nft_nl_notifier = {
	.notifier_call  = nft_rcv_nl_event,
};

static int __net_init nf_tables_init_net(struct net *net)
{
	struct nftables_pernet *nft_net = nft_pernet(net);

	INIT_LIST_HEAD(&nft_net->tables);
	INIT_LIST_HEAD(&nft_net->commit_list);
	INIT_LIST_HEAD(&nft_net->module_list);
	INIT_LIST_HEAD(&nft_net->notify_list);
	mutex_init(&nft_net->commit_mutex);
	nft_net->base_seq = 1;
	nft_net->validate_state = NFT_VALIDATE_SKIP;

	return 0;
}

static void __net_exit nf_tables_pre_exit_net(struct net *net)
{
	struct nftables_pernet *nft_net = nft_pernet(net);

	mutex_lock(&nft_net->commit_mutex);
	__nft_release_hooks(net);
	mutex_unlock(&nft_net->commit_mutex);
}

static void __net_exit nf_tables_exit_net(struct net *net)
{
	struct nftables_pernet *nft_net = nft_pernet(net);

	mutex_lock(&nft_net->commit_mutex);
	if (!list_empty(&nft_net->commit_list))
		__nf_tables_abort(net, NFNL_ABORT_NONE);
	__nft_release_tables(net);
	mutex_unlock(&nft_net->commit_mutex);
	WARN_ON_ONCE(!list_empty(&nft_net->tables));
	WARN_ON_ONCE(!list_empty(&nft_net->module_list));
	WARN_ON_ONCE(!list_empty(&nft_net->notify_list));
}

static struct pernet_operations nf_tables_net_ops = {
	.init		= nf_tables_init_net,
	.pre_exit	= nf_tables_pre_exit_net,
	.exit		= nf_tables_exit_net,
	.id		= &nf_tables_net_id,
	.size		= sizeof(struct nftables_pernet),
};

static int __init nf_tables_module_init(void)
{
	int err;

	err = register_pernet_subsys(&nf_tables_net_ops);
	if (err < 0)
		return err;

	err = nft_chain_filter_init();
	if (err < 0)
		goto err_chain_filter;

	err = nf_tables_core_module_init();
	if (err < 0)
		goto err_core_module;

	err = register_netdevice_notifier(&nf_tables_flowtable_notifier);
	if (err < 0)
		goto err_netdev_notifier;

	err = rhltable_init(&nft_objname_ht, &nft_objname_ht_params);
	if (err < 0)
		goto err_rht_objname;

	err = nft_offload_init();
	if (err < 0)
		goto err_offload;

	err = netlink_register_notifier(&nft_nl_notifier);
	if (err < 0)
		goto err_netlink_notifier;

	/* must be last */
	err = nfnetlink_subsys_register(&nf_tables_subsys);
	if (err < 0)
		goto err_nfnl_subsys;

	nft_chain_route_init();

	return err;

err_nfnl_subsys:
	netlink_unregister_notifier(&nft_nl_notifier);
err_netlink_notifier:
	nft_offload_exit();
err_offload:
	rhltable_destroy(&nft_objname_ht);
err_rht_objname:
	unregister_netdevice_notifier(&nf_tables_flowtable_notifier);
err_netdev_notifier:
	nf_tables_core_module_exit();
err_core_module:
	nft_chain_filter_fini();
err_chain_filter:
	unregister_pernet_subsys(&nf_tables_net_ops);
	return err;
}

static void __exit nf_tables_module_exit(void)
{
	nfnetlink_subsys_unregister(&nf_tables_subsys);
	netlink_unregister_notifier(&nft_nl_notifier);
	nft_offload_exit();
	unregister_netdevice_notifier(&nf_tables_flowtable_notifier);
	nft_chain_filter_fini();
	nft_chain_route_fini();
	unregister_pernet_subsys(&nf_tables_net_ops);
	cancel_work_sync(&trans_destroy_work);
	rcu_barrier();
	rhltable_destroy(&nft_objname_ht);
	nf_tables_core_module_exit();
}

module_init(nf_tables_module_init);
module_exit(nf_tables_module_exit);

MODULE_LICENSE("GPL");
MODULE_AUTHOR("Patrick McHardy <kaber@trash.net>");
MODULE_ALIAS_NFNL_SUBSYS(NFNL_SUBSYS_NFTABLES);<|MERGE_RESOLUTION|>--- conflicted
+++ resolved
@@ -5218,33 +5218,16 @@
 				  struct nlattr *attr)
 {
 	u32 dtype;
-<<<<<<< HEAD
-	int err;
-=======
->>>>>>> bf44eed7
 
 	if (set->dtype == NFT_DATA_VERDICT)
 		dtype = NFT_DATA_VERDICT;
 	else
 		dtype = NFT_DATA_VALUE;
 
-<<<<<<< HEAD
-	if (set->dtype == NFT_DATA_VERDICT)
-		dtype = NFT_DATA_VERDICT;
-	else
-		dtype = NFT_DATA_VALUE;
-
-	if (dtype != desc->type ||
-	    set->dlen != desc->len) {
-		nft_data_release(data, desc->type);
-		return -EINVAL;
-	}
-=======
 	desc->type = dtype;
 	desc->size = NFT_DATA_VALUE_MAXLEN;
 	desc->len = set->dlen;
 	desc->flags = NFT_DATA_DESC_SETELEM;
->>>>>>> bf44eed7
 
 	return nft_data_init(ctx, data, desc, attr);
 }
