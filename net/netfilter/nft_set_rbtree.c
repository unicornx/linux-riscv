// SPDX-License-Identifier: GPL-2.0-only
/*
 * Copyright (c) 2008-2009 Patrick McHardy <kaber@trash.net>
 *
 * Development of this code funded by Astaro AG (http://www.astaro.com/)
 */

#include <linux/kernel.h>
#include <linux/init.h>
#include <linux/module.h>
#include <linux/list.h>
#include <linux/rbtree.h>
#include <linux/netlink.h>
#include <linux/netfilter.h>
#include <linux/netfilter/nf_tables.h>
#include <net/netfilter/nf_tables_core.h>

struct nft_rbtree {
	struct rb_root		root;
	rwlock_t		lock;
	seqcount_rwlock_t	count;
	struct delayed_work	gc_work;
};

struct nft_rbtree_elem {
	struct rb_node		node;
	struct nft_set_ext	ext;
};

static bool nft_rbtree_interval_end(const struct nft_rbtree_elem *rbe)
{
	return nft_set_ext_exists(&rbe->ext, NFT_SET_EXT_FLAGS) &&
	       (*nft_set_ext_flags(&rbe->ext) & NFT_SET_ELEM_INTERVAL_END);
}

static bool nft_rbtree_interval_start(const struct nft_rbtree_elem *rbe)
{
	return !nft_rbtree_interval_end(rbe);
}

static bool nft_rbtree_equal(const struct nft_set *set, const void *this,
			     const struct nft_rbtree_elem *interval)
{
	return memcmp(this, nft_set_ext_key(&interval->ext), set->klen) == 0;
}

static bool __nft_rbtree_lookup(const struct net *net, const struct nft_set *set,
				const u32 *key, const struct nft_set_ext **ext,
				unsigned int seq)
{
	struct nft_rbtree *priv = nft_set_priv(set);
	const struct nft_rbtree_elem *rbe, *interval = NULL;
	u8 genmask = nft_genmask_cur(net);
	const struct rb_node *parent;
	const void *this;
	int d;

	parent = rcu_dereference_raw(priv->root.rb_node);
	while (parent != NULL) {
		if (read_seqcount_retry(&priv->count, seq))
			return false;

		rbe = rb_entry(parent, struct nft_rbtree_elem, node);

		this = nft_set_ext_key(&rbe->ext);
		d = memcmp(this, key, set->klen);
		if (d < 0) {
			parent = rcu_dereference_raw(parent->rb_left);
			if (interval &&
			    nft_rbtree_equal(set, this, interval) &&
			    nft_rbtree_interval_end(rbe) &&
			    nft_rbtree_interval_start(interval))
				continue;
			interval = rbe;
		} else if (d > 0)
			parent = rcu_dereference_raw(parent->rb_right);
		else {
			if (!nft_set_elem_active(&rbe->ext, genmask)) {
				parent = rcu_dereference_raw(parent->rb_left);
				continue;
			}

			if (nft_set_elem_expired(&rbe->ext))
				return false;

			if (nft_rbtree_interval_end(rbe)) {
				if (nft_set_is_anonymous(set))
					return false;
				parent = rcu_dereference_raw(parent->rb_left);
				interval = NULL;
				continue;
			}

			*ext = &rbe->ext;
			return true;
		}
	}

	if (set->flags & NFT_SET_INTERVAL && interval != NULL &&
	    nft_set_elem_active(&interval->ext, genmask) &&
	    !nft_set_elem_expired(&interval->ext) &&
	    nft_rbtree_interval_start(interval)) {
		*ext = &interval->ext;
		return true;
	}

	return false;
}

static bool nft_rbtree_lookup(const struct net *net, const struct nft_set *set,
			      const u32 *key, const struct nft_set_ext **ext)
{
	struct nft_rbtree *priv = nft_set_priv(set);
	unsigned int seq = read_seqcount_begin(&priv->count);
	bool ret;

	ret = __nft_rbtree_lookup(net, set, key, ext, seq);
	if (ret || !read_seqcount_retry(&priv->count, seq))
		return ret;

	read_lock_bh(&priv->lock);
	seq = read_seqcount_begin(&priv->count);
	ret = __nft_rbtree_lookup(net, set, key, ext, seq);
	read_unlock_bh(&priv->lock);

	return ret;
}

static bool __nft_rbtree_get(const struct net *net, const struct nft_set *set,
			     const u32 *key, struct nft_rbtree_elem **elem,
			     unsigned int seq, unsigned int flags, u8 genmask)
{
	struct nft_rbtree_elem *rbe, *interval = NULL;
	struct nft_rbtree *priv = nft_set_priv(set);
	const struct rb_node *parent;
	const void *this;
	int d;

	parent = rcu_dereference_raw(priv->root.rb_node);
	while (parent != NULL) {
		if (read_seqcount_retry(&priv->count, seq))
			return false;

		rbe = rb_entry(parent, struct nft_rbtree_elem, node);

		this = nft_set_ext_key(&rbe->ext);
		d = memcmp(this, key, set->klen);
		if (d < 0) {
			parent = rcu_dereference_raw(parent->rb_left);
			if (!(flags & NFT_SET_ELEM_INTERVAL_END))
				interval = rbe;
		} else if (d > 0) {
			parent = rcu_dereference_raw(parent->rb_right);
			if (flags & NFT_SET_ELEM_INTERVAL_END)
				interval = rbe;
		} else {
			if (!nft_set_elem_active(&rbe->ext, genmask)) {
				parent = rcu_dereference_raw(parent->rb_left);
				continue;
			}

			if (nft_set_elem_expired(&rbe->ext))
				return false;

			if (!nft_set_ext_exists(&rbe->ext, NFT_SET_EXT_FLAGS) ||
			    (*nft_set_ext_flags(&rbe->ext) & NFT_SET_ELEM_INTERVAL_END) ==
			    (flags & NFT_SET_ELEM_INTERVAL_END)) {
				*elem = rbe;
				return true;
			}

			if (nft_rbtree_interval_end(rbe))
				interval = NULL;

			parent = rcu_dereference_raw(parent->rb_left);
		}
	}

	if (set->flags & NFT_SET_INTERVAL && interval != NULL &&
	    nft_set_elem_active(&interval->ext, genmask) &&
	    !nft_set_elem_expired(&interval->ext) &&
	    ((!nft_rbtree_interval_end(interval) &&
	      !(flags & NFT_SET_ELEM_INTERVAL_END)) ||
	     (nft_rbtree_interval_end(interval) &&
	      (flags & NFT_SET_ELEM_INTERVAL_END)))) {
		*elem = interval;
		return true;
	}

	return false;
}

static void *nft_rbtree_get(const struct net *net, const struct nft_set *set,
			    const struct nft_set_elem *elem, unsigned int flags)
{
	struct nft_rbtree *priv = nft_set_priv(set);
	unsigned int seq = read_seqcount_begin(&priv->count);
	struct nft_rbtree_elem *rbe = ERR_PTR(-ENOENT);
	const u32 *key = (const u32 *)&elem->key.val;
	u8 genmask = nft_genmask_cur(net);
	bool ret;

	ret = __nft_rbtree_get(net, set, key, &rbe, seq, flags, genmask);
	if (ret || !read_seqcount_retry(&priv->count, seq))
		return rbe;

	read_lock_bh(&priv->lock);
	seq = read_seqcount_begin(&priv->count);
	ret = __nft_rbtree_get(net, set, key, &rbe, seq, flags, genmask);
	if (!ret)
		rbe = ERR_PTR(-ENOENT);
	read_unlock_bh(&priv->lock);

	return rbe;
}

static int __nft_rbtree_insert(const struct net *net, const struct nft_set *set,
			       struct nft_rbtree_elem *new,
			       struct nft_set_ext **ext)
{
	bool overlap = false, dup_end_left = false, dup_end_right = false;
	struct nft_rbtree *priv = nft_set_priv(set);
	u8 genmask = nft_genmask_next(net);
	struct nft_rbtree_elem *rbe;
	struct rb_node *parent, **p;
	int d;

	/* Detect overlaps as we descend the tree. Set the flag in these cases:
	 *
	 * a1. _ _ __>|  ?_ _ __|  (insert end before existing end)
	 * a2. _ _ ___|  ?_ _ _>|  (insert end after existing end)
	 * a3. _ _ ___? >|_ _ __|  (insert start before existing end)
	 *
	 * and clear it later on, as we eventually reach the points indicated by
	 * '?' above, in the cases described below. We'll always meet these
	 * later, locally, due to tree ordering, and overlaps for the intervals
	 * that are the closest together are always evaluated last.
	 *
	 * b1. _ _ __>|  !_ _ __|  (insert end before existing start)
	 * b2. _ _ ___|  !_ _ _>|  (insert end after existing start)
	 * b3. _ _ ___! >|_ _ __|  (insert start after existing end, as a leaf)
	 *            '--' no nodes falling in this range
	 * b4.          >|_ _   !  (insert start before existing start)
	 *
	 * Case a3. resolves to b3.:
	 * - if the inserted start element is the leftmost, because the '0'
	 *   element in the tree serves as end element
	 * - otherwise, if an existing end is found immediately to the left. If
	 *   there are existing nodes in between, we need to further descend the
	 *   tree before we can conclude the new start isn't causing an overlap
	 *
	 * or to b4., which, preceded by a3., means we already traversed one or
	 * more existing intervals entirely, from the right.
	 *
	 * For a new, rightmost pair of elements, we'll hit cases b3. and b2.,
	 * in that order.
	 *
	 * The flag is also cleared in two special cases:
	 *
	 * b5. |__ _ _!|<_ _ _   (insert start right before existing end)
	 * b6. |__ _ >|!__ _ _   (insert end right after existing start)
	 *
	 * which always happen as last step and imply that no further
	 * overlapping is possible.
	 *
	 * Another special case comes from the fact that start elements matching
	 * an already existing start element are allowed: insertion is not
	 * performed but we return -EEXIST in that case, and the error will be
	 * cleared by the caller if NLM_F_EXCL is not present in the request.
	 * This way, request for insertion of an exact overlap isn't reported as
	 * error to userspace if not desired.
	 *
	 * However, if the existing start matches a pre-existing start, but the
	 * end element doesn't match the corresponding pre-existing end element,
	 * we need to report a partial overlap. This is a local condition that
	 * can be noticed without need for a tracking flag, by checking for a
	 * local duplicated end for a corresponding start, from left and right,
	 * separately.
	 */

	parent = NULL;
	p = &priv->root.rb_node;
	while (*p != NULL) {
		parent = *p;
		rbe = rb_entry(parent, struct nft_rbtree_elem, node);
		d = memcmp(nft_set_ext_key(&rbe->ext),
			   nft_set_ext_key(&new->ext),
			   set->klen);
		if (d < 0) {
			p = &parent->rb_left;

			if (nft_rbtree_interval_start(new)) {
				if (nft_rbtree_interval_end(rbe) &&
				    nft_set_elem_active(&rbe->ext, genmask) &&
				    !nft_set_elem_expired(&rbe->ext) && !*p)
					overlap = false;
			} else {
				if (dup_end_left && !*p)
					return -ENOTEMPTY;

				overlap = nft_rbtree_interval_end(rbe) &&
					  nft_set_elem_active(&rbe->ext,
							      genmask) &&
					  !nft_set_elem_expired(&rbe->ext);

				if (overlap) {
					dup_end_right = true;
					continue;
				}
			}
		} else if (d > 0) {
			p = &parent->rb_right;

			if (nft_rbtree_interval_end(new)) {
				if (dup_end_right && !*p)
					return -ENOTEMPTY;

				overlap = nft_rbtree_interval_end(rbe) &&
					  nft_set_elem_active(&rbe->ext,
							      genmask) &&
					  !nft_set_elem_expired(&rbe->ext);

				if (overlap) {
					dup_end_left = true;
					continue;
				}
			} else if (nft_set_elem_active(&rbe->ext, genmask) &&
				   !nft_set_elem_expired(&rbe->ext)) {
				overlap = nft_rbtree_interval_end(rbe);
			}
		} else {
			if (nft_rbtree_interval_end(rbe) &&
			    nft_rbtree_interval_start(new)) {
				p = &parent->rb_left;
<<<<<<< HEAD
=======

				if (nft_set_elem_active(&rbe->ext, genmask) &&
				    !nft_set_elem_expired(&rbe->ext))
					overlap = false;
>>>>>>> d1988041
			} else if (nft_rbtree_interval_start(rbe) &&
				   nft_rbtree_interval_end(new)) {
				p = &parent->rb_right;

				if (nft_set_elem_active(&rbe->ext, genmask) &&
				    !nft_set_elem_expired(&rbe->ext))
					overlap = false;
			} else if (nft_set_elem_active(&rbe->ext, genmask) &&
				   !nft_set_elem_expired(&rbe->ext)) {
				*ext = &rbe->ext;
				return -EEXIST;
			} else {
				p = &parent->rb_left;
			}
		}

		dup_end_left = dup_end_right = false;
	}

	if (overlap)
		return -ENOTEMPTY;

	rb_link_node_rcu(&new->node, parent, p);
	rb_insert_color(&new->node, &priv->root);
	return 0;
}

static int nft_rbtree_insert(const struct net *net, const struct nft_set *set,
			     const struct nft_set_elem *elem,
			     struct nft_set_ext **ext)
{
	struct nft_rbtree *priv = nft_set_priv(set);
	struct nft_rbtree_elem *rbe = elem->priv;
	int err;

	write_lock_bh(&priv->lock);
	write_seqcount_begin(&priv->count);
	err = __nft_rbtree_insert(net, set, rbe, ext);
	write_seqcount_end(&priv->count);
	write_unlock_bh(&priv->lock);

	return err;
}

static void nft_rbtree_remove(const struct net *net,
			      const struct nft_set *set,
			      const struct nft_set_elem *elem)
{
	struct nft_rbtree *priv = nft_set_priv(set);
	struct nft_rbtree_elem *rbe = elem->priv;

	write_lock_bh(&priv->lock);
	write_seqcount_begin(&priv->count);
	rb_erase(&rbe->node, &priv->root);
	write_seqcount_end(&priv->count);
	write_unlock_bh(&priv->lock);
}

static void nft_rbtree_activate(const struct net *net,
				const struct nft_set *set,
				const struct nft_set_elem *elem)
{
	struct nft_rbtree_elem *rbe = elem->priv;

	nft_set_elem_change_active(net, set, &rbe->ext);
	nft_set_elem_clear_busy(&rbe->ext);
}

static bool nft_rbtree_flush(const struct net *net,
			     const struct nft_set *set, void *priv)
{
	struct nft_rbtree_elem *rbe = priv;

	if (!nft_set_elem_mark_busy(&rbe->ext) ||
	    !nft_is_active(net, &rbe->ext)) {
		nft_set_elem_change_active(net, set, &rbe->ext);
		return true;
	}
	return false;
}

static void *nft_rbtree_deactivate(const struct net *net,
				   const struct nft_set *set,
				   const struct nft_set_elem *elem)
{
	const struct nft_rbtree *priv = nft_set_priv(set);
	const struct rb_node *parent = priv->root.rb_node;
	struct nft_rbtree_elem *rbe, *this = elem->priv;
	u8 genmask = nft_genmask_next(net);
	int d;

	while (parent != NULL) {
		rbe = rb_entry(parent, struct nft_rbtree_elem, node);

		d = memcmp(nft_set_ext_key(&rbe->ext), &elem->key.val,
					   set->klen);
		if (d < 0)
			parent = parent->rb_left;
		else if (d > 0)
			parent = parent->rb_right;
		else {
			if (nft_rbtree_interval_end(rbe) &&
			    nft_rbtree_interval_start(this)) {
				parent = parent->rb_left;
				continue;
			} else if (nft_rbtree_interval_start(rbe) &&
				   nft_rbtree_interval_end(this)) {
				parent = parent->rb_right;
				continue;
			} else if (!nft_set_elem_active(&rbe->ext, genmask)) {
				parent = parent->rb_left;
				continue;
			}
			nft_rbtree_flush(net, set, rbe);
			return rbe;
		}
	}
	return NULL;
}

static void nft_rbtree_walk(const struct nft_ctx *ctx,
			    struct nft_set *set,
			    struct nft_set_iter *iter)
{
	struct nft_rbtree *priv = nft_set_priv(set);
	struct nft_rbtree_elem *rbe;
	struct nft_set_elem elem;
	struct rb_node *node;

	read_lock_bh(&priv->lock);
	for (node = rb_first(&priv->root); node != NULL; node = rb_next(node)) {
		rbe = rb_entry(node, struct nft_rbtree_elem, node);

		if (iter->count < iter->skip)
			goto cont;
		if (nft_set_elem_expired(&rbe->ext))
			goto cont;
		if (!nft_set_elem_active(&rbe->ext, iter->genmask))
			goto cont;

		elem.priv = rbe;

		iter->err = iter->fn(ctx, set, iter, &elem);
		if (iter->err < 0) {
			read_unlock_bh(&priv->lock);
			return;
		}
cont:
		iter->count++;
	}
	read_unlock_bh(&priv->lock);
}

static void nft_rbtree_gc(struct work_struct *work)
{
	struct nft_rbtree_elem *rbe, *rbe_end = NULL, *rbe_prev = NULL;
	struct nft_set_gc_batch *gcb = NULL;
	struct nft_rbtree *priv;
	struct rb_node *node;
	struct nft_set *set;

	priv = container_of(work, struct nft_rbtree, gc_work.work);
	set  = nft_set_container_of(priv);

	write_lock_bh(&priv->lock);
	write_seqcount_begin(&priv->count);
	for (node = rb_first(&priv->root); node != NULL; node = rb_next(node)) {
		rbe = rb_entry(node, struct nft_rbtree_elem, node);

		if (nft_rbtree_interval_end(rbe)) {
			rbe_end = rbe;
			continue;
		}
		if (!nft_set_elem_expired(&rbe->ext))
			continue;
		if (nft_set_elem_mark_busy(&rbe->ext))
			continue;

		if (rbe_prev) {
			rb_erase(&rbe_prev->node, &priv->root);
			rbe_prev = NULL;
		}
		gcb = nft_set_gc_batch_check(set, gcb, GFP_ATOMIC);
		if (!gcb)
			break;

		atomic_dec(&set->nelems);
		nft_set_gc_batch_add(gcb, rbe);
		rbe_prev = rbe;

		if (rbe_end) {
			atomic_dec(&set->nelems);
			nft_set_gc_batch_add(gcb, rbe_end);
			rb_erase(&rbe_end->node, &priv->root);
			rbe_end = NULL;
		}
		node = rb_next(node);
		if (!node)
			break;
	}
	if (rbe_prev)
		rb_erase(&rbe_prev->node, &priv->root);
	write_seqcount_end(&priv->count);
	write_unlock_bh(&priv->lock);

	nft_set_gc_batch_complete(gcb);

	queue_delayed_work(system_power_efficient_wq, &priv->gc_work,
			   nft_set_gc_interval(set));
}

static u64 nft_rbtree_privsize(const struct nlattr * const nla[],
			       const struct nft_set_desc *desc)
{
	return sizeof(struct nft_rbtree);
}

static int nft_rbtree_init(const struct nft_set *set,
			   const struct nft_set_desc *desc,
			   const struct nlattr * const nla[])
{
	struct nft_rbtree *priv = nft_set_priv(set);

	rwlock_init(&priv->lock);
	seqcount_rwlock_init(&priv->count, &priv->lock);
	priv->root = RB_ROOT;

	INIT_DEFERRABLE_WORK(&priv->gc_work, nft_rbtree_gc);
	if (set->flags & NFT_SET_TIMEOUT)
		queue_delayed_work(system_power_efficient_wq, &priv->gc_work,
				   nft_set_gc_interval(set));

	return 0;
}

static void nft_rbtree_destroy(const struct nft_set *set)
{
	struct nft_rbtree *priv = nft_set_priv(set);
	struct nft_rbtree_elem *rbe;
	struct rb_node *node;

	cancel_delayed_work_sync(&priv->gc_work);
	rcu_barrier();
	while ((node = priv->root.rb_node) != NULL) {
		rb_erase(node, &priv->root);
		rbe = rb_entry(node, struct nft_rbtree_elem, node);
		nft_set_elem_destroy(set, rbe, true);
	}
}

static bool nft_rbtree_estimate(const struct nft_set_desc *desc, u32 features,
				struct nft_set_estimate *est)
{
	if (desc->field_count > 1)
		return false;

	if (desc->size)
		est->size = sizeof(struct nft_rbtree) +
			    desc->size * sizeof(struct nft_rbtree_elem);
	else
		est->size = ~0;

	est->lookup = NFT_SET_CLASS_O_LOG_N;
	est->space  = NFT_SET_CLASS_O_N;

	return true;
}

const struct nft_set_type nft_set_rbtree_type = {
	.features	= NFT_SET_INTERVAL | NFT_SET_MAP | NFT_SET_OBJECT | NFT_SET_TIMEOUT,
	.ops		= {
		.privsize	= nft_rbtree_privsize,
		.elemsize	= offsetof(struct nft_rbtree_elem, ext),
		.estimate	= nft_rbtree_estimate,
		.init		= nft_rbtree_init,
		.destroy	= nft_rbtree_destroy,
		.insert		= nft_rbtree_insert,
		.remove		= nft_rbtree_remove,
		.deactivate	= nft_rbtree_deactivate,
		.flush		= nft_rbtree_flush,
		.activate	= nft_rbtree_activate,
		.lookup		= nft_rbtree_lookup,
		.walk		= nft_rbtree_walk,
		.get		= nft_rbtree_get,
	},
};<|MERGE_RESOLUTION|>--- conflicted
+++ resolved
@@ -332,13 +332,10 @@
 			if (nft_rbtree_interval_end(rbe) &&
 			    nft_rbtree_interval_start(new)) {
 				p = &parent->rb_left;
-<<<<<<< HEAD
-=======
 
 				if (nft_set_elem_active(&rbe->ext, genmask) &&
 				    !nft_set_elem_expired(&rbe->ext))
 					overlap = false;
->>>>>>> d1988041
 			} else if (nft_rbtree_interval_start(rbe) &&
 				   nft_rbtree_interval_end(new)) {
 				p = &parent->rb_right;
