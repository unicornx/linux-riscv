// SPDX-License-Identifier: GPL-2.0-only
/*
 * Copyright (c) 2008-2009 Patrick McHardy <kaber@trash.net>
 * Copyright (c) 2014 Intel Corporation
 * Author: Tomasz Bursztyka <tomasz.bursztyka@linux.intel.com>
 *
 * Development of this code funded by Astaro AG (http://www.astaro.com/)
 */

#include <linux/kernel.h>
#include <linux/netlink.h>
#include <linux/netfilter.h>
#include <linux/netfilter/nf_tables.h>
#include <linux/in.h>
#include <linux/ip.h>
#include <linux/ipv6.h>
#include <linux/smp.h>
#include <linux/static_key.h>
#include <net/dst.h>
#include <net/ip.h>
#include <net/sock.h>
#include <net/tcp_states.h> /* for TCP_TIME_WAIT */
#include <net/netfilter/nf_tables.h>
#include <net/netfilter/nf_tables_core.h>
#include <net/netfilter/nft_meta.h>
#include <net/netfilter/nf_tables_offload.h>

#include <uapi/linux/netfilter_bridge.h> /* NF_BR_PRE_ROUTING */

#define NFT_META_SECS_PER_MINUTE	60
#define NFT_META_SECS_PER_HOUR		3600
#define NFT_META_SECS_PER_DAY		86400
#define NFT_META_DAYS_PER_WEEK		7

static DEFINE_PER_CPU(struct rnd_state, nft_prandom_state);

<<<<<<< HEAD
static u8 nft_meta_weekday(time64_t secs)
=======
static u8 nft_meta_weekday(void)
>>>>>>> d1988041
{
	time64_t secs = ktime_get_real_seconds();
	unsigned int dse;
	u8 wday;

	secs -= NFT_META_SECS_PER_MINUTE * sys_tz.tz_minuteswest;
	dse = div_u64(secs, NFT_META_SECS_PER_DAY);
	wday = (4 + dse) % NFT_META_DAYS_PER_WEEK;

	return wday;
}

static u32 nft_meta_hour(time64_t secs)
{
	struct tm tm;

	time64_to_tm(secs, 0, &tm);

	return tm.tm_hour * NFT_META_SECS_PER_HOUR
		+ tm.tm_min * NFT_META_SECS_PER_MINUTE
		+ tm.tm_sec;
}

static noinline_for_stack void
nft_meta_get_eval_time(enum nft_meta_keys key,
		       u32 *dest)
{
	switch (key) {
	case NFT_META_TIME_NS:
		nft_reg_store64(dest, ktime_get_real_ns());
		break;
	case NFT_META_TIME_DAY:
		nft_reg_store8(dest, nft_meta_weekday());
		break;
	case NFT_META_TIME_HOUR:
		*dest = nft_meta_hour(ktime_get_real_seconds());
		break;
	default:
		break;
	}
}

static noinline bool
nft_meta_get_eval_pkttype_lo(const struct nft_pktinfo *pkt,
			     u32 *dest)
{
	const struct sk_buff *skb = pkt->skb;

	switch (nft_pf(pkt)) {
	case NFPROTO_IPV4:
		if (ipv4_is_multicast(ip_hdr(skb)->daddr))
			nft_reg_store8(dest, PACKET_MULTICAST);
		else
			nft_reg_store8(dest, PACKET_BROADCAST);
		break;
	case NFPROTO_IPV6:
		nft_reg_store8(dest, PACKET_MULTICAST);
		break;
	case NFPROTO_NETDEV:
		switch (skb->protocol) {
		case htons(ETH_P_IP): {
			int noff = skb_network_offset(skb);
			struct iphdr *iph, _iph;

			iph = skb_header_pointer(skb, noff,
						 sizeof(_iph), &_iph);
			if (!iph)
				return false;

			if (ipv4_is_multicast(iph->daddr))
				nft_reg_store8(dest, PACKET_MULTICAST);
			else
				nft_reg_store8(dest, PACKET_BROADCAST);

			break;
		}
		case htons(ETH_P_IPV6):
			nft_reg_store8(dest, PACKET_MULTICAST);
			break;
		default:
			WARN_ON_ONCE(1);
			return false;
		}
		break;
	default:
		WARN_ON_ONCE(1);
		return false;
	}

	return true;
}

static noinline bool
nft_meta_get_eval_skugid(enum nft_meta_keys key,
			 u32 *dest,
			 const struct nft_pktinfo *pkt)
{
	struct sock *sk = skb_to_full_sk(pkt->skb);
	struct socket *sock;

	if (!sk || !sk_fullsock(sk) || !net_eq(nft_net(pkt), sock_net(sk)))
		return false;

	read_lock_bh(&sk->sk_callback_lock);
	sock = sk->sk_socket;
	if (!sock || !sock->file) {
		read_unlock_bh(&sk->sk_callback_lock);
		return false;
	}

	switch (key) {
	case NFT_META_SKUID:
		*dest = from_kuid_munged(sock_net(sk)->user_ns,
					 sock->file->f_cred->fsuid);
		break;
	case NFT_META_SKGID:
		*dest =	from_kgid_munged(sock_net(sk)->user_ns,
					 sock->file->f_cred->fsgid);
		break;
	default:
		break;
	}

	read_unlock_bh(&sk->sk_callback_lock);
	return true;
}

#ifdef CONFIG_CGROUP_NET_CLASSID
static noinline bool
nft_meta_get_eval_cgroup(u32 *dest, const struct nft_pktinfo *pkt)
{
	struct sock *sk = skb_to_full_sk(pkt->skb);

	if (!sk || !sk_fullsock(sk) || !net_eq(nft_net(pkt), sock_net(sk)))
		return false;

	*dest = sock_cgroup_classid(&sk->sk_cgrp_data);
	return true;
}
#endif

static noinline bool nft_meta_get_eval_kind(enum nft_meta_keys key,
					    u32 *dest,
					    const struct nft_pktinfo *pkt)
{
	const struct net_device *in = nft_in(pkt), *out = nft_out(pkt);

	switch (key) {
	case NFT_META_IIFKIND:
		if (!in || !in->rtnl_link_ops)
			return false;
		strncpy((char *)dest, in->rtnl_link_ops->kind, IFNAMSIZ);
		break;
	case NFT_META_OIFKIND:
		if (!out || !out->rtnl_link_ops)
			return false;
		strncpy((char *)dest, out->rtnl_link_ops->kind, IFNAMSIZ);
		break;
	default:
		return false;
	}

	return true;
}

static void nft_meta_store_ifindex(u32 *dest, const struct net_device *dev)
{
	*dest = dev ? dev->ifindex : 0;
}

static void nft_meta_store_ifname(u32 *dest, const struct net_device *dev)
{
	strncpy((char *)dest, dev ? dev->name : "", IFNAMSIZ);
}

static bool nft_meta_store_iftype(u32 *dest, const struct net_device *dev)
{
	if (!dev)
		return false;

	nft_reg_store16(dest, dev->type);
	return true;
}

static bool nft_meta_store_ifgroup(u32 *dest, const struct net_device *dev)
{
	if (!dev)
		return false;

	*dest = dev->group;
	return true;
}

static bool nft_meta_get_eval_ifname(enum nft_meta_keys key, u32 *dest,
				     const struct nft_pktinfo *pkt)
{
	switch (key) {
	case NFT_META_IIFNAME:
		nft_meta_store_ifname(dest, nft_in(pkt));
		break;
	case NFT_META_OIFNAME:
		nft_meta_store_ifname(dest, nft_out(pkt));
		break;
	case NFT_META_IIF:
		nft_meta_store_ifindex(dest, nft_in(pkt));
		break;
	case NFT_META_OIF:
		nft_meta_store_ifindex(dest, nft_out(pkt));
		break;
	case NFT_META_IIFTYPE:
		if (!nft_meta_store_iftype(dest, nft_in(pkt)))
			return false;
		break;
	case NFT_META_OIFTYPE:
		if (!nft_meta_store_iftype(dest, nft_out(pkt)))
			return false;
		break;
	case NFT_META_IIFGROUP:
		if (!nft_meta_store_ifgroup(dest, nft_in(pkt)))
			return false;
		break;
	case NFT_META_OIFGROUP:
		if (!nft_meta_store_ifgroup(dest, nft_out(pkt)))
			return false;
		break;
	default:
		return false;
	}

	return true;
}

static noinline u32 nft_prandom_u32(void)
{
	struct rnd_state *state = this_cpu_ptr(&nft_prandom_state);

	return prandom_u32_state(state);
}

#ifdef CONFIG_IP_ROUTE_CLASSID
static noinline bool
nft_meta_get_eval_rtclassid(const struct sk_buff *skb, u32 *dest)
{
	const struct dst_entry *dst = skb_dst(skb);

	if (!dst)
		return false;

	*dest = dst->tclassid;
	return true;
}
#endif

static noinline u32 nft_meta_get_eval_sdif(const struct nft_pktinfo *pkt)
{
	switch (nft_pf(pkt)) {
	case NFPROTO_IPV4:
		return inet_sdif(pkt->skb);
	case NFPROTO_IPV6:
		return inet6_sdif(pkt->skb);
	}

	return 0;
}

static noinline void
nft_meta_get_eval_sdifname(u32 *dest, const struct nft_pktinfo *pkt)
{
	u32 sdif = nft_meta_get_eval_sdif(pkt);
	const struct net_device *dev;

	dev = sdif ? dev_get_by_index_rcu(nft_net(pkt), sdif) : NULL;
	nft_meta_store_ifname(dest, dev);
}

void nft_meta_get_eval(const struct nft_expr *expr,
		       struct nft_regs *regs,
		       const struct nft_pktinfo *pkt)
{
	const struct nft_meta *priv = nft_expr_priv(expr);
	const struct sk_buff *skb = pkt->skb;
	u32 *dest = &regs->data[priv->dreg];

	switch (priv->key) {
	case NFT_META_LEN:
		*dest = skb->len;
		break;
	case NFT_META_PROTOCOL:
		nft_reg_store16(dest, (__force u16)skb->protocol);
		break;
	case NFT_META_NFPROTO:
		nft_reg_store8(dest, nft_pf(pkt));
		break;
	case NFT_META_L4PROTO:
		if (!pkt->tprot_set)
			goto err;
		nft_reg_store8(dest, pkt->tprot);
		break;
	case NFT_META_PRIORITY:
		*dest = skb->priority;
		break;
	case NFT_META_MARK:
		*dest = skb->mark;
		break;
	case NFT_META_IIF:
	case NFT_META_OIF:
	case NFT_META_IIFNAME:
	case NFT_META_OIFNAME:
	case NFT_META_IIFTYPE:
	case NFT_META_OIFTYPE:
	case NFT_META_IIFGROUP:
	case NFT_META_OIFGROUP:
		if (!nft_meta_get_eval_ifname(priv->key, dest, pkt))
			goto err;
		break;
	case NFT_META_SKUID:
	case NFT_META_SKGID:
		if (!nft_meta_get_eval_skugid(priv->key, dest, pkt))
			goto err;
		break;
#ifdef CONFIG_IP_ROUTE_CLASSID
	case NFT_META_RTCLASSID:
		if (!nft_meta_get_eval_rtclassid(skb, dest))
			goto err;
		break;
#endif
#ifdef CONFIG_NETWORK_SECMARK
	case NFT_META_SECMARK:
		*dest = skb->secmark;
		break;
#endif
	case NFT_META_PKTTYPE:
		if (skb->pkt_type != PACKET_LOOPBACK) {
			nft_reg_store8(dest, skb->pkt_type);
			break;
		}

		if (!nft_meta_get_eval_pkttype_lo(pkt, dest))
			goto err;
		break;
	case NFT_META_CPU:
		*dest = raw_smp_processor_id();
		break;
#ifdef CONFIG_CGROUP_NET_CLASSID
	case NFT_META_CGROUP:
		if (!nft_meta_get_eval_cgroup(dest, pkt))
			goto err;
		break;
#endif
	case NFT_META_PRANDOM:
		*dest = nft_prandom_u32();
		break;
#ifdef CONFIG_XFRM
	case NFT_META_SECPATH:
		nft_reg_store8(dest, secpath_exists(skb));
		break;
#endif
	case NFT_META_IIFKIND:
	case NFT_META_OIFKIND:
		if (!nft_meta_get_eval_kind(priv->key, dest, pkt))
			goto err;
		break;
	case NFT_META_TIME_NS:
	case NFT_META_TIME_DAY:
<<<<<<< HEAD
		nft_reg_store8(dest, nft_meta_weekday(ktime_get_real_seconds()));
		break;
	case NFT_META_TIME_HOUR:
		*dest = nft_meta_hour(ktime_get_real_seconds());
=======
	case NFT_META_TIME_HOUR:
		nft_meta_get_eval_time(priv->key, dest);
		break;
	case NFT_META_SDIF:
		*dest = nft_meta_get_eval_sdif(pkt);
		break;
	case NFT_META_SDIFNAME:
		nft_meta_get_eval_sdifname(dest, pkt);
>>>>>>> d1988041
		break;
	default:
		WARN_ON(1);
		goto err;
	}
	return;

err:
	regs->verdict.code = NFT_BREAK;
}
EXPORT_SYMBOL_GPL(nft_meta_get_eval);

void nft_meta_set_eval(const struct nft_expr *expr,
		       struct nft_regs *regs,
		       const struct nft_pktinfo *pkt)
{
	const struct nft_meta *meta = nft_expr_priv(expr);
	struct sk_buff *skb = pkt->skb;
	u32 *sreg = &regs->data[meta->sreg];
	u32 value = *sreg;
	u8 value8;

	switch (meta->key) {
	case NFT_META_MARK:
		skb->mark = value;
		break;
	case NFT_META_PRIORITY:
		skb->priority = value;
		break;
	case NFT_META_PKTTYPE:
		value8 = nft_reg_load8(sreg);

		if (skb->pkt_type != value8 &&
		    skb_pkt_type_ok(value8) &&
		    skb_pkt_type_ok(skb->pkt_type))
			skb->pkt_type = value8;
		break;
	case NFT_META_NFTRACE:
		value8 = nft_reg_load8(sreg);

		skb->nf_trace = !!value8;
		break;
#ifdef CONFIG_NETWORK_SECMARK
	case NFT_META_SECMARK:
		skb->secmark = value;
		break;
#endif
	default:
		WARN_ON(1);
	}
}
EXPORT_SYMBOL_GPL(nft_meta_set_eval);

const struct nla_policy nft_meta_policy[NFTA_META_MAX + 1] = {
	[NFTA_META_DREG]	= { .type = NLA_U32 },
	[NFTA_META_KEY]		= { .type = NLA_U32 },
	[NFTA_META_SREG]	= { .type = NLA_U32 },
};
EXPORT_SYMBOL_GPL(nft_meta_policy);

int nft_meta_get_init(const struct nft_ctx *ctx,
		      const struct nft_expr *expr,
		      const struct nlattr * const tb[])
{
	struct nft_meta *priv = nft_expr_priv(expr);
	unsigned int len;

	priv->key = ntohl(nla_get_be32(tb[NFTA_META_KEY]));
	switch (priv->key) {
	case NFT_META_PROTOCOL:
	case NFT_META_IIFTYPE:
	case NFT_META_OIFTYPE:
		len = sizeof(u16);
		break;
	case NFT_META_NFPROTO:
	case NFT_META_L4PROTO:
	case NFT_META_LEN:
	case NFT_META_PRIORITY:
	case NFT_META_MARK:
	case NFT_META_IIF:
	case NFT_META_OIF:
	case NFT_META_SDIF:
	case NFT_META_SKUID:
	case NFT_META_SKGID:
#ifdef CONFIG_IP_ROUTE_CLASSID
	case NFT_META_RTCLASSID:
#endif
#ifdef CONFIG_NETWORK_SECMARK
	case NFT_META_SECMARK:
#endif
	case NFT_META_PKTTYPE:
	case NFT_META_CPU:
	case NFT_META_IIFGROUP:
	case NFT_META_OIFGROUP:
#ifdef CONFIG_CGROUP_NET_CLASSID
	case NFT_META_CGROUP:
#endif
		len = sizeof(u32);
		break;
	case NFT_META_IIFNAME:
	case NFT_META_OIFNAME:
	case NFT_META_IIFKIND:
	case NFT_META_OIFKIND:
	case NFT_META_SDIFNAME:
		len = IFNAMSIZ;
		break;
	case NFT_META_PRANDOM:
		prandom_init_once(&nft_prandom_state);
		len = sizeof(u32);
		break;
#ifdef CONFIG_XFRM
	case NFT_META_SECPATH:
		len = sizeof(u8);
		break;
#endif
	case NFT_META_TIME_NS:
		len = sizeof(u64);
		break;
	case NFT_META_TIME_DAY:
		len = sizeof(u8);
		break;
	case NFT_META_TIME_HOUR:
		len = sizeof(u32);
		break;
	default:
		return -EOPNOTSUPP;
	}

	priv->dreg = nft_parse_register(tb[NFTA_META_DREG]);
	return nft_validate_register_store(ctx, priv->dreg, NULL,
					   NFT_DATA_VALUE, len);
}
EXPORT_SYMBOL_GPL(nft_meta_get_init);

static int nft_meta_get_validate_sdif(const struct nft_ctx *ctx)
{
	unsigned int hooks;

	switch (ctx->family) {
	case NFPROTO_IPV4:
	case NFPROTO_IPV6:
	case NFPROTO_INET:
		hooks = (1 << NF_INET_LOCAL_IN) |
			(1 << NF_INET_FORWARD);
		break;
	default:
		return -EOPNOTSUPP;
	}

	return nft_chain_validate_hooks(ctx->chain, hooks);
}

static int nft_meta_get_validate_xfrm(const struct nft_ctx *ctx)
{
#ifdef CONFIG_XFRM
	unsigned int hooks;

	switch (ctx->family) {
	case NFPROTO_NETDEV:
		hooks = 1 << NF_NETDEV_INGRESS;
		break;
	case NFPROTO_IPV4:
	case NFPROTO_IPV6:
	case NFPROTO_INET:
		hooks = (1 << NF_INET_PRE_ROUTING) |
			(1 << NF_INET_LOCAL_IN) |
			(1 << NF_INET_FORWARD);
		break;
	default:
		return -EOPNOTSUPP;
	}

	return nft_chain_validate_hooks(ctx->chain, hooks);
#else
	return 0;
#endif
}

static int nft_meta_get_validate(const struct nft_ctx *ctx,
				 const struct nft_expr *expr,
				 const struct nft_data **data)
{
	const struct nft_meta *priv = nft_expr_priv(expr);

	switch (priv->key) {
	case NFT_META_SECPATH:
		return nft_meta_get_validate_xfrm(ctx);
	case NFT_META_SDIF:
	case NFT_META_SDIFNAME:
		return nft_meta_get_validate_sdif(ctx);
	default:
		break;
	}

	return 0;
}

int nft_meta_set_validate(const struct nft_ctx *ctx,
			  const struct nft_expr *expr,
			  const struct nft_data **data)
{
	struct nft_meta *priv = nft_expr_priv(expr);
	unsigned int hooks;

	if (priv->key != NFT_META_PKTTYPE)
		return 0;

	switch (ctx->family) {
	case NFPROTO_BRIDGE:
		hooks = 1 << NF_BR_PRE_ROUTING;
		break;
	case NFPROTO_NETDEV:
		hooks = 1 << NF_NETDEV_INGRESS;
		break;
	case NFPROTO_IPV4:
	case NFPROTO_IPV6:
	case NFPROTO_INET:
		hooks = 1 << NF_INET_PRE_ROUTING;
		break;
	default:
		return -EOPNOTSUPP;
	}

	return nft_chain_validate_hooks(ctx->chain, hooks);
}
EXPORT_SYMBOL_GPL(nft_meta_set_validate);

int nft_meta_set_init(const struct nft_ctx *ctx,
		      const struct nft_expr *expr,
		      const struct nlattr * const tb[])
{
	struct nft_meta *priv = nft_expr_priv(expr);
	unsigned int len;
	int err;

	priv->key = ntohl(nla_get_be32(tb[NFTA_META_KEY]));
	switch (priv->key) {
	case NFT_META_MARK:
	case NFT_META_PRIORITY:
#ifdef CONFIG_NETWORK_SECMARK
	case NFT_META_SECMARK:
#endif
		len = sizeof(u32);
		break;
	case NFT_META_NFTRACE:
		len = sizeof(u8);
		break;
	case NFT_META_PKTTYPE:
		len = sizeof(u8);
		break;
	default:
		return -EOPNOTSUPP;
	}

	priv->sreg = nft_parse_register(tb[NFTA_META_SREG]);
	err = nft_validate_register_load(priv->sreg, len);
	if (err < 0)
		return err;

	if (priv->key == NFT_META_NFTRACE)
		static_branch_inc(&nft_trace_enabled);

	return 0;
}
EXPORT_SYMBOL_GPL(nft_meta_set_init);

int nft_meta_get_dump(struct sk_buff *skb,
		      const struct nft_expr *expr)
{
	const struct nft_meta *priv = nft_expr_priv(expr);

	if (nla_put_be32(skb, NFTA_META_KEY, htonl(priv->key)))
		goto nla_put_failure;
	if (nft_dump_register(skb, NFTA_META_DREG, priv->dreg))
		goto nla_put_failure;
	return 0;

nla_put_failure:
	return -1;
}
EXPORT_SYMBOL_GPL(nft_meta_get_dump);

int nft_meta_set_dump(struct sk_buff *skb, const struct nft_expr *expr)
{
	const struct nft_meta *priv = nft_expr_priv(expr);

	if (nla_put_be32(skb, NFTA_META_KEY, htonl(priv->key)))
		goto nla_put_failure;
	if (nft_dump_register(skb, NFTA_META_SREG, priv->sreg))
		goto nla_put_failure;

	return 0;

nla_put_failure:
	return -1;
}
EXPORT_SYMBOL_GPL(nft_meta_set_dump);

void nft_meta_set_destroy(const struct nft_ctx *ctx,
			  const struct nft_expr *expr)
{
	const struct nft_meta *priv = nft_expr_priv(expr);

	if (priv->key == NFT_META_NFTRACE)
		static_branch_dec(&nft_trace_enabled);
}
EXPORT_SYMBOL_GPL(nft_meta_set_destroy);

static int nft_meta_get_offload(struct nft_offload_ctx *ctx,
				struct nft_flow_rule *flow,
				const struct nft_expr *expr)
{
	const struct nft_meta *priv = nft_expr_priv(expr);
	struct nft_offload_reg *reg = &ctx->regs[priv->dreg];

	switch (priv->key) {
	case NFT_META_PROTOCOL:
		NFT_OFFLOAD_MATCH_EXACT(FLOW_DISSECTOR_KEY_BASIC, basic, n_proto,
					sizeof(__u16), reg);
		nft_offload_set_dependency(ctx, NFT_OFFLOAD_DEP_NETWORK);
		break;
	case NFT_META_L4PROTO:
		NFT_OFFLOAD_MATCH_EXACT(FLOW_DISSECTOR_KEY_BASIC, basic, ip_proto,
					sizeof(__u8), reg);
		nft_offload_set_dependency(ctx, NFT_OFFLOAD_DEP_TRANSPORT);
		break;
	case NFT_META_IIF:
		NFT_OFFLOAD_MATCH_EXACT(FLOW_DISSECTOR_KEY_META, meta,
					ingress_ifindex, sizeof(__u32), reg);
		break;
	case NFT_META_IIFTYPE:
		NFT_OFFLOAD_MATCH_EXACT(FLOW_DISSECTOR_KEY_META, meta,
					ingress_iftype, sizeof(__u16), reg);
		break;
	default:
		return -EOPNOTSUPP;
	}

	return 0;
}

static const struct nft_expr_ops nft_meta_get_ops = {
	.type		= &nft_meta_type,
	.size		= NFT_EXPR_SIZE(sizeof(struct nft_meta)),
	.eval		= nft_meta_get_eval,
	.init		= nft_meta_get_init,
	.dump		= nft_meta_get_dump,
	.validate	= nft_meta_get_validate,
	.offload	= nft_meta_get_offload,
};

static const struct nft_expr_ops nft_meta_set_ops = {
	.type		= &nft_meta_type,
	.size		= NFT_EXPR_SIZE(sizeof(struct nft_meta)),
	.eval		= nft_meta_set_eval,
	.init		= nft_meta_set_init,
	.destroy	= nft_meta_set_destroy,
	.dump		= nft_meta_set_dump,
	.validate	= nft_meta_set_validate,
};

static const struct nft_expr_ops *
nft_meta_select_ops(const struct nft_ctx *ctx,
		    const struct nlattr * const tb[])
{
	if (tb[NFTA_META_KEY] == NULL)
		return ERR_PTR(-EINVAL);

	if (tb[NFTA_META_DREG] && tb[NFTA_META_SREG])
		return ERR_PTR(-EINVAL);

#if IS_ENABLED(CONFIG_NF_TABLES_BRIDGE) && IS_MODULE(CONFIG_NFT_BRIDGE_META)
	if (ctx->family == NFPROTO_BRIDGE)
		return ERR_PTR(-EAGAIN);
#endif
	if (tb[NFTA_META_DREG])
		return &nft_meta_get_ops;

	if (tb[NFTA_META_SREG])
		return &nft_meta_set_ops;

	return ERR_PTR(-EINVAL);
}

struct nft_expr_type nft_meta_type __read_mostly = {
	.name		= "meta",
	.select_ops	= nft_meta_select_ops,
	.policy		= nft_meta_policy,
	.maxattr	= NFTA_META_MAX,
	.owner		= THIS_MODULE,
};

#ifdef CONFIG_NETWORK_SECMARK
struct nft_secmark {
	u32 secid;
	char *ctx;
};

static const struct nla_policy nft_secmark_policy[NFTA_SECMARK_MAX + 1] = {
	[NFTA_SECMARK_CTX]     = { .type = NLA_STRING, .len = NFT_SECMARK_CTX_MAXLEN },
};

static int nft_secmark_compute_secid(struct nft_secmark *priv)
{
	u32 tmp_secid = 0;
	int err;

	err = security_secctx_to_secid(priv->ctx, strlen(priv->ctx), &tmp_secid);
	if (err)
		return err;

	if (!tmp_secid)
		return -ENOENT;

	err = security_secmark_relabel_packet(tmp_secid);
	if (err)
		return err;

	priv->secid = tmp_secid;
	return 0;
}

static void nft_secmark_obj_eval(struct nft_object *obj, struct nft_regs *regs,
				 const struct nft_pktinfo *pkt)
{
	const struct nft_secmark *priv = nft_obj_data(obj);
	struct sk_buff *skb = pkt->skb;

	skb->secmark = priv->secid;
}

static int nft_secmark_obj_init(const struct nft_ctx *ctx,
				const struct nlattr * const tb[],
				struct nft_object *obj)
{
	struct nft_secmark *priv = nft_obj_data(obj);
	int err;

	if (tb[NFTA_SECMARK_CTX] == NULL)
		return -EINVAL;

	priv->ctx = nla_strdup(tb[NFTA_SECMARK_CTX], GFP_KERNEL);
	if (!priv->ctx)
		return -ENOMEM;

	err = nft_secmark_compute_secid(priv);
	if (err) {
		kfree(priv->ctx);
		return err;
	}

	security_secmark_refcount_inc();

	return 0;
}

static int nft_secmark_obj_dump(struct sk_buff *skb, struct nft_object *obj,
				bool reset)
{
	struct nft_secmark *priv = nft_obj_data(obj);
	int err;

	if (nla_put_string(skb, NFTA_SECMARK_CTX, priv->ctx))
		return -1;

	if (reset) {
		err = nft_secmark_compute_secid(priv);
		if (err)
			return err;
	}

	return 0;
}

static void nft_secmark_obj_destroy(const struct nft_ctx *ctx, struct nft_object *obj)
{
	struct nft_secmark *priv = nft_obj_data(obj);

	security_secmark_refcount_dec();

	kfree(priv->ctx);
}

static const struct nft_object_ops nft_secmark_obj_ops = {
	.type		= &nft_secmark_obj_type,
	.size		= sizeof(struct nft_secmark),
	.init		= nft_secmark_obj_init,
	.eval		= nft_secmark_obj_eval,
	.dump		= nft_secmark_obj_dump,
	.destroy	= nft_secmark_obj_destroy,
};
struct nft_object_type nft_secmark_obj_type __read_mostly = {
	.type		= NFT_OBJECT_SECMARK,
	.ops		= &nft_secmark_obj_ops,
	.maxattr	= NFTA_SECMARK_MAX,
	.policy		= nft_secmark_policy,
	.owner		= THIS_MODULE,
};
#endif /* CONFIG_NETWORK_SECMARK */<|MERGE_RESOLUTION|>--- conflicted
+++ resolved
@@ -34,11 +34,7 @@
 
 static DEFINE_PER_CPU(struct rnd_state, nft_prandom_state);
 
-<<<<<<< HEAD
-static u8 nft_meta_weekday(time64_t secs)
-=======
 static u8 nft_meta_weekday(void)
->>>>>>> d1988041
 {
 	time64_t secs = ktime_get_real_seconds();
 	unsigned int dse;
@@ -403,12 +399,6 @@
 		break;
 	case NFT_META_TIME_NS:
 	case NFT_META_TIME_DAY:
-<<<<<<< HEAD
-		nft_reg_store8(dest, nft_meta_weekday(ktime_get_real_seconds()));
-		break;
-	case NFT_META_TIME_HOUR:
-		*dest = nft_meta_hour(ktime_get_real_seconds());
-=======
 	case NFT_META_TIME_HOUR:
 		nft_meta_get_eval_time(priv->key, dest);
 		break;
@@ -417,7 +407,6 @@
 		break;
 	case NFT_META_SDIFNAME:
 		nft_meta_get_eval_sdifname(dest, pkt);
->>>>>>> d1988041
 		break;
 	default:
 		WARN_ON(1);
