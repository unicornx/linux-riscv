--- conflicted
+++ resolved
@@ -306,8 +306,6 @@
 	return;
 err:
 	regs->verdict.code = NFT_BREAK;
-<<<<<<< HEAD
-=======
 }
 
 static void nft_exthdr_tcp_strip_eval(const struct nft_expr *expr,
@@ -365,7 +363,6 @@
 drop:
 	/* can't remove, no choice but to drop */
 	regs->verdict.code = NF_DROP;
->>>>>>> d60c95ef
 }
 
 static void nft_exthdr_sctp_eval(const struct nft_expr *expr,
