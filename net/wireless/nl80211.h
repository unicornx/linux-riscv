--- conflicted
+++ resolved
@@ -1,11 +1,7 @@
 /* SPDX-License-Identifier: GPL-2.0 */
 /*
  * Portions of this file
-<<<<<<< HEAD
- * Copyright (C) 2018, 2020-2021 Intel Corporation
-=======
  * Copyright (C) 2018, 2020-2022 Intel Corporation
->>>>>>> d60c95ef
  */
 #ifndef __NET_WIRELESS_NL80211_H
 #define __NET_WIRELESS_NL80211_H
