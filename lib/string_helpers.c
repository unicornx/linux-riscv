// SPDX-License-Identifier: GPL-2.0-only
/*
 * Helpers for formatting and printing strings
 *
 * Copyright 31 August 2008 James Bottomley
 * Copyright (C) 2013, Intel Corporation
 */
#include <linux/bug.h>
#include <linux/kernel.h>
#include <linux/math64.h>
#include <linux/export.h>
#include <linux/ctype.h>
#include <linux/device.h>
#include <linux/errno.h>
#include <linux/fs.h>
#include <linux/limits.h>
#include <linux/mm.h>
#include <linux/slab.h>
#include <linux/string.h>
#include <linux/string_helpers.h>

/**
 * string_get_size - get the size in the specified units
 * @size:	The size to be converted in blocks
 * @blk_size:	Size of the block (use 1 for size in bytes)
 * @units:	units to use (powers of 1000 or 1024)
 * @buf:	buffer to format to
 * @len:	length of buffer
 *
 * This function returns a string formatted to 3 significant figures
 * giving the size in the required units.  @buf should have room for
 * at least 9 bytes and will always be zero terminated.
 *
 */
void string_get_size(u64 size, u64 blk_size, const enum string_size_units units,
		     char *buf, int len)
{
	static const char *const units_10[] = {
		"B", "kB", "MB", "GB", "TB", "PB", "EB", "ZB", "YB"
	};
	static const char *const units_2[] = {
		"B", "KiB", "MiB", "GiB", "TiB", "PiB", "EiB", "ZiB", "YiB"
	};
	static const char *const *const units_str[] = {
		[STRING_UNITS_10] = units_10,
		[STRING_UNITS_2] = units_2,
	};
	static const unsigned int divisor[] = {
		[STRING_UNITS_10] = 1000,
		[STRING_UNITS_2] = 1024,
	};
	static const unsigned int rounding[] = { 500, 50, 5 };
	int i = 0, j;
	u32 remainder = 0, sf_cap;
	char tmp[8];
	const char *unit;

	tmp[0] = '\0';

	if (blk_size == 0)
		size = 0;
	if (size == 0)
		goto out;

	/* This is Napier's algorithm.  Reduce the original block size to
	 *
	 * coefficient * divisor[units]^i
	 *
	 * we do the reduction so both coefficients are just under 32 bits so
	 * that multiplying them together won't overflow 64 bits and we keep
	 * as much precision as possible in the numbers.
	 *
	 * Note: it's safe to throw away the remainders here because all the
	 * precision is in the coefficients.
	 */
	while (blk_size >> 32) {
		do_div(blk_size, divisor[units]);
		i++;
	}

	while (size >> 32) {
		do_div(size, divisor[units]);
		i++;
	}

	/* now perform the actual multiplication keeping i as the sum of the
	 * two logarithms */
	size *= blk_size;

	/* and logarithmically reduce it until it's just under the divisor */
	while (size >= divisor[units]) {
		remainder = do_div(size, divisor[units]);
		i++;
	}

	/* work out in j how many digits of precision we need from the
	 * remainder */
	sf_cap = size;
	for (j = 0; sf_cap*10 < 1000; j++)
		sf_cap *= 10;

	if (units == STRING_UNITS_2) {
		/* express the remainder as a decimal.  It's currently the
		 * numerator of a fraction whose denominator is
		 * divisor[units], which is 1 << 10 for STRING_UNITS_2 */
		remainder *= 1000;
		remainder >>= 10;
	}

	/* add a 5 to the digit below what will be printed to ensure
	 * an arithmetical round up and carry it through to size */
	remainder += rounding[j];
	if (remainder >= 1000) {
		remainder -= 1000;
		size += 1;
	}

	if (j) {
		snprintf(tmp, sizeof(tmp), ".%03u", remainder);
		tmp[j+1] = '\0';
	}

 out:
	if (i >= ARRAY_SIZE(units_2))
		unit = "UNK";
	else
		unit = units_str[units][i];

	snprintf(buf, len, "%u%s %s", (u32)size,
		 tmp, unit);
}
EXPORT_SYMBOL(string_get_size);

/**
 * parse_int_array_user - Split string into a sequence of integers
 * @from:	The user space buffer to read from
 * @count:	The maximum number of bytes to read
 * @array:	Returned pointer to sequence of integers
 *
 * On success @array is allocated and initialized with a sequence of
 * integers extracted from the @from plus an additional element that
 * begins the sequence and specifies the integers count.
 *
 * Caller takes responsibility for freeing @array when it is no longer
 * needed.
 */
int parse_int_array_user(const char __user *from, size_t count, int **array)
{
	int *ints, nints;
	char *buf;
	int ret = 0;

	buf = memdup_user_nul(from, count);
	if (IS_ERR(buf))
		return PTR_ERR(buf);

	get_options(buf, 0, &nints);
	if (!nints) {
		ret = -ENOENT;
		goto free_buf;
	}

	ints = kcalloc(nints + 1, sizeof(*ints), GFP_KERNEL);
	if (!ints) {
		ret = -ENOMEM;
		goto free_buf;
	}

	get_options(buf, nints + 1, ints);
	*array = ints;

free_buf:
	kfree(buf);
	return ret;
}
EXPORT_SYMBOL(parse_int_array_user);

static bool unescape_space(char **src, char **dst)
{
	char *p = *dst, *q = *src;

	switch (*q) {
	case 'n':
		*p = '\n';
		break;
	case 'r':
		*p = '\r';
		break;
	case 't':
		*p = '\t';
		break;
	case 'v':
		*p = '\v';
		break;
	case 'f':
		*p = '\f';
		break;
	default:
		return false;
	}
	*dst += 1;
	*src += 1;
	return true;
}

static bool unescape_octal(char **src, char **dst)
{
	char *p = *dst, *q = *src;
	u8 num;

	if (isodigit(*q) == 0)
		return false;

	num = (*q++) & 7;
	while (num < 32 && isodigit(*q) && (q - *src < 3)) {
		num <<= 3;
		num += (*q++) & 7;
	}
	*p = num;
	*dst += 1;
	*src = q;
	return true;
}

static bool unescape_hex(char **src, char **dst)
{
	char *p = *dst, *q = *src;
	int digit;
	u8 num;

	if (*q++ != 'x')
		return false;

	num = digit = hex_to_bin(*q++);
	if (digit < 0)
		return false;

	digit = hex_to_bin(*q);
	if (digit >= 0) {
		q++;
		num = (num << 4) | digit;
	}
	*p = num;
	*dst += 1;
	*src = q;
	return true;
}

static bool unescape_special(char **src, char **dst)
{
	char *p = *dst, *q = *src;

	switch (*q) {
	case '\"':
		*p = '\"';
		break;
	case '\\':
		*p = '\\';
		break;
	case 'a':
		*p = '\a';
		break;
	case 'e':
		*p = '\e';
		break;
	default:
		return false;
	}
	*dst += 1;
	*src += 1;
	return true;
}

/**
 * string_unescape - unquote characters in the given string
 * @src:	source buffer (escaped)
 * @dst:	destination buffer (unescaped)
 * @size:	size of the destination buffer (0 to unlimit)
 * @flags:	combination of the flags.
 *
 * Description:
 * The function unquotes characters in the given string.
 *
 * Because the size of the output will be the same as or less than the size of
 * the input, the transformation may be performed in place.
 *
 * Caller must provide valid source and destination pointers. Be aware that
 * destination buffer will always be NULL-terminated. Source string must be
 * NULL-terminated as well.  The supported flags are::
 *
 *	UNESCAPE_SPACE:
 *		'\f' - form feed
 *		'\n' - new line
 *		'\r' - carriage return
 *		'\t' - horizontal tab
 *		'\v' - vertical tab
 *	UNESCAPE_OCTAL:
 *		'\NNN' - byte with octal value NNN (1 to 3 digits)
 *	UNESCAPE_HEX:
 *		'\xHH' - byte with hexadecimal value HH (1 to 2 digits)
 *	UNESCAPE_SPECIAL:
 *		'\"' - double quote
 *		'\\' - backslash
 *		'\a' - alert (BEL)
 *		'\e' - escape
 *	UNESCAPE_ANY:
 *		all previous together
 *
 * Return:
 * The amount of the characters processed to the destination buffer excluding
 * trailing '\0' is returned.
 */
int string_unescape(char *src, char *dst, size_t size, unsigned int flags)
{
	char *out = dst;

	while (*src && --size) {
		if (src[0] == '\\' && src[1] != '\0' && size > 1) {
			src++;
			size--;

			if (flags & UNESCAPE_SPACE &&
					unescape_space(&src, &out))
				continue;

			if (flags & UNESCAPE_OCTAL &&
					unescape_octal(&src, &out))
				continue;

			if (flags & UNESCAPE_HEX &&
					unescape_hex(&src, &out))
				continue;

			if (flags & UNESCAPE_SPECIAL &&
					unescape_special(&src, &out))
				continue;

			*out++ = '\\';
		}
		*out++ = *src++;
	}
	*out = '\0';

	return out - dst;
}
EXPORT_SYMBOL(string_unescape);

static bool escape_passthrough(unsigned char c, char **dst, char *end)
{
	char *out = *dst;

	if (out < end)
		*out = c;
	*dst = out + 1;
	return true;
}

static bool escape_space(unsigned char c, char **dst, char *end)
{
	char *out = *dst;
	unsigned char to;

	switch (c) {
	case '\n':
		to = 'n';
		break;
	case '\r':
		to = 'r';
		break;
	case '\t':
		to = 't';
		break;
	case '\v':
		to = 'v';
		break;
	case '\f':
		to = 'f';
		break;
	default:
		return false;
	}

	if (out < end)
		*out = '\\';
	++out;
	if (out < end)
		*out = to;
	++out;

	*dst = out;
	return true;
}

static bool escape_special(unsigned char c, char **dst, char *end)
{
	char *out = *dst;
	unsigned char to;

	switch (c) {
	case '\\':
		to = '\\';
		break;
	case '\a':
		to = 'a';
		break;
	case '\e':
		to = 'e';
		break;
	case '"':
		to = '"';
		break;
	default:
		return false;
	}

	if (out < end)
		*out = '\\';
	++out;
	if (out < end)
		*out = to;
	++out;

	*dst = out;
	return true;
}

static bool escape_null(unsigned char c, char **dst, char *end)
{
	char *out = *dst;

	if (c)
		return false;

	if (out < end)
		*out = '\\';
	++out;
	if (out < end)
		*out = '0';
	++out;

	*dst = out;
	return true;
}

static bool escape_octal(unsigned char c, char **dst, char *end)
{
	char *out = *dst;

	if (out < end)
		*out = '\\';
	++out;
	if (out < end)
		*out = ((c >> 6) & 0x07) + '0';
	++out;
	if (out < end)
		*out = ((c >> 3) & 0x07) + '0';
	++out;
	if (out < end)
		*out = ((c >> 0) & 0x07) + '0';
	++out;

	*dst = out;
	return true;
}

static bool escape_hex(unsigned char c, char **dst, char *end)
{
	char *out = *dst;

	if (out < end)
		*out = '\\';
	++out;
	if (out < end)
		*out = 'x';
	++out;
	if (out < end)
		*out = hex_asc_hi(c);
	++out;
	if (out < end)
		*out = hex_asc_lo(c);
	++out;

	*dst = out;
	return true;
}

/**
 * string_escape_mem - quote characters in the given memory buffer
 * @src:	source buffer (unescaped)
 * @isz:	source buffer size
 * @dst:	destination buffer (escaped)
 * @osz:	destination buffer size
 * @flags:	combination of the flags
 * @only:	NULL-terminated string containing characters used to limit
 *		the selected escape class. If characters are included in @only
 *		that would not normally be escaped by the classes selected
 *		in @flags, they will be copied to @dst unescaped.
 *
 * Description:
 * The process of escaping byte buffer includes several parts. They are applied
 * in the following sequence.
 *
 *	1. The character is not matched to the one from @only string and thus
 *	   must go as-is to the output.
 *	2. The character is matched to the printable and ASCII classes, if asked,
 *	   and in case of match it passes through to the output.
 *	3. The character is matched to the printable or ASCII class, if asked,
 *	   and in case of match it passes through to the output.
 *	4. The character is checked if it falls into the class given by @flags.
 *	   %ESCAPE_OCTAL and %ESCAPE_HEX are going last since they cover any
 *	   character. Note that they actually can't go together, otherwise
 *	   %ESCAPE_HEX will be ignored.
 *
 * Caller must provide valid source and destination pointers. Be aware that
 * destination buffer will not be NULL-terminated, thus caller have to append
 * it if needs. The supported flags are::
 *
 *	%ESCAPE_SPACE: (special white space, not space itself)
 *		'\f' - form feed
 *		'\n' - new line
 *		'\r' - carriage return
 *		'\t' - horizontal tab
 *		'\v' - vertical tab
 *	%ESCAPE_SPECIAL:
 *		'\"' - double quote
 *		'\\' - backslash
 *		'\a' - alert (BEL)
 *		'\e' - escape
 *	%ESCAPE_NULL:
 *		'\0' - null
 *	%ESCAPE_OCTAL:
 *		'\NNN' - byte with octal value NNN (3 digits)
 *	%ESCAPE_ANY:
 *		all previous together
 *	%ESCAPE_NP:
 *		escape only non-printable characters, checked by isprint()
 *	%ESCAPE_ANY_NP:
 *		all previous together
 *	%ESCAPE_HEX:
 *		'\xHH' - byte with hexadecimal value HH (2 digits)
 *	%ESCAPE_NA:
 *		escape only non-ascii characters, checked by isascii()
 *	%ESCAPE_NAP:
 *		escape only non-printable or non-ascii characters
 *	%ESCAPE_APPEND:
 *		append characters from @only to be escaped by the given classes
 *
 * %ESCAPE_APPEND would help to pass additional characters to the escaped, when
 * one of %ESCAPE_NP, %ESCAPE_NA, or %ESCAPE_NAP is provided.
 *
 * One notable caveat, the %ESCAPE_NAP, %ESCAPE_NP and %ESCAPE_NA have the
 * higher priority than the rest of the flags (%ESCAPE_NAP is the highest).
 * It doesn't make much sense to use either of them without %ESCAPE_OCTAL
 * or %ESCAPE_HEX, because they cover most of the other character classes.
 * %ESCAPE_NAP can utilize %ESCAPE_SPACE or %ESCAPE_SPECIAL in addition to
 * the above.
 *
 * Return:
 * The total size of the escaped output that would be generated for
 * the given input and flags. To check whether the output was
 * truncated, compare the return value to osz. There is room left in
 * dst for a '\0' terminator if and only if ret < osz.
 */
int string_escape_mem(const char *src, size_t isz, char *dst, size_t osz,
		      unsigned int flags, const char *only)
{
	char *p = dst;
	char *end = p + osz;
	bool is_dict = only && *only;
	bool is_append = flags & ESCAPE_APPEND;

	while (isz--) {
		unsigned char c = *src++;
		bool in_dict = is_dict && strchr(only, c);

		/*
		 * Apply rules in the following sequence:
		 *	- the @only string is supplied and does not contain a
		 *	  character under question
		 *	- the character is printable and ASCII, when @flags has
		 *	  %ESCAPE_NAP bit set
		 *	- the character is printable, when @flags has
		 *	  %ESCAPE_NP bit set
		 *	- the character is ASCII, when @flags has
		 *	  %ESCAPE_NA bit set
		 *	- the character doesn't fall into a class of symbols
		 *	  defined by given @flags
		 * In these cases we just pass through a character to the
		 * output buffer.
		 *
		 * When %ESCAPE_APPEND is passed, the characters from @only
		 * have been excluded from the %ESCAPE_NAP, %ESCAPE_NP, and
		 * %ESCAPE_NA cases.
		 */
		if (!(is_append || in_dict) && is_dict &&
					  escape_passthrough(c, &p, end))
			continue;

		if (!(is_append && in_dict) && isascii(c) && isprint(c) &&
		    flags & ESCAPE_NAP && escape_passthrough(c, &p, end))
			continue;

		if (!(is_append && in_dict) && isprint(c) &&
		    flags & ESCAPE_NP && escape_passthrough(c, &p, end))
			continue;

		if (!(is_append && in_dict) && isascii(c) &&
		    flags & ESCAPE_NA && escape_passthrough(c, &p, end))
			continue;

		if (flags & ESCAPE_SPACE && escape_space(c, &p, end))
			continue;

		if (flags & ESCAPE_SPECIAL && escape_special(c, &p, end))
			continue;

		if (flags & ESCAPE_NULL && escape_null(c, &p, end))
			continue;

		/* ESCAPE_OCTAL and ESCAPE_HEX always go last */
		if (flags & ESCAPE_OCTAL && escape_octal(c, &p, end))
			continue;

		if (flags & ESCAPE_HEX && escape_hex(c, &p, end))
			continue;

		escape_passthrough(c, &p, end);
	}

	return p - dst;
}
EXPORT_SYMBOL(string_escape_mem);

/*
 * Return an allocated string that has been escaped of special characters
 * and double quotes, making it safe to log in quotes.
 */
char *kstrdup_quotable(const char *src, gfp_t gfp)
{
	size_t slen, dlen;
	char *dst;
	const int flags = ESCAPE_HEX;
	const char esc[] = "\f\n\r\t\v\a\e\\\"";

	if (!src)
		return NULL;
	slen = strlen(src);

	dlen = string_escape_mem(src, slen, NULL, 0, flags, esc);
	dst = kmalloc(dlen + 1, gfp);
	if (!dst)
		return NULL;

	WARN_ON(string_escape_mem(src, slen, dst, dlen, flags, esc) != dlen);
	dst[dlen] = '\0';

	return dst;
}
EXPORT_SYMBOL_GPL(kstrdup_quotable);

/*
 * Returns allocated NULL-terminated string containing process
 * command line, with inter-argument NULLs replaced with spaces,
 * and other special characters escaped.
 */
char *kstrdup_quotable_cmdline(struct task_struct *task, gfp_t gfp)
{
	char *buffer, *quoted;
	int i, res;

	buffer = kmalloc(PAGE_SIZE, GFP_KERNEL);
	if (!buffer)
		return NULL;

	res = get_cmdline(task, buffer, PAGE_SIZE - 1);
	buffer[res] = '\0';

	/* Collapse trailing NULLs, leave res pointing to last non-NULL. */
	while (--res >= 0 && buffer[res] == '\0')
		;

	/* Replace inter-argument NULLs. */
	for (i = 0; i <= res; i++)
		if (buffer[i] == '\0')
			buffer[i] = ' ';

	/* Make sure result is printable. */
	quoted = kstrdup_quotable(buffer, gfp);
	kfree(buffer);
	return quoted;
}
EXPORT_SYMBOL_GPL(kstrdup_quotable_cmdline);

/*
 * Returns allocated NULL-terminated string containing pathname,
 * with special characters escaped, able to be safely logged. If
 * there is an error, the leading character will be "<".
 */
char *kstrdup_quotable_file(struct file *file, gfp_t gfp)
{
	char *temp, *pathname;

	if (!file)
		return kstrdup("<unknown>", gfp);

	/* We add 11 spaces for ' (deleted)' to be appended */
	temp = kmalloc(PATH_MAX + 11, GFP_KERNEL);
	if (!temp)
		return kstrdup("<no_memory>", gfp);

	pathname = file_path(file, temp, PATH_MAX + 11);
	if (IS_ERR(pathname))
		pathname = kstrdup("<too_long>", gfp);
	else
		pathname = kstrdup_quotable(pathname, gfp);

	kfree(temp);
	return pathname;
}
EXPORT_SYMBOL_GPL(kstrdup_quotable_file);

/**
 * kasprintf_strarray - allocate and fill array of sequential strings
 * @gfp: flags for the slab allocator
 * @prefix: prefix to be used
 * @n: amount of lines to be allocated and filled
 *
 * Allocates and fills @n strings using pattern "%s-%zu", where prefix
 * is provided by caller. The caller is responsible to free them with
 * kfree_strarray() after use.
 *
 * Returns array of strings or NULL when memory can't be allocated.
 */
char **kasprintf_strarray(gfp_t gfp, const char *prefix, size_t n)
{
	char **names;
	size_t i;

	names = kcalloc(n + 1, sizeof(char *), gfp);
	if (!names)
		return NULL;

	for (i = 0; i < n; i++) {
		names[i] = kasprintf(gfp, "%s-%zu", prefix, i);
		if (!names[i]) {
			kfree_strarray(names, i);
			return NULL;
		}
	}

	return names;
}
EXPORT_SYMBOL_GPL(kasprintf_strarray);

/**
 * kfree_strarray - free a number of dynamically allocated strings contained
 *                  in an array and the array itself
 *
 * @array: Dynamically allocated array of strings to free.
 * @n: Number of strings (starting from the beginning of the array) to free.
 *
 * Passing a non-NULL @array and @n == 0 as well as NULL @array are valid
 * use-cases. If @array is NULL, the function does nothing.
 */
void kfree_strarray(char **array, size_t n)
{
	unsigned int i;

	if (!array)
		return;

	for (i = 0; i < n; i++)
		kfree(array[i]);
	kfree(array);
}
EXPORT_SYMBOL_GPL(kfree_strarray);

<<<<<<< HEAD
=======
struct strarray {
	char **array;
	size_t n;
};

static void devm_kfree_strarray(struct device *dev, void *res)
{
	struct strarray *array = res;

	kfree_strarray(array->array, array->n);
}

char **devm_kasprintf_strarray(struct device *dev, const char *prefix, size_t n)
{
	struct strarray *ptr;

	ptr = devres_alloc(devm_kfree_strarray, sizeof(*ptr), GFP_KERNEL);
	if (!ptr)
		return ERR_PTR(-ENOMEM);

	ptr->array = kasprintf_strarray(GFP_KERNEL, prefix, n);
	if (!ptr->array) {
		devres_free(ptr);
		return ERR_PTR(-ENOMEM);
	}

	ptr->n = n;
	devres_add(dev, ptr);

	return ptr->array;
}
EXPORT_SYMBOL_GPL(devm_kasprintf_strarray);

/**
 * strscpy_pad() - Copy a C-string into a sized buffer
 * @dest: Where to copy the string to
 * @src: Where to copy the string from
 * @count: Size of destination buffer
 *
 * Copy the string, or as much of it as fits, into the dest buffer.  The
 * behavior is undefined if the string buffers overlap.  The destination
 * buffer is always %NUL terminated, unless it's zero-sized.
 *
 * If the source string is shorter than the destination buffer, zeros
 * the tail of the destination buffer.
 *
 * For full explanation of why you may want to consider using the
 * 'strscpy' functions please see the function docstring for strscpy().
 *
 * Returns:
 * * The number of characters copied (not including the trailing %NUL)
 * * -E2BIG if count is 0 or @src was truncated.
 */
ssize_t strscpy_pad(char *dest, const char *src, size_t count)
{
	ssize_t written;

	written = strscpy(dest, src, count);
	if (written < 0 || written == count - 1)
		return written;

	memset(dest + written + 1, 0, count - written - 1);

	return written;
}
EXPORT_SYMBOL(strscpy_pad);

/**
 * skip_spaces - Removes leading whitespace from @str.
 * @str: The string to be stripped.
 *
 * Returns a pointer to the first non-whitespace character in @str.
 */
char *skip_spaces(const char *str)
{
	while (isspace(*str))
		++str;
	return (char *)str;
}
EXPORT_SYMBOL(skip_spaces);

/**
 * strim - Removes leading and trailing whitespace from @s.
 * @s: The string to be stripped.
 *
 * Note that the first trailing whitespace is replaced with a %NUL-terminator
 * in the given string @s. Returns a pointer to the first non-whitespace
 * character in @s.
 */
char *strim(char *s)
{
	size_t size;
	char *end;

	size = strlen(s);
	if (!size)
		return s;

	end = s + size - 1;
	while (end >= s && isspace(*end))
		end--;
	*(end + 1) = '\0';

	return skip_spaces(s);
}
EXPORT_SYMBOL(strim);

/**
 * sysfs_streq - return true if strings are equal, modulo trailing newline
 * @s1: one string
 * @s2: another string
 *
 * This routine returns true iff two strings are equal, treating both
 * NUL and newline-then-NUL as equivalent string terminations.  It's
 * geared for use with sysfs input strings, which generally terminate
 * with newlines but are compared against values without newlines.
 */
bool sysfs_streq(const char *s1, const char *s2)
{
	while (*s1 && *s1 == *s2) {
		s1++;
		s2++;
	}

	if (*s1 == *s2)
		return true;
	if (!*s1 && *s2 == '\n' && !s2[1])
		return true;
	if (*s1 == '\n' && !s1[1] && !*s2)
		return true;
	return false;
}
EXPORT_SYMBOL(sysfs_streq);

/**
 * match_string - matches given string in an array
 * @array:	array of strings
 * @n:		number of strings in the array or -1 for NULL terminated arrays
 * @string:	string to match with
 *
 * This routine will look for a string in an array of strings up to the
 * n-th element in the array or until the first NULL element.
 *
 * Historically the value of -1 for @n, was used to search in arrays that
 * are NULL terminated. However, the function does not make a distinction
 * when finishing the search: either @n elements have been compared OR
 * the first NULL element was found.
 *
 * Return:
 * index of a @string in the @array if matches, or %-EINVAL otherwise.
 */
int match_string(const char * const *array, size_t n, const char *string)
{
	int index;
	const char *item;

	for (index = 0; index < n; index++) {
		item = array[index];
		if (!item)
			break;
		if (!strcmp(item, string))
			return index;
	}

	return -EINVAL;
}
EXPORT_SYMBOL(match_string);

/**
 * __sysfs_match_string - matches given string in an array
 * @array: array of strings
 * @n: number of strings in the array or -1 for NULL terminated arrays
 * @str: string to match with
 *
 * Returns index of @str in the @array or -EINVAL, just like match_string().
 * Uses sysfs_streq instead of strcmp for matching.
 *
 * This routine will look for a string in an array of strings up to the
 * n-th element in the array or until the first NULL element.
 *
 * Historically the value of -1 for @n, was used to search in arrays that
 * are NULL terminated. However, the function does not make a distinction
 * when finishing the search: either @n elements have been compared OR
 * the first NULL element was found.
 */
int __sysfs_match_string(const char * const *array, size_t n, const char *str)
{
	const char *item;
	int index;

	for (index = 0; index < n; index++) {
		item = array[index];
		if (!item)
			break;
		if (sysfs_streq(item, str))
			return index;
	}

	return -EINVAL;
}
EXPORT_SYMBOL(__sysfs_match_string);

/**
 * strreplace - Replace all occurrences of character in string.
 * @s: The string to operate on.
 * @old: The character being replaced.
 * @new: The character @old is replaced with.
 *
 * Returns pointer to the nul byte at the end of @s.
 */
char *strreplace(char *s, char old, char new)
{
	for (; *s; ++s)
		if (*s == old)
			*s = new;
	return s;
}
EXPORT_SYMBOL(strreplace);

>>>>>>> d60c95ef
/**
 * memcpy_and_pad - Copy one buffer to another with padding
 * @dest: Where to copy to
 * @dest_len: The destination buffer size
 * @src: Where to copy from
 * @count: The number of bytes to copy
 * @pad: Character to use for padding if space is left in destination.
 */
void memcpy_and_pad(void *dest, size_t dest_len, const void *src, size_t count,
		    int pad)
{
	if (dest_len > count) {
		memcpy(dest, src, count);
		memset(dest + count, pad,  dest_len - count);
	} else {
		memcpy(dest, src, dest_len);
	}
}
<<<<<<< HEAD
EXPORT_SYMBOL(memcpy_and_pad);
=======
EXPORT_SYMBOL(memcpy_and_pad);

#ifdef CONFIG_FORTIFY_SOURCE
/* These are placeholders for fortify compile-time warnings. */
void __read_overflow2_field(size_t avail, size_t wanted) { }
EXPORT_SYMBOL(__read_overflow2_field);
void __write_overflow_field(size_t avail, size_t wanted) { }
EXPORT_SYMBOL(__write_overflow_field);

void fortify_panic(const char *name)
{
	pr_emerg("detected buffer overflow in %s\n", name);
	BUG();
}
EXPORT_SYMBOL(fortify_panic);
#endif /* CONFIG_FORTIFY_SOURCE */
>>>>>>> d60c95ef
<|MERGE_RESOLUTION|>--- conflicted
+++ resolved
@@ -775,8 +775,6 @@
 }
 EXPORT_SYMBOL_GPL(kfree_strarray);
 
-<<<<<<< HEAD
-=======
 struct strarray {
 	char **array;
 	size_t n;
@@ -996,7 +994,6 @@
 }
 EXPORT_SYMBOL(strreplace);
 
->>>>>>> d60c95ef
 /**
  * memcpy_and_pad - Copy one buffer to another with padding
  * @dest: Where to copy to
@@ -1015,9 +1012,6 @@
 		memcpy(dest, src, dest_len);
 	}
 }
-<<<<<<< HEAD
-EXPORT_SYMBOL(memcpy_and_pad);
-=======
 EXPORT_SYMBOL(memcpy_and_pad);
 
 #ifdef CONFIG_FORTIFY_SOURCE
@@ -1033,5 +1027,4 @@
 	BUG();
 }
 EXPORT_SYMBOL(fortify_panic);
-#endif /* CONFIG_FORTIFY_SOURCE */
->>>>>>> d60c95ef
+#endif /* CONFIG_FORTIFY_SOURCE */