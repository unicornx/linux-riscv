// SPDX-License-Identifier: GPL-2.0-only
#include <linux/module.h>
#include <linux/printk.h>
#include <linux/slab.h>
#include <linux/string.h>

static __init int memset16_selftest(void)
{
	unsigned i, j, k;
	u16 v, *p;

	p = kmalloc(256 * 2 * 2, GFP_KERNEL);
	if (!p)
		return -1;

	for (i = 0; i < 256; i++) {
		for (j = 0; j < 256; j++) {
			memset(p, 0xa1, 256 * 2 * sizeof(v));
			memset16(p + i, 0xb1b2, j);
			for (k = 0; k < 512; k++) {
				v = p[k];
				if (k < i) {
					if (v != 0xa1a1)
						goto fail;
				} else if (k < i + j) {
					if (v != 0xb1b2)
						goto fail;
				} else {
					if (v != 0xa1a1)
						goto fail;
				}
			}
		}
	}

fail:
	kfree(p);
	if (i < 256)
		return (i << 24) | (j << 16) | k | 0x8000;
	return 0;
}

static __init int memset32_selftest(void)
{
	unsigned i, j, k;
	u32 v, *p;

	p = kmalloc(256 * 2 * 4, GFP_KERNEL);
	if (!p)
		return -1;

	for (i = 0; i < 256; i++) {
		for (j = 0; j < 256; j++) {
			memset(p, 0xa1, 256 * 2 * sizeof(v));
			memset32(p + i, 0xb1b2b3b4, j);
			for (k = 0; k < 512; k++) {
				v = p[k];
				if (k < i) {
					if (v != 0xa1a1a1a1)
						goto fail;
				} else if (k < i + j) {
					if (v != 0xb1b2b3b4)
						goto fail;
				} else {
					if (v != 0xa1a1a1a1)
						goto fail;
				}
			}
		}
	}

fail:
	kfree(p);
	if (i < 256)
		return (i << 24) | (j << 16) | k | 0x8000;
	return 0;
}

static __init int memset64_selftest(void)
{
	unsigned i, j, k;
	u64 v, *p;

	p = kmalloc(256 * 2 * 8, GFP_KERNEL);
	if (!p)
		return -1;

	for (i = 0; i < 256; i++) {
		for (j = 0; j < 256; j++) {
			memset(p, 0xa1, 256 * 2 * sizeof(v));
			memset64(p + i, 0xb1b2b3b4b5b6b7b8ULL, j);
			for (k = 0; k < 512; k++) {
				v = p[k];
				if (k < i) {
					if (v != 0xa1a1a1a1a1a1a1a1ULL)
						goto fail;
				} else if (k < i + j) {
					if (v != 0xb1b2b3b4b5b6b7b8ULL)
						goto fail;
				} else {
					if (v != 0xa1a1a1a1a1a1a1a1ULL)
						goto fail;
				}
			}
		}
	}

fail:
	kfree(p);
	if (i < 256)
		return (i << 24) | (j << 16) | k | 0x8000;
<<<<<<< HEAD
=======
	return 0;
}

static __init int strchr_selftest(void)
{
	const char *test_string = "abcdefghijkl";
	const char *empty_string = "";
	char *result;
	int i;

	for (i = 0; i < strlen(test_string) + 1; i++) {
		result = strchr(test_string, test_string[i]);
		if (result - test_string != i)
			return i + 'a';
	}

	result = strchr(empty_string, '\0');
	if (result != empty_string)
		return 0x101;

	result = strchr(empty_string, 'a');
	if (result)
		return 0x102;

	result = strchr(test_string, 'z');
	if (result)
		return 0x103;

	return 0;
}

static __init int strnchr_selftest(void)
{
	const char *test_string = "abcdefghijkl";
	const char *empty_string = "";
	char *result;
	int i, j;

	for (i = 0; i < strlen(test_string) + 1; i++) {
		for (j = 0; j < strlen(test_string) + 2; j++) {
			result = strnchr(test_string, j, test_string[i]);
			if (j <= i) {
				if (!result)
					continue;
				return ((i + 'a') << 8) | j;
			}
			if (result - test_string != i)
				return ((i + 'a') << 8) | j;
		}
	}

	result = strnchr(empty_string, 0, '\0');
	if (result)
		return 0x10001;

	result = strnchr(empty_string, 1, '\0');
	if (result != empty_string)
		return 0x10002;

	result = strnchr(empty_string, 1, 'a');
	if (result)
		return 0x10003;

	result = strnchr(NULL, 0, '\0');
	if (result)
		return 0x10004;

>>>>>>> f7688b48
	return 0;
}

static __init int string_selftest_init(void)
{
	int test, subtest;

	test = 1;
	subtest = memset16_selftest();
	if (subtest)
		goto fail;

	test = 2;
	subtest = memset32_selftest();
	if (subtest)
		goto fail;

	test = 3;
	subtest = memset64_selftest();
	if (subtest)
		goto fail;

	test = 4;
	subtest = strchr_selftest();
	if (subtest)
		goto fail;

	test = 5;
	subtest = strnchr_selftest();
	if (subtest)
		goto fail;

	pr_info("String selftests succeeded\n");
	return 0;
fail:
	pr_crit("String selftest failure %d.%08x\n", test, subtest);
	return 0;
}

module_init(string_selftest_init);
MODULE_LICENSE("GPL v2");<|MERGE_RESOLUTION|>--- conflicted
+++ resolved
@@ -109,8 +109,6 @@
 	kfree(p);
 	if (i < 256)
 		return (i << 24) | (j << 16) | k | 0x8000;
-<<<<<<< HEAD
-=======
 	return 0;
 }
 
@@ -178,7 +176,6 @@
 	if (result)
 		return 0x10004;
 
->>>>>>> f7688b48
 	return 0;
 }
 
