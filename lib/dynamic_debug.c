--- conflicted
+++ resolved
@@ -596,8 +596,6 @@
 	return nfound;
 }
 
-<<<<<<< HEAD
-=======
 /* apply a new bitmap to the sys-knob's current bit-state */
 static int ddebug_apply_class_bitmap(const struct ddebug_class_param *dcp,
 				     unsigned long *new_bits, unsigned long *old_bits)
@@ -810,7 +808,6 @@
 };
 EXPORT_SYMBOL(param_ops_dyndbg_classes);
 
->>>>>>> 2cb8e624
 #define PREFIX_SIZE 64
 
 static int remaining(int wrote)
