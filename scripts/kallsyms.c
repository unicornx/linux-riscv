--- conflicted
+++ resolved
@@ -522,23 +522,8 @@
 {
 	unsigned int i;
 
-<<<<<<< HEAD
-	pos = 0;
-	for (i = 0; i < table_cnt; i++) {
-		if ( symbol_valid(&table[i]) ) {
-			if (pos != i)
-				table[pos] = table[i];
-			learn_symbol(table[pos].sym, table[pos].len);
-			pos++;
-		} else {
-			free(table[i].sym);
-		}
-	}
-	table_cnt = pos;
-=======
 	for (i = 0; i < table_cnt; i++)
 		learn_symbol(table[i]->sym, table[i]->len);
->>>>>>> d1988041
 }
 
 static unsigned char *find_token(unsigned char *str, int len,
