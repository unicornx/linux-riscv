// SPDX-License-Identifier: GPL-2.0-or-later
/*
 * Copyright (C) 2008-2014 Mathieu Desnoyers
 */
#include <linux/module.h>
#include <linux/mutex.h>
#include <linux/types.h>
#include <linux/jhash.h>
#include <linux/list.h>
#include <linux/rcupdate.h>
#include <linux/tracepoint.h>
#include <linux/err.h>
#include <linux/slab.h>
#include <linux/sched/signal.h>
#include <linux/sched/task.h>
#include <linux/static_key.h>

extern tracepoint_ptr_t __start___tracepoints_ptrs[];
extern tracepoint_ptr_t __stop___tracepoints_ptrs[];

DEFINE_SRCU(tracepoint_srcu);
EXPORT_SYMBOL_GPL(tracepoint_srcu);

/* Set to 1 to enable tracepoint debug output */
static const int tracepoint_debug;

#ifdef CONFIG_MODULES
/*
 * Tracepoint module list mutex protects the local module list.
 */
static DEFINE_MUTEX(tracepoint_module_list_mutex);

/* Local list of struct tp_module */
static LIST_HEAD(tracepoint_module_list);
#endif /* CONFIG_MODULES */

/*
 * tracepoints_mutex protects the builtin and module tracepoints.
 * tracepoints_mutex nests inside tracepoint_module_list_mutex.
 */
static DEFINE_MUTEX(tracepoints_mutex);

static struct rcu_head *early_probes;
static bool ok_to_free_tracepoints;

/*
 * Note about RCU :
 * It is used to delay the free of multiple probes array until a quiescent
 * state is reached.
 */
struct tp_probes {
	struct rcu_head rcu;
	struct tracepoint_func probes[];
};

/* Called in removal of a func but failed to allocate a new tp_funcs */
static void tp_stub_func(void)
{
	return;
}

static inline void *allocate_probes(int count)
{
	struct tp_probes *p  = kmalloc(struct_size(p, probes, count),
				       GFP_KERNEL);
	return p == NULL ? NULL : p->probes;
}

static void srcu_free_old_probes(struct rcu_head *head)
{
	kfree(container_of(head, struct tp_probes, rcu));
}

static void rcu_free_old_probes(struct rcu_head *head)
{
	call_srcu(&tracepoint_srcu, head, srcu_free_old_probes);
}

static __init int release_early_probes(void)
{
	struct rcu_head *tmp;

	ok_to_free_tracepoints = true;

	while (early_probes) {
		tmp = early_probes;
		early_probes = tmp->next;
		call_rcu(tmp, rcu_free_old_probes);
	}

	return 0;
}

/* SRCU is initialized at core_initcall */
postcore_initcall(release_early_probes);

static inline void release_probes(struct tracepoint_func *old)
{
	if (old) {
		struct tp_probes *tp_probes = container_of(old,
			struct tp_probes, probes[0]);

		/*
		 * We can't free probes if SRCU is not initialized yet.
		 * Postpone the freeing till after SRCU is initialized.
		 */
		if (unlikely(!ok_to_free_tracepoints)) {
			tp_probes->rcu.next = early_probes;
			early_probes = &tp_probes->rcu;
			return;
		}

		/*
		 * Tracepoint probes are protected by both sched RCU and SRCU,
		 * by calling the SRCU callback in the sched RCU callback we
		 * cover both cases. So let us chain the SRCU and sched RCU
		 * callbacks to wait for both grace periods.
		 */
		call_rcu(&tp_probes->rcu, rcu_free_old_probes);
	}
}

static void debug_print_probes(struct tracepoint_func *funcs)
{
	int i;

	if (!tracepoint_debug || !funcs)
		return;

	for (i = 0; funcs[i].func; i++)
		printk(KERN_DEBUG "Probe %d : %p\n", i, funcs[i].func);
}

static struct tracepoint_func *
func_add(struct tracepoint_func **funcs, struct tracepoint_func *tp_func,
	 int prio)
{
	struct tracepoint_func *old, *new;
<<<<<<< HEAD
	int nr_probes = 0;
	int stub_funcs = 0;
	int pos = -1;
=======
	int iter_probes;	/* Iterate over old probe array. */
	int nr_probes = 0;	/* Counter for probes */
	int pos = -1;		/* Insertion position into new array */
>>>>>>> 4bcf3b75

	if (WARN_ON(!tp_func->func))
		return ERR_PTR(-EINVAL);

	debug_print_probes(*funcs);
	old = *funcs;
	if (old) {
		/* (N -> N+1), (N != 0, 1) probes */
		for (iter_probes = 0; old[iter_probes].func; iter_probes++) {
			if (old[iter_probes].func == tp_stub_func)
				continue;	/* Skip stub functions. */
			if (old[iter_probes].func == tp_func->func &&
			    old[iter_probes].data == tp_func->data)
				return ERR_PTR(-EEXIST);
<<<<<<< HEAD
			if (old[nr_probes].func == tp_stub_func)
				stub_funcs++;
=======
			nr_probes++;
>>>>>>> 4bcf3b75
		}
	}
	/* + 2 : one for new probe, one for NULL func - stub functions */
	new = allocate_probes(nr_probes + 2 - stub_funcs);
	if (new == NULL)
		return ERR_PTR(-ENOMEM);
	if (old) {
<<<<<<< HEAD
		if (stub_funcs) {
			/* Need to copy one at a time to remove stubs */
			int probes = 0;

			pos = -1;
			for (nr_probes = 0; old[nr_probes].func; nr_probes++) {
				if (old[nr_probes].func == tp_stub_func)
					continue;
				if (pos < 0 && old[nr_probes].prio < prio)
					pos = probes++;
				new[probes++] = old[nr_probes];
			}
			nr_probes = probes;
			if (pos < 0)
				pos = probes;
			else
				nr_probes--; /* Account for insertion */

		} else if (pos < 0) {
			pos = nr_probes;
			memcpy(new, old, nr_probes * sizeof(struct tracepoint_func));
		} else {
			/* Copy higher priority probes ahead of the new probe */
			memcpy(new, old, pos * sizeof(struct tracepoint_func));
			/* Copy the rest after it. */
			memcpy(new + pos + 1, old + pos,
			       (nr_probes - pos) * sizeof(struct tracepoint_func));
=======
		nr_probes = 0;
		for (iter_probes = 0; old[iter_probes].func; iter_probes++) {
			if (old[iter_probes].func == tp_stub_func)
				continue;
			/* Insert before probes of lower priority */
			if (pos < 0 && old[iter_probes].prio < prio)
				pos = nr_probes++;
			new[nr_probes++] = old[iter_probes];
>>>>>>> 4bcf3b75
		}
		if (pos < 0)
			pos = nr_probes++;
		/* nr_probes now points to the end of the new array */
	} else {
		pos = 0;
		nr_probes = 1; /* must point at end of array */
	}
	new[pos] = *tp_func;
	new[nr_probes].func = NULL;
	*funcs = new;
	debug_print_probes(*funcs);
	return old;
}

static void *func_remove(struct tracepoint_func **funcs,
		struct tracepoint_func *tp_func)
{
	int nr_probes = 0, nr_del = 0, i;
	struct tracepoint_func *old, *new;

	old = *funcs;

	if (!old)
		return ERR_PTR(-ENOENT);

	debug_print_probes(*funcs);
	/* (N -> M), (N > 1, M >= 0) probes */
	if (tp_func->func) {
		for (nr_probes = 0; old[nr_probes].func; nr_probes++) {
			if ((old[nr_probes].func == tp_func->func &&
			     old[nr_probes].data == tp_func->data) ||
			    old[nr_probes].func == tp_stub_func)
				nr_del++;
		}
	}

	/*
	 * If probe is NULL, then nr_probes = nr_del = 0, and then the
	 * entire entry will be removed.
	 */
	if (nr_probes - nr_del == 0) {
		/* N -> 0, (N > 1) */
		*funcs = NULL;
		debug_print_probes(*funcs);
		return old;
	} else {
		int j = 0;
		/* N -> M, (N > 1, M > 0) */
		/* + 1 for NULL */
		new = allocate_probes(nr_probes - nr_del + 1);
		if (new) {
<<<<<<< HEAD
			for (i = 0; old[i].func; i++)
				if ((old[i].func != tp_func->func
				     || old[i].data != tp_func->data)
				    && old[i].func != tp_stub_func)
					new[j++] = old[i];
=======
			for (i = 0; old[i].func; i++) {
				if ((old[i].func != tp_func->func ||
				     old[i].data != tp_func->data) &&
				    old[i].func != tp_stub_func)
					new[j++] = old[i];
			}
>>>>>>> 4bcf3b75
			new[nr_probes - nr_del].func = NULL;
			*funcs = new;
		} else {
			/*
			 * Failed to allocate, replace the old function
			 * with calls to tp_stub_func.
			 */
<<<<<<< HEAD
			for (i = 0; old[i].func; i++)
				if (old[i].func == tp_func->func &&
				    old[i].data == tp_func->data) {
					old[i].func = tp_stub_func;
					/* Set the prio to the next event. */
					if (old[i + 1].func)
						old[i].prio =
							old[i + 1].prio;
					else
						old[i].prio = -1;
				}
=======
			for (i = 0; old[i].func; i++) {
				if (old[i].func == tp_func->func &&
				    old[i].data == tp_func->data)
					WRITE_ONCE(old[i].func, tp_stub_func);
			}
>>>>>>> 4bcf3b75
			*funcs = old;
		}
	}
	debug_print_probes(*funcs);
	return old;
}

static void tracepoint_update_call(struct tracepoint *tp, struct tracepoint_func *tp_funcs, bool sync)
{
	void *func = tp->iterator;

	/* Synthetic events do not have static call sites */
	if (!tp->static_call_key)
		return;

	if (!tp_funcs[1].func) {
		func = tp_funcs[0].func;
		/*
		 * If going from the iterator back to a single caller,
		 * we need to synchronize with __DO_TRACE to make sure
		 * that the data passed to the callback is the one that
		 * belongs to that callback.
		 */
		if (sync)
			tracepoint_synchronize_unregister();
	}

	__static_call_update(tp->static_call_key, tp->static_call_tramp, func);
}

/*
 * Add the probe function to a tracepoint.
 */
static int tracepoint_add_func(struct tracepoint *tp,
			       struct tracepoint_func *func, int prio)
{
	struct tracepoint_func *old, *tp_funcs;
	int ret;

	if (tp->regfunc && !static_key_enabled(&tp->key)) {
		ret = tp->regfunc();
		if (ret < 0)
			return ret;
	}

	tp_funcs = rcu_dereference_protected(tp->funcs,
			lockdep_is_held(&tracepoints_mutex));
	old = func_add(&tp_funcs, func, prio);
	if (IS_ERR(old)) {
		WARN_ON_ONCE(PTR_ERR(old) != -ENOMEM);
		return PTR_ERR(old);
	}

	/*
	 * rcu_assign_pointer has as smp_store_release() which makes sure
	 * that the new probe callbacks array is consistent before setting
	 * a pointer to it.  This array is referenced by __DO_TRACE from
	 * include/linux/tracepoint.h using rcu_dereference_sched().
	 */
	rcu_assign_pointer(tp->funcs, tp_funcs);
	tracepoint_update_call(tp, tp_funcs, false);
	static_key_enable(&tp->key);

	release_probes(old);
	return 0;
}

/*
 * Remove a probe function from a tracepoint.
 * Note: only waiting an RCU period after setting elem->call to the empty
 * function insures that the original callback is not used anymore. This insured
 * by preempt_disable around the call site.
 */
static int tracepoint_remove_func(struct tracepoint *tp,
		struct tracepoint_func *func)
{
	struct tracepoint_func *old, *tp_funcs;

	tp_funcs = rcu_dereference_protected(tp->funcs,
			lockdep_is_held(&tracepoints_mutex));
	old = func_remove(&tp_funcs, func);
	if (WARN_ON_ONCE(IS_ERR(old)))
		return PTR_ERR(old);

	if (tp_funcs == old)
		/* Failed allocating new tp_funcs, replaced func with stub */
		return 0;

	if (!tp_funcs) {
		/* Removed last function */
		if (tp->unregfunc && static_key_enabled(&tp->key))
			tp->unregfunc();

		static_key_disable(&tp->key);
		rcu_assign_pointer(tp->funcs, tp_funcs);
	} else {
		rcu_assign_pointer(tp->funcs, tp_funcs);
		tracepoint_update_call(tp, tp_funcs,
				       tp_funcs[0].func != old[0].func);
	}
	release_probes(old);
	return 0;
}

/**
 * tracepoint_probe_register_prio -  Connect a probe to a tracepoint with priority
 * @tp: tracepoint
 * @probe: probe handler
 * @data: tracepoint data
 * @prio: priority of this function over other registered functions
 *
 * Returns 0 if ok, error value on error.
 * Note: if @tp is within a module, the caller is responsible for
 * unregistering the probe before the module is gone. This can be
 * performed either with a tracepoint module going notifier, or from
 * within module exit functions.
 */
int tracepoint_probe_register_prio(struct tracepoint *tp, void *probe,
				   void *data, int prio)
{
	struct tracepoint_func tp_func;
	int ret;

	mutex_lock(&tracepoints_mutex);
	tp_func.func = probe;
	tp_func.data = data;
	tp_func.prio = prio;
	ret = tracepoint_add_func(tp, &tp_func, prio);
	mutex_unlock(&tracepoints_mutex);
	return ret;
}
EXPORT_SYMBOL_GPL(tracepoint_probe_register_prio);

/**
 * tracepoint_probe_register -  Connect a probe to a tracepoint
 * @tp: tracepoint
 * @probe: probe handler
 * @data: tracepoint data
 *
 * Returns 0 if ok, error value on error.
 * Note: if @tp is within a module, the caller is responsible for
 * unregistering the probe before the module is gone. This can be
 * performed either with a tracepoint module going notifier, or from
 * within module exit functions.
 */
int tracepoint_probe_register(struct tracepoint *tp, void *probe, void *data)
{
	return tracepoint_probe_register_prio(tp, probe, data, TRACEPOINT_DEFAULT_PRIO);
}
EXPORT_SYMBOL_GPL(tracepoint_probe_register);

/**
 * tracepoint_probe_unregister -  Disconnect a probe from a tracepoint
 * @tp: tracepoint
 * @probe: probe function pointer
 * @data: tracepoint data
 *
 * Returns 0 if ok, error value on error.
 */
int tracepoint_probe_unregister(struct tracepoint *tp, void *probe, void *data)
{
	struct tracepoint_func tp_func;
	int ret;

	mutex_lock(&tracepoints_mutex);
	tp_func.func = probe;
	tp_func.data = data;
	ret = tracepoint_remove_func(tp, &tp_func);
	mutex_unlock(&tracepoints_mutex);
	return ret;
}
EXPORT_SYMBOL_GPL(tracepoint_probe_unregister);

static void for_each_tracepoint_range(
		tracepoint_ptr_t *begin, tracepoint_ptr_t *end,
		void (*fct)(struct tracepoint *tp, void *priv),
		void *priv)
{
	tracepoint_ptr_t *iter;

	if (!begin)
		return;
	for (iter = begin; iter < end; iter++)
		fct(tracepoint_ptr_deref(iter), priv);
}

#ifdef CONFIG_MODULES
bool trace_module_has_bad_taint(struct module *mod)
{
	return mod->taints & ~((1 << TAINT_OOT_MODULE) | (1 << TAINT_CRAP) |
			       (1 << TAINT_UNSIGNED_MODULE));
}

static BLOCKING_NOTIFIER_HEAD(tracepoint_notify_list);

/**
 * register_tracepoint_notifier - register tracepoint coming/going notifier
 * @nb: notifier block
 *
 * Notifiers registered with this function are called on module
 * coming/going with the tracepoint_module_list_mutex held.
 * The notifier block callback should expect a "struct tp_module" data
 * pointer.
 */
int register_tracepoint_module_notifier(struct notifier_block *nb)
{
	struct tp_module *tp_mod;
	int ret;

	mutex_lock(&tracepoint_module_list_mutex);
	ret = blocking_notifier_chain_register(&tracepoint_notify_list, nb);
	if (ret)
		goto end;
	list_for_each_entry(tp_mod, &tracepoint_module_list, list)
		(void) nb->notifier_call(nb, MODULE_STATE_COMING, tp_mod);
end:
	mutex_unlock(&tracepoint_module_list_mutex);
	return ret;
}
EXPORT_SYMBOL_GPL(register_tracepoint_module_notifier);

/**
 * unregister_tracepoint_notifier - unregister tracepoint coming/going notifier
 * @nb: notifier block
 *
 * The notifier block callback should expect a "struct tp_module" data
 * pointer.
 */
int unregister_tracepoint_module_notifier(struct notifier_block *nb)
{
	struct tp_module *tp_mod;
	int ret;

	mutex_lock(&tracepoint_module_list_mutex);
	ret = blocking_notifier_chain_unregister(&tracepoint_notify_list, nb);
	if (ret)
		goto end;
	list_for_each_entry(tp_mod, &tracepoint_module_list, list)
		(void) nb->notifier_call(nb, MODULE_STATE_GOING, tp_mod);
end:
	mutex_unlock(&tracepoint_module_list_mutex);
	return ret;

}
EXPORT_SYMBOL_GPL(unregister_tracepoint_module_notifier);

/*
 * Ensure the tracer unregistered the module's probes before the module
 * teardown is performed. Prevents leaks of probe and data pointers.
 */
static void tp_module_going_check_quiescent(struct tracepoint *tp, void *priv)
{
	WARN_ON_ONCE(tp->funcs);
}

static int tracepoint_module_coming(struct module *mod)
{
	struct tp_module *tp_mod;
	int ret = 0;

	if (!mod->num_tracepoints)
		return 0;

	/*
	 * We skip modules that taint the kernel, especially those with different
	 * module headers (for forced load), to make sure we don't cause a crash.
	 * Staging, out-of-tree, and unsigned GPL modules are fine.
	 */
	if (trace_module_has_bad_taint(mod))
		return 0;
	mutex_lock(&tracepoint_module_list_mutex);
	tp_mod = kmalloc(sizeof(struct tp_module), GFP_KERNEL);
	if (!tp_mod) {
		ret = -ENOMEM;
		goto end;
	}
	tp_mod->mod = mod;
	list_add_tail(&tp_mod->list, &tracepoint_module_list);
	blocking_notifier_call_chain(&tracepoint_notify_list,
			MODULE_STATE_COMING, tp_mod);
end:
	mutex_unlock(&tracepoint_module_list_mutex);
	return ret;
}

static void tracepoint_module_going(struct module *mod)
{
	struct tp_module *tp_mod;

	if (!mod->num_tracepoints)
		return;

	mutex_lock(&tracepoint_module_list_mutex);
	list_for_each_entry(tp_mod, &tracepoint_module_list, list) {
		if (tp_mod->mod == mod) {
			blocking_notifier_call_chain(&tracepoint_notify_list,
					MODULE_STATE_GOING, tp_mod);
			list_del(&tp_mod->list);
			kfree(tp_mod);
			/*
			 * Called the going notifier before checking for
			 * quiescence.
			 */
			for_each_tracepoint_range(mod->tracepoints_ptrs,
				mod->tracepoints_ptrs + mod->num_tracepoints,
				tp_module_going_check_quiescent, NULL);
			break;
		}
	}
	/*
	 * In the case of modules that were tainted at "coming", we'll simply
	 * walk through the list without finding it. We cannot use the "tainted"
	 * flag on "going", in case a module taints the kernel only after being
	 * loaded.
	 */
	mutex_unlock(&tracepoint_module_list_mutex);
}

static int tracepoint_module_notify(struct notifier_block *self,
		unsigned long val, void *data)
{
	struct module *mod = data;
	int ret = 0;

	switch (val) {
	case MODULE_STATE_COMING:
		ret = tracepoint_module_coming(mod);
		break;
	case MODULE_STATE_LIVE:
		break;
	case MODULE_STATE_GOING:
		tracepoint_module_going(mod);
		break;
	case MODULE_STATE_UNFORMED:
		break;
	}
	return notifier_from_errno(ret);
}

static struct notifier_block tracepoint_module_nb = {
	.notifier_call = tracepoint_module_notify,
	.priority = 0,
};

static __init int init_tracepoints(void)
{
	int ret;

	ret = register_module_notifier(&tracepoint_module_nb);
	if (ret)
		pr_warn("Failed to register tracepoint module enter notifier\n");

	return ret;
}
__initcall(init_tracepoints);
#endif /* CONFIG_MODULES */

/**
 * for_each_kernel_tracepoint - iteration on all kernel tracepoints
 * @fct: callback
 * @priv: private data
 */
void for_each_kernel_tracepoint(void (*fct)(struct tracepoint *tp, void *priv),
		void *priv)
{
	for_each_tracepoint_range(__start___tracepoints_ptrs,
		__stop___tracepoints_ptrs, fct, priv);
}
EXPORT_SYMBOL_GPL(for_each_kernel_tracepoint);

#ifdef CONFIG_HAVE_SYSCALL_TRACEPOINTS

/* NB: reg/unreg are called while guarded with the tracepoints_mutex */
static int sys_tracepoint_refcount;

int syscall_regfunc(void)
{
	struct task_struct *p, *t;

	if (!sys_tracepoint_refcount) {
		read_lock(&tasklist_lock);
		for_each_process_thread(p, t) {
			set_task_syscall_work(t, SYSCALL_TRACEPOINT);
		}
		read_unlock(&tasklist_lock);
	}
	sys_tracepoint_refcount++;

	return 0;
}

void syscall_unregfunc(void)
{
	struct task_struct *p, *t;

	sys_tracepoint_refcount--;
	if (!sys_tracepoint_refcount) {
		read_lock(&tasklist_lock);
		for_each_process_thread(p, t) {
			clear_task_syscall_work(t, SYSCALL_TRACEPOINT);
		}
		read_unlock(&tasklist_lock);
	}
}
#endif<|MERGE_RESOLUTION|>--- conflicted
+++ resolved
@@ -136,15 +136,9 @@
 	 int prio)
 {
 	struct tracepoint_func *old, *new;
-<<<<<<< HEAD
-	int nr_probes = 0;
-	int stub_funcs = 0;
-	int pos = -1;
-=======
 	int iter_probes;	/* Iterate over old probe array. */
 	int nr_probes = 0;	/* Counter for probes */
 	int pos = -1;		/* Insertion position into new array */
->>>>>>> 4bcf3b75
 
 	if (WARN_ON(!tp_func->func))
 		return ERR_PTR(-EINVAL);
@@ -159,48 +153,14 @@
 			if (old[iter_probes].func == tp_func->func &&
 			    old[iter_probes].data == tp_func->data)
 				return ERR_PTR(-EEXIST);
-<<<<<<< HEAD
-			if (old[nr_probes].func == tp_stub_func)
-				stub_funcs++;
-=======
 			nr_probes++;
->>>>>>> 4bcf3b75
-		}
-	}
-	/* + 2 : one for new probe, one for NULL func - stub functions */
-	new = allocate_probes(nr_probes + 2 - stub_funcs);
+		}
+	}
+	/* + 2 : one for new probe, one for NULL func */
+	new = allocate_probes(nr_probes + 2);
 	if (new == NULL)
 		return ERR_PTR(-ENOMEM);
 	if (old) {
-<<<<<<< HEAD
-		if (stub_funcs) {
-			/* Need to copy one at a time to remove stubs */
-			int probes = 0;
-
-			pos = -1;
-			for (nr_probes = 0; old[nr_probes].func; nr_probes++) {
-				if (old[nr_probes].func == tp_stub_func)
-					continue;
-				if (pos < 0 && old[nr_probes].prio < prio)
-					pos = probes++;
-				new[probes++] = old[nr_probes];
-			}
-			nr_probes = probes;
-			if (pos < 0)
-				pos = probes;
-			else
-				nr_probes--; /* Account for insertion */
-
-		} else if (pos < 0) {
-			pos = nr_probes;
-			memcpy(new, old, nr_probes * sizeof(struct tracepoint_func));
-		} else {
-			/* Copy higher priority probes ahead of the new probe */
-			memcpy(new, old, pos * sizeof(struct tracepoint_func));
-			/* Copy the rest after it. */
-			memcpy(new + pos + 1, old + pos,
-			       (nr_probes - pos) * sizeof(struct tracepoint_func));
-=======
 		nr_probes = 0;
 		for (iter_probes = 0; old[iter_probes].func; iter_probes++) {
 			if (old[iter_probes].func == tp_stub_func)
@@ -209,7 +169,6 @@
 			if (pos < 0 && old[iter_probes].prio < prio)
 				pos = nr_probes++;
 			new[nr_probes++] = old[iter_probes];
->>>>>>> 4bcf3b75
 		}
 		if (pos < 0)
 			pos = nr_probes++;
@@ -262,20 +221,12 @@
 		/* + 1 for NULL */
 		new = allocate_probes(nr_probes - nr_del + 1);
 		if (new) {
-<<<<<<< HEAD
-			for (i = 0; old[i].func; i++)
-				if ((old[i].func != tp_func->func
-				     || old[i].data != tp_func->data)
-				    && old[i].func != tp_stub_func)
-					new[j++] = old[i];
-=======
 			for (i = 0; old[i].func; i++) {
 				if ((old[i].func != tp_func->func ||
 				     old[i].data != tp_func->data) &&
 				    old[i].func != tp_stub_func)
 					new[j++] = old[i];
 			}
->>>>>>> 4bcf3b75
 			new[nr_probes - nr_del].func = NULL;
 			*funcs = new;
 		} else {
@@ -283,25 +234,11 @@
 			 * Failed to allocate, replace the old function
 			 * with calls to tp_stub_func.
 			 */
-<<<<<<< HEAD
-			for (i = 0; old[i].func; i++)
-				if (old[i].func == tp_func->func &&
-				    old[i].data == tp_func->data) {
-					old[i].func = tp_stub_func;
-					/* Set the prio to the next event. */
-					if (old[i + 1].func)
-						old[i].prio =
-							old[i + 1].prio;
-					else
-						old[i].prio = -1;
-				}
-=======
 			for (i = 0; old[i].func; i++) {
 				if (old[i].func == tp_func->func &&
 				    old[i].data == tp_func->data)
 					WRITE_ONCE(old[i].func, tp_stub_func);
 			}
->>>>>>> 4bcf3b75
 			*funcs = old;
 		}
 	}
