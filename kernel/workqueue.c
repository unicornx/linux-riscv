// SPDX-License-Identifier: GPL-2.0-only
/*
 * kernel/workqueue.c - generic async execution with shared worker pool
 *
 * Copyright (C) 2002		Ingo Molnar
 *
 *   Derived from the taskqueue/keventd code by:
 *     David Woodhouse <dwmw2@infradead.org>
 *     Andrew Morton
 *     Kai Petzke <wpp@marie.physik.tu-berlin.de>
 *     Theodore Ts'o <tytso@mit.edu>
 *
 * Made to use alloc_percpu by Christoph Lameter.
 *
 * Copyright (C) 2010		SUSE Linux Products GmbH
 * Copyright (C) 2010		Tejun Heo <tj@kernel.org>
 *
 * This is the generic async execution mechanism.  Work items as are
 * executed in process context.  The worker pool is shared and
 * automatically managed.  There are two worker pools for each CPU (one for
 * normal work items and the other for high priority ones) and some extra
 * pools for workqueues which are not bound to any specific CPU - the
 * number of these backing pools is dynamic.
 *
 * Please read Documentation/core-api/workqueue.rst for details.
 */

#include <linux/export.h>
#include <linux/kernel.h>
#include <linux/sched.h>
#include <linux/init.h>
#include <linux/signal.h>
#include <linux/completion.h>
#include <linux/workqueue.h>
#include <linux/slab.h>
#include <linux/cpu.h>
#include <linux/notifier.h>
#include <linux/kthread.h>
#include <linux/hardirq.h>
#include <linux/mempolicy.h>
#include <linux/freezer.h>
#include <linux/debug_locks.h>
#include <linux/lockdep.h>
#include <linux/idr.h>
#include <linux/jhash.h>
#include <linux/hashtable.h>
#include <linux/rculist.h>
#include <linux/nodemask.h>
#include <linux/moduleparam.h>
#include <linux/uaccess.h>
#include <linux/sched/isolation.h>
#include <linux/nmi.h>
#include <linux/kvm_para.h>

#include "workqueue_internal.h"

enum {
	/*
	 * worker_pool flags
	 *
	 * A bound pool is either associated or disassociated with its CPU.
	 * While associated (!DISASSOCIATED), all workers are bound to the
	 * CPU and none has %WORKER_UNBOUND set and concurrency management
	 * is in effect.
	 *
	 * While DISASSOCIATED, the cpu may be offline and all workers have
	 * %WORKER_UNBOUND set and concurrency management disabled, and may
	 * be executing on any CPU.  The pool behaves as an unbound one.
	 *
	 * Note that DISASSOCIATED should be flipped only while holding
	 * wq_pool_attach_mutex to avoid changing binding state while
	 * worker_attach_to_pool() is in progress.
	 */
	POOL_MANAGER_ACTIVE	= 1 << 0,	/* being managed */
	POOL_DISASSOCIATED	= 1 << 2,	/* cpu can't serve workers */

	/* worker flags */
	WORKER_DIE		= 1 << 1,	/* die die die */
	WORKER_IDLE		= 1 << 2,	/* is idle */
	WORKER_PREP		= 1 << 3,	/* preparing to run works */
	WORKER_CPU_INTENSIVE	= 1 << 6,	/* cpu intensive */
	WORKER_UNBOUND		= 1 << 7,	/* worker is unbound */
	WORKER_REBOUND		= 1 << 8,	/* worker was rebound */

	WORKER_NOT_RUNNING	= WORKER_PREP | WORKER_CPU_INTENSIVE |
				  WORKER_UNBOUND | WORKER_REBOUND,

	NR_STD_WORKER_POOLS	= 2,		/* # standard pools per cpu */

	UNBOUND_POOL_HASH_ORDER	= 6,		/* hashed by pool->attrs */
	BUSY_WORKER_HASH_ORDER	= 6,		/* 64 pointers */

	MAX_IDLE_WORKERS_RATIO	= 4,		/* 1/4 of busy can be idle */
	IDLE_WORKER_TIMEOUT	= 300 * HZ,	/* keep idle ones for 5 mins */

	MAYDAY_INITIAL_TIMEOUT  = HZ / 100 >= 2 ? HZ / 100 : 2,
						/* call for help after 10ms
						   (min two ticks) */
	MAYDAY_INTERVAL		= HZ / 10,	/* and then every 100ms */
	CREATE_COOLDOWN		= HZ,		/* time to breath after fail */

	/*
	 * Rescue workers are used only on emergencies and shared by
	 * all cpus.  Give MIN_NICE.
	 */
	RESCUER_NICE_LEVEL	= MIN_NICE,
	HIGHPRI_NICE_LEVEL	= MIN_NICE,

	WQ_NAME_LEN		= 24,
};

/*
 * Structure fields follow one of the following exclusion rules.
 *
 * I: Modifiable by initialization/destruction paths and read-only for
 *    everyone else.
 *
 * P: Preemption protected.  Disabling preemption is enough and should
 *    only be modified and accessed from the local cpu.
 *
 * L: pool->lock protected.  Access with pool->lock held.
 *
 * X: During normal operation, modification requires pool->lock and should
 *    be done only from local cpu.  Either disabling preemption on local
 *    cpu or grabbing pool->lock is enough for read access.  If
 *    POOL_DISASSOCIATED is set, it's identical to L.
 *
 * A: wq_pool_attach_mutex protected.
 *
 * PL: wq_pool_mutex protected.
 *
 * PR: wq_pool_mutex protected for writes.  RCU protected for reads.
 *
 * PW: wq_pool_mutex and wq->mutex protected for writes.  Either for reads.
 *
 * PWR: wq_pool_mutex and wq->mutex protected for writes.  Either or
 *      RCU for reads.
 *
 * WQ: wq->mutex protected.
 *
 * WR: wq->mutex protected for writes.  RCU protected for reads.
 *
 * MD: wq_mayday_lock protected.
 */

/* struct worker is defined in workqueue_internal.h */

struct worker_pool {
	raw_spinlock_t		lock;		/* the pool lock */
	int			cpu;		/* I: the associated cpu */
	int			node;		/* I: the associated node ID */
	int			id;		/* I: pool ID */
	unsigned int		flags;		/* X: flags */

	unsigned long		watchdog_ts;	/* L: watchdog timestamp */

	struct list_head	worklist;	/* L: list of pending works */

	int			nr_workers;	/* L: total number of workers */
	int			nr_idle;	/* L: currently idle workers */

	struct list_head	idle_list;	/* X: list of idle workers */
	struct timer_list	idle_timer;	/* L: worker idle timeout */
	struct timer_list	mayday_timer;	/* L: SOS timer for workers */

	/* a workers is either on busy_hash or idle_list, or the manager */
	DECLARE_HASHTABLE(busy_hash, BUSY_WORKER_HASH_ORDER);
						/* L: hash of busy workers */

	struct worker		*manager;	/* L: purely informational */
	struct list_head	workers;	/* A: attached workers */
	struct completion	*detach_completion; /* all workers detached */

	struct ida		worker_ida;	/* worker IDs for task name */

	struct workqueue_attrs	*attrs;		/* I: worker attributes */
	struct hlist_node	hash_node;	/* PL: unbound_pool_hash node */
	int			refcnt;		/* PL: refcnt for unbound pools */

	/*
	 * The current concurrency level.  As it's likely to be accessed
	 * from other CPUs during try_to_wake_up(), put it in a separate
	 * cacheline.
	 */
	atomic_t		nr_running ____cacheline_aligned_in_smp;

	/*
	 * Destruction of pool is RCU protected to allow dereferences
	 * from get_work_pool().
	 */
	struct rcu_head		rcu;
} ____cacheline_aligned_in_smp;

/*
 * The per-pool workqueue.  While queued, the lower WORK_STRUCT_FLAG_BITS
 * of work_struct->data are used for flags and the remaining high bits
 * point to the pwq; thus, pwqs need to be aligned at two's power of the
 * number of flag bits.
 */
struct pool_workqueue {
	struct worker_pool	*pool;		/* I: the associated pool */
	struct workqueue_struct *wq;		/* I: the owning workqueue */
	int			work_color;	/* L: current color */
	int			flush_color;	/* L: flushing color */
	int			refcnt;		/* L: reference count */
	int			nr_in_flight[WORK_NR_COLORS];
						/* L: nr of in_flight works */

	/*
	 * nr_active management and WORK_STRUCT_INACTIVE:
	 *
	 * When pwq->nr_active >= max_active, new work item is queued to
	 * pwq->inactive_works instead of pool->worklist and marked with
	 * WORK_STRUCT_INACTIVE.
	 *
	 * All work items marked with WORK_STRUCT_INACTIVE do not participate
	 * in pwq->nr_active and all work items in pwq->inactive_works are
	 * marked with WORK_STRUCT_INACTIVE.  But not all WORK_STRUCT_INACTIVE
	 * work items are in pwq->inactive_works.  Some of them are ready to
	 * run in pool->worklist or worker->scheduled.  Those work itmes are
	 * only struct wq_barrier which is used for flush_work() and should
	 * not participate in pwq->nr_active.  For non-barrier work item, it
	 * is marked with WORK_STRUCT_INACTIVE iff it is in pwq->inactive_works.
	 */
	int			nr_active;	/* L: nr of active works */
	int			max_active;	/* L: max active works */
	struct list_head	inactive_works;	/* L: inactive works */
	struct list_head	pwqs_node;	/* WR: node on wq->pwqs */
	struct list_head	mayday_node;	/* MD: node on wq->maydays */

	/*
	 * Release of unbound pwq is punted to system_wq.  See put_pwq()
	 * and pwq_unbound_release_workfn() for details.  pool_workqueue
	 * itself is also RCU protected so that the first pwq can be
	 * determined without grabbing wq->mutex.
	 */
	struct work_struct	unbound_release_work;
	struct rcu_head		rcu;
} __aligned(1 << WORK_STRUCT_FLAG_BITS);

/*
 * Structure used to wait for workqueue flush.
 */
struct wq_flusher {
	struct list_head	list;		/* WQ: list of flushers */
	int			flush_color;	/* WQ: flush color waiting for */
	struct completion	done;		/* flush completion */
};

struct wq_device;

/*
 * The externally visible workqueue.  It relays the issued work items to
 * the appropriate worker_pool through its pool_workqueues.
 */
struct workqueue_struct {
	struct list_head	pwqs;		/* WR: all pwqs of this wq */
	struct list_head	list;		/* PR: list of all workqueues */

	struct mutex		mutex;		/* protects this wq */
	int			work_color;	/* WQ: current work color */
	int			flush_color;	/* WQ: current flush color */
	atomic_t		nr_pwqs_to_flush; /* flush in progress */
	struct wq_flusher	*first_flusher;	/* WQ: first flusher */
	struct list_head	flusher_queue;	/* WQ: flush waiters */
	struct list_head	flusher_overflow; /* WQ: flush overflow list */

	struct list_head	maydays;	/* MD: pwqs requesting rescue */
	struct worker		*rescuer;	/* MD: rescue worker */

	int			nr_drainers;	/* WQ: drain in progress */
	int			saved_max_active; /* WQ: saved pwq max_active */

	struct workqueue_attrs	*unbound_attrs;	/* PW: only for unbound wqs */
	struct pool_workqueue	*dfl_pwq;	/* PW: only for unbound wqs */

#ifdef CONFIG_SYSFS
	struct wq_device	*wq_dev;	/* I: for sysfs interface */
#endif
#ifdef CONFIG_LOCKDEP
	char			*lock_name;
	struct lock_class_key	key;
	struct lockdep_map	lockdep_map;
#endif
	char			name[WQ_NAME_LEN]; /* I: workqueue name */

	/*
	 * Destruction of workqueue_struct is RCU protected to allow walking
	 * the workqueues list without grabbing wq_pool_mutex.
	 * This is used to dump all workqueues from sysrq.
	 */
	struct rcu_head		rcu;

	/* hot fields used during command issue, aligned to cacheline */
	unsigned int		flags ____cacheline_aligned; /* WQ: WQ_* flags */
	struct pool_workqueue __percpu *cpu_pwqs; /* I: per-cpu pwqs */
	struct pool_workqueue __rcu *numa_pwq_tbl[]; /* PWR: unbound pwqs indexed by node */
};

static struct kmem_cache *pwq_cache;

static cpumask_var_t *wq_numa_possible_cpumask;
					/* possible CPUs of each node */

static bool wq_disable_numa;
module_param_named(disable_numa, wq_disable_numa, bool, 0444);

/* see the comment above the definition of WQ_POWER_EFFICIENT */
static bool wq_power_efficient = IS_ENABLED(CONFIG_WQ_POWER_EFFICIENT_DEFAULT);
module_param_named(power_efficient, wq_power_efficient, bool, 0444);

static bool wq_online;			/* can kworkers be created yet? */

static bool wq_numa_enabled;		/* unbound NUMA affinity enabled */

/* buf for wq_update_unbound_numa_attrs(), protected by CPU hotplug exclusion */
static struct workqueue_attrs *wq_update_unbound_numa_attrs_buf;

static DEFINE_MUTEX(wq_pool_mutex);	/* protects pools and workqueues list */
static DEFINE_MUTEX(wq_pool_attach_mutex); /* protects worker attach/detach */
static DEFINE_RAW_SPINLOCK(wq_mayday_lock);	/* protects wq->maydays list */
/* wait for manager to go away */
static struct rcuwait manager_wait = __RCUWAIT_INITIALIZER(manager_wait);

static LIST_HEAD(workqueues);		/* PR: list of all workqueues */
static bool workqueue_freezing;		/* PL: have wqs started freezing? */

/* PL: allowable cpus for unbound wqs and work items */
static cpumask_var_t wq_unbound_cpumask;

/* CPU where unbound work was last round robin scheduled from this CPU */
static DEFINE_PER_CPU(int, wq_rr_cpu_last);

/*
 * Local execution of unbound work items is no longer guaranteed.  The
 * following always forces round-robin CPU selection on unbound work items
 * to uncover usages which depend on it.
 */
#ifdef CONFIG_DEBUG_WQ_FORCE_RR_CPU
static bool wq_debug_force_rr_cpu = true;
#else
static bool wq_debug_force_rr_cpu = false;
#endif
module_param_named(debug_force_rr_cpu, wq_debug_force_rr_cpu, bool, 0644);

/* the per-cpu worker pools */
static DEFINE_PER_CPU_SHARED_ALIGNED(struct worker_pool [NR_STD_WORKER_POOLS], cpu_worker_pools);

static DEFINE_IDR(worker_pool_idr);	/* PR: idr of all pools */

/* PL: hash of all unbound pools keyed by pool->attrs */
static DEFINE_HASHTABLE(unbound_pool_hash, UNBOUND_POOL_HASH_ORDER);

/* I: attributes used when instantiating standard unbound pools on demand */
static struct workqueue_attrs *unbound_std_wq_attrs[NR_STD_WORKER_POOLS];

/* I: attributes used when instantiating ordered pools on demand */
static struct workqueue_attrs *ordered_wq_attrs[NR_STD_WORKER_POOLS];

struct workqueue_struct *system_wq __read_mostly;
EXPORT_SYMBOL(system_wq);
struct workqueue_struct *system_highpri_wq __read_mostly;
EXPORT_SYMBOL_GPL(system_highpri_wq);
struct workqueue_struct *system_long_wq __read_mostly;
EXPORT_SYMBOL_GPL(system_long_wq);
struct workqueue_struct *system_unbound_wq __read_mostly;
EXPORT_SYMBOL_GPL(system_unbound_wq);
struct workqueue_struct *system_freezable_wq __read_mostly;
EXPORT_SYMBOL_GPL(system_freezable_wq);
struct workqueue_struct *system_power_efficient_wq __read_mostly;
EXPORT_SYMBOL_GPL(system_power_efficient_wq);
struct workqueue_struct *system_freezable_power_efficient_wq __read_mostly;
EXPORT_SYMBOL_GPL(system_freezable_power_efficient_wq);

static int worker_thread(void *__worker);
static void workqueue_sysfs_unregister(struct workqueue_struct *wq);
static void show_pwq(struct pool_workqueue *pwq);

#define CREATE_TRACE_POINTS
#include <trace/events/workqueue.h>

#define assert_rcu_or_pool_mutex()					\
	RCU_LOCKDEP_WARN(!rcu_read_lock_held() &&			\
			 !lockdep_is_held(&wq_pool_mutex),		\
			 "RCU or wq_pool_mutex should be held")

#define assert_rcu_or_wq_mutex_or_pool_mutex(wq)			\
	RCU_LOCKDEP_WARN(!rcu_read_lock_held() &&			\
			 !lockdep_is_held(&wq->mutex) &&		\
			 !lockdep_is_held(&wq_pool_mutex),		\
			 "RCU, wq->mutex or wq_pool_mutex should be held")

#define for_each_cpu_worker_pool(pool, cpu)				\
	for ((pool) = &per_cpu(cpu_worker_pools, cpu)[0];		\
	     (pool) < &per_cpu(cpu_worker_pools, cpu)[NR_STD_WORKER_POOLS]; \
	     (pool)++)

/**
 * for_each_pool - iterate through all worker_pools in the system
 * @pool: iteration cursor
 * @pi: integer used for iteration
 *
 * This must be called either with wq_pool_mutex held or RCU read
 * locked.  If the pool needs to be used beyond the locking in effect, the
 * caller is responsible for guaranteeing that the pool stays online.
 *
 * The if/else clause exists only for the lockdep assertion and can be
 * ignored.
 */
#define for_each_pool(pool, pi)						\
	idr_for_each_entry(&worker_pool_idr, pool, pi)			\
		if (({ assert_rcu_or_pool_mutex(); false; })) { }	\
		else

/**
 * for_each_pool_worker - iterate through all workers of a worker_pool
 * @worker: iteration cursor
 * @pool: worker_pool to iterate workers of
 *
 * This must be called with wq_pool_attach_mutex.
 *
 * The if/else clause exists only for the lockdep assertion and can be
 * ignored.
 */
#define for_each_pool_worker(worker, pool)				\
	list_for_each_entry((worker), &(pool)->workers, node)		\
		if (({ lockdep_assert_held(&wq_pool_attach_mutex); false; })) { } \
		else

/**
 * for_each_pwq - iterate through all pool_workqueues of the specified workqueue
 * @pwq: iteration cursor
 * @wq: the target workqueue
 *
 * This must be called either with wq->mutex held or RCU read locked.
 * If the pwq needs to be used beyond the locking in effect, the caller is
 * responsible for guaranteeing that the pwq stays online.
 *
 * The if/else clause exists only for the lockdep assertion and can be
 * ignored.
 */
#define for_each_pwq(pwq, wq)						\
	list_for_each_entry_rcu((pwq), &(wq)->pwqs, pwqs_node,		\
				 lockdep_is_held(&(wq->mutex)))

#ifdef CONFIG_DEBUG_OBJECTS_WORK

static const struct debug_obj_descr work_debug_descr;

static void *work_debug_hint(void *addr)
{
	return ((struct work_struct *) addr)->func;
}

static bool work_is_static_object(void *addr)
{
	struct work_struct *work = addr;

	return test_bit(WORK_STRUCT_STATIC_BIT, work_data_bits(work));
}

/*
 * fixup_init is called when:
 * - an active object is initialized
 */
static bool work_fixup_init(void *addr, enum debug_obj_state state)
{
	struct work_struct *work = addr;

	switch (state) {
	case ODEBUG_STATE_ACTIVE:
		cancel_work_sync(work);
		debug_object_init(work, &work_debug_descr);
		return true;
	default:
		return false;
	}
}

/*
 * fixup_free is called when:
 * - an active object is freed
 */
static bool work_fixup_free(void *addr, enum debug_obj_state state)
{
	struct work_struct *work = addr;

	switch (state) {
	case ODEBUG_STATE_ACTIVE:
		cancel_work_sync(work);
		debug_object_free(work, &work_debug_descr);
		return true;
	default:
		return false;
	}
}

static const struct debug_obj_descr work_debug_descr = {
	.name		= "work_struct",
	.debug_hint	= work_debug_hint,
	.is_static_object = work_is_static_object,
	.fixup_init	= work_fixup_init,
	.fixup_free	= work_fixup_free,
};

static inline void debug_work_activate(struct work_struct *work)
{
	debug_object_activate(work, &work_debug_descr);
}

static inline void debug_work_deactivate(struct work_struct *work)
{
	debug_object_deactivate(work, &work_debug_descr);
}

void __init_work(struct work_struct *work, int onstack)
{
	if (onstack)
		debug_object_init_on_stack(work, &work_debug_descr);
	else
		debug_object_init(work, &work_debug_descr);
}
EXPORT_SYMBOL_GPL(__init_work);

void destroy_work_on_stack(struct work_struct *work)
{
	debug_object_free(work, &work_debug_descr);
}
EXPORT_SYMBOL_GPL(destroy_work_on_stack);

void destroy_delayed_work_on_stack(struct delayed_work *work)
{
	destroy_timer_on_stack(&work->timer);
	debug_object_free(&work->work, &work_debug_descr);
}
EXPORT_SYMBOL_GPL(destroy_delayed_work_on_stack);

#else
static inline void debug_work_activate(struct work_struct *work) { }
static inline void debug_work_deactivate(struct work_struct *work) { }
#endif

/**
 * worker_pool_assign_id - allocate ID and assign it to @pool
 * @pool: the pool pointer of interest
 *
 * Returns 0 if ID in [0, WORK_OFFQ_POOL_NONE) is allocated and assigned
 * successfully, -errno on failure.
 */
static int worker_pool_assign_id(struct worker_pool *pool)
{
	int ret;

	lockdep_assert_held(&wq_pool_mutex);

	ret = idr_alloc(&worker_pool_idr, pool, 0, WORK_OFFQ_POOL_NONE,
			GFP_KERNEL);
	if (ret >= 0) {
		pool->id = ret;
		return 0;
	}
	return ret;
}

/**
 * unbound_pwq_by_node - return the unbound pool_workqueue for the given node
 * @wq: the target workqueue
 * @node: the node ID
 *
 * This must be called with any of wq_pool_mutex, wq->mutex or RCU
 * read locked.
 * If the pwq needs to be used beyond the locking in effect, the caller is
 * responsible for guaranteeing that the pwq stays online.
 *
 * Return: The unbound pool_workqueue for @node.
 */
static struct pool_workqueue *unbound_pwq_by_node(struct workqueue_struct *wq,
						  int node)
{
	assert_rcu_or_wq_mutex_or_pool_mutex(wq);

	/*
	 * XXX: @node can be NUMA_NO_NODE if CPU goes offline while a
	 * delayed item is pending.  The plan is to keep CPU -> NODE
	 * mapping valid and stable across CPU on/offlines.  Once that
	 * happens, this workaround can be removed.
	 */
	if (unlikely(node == NUMA_NO_NODE))
		return wq->dfl_pwq;

	return rcu_dereference_raw(wq->numa_pwq_tbl[node]);
}

static unsigned int work_color_to_flags(int color)
{
	return color << WORK_STRUCT_COLOR_SHIFT;
}

static int get_work_color(unsigned long work_data)
{
	return (work_data >> WORK_STRUCT_COLOR_SHIFT) &
		((1 << WORK_STRUCT_COLOR_BITS) - 1);
}

static int work_next_color(int color)
{
	return (color + 1) % WORK_NR_COLORS;
}

/*
 * While queued, %WORK_STRUCT_PWQ is set and non flag bits of a work's data
 * contain the pointer to the queued pwq.  Once execution starts, the flag
 * is cleared and the high bits contain OFFQ flags and pool ID.
 *
 * set_work_pwq(), set_work_pool_and_clear_pending(), mark_work_canceling()
 * and clear_work_data() can be used to set the pwq, pool or clear
 * work->data.  These functions should only be called while the work is
 * owned - ie. while the PENDING bit is set.
 *
 * get_work_pool() and get_work_pwq() can be used to obtain the pool or pwq
 * corresponding to a work.  Pool is available once the work has been
 * queued anywhere after initialization until it is sync canceled.  pwq is
 * available only while the work item is queued.
 *
 * %WORK_OFFQ_CANCELING is used to mark a work item which is being
 * canceled.  While being canceled, a work item may have its PENDING set
 * but stay off timer and worklist for arbitrarily long and nobody should
 * try to steal the PENDING bit.
 */
static inline void set_work_data(struct work_struct *work, unsigned long data,
				 unsigned long flags)
{
	WARN_ON_ONCE(!work_pending(work));
	atomic_long_set(&work->data, data | flags | work_static(work));
}

static void set_work_pwq(struct work_struct *work, struct pool_workqueue *pwq,
			 unsigned long extra_flags)
{
	set_work_data(work, (unsigned long)pwq,
		      WORK_STRUCT_PENDING | WORK_STRUCT_PWQ | extra_flags);
}

static void set_work_pool_and_keep_pending(struct work_struct *work,
					   int pool_id)
{
	set_work_data(work, (unsigned long)pool_id << WORK_OFFQ_POOL_SHIFT,
		      WORK_STRUCT_PENDING);
}

static void set_work_pool_and_clear_pending(struct work_struct *work,
					    int pool_id)
{
	/*
	 * The following wmb is paired with the implied mb in
	 * test_and_set_bit(PENDING) and ensures all updates to @work made
	 * here are visible to and precede any updates by the next PENDING
	 * owner.
	 */
	smp_wmb();
	set_work_data(work, (unsigned long)pool_id << WORK_OFFQ_POOL_SHIFT, 0);
	/*
	 * The following mb guarantees that previous clear of a PENDING bit
	 * will not be reordered with any speculative LOADS or STORES from
	 * work->current_func, which is executed afterwards.  This possible
	 * reordering can lead to a missed execution on attempt to queue
	 * the same @work.  E.g. consider this case:
	 *
	 *   CPU#0                         CPU#1
	 *   ----------------------------  --------------------------------
	 *
	 * 1  STORE event_indicated
	 * 2  queue_work_on() {
	 * 3    test_and_set_bit(PENDING)
	 * 4 }                             set_..._and_clear_pending() {
	 * 5                                 set_work_data() # clear bit
	 * 6                                 smp_mb()
	 * 7                               work->current_func() {
	 * 8				      LOAD event_indicated
	 *				   }
	 *
	 * Without an explicit full barrier speculative LOAD on line 8 can
	 * be executed before CPU#0 does STORE on line 1.  If that happens,
	 * CPU#0 observes the PENDING bit is still set and new execution of
	 * a @work is not queued in a hope, that CPU#1 will eventually
	 * finish the queued @work.  Meanwhile CPU#1 does not see
	 * event_indicated is set, because speculative LOAD was executed
	 * before actual STORE.
	 */
	smp_mb();
}

static void clear_work_data(struct work_struct *work)
{
	smp_wmb();	/* see set_work_pool_and_clear_pending() */
	set_work_data(work, WORK_STRUCT_NO_POOL, 0);
}

static struct pool_workqueue *get_work_pwq(struct work_struct *work)
{
	unsigned long data = atomic_long_read(&work->data);

	if (data & WORK_STRUCT_PWQ)
		return (void *)(data & WORK_STRUCT_WQ_DATA_MASK);
	else
		return NULL;
}

/**
 * get_work_pool - return the worker_pool a given work was associated with
 * @work: the work item of interest
 *
 * Pools are created and destroyed under wq_pool_mutex, and allows read
 * access under RCU read lock.  As such, this function should be
 * called under wq_pool_mutex or inside of a rcu_read_lock() region.
 *
 * All fields of the returned pool are accessible as long as the above
 * mentioned locking is in effect.  If the returned pool needs to be used
 * beyond the critical section, the caller is responsible for ensuring the
 * returned pool is and stays online.
 *
 * Return: The worker_pool @work was last associated with.  %NULL if none.
 */
static struct worker_pool *get_work_pool(struct work_struct *work)
{
	unsigned long data = atomic_long_read(&work->data);
	int pool_id;

	assert_rcu_or_pool_mutex();

	if (data & WORK_STRUCT_PWQ)
		return ((struct pool_workqueue *)
			(data & WORK_STRUCT_WQ_DATA_MASK))->pool;

	pool_id = data >> WORK_OFFQ_POOL_SHIFT;
	if (pool_id == WORK_OFFQ_POOL_NONE)
		return NULL;

	return idr_find(&worker_pool_idr, pool_id);
}

/**
 * get_work_pool_id - return the worker pool ID a given work is associated with
 * @work: the work item of interest
 *
 * Return: The worker_pool ID @work was last associated with.
 * %WORK_OFFQ_POOL_NONE if none.
 */
static int get_work_pool_id(struct work_struct *work)
{
	unsigned long data = atomic_long_read(&work->data);

	if (data & WORK_STRUCT_PWQ)
		return ((struct pool_workqueue *)
			(data & WORK_STRUCT_WQ_DATA_MASK))->pool->id;

	return data >> WORK_OFFQ_POOL_SHIFT;
}

static void mark_work_canceling(struct work_struct *work)
{
	unsigned long pool_id = get_work_pool_id(work);

	pool_id <<= WORK_OFFQ_POOL_SHIFT;
	set_work_data(work, pool_id | WORK_OFFQ_CANCELING, WORK_STRUCT_PENDING);
}

static bool work_is_canceling(struct work_struct *work)
{
	unsigned long data = atomic_long_read(&work->data);

	return !(data & WORK_STRUCT_PWQ) && (data & WORK_OFFQ_CANCELING);
}

/*
 * Policy functions.  These define the policies on how the global worker
 * pools are managed.  Unless noted otherwise, these functions assume that
 * they're being called with pool->lock held.
 */

static bool __need_more_worker(struct worker_pool *pool)
{
	return !atomic_read(&pool->nr_running);
}

/*
 * Need to wake up a worker?  Called from anything but currently
 * running workers.
 *
 * Note that, because unbound workers never contribute to nr_running, this
 * function will always return %true for unbound pools as long as the
 * worklist isn't empty.
 */
static bool need_more_worker(struct worker_pool *pool)
{
	return !list_empty(&pool->worklist) && __need_more_worker(pool);
}

/* Can I start working?  Called from busy but !running workers. */
static bool may_start_working(struct worker_pool *pool)
{
	return pool->nr_idle;
}

/* Do I need to keep working?  Called from currently running workers. */
static bool keep_working(struct worker_pool *pool)
{
	return !list_empty(&pool->worklist) &&
		atomic_read(&pool->nr_running) <= 1;
}

/* Do we need a new worker?  Called from manager. */
static bool need_to_create_worker(struct worker_pool *pool)
{
	return need_more_worker(pool) && !may_start_working(pool);
}

/* Do we have too many workers and should some go away? */
static bool too_many_workers(struct worker_pool *pool)
{
	bool managing = pool->flags & POOL_MANAGER_ACTIVE;
	int nr_idle = pool->nr_idle + managing; /* manager is considered idle */
	int nr_busy = pool->nr_workers - nr_idle;

	return nr_idle > 2 && (nr_idle - 2) * MAX_IDLE_WORKERS_RATIO >= nr_busy;
}

/*
 * Wake up functions.
 */

/* Return the first idle worker.  Safe with preemption disabled */
static struct worker *first_idle_worker(struct worker_pool *pool)
{
	if (unlikely(list_empty(&pool->idle_list)))
		return NULL;

	return list_first_entry(&pool->idle_list, struct worker, entry);
}

/**
 * wake_up_worker - wake up an idle worker
 * @pool: worker pool to wake worker from
 *
 * Wake up the first idle worker of @pool.
 *
 * CONTEXT:
 * raw_spin_lock_irq(pool->lock).
 */
static void wake_up_worker(struct worker_pool *pool)
{
	struct worker *worker = first_idle_worker(pool);

	if (likely(worker))
		wake_up_process(worker->task);
}

/**
 * wq_worker_running - a worker is running again
 * @task: task waking up
 *
 * This function is called when a worker returns from schedule()
 */
void wq_worker_running(struct task_struct *task)
{
	struct worker *worker = kthread_data(task);

	if (!worker->sleeping)
		return;
	if (!(worker->flags & WORKER_NOT_RUNNING))
		atomic_inc(&worker->pool->nr_running);
	worker->sleeping = 0;
}

/**
 * wq_worker_sleeping - a worker is going to sleep
 * @task: task going to sleep
 *
 * This function is called from schedule() when a busy worker is
 * going to sleep. Preemption needs to be disabled to protect ->sleeping
 * assignment.
 */
void wq_worker_sleeping(struct task_struct *task)
{
	struct worker *next, *worker = kthread_data(task);
	struct worker_pool *pool;

	/*
	 * Rescuers, which may not have all the fields set up like normal
	 * workers, also reach here, let's not access anything before
	 * checking NOT_RUNNING.
	 */
	if (worker->flags & WORKER_NOT_RUNNING)
		return;

	pool = worker->pool;

	/* Return if preempted before wq_worker_running() was reached */
	if (worker->sleeping)
		return;

	worker->sleeping = 1;
	raw_spin_lock_irq(&pool->lock);

	/*
	 * The counterpart of the following dec_and_test, implied mb,
	 * worklist not empty test sequence is in insert_work().
	 * Please read comment there.
	 *
	 * NOT_RUNNING is clear.  This means that we're bound to and
	 * running on the local cpu w/ rq lock held and preemption
	 * disabled, which in turn means that none else could be
	 * manipulating idle_list, so dereferencing idle_list without pool
	 * lock is safe.
	 */
	if (atomic_dec_and_test(&pool->nr_running) &&
	    !list_empty(&pool->worklist)) {
		next = first_idle_worker(pool);
		if (next)
			wake_up_process(next->task);
	}
	raw_spin_unlock_irq(&pool->lock);
}

/**
 * wq_worker_last_func - retrieve worker's last work function
 * @task: Task to retrieve last work function of.
 *
 * Determine the last function a worker executed. This is called from
 * the scheduler to get a worker's last known identity.
 *
 * CONTEXT:
 * raw_spin_lock_irq(rq->lock)
 *
 * This function is called during schedule() when a kworker is going
 * to sleep. It's used by psi to identify aggregation workers during
 * dequeuing, to allow periodic aggregation to shut-off when that
 * worker is the last task in the system or cgroup to go to sleep.
 *
 * As this function doesn't involve any workqueue-related locking, it
 * only returns stable values when called from inside the scheduler's
 * queuing and dequeuing paths, when @task, which must be a kworker,
 * is guaranteed to not be processing any works.
 *
 * Return:
 * The last work function %current executed as a worker, NULL if it
 * hasn't executed any work yet.
 */
work_func_t wq_worker_last_func(struct task_struct *task)
{
	struct worker *worker = kthread_data(task);

	return worker->last_func;
}

/**
 * worker_set_flags - set worker flags and adjust nr_running accordingly
 * @worker: self
 * @flags: flags to set
 *
 * Set @flags in @worker->flags and adjust nr_running accordingly.
 *
 * CONTEXT:
 * raw_spin_lock_irq(pool->lock)
 */
static inline void worker_set_flags(struct worker *worker, unsigned int flags)
{
	struct worker_pool *pool = worker->pool;

	WARN_ON_ONCE(worker->task != current);

	/* If transitioning into NOT_RUNNING, adjust nr_running. */
	if ((flags & WORKER_NOT_RUNNING) &&
	    !(worker->flags & WORKER_NOT_RUNNING)) {
		atomic_dec(&pool->nr_running);
	}

	worker->flags |= flags;
}

/**
 * worker_clr_flags - clear worker flags and adjust nr_running accordingly
 * @worker: self
 * @flags: flags to clear
 *
 * Clear @flags in @worker->flags and adjust nr_running accordingly.
 *
 * CONTEXT:
 * raw_spin_lock_irq(pool->lock)
 */
static inline void worker_clr_flags(struct worker *worker, unsigned int flags)
{
	struct worker_pool *pool = worker->pool;
	unsigned int oflags = worker->flags;

	WARN_ON_ONCE(worker->task != current);

	worker->flags &= ~flags;

	/*
	 * If transitioning out of NOT_RUNNING, increment nr_running.  Note
	 * that the nested NOT_RUNNING is not a noop.  NOT_RUNNING is mask
	 * of multiple flags, not a single flag.
	 */
	if ((flags & WORKER_NOT_RUNNING) && (oflags & WORKER_NOT_RUNNING))
		if (!(worker->flags & WORKER_NOT_RUNNING))
			atomic_inc(&pool->nr_running);
}

/**
 * find_worker_executing_work - find worker which is executing a work
 * @pool: pool of interest
 * @work: work to find worker for
 *
 * Find a worker which is executing @work on @pool by searching
 * @pool->busy_hash which is keyed by the address of @work.  For a worker
 * to match, its current execution should match the address of @work and
 * its work function.  This is to avoid unwanted dependency between
 * unrelated work executions through a work item being recycled while still
 * being executed.
 *
 * This is a bit tricky.  A work item may be freed once its execution
 * starts and nothing prevents the freed area from being recycled for
 * another work item.  If the same work item address ends up being reused
 * before the original execution finishes, workqueue will identify the
 * recycled work item as currently executing and make it wait until the
 * current execution finishes, introducing an unwanted dependency.
 *
 * This function checks the work item address and work function to avoid
 * false positives.  Note that this isn't complete as one may construct a
 * work function which can introduce dependency onto itself through a
 * recycled work item.  Well, if somebody wants to shoot oneself in the
 * foot that badly, there's only so much we can do, and if such deadlock
 * actually occurs, it should be easy to locate the culprit work function.
 *
 * CONTEXT:
 * raw_spin_lock_irq(pool->lock).
 *
 * Return:
 * Pointer to worker which is executing @work if found, %NULL
 * otherwise.
 */
static struct worker *find_worker_executing_work(struct worker_pool *pool,
						 struct work_struct *work)
{
	struct worker *worker;

	hash_for_each_possible(pool->busy_hash, worker, hentry,
			       (unsigned long)work)
		if (worker->current_work == work &&
		    worker->current_func == work->func)
			return worker;

	return NULL;
}

/**
 * move_linked_works - move linked works to a list
 * @work: start of series of works to be scheduled
 * @head: target list to append @work to
 * @nextp: out parameter for nested worklist walking
 *
 * Schedule linked works starting from @work to @head.  Work series to
 * be scheduled starts at @work and includes any consecutive work with
 * WORK_STRUCT_LINKED set in its predecessor.
 *
 * If @nextp is not NULL, it's updated to point to the next work of
 * the last scheduled work.  This allows move_linked_works() to be
 * nested inside outer list_for_each_entry_safe().
 *
 * CONTEXT:
 * raw_spin_lock_irq(pool->lock).
 */
static void move_linked_works(struct work_struct *work, struct list_head *head,
			      struct work_struct **nextp)
{
	struct work_struct *n;

	/*
	 * Linked worklist will always end before the end of the list,
	 * use NULL for list head.
	 */
	list_for_each_entry_safe_from(work, n, NULL, entry) {
		list_move_tail(&work->entry, head);
		if (!(*work_data_bits(work) & WORK_STRUCT_LINKED))
			break;
	}

	/*
	 * If we're already inside safe list traversal and have moved
	 * multiple works to the scheduled queue, the next position
	 * needs to be updated.
	 */
	if (nextp)
		*nextp = n;
}

/**
 * get_pwq - get an extra reference on the specified pool_workqueue
 * @pwq: pool_workqueue to get
 *
 * Obtain an extra reference on @pwq.  The caller should guarantee that
 * @pwq has positive refcnt and be holding the matching pool->lock.
 */
static void get_pwq(struct pool_workqueue *pwq)
{
	lockdep_assert_held(&pwq->pool->lock);
	WARN_ON_ONCE(pwq->refcnt <= 0);
	pwq->refcnt++;
}

/**
 * put_pwq - put a pool_workqueue reference
 * @pwq: pool_workqueue to put
 *
 * Drop a reference of @pwq.  If its refcnt reaches zero, schedule its
 * destruction.  The caller should be holding the matching pool->lock.
 */
static void put_pwq(struct pool_workqueue *pwq)
{
	lockdep_assert_held(&pwq->pool->lock);
	if (likely(--pwq->refcnt))
		return;
	if (WARN_ON_ONCE(!(pwq->wq->flags & WQ_UNBOUND)))
		return;
	/*
	 * @pwq can't be released under pool->lock, bounce to
	 * pwq_unbound_release_workfn().  This never recurses on the same
	 * pool->lock as this path is taken only for unbound workqueues and
	 * the release work item is scheduled on a per-cpu workqueue.  To
	 * avoid lockdep warning, unbound pool->locks are given lockdep
	 * subclass of 1 in get_unbound_pool().
	 */
	schedule_work(&pwq->unbound_release_work);
}

/**
 * put_pwq_unlocked - put_pwq() with surrounding pool lock/unlock
 * @pwq: pool_workqueue to put (can be %NULL)
 *
 * put_pwq() with locking.  This function also allows %NULL @pwq.
 */
static void put_pwq_unlocked(struct pool_workqueue *pwq)
{
	if (pwq) {
		/*
		 * As both pwqs and pools are RCU protected, the
		 * following lock operations are safe.
		 */
		raw_spin_lock_irq(&pwq->pool->lock);
		put_pwq(pwq);
		raw_spin_unlock_irq(&pwq->pool->lock);
	}
}

static void pwq_activate_inactive_work(struct work_struct *work)
{
	struct pool_workqueue *pwq = get_work_pwq(work);

	trace_workqueue_activate_work(work);
	if (list_empty(&pwq->pool->worklist))
		pwq->pool->watchdog_ts = jiffies;
	move_linked_works(work, &pwq->pool->worklist, NULL);
	__clear_bit(WORK_STRUCT_INACTIVE_BIT, work_data_bits(work));
	pwq->nr_active++;
}

static void pwq_activate_first_inactive(struct pool_workqueue *pwq)
{
	struct work_struct *work = list_first_entry(&pwq->inactive_works,
						    struct work_struct, entry);

	pwq_activate_inactive_work(work);
}

/**
 * pwq_dec_nr_in_flight - decrement pwq's nr_in_flight
 * @pwq: pwq of interest
 * @work_data: work_data of work which left the queue
 *
 * A work either has completed or is removed from pending queue,
 * decrement nr_in_flight of its pwq and handle workqueue flushing.
 *
 * CONTEXT:
 * raw_spin_lock_irq(pool->lock).
 */
static void pwq_dec_nr_in_flight(struct pool_workqueue *pwq, unsigned long work_data)
{
	int color = get_work_color(work_data);

	if (!(work_data & WORK_STRUCT_INACTIVE)) {
		pwq->nr_active--;
		if (!list_empty(&pwq->inactive_works)) {
			/* one down, submit an inactive one */
			if (pwq->nr_active < pwq->max_active)
				pwq_activate_first_inactive(pwq);
		}
	}

	pwq->nr_in_flight[color]--;

	/* is flush in progress and are we at the flushing tip? */
	if (likely(pwq->flush_color != color))
		goto out_put;

	/* are there still in-flight works? */
	if (pwq->nr_in_flight[color])
		goto out_put;

	/* this pwq is done, clear flush_color */
	pwq->flush_color = -1;

	/*
	 * If this was the last pwq, wake up the first flusher.  It
	 * will handle the rest.
	 */
	if (atomic_dec_and_test(&pwq->wq->nr_pwqs_to_flush))
		complete(&pwq->wq->first_flusher->done);
out_put:
	put_pwq(pwq);
}

/**
 * try_to_grab_pending - steal work item from worklist and disable irq
 * @work: work item to steal
 * @is_dwork: @work is a delayed_work
 * @flags: place to store irq state
 *
 * Try to grab PENDING bit of @work.  This function can handle @work in any
 * stable state - idle, on timer or on worklist.
 *
 * Return:
 *
 *  ========	================================================================
 *  1		if @work was pending and we successfully stole PENDING
 *  0		if @work was idle and we claimed PENDING
 *  -EAGAIN	if PENDING couldn't be grabbed at the moment, safe to busy-retry
 *  -ENOENT	if someone else is canceling @work, this state may persist
 *		for arbitrarily long
 *  ========	================================================================
 *
 * Note:
 * On >= 0 return, the caller owns @work's PENDING bit.  To avoid getting
 * interrupted while holding PENDING and @work off queue, irq must be
 * disabled on entry.  This, combined with delayed_work->timer being
 * irqsafe, ensures that we return -EAGAIN for finite short period of time.
 *
 * On successful return, >= 0, irq is disabled and the caller is
 * responsible for releasing it using local_irq_restore(*@flags).
 *
 * This function is safe to call from any context including IRQ handler.
 */
static int try_to_grab_pending(struct work_struct *work, bool is_dwork,
			       unsigned long *flags)
{
	struct worker_pool *pool;
	struct pool_workqueue *pwq;

	local_irq_save(*flags);

	/* try to steal the timer if it exists */
	if (is_dwork) {
		struct delayed_work *dwork = to_delayed_work(work);

		/*
		 * dwork->timer is irqsafe.  If del_timer() fails, it's
		 * guaranteed that the timer is not queued anywhere and not
		 * running on the local CPU.
		 */
		if (likely(del_timer(&dwork->timer)))
			return 1;
	}

	/* try to claim PENDING the normal way */
	if (!test_and_set_bit(WORK_STRUCT_PENDING_BIT, work_data_bits(work)))
		return 0;

	rcu_read_lock();
	/*
	 * The queueing is in progress, or it is already queued. Try to
	 * steal it from ->worklist without clearing WORK_STRUCT_PENDING.
	 */
	pool = get_work_pool(work);
	if (!pool)
		goto fail;

	raw_spin_lock(&pool->lock);
	/*
	 * work->data is guaranteed to point to pwq only while the work
	 * item is queued on pwq->wq, and both updating work->data to point
	 * to pwq on queueing and to pool on dequeueing are done under
	 * pwq->pool->lock.  This in turn guarantees that, if work->data
	 * points to pwq which is associated with a locked pool, the work
	 * item is currently queued on that pool.
	 */
	pwq = get_work_pwq(work);
	if (pwq && pwq->pool == pool) {
		debug_work_deactivate(work);

		/*
		 * A cancelable inactive work item must be in the
		 * pwq->inactive_works since a queued barrier can't be
		 * canceled (see the comments in insert_wq_barrier()).
		 *
		 * An inactive work item cannot be grabbed directly because
		 * it might have linked barrier work items which, if left
		 * on the inactive_works list, will confuse pwq->nr_active
		 * management later on and cause stall.  Make sure the work
		 * item is activated before grabbing.
		 */
		if (*work_data_bits(work) & WORK_STRUCT_INACTIVE)
			pwq_activate_inactive_work(work);

		list_del_init(&work->entry);
		pwq_dec_nr_in_flight(pwq, *work_data_bits(work));

		/* work->data points to pwq iff queued, point to pool */
		set_work_pool_and_keep_pending(work, pool->id);

		raw_spin_unlock(&pool->lock);
		rcu_read_unlock();
		return 1;
	}
	raw_spin_unlock(&pool->lock);
fail:
	rcu_read_unlock();
	local_irq_restore(*flags);
	if (work_is_canceling(work))
		return -ENOENT;
	cpu_relax();
	return -EAGAIN;
}

/**
 * insert_work - insert a work into a pool
 * @pwq: pwq @work belongs to
 * @work: work to insert
 * @head: insertion point
 * @extra_flags: extra WORK_STRUCT_* flags to set
 *
 * Insert @work which belongs to @pwq after @head.  @extra_flags is or'd to
 * work_struct flags.
 *
 * CONTEXT:
 * raw_spin_lock_irq(pool->lock).
 */
static void insert_work(struct pool_workqueue *pwq, struct work_struct *work,
			struct list_head *head, unsigned int extra_flags)
{
	struct worker_pool *pool = pwq->pool;

	/* record the work call stack in order to print it in KASAN reports */
	kasan_record_aux_stack(work);

	/* we own @work, set data and link */
	set_work_pwq(work, pwq, extra_flags);
	list_add_tail(&work->entry, head);
	get_pwq(pwq);

	/*
	 * Ensure either wq_worker_sleeping() sees the above
	 * list_add_tail() or we see zero nr_running to avoid workers lying
	 * around lazily while there are works to be processed.
	 */
	smp_mb();

	if (__need_more_worker(pool))
		wake_up_worker(pool);
}

/*
 * Test whether @work is being queued from another work executing on the
 * same workqueue.
 */
static bool is_chained_work(struct workqueue_struct *wq)
{
	struct worker *worker;

	worker = current_wq_worker();
	/*
	 * Return %true iff I'm a worker executing a work item on @wq.  If
	 * I'm @worker, it's safe to dereference it without locking.
	 */
	return worker && worker->current_pwq->wq == wq;
}

/*
 * When queueing an unbound work item to a wq, prefer local CPU if allowed
 * by wq_unbound_cpumask.  Otherwise, round robin among the allowed ones to
 * avoid perturbing sensitive tasks.
 */
static int wq_select_unbound_cpu(int cpu)
{
	static bool printed_dbg_warning;
	int new_cpu;

	if (likely(!wq_debug_force_rr_cpu)) {
		if (cpumask_test_cpu(cpu, wq_unbound_cpumask))
			return cpu;
	} else if (!printed_dbg_warning) {
		pr_warn("workqueue: round-robin CPU selection forced, expect performance impact\n");
		printed_dbg_warning = true;
	}

	if (cpumask_empty(wq_unbound_cpumask))
		return cpu;

	new_cpu = __this_cpu_read(wq_rr_cpu_last);
	new_cpu = cpumask_next_and(new_cpu, wq_unbound_cpumask, cpu_online_mask);
	if (unlikely(new_cpu >= nr_cpu_ids)) {
		new_cpu = cpumask_first_and(wq_unbound_cpumask, cpu_online_mask);
		if (unlikely(new_cpu >= nr_cpu_ids))
			return cpu;
	}
	__this_cpu_write(wq_rr_cpu_last, new_cpu);

	return new_cpu;
}

static void __queue_work(int cpu, struct workqueue_struct *wq,
			 struct work_struct *work)
{
	struct pool_workqueue *pwq;
	struct worker_pool *last_pool;
	struct list_head *worklist;
	unsigned int work_flags;
	unsigned int req_cpu = cpu;

	/*
	 * While a work item is PENDING && off queue, a task trying to
	 * steal the PENDING will busy-loop waiting for it to either get
	 * queued or lose PENDING.  Grabbing PENDING and queueing should
	 * happen with IRQ disabled.
	 */
	lockdep_assert_irqs_disabled();


	/* if draining, only works from the same workqueue are allowed */
	if (unlikely(wq->flags & __WQ_DRAINING) &&
	    WARN_ON_ONCE(!is_chained_work(wq)))
		return;
	rcu_read_lock();
retry:
	/* pwq which will be used unless @work is executing elsewhere */
	if (wq->flags & WQ_UNBOUND) {
		if (req_cpu == WORK_CPU_UNBOUND)
			cpu = wq_select_unbound_cpu(raw_smp_processor_id());
		pwq = unbound_pwq_by_node(wq, cpu_to_node(cpu));
	} else {
		if (req_cpu == WORK_CPU_UNBOUND)
			cpu = raw_smp_processor_id();
		pwq = per_cpu_ptr(wq->cpu_pwqs, cpu);
	}

	/*
	 * If @work was previously on a different pool, it might still be
	 * running there, in which case the work needs to be queued on that
	 * pool to guarantee non-reentrancy.
	 */
	last_pool = get_work_pool(work);
	if (last_pool && last_pool != pwq->pool) {
		struct worker *worker;

		raw_spin_lock(&last_pool->lock);

		worker = find_worker_executing_work(last_pool, work);

		if (worker && worker->current_pwq->wq == wq) {
			pwq = worker->current_pwq;
		} else {
			/* meh... not running there, queue here */
			raw_spin_unlock(&last_pool->lock);
			raw_spin_lock(&pwq->pool->lock);
		}
	} else {
		raw_spin_lock(&pwq->pool->lock);
	}

	/*
	 * pwq is determined and locked.  For unbound pools, we could have
	 * raced with pwq release and it could already be dead.  If its
	 * refcnt is zero, repeat pwq selection.  Note that pwqs never die
	 * without another pwq replacing it in the numa_pwq_tbl or while
	 * work items are executing on it, so the retrying is guaranteed to
	 * make forward-progress.
	 */
	if (unlikely(!pwq->refcnt)) {
		if (wq->flags & WQ_UNBOUND) {
			raw_spin_unlock(&pwq->pool->lock);
			cpu_relax();
			goto retry;
		}
		/* oops */
		WARN_ONCE(true, "workqueue: per-cpu pwq for %s on cpu%d has 0 refcnt",
			  wq->name, cpu);
	}

	/* pwq determined, queue */
	trace_workqueue_queue_work(req_cpu, pwq, work);

	if (WARN_ON(!list_empty(&work->entry)))
		goto out;

	pwq->nr_in_flight[pwq->work_color]++;
	work_flags = work_color_to_flags(pwq->work_color);

	if (likely(pwq->nr_active < pwq->max_active)) {
		trace_workqueue_activate_work(work);
		pwq->nr_active++;
		worklist = &pwq->pool->worklist;
		if (list_empty(worklist))
			pwq->pool->watchdog_ts = jiffies;
	} else {
		work_flags |= WORK_STRUCT_INACTIVE;
		worklist = &pwq->inactive_works;
	}

	debug_work_activate(work);
	insert_work(pwq, work, worklist, work_flags);

out:
	raw_spin_unlock(&pwq->pool->lock);
	rcu_read_unlock();
}

/**
 * queue_work_on - queue work on specific cpu
 * @cpu: CPU number to execute work on
 * @wq: workqueue to use
 * @work: work to queue
 *
 * We queue the work to a specific CPU, the caller must ensure it
 * can't go away.
 *
 * Return: %false if @work was already on a queue, %true otherwise.
 */
bool queue_work_on(int cpu, struct workqueue_struct *wq,
		   struct work_struct *work)
{
	bool ret = false;
	unsigned long flags;

	local_irq_save(flags);

	if (!test_and_set_bit(WORK_STRUCT_PENDING_BIT, work_data_bits(work))) {
		__queue_work(cpu, wq, work);
		ret = true;
	}

	local_irq_restore(flags);
	return ret;
}
EXPORT_SYMBOL(queue_work_on);

/**
 * workqueue_select_cpu_near - Select a CPU based on NUMA node
 * @node: NUMA node ID that we want to select a CPU from
 *
 * This function will attempt to find a "random" cpu available on a given
 * node. If there are no CPUs available on the given node it will return
 * WORK_CPU_UNBOUND indicating that we should just schedule to any
 * available CPU if we need to schedule this work.
 */
static int workqueue_select_cpu_near(int node)
{
	int cpu;

	/* No point in doing this if NUMA isn't enabled for workqueues */
	if (!wq_numa_enabled)
		return WORK_CPU_UNBOUND;

	/* Delay binding to CPU if node is not valid or online */
	if (node < 0 || node >= MAX_NUMNODES || !node_online(node))
		return WORK_CPU_UNBOUND;

	/* Use local node/cpu if we are already there */
	cpu = raw_smp_processor_id();
	if (node == cpu_to_node(cpu))
		return cpu;

	/* Use "random" otherwise know as "first" online CPU of node */
	cpu = cpumask_any_and(cpumask_of_node(node), cpu_online_mask);

	/* If CPU is valid return that, otherwise just defer */
	return cpu < nr_cpu_ids ? cpu : WORK_CPU_UNBOUND;
}

/**
 * queue_work_node - queue work on a "random" cpu for a given NUMA node
 * @node: NUMA node that we are targeting the work for
 * @wq: workqueue to use
 * @work: work to queue
 *
 * We queue the work to a "random" CPU within a given NUMA node. The basic
 * idea here is to provide a way to somehow associate work with a given
 * NUMA node.
 *
 * This function will only make a best effort attempt at getting this onto
 * the right NUMA node. If no node is requested or the requested node is
 * offline then we just fall back to standard queue_work behavior.
 *
 * Currently the "random" CPU ends up being the first available CPU in the
 * intersection of cpu_online_mask and the cpumask of the node, unless we
 * are running on the node. In that case we just use the current CPU.
 *
 * Return: %false if @work was already on a queue, %true otherwise.
 */
bool queue_work_node(int node, struct workqueue_struct *wq,
		     struct work_struct *work)
{
	unsigned long flags;
	bool ret = false;

	/*
	 * This current implementation is specific to unbound workqueues.
	 * Specifically we only return the first available CPU for a given
	 * node instead of cycling through individual CPUs within the node.
	 *
	 * If this is used with a per-cpu workqueue then the logic in
	 * workqueue_select_cpu_near would need to be updated to allow for
	 * some round robin type logic.
	 */
	WARN_ON_ONCE(!(wq->flags & WQ_UNBOUND));

	local_irq_save(flags);

	if (!test_and_set_bit(WORK_STRUCT_PENDING_BIT, work_data_bits(work))) {
		int cpu = workqueue_select_cpu_near(node);

		__queue_work(cpu, wq, work);
		ret = true;
	}

	local_irq_restore(flags);
	return ret;
}
EXPORT_SYMBOL_GPL(queue_work_node);

void delayed_work_timer_fn(struct timer_list *t)
{
	struct delayed_work *dwork = from_timer(dwork, t, timer);

	/* should have been called from irqsafe timer with irq already off */
	__queue_work(dwork->cpu, dwork->wq, &dwork->work);
}
EXPORT_SYMBOL(delayed_work_timer_fn);

static void __queue_delayed_work(int cpu, struct workqueue_struct *wq,
				struct delayed_work *dwork, unsigned long delay)
{
	struct timer_list *timer = &dwork->timer;
	struct work_struct *work = &dwork->work;

	WARN_ON_ONCE(!wq);
	WARN_ON_FUNCTION_MISMATCH(timer->function, delayed_work_timer_fn);
	WARN_ON_ONCE(timer_pending(timer));
	WARN_ON_ONCE(!list_empty(&work->entry));

	/*
	 * If @delay is 0, queue @dwork->work immediately.  This is for
	 * both optimization and correctness.  The earliest @timer can
	 * expire is on the closest next tick and delayed_work users depend
	 * on that there's no such delay when @delay is 0.
	 */
	if (!delay) {
		__queue_work(cpu, wq, &dwork->work);
		return;
	}

	dwork->wq = wq;
	dwork->cpu = cpu;
	timer->expires = jiffies + delay;

	if (unlikely(cpu != WORK_CPU_UNBOUND))
		add_timer_on(timer, cpu);
	else
		add_timer(timer);
}

/**
 * queue_delayed_work_on - queue work on specific CPU after delay
 * @cpu: CPU number to execute work on
 * @wq: workqueue to use
 * @dwork: work to queue
 * @delay: number of jiffies to wait before queueing
 *
 * Return: %false if @work was already on a queue, %true otherwise.  If
 * @delay is zero and @dwork is idle, it will be scheduled for immediate
 * execution.
 */
bool queue_delayed_work_on(int cpu, struct workqueue_struct *wq,
			   struct delayed_work *dwork, unsigned long delay)
{
	struct work_struct *work = &dwork->work;
	bool ret = false;
	unsigned long flags;

	/* read the comment in __queue_work() */
	local_irq_save(flags);

	if (!test_and_set_bit(WORK_STRUCT_PENDING_BIT, work_data_bits(work))) {
		__queue_delayed_work(cpu, wq, dwork, delay);
		ret = true;
	}

	local_irq_restore(flags);
	return ret;
}
EXPORT_SYMBOL(queue_delayed_work_on);

/**
 * mod_delayed_work_on - modify delay of or queue a delayed work on specific CPU
 * @cpu: CPU number to execute work on
 * @wq: workqueue to use
 * @dwork: work to queue
 * @delay: number of jiffies to wait before queueing
 *
 * If @dwork is idle, equivalent to queue_delayed_work_on(); otherwise,
 * modify @dwork's timer so that it expires after @delay.  If @delay is
 * zero, @work is guaranteed to be scheduled immediately regardless of its
 * current state.
 *
 * Return: %false if @dwork was idle and queued, %true if @dwork was
 * pending and its timer was modified.
 *
 * This function is safe to call from any context including IRQ handler.
 * See try_to_grab_pending() for details.
 */
bool mod_delayed_work_on(int cpu, struct workqueue_struct *wq,
			 struct delayed_work *dwork, unsigned long delay)
{
	unsigned long flags;
	int ret;

	do {
		ret = try_to_grab_pending(&dwork->work, true, &flags);
	} while (unlikely(ret == -EAGAIN));

	if (likely(ret >= 0)) {
		__queue_delayed_work(cpu, wq, dwork, delay);
		local_irq_restore(flags);
	}

	/* -ENOENT from try_to_grab_pending() becomes %true */
	return ret;
}
EXPORT_SYMBOL_GPL(mod_delayed_work_on);

static void rcu_work_rcufn(struct rcu_head *rcu)
{
	struct rcu_work *rwork = container_of(rcu, struct rcu_work, rcu);

	/* read the comment in __queue_work() */
	local_irq_disable();
	__queue_work(WORK_CPU_UNBOUND, rwork->wq, &rwork->work);
	local_irq_enable();
}

/**
 * queue_rcu_work - queue work after a RCU grace period
 * @wq: workqueue to use
 * @rwork: work to queue
 *
 * Return: %false if @rwork was already pending, %true otherwise.  Note
 * that a full RCU grace period is guaranteed only after a %true return.
 * While @rwork is guaranteed to be executed after a %false return, the
 * execution may happen before a full RCU grace period has passed.
 */
bool queue_rcu_work(struct workqueue_struct *wq, struct rcu_work *rwork)
{
	struct work_struct *work = &rwork->work;

	if (!test_and_set_bit(WORK_STRUCT_PENDING_BIT, work_data_bits(work))) {
		rwork->wq = wq;
		call_rcu(&rwork->rcu, rcu_work_rcufn);
		return true;
	}

	return false;
}
EXPORT_SYMBOL(queue_rcu_work);

/**
 * worker_enter_idle - enter idle state
 * @worker: worker which is entering idle state
 *
 * @worker is entering idle state.  Update stats and idle timer if
 * necessary.
 *
 * LOCKING:
 * raw_spin_lock_irq(pool->lock).
 */
static void worker_enter_idle(struct worker *worker)
{
	struct worker_pool *pool = worker->pool;

	if (WARN_ON_ONCE(worker->flags & WORKER_IDLE) ||
	    WARN_ON_ONCE(!list_empty(&worker->entry) &&
			 (worker->hentry.next || worker->hentry.pprev)))
		return;

	/* can't use worker_set_flags(), also called from create_worker() */
	worker->flags |= WORKER_IDLE;
	pool->nr_idle++;
	worker->last_active = jiffies;

	/* idle_list is LIFO */
	list_add(&worker->entry, &pool->idle_list);

	if (too_many_workers(pool) && !timer_pending(&pool->idle_timer))
		mod_timer(&pool->idle_timer, jiffies + IDLE_WORKER_TIMEOUT);

	/*
	 * Sanity check nr_running.  Because unbind_workers() releases
	 * pool->lock between setting %WORKER_UNBOUND and zapping
	 * nr_running, the warning may trigger spuriously.  Check iff
	 * unbind is not in progress.
	 */
	WARN_ON_ONCE(!(pool->flags & POOL_DISASSOCIATED) &&
		     pool->nr_workers == pool->nr_idle &&
		     atomic_read(&pool->nr_running));
}

/**
 * worker_leave_idle - leave idle state
 * @worker: worker which is leaving idle state
 *
 * @worker is leaving idle state.  Update stats.
 *
 * LOCKING:
 * raw_spin_lock_irq(pool->lock).
 */
static void worker_leave_idle(struct worker *worker)
{
	struct worker_pool *pool = worker->pool;

	if (WARN_ON_ONCE(!(worker->flags & WORKER_IDLE)))
		return;
	worker_clr_flags(worker, WORKER_IDLE);
	pool->nr_idle--;
	list_del_init(&worker->entry);
}

static struct worker *alloc_worker(int node)
{
	struct worker *worker;

	worker = kzalloc_node(sizeof(*worker), GFP_KERNEL, node);
	if (worker) {
		INIT_LIST_HEAD(&worker->entry);
		INIT_LIST_HEAD(&worker->scheduled);
		INIT_LIST_HEAD(&worker->node);
		/* on creation a worker is in !idle && prep state */
		worker->flags = WORKER_PREP;
	}
	return worker;
}

/**
 * worker_attach_to_pool() - attach a worker to a pool
 * @worker: worker to be attached
 * @pool: the target pool
 *
 * Attach @worker to @pool.  Once attached, the %WORKER_UNBOUND flag and
 * cpu-binding of @worker are kept coordinated with the pool across
 * cpu-[un]hotplugs.
 */
static void worker_attach_to_pool(struct worker *worker,
				   struct worker_pool *pool)
{
	mutex_lock(&wq_pool_attach_mutex);

	/*
	 * The wq_pool_attach_mutex ensures %POOL_DISASSOCIATED remains
	 * stable across this function.  See the comments above the flag
	 * definition for details.
	 */
	if (pool->flags & POOL_DISASSOCIATED)
		worker->flags |= WORKER_UNBOUND;
	else
		kthread_set_per_cpu(worker->task, pool->cpu);

	if (worker->rescue_wq)
		set_cpus_allowed_ptr(worker->task, pool->attrs->cpumask);

	if (worker->rescue_wq)
		set_cpus_allowed_ptr(worker->task, pool->attrs->cpumask);

	list_add_tail(&worker->node, &pool->workers);
	worker->pool = pool;

	mutex_unlock(&wq_pool_attach_mutex);
}

/**
 * worker_detach_from_pool() - detach a worker from its pool
 * @worker: worker which is attached to its pool
 *
 * Undo the attaching which had been done in worker_attach_to_pool().  The
 * caller worker shouldn't access to the pool after detached except it has
 * other reference to the pool.
 */
static void worker_detach_from_pool(struct worker *worker)
{
	struct worker_pool *pool = worker->pool;
	struct completion *detach_completion = NULL;

	mutex_lock(&wq_pool_attach_mutex);

	kthread_set_per_cpu(worker->task, -1);
	list_del(&worker->node);
	worker->pool = NULL;

	if (list_empty(&pool->workers))
		detach_completion = pool->detach_completion;
	mutex_unlock(&wq_pool_attach_mutex);

	/* clear leftover flags without pool->lock after it is detached */
	worker->flags &= ~(WORKER_UNBOUND | WORKER_REBOUND);

	if (detach_completion)
		complete(detach_completion);
}

/**
 * create_worker - create a new workqueue worker
 * @pool: pool the new worker will belong to
 *
 * Create and start a new worker which is attached to @pool.
 *
 * CONTEXT:
 * Might sleep.  Does GFP_KERNEL allocations.
 *
 * Return:
 * Pointer to the newly created worker.
 */
static struct worker *create_worker(struct worker_pool *pool)
{
	struct worker *worker;
	int id;
	char id_buf[16];

	/* ID is needed to determine kthread name */
	id = ida_alloc(&pool->worker_ida, GFP_KERNEL);
	if (id < 0)
		return NULL;

	worker = alloc_worker(pool->node);
	if (!worker)
		goto fail;

	worker->id = id;

	if (pool->cpu >= 0)
		snprintf(id_buf, sizeof(id_buf), "%d:%d%s", pool->cpu, id,
			 pool->attrs->nice < 0  ? "H" : "");
	else
		snprintf(id_buf, sizeof(id_buf), "u%d:%d", pool->id, id);

	worker->task = kthread_create_on_node(worker_thread, worker, pool->node,
					      "kworker/%s", id_buf);
	if (IS_ERR(worker->task))
		goto fail;

	set_user_nice(worker->task, pool->attrs->nice);
	kthread_bind_mask(worker->task, pool->attrs->cpumask);

	/* successful, attach the worker to the pool */
	worker_attach_to_pool(worker, pool);

	/* start the newly created worker */
	raw_spin_lock_irq(&pool->lock);
	worker->pool->nr_workers++;
	worker_enter_idle(worker);
	wake_up_process(worker->task);
	raw_spin_unlock_irq(&pool->lock);

	return worker;

fail:
	ida_free(&pool->worker_ida, id);
	kfree(worker);
	return NULL;
}

/**
 * destroy_worker - destroy a workqueue worker
 * @worker: worker to be destroyed
 *
 * Destroy @worker and adjust @pool stats accordingly.  The worker should
 * be idle.
 *
 * CONTEXT:
 * raw_spin_lock_irq(pool->lock).
 */
static void destroy_worker(struct worker *worker)
{
	struct worker_pool *pool = worker->pool;

	lockdep_assert_held(&pool->lock);

	/* sanity check frenzy */
	if (WARN_ON(worker->current_work) ||
	    WARN_ON(!list_empty(&worker->scheduled)) ||
	    WARN_ON(!(worker->flags & WORKER_IDLE)))
		return;

	pool->nr_workers--;
	pool->nr_idle--;

	list_del_init(&worker->entry);
	worker->flags |= WORKER_DIE;
	wake_up_process(worker->task);
}

static void idle_worker_timeout(struct timer_list *t)
{
	struct worker_pool *pool = from_timer(pool, t, idle_timer);

	raw_spin_lock_irq(&pool->lock);

	while (too_many_workers(pool)) {
		struct worker *worker;
		unsigned long expires;

		/* idle_list is kept in LIFO order, check the last one */
		worker = list_entry(pool->idle_list.prev, struct worker, entry);
		expires = worker->last_active + IDLE_WORKER_TIMEOUT;

		if (time_before(jiffies, expires)) {
			mod_timer(&pool->idle_timer, expires);
			break;
		}

		destroy_worker(worker);
	}

	raw_spin_unlock_irq(&pool->lock);
}

static void send_mayday(struct work_struct *work)
{
	struct pool_workqueue *pwq = get_work_pwq(work);
	struct workqueue_struct *wq = pwq->wq;

	lockdep_assert_held(&wq_mayday_lock);

	if (!wq->rescuer)
		return;

	/* mayday mayday mayday */
	if (list_empty(&pwq->mayday_node)) {
		/*
		 * If @pwq is for an unbound wq, its base ref may be put at
		 * any time due to an attribute change.  Pin @pwq until the
		 * rescuer is done with it.
		 */
		get_pwq(pwq);
		list_add_tail(&pwq->mayday_node, &wq->maydays);
		wake_up_process(wq->rescuer->task);
	}
}

static void pool_mayday_timeout(struct timer_list *t)
{
	struct worker_pool *pool = from_timer(pool, t, mayday_timer);
	struct work_struct *work;

	raw_spin_lock_irq(&pool->lock);
	raw_spin_lock(&wq_mayday_lock);		/* for wq->maydays */

	if (need_to_create_worker(pool)) {
		/*
		 * We've been trying to create a new worker but
		 * haven't been successful.  We might be hitting an
		 * allocation deadlock.  Send distress signals to
		 * rescuers.
		 */
		list_for_each_entry(work, &pool->worklist, entry)
			send_mayday(work);
	}

	raw_spin_unlock(&wq_mayday_lock);
	raw_spin_unlock_irq(&pool->lock);

	mod_timer(&pool->mayday_timer, jiffies + MAYDAY_INTERVAL);
}

/**
 * maybe_create_worker - create a new worker if necessary
 * @pool: pool to create a new worker for
 *
 * Create a new worker for @pool if necessary.  @pool is guaranteed to
 * have at least one idle worker on return from this function.  If
 * creating a new worker takes longer than MAYDAY_INTERVAL, mayday is
 * sent to all rescuers with works scheduled on @pool to resolve
 * possible allocation deadlock.
 *
 * On return, need_to_create_worker() is guaranteed to be %false and
 * may_start_working() %true.
 *
 * LOCKING:
 * raw_spin_lock_irq(pool->lock) which may be released and regrabbed
 * multiple times.  Does GFP_KERNEL allocations.  Called only from
 * manager.
 */
static void maybe_create_worker(struct worker_pool *pool)
__releases(&pool->lock)
__acquires(&pool->lock)
{
restart:
	raw_spin_unlock_irq(&pool->lock);

	/* if we don't make progress in MAYDAY_INITIAL_TIMEOUT, call for help */
	mod_timer(&pool->mayday_timer, jiffies + MAYDAY_INITIAL_TIMEOUT);

	while (true) {
		if (create_worker(pool) || !need_to_create_worker(pool))
			break;

		schedule_timeout_interruptible(CREATE_COOLDOWN);

		if (!need_to_create_worker(pool))
			break;
	}

	del_timer_sync(&pool->mayday_timer);
	raw_spin_lock_irq(&pool->lock);
	/*
	 * This is necessary even after a new worker was just successfully
	 * created as @pool->lock was dropped and the new worker might have
	 * already become busy.
	 */
	if (need_to_create_worker(pool))
		goto restart;
}

/**
 * manage_workers - manage worker pool
 * @worker: self
 *
 * Assume the manager role and manage the worker pool @worker belongs
 * to.  At any given time, there can be only zero or one manager per
 * pool.  The exclusion is handled automatically by this function.
 *
 * The caller can safely start processing works on false return.  On
 * true return, it's guaranteed that need_to_create_worker() is false
 * and may_start_working() is true.
 *
 * CONTEXT:
 * raw_spin_lock_irq(pool->lock) which may be released and regrabbed
 * multiple times.  Does GFP_KERNEL allocations.
 *
 * Return:
 * %false if the pool doesn't need management and the caller can safely
 * start processing works, %true if management function was performed and
 * the conditions that the caller verified before calling the function may
 * no longer be true.
 */
static bool manage_workers(struct worker *worker)
{
	struct worker_pool *pool = worker->pool;

	if (pool->flags & POOL_MANAGER_ACTIVE)
		return false;

	pool->flags |= POOL_MANAGER_ACTIVE;
	pool->manager = worker;

	maybe_create_worker(pool);

	pool->manager = NULL;
	pool->flags &= ~POOL_MANAGER_ACTIVE;
	rcuwait_wake_up(&manager_wait);
	return true;
}

/**
 * process_one_work - process single work
 * @worker: self
 * @work: work to process
 *
 * Process @work.  This function contains all the logics necessary to
 * process a single work including synchronization against and
 * interaction with other workers on the same cpu, queueing and
 * flushing.  As long as context requirement is met, any worker can
 * call this function to process a work.
 *
 * CONTEXT:
 * raw_spin_lock_irq(pool->lock) which is released and regrabbed.
 */
static void process_one_work(struct worker *worker, struct work_struct *work)
__releases(&pool->lock)
__acquires(&pool->lock)
{
	struct pool_workqueue *pwq = get_work_pwq(work);
	struct worker_pool *pool = worker->pool;
	bool cpu_intensive = pwq->wq->flags & WQ_CPU_INTENSIVE;
	unsigned long work_data;
	struct worker *collision;
#ifdef CONFIG_LOCKDEP
	/*
	 * It is permissible to free the struct work_struct from
	 * inside the function that is called from it, this we need to
	 * take into account for lockdep too.  To avoid bogus "held
	 * lock freed" warnings as well as problems when looking into
	 * work->lockdep_map, make a copy and use that here.
	 */
	struct lockdep_map lockdep_map;

	lockdep_copy_map(&lockdep_map, &work->lockdep_map);
#endif
	/* ensure we're on the correct CPU */
	WARN_ON_ONCE(!(pool->flags & POOL_DISASSOCIATED) &&
		     raw_smp_processor_id() != pool->cpu);

	/*
	 * A single work shouldn't be executed concurrently by
	 * multiple workers on a single cpu.  Check whether anyone is
	 * already processing the work.  If so, defer the work to the
	 * currently executing one.
	 */
	collision = find_worker_executing_work(pool, work);
	if (unlikely(collision)) {
		move_linked_works(work, &collision->scheduled, NULL);
		return;
	}

	/* claim and dequeue */
	debug_work_deactivate(work);
	hash_add(pool->busy_hash, &worker->hentry, (unsigned long)work);
	worker->current_work = work;
	worker->current_func = work->func;
	worker->current_pwq = pwq;
	work_data = *work_data_bits(work);
	worker->current_color = get_work_color(work_data);

	/*
	 * Record wq name for cmdline and debug reporting, may get
	 * overridden through set_worker_desc().
	 */
	strscpy(worker->desc, pwq->wq->name, WORKER_DESC_LEN);

	list_del_init(&work->entry);

	/*
	 * CPU intensive works don't participate in concurrency management.
	 * They're the scheduler's responsibility.  This takes @worker out
	 * of concurrency management and the next code block will chain
	 * execution of the pending work items.
	 */
	if (unlikely(cpu_intensive))
		worker_set_flags(worker, WORKER_CPU_INTENSIVE);

	/*
	 * Wake up another worker if necessary.  The condition is always
	 * false for normal per-cpu workers since nr_running would always
	 * be >= 1 at this point.  This is used to chain execution of the
	 * pending work items for WORKER_NOT_RUNNING workers such as the
	 * UNBOUND and CPU_INTENSIVE ones.
	 */
	if (need_more_worker(pool))
		wake_up_worker(pool);

	/*
	 * Record the last pool and clear PENDING which should be the last
	 * update to @work.  Also, do this inside @pool->lock so that
	 * PENDING and queued state changes happen together while IRQ is
	 * disabled.
	 */
	set_work_pool_and_clear_pending(work, pool->id);

	raw_spin_unlock_irq(&pool->lock);

	lock_map_acquire(&pwq->wq->lockdep_map);
	lock_map_acquire(&lockdep_map);
	/*
	 * Strictly speaking we should mark the invariant state without holding
	 * any locks, that is, before these two lock_map_acquire()'s.
	 *
	 * However, that would result in:
	 *
	 *   A(W1)
	 *   WFC(C)
	 *		A(W1)
	 *		C(C)
	 *
	 * Which would create W1->C->W1 dependencies, even though there is no
	 * actual deadlock possible. There are two solutions, using a
	 * read-recursive acquire on the work(queue) 'locks', but this will then
	 * hit the lockdep limitation on recursive locks, or simply discard
	 * these locks.
	 *
	 * AFAICT there is no possible deadlock scenario between the
	 * flush_work() and complete() primitives (except for single-threaded
	 * workqueues), so hiding them isn't a problem.
	 */
	lockdep_invariant_state(true);
	trace_workqueue_execute_start(work);
	worker->current_func(work);
	/*
	 * While we must be careful to not use "work" after this, the trace
	 * point will only record its address.
	 */
	trace_workqueue_execute_end(work, worker->current_func);
	lock_map_release(&lockdep_map);
	lock_map_release(&pwq->wq->lockdep_map);

	if (unlikely(in_atomic() || lockdep_depth(current) > 0)) {
		pr_err("BUG: workqueue leaked lock or atomic: %s/0x%08x/%d\n"
		       "     last function: %ps\n",
		       current->comm, preempt_count(), task_pid_nr(current),
		       worker->current_func);
		debug_show_held_locks(current);
		dump_stack();
	}

	/*
	 * The following prevents a kworker from hogging CPU on !PREEMPTION
	 * kernels, where a requeueing work item waiting for something to
	 * happen could deadlock with stop_machine as such work item could
	 * indefinitely requeue itself while all other CPUs are trapped in
	 * stop_machine. At the same time, report a quiescent RCU state so
	 * the same condition doesn't freeze RCU.
	 */
	cond_resched();

	raw_spin_lock_irq(&pool->lock);

	/* clear cpu intensive status */
	if (unlikely(cpu_intensive))
		worker_clr_flags(worker, WORKER_CPU_INTENSIVE);

	/* tag the worker for identification in schedule() */
	worker->last_func = worker->current_func;

	/* we're done with it, release */
	hash_del(&worker->hentry);
	worker->current_work = NULL;
	worker->current_func = NULL;
	worker->current_pwq = NULL;
	worker->current_color = INT_MAX;
	pwq_dec_nr_in_flight(pwq, work_data);
}

/**
 * process_scheduled_works - process scheduled works
 * @worker: self
 *
 * Process all scheduled works.  Please note that the scheduled list
 * may change while processing a work, so this function repeatedly
 * fetches a work from the top and executes it.
 *
 * CONTEXT:
 * raw_spin_lock_irq(pool->lock) which may be released and regrabbed
 * multiple times.
 */
static void process_scheduled_works(struct worker *worker)
{
	while (!list_empty(&worker->scheduled)) {
		struct work_struct *work = list_first_entry(&worker->scheduled,
						struct work_struct, entry);
		process_one_work(worker, work);
	}
}

static void set_pf_worker(bool val)
{
	mutex_lock(&wq_pool_attach_mutex);
	if (val)
		current->flags |= PF_WQ_WORKER;
	else
		current->flags &= ~PF_WQ_WORKER;
	mutex_unlock(&wq_pool_attach_mutex);
}

/**
 * worker_thread - the worker thread function
 * @__worker: self
 *
 * The worker thread function.  All workers belong to a worker_pool -
 * either a per-cpu one or dynamic unbound one.  These workers process all
 * work items regardless of their specific target workqueue.  The only
 * exception is work items which belong to workqueues with a rescuer which
 * will be explained in rescuer_thread().
 *
 * Return: 0
 */
static int worker_thread(void *__worker)
{
	struct worker *worker = __worker;
	struct worker_pool *pool = worker->pool;

	/* tell the scheduler that this is a workqueue worker */
	set_pf_worker(true);
woke_up:
	raw_spin_lock_irq(&pool->lock);

	/* am I supposed to die? */
	if (unlikely(worker->flags & WORKER_DIE)) {
		raw_spin_unlock_irq(&pool->lock);
		WARN_ON_ONCE(!list_empty(&worker->entry));
		set_pf_worker(false);

		set_task_comm(worker->task, "kworker/dying");
		ida_free(&pool->worker_ida, worker->id);
		worker_detach_from_pool(worker);
		kfree(worker);
		return 0;
	}

	worker_leave_idle(worker);
recheck:
	/* no more worker necessary? */
	if (!need_more_worker(pool))
		goto sleep;

	/* do we need to manage? */
	if (unlikely(!may_start_working(pool)) && manage_workers(worker))
		goto recheck;

	/*
	 * ->scheduled list can only be filled while a worker is
	 * preparing to process a work or actually processing it.
	 * Make sure nobody diddled with it while I was sleeping.
	 */
	WARN_ON_ONCE(!list_empty(&worker->scheduled));

	/*
	 * Finish PREP stage.  We're guaranteed to have at least one idle
	 * worker or that someone else has already assumed the manager
	 * role.  This is where @worker starts participating in concurrency
	 * management if applicable and concurrency management is restored
	 * after being rebound.  See rebind_workers() for details.
	 */
	worker_clr_flags(worker, WORKER_PREP | WORKER_REBOUND);

	do {
		struct work_struct *work =
			list_first_entry(&pool->worklist,
					 struct work_struct, entry);

		pool->watchdog_ts = jiffies;

		if (likely(!(*work_data_bits(work) & WORK_STRUCT_LINKED))) {
			/* optimization path, not strictly necessary */
			process_one_work(worker, work);
			if (unlikely(!list_empty(&worker->scheduled)))
				process_scheduled_works(worker);
		} else {
			move_linked_works(work, &worker->scheduled, NULL);
			process_scheduled_works(worker);
		}
	} while (keep_working(pool));

	worker_set_flags(worker, WORKER_PREP);
sleep:
	/*
	 * pool->lock is held and there's no work to process and no need to
	 * manage, sleep.  Workers are woken up only while holding
	 * pool->lock or from local cpu, so setting the current state
	 * before releasing pool->lock is enough to prevent losing any
	 * event.
	 */
	worker_enter_idle(worker);
	__set_current_state(TASK_IDLE);
	raw_spin_unlock_irq(&pool->lock);
	schedule();
	goto woke_up;
}

/**
 * rescuer_thread - the rescuer thread function
 * @__rescuer: self
 *
 * Workqueue rescuer thread function.  There's one rescuer for each
 * workqueue which has WQ_MEM_RECLAIM set.
 *
 * Regular work processing on a pool may block trying to create a new
 * worker which uses GFP_KERNEL allocation which has slight chance of
 * developing into deadlock if some works currently on the same queue
 * need to be processed to satisfy the GFP_KERNEL allocation.  This is
 * the problem rescuer solves.
 *
 * When such condition is possible, the pool summons rescuers of all
 * workqueues which have works queued on the pool and let them process
 * those works so that forward progress can be guaranteed.
 *
 * This should happen rarely.
 *
 * Return: 0
 */
static int rescuer_thread(void *__rescuer)
{
	struct worker *rescuer = __rescuer;
	struct workqueue_struct *wq = rescuer->rescue_wq;
	struct list_head *scheduled = &rescuer->scheduled;
	bool should_stop;

	set_user_nice(current, RESCUER_NICE_LEVEL);

	/*
	 * Mark rescuer as worker too.  As WORKER_PREP is never cleared, it
	 * doesn't participate in concurrency management.
	 */
	set_pf_worker(true);
repeat:
	set_current_state(TASK_IDLE);

	/*
	 * By the time the rescuer is requested to stop, the workqueue
	 * shouldn't have any work pending, but @wq->maydays may still have
	 * pwq(s) queued.  This can happen by non-rescuer workers consuming
	 * all the work items before the rescuer got to them.  Go through
	 * @wq->maydays processing before acting on should_stop so that the
	 * list is always empty on exit.
	 */
	should_stop = kthread_should_stop();

	/* see whether any pwq is asking for help */
	raw_spin_lock_irq(&wq_mayday_lock);

	while (!list_empty(&wq->maydays)) {
		struct pool_workqueue *pwq = list_first_entry(&wq->maydays,
					struct pool_workqueue, mayday_node);
		struct worker_pool *pool = pwq->pool;
		struct work_struct *work, *n;
		bool first = true;

		__set_current_state(TASK_RUNNING);
		list_del_init(&pwq->mayday_node);

		raw_spin_unlock_irq(&wq_mayday_lock);

		worker_attach_to_pool(rescuer, pool);

		raw_spin_lock_irq(&pool->lock);

		/*
		 * Slurp in all works issued via this workqueue and
		 * process'em.
		 */
		WARN_ON_ONCE(!list_empty(scheduled));
		list_for_each_entry_safe(work, n, &pool->worklist, entry) {
			if (get_work_pwq(work) == pwq) {
				if (first)
					pool->watchdog_ts = jiffies;
				move_linked_works(work, scheduled, &n);
			}
			first = false;
		}

		if (!list_empty(scheduled)) {
			process_scheduled_works(rescuer);

			/*
			 * The above execution of rescued work items could
			 * have created more to rescue through
			 * pwq_activate_first_inactive() or chained
			 * queueing.  Let's put @pwq back on mayday list so
			 * that such back-to-back work items, which may be
			 * being used to relieve memory pressure, don't
			 * incur MAYDAY_INTERVAL delay inbetween.
			 */
			if (pwq->nr_active && need_to_create_worker(pool)) {
				raw_spin_lock(&wq_mayday_lock);
				/*
				 * Queue iff we aren't racing destruction
				 * and somebody else hasn't queued it already.
				 */
				if (wq->rescuer && list_empty(&pwq->mayday_node)) {
					get_pwq(pwq);
					list_add_tail(&pwq->mayday_node, &wq->maydays);
				}
				raw_spin_unlock(&wq_mayday_lock);
			}
		}

		/*
		 * Put the reference grabbed by send_mayday().  @pool won't
		 * go away while we're still attached to it.
		 */
		put_pwq(pwq);

		/*
		 * Leave this pool.  If need_more_worker() is %true, notify a
		 * regular worker; otherwise, we end up with 0 concurrency
		 * and stalling the execution.
		 */
		if (need_more_worker(pool))
			wake_up_worker(pool);

		raw_spin_unlock_irq(&pool->lock);

		worker_detach_from_pool(rescuer);

		raw_spin_lock_irq(&wq_mayday_lock);
	}

	raw_spin_unlock_irq(&wq_mayday_lock);

	if (should_stop) {
		__set_current_state(TASK_RUNNING);
		set_pf_worker(false);
		return 0;
	}

	/* rescuers should never participate in concurrency management */
	WARN_ON_ONCE(!(rescuer->flags & WORKER_NOT_RUNNING));
	schedule();
	goto repeat;
}

/**
 * check_flush_dependency - check for flush dependency sanity
 * @target_wq: workqueue being flushed
 * @target_work: work item being flushed (NULL for workqueue flushes)
 *
 * %current is trying to flush the whole @target_wq or @target_work on it.
 * If @target_wq doesn't have %WQ_MEM_RECLAIM, verify that %current is not
 * reclaiming memory or running on a workqueue which doesn't have
 * %WQ_MEM_RECLAIM as that can break forward-progress guarantee leading to
 * a deadlock.
 */
static void check_flush_dependency(struct workqueue_struct *target_wq,
				   struct work_struct *target_work)
{
	work_func_t target_func = target_work ? target_work->func : NULL;
	struct worker *worker;

	if (target_wq->flags & WQ_MEM_RECLAIM)
		return;

	worker = current_wq_worker();

	WARN_ONCE(current->flags & PF_MEMALLOC,
		  "workqueue: PF_MEMALLOC task %d(%s) is flushing !WQ_MEM_RECLAIM %s:%ps",
		  current->pid, current->comm, target_wq->name, target_func);
	WARN_ONCE(worker && ((worker->current_pwq->wq->flags &
			      (WQ_MEM_RECLAIM | __WQ_LEGACY)) == WQ_MEM_RECLAIM),
		  "workqueue: WQ_MEM_RECLAIM %s:%ps is flushing !WQ_MEM_RECLAIM %s:%ps",
		  worker->current_pwq->wq->name, worker->current_func,
		  target_wq->name, target_func);
}

struct wq_barrier {
	struct work_struct	work;
	struct completion	done;
	struct task_struct	*task;	/* purely informational */
};

static void wq_barrier_func(struct work_struct *work)
{
	struct wq_barrier *barr = container_of(work, struct wq_barrier, work);
	complete(&barr->done);
}

/**
 * insert_wq_barrier - insert a barrier work
 * @pwq: pwq to insert barrier into
 * @barr: wq_barrier to insert
 * @target: target work to attach @barr to
 * @worker: worker currently executing @target, NULL if @target is not executing
 *
 * @barr is linked to @target such that @barr is completed only after
 * @target finishes execution.  Please note that the ordering
 * guarantee is observed only with respect to @target and on the local
 * cpu.
 *
 * Currently, a queued barrier can't be canceled.  This is because
 * try_to_grab_pending() can't determine whether the work to be
 * grabbed is at the head of the queue and thus can't clear LINKED
 * flag of the previous work while there must be a valid next work
 * after a work with LINKED flag set.
 *
 * Note that when @worker is non-NULL, @target may be modified
 * underneath us, so we can't reliably determine pwq from @target.
 *
 * CONTEXT:
 * raw_spin_lock_irq(pool->lock).
 */
static void insert_wq_barrier(struct pool_workqueue *pwq,
			      struct wq_barrier *barr,
			      struct work_struct *target, struct worker *worker)
{
	unsigned int work_flags = 0;
	unsigned int work_color;
	struct list_head *head;

	/*
	 * debugobject calls are safe here even with pool->lock locked
	 * as we know for sure that this will not trigger any of the
	 * checks and call back into the fixup functions where we
	 * might deadlock.
	 */
	INIT_WORK_ONSTACK(&barr->work, wq_barrier_func);
	__set_bit(WORK_STRUCT_PENDING_BIT, work_data_bits(&barr->work));

	init_completion_map(&barr->done, &target->lockdep_map);

	barr->task = current;

	/* The barrier work item does not participate in pwq->nr_active. */
	work_flags |= WORK_STRUCT_INACTIVE;

	/*
	 * If @target is currently being executed, schedule the
	 * barrier to the worker; otherwise, put it after @target.
	 */
	if (worker) {
		head = worker->scheduled.next;
		work_color = worker->current_color;
	} else {
		unsigned long *bits = work_data_bits(target);

		head = target->entry.next;
		/* there can already be other linked works, inherit and set */
		work_flags |= *bits & WORK_STRUCT_LINKED;
		work_color = get_work_color(*bits);
		__set_bit(WORK_STRUCT_LINKED_BIT, bits);
	}

	pwq->nr_in_flight[work_color]++;
	work_flags |= work_color_to_flags(work_color);

	debug_work_activate(&barr->work);
	insert_work(pwq, &barr->work, head, work_flags);
}

/**
 * flush_workqueue_prep_pwqs - prepare pwqs for workqueue flushing
 * @wq: workqueue being flushed
 * @flush_color: new flush color, < 0 for no-op
 * @work_color: new work color, < 0 for no-op
 *
 * Prepare pwqs for workqueue flushing.
 *
 * If @flush_color is non-negative, flush_color on all pwqs should be
 * -1.  If no pwq has in-flight commands at the specified color, all
 * pwq->flush_color's stay at -1 and %false is returned.  If any pwq
 * has in flight commands, its pwq->flush_color is set to
 * @flush_color, @wq->nr_pwqs_to_flush is updated accordingly, pwq
 * wakeup logic is armed and %true is returned.
 *
 * The caller should have initialized @wq->first_flusher prior to
 * calling this function with non-negative @flush_color.  If
 * @flush_color is negative, no flush color update is done and %false
 * is returned.
 *
 * If @work_color is non-negative, all pwqs should have the same
 * work_color which is previous to @work_color and all will be
 * advanced to @work_color.
 *
 * CONTEXT:
 * mutex_lock(wq->mutex).
 *
 * Return:
 * %true if @flush_color >= 0 and there's something to flush.  %false
 * otherwise.
 */
static bool flush_workqueue_prep_pwqs(struct workqueue_struct *wq,
				      int flush_color, int work_color)
{
	bool wait = false;
	struct pool_workqueue *pwq;

	if (flush_color >= 0) {
		WARN_ON_ONCE(atomic_read(&wq->nr_pwqs_to_flush));
		atomic_set(&wq->nr_pwqs_to_flush, 1);
	}

	for_each_pwq(pwq, wq) {
		struct worker_pool *pool = pwq->pool;

		raw_spin_lock_irq(&pool->lock);

		if (flush_color >= 0) {
			WARN_ON_ONCE(pwq->flush_color != -1);

			if (pwq->nr_in_flight[flush_color]) {
				pwq->flush_color = flush_color;
				atomic_inc(&wq->nr_pwqs_to_flush);
				wait = true;
			}
		}

		if (work_color >= 0) {
			WARN_ON_ONCE(work_color != work_next_color(pwq->work_color));
			pwq->work_color = work_color;
		}

		raw_spin_unlock_irq(&pool->lock);
	}

	if (flush_color >= 0 && atomic_dec_and_test(&wq->nr_pwqs_to_flush))
		complete(&wq->first_flusher->done);

	return wait;
}

/**
 * flush_workqueue - ensure that any scheduled work has run to completion.
 * @wq: workqueue to flush
 *
 * This function sleeps until all work items which were queued on entry
 * have finished execution, but it is not livelocked by new incoming ones.
 */
void flush_workqueue(struct workqueue_struct *wq)
{
	struct wq_flusher this_flusher = {
		.list = LIST_HEAD_INIT(this_flusher.list),
		.flush_color = -1,
		.done = COMPLETION_INITIALIZER_ONSTACK_MAP(this_flusher.done, wq->lockdep_map),
	};
	int next_color;

	if (WARN_ON(!wq_online))
		return;

	lock_map_acquire(&wq->lockdep_map);
	lock_map_release(&wq->lockdep_map);

	mutex_lock(&wq->mutex);

	/*
	 * Start-to-wait phase
	 */
	next_color = work_next_color(wq->work_color);

	if (next_color != wq->flush_color) {
		/*
		 * Color space is not full.  The current work_color
		 * becomes our flush_color and work_color is advanced
		 * by one.
		 */
		WARN_ON_ONCE(!list_empty(&wq->flusher_overflow));
		this_flusher.flush_color = wq->work_color;
		wq->work_color = next_color;

		if (!wq->first_flusher) {
			/* no flush in progress, become the first flusher */
			WARN_ON_ONCE(wq->flush_color != this_flusher.flush_color);

			wq->first_flusher = &this_flusher;

			if (!flush_workqueue_prep_pwqs(wq, wq->flush_color,
						       wq->work_color)) {
				/* nothing to flush, done */
				wq->flush_color = next_color;
				wq->first_flusher = NULL;
				goto out_unlock;
			}
		} else {
			/* wait in queue */
			WARN_ON_ONCE(wq->flush_color == this_flusher.flush_color);
			list_add_tail(&this_flusher.list, &wq->flusher_queue);
			flush_workqueue_prep_pwqs(wq, -1, wq->work_color);
		}
	} else {
		/*
		 * Oops, color space is full, wait on overflow queue.
		 * The next flush completion will assign us
		 * flush_color and transfer to flusher_queue.
		 */
		list_add_tail(&this_flusher.list, &wq->flusher_overflow);
	}

	check_flush_dependency(wq, NULL);

	mutex_unlock(&wq->mutex);

	wait_for_completion(&this_flusher.done);

	/*
	 * Wake-up-and-cascade phase
	 *
	 * First flushers are responsible for cascading flushes and
	 * handling overflow.  Non-first flushers can simply return.
	 */
	if (READ_ONCE(wq->first_flusher) != &this_flusher)
		return;

	mutex_lock(&wq->mutex);

	/* we might have raced, check again with mutex held */
	if (wq->first_flusher != &this_flusher)
		goto out_unlock;

	WRITE_ONCE(wq->first_flusher, NULL);

	WARN_ON_ONCE(!list_empty(&this_flusher.list));
	WARN_ON_ONCE(wq->flush_color != this_flusher.flush_color);

	while (true) {
		struct wq_flusher *next, *tmp;

		/* complete all the flushers sharing the current flush color */
		list_for_each_entry_safe(next, tmp, &wq->flusher_queue, list) {
			if (next->flush_color != wq->flush_color)
				break;
			list_del_init(&next->list);
			complete(&next->done);
		}

		WARN_ON_ONCE(!list_empty(&wq->flusher_overflow) &&
			     wq->flush_color != work_next_color(wq->work_color));

		/* this flush_color is finished, advance by one */
		wq->flush_color = work_next_color(wq->flush_color);

		/* one color has been freed, handle overflow queue */
		if (!list_empty(&wq->flusher_overflow)) {
			/*
			 * Assign the same color to all overflowed
			 * flushers, advance work_color and append to
			 * flusher_queue.  This is the start-to-wait
			 * phase for these overflowed flushers.
			 */
			list_for_each_entry(tmp, &wq->flusher_overflow, list)
				tmp->flush_color = wq->work_color;

			wq->work_color = work_next_color(wq->work_color);

			list_splice_tail_init(&wq->flusher_overflow,
					      &wq->flusher_queue);
			flush_workqueue_prep_pwqs(wq, -1, wq->work_color);
		}

		if (list_empty(&wq->flusher_queue)) {
			WARN_ON_ONCE(wq->flush_color != wq->work_color);
			break;
		}

		/*
		 * Need to flush more colors.  Make the next flusher
		 * the new first flusher and arm pwqs.
		 */
		WARN_ON_ONCE(wq->flush_color == wq->work_color);
		WARN_ON_ONCE(wq->flush_color != next->flush_color);

		list_del_init(&next->list);
		wq->first_flusher = next;

		if (flush_workqueue_prep_pwqs(wq, wq->flush_color, -1))
			break;

		/*
		 * Meh... this color is already done, clear first
		 * flusher and repeat cascading.
		 */
		wq->first_flusher = NULL;
	}

out_unlock:
	mutex_unlock(&wq->mutex);
}
EXPORT_SYMBOL(flush_workqueue);

/**
 * drain_workqueue - drain a workqueue
 * @wq: workqueue to drain
 *
 * Wait until the workqueue becomes empty.  While draining is in progress,
 * only chain queueing is allowed.  IOW, only currently pending or running
 * work items on @wq can queue further work items on it.  @wq is flushed
 * repeatedly until it becomes empty.  The number of flushing is determined
 * by the depth of chaining and should be relatively short.  Whine if it
 * takes too long.
 */
void drain_workqueue(struct workqueue_struct *wq)
{
	unsigned int flush_cnt = 0;
	struct pool_workqueue *pwq;

	/*
	 * __queue_work() needs to test whether there are drainers, is much
	 * hotter than drain_workqueue() and already looks at @wq->flags.
	 * Use __WQ_DRAINING so that queue doesn't have to check nr_drainers.
	 */
	mutex_lock(&wq->mutex);
	if (!wq->nr_drainers++)
		wq->flags |= __WQ_DRAINING;
	mutex_unlock(&wq->mutex);
reflush:
	flush_workqueue(wq);

	mutex_lock(&wq->mutex);

	for_each_pwq(pwq, wq) {
		bool drained;

		raw_spin_lock_irq(&pwq->pool->lock);
		drained = !pwq->nr_active && list_empty(&pwq->inactive_works);
		raw_spin_unlock_irq(&pwq->pool->lock);

		if (drained)
			continue;

		if (++flush_cnt == 10 ||
		    (flush_cnt % 100 == 0 && flush_cnt <= 1000))
			pr_warn("workqueue %s: %s() isn't complete after %u tries\n",
				wq->name, __func__, flush_cnt);

		mutex_unlock(&wq->mutex);
		goto reflush;
	}

	if (!--wq->nr_drainers)
		wq->flags &= ~__WQ_DRAINING;
	mutex_unlock(&wq->mutex);
}
EXPORT_SYMBOL_GPL(drain_workqueue);

static bool start_flush_work(struct work_struct *work, struct wq_barrier *barr,
			     bool from_cancel)
{
	struct worker *worker = NULL;
	struct worker_pool *pool;
	struct pool_workqueue *pwq;

	might_sleep();

	rcu_read_lock();
	pool = get_work_pool(work);
	if (!pool) {
		rcu_read_unlock();
		return false;
	}

	raw_spin_lock_irq(&pool->lock);
	/* see the comment in try_to_grab_pending() with the same code */
	pwq = get_work_pwq(work);
	if (pwq) {
		if (unlikely(pwq->pool != pool))
			goto already_gone;
	} else {
		worker = find_worker_executing_work(pool, work);
		if (!worker)
			goto already_gone;
		pwq = worker->current_pwq;
	}

	check_flush_dependency(pwq->wq, work);

	insert_wq_barrier(pwq, barr, work, worker);
	raw_spin_unlock_irq(&pool->lock);

	/*
	 * Force a lock recursion deadlock when using flush_work() inside a
	 * single-threaded or rescuer equipped workqueue.
	 *
	 * For single threaded workqueues the deadlock happens when the work
	 * is after the work issuing the flush_work(). For rescuer equipped
	 * workqueues the deadlock happens when the rescuer stalls, blocking
	 * forward progress.
	 */
	if (!from_cancel &&
	    (pwq->wq->saved_max_active == 1 || pwq->wq->rescuer)) {
		lock_map_acquire(&pwq->wq->lockdep_map);
		lock_map_release(&pwq->wq->lockdep_map);
	}
	rcu_read_unlock();
	return true;
already_gone:
	raw_spin_unlock_irq(&pool->lock);
	rcu_read_unlock();
	return false;
}

static bool __flush_work(struct work_struct *work, bool from_cancel)
{
	struct wq_barrier barr;

	if (WARN_ON(!wq_online))
		return false;

	if (WARN_ON(!work->func))
		return false;

	if (!from_cancel) {
		lock_map_acquire(&work->lockdep_map);
		lock_map_release(&work->lockdep_map);
	}

	if (start_flush_work(work, &barr, from_cancel)) {
		wait_for_completion(&barr.done);
		destroy_work_on_stack(&barr.work);
		return true;
	} else {
		return false;
	}
}

/**
 * flush_work - wait for a work to finish executing the last queueing instance
 * @work: the work to flush
 *
 * Wait until @work has finished execution.  @work is guaranteed to be idle
 * on return if it hasn't been requeued since flush started.
 *
 * Return:
 * %true if flush_work() waited for the work to finish execution,
 * %false if it was already idle.
 */
bool flush_work(struct work_struct *work)
{
	return __flush_work(work, false);
}
EXPORT_SYMBOL_GPL(flush_work);

struct cwt_wait {
	wait_queue_entry_t		wait;
	struct work_struct	*work;
};

static int cwt_wakefn(wait_queue_entry_t *wait, unsigned mode, int sync, void *key)
{
	struct cwt_wait *cwait = container_of(wait, struct cwt_wait, wait);

	if (cwait->work != key)
		return 0;
	return autoremove_wake_function(wait, mode, sync, key);
}

static bool __cancel_work_timer(struct work_struct *work, bool is_dwork)
{
	static DECLARE_WAIT_QUEUE_HEAD(cancel_waitq);
	unsigned long flags;
	int ret;

	do {
		ret = try_to_grab_pending(work, is_dwork, &flags);
		/*
		 * If someone else is already canceling, wait for it to
		 * finish.  flush_work() doesn't work for PREEMPT_NONE
		 * because we may get scheduled between @work's completion
		 * and the other canceling task resuming and clearing
		 * CANCELING - flush_work() will return false immediately
		 * as @work is no longer busy, try_to_grab_pending() will
		 * return -ENOENT as @work is still being canceled and the
		 * other canceling task won't be able to clear CANCELING as
		 * we're hogging the CPU.
		 *
		 * Let's wait for completion using a waitqueue.  As this
		 * may lead to the thundering herd problem, use a custom
		 * wake function which matches @work along with exclusive
		 * wait and wakeup.
		 */
		if (unlikely(ret == -ENOENT)) {
			struct cwt_wait cwait;

			init_wait(&cwait.wait);
			cwait.wait.func = cwt_wakefn;
			cwait.work = work;

			prepare_to_wait_exclusive(&cancel_waitq, &cwait.wait,
						  TASK_UNINTERRUPTIBLE);
			if (work_is_canceling(work))
				schedule();
			finish_wait(&cancel_waitq, &cwait.wait);
		}
	} while (unlikely(ret < 0));

	/* tell other tasks trying to grab @work to back off */
	mark_work_canceling(work);
	local_irq_restore(flags);

	/*
	 * This allows canceling during early boot.  We know that @work
	 * isn't executing.
	 */
	if (wq_online)
		__flush_work(work, true);

	clear_work_data(work);

	/*
	 * Paired with prepare_to_wait() above so that either
	 * waitqueue_active() is visible here or !work_is_canceling() is
	 * visible there.
	 */
	smp_mb();
	if (waitqueue_active(&cancel_waitq))
		__wake_up(&cancel_waitq, TASK_NORMAL, 1, work);

	return ret;
}

/**
 * cancel_work_sync - cancel a work and wait for it to finish
 * @work: the work to cancel
 *
 * Cancel @work and wait for its execution to finish.  This function
 * can be used even if the work re-queues itself or migrates to
 * another workqueue.  On return from this function, @work is
 * guaranteed to be not pending or executing on any CPU.
 *
 * cancel_work_sync(&delayed_work->work) must not be used for
 * delayed_work's.  Use cancel_delayed_work_sync() instead.
 *
 * The caller must ensure that the workqueue on which @work was last
 * queued can't be destroyed before this function returns.
 *
 * Return:
 * %true if @work was pending, %false otherwise.
 */
bool cancel_work_sync(struct work_struct *work)
{
	return __cancel_work_timer(work, false);
}
EXPORT_SYMBOL_GPL(cancel_work_sync);

/**
 * flush_delayed_work - wait for a dwork to finish executing the last queueing
 * @dwork: the delayed work to flush
 *
 * Delayed timer is cancelled and the pending work is queued for
 * immediate execution.  Like flush_work(), this function only
 * considers the last queueing instance of @dwork.
 *
 * Return:
 * %true if flush_work() waited for the work to finish execution,
 * %false if it was already idle.
 */
bool flush_delayed_work(struct delayed_work *dwork)
{
	local_irq_disable();
	if (del_timer_sync(&dwork->timer))
		__queue_work(dwork->cpu, dwork->wq, &dwork->work);
	local_irq_enable();
	return flush_work(&dwork->work);
}
EXPORT_SYMBOL(flush_delayed_work);

/**
 * flush_rcu_work - wait for a rwork to finish executing the last queueing
 * @rwork: the rcu work to flush
 *
 * Return:
 * %true if flush_rcu_work() waited for the work to finish execution,
 * %false if it was already idle.
 */
bool flush_rcu_work(struct rcu_work *rwork)
{
	if (test_bit(WORK_STRUCT_PENDING_BIT, work_data_bits(&rwork->work))) {
		rcu_barrier();
		flush_work(&rwork->work);
		return true;
	} else {
		return flush_work(&rwork->work);
	}
}
EXPORT_SYMBOL(flush_rcu_work);

static bool __cancel_work(struct work_struct *work, bool is_dwork)
{
	unsigned long flags;
	int ret;

	do {
		ret = try_to_grab_pending(work, is_dwork, &flags);
	} while (unlikely(ret == -EAGAIN));

	if (unlikely(ret < 0))
		return false;

	set_work_pool_and_clear_pending(work, get_work_pool_id(work));
	local_irq_restore(flags);
	return ret;
}

/**
 * cancel_delayed_work - cancel a delayed work
 * @dwork: delayed_work to cancel
 *
 * Kill off a pending delayed_work.
 *
 * Return: %true if @dwork was pending and canceled; %false if it wasn't
 * pending.
 *
 * Note:
 * The work callback function may still be running on return, unless
 * it returns %true and the work doesn't re-arm itself.  Explicitly flush or
 * use cancel_delayed_work_sync() to wait on it.
 *
 * This function is safe to call from any context including IRQ handler.
 */
bool cancel_delayed_work(struct delayed_work *dwork)
{
	return __cancel_work(&dwork->work, true);
}
EXPORT_SYMBOL(cancel_delayed_work);

/**
 * cancel_delayed_work_sync - cancel a delayed work and wait for it to finish
 * @dwork: the delayed work cancel
 *
 * This is cancel_work_sync() for delayed works.
 *
 * Return:
 * %true if @dwork was pending, %false otherwise.
 */
bool cancel_delayed_work_sync(struct delayed_work *dwork)
{
	return __cancel_work_timer(&dwork->work, true);
}
EXPORT_SYMBOL(cancel_delayed_work_sync);

/**
 * schedule_on_each_cpu - execute a function synchronously on each online CPU
 * @func: the function to call
 *
 * schedule_on_each_cpu() executes @func on each online CPU using the
 * system workqueue and blocks until all CPUs have completed.
 * schedule_on_each_cpu() is very slow.
 *
 * Return:
 * 0 on success, -errno on failure.
 */
int schedule_on_each_cpu(work_func_t func)
{
	int cpu;
	struct work_struct __percpu *works;

	works = alloc_percpu(struct work_struct);
	if (!works)
		return -ENOMEM;

	cpus_read_lock();

	for_each_online_cpu(cpu) {
		struct work_struct *work = per_cpu_ptr(works, cpu);

		INIT_WORK(work, func);
		schedule_work_on(cpu, work);
	}

	for_each_online_cpu(cpu)
		flush_work(per_cpu_ptr(works, cpu));

	cpus_read_unlock();
	free_percpu(works);
	return 0;
}

/**
 * execute_in_process_context - reliably execute the routine with user context
 * @fn:		the function to execute
 * @ew:		guaranteed storage for the execute work structure (must
 *		be available when the work executes)
 *
 * Executes the function immediately if process context is available,
 * otherwise schedules the function for delayed execution.
 *
 * Return:	0 - function was executed
 *		1 - function was scheduled for execution
 */
int execute_in_process_context(work_func_t fn, struct execute_work *ew)
{
	if (!in_interrupt()) {
		fn(&ew->work);
		return 0;
	}

	INIT_WORK(&ew->work, fn);
	schedule_work(&ew->work);

	return 1;
}
EXPORT_SYMBOL_GPL(execute_in_process_context);

/**
 * free_workqueue_attrs - free a workqueue_attrs
 * @attrs: workqueue_attrs to free
 *
 * Undo alloc_workqueue_attrs().
 */
void free_workqueue_attrs(struct workqueue_attrs *attrs)
{
	if (attrs) {
		free_cpumask_var(attrs->cpumask);
		kfree(attrs);
	}
}

/**
 * alloc_workqueue_attrs - allocate a workqueue_attrs
 *
 * Allocate a new workqueue_attrs, initialize with default settings and
 * return it.
 *
 * Return: The allocated new workqueue_attr on success. %NULL on failure.
 */
struct workqueue_attrs *alloc_workqueue_attrs(void)
{
	struct workqueue_attrs *attrs;

	attrs = kzalloc(sizeof(*attrs), GFP_KERNEL);
	if (!attrs)
		goto fail;
	if (!alloc_cpumask_var(&attrs->cpumask, GFP_KERNEL))
		goto fail;

	cpumask_copy(attrs->cpumask, cpu_possible_mask);
	return attrs;
fail:
	free_workqueue_attrs(attrs);
	return NULL;
}

static void copy_workqueue_attrs(struct workqueue_attrs *to,
				 const struct workqueue_attrs *from)
{
	to->nice = from->nice;
	cpumask_copy(to->cpumask, from->cpumask);
	/*
	 * Unlike hash and equality test, this function doesn't ignore
	 * ->no_numa as it is used for both pool and wq attrs.  Instead,
	 * get_unbound_pool() explicitly clears ->no_numa after copying.
	 */
	to->no_numa = from->no_numa;
}

/* hash value of the content of @attr */
static u32 wqattrs_hash(const struct workqueue_attrs *attrs)
{
	u32 hash = 0;

	hash = jhash_1word(attrs->nice, hash);
	hash = jhash(cpumask_bits(attrs->cpumask),
		     BITS_TO_LONGS(nr_cpumask_bits) * sizeof(long), hash);
	return hash;
}

/* content equality test */
static bool wqattrs_equal(const struct workqueue_attrs *a,
			  const struct workqueue_attrs *b)
{
	if (a->nice != b->nice)
		return false;
	if (!cpumask_equal(a->cpumask, b->cpumask))
		return false;
	return true;
}

/**
 * init_worker_pool - initialize a newly zalloc'd worker_pool
 * @pool: worker_pool to initialize
 *
 * Initialize a newly zalloc'd @pool.  It also allocates @pool->attrs.
 *
 * Return: 0 on success, -errno on failure.  Even on failure, all fields
 * inside @pool proper are initialized and put_unbound_pool() can be called
 * on @pool safely to release it.
 */
static int init_worker_pool(struct worker_pool *pool)
{
	raw_spin_lock_init(&pool->lock);
	pool->id = -1;
	pool->cpu = -1;
	pool->node = NUMA_NO_NODE;
	pool->flags |= POOL_DISASSOCIATED;
	pool->watchdog_ts = jiffies;
	INIT_LIST_HEAD(&pool->worklist);
	INIT_LIST_HEAD(&pool->idle_list);
	hash_init(pool->busy_hash);

	timer_setup(&pool->idle_timer, idle_worker_timeout, TIMER_DEFERRABLE);

	timer_setup(&pool->mayday_timer, pool_mayday_timeout, 0);

	INIT_LIST_HEAD(&pool->workers);

	ida_init(&pool->worker_ida);
	INIT_HLIST_NODE(&pool->hash_node);
	pool->refcnt = 1;

	/* shouldn't fail above this point */
	pool->attrs = alloc_workqueue_attrs();
	if (!pool->attrs)
		return -ENOMEM;
	return 0;
}

#ifdef CONFIG_LOCKDEP
static void wq_init_lockdep(struct workqueue_struct *wq)
{
	char *lock_name;

	lockdep_register_key(&wq->key);
	lock_name = kasprintf(GFP_KERNEL, "%s%s", "(wq_completion)", wq->name);
	if (!lock_name)
		lock_name = wq->name;

	wq->lock_name = lock_name;
	lockdep_init_map(&wq->lockdep_map, lock_name, &wq->key, 0);
}

static void wq_unregister_lockdep(struct workqueue_struct *wq)
{
	lockdep_unregister_key(&wq->key);
}

static void wq_free_lockdep(struct workqueue_struct *wq)
{
	if (wq->lock_name != wq->name)
		kfree(wq->lock_name);
}
#else
static void wq_init_lockdep(struct workqueue_struct *wq)
{
}

static void wq_unregister_lockdep(struct workqueue_struct *wq)
{
}

static void wq_free_lockdep(struct workqueue_struct *wq)
{
}
#endif

static void rcu_free_wq(struct rcu_head *rcu)
{
	struct workqueue_struct *wq =
		container_of(rcu, struct workqueue_struct, rcu);

	wq_free_lockdep(wq);

	if (!(wq->flags & WQ_UNBOUND))
		free_percpu(wq->cpu_pwqs);
	else
		free_workqueue_attrs(wq->unbound_attrs);

	kfree(wq);
}

static void rcu_free_pool(struct rcu_head *rcu)
{
	struct worker_pool *pool = container_of(rcu, struct worker_pool, rcu);

	ida_destroy(&pool->worker_ida);
	free_workqueue_attrs(pool->attrs);
	kfree(pool);
}

/* This returns with the lock held on success (pool manager is inactive). */
static bool wq_manager_inactive(struct worker_pool *pool)
{
	raw_spin_lock_irq(&pool->lock);

	if (pool->flags & POOL_MANAGER_ACTIVE) {
		raw_spin_unlock_irq(&pool->lock);
		return false;
	}
	return true;
}

/**
 * put_unbound_pool - put a worker_pool
 * @pool: worker_pool to put
 *
 * Put @pool.  If its refcnt reaches zero, it gets destroyed in RCU
 * safe manner.  get_unbound_pool() calls this function on its failure path
 * and this function should be able to release pools which went through,
 * successfully or not, init_worker_pool().
 *
 * Should be called with wq_pool_mutex held.
 */
static void put_unbound_pool(struct worker_pool *pool)
{
	DECLARE_COMPLETION_ONSTACK(detach_completion);
	struct worker *worker;

	lockdep_assert_held(&wq_pool_mutex);

	if (--pool->refcnt)
		return;

	/* sanity checks */
	if (WARN_ON(!(pool->cpu < 0)) ||
	    WARN_ON(!list_empty(&pool->worklist)))
		return;

	/* release id and unhash */
	if (pool->id >= 0)
		idr_remove(&worker_pool_idr, pool->id);
	hash_del(&pool->hash_node);

	/*
	 * Become the manager and destroy all workers.  This prevents
	 * @pool's workers from blocking on attach_mutex.  We're the last
	 * manager and @pool gets freed with the flag set.
	 * Because of how wq_manager_inactive() works, we will hold the
	 * spinlock after a successful wait.
	 */
	rcuwait_wait_event(&manager_wait, wq_manager_inactive(pool),
			   TASK_UNINTERRUPTIBLE);
	pool->flags |= POOL_MANAGER_ACTIVE;

	while ((worker = first_idle_worker(pool)))
		destroy_worker(worker);
	WARN_ON(pool->nr_workers || pool->nr_idle);
	raw_spin_unlock_irq(&pool->lock);

	mutex_lock(&wq_pool_attach_mutex);
	if (!list_empty(&pool->workers))
		pool->detach_completion = &detach_completion;
	mutex_unlock(&wq_pool_attach_mutex);

	if (pool->detach_completion)
		wait_for_completion(pool->detach_completion);

	/* shut down the timers */
	del_timer_sync(&pool->idle_timer);
	del_timer_sync(&pool->mayday_timer);

	/* RCU protected to allow dereferences from get_work_pool() */
	call_rcu(&pool->rcu, rcu_free_pool);
}

/**
 * get_unbound_pool - get a worker_pool with the specified attributes
 * @attrs: the attributes of the worker_pool to get
 *
 * Obtain a worker_pool which has the same attributes as @attrs, bump the
 * reference count and return it.  If there already is a matching
 * worker_pool, it will be used; otherwise, this function attempts to
 * create a new one.
 *
 * Should be called with wq_pool_mutex held.
 *
 * Return: On success, a worker_pool with the same attributes as @attrs.
 * On failure, %NULL.
 */
static struct worker_pool *get_unbound_pool(const struct workqueue_attrs *attrs)
{
	u32 hash = wqattrs_hash(attrs);
	struct worker_pool *pool;
	int node;
	int target_node = NUMA_NO_NODE;

	lockdep_assert_held(&wq_pool_mutex);

	/* do we already have a matching pool? */
	hash_for_each_possible(unbound_pool_hash, pool, hash_node, hash) {
		if (wqattrs_equal(pool->attrs, attrs)) {
			pool->refcnt++;
			return pool;
		}
	}

	/* if cpumask is contained inside a NUMA node, we belong to that node */
	if (wq_numa_enabled) {
		for_each_node(node) {
			if (cpumask_subset(attrs->cpumask,
					   wq_numa_possible_cpumask[node])) {
				target_node = node;
				break;
			}
		}
	}

	/* nope, create a new one */
	pool = kzalloc_node(sizeof(*pool), GFP_KERNEL, target_node);
	if (!pool || init_worker_pool(pool) < 0)
		goto fail;

	lockdep_set_subclass(&pool->lock, 1);	/* see put_pwq() */
	copy_workqueue_attrs(pool->attrs, attrs);
	pool->node = target_node;

	/*
	 * no_numa isn't a worker_pool attribute, always clear it.  See
	 * 'struct workqueue_attrs' comments for detail.
	 */
	pool->attrs->no_numa = false;

	if (worker_pool_assign_id(pool) < 0)
		goto fail;

	/* create and start the initial worker */
	if (wq_online && !create_worker(pool))
		goto fail;

	/* install */
	hash_add(unbound_pool_hash, &pool->hash_node, hash);

	return pool;
fail:
	if (pool)
		put_unbound_pool(pool);
	return NULL;
}

static void rcu_free_pwq(struct rcu_head *rcu)
{
	kmem_cache_free(pwq_cache,
			container_of(rcu, struct pool_workqueue, rcu));
}

/*
 * Scheduled on system_wq by put_pwq() when an unbound pwq hits zero refcnt
 * and needs to be destroyed.
 */
static void pwq_unbound_release_workfn(struct work_struct *work)
{
	struct pool_workqueue *pwq = container_of(work, struct pool_workqueue,
						  unbound_release_work);
	struct workqueue_struct *wq = pwq->wq;
	struct worker_pool *pool = pwq->pool;
	bool is_last = false;

	/*
	 * when @pwq is not linked, it doesn't hold any reference to the
	 * @wq, and @wq is invalid to access.
	 */
	if (!list_empty(&pwq->pwqs_node)) {
		if (WARN_ON_ONCE(!(wq->flags & WQ_UNBOUND)))
			return;

		mutex_lock(&wq->mutex);
		list_del_rcu(&pwq->pwqs_node);
		is_last = list_empty(&wq->pwqs);
		mutex_unlock(&wq->mutex);
	}

	mutex_lock(&wq_pool_mutex);
	put_unbound_pool(pool);
	mutex_unlock(&wq_pool_mutex);

	call_rcu(&pwq->rcu, rcu_free_pwq);

	/*
	 * If we're the last pwq going away, @wq is already dead and no one
	 * is gonna access it anymore.  Schedule RCU free.
	 */
	if (is_last) {
		wq_unregister_lockdep(wq);
		call_rcu(&wq->rcu, rcu_free_wq);
	}
}

/**
 * pwq_adjust_max_active - update a pwq's max_active to the current setting
 * @pwq: target pool_workqueue
 *
 * If @pwq isn't freezing, set @pwq->max_active to the associated
 * workqueue's saved_max_active and activate inactive work items
 * accordingly.  If @pwq is freezing, clear @pwq->max_active to zero.
 */
static void pwq_adjust_max_active(struct pool_workqueue *pwq)
{
	struct workqueue_struct *wq = pwq->wq;
	bool freezable = wq->flags & WQ_FREEZABLE;
	unsigned long flags;

	/* for @wq->saved_max_active */
	lockdep_assert_held(&wq->mutex);

	/* fast exit for non-freezable wqs */
	if (!freezable && pwq->max_active == wq->saved_max_active)
		return;

	/* this function can be called during early boot w/ irq disabled */
	raw_spin_lock_irqsave(&pwq->pool->lock, flags);

	/*
	 * During [un]freezing, the caller is responsible for ensuring that
	 * this function is called at least once after @workqueue_freezing
	 * is updated and visible.
	 */
	if (!freezable || !workqueue_freezing) {
		bool kick = false;

		pwq->max_active = wq->saved_max_active;

<<<<<<< HEAD
		while (!list_empty(&pwq->delayed_works) &&
		       pwq->nr_active < pwq->max_active) {
			pwq_activate_first_delayed(pwq);
=======
		while (!list_empty(&pwq->inactive_works) &&
		       pwq->nr_active < pwq->max_active) {
			pwq_activate_first_inactive(pwq);
>>>>>>> 3b17187f
			kick = true;
		}

		/*
		 * Need to kick a worker after thawed or an unbound wq's
		 * max_active is bumped. In realtime scenarios, always kicking a
		 * worker will cause interference on the isolated cpu cores, so
		 * let's kick iff work items were activated.
		 */
		if (kick)
			wake_up_worker(pwq->pool);
	} else {
		pwq->max_active = 0;
	}

	raw_spin_unlock_irqrestore(&pwq->pool->lock, flags);
}

/* initialize newly allocated @pwq which is associated with @wq and @pool */
static void init_pwq(struct pool_workqueue *pwq, struct workqueue_struct *wq,
		     struct worker_pool *pool)
{
	BUG_ON((unsigned long)pwq & WORK_STRUCT_FLAG_MASK);

	memset(pwq, 0, sizeof(*pwq));

	pwq->pool = pool;
	pwq->wq = wq;
	pwq->flush_color = -1;
	pwq->refcnt = 1;
	INIT_LIST_HEAD(&pwq->inactive_works);
	INIT_LIST_HEAD(&pwq->pwqs_node);
	INIT_LIST_HEAD(&pwq->mayday_node);
	INIT_WORK(&pwq->unbound_release_work, pwq_unbound_release_workfn);
}

/* sync @pwq with the current state of its associated wq and link it */
static void link_pwq(struct pool_workqueue *pwq)
{
	struct workqueue_struct *wq = pwq->wq;

	lockdep_assert_held(&wq->mutex);

	/* may be called multiple times, ignore if already linked */
	if (!list_empty(&pwq->pwqs_node))
		return;

	/* set the matching work_color */
	pwq->work_color = wq->work_color;

	/* sync max_active to the current setting */
	pwq_adjust_max_active(pwq);

	/* link in @pwq */
	list_add_rcu(&pwq->pwqs_node, &wq->pwqs);
}

/* obtain a pool matching @attr and create a pwq associating the pool and @wq */
static struct pool_workqueue *alloc_unbound_pwq(struct workqueue_struct *wq,
					const struct workqueue_attrs *attrs)
{
	struct worker_pool *pool;
	struct pool_workqueue *pwq;

	lockdep_assert_held(&wq_pool_mutex);

	pool = get_unbound_pool(attrs);
	if (!pool)
		return NULL;

	pwq = kmem_cache_alloc_node(pwq_cache, GFP_KERNEL, pool->node);
	if (!pwq) {
		put_unbound_pool(pool);
		return NULL;
	}

	init_pwq(pwq, wq, pool);
	return pwq;
}

/**
 * wq_calc_node_cpumask - calculate a wq_attrs' cpumask for the specified node
 * @attrs: the wq_attrs of the default pwq of the target workqueue
 * @node: the target NUMA node
 * @cpu_going_down: if >= 0, the CPU to consider as offline
 * @cpumask: outarg, the resulting cpumask
 *
 * Calculate the cpumask a workqueue with @attrs should use on @node.  If
 * @cpu_going_down is >= 0, that cpu is considered offline during
 * calculation.  The result is stored in @cpumask.
 *
 * If NUMA affinity is not enabled, @attrs->cpumask is always used.  If
 * enabled and @node has online CPUs requested by @attrs, the returned
 * cpumask is the intersection of the possible CPUs of @node and
 * @attrs->cpumask.
 *
 * The caller is responsible for ensuring that the cpumask of @node stays
 * stable.
 *
 * Return: %true if the resulting @cpumask is different from @attrs->cpumask,
 * %false if equal.
 */
static bool wq_calc_node_cpumask(const struct workqueue_attrs *attrs, int node,
				 int cpu_going_down, cpumask_t *cpumask)
{
	if (!wq_numa_enabled || attrs->no_numa)
		goto use_dfl;

	/* does @node have any online CPUs @attrs wants? */
	cpumask_and(cpumask, cpumask_of_node(node), attrs->cpumask);
	if (cpu_going_down >= 0)
		cpumask_clear_cpu(cpu_going_down, cpumask);

	if (cpumask_empty(cpumask))
		goto use_dfl;

	/* yeap, return possible CPUs in @node that @attrs wants */
	cpumask_and(cpumask, attrs->cpumask, wq_numa_possible_cpumask[node]);

	if (cpumask_empty(cpumask)) {
		pr_warn_once("WARNING: workqueue cpumask: online intersect > "
				"possible intersect\n");
		return false;
	}

	return !cpumask_equal(cpumask, attrs->cpumask);

use_dfl:
	cpumask_copy(cpumask, attrs->cpumask);
	return false;
}

/* install @pwq into @wq's numa_pwq_tbl[] for @node and return the old pwq */
static struct pool_workqueue *numa_pwq_tbl_install(struct workqueue_struct *wq,
						   int node,
						   struct pool_workqueue *pwq)
{
	struct pool_workqueue *old_pwq;

	lockdep_assert_held(&wq_pool_mutex);
	lockdep_assert_held(&wq->mutex);

	/* link_pwq() can handle duplicate calls */
	link_pwq(pwq);

	old_pwq = rcu_access_pointer(wq->numa_pwq_tbl[node]);
	rcu_assign_pointer(wq->numa_pwq_tbl[node], pwq);
	return old_pwq;
}

/* context to store the prepared attrs & pwqs before applying */
struct apply_wqattrs_ctx {
	struct workqueue_struct	*wq;		/* target workqueue */
	struct workqueue_attrs	*attrs;		/* attrs to apply */
	struct list_head	list;		/* queued for batching commit */
	struct pool_workqueue	*dfl_pwq;
	struct pool_workqueue	*pwq_tbl[];
};

/* free the resources after success or abort */
static void apply_wqattrs_cleanup(struct apply_wqattrs_ctx *ctx)
{
	if (ctx) {
		int node;

		for_each_node(node)
			put_pwq_unlocked(ctx->pwq_tbl[node]);
		put_pwq_unlocked(ctx->dfl_pwq);

		free_workqueue_attrs(ctx->attrs);

		kfree(ctx);
	}
}

/* allocate the attrs and pwqs for later installation */
static struct apply_wqattrs_ctx *
apply_wqattrs_prepare(struct workqueue_struct *wq,
		      const struct workqueue_attrs *attrs)
{
	struct apply_wqattrs_ctx *ctx;
	struct workqueue_attrs *new_attrs, *tmp_attrs;
	int node;

	lockdep_assert_held(&wq_pool_mutex);

	ctx = kzalloc(struct_size(ctx, pwq_tbl, nr_node_ids), GFP_KERNEL);

	new_attrs = alloc_workqueue_attrs();
	tmp_attrs = alloc_workqueue_attrs();
	if (!ctx || !new_attrs || !tmp_attrs)
		goto out_free;

	/*
	 * Calculate the attrs of the default pwq.
	 * If the user configured cpumask doesn't overlap with the
	 * wq_unbound_cpumask, we fallback to the wq_unbound_cpumask.
	 */
	copy_workqueue_attrs(new_attrs, attrs);
	cpumask_and(new_attrs->cpumask, new_attrs->cpumask, wq_unbound_cpumask);
	if (unlikely(cpumask_empty(new_attrs->cpumask)))
		cpumask_copy(new_attrs->cpumask, wq_unbound_cpumask);

	/*
	 * We may create multiple pwqs with differing cpumasks.  Make a
	 * copy of @new_attrs which will be modified and used to obtain
	 * pools.
	 */
	copy_workqueue_attrs(tmp_attrs, new_attrs);

	/*
	 * If something goes wrong during CPU up/down, we'll fall back to
	 * the default pwq covering whole @attrs->cpumask.  Always create
	 * it even if we don't use it immediately.
	 */
	ctx->dfl_pwq = alloc_unbound_pwq(wq, new_attrs);
	if (!ctx->dfl_pwq)
		goto out_free;

	for_each_node(node) {
		if (wq_calc_node_cpumask(new_attrs, node, -1, tmp_attrs->cpumask)) {
			ctx->pwq_tbl[node] = alloc_unbound_pwq(wq, tmp_attrs);
			if (!ctx->pwq_tbl[node])
				goto out_free;
		} else {
			ctx->dfl_pwq->refcnt++;
			ctx->pwq_tbl[node] = ctx->dfl_pwq;
		}
	}

	/* save the user configured attrs and sanitize it. */
	copy_workqueue_attrs(new_attrs, attrs);
	cpumask_and(new_attrs->cpumask, new_attrs->cpumask, cpu_possible_mask);
	ctx->attrs = new_attrs;

	ctx->wq = wq;
	free_workqueue_attrs(tmp_attrs);
	return ctx;

out_free:
	free_workqueue_attrs(tmp_attrs);
	free_workqueue_attrs(new_attrs);
	apply_wqattrs_cleanup(ctx);
	return NULL;
}

/* set attrs and install prepared pwqs, @ctx points to old pwqs on return */
static void apply_wqattrs_commit(struct apply_wqattrs_ctx *ctx)
{
	int node;

	/* all pwqs have been created successfully, let's install'em */
	mutex_lock(&ctx->wq->mutex);

	copy_workqueue_attrs(ctx->wq->unbound_attrs, ctx->attrs);

	/* save the previous pwq and install the new one */
	for_each_node(node)
		ctx->pwq_tbl[node] = numa_pwq_tbl_install(ctx->wq, node,
							  ctx->pwq_tbl[node]);

	/* @dfl_pwq might not have been used, ensure it's linked */
	link_pwq(ctx->dfl_pwq);
	swap(ctx->wq->dfl_pwq, ctx->dfl_pwq);

	mutex_unlock(&ctx->wq->mutex);
}

static void apply_wqattrs_lock(void)
{
	/* CPUs should stay stable across pwq creations and installations */
	cpus_read_lock();
	mutex_lock(&wq_pool_mutex);
}

static void apply_wqattrs_unlock(void)
{
	mutex_unlock(&wq_pool_mutex);
	cpus_read_unlock();
}

static int apply_workqueue_attrs_locked(struct workqueue_struct *wq,
					const struct workqueue_attrs *attrs)
{
	struct apply_wqattrs_ctx *ctx;

	/* only unbound workqueues can change attributes */
	if (WARN_ON(!(wq->flags & WQ_UNBOUND)))
		return -EINVAL;

	/* creating multiple pwqs breaks ordering guarantee */
	if (!list_empty(&wq->pwqs)) {
		if (WARN_ON(wq->flags & __WQ_ORDERED_EXPLICIT))
			return -EINVAL;

		wq->flags &= ~__WQ_ORDERED;
	}

	ctx = apply_wqattrs_prepare(wq, attrs);
	if (!ctx)
		return -ENOMEM;

	/* the ctx has been prepared successfully, let's commit it */
	apply_wqattrs_commit(ctx);
	apply_wqattrs_cleanup(ctx);

	return 0;
}

/**
 * apply_workqueue_attrs - apply new workqueue_attrs to an unbound workqueue
 * @wq: the target workqueue
 * @attrs: the workqueue_attrs to apply, allocated with alloc_workqueue_attrs()
 *
 * Apply @attrs to an unbound workqueue @wq.  Unless disabled, on NUMA
 * machines, this function maps a separate pwq to each NUMA node with
 * possibles CPUs in @attrs->cpumask so that work items are affine to the
 * NUMA node it was issued on.  Older pwqs are released as in-flight work
 * items finish.  Note that a work item which repeatedly requeues itself
 * back-to-back will stay on its current pwq.
 *
 * Performs GFP_KERNEL allocations.
 *
 * Assumes caller has CPU hotplug read exclusion, i.e. cpus_read_lock().
 *
 * Return: 0 on success and -errno on failure.
 */
int apply_workqueue_attrs(struct workqueue_struct *wq,
			  const struct workqueue_attrs *attrs)
{
	int ret;

	lockdep_assert_cpus_held();

	mutex_lock(&wq_pool_mutex);
	ret = apply_workqueue_attrs_locked(wq, attrs);
	mutex_unlock(&wq_pool_mutex);

	return ret;
}

/**
 * wq_update_unbound_numa - update NUMA affinity of a wq for CPU hot[un]plug
 * @wq: the target workqueue
 * @cpu: the CPU coming up or going down
 * @online: whether @cpu is coming up or going down
 *
 * This function is to be called from %CPU_DOWN_PREPARE, %CPU_ONLINE and
 * %CPU_DOWN_FAILED.  @cpu is being hot[un]plugged, update NUMA affinity of
 * @wq accordingly.
 *
 * If NUMA affinity can't be adjusted due to memory allocation failure, it
 * falls back to @wq->dfl_pwq which may not be optimal but is always
 * correct.
 *
 * Note that when the last allowed CPU of a NUMA node goes offline for a
 * workqueue with a cpumask spanning multiple nodes, the workers which were
 * already executing the work items for the workqueue will lose their CPU
 * affinity and may execute on any CPU.  This is similar to how per-cpu
 * workqueues behave on CPU_DOWN.  If a workqueue user wants strict
 * affinity, it's the user's responsibility to flush the work item from
 * CPU_DOWN_PREPARE.
 */
static void wq_update_unbound_numa(struct workqueue_struct *wq, int cpu,
				   bool online)
{
	int node = cpu_to_node(cpu);
	int cpu_off = online ? -1 : cpu;
	struct pool_workqueue *old_pwq = NULL, *pwq;
	struct workqueue_attrs *target_attrs;
	cpumask_t *cpumask;

	lockdep_assert_held(&wq_pool_mutex);

	if (!wq_numa_enabled || !(wq->flags & WQ_UNBOUND) ||
	    wq->unbound_attrs->no_numa)
		return;

	/*
	 * We don't wanna alloc/free wq_attrs for each wq for each CPU.
	 * Let's use a preallocated one.  The following buf is protected by
	 * CPU hotplug exclusion.
	 */
	target_attrs = wq_update_unbound_numa_attrs_buf;
	cpumask = target_attrs->cpumask;

	copy_workqueue_attrs(target_attrs, wq->unbound_attrs);
	pwq = unbound_pwq_by_node(wq, node);

	/*
	 * Let's determine what needs to be done.  If the target cpumask is
	 * different from the default pwq's, we need to compare it to @pwq's
	 * and create a new one if they don't match.  If the target cpumask
	 * equals the default pwq's, the default pwq should be used.
	 */
	if (wq_calc_node_cpumask(wq->dfl_pwq->pool->attrs, node, cpu_off, cpumask)) {
		if (cpumask_equal(cpumask, pwq->pool->attrs->cpumask))
			return;
	} else {
		goto use_dfl_pwq;
	}

	/* create a new pwq */
	pwq = alloc_unbound_pwq(wq, target_attrs);
	if (!pwq) {
		pr_warn("workqueue: allocation failed while updating NUMA affinity of \"%s\"\n",
			wq->name);
		goto use_dfl_pwq;
	}

	/* Install the new pwq. */
	mutex_lock(&wq->mutex);
	old_pwq = numa_pwq_tbl_install(wq, node, pwq);
	goto out_unlock;

use_dfl_pwq:
	mutex_lock(&wq->mutex);
	raw_spin_lock_irq(&wq->dfl_pwq->pool->lock);
	get_pwq(wq->dfl_pwq);
	raw_spin_unlock_irq(&wq->dfl_pwq->pool->lock);
	old_pwq = numa_pwq_tbl_install(wq, node, wq->dfl_pwq);
out_unlock:
	mutex_unlock(&wq->mutex);
	put_pwq_unlocked(old_pwq);
}

static int alloc_and_link_pwqs(struct workqueue_struct *wq)
{
	bool highpri = wq->flags & WQ_HIGHPRI;
	int cpu, ret;

	if (!(wq->flags & WQ_UNBOUND)) {
		wq->cpu_pwqs = alloc_percpu(struct pool_workqueue);
		if (!wq->cpu_pwqs)
			return -ENOMEM;

		for_each_possible_cpu(cpu) {
			struct pool_workqueue *pwq =
				per_cpu_ptr(wq->cpu_pwqs, cpu);
			struct worker_pool *cpu_pools =
				per_cpu(cpu_worker_pools, cpu);

			init_pwq(pwq, wq, &cpu_pools[highpri]);

			mutex_lock(&wq->mutex);
			link_pwq(pwq);
			mutex_unlock(&wq->mutex);
		}
		return 0;
	}

	cpus_read_lock();
	if (wq->flags & __WQ_ORDERED) {
		ret = apply_workqueue_attrs(wq, ordered_wq_attrs[highpri]);
		/* there should only be single pwq for ordering guarantee */
		WARN(!ret && (wq->pwqs.next != &wq->dfl_pwq->pwqs_node ||
			      wq->pwqs.prev != &wq->dfl_pwq->pwqs_node),
		     "ordering guarantee broken for workqueue %s\n", wq->name);
	} else {
		ret = apply_workqueue_attrs(wq, unbound_std_wq_attrs[highpri]);
	}
	cpus_read_unlock();

	return ret;
}

static int wq_clamp_max_active(int max_active, unsigned int flags,
			       const char *name)
{
	int lim = flags & WQ_UNBOUND ? WQ_UNBOUND_MAX_ACTIVE : WQ_MAX_ACTIVE;

	if (max_active < 1 || max_active > lim)
		pr_warn("workqueue: max_active %d requested for %s is out of range, clamping between %d and %d\n",
			max_active, name, 1, lim);

	return clamp_val(max_active, 1, lim);
}

/*
 * Workqueues which may be used during memory reclaim should have a rescuer
 * to guarantee forward progress.
 */
static int init_rescuer(struct workqueue_struct *wq)
{
	struct worker *rescuer;
	int ret;

	if (!(wq->flags & WQ_MEM_RECLAIM))
		return 0;

	rescuer = alloc_worker(NUMA_NO_NODE);
	if (!rescuer)
		return -ENOMEM;

	rescuer->rescue_wq = wq;
	rescuer->task = kthread_create(rescuer_thread, rescuer, "%s", wq->name);
	if (IS_ERR(rescuer->task)) {
		ret = PTR_ERR(rescuer->task);
		kfree(rescuer);
		return ret;
	}

	wq->rescuer = rescuer;
	kthread_bind_mask(rescuer->task, cpu_possible_mask);
	wake_up_process(rescuer->task);

	return 0;
}

__printf(1, 4)
struct workqueue_struct *alloc_workqueue(const char *fmt,
					 unsigned int flags,
					 int max_active, ...)
{
	size_t tbl_size = 0;
	va_list args;
	struct workqueue_struct *wq;
	struct pool_workqueue *pwq;

	/*
	 * Unbound && max_active == 1 used to imply ordered, which is no
	 * longer the case on NUMA machines due to per-node pools.  While
	 * alloc_ordered_workqueue() is the right way to create an ordered
	 * workqueue, keep the previous behavior to avoid subtle breakages
	 * on NUMA.
	 */
	if ((flags & WQ_UNBOUND) && max_active == 1)
		flags |= __WQ_ORDERED;

	/* see the comment above the definition of WQ_POWER_EFFICIENT */
	if ((flags & WQ_POWER_EFFICIENT) && wq_power_efficient)
		flags |= WQ_UNBOUND;

	/* allocate wq and format name */
	if (flags & WQ_UNBOUND)
		tbl_size = nr_node_ids * sizeof(wq->numa_pwq_tbl[0]);

	wq = kzalloc(sizeof(*wq) + tbl_size, GFP_KERNEL);
	if (!wq)
		return NULL;

	if (flags & WQ_UNBOUND) {
		wq->unbound_attrs = alloc_workqueue_attrs();
		if (!wq->unbound_attrs)
			goto err_free_wq;
	}

	va_start(args, max_active);
	vsnprintf(wq->name, sizeof(wq->name), fmt, args);
	va_end(args);

	max_active = max_active ?: WQ_DFL_ACTIVE;
	max_active = wq_clamp_max_active(max_active, flags, wq->name);

	/* init wq */
	wq->flags = flags;
	wq->saved_max_active = max_active;
	mutex_init(&wq->mutex);
	atomic_set(&wq->nr_pwqs_to_flush, 0);
	INIT_LIST_HEAD(&wq->pwqs);
	INIT_LIST_HEAD(&wq->flusher_queue);
	INIT_LIST_HEAD(&wq->flusher_overflow);
	INIT_LIST_HEAD(&wq->maydays);

	wq_init_lockdep(wq);
	INIT_LIST_HEAD(&wq->list);

	if (alloc_and_link_pwqs(wq) < 0)
		goto err_unreg_lockdep;

	if (wq_online && init_rescuer(wq) < 0)
		goto err_destroy;

	if ((wq->flags & WQ_SYSFS) && workqueue_sysfs_register(wq))
		goto err_destroy;

	/*
	 * wq_pool_mutex protects global freeze state and workqueues list.
	 * Grab it, adjust max_active and add the new @wq to workqueues
	 * list.
	 */
	mutex_lock(&wq_pool_mutex);

	mutex_lock(&wq->mutex);
	for_each_pwq(pwq, wq)
		pwq_adjust_max_active(pwq);
	mutex_unlock(&wq->mutex);

	list_add_tail_rcu(&wq->list, &workqueues);

	mutex_unlock(&wq_pool_mutex);

	return wq;

err_unreg_lockdep:
	wq_unregister_lockdep(wq);
	wq_free_lockdep(wq);
err_free_wq:
	free_workqueue_attrs(wq->unbound_attrs);
	kfree(wq);
	return NULL;
err_destroy:
	destroy_workqueue(wq);
	return NULL;
}
EXPORT_SYMBOL_GPL(alloc_workqueue);

static bool pwq_busy(struct pool_workqueue *pwq)
{
	int i;

	for (i = 0; i < WORK_NR_COLORS; i++)
		if (pwq->nr_in_flight[i])
			return true;

	if ((pwq != pwq->wq->dfl_pwq) && (pwq->refcnt > 1))
		return true;
	if (pwq->nr_active || !list_empty(&pwq->inactive_works))
		return true;

	return false;
}

/**
 * destroy_workqueue - safely terminate a workqueue
 * @wq: target workqueue
 *
 * Safely destroy a workqueue. All work currently pending will be done first.
 */
void destroy_workqueue(struct workqueue_struct *wq)
{
	struct pool_workqueue *pwq;
	int node;

	/*
	 * Remove it from sysfs first so that sanity check failure doesn't
	 * lead to sysfs name conflicts.
	 */
	workqueue_sysfs_unregister(wq);

	/* drain it before proceeding with destruction */
	drain_workqueue(wq);

	/* kill rescuer, if sanity checks fail, leave it w/o rescuer */
	if (wq->rescuer) {
		struct worker *rescuer = wq->rescuer;

		/* this prevents new queueing */
		raw_spin_lock_irq(&wq_mayday_lock);
		wq->rescuer = NULL;
		raw_spin_unlock_irq(&wq_mayday_lock);

		/* rescuer will empty maydays list before exiting */
		kthread_stop(rescuer->task);
		kfree(rescuer);
	}

	/*
	 * Sanity checks - grab all the locks so that we wait for all
	 * in-flight operations which may do put_pwq().
	 */
	mutex_lock(&wq_pool_mutex);
	mutex_lock(&wq->mutex);
	for_each_pwq(pwq, wq) {
		raw_spin_lock_irq(&pwq->pool->lock);
		if (WARN_ON(pwq_busy(pwq))) {
			pr_warn("%s: %s has the following busy pwq\n",
				__func__, wq->name);
			show_pwq(pwq);
			raw_spin_unlock_irq(&pwq->pool->lock);
			mutex_unlock(&wq->mutex);
			mutex_unlock(&wq_pool_mutex);
			show_workqueue_state();
			return;
		}
		raw_spin_unlock_irq(&pwq->pool->lock);
	}
	mutex_unlock(&wq->mutex);

	/*
	 * wq list is used to freeze wq, remove from list after
	 * flushing is complete in case freeze races us.
	 */
	list_del_rcu(&wq->list);
	mutex_unlock(&wq_pool_mutex);

	if (!(wq->flags & WQ_UNBOUND)) {
		wq_unregister_lockdep(wq);
		/*
		 * The base ref is never dropped on per-cpu pwqs.  Directly
		 * schedule RCU free.
		 */
		call_rcu(&wq->rcu, rcu_free_wq);
	} else {
		/*
		 * We're the sole accessor of @wq at this point.  Directly
		 * access numa_pwq_tbl[] and dfl_pwq to put the base refs.
		 * @wq will be freed when the last pwq is released.
		 */
		for_each_node(node) {
			pwq = rcu_access_pointer(wq->numa_pwq_tbl[node]);
			RCU_INIT_POINTER(wq->numa_pwq_tbl[node], NULL);
			put_pwq_unlocked(pwq);
		}

		/*
		 * Put dfl_pwq.  @wq may be freed any time after dfl_pwq is
		 * put.  Don't access it afterwards.
		 */
		pwq = wq->dfl_pwq;
		wq->dfl_pwq = NULL;
		put_pwq_unlocked(pwq);
	}
}
EXPORT_SYMBOL_GPL(destroy_workqueue);

/**
 * workqueue_set_max_active - adjust max_active of a workqueue
 * @wq: target workqueue
 * @max_active: new max_active value.
 *
 * Set max_active of @wq to @max_active.
 *
 * CONTEXT:
 * Don't call from IRQ context.
 */
void workqueue_set_max_active(struct workqueue_struct *wq, int max_active)
{
	struct pool_workqueue *pwq;

	/* disallow meddling with max_active for ordered workqueues */
	if (WARN_ON(wq->flags & __WQ_ORDERED_EXPLICIT))
		return;

	max_active = wq_clamp_max_active(max_active, wq->flags, wq->name);

	mutex_lock(&wq->mutex);

	wq->flags &= ~__WQ_ORDERED;
	wq->saved_max_active = max_active;

	for_each_pwq(pwq, wq)
		pwq_adjust_max_active(pwq);

	mutex_unlock(&wq->mutex);
}
EXPORT_SYMBOL_GPL(workqueue_set_max_active);

/**
 * current_work - retrieve %current task's work struct
 *
 * Determine if %current task is a workqueue worker and what it's working on.
 * Useful to find out the context that the %current task is running in.
 *
 * Return: work struct if %current task is a workqueue worker, %NULL otherwise.
 */
struct work_struct *current_work(void)
{
	struct worker *worker = current_wq_worker();

	return worker ? worker->current_work : NULL;
}
EXPORT_SYMBOL(current_work);

/**
 * current_is_workqueue_rescuer - is %current workqueue rescuer?
 *
 * Determine whether %current is a workqueue rescuer.  Can be used from
 * work functions to determine whether it's being run off the rescuer task.
 *
 * Return: %true if %current is a workqueue rescuer. %false otherwise.
 */
bool current_is_workqueue_rescuer(void)
{
	struct worker *worker = current_wq_worker();

	return worker && worker->rescue_wq;
}

/**
 * workqueue_congested - test whether a workqueue is congested
 * @cpu: CPU in question
 * @wq: target workqueue
 *
 * Test whether @wq's cpu workqueue for @cpu is congested.  There is
 * no synchronization around this function and the test result is
 * unreliable and only useful as advisory hints or for debugging.
 *
 * If @cpu is WORK_CPU_UNBOUND, the test is performed on the local CPU.
 * Note that both per-cpu and unbound workqueues may be associated with
 * multiple pool_workqueues which have separate congested states.  A
 * workqueue being congested on one CPU doesn't mean the workqueue is also
 * contested on other CPUs / NUMA nodes.
 *
 * Return:
 * %true if congested, %false otherwise.
 */
bool workqueue_congested(int cpu, struct workqueue_struct *wq)
{
	struct pool_workqueue *pwq;
	bool ret;

	rcu_read_lock();
	preempt_disable();

	if (cpu == WORK_CPU_UNBOUND)
		cpu = smp_processor_id();

	if (!(wq->flags & WQ_UNBOUND))
		pwq = per_cpu_ptr(wq->cpu_pwqs, cpu);
	else
		pwq = unbound_pwq_by_node(wq, cpu_to_node(cpu));

	ret = !list_empty(&pwq->inactive_works);
	preempt_enable();
	rcu_read_unlock();

	return ret;
}
EXPORT_SYMBOL_GPL(workqueue_congested);

/**
 * work_busy - test whether a work is currently pending or running
 * @work: the work to be tested
 *
 * Test whether @work is currently pending or running.  There is no
 * synchronization around this function and the test result is
 * unreliable and only useful as advisory hints or for debugging.
 *
 * Return:
 * OR'd bitmask of WORK_BUSY_* bits.
 */
unsigned int work_busy(struct work_struct *work)
{
	struct worker_pool *pool;
	unsigned long flags;
	unsigned int ret = 0;

	if (work_pending(work))
		ret |= WORK_BUSY_PENDING;

	rcu_read_lock();
	pool = get_work_pool(work);
	if (pool) {
		raw_spin_lock_irqsave(&pool->lock, flags);
		if (find_worker_executing_work(pool, work))
			ret |= WORK_BUSY_RUNNING;
		raw_spin_unlock_irqrestore(&pool->lock, flags);
	}
	rcu_read_unlock();

	return ret;
}
EXPORT_SYMBOL_GPL(work_busy);

/**
 * set_worker_desc - set description for the current work item
 * @fmt: printf-style format string
 * @...: arguments for the format string
 *
 * This function can be called by a running work function to describe what
 * the work item is about.  If the worker task gets dumped, this
 * information will be printed out together to help debugging.  The
 * description can be at most WORKER_DESC_LEN including the trailing '\0'.
 */
void set_worker_desc(const char *fmt, ...)
{
	struct worker *worker = current_wq_worker();
	va_list args;

	if (worker) {
		va_start(args, fmt);
		vsnprintf(worker->desc, sizeof(worker->desc), fmt, args);
		va_end(args);
	}
}
EXPORT_SYMBOL_GPL(set_worker_desc);

/**
 * print_worker_info - print out worker information and description
 * @log_lvl: the log level to use when printing
 * @task: target task
 *
 * If @task is a worker and currently executing a work item, print out the
 * name of the workqueue being serviced and worker description set with
 * set_worker_desc() by the currently executing work item.
 *
 * This function can be safely called on any task as long as the
 * task_struct itself is accessible.  While safe, this function isn't
 * synchronized and may print out mixups or garbages of limited length.
 */
void print_worker_info(const char *log_lvl, struct task_struct *task)
{
	work_func_t *fn = NULL;
	char name[WQ_NAME_LEN] = { };
	char desc[WORKER_DESC_LEN] = { };
	struct pool_workqueue *pwq = NULL;
	struct workqueue_struct *wq = NULL;
	struct worker *worker;

	if (!(task->flags & PF_WQ_WORKER))
		return;

	/*
	 * This function is called without any synchronization and @task
	 * could be in any state.  Be careful with dereferences.
	 */
	worker = kthread_probe_data(task);

	/*
	 * Carefully copy the associated workqueue's workfn, name and desc.
	 * Keep the original last '\0' in case the original is garbage.
	 */
	copy_from_kernel_nofault(&fn, &worker->current_func, sizeof(fn));
	copy_from_kernel_nofault(&pwq, &worker->current_pwq, sizeof(pwq));
	copy_from_kernel_nofault(&wq, &pwq->wq, sizeof(wq));
	copy_from_kernel_nofault(name, wq->name, sizeof(name) - 1);
	copy_from_kernel_nofault(desc, worker->desc, sizeof(desc) - 1);

	if (fn || name[0] || desc[0]) {
		printk("%sWorkqueue: %s %ps", log_lvl, name, fn);
		if (strcmp(name, desc))
			pr_cont(" (%s)", desc);
		pr_cont("\n");
	}
}

static void pr_cont_pool_info(struct worker_pool *pool)
{
	pr_cont(" cpus=%*pbl", nr_cpumask_bits, pool->attrs->cpumask);
	if (pool->node != NUMA_NO_NODE)
		pr_cont(" node=%d", pool->node);
	pr_cont(" flags=0x%x nice=%d", pool->flags, pool->attrs->nice);
}

static void pr_cont_work(bool comma, struct work_struct *work)
{
	if (work->func == wq_barrier_func) {
		struct wq_barrier *barr;

		barr = container_of(work, struct wq_barrier, work);

		pr_cont("%s BAR(%d)", comma ? "," : "",
			task_pid_nr(barr->task));
	} else {
		pr_cont("%s %ps", comma ? "," : "", work->func);
	}
}

static void show_pwq(struct pool_workqueue *pwq)
{
	struct worker_pool *pool = pwq->pool;
	struct work_struct *work;
	struct worker *worker;
	bool has_in_flight = false, has_pending = false;
	int bkt;

	pr_info("  pwq %d:", pool->id);
	pr_cont_pool_info(pool);

	pr_cont(" active=%d/%d refcnt=%d%s\n",
		pwq->nr_active, pwq->max_active, pwq->refcnt,
		!list_empty(&pwq->mayday_node) ? " MAYDAY" : "");

	hash_for_each(pool->busy_hash, bkt, worker, hentry) {
		if (worker->current_pwq == pwq) {
			has_in_flight = true;
			break;
		}
	}
	if (has_in_flight) {
		bool comma = false;

		pr_info("    in-flight:");
		hash_for_each(pool->busy_hash, bkt, worker, hentry) {
			if (worker->current_pwq != pwq)
				continue;

			pr_cont("%s %d%s:%ps", comma ? "," : "",
				task_pid_nr(worker->task),
				worker->rescue_wq ? "(RESCUER)" : "",
				worker->current_func);
			list_for_each_entry(work, &worker->scheduled, entry)
				pr_cont_work(false, work);
			comma = true;
		}
		pr_cont("\n");
	}

	list_for_each_entry(work, &pool->worklist, entry) {
		if (get_work_pwq(work) == pwq) {
			has_pending = true;
			break;
		}
	}
	if (has_pending) {
		bool comma = false;

		pr_info("    pending:");
		list_for_each_entry(work, &pool->worklist, entry) {
			if (get_work_pwq(work) != pwq)
				continue;

			pr_cont_work(comma, work);
			comma = !(*work_data_bits(work) & WORK_STRUCT_LINKED);
		}
		pr_cont("\n");
	}

	if (!list_empty(&pwq->inactive_works)) {
		bool comma = false;

		pr_info("    inactive:");
		list_for_each_entry(work, &pwq->inactive_works, entry) {
			pr_cont_work(comma, work);
			comma = !(*work_data_bits(work) & WORK_STRUCT_LINKED);
		}
		pr_cont("\n");
	}
}

/**
 * show_workqueue_state - dump workqueue state
 *
 * Called from a sysrq handler or try_to_freeze_tasks() and prints out
 * all busy workqueues and pools.
 */
void show_workqueue_state(void)
{
	struct workqueue_struct *wq;
	struct worker_pool *pool;
	unsigned long flags;
	int pi;

	rcu_read_lock();

	pr_info("Showing busy workqueues and worker pools:\n");

	list_for_each_entry_rcu(wq, &workqueues, list) {
		struct pool_workqueue *pwq;
		bool idle = true;

		for_each_pwq(pwq, wq) {
			if (pwq->nr_active || !list_empty(&pwq->inactive_works)) {
				idle = false;
				break;
			}
		}
		if (idle)
			continue;

		pr_info("workqueue %s: flags=0x%x\n", wq->name, wq->flags);

		for_each_pwq(pwq, wq) {
			raw_spin_lock_irqsave(&pwq->pool->lock, flags);
			if (pwq->nr_active || !list_empty(&pwq->inactive_works)) {
				/*
				 * Defer printing to avoid deadlocks in console
				 * drivers that queue work while holding locks
				 * also taken in their write paths.
				 */
				printk_deferred_enter();
				show_pwq(pwq);
				printk_deferred_exit();
			}
			raw_spin_unlock_irqrestore(&pwq->pool->lock, flags);
			/*
			 * We could be printing a lot from atomic context, e.g.
			 * sysrq-t -> show_workqueue_state(). Avoid triggering
			 * hard lockup.
			 */
			touch_nmi_watchdog();
		}
	}

	for_each_pool(pool, pi) {
		struct worker *worker;
		bool first = true;

		raw_spin_lock_irqsave(&pool->lock, flags);
		if (pool->nr_workers == pool->nr_idle)
			goto next_pool;
		/*
		 * Defer printing to avoid deadlocks in console drivers that
		 * queue work while holding locks also taken in their write
		 * paths.
		 */
		printk_deferred_enter();
		pr_info("pool %d:", pool->id);
		pr_cont_pool_info(pool);
		pr_cont(" hung=%us workers=%d",
			jiffies_to_msecs(jiffies - pool->watchdog_ts) / 1000,
			pool->nr_workers);
		if (pool->manager)
			pr_cont(" manager: %d",
				task_pid_nr(pool->manager->task));
		list_for_each_entry(worker, &pool->idle_list, entry) {
			pr_cont(" %s%d", first ? "idle: " : "",
				task_pid_nr(worker->task));
			first = false;
		}
		pr_cont("\n");
		printk_deferred_exit();
	next_pool:
		raw_spin_unlock_irqrestore(&pool->lock, flags);
		/*
		 * We could be printing a lot from atomic context, e.g.
		 * sysrq-t -> show_workqueue_state(). Avoid triggering
		 * hard lockup.
		 */
		touch_nmi_watchdog();
	}

	rcu_read_unlock();
}

/* used to show worker information through /proc/PID/{comm,stat,status} */
void wq_worker_comm(char *buf, size_t size, struct task_struct *task)
{
	int off;

	/* always show the actual comm */
	off = strscpy(buf, task->comm, size);
	if (off < 0)
		return;

	/* stabilize PF_WQ_WORKER and worker pool association */
	mutex_lock(&wq_pool_attach_mutex);

	if (task->flags & PF_WQ_WORKER) {
		struct worker *worker = kthread_data(task);
		struct worker_pool *pool = worker->pool;

		if (pool) {
			raw_spin_lock_irq(&pool->lock);
			/*
			 * ->desc tracks information (wq name or
			 * set_worker_desc()) for the latest execution.  If
			 * current, prepend '+', otherwise '-'.
			 */
			if (worker->desc[0] != '\0') {
				if (worker->current_work)
					scnprintf(buf + off, size - off, "+%s",
						  worker->desc);
				else
					scnprintf(buf + off, size - off, "-%s",
						  worker->desc);
			}
			raw_spin_unlock_irq(&pool->lock);
		}
	}

	mutex_unlock(&wq_pool_attach_mutex);
}

#ifdef CONFIG_SMP

/*
 * CPU hotplug.
 *
 * There are two challenges in supporting CPU hotplug.  Firstly, there
 * are a lot of assumptions on strong associations among work, pwq and
 * pool which make migrating pending and scheduled works very
 * difficult to implement without impacting hot paths.  Secondly,
 * worker pools serve mix of short, long and very long running works making
 * blocked draining impractical.
 *
 * This is solved by allowing the pools to be disassociated from the CPU
 * running as an unbound one and allowing it to be reattached later if the
 * cpu comes back online.
 */

static void unbind_workers(int cpu)
{
	struct worker_pool *pool;
	struct worker *worker;

	for_each_cpu_worker_pool(pool, cpu) {
		mutex_lock(&wq_pool_attach_mutex);
		raw_spin_lock_irq(&pool->lock);

		/*
		 * We've blocked all attach/detach operations. Make all workers
		 * unbound and set DISASSOCIATED.  Before this, all workers
		 * except for the ones which are still executing works from
		 * before the last CPU down must be on the cpu.  After
		 * this, they may become diasporas.
		 */
		for_each_pool_worker(worker, pool)
			worker->flags |= WORKER_UNBOUND;

		pool->flags |= POOL_DISASSOCIATED;

		raw_spin_unlock_irq(&pool->lock);

		for_each_pool_worker(worker, pool) {
			kthread_set_per_cpu(worker->task, -1);
			WARN_ON_ONCE(set_cpus_allowed_ptr(worker->task, cpu_possible_mask) < 0);
		}

		mutex_unlock(&wq_pool_attach_mutex);

		/*
		 * Call schedule() so that we cross rq->lock and thus can
		 * guarantee sched callbacks see the %WORKER_UNBOUND flag.
		 * This is necessary as scheduler callbacks may be invoked
		 * from other cpus.
		 */
		schedule();

		/*
		 * Sched callbacks are disabled now.  Zap nr_running.
		 * After this, nr_running stays zero and need_more_worker()
		 * and keep_working() are always true as long as the
		 * worklist is not empty.  This pool now behaves as an
		 * unbound (in terms of concurrency management) pool which
		 * are served by workers tied to the pool.
		 */
		atomic_set(&pool->nr_running, 0);

		/*
		 * With concurrency management just turned off, a busy
		 * worker blocking could lead to lengthy stalls.  Kick off
		 * unbound chain execution of currently pending work items.
		 */
		raw_spin_lock_irq(&pool->lock);
		wake_up_worker(pool);
		raw_spin_unlock_irq(&pool->lock);
	}
}

/**
 * rebind_workers - rebind all workers of a pool to the associated CPU
 * @pool: pool of interest
 *
 * @pool->cpu is coming online.  Rebind all workers to the CPU.
 */
static void rebind_workers(struct worker_pool *pool)
{
	struct worker *worker;

	lockdep_assert_held(&wq_pool_attach_mutex);

	/*
	 * Restore CPU affinity of all workers.  As all idle workers should
	 * be on the run-queue of the associated CPU before any local
	 * wake-ups for concurrency management happen, restore CPU affinity
	 * of all workers first and then clear UNBOUND.  As we're called
	 * from CPU_ONLINE, the following shouldn't fail.
	 */
	for_each_pool_worker(worker, pool) {
		kthread_set_per_cpu(worker->task, pool->cpu);
		WARN_ON_ONCE(set_cpus_allowed_ptr(worker->task,
						  pool->attrs->cpumask) < 0);
	}

	raw_spin_lock_irq(&pool->lock);

	pool->flags &= ~POOL_DISASSOCIATED;

	for_each_pool_worker(worker, pool) {
		unsigned int worker_flags = worker->flags;

		/*
		 * A bound idle worker should actually be on the runqueue
		 * of the associated CPU for local wake-ups targeting it to
		 * work.  Kick all idle workers so that they migrate to the
		 * associated CPU.  Doing this in the same loop as
		 * replacing UNBOUND with REBOUND is safe as no worker will
		 * be bound before @pool->lock is released.
		 */
		if (worker_flags & WORKER_IDLE)
			wake_up_process(worker->task);

		/*
		 * We want to clear UNBOUND but can't directly call
		 * worker_clr_flags() or adjust nr_running.  Atomically
		 * replace UNBOUND with another NOT_RUNNING flag REBOUND.
		 * @worker will clear REBOUND using worker_clr_flags() when
		 * it initiates the next execution cycle thus restoring
		 * concurrency management.  Note that when or whether
		 * @worker clears REBOUND doesn't affect correctness.
		 *
		 * WRITE_ONCE() is necessary because @worker->flags may be
		 * tested without holding any lock in
		 * wq_worker_running().  Without it, NOT_RUNNING test may
		 * fail incorrectly leading to premature concurrency
		 * management operations.
		 */
		WARN_ON_ONCE(!(worker_flags & WORKER_UNBOUND));
		worker_flags |= WORKER_REBOUND;
		worker_flags &= ~WORKER_UNBOUND;
		WRITE_ONCE(worker->flags, worker_flags);
	}

	raw_spin_unlock_irq(&pool->lock);
}

/**
 * restore_unbound_workers_cpumask - restore cpumask of unbound workers
 * @pool: unbound pool of interest
 * @cpu: the CPU which is coming up
 *
 * An unbound pool may end up with a cpumask which doesn't have any online
 * CPUs.  When a worker of such pool get scheduled, the scheduler resets
 * its cpus_allowed.  If @cpu is in @pool's cpumask which didn't have any
 * online CPU before, cpus_allowed of all its workers should be restored.
 */
static void restore_unbound_workers_cpumask(struct worker_pool *pool, int cpu)
{
	static cpumask_t cpumask;
	struct worker *worker;

	lockdep_assert_held(&wq_pool_attach_mutex);

	/* is @cpu allowed for @pool? */
	if (!cpumask_test_cpu(cpu, pool->attrs->cpumask))
		return;

	cpumask_and(&cpumask, pool->attrs->cpumask, cpu_online_mask);

	/* as we're called from CPU_ONLINE, the following shouldn't fail */
	for_each_pool_worker(worker, pool)
		WARN_ON_ONCE(set_cpus_allowed_ptr(worker->task, &cpumask) < 0);
}

int workqueue_prepare_cpu(unsigned int cpu)
{
	struct worker_pool *pool;

	for_each_cpu_worker_pool(pool, cpu) {
		if (pool->nr_workers)
			continue;
		if (!create_worker(pool))
			return -ENOMEM;
	}
	return 0;
}

int workqueue_online_cpu(unsigned int cpu)
{
	struct worker_pool *pool;
	struct workqueue_struct *wq;
	int pi;

	mutex_lock(&wq_pool_mutex);

	for_each_pool(pool, pi) {
		mutex_lock(&wq_pool_attach_mutex);

		if (pool->cpu == cpu)
			rebind_workers(pool);
		else if (pool->cpu < 0)
			restore_unbound_workers_cpumask(pool, cpu);

		mutex_unlock(&wq_pool_attach_mutex);
	}

	/* update NUMA affinity of unbound workqueues */
	list_for_each_entry(wq, &workqueues, list)
		wq_update_unbound_numa(wq, cpu, true);

	mutex_unlock(&wq_pool_mutex);
	return 0;
}

int workqueue_offline_cpu(unsigned int cpu)
{
	struct workqueue_struct *wq;

	/* unbinding per-cpu workers should happen on the local CPU */
	if (WARN_ON(cpu != smp_processor_id()))
		return -1;

	unbind_workers(cpu);

	/* update NUMA affinity of unbound workqueues */
	mutex_lock(&wq_pool_mutex);
	list_for_each_entry(wq, &workqueues, list)
		wq_update_unbound_numa(wq, cpu, false);
	mutex_unlock(&wq_pool_mutex);

	return 0;
}

struct work_for_cpu {
	struct work_struct work;
	long (*fn)(void *);
	void *arg;
	long ret;
};

static void work_for_cpu_fn(struct work_struct *work)
{
	struct work_for_cpu *wfc = container_of(work, struct work_for_cpu, work);

	wfc->ret = wfc->fn(wfc->arg);
}

/**
 * work_on_cpu - run a function in thread context on a particular cpu
 * @cpu: the cpu to run on
 * @fn: the function to run
 * @arg: the function arg
 *
 * It is up to the caller to ensure that the cpu doesn't go offline.
 * The caller must not hold any locks which would prevent @fn from completing.
 *
 * Return: The value @fn returns.
 */
long work_on_cpu(int cpu, long (*fn)(void *), void *arg)
{
	struct work_for_cpu wfc = { .fn = fn, .arg = arg };

	INIT_WORK_ONSTACK(&wfc.work, work_for_cpu_fn);
	schedule_work_on(cpu, &wfc.work);
	flush_work(&wfc.work);
	destroy_work_on_stack(&wfc.work);
	return wfc.ret;
}
EXPORT_SYMBOL_GPL(work_on_cpu);

/**
 * work_on_cpu_safe - run a function in thread context on a particular cpu
 * @cpu: the cpu to run on
 * @fn:  the function to run
 * @arg: the function argument
 *
 * Disables CPU hotplug and calls work_on_cpu(). The caller must not hold
 * any locks which would prevent @fn from completing.
 *
 * Return: The value @fn returns.
 */
long work_on_cpu_safe(int cpu, long (*fn)(void *), void *arg)
{
	long ret = -ENODEV;

	cpus_read_lock();
	if (cpu_online(cpu))
		ret = work_on_cpu(cpu, fn, arg);
	cpus_read_unlock();
	return ret;
}
EXPORT_SYMBOL_GPL(work_on_cpu_safe);
#endif /* CONFIG_SMP */

#ifdef CONFIG_FREEZER

/**
 * freeze_workqueues_begin - begin freezing workqueues
 *
 * Start freezing workqueues.  After this function returns, all freezable
 * workqueues will queue new works to their inactive_works list instead of
 * pool->worklist.
 *
 * CONTEXT:
 * Grabs and releases wq_pool_mutex, wq->mutex and pool->lock's.
 */
void freeze_workqueues_begin(void)
{
	struct workqueue_struct *wq;
	struct pool_workqueue *pwq;

	mutex_lock(&wq_pool_mutex);

	WARN_ON_ONCE(workqueue_freezing);
	workqueue_freezing = true;

	list_for_each_entry(wq, &workqueues, list) {
		mutex_lock(&wq->mutex);
		for_each_pwq(pwq, wq)
			pwq_adjust_max_active(pwq);
		mutex_unlock(&wq->mutex);
	}

	mutex_unlock(&wq_pool_mutex);
}

/**
 * freeze_workqueues_busy - are freezable workqueues still busy?
 *
 * Check whether freezing is complete.  This function must be called
 * between freeze_workqueues_begin() and thaw_workqueues().
 *
 * CONTEXT:
 * Grabs and releases wq_pool_mutex.
 *
 * Return:
 * %true if some freezable workqueues are still busy.  %false if freezing
 * is complete.
 */
bool freeze_workqueues_busy(void)
{
	bool busy = false;
	struct workqueue_struct *wq;
	struct pool_workqueue *pwq;

	mutex_lock(&wq_pool_mutex);

	WARN_ON_ONCE(!workqueue_freezing);

	list_for_each_entry(wq, &workqueues, list) {
		if (!(wq->flags & WQ_FREEZABLE))
			continue;
		/*
		 * nr_active is monotonically decreasing.  It's safe
		 * to peek without lock.
		 */
		rcu_read_lock();
		for_each_pwq(pwq, wq) {
			WARN_ON_ONCE(pwq->nr_active < 0);
			if (pwq->nr_active) {
				busy = true;
				rcu_read_unlock();
				goto out_unlock;
			}
		}
		rcu_read_unlock();
	}
out_unlock:
	mutex_unlock(&wq_pool_mutex);
	return busy;
}

/**
 * thaw_workqueues - thaw workqueues
 *
 * Thaw workqueues.  Normal queueing is restored and all collected
 * frozen works are transferred to their respective pool worklists.
 *
 * CONTEXT:
 * Grabs and releases wq_pool_mutex, wq->mutex and pool->lock's.
 */
void thaw_workqueues(void)
{
	struct workqueue_struct *wq;
	struct pool_workqueue *pwq;

	mutex_lock(&wq_pool_mutex);

	if (!workqueue_freezing)
		goto out_unlock;

	workqueue_freezing = false;

	/* restore max_active and repopulate worklist */
	list_for_each_entry(wq, &workqueues, list) {
		mutex_lock(&wq->mutex);
		for_each_pwq(pwq, wq)
			pwq_adjust_max_active(pwq);
		mutex_unlock(&wq->mutex);
	}

out_unlock:
	mutex_unlock(&wq_pool_mutex);
}
#endif /* CONFIG_FREEZER */

static int workqueue_apply_unbound_cpumask(void)
{
	LIST_HEAD(ctxs);
	int ret = 0;
	struct workqueue_struct *wq;
	struct apply_wqattrs_ctx *ctx, *n;

	lockdep_assert_held(&wq_pool_mutex);

	list_for_each_entry(wq, &workqueues, list) {
		if (!(wq->flags & WQ_UNBOUND))
			continue;
		/* creating multiple pwqs breaks ordering guarantee */
		if (wq->flags & __WQ_ORDERED)
			continue;

		ctx = apply_wqattrs_prepare(wq, wq->unbound_attrs);
		if (!ctx) {
			ret = -ENOMEM;
			break;
		}

		list_add_tail(&ctx->list, &ctxs);
	}

	list_for_each_entry_safe(ctx, n, &ctxs, list) {
		if (!ret)
			apply_wqattrs_commit(ctx);
		apply_wqattrs_cleanup(ctx);
	}

	return ret;
}

/**
 *  workqueue_set_unbound_cpumask - Set the low-level unbound cpumask
 *  @cpumask: the cpumask to set
 *
 *  The low-level workqueues cpumask is a global cpumask that limits
 *  the affinity of all unbound workqueues.  This function check the @cpumask
 *  and apply it to all unbound workqueues and updates all pwqs of them.
 *
 *  Return:	0	- Success
 *  		-EINVAL	- Invalid @cpumask
 *  		-ENOMEM	- Failed to allocate memory for attrs or pwqs.
 */
int workqueue_set_unbound_cpumask(cpumask_var_t cpumask)
{
	int ret = -EINVAL;
	cpumask_var_t saved_cpumask;

	/*
	 * Not excluding isolated cpus on purpose.
	 * If the user wishes to include them, we allow that.
	 */
	cpumask_and(cpumask, cpumask, cpu_possible_mask);
	if (!cpumask_empty(cpumask)) {
		apply_wqattrs_lock();
		if (cpumask_equal(cpumask, wq_unbound_cpumask)) {
			ret = 0;
			goto out_unlock;
		}

		if (!zalloc_cpumask_var(&saved_cpumask, GFP_KERNEL)) {
			ret = -ENOMEM;
			goto out_unlock;
		}

		/* save the old wq_unbound_cpumask. */
		cpumask_copy(saved_cpumask, wq_unbound_cpumask);

		/* update wq_unbound_cpumask at first and apply it to wqs. */
		cpumask_copy(wq_unbound_cpumask, cpumask);
		ret = workqueue_apply_unbound_cpumask();

		/* restore the wq_unbound_cpumask when failed. */
		if (ret < 0)
			cpumask_copy(wq_unbound_cpumask, saved_cpumask);

		free_cpumask_var(saved_cpumask);
out_unlock:
		apply_wqattrs_unlock();
	}

	return ret;
}

#ifdef CONFIG_SYSFS
/*
 * Workqueues with WQ_SYSFS flag set is visible to userland via
 * /sys/bus/workqueue/devices/WQ_NAME.  All visible workqueues have the
 * following attributes.
 *
 *  per_cpu	RO bool	: whether the workqueue is per-cpu or unbound
 *  max_active	RW int	: maximum number of in-flight work items
 *
 * Unbound workqueues have the following extra attributes.
 *
 *  pool_ids	RO int	: the associated pool IDs for each node
 *  nice	RW int	: nice value of the workers
 *  cpumask	RW mask	: bitmask of allowed CPUs for the workers
 *  numa	RW bool	: whether enable NUMA affinity
 */
struct wq_device {
	struct workqueue_struct		*wq;
	struct device			dev;
};

static struct workqueue_struct *dev_to_wq(struct device *dev)
{
	struct wq_device *wq_dev = container_of(dev, struct wq_device, dev);

	return wq_dev->wq;
}

static ssize_t per_cpu_show(struct device *dev, struct device_attribute *attr,
			    char *buf)
{
	struct workqueue_struct *wq = dev_to_wq(dev);

	return scnprintf(buf, PAGE_SIZE, "%d\n", (bool)!(wq->flags & WQ_UNBOUND));
}
static DEVICE_ATTR_RO(per_cpu);

static ssize_t max_active_show(struct device *dev,
			       struct device_attribute *attr, char *buf)
{
	struct workqueue_struct *wq = dev_to_wq(dev);

	return scnprintf(buf, PAGE_SIZE, "%d\n", wq->saved_max_active);
}

static ssize_t max_active_store(struct device *dev,
				struct device_attribute *attr, const char *buf,
				size_t count)
{
	struct workqueue_struct *wq = dev_to_wq(dev);
	int val;

	if (sscanf(buf, "%d", &val) != 1 || val <= 0)
		return -EINVAL;

	workqueue_set_max_active(wq, val);
	return count;
}
static DEVICE_ATTR_RW(max_active);

static struct attribute *wq_sysfs_attrs[] = {
	&dev_attr_per_cpu.attr,
	&dev_attr_max_active.attr,
	NULL,
};
ATTRIBUTE_GROUPS(wq_sysfs);

static ssize_t wq_pool_ids_show(struct device *dev,
				struct device_attribute *attr, char *buf)
{
	struct workqueue_struct *wq = dev_to_wq(dev);
	const char *delim = "";
	int node, written = 0;

	cpus_read_lock();
	rcu_read_lock();
	for_each_node(node) {
		written += scnprintf(buf + written, PAGE_SIZE - written,
				     "%s%d:%d", delim, node,
				     unbound_pwq_by_node(wq, node)->pool->id);
		delim = " ";
	}
	written += scnprintf(buf + written, PAGE_SIZE - written, "\n");
	rcu_read_unlock();
	cpus_read_unlock();

	return written;
}

static ssize_t wq_nice_show(struct device *dev, struct device_attribute *attr,
			    char *buf)
{
	struct workqueue_struct *wq = dev_to_wq(dev);
	int written;

	mutex_lock(&wq->mutex);
	written = scnprintf(buf, PAGE_SIZE, "%d\n", wq->unbound_attrs->nice);
	mutex_unlock(&wq->mutex);

	return written;
}

/* prepare workqueue_attrs for sysfs store operations */
static struct workqueue_attrs *wq_sysfs_prep_attrs(struct workqueue_struct *wq)
{
	struct workqueue_attrs *attrs;

	lockdep_assert_held(&wq_pool_mutex);

	attrs = alloc_workqueue_attrs();
	if (!attrs)
		return NULL;

	copy_workqueue_attrs(attrs, wq->unbound_attrs);
	return attrs;
}

static ssize_t wq_nice_store(struct device *dev, struct device_attribute *attr,
			     const char *buf, size_t count)
{
	struct workqueue_struct *wq = dev_to_wq(dev);
	struct workqueue_attrs *attrs;
	int ret = -ENOMEM;

	apply_wqattrs_lock();

	attrs = wq_sysfs_prep_attrs(wq);
	if (!attrs)
		goto out_unlock;

	if (sscanf(buf, "%d", &attrs->nice) == 1 &&
	    attrs->nice >= MIN_NICE && attrs->nice <= MAX_NICE)
		ret = apply_workqueue_attrs_locked(wq, attrs);
	else
		ret = -EINVAL;

out_unlock:
	apply_wqattrs_unlock();
	free_workqueue_attrs(attrs);
	return ret ?: count;
}

static ssize_t wq_cpumask_show(struct device *dev,
			       struct device_attribute *attr, char *buf)
{
	struct workqueue_struct *wq = dev_to_wq(dev);
	int written;

	mutex_lock(&wq->mutex);
	written = scnprintf(buf, PAGE_SIZE, "%*pb\n",
			    cpumask_pr_args(wq->unbound_attrs->cpumask));
	mutex_unlock(&wq->mutex);
	return written;
}

static ssize_t wq_cpumask_store(struct device *dev,
				struct device_attribute *attr,
				const char *buf, size_t count)
{
	struct workqueue_struct *wq = dev_to_wq(dev);
	struct workqueue_attrs *attrs;
	int ret = -ENOMEM;

	apply_wqattrs_lock();

	attrs = wq_sysfs_prep_attrs(wq);
	if (!attrs)
		goto out_unlock;

	ret = cpumask_parse(buf, attrs->cpumask);
	if (!ret)
		ret = apply_workqueue_attrs_locked(wq, attrs);

out_unlock:
	apply_wqattrs_unlock();
	free_workqueue_attrs(attrs);
	return ret ?: count;
}

static ssize_t wq_numa_show(struct device *dev, struct device_attribute *attr,
			    char *buf)
{
	struct workqueue_struct *wq = dev_to_wq(dev);
	int written;

	mutex_lock(&wq->mutex);
	written = scnprintf(buf, PAGE_SIZE, "%d\n",
			    !wq->unbound_attrs->no_numa);
	mutex_unlock(&wq->mutex);

	return written;
}

static ssize_t wq_numa_store(struct device *dev, struct device_attribute *attr,
			     const char *buf, size_t count)
{
	struct workqueue_struct *wq = dev_to_wq(dev);
	struct workqueue_attrs *attrs;
	int v, ret = -ENOMEM;

	apply_wqattrs_lock();

	attrs = wq_sysfs_prep_attrs(wq);
	if (!attrs)
		goto out_unlock;

	ret = -EINVAL;
	if (sscanf(buf, "%d", &v) == 1) {
		attrs->no_numa = !v;
		ret = apply_workqueue_attrs_locked(wq, attrs);
	}

out_unlock:
	apply_wqattrs_unlock();
	free_workqueue_attrs(attrs);
	return ret ?: count;
}

static struct device_attribute wq_sysfs_unbound_attrs[] = {
	__ATTR(pool_ids, 0444, wq_pool_ids_show, NULL),
	__ATTR(nice, 0644, wq_nice_show, wq_nice_store),
	__ATTR(cpumask, 0644, wq_cpumask_show, wq_cpumask_store),
	__ATTR(numa, 0644, wq_numa_show, wq_numa_store),
	__ATTR_NULL,
};

static struct bus_type wq_subsys = {
	.name				= "workqueue",
	.dev_groups			= wq_sysfs_groups,
};

static ssize_t wq_unbound_cpumask_show(struct device *dev,
		struct device_attribute *attr, char *buf)
{
	int written;

	mutex_lock(&wq_pool_mutex);
	written = scnprintf(buf, PAGE_SIZE, "%*pb\n",
			    cpumask_pr_args(wq_unbound_cpumask));
	mutex_unlock(&wq_pool_mutex);

	return written;
}

static ssize_t wq_unbound_cpumask_store(struct device *dev,
		struct device_attribute *attr, const char *buf, size_t count)
{
	cpumask_var_t cpumask;
	int ret;

	if (!zalloc_cpumask_var(&cpumask, GFP_KERNEL))
		return -ENOMEM;

	ret = cpumask_parse(buf, cpumask);
	if (!ret)
		ret = workqueue_set_unbound_cpumask(cpumask);

	free_cpumask_var(cpumask);
	return ret ? ret : count;
}

static struct device_attribute wq_sysfs_cpumask_attr =
	__ATTR(cpumask, 0644, wq_unbound_cpumask_show,
	       wq_unbound_cpumask_store);

static int __init wq_sysfs_init(void)
{
	int err;

	err = subsys_virtual_register(&wq_subsys, NULL);
	if (err)
		return err;

	return device_create_file(wq_subsys.dev_root, &wq_sysfs_cpumask_attr);
}
core_initcall(wq_sysfs_init);

static void wq_device_release(struct device *dev)
{
	struct wq_device *wq_dev = container_of(dev, struct wq_device, dev);

	kfree(wq_dev);
}

/**
 * workqueue_sysfs_register - make a workqueue visible in sysfs
 * @wq: the workqueue to register
 *
 * Expose @wq in sysfs under /sys/bus/workqueue/devices.
 * alloc_workqueue*() automatically calls this function if WQ_SYSFS is set
 * which is the preferred method.
 *
 * Workqueue user should use this function directly iff it wants to apply
 * workqueue_attrs before making the workqueue visible in sysfs; otherwise,
 * apply_workqueue_attrs() may race against userland updating the
 * attributes.
 *
 * Return: 0 on success, -errno on failure.
 */
int workqueue_sysfs_register(struct workqueue_struct *wq)
{
	struct wq_device *wq_dev;
	int ret;

	/*
	 * Adjusting max_active or creating new pwqs by applying
	 * attributes breaks ordering guarantee.  Disallow exposing ordered
	 * workqueues.
	 */
	if (WARN_ON(wq->flags & __WQ_ORDERED_EXPLICIT))
		return -EINVAL;

	wq->wq_dev = wq_dev = kzalloc(sizeof(*wq_dev), GFP_KERNEL);
	if (!wq_dev)
		return -ENOMEM;

	wq_dev->wq = wq;
	wq_dev->dev.bus = &wq_subsys;
	wq_dev->dev.release = wq_device_release;
	dev_set_name(&wq_dev->dev, "%s", wq->name);

	/*
	 * unbound_attrs are created separately.  Suppress uevent until
	 * everything is ready.
	 */
	dev_set_uevent_suppress(&wq_dev->dev, true);

	ret = device_register(&wq_dev->dev);
	if (ret) {
		put_device(&wq_dev->dev);
		wq->wq_dev = NULL;
		return ret;
	}

	if (wq->flags & WQ_UNBOUND) {
		struct device_attribute *attr;

		for (attr = wq_sysfs_unbound_attrs; attr->attr.name; attr++) {
			ret = device_create_file(&wq_dev->dev, attr);
			if (ret) {
				device_unregister(&wq_dev->dev);
				wq->wq_dev = NULL;
				return ret;
			}
		}
	}

	dev_set_uevent_suppress(&wq_dev->dev, false);
	kobject_uevent(&wq_dev->dev.kobj, KOBJ_ADD);
	return 0;
}

/**
 * workqueue_sysfs_unregister - undo workqueue_sysfs_register()
 * @wq: the workqueue to unregister
 *
 * If @wq is registered to sysfs by workqueue_sysfs_register(), unregister.
 */
static void workqueue_sysfs_unregister(struct workqueue_struct *wq)
{
	struct wq_device *wq_dev = wq->wq_dev;

	if (!wq->wq_dev)
		return;

	wq->wq_dev = NULL;
	device_unregister(&wq_dev->dev);
}
#else	/* CONFIG_SYSFS */
static void workqueue_sysfs_unregister(struct workqueue_struct *wq)	{ }
#endif	/* CONFIG_SYSFS */

/*
 * Workqueue watchdog.
 *
 * Stall may be caused by various bugs - missing WQ_MEM_RECLAIM, illegal
 * flush dependency, a concurrency managed work item which stays RUNNING
 * indefinitely.  Workqueue stalls can be very difficult to debug as the
 * usual warning mechanisms don't trigger and internal workqueue state is
 * largely opaque.
 *
 * Workqueue watchdog monitors all worker pools periodically and dumps
 * state if some pools failed to make forward progress for a while where
 * forward progress is defined as the first item on ->worklist changing.
 *
 * This mechanism is controlled through the kernel parameter
 * "workqueue.watchdog_thresh" which can be updated at runtime through the
 * corresponding sysfs parameter file.
 */
#ifdef CONFIG_WQ_WATCHDOG

static unsigned long wq_watchdog_thresh = 30;
static struct timer_list wq_watchdog_timer;

static unsigned long wq_watchdog_touched = INITIAL_JIFFIES;
static DEFINE_PER_CPU(unsigned long, wq_watchdog_touched_cpu) = INITIAL_JIFFIES;

static void wq_watchdog_reset_touched(void)
{
	int cpu;

	wq_watchdog_touched = jiffies;
	for_each_possible_cpu(cpu)
		per_cpu(wq_watchdog_touched_cpu, cpu) = jiffies;
}

static void wq_watchdog_timer_fn(struct timer_list *unused)
{
	unsigned long thresh = READ_ONCE(wq_watchdog_thresh) * HZ;
	bool lockup_detected = false;
	unsigned long now = jiffies;
	struct worker_pool *pool;
	int pi;

	if (!thresh)
		return;

	rcu_read_lock();

	for_each_pool(pool, pi) {
		unsigned long pool_ts, touched, ts;

		if (list_empty(&pool->worklist))
			continue;

		/*
		 * If a virtual machine is stopped by the host it can look to
		 * the watchdog like a stall.
		 */
		kvm_check_and_clear_guest_paused();

		/* get the latest of pool and touched timestamps */
		if (pool->cpu >= 0)
			touched = READ_ONCE(per_cpu(wq_watchdog_touched_cpu, pool->cpu));
		else
			touched = READ_ONCE(wq_watchdog_touched);
		pool_ts = READ_ONCE(pool->watchdog_ts);

		if (time_after(pool_ts, touched))
			ts = pool_ts;
		else
			ts = touched;

		/* did we stall? */
		if (time_after(now, ts + thresh)) {
			lockup_detected = true;
			pr_emerg("BUG: workqueue lockup - pool");
			pr_cont_pool_info(pool);
			pr_cont(" stuck for %us!\n",
				jiffies_to_msecs(now - pool_ts) / 1000);
		}
	}

	rcu_read_unlock();

	if (lockup_detected)
		show_workqueue_state();

	wq_watchdog_reset_touched();
	mod_timer(&wq_watchdog_timer, jiffies + thresh);
}

notrace void wq_watchdog_touch(int cpu)
{
	if (cpu >= 0)
		per_cpu(wq_watchdog_touched_cpu, cpu) = jiffies;

	wq_watchdog_touched = jiffies;
}

static void wq_watchdog_set_thresh(unsigned long thresh)
{
	wq_watchdog_thresh = 0;
	del_timer_sync(&wq_watchdog_timer);

	if (thresh) {
		wq_watchdog_thresh = thresh;
		wq_watchdog_reset_touched();
		mod_timer(&wq_watchdog_timer, jiffies + thresh * HZ);
	}
}

static int wq_watchdog_param_set_thresh(const char *val,
					const struct kernel_param *kp)
{
	unsigned long thresh;
	int ret;

	ret = kstrtoul(val, 0, &thresh);
	if (ret)
		return ret;

	if (system_wq)
		wq_watchdog_set_thresh(thresh);
	else
		wq_watchdog_thresh = thresh;

	return 0;
}

static const struct kernel_param_ops wq_watchdog_thresh_ops = {
	.set	= wq_watchdog_param_set_thresh,
	.get	= param_get_ulong,
};

module_param_cb(watchdog_thresh, &wq_watchdog_thresh_ops, &wq_watchdog_thresh,
		0644);

static void wq_watchdog_init(void)
{
	timer_setup(&wq_watchdog_timer, wq_watchdog_timer_fn, TIMER_DEFERRABLE);
	wq_watchdog_set_thresh(wq_watchdog_thresh);
}

#else	/* CONFIG_WQ_WATCHDOG */

static inline void wq_watchdog_init(void) { }

#endif	/* CONFIG_WQ_WATCHDOG */

static void __init wq_numa_init(void)
{
	cpumask_var_t *tbl;
	int node, cpu;

	if (num_possible_nodes() <= 1)
		return;

	if (wq_disable_numa) {
		pr_info("workqueue: NUMA affinity support disabled\n");
		return;
	}

	for_each_possible_cpu(cpu) {
		if (WARN_ON(cpu_to_node(cpu) == NUMA_NO_NODE)) {
			pr_warn("workqueue: NUMA node mapping not available for cpu%d, disabling NUMA support\n", cpu);
			return;
		}
	}

	wq_update_unbound_numa_attrs_buf = alloc_workqueue_attrs();
	BUG_ON(!wq_update_unbound_numa_attrs_buf);

	/*
	 * We want masks of possible CPUs of each node which isn't readily
	 * available.  Build one from cpu_to_node() which should have been
	 * fully initialized by now.
	 */
	tbl = kcalloc(nr_node_ids, sizeof(tbl[0]), GFP_KERNEL);
	BUG_ON(!tbl);

	for_each_node(node)
		BUG_ON(!zalloc_cpumask_var_node(&tbl[node], GFP_KERNEL,
				node_online(node) ? node : NUMA_NO_NODE));

	for_each_possible_cpu(cpu) {
		node = cpu_to_node(cpu);
		cpumask_set_cpu(cpu, tbl[node]);
	}

	wq_numa_possible_cpumask = tbl;
	wq_numa_enabled = true;
}

/**
 * workqueue_init_early - early init for workqueue subsystem
 *
 * This is the first half of two-staged workqueue subsystem initialization
 * and invoked as soon as the bare basics - memory allocation, cpumasks and
 * idr are up.  It sets up all the data structures and system workqueues
 * and allows early boot code to create workqueues and queue/cancel work
 * items.  Actual work item execution starts only after kthreads can be
 * created and scheduled right before early initcalls.
 */
void __init workqueue_init_early(void)
{
	int std_nice[NR_STD_WORKER_POOLS] = { 0, HIGHPRI_NICE_LEVEL };
	int hk_flags = HK_FLAG_DOMAIN | HK_FLAG_WQ;
	int i, cpu;

	BUILD_BUG_ON(__alignof__(struct pool_workqueue) < __alignof__(long long));

	BUG_ON(!alloc_cpumask_var(&wq_unbound_cpumask, GFP_KERNEL));
	cpumask_copy(wq_unbound_cpumask, housekeeping_cpumask(hk_flags));

	pwq_cache = KMEM_CACHE(pool_workqueue, SLAB_PANIC);

	/* initialize CPU pools */
	for_each_possible_cpu(cpu) {
		struct worker_pool *pool;

		i = 0;
		for_each_cpu_worker_pool(pool, cpu) {
			BUG_ON(init_worker_pool(pool));
			pool->cpu = cpu;
			cpumask_copy(pool->attrs->cpumask, cpumask_of(cpu));
			pool->attrs->nice = std_nice[i++];
			pool->node = cpu_to_node(cpu);

			/* alloc pool ID */
			mutex_lock(&wq_pool_mutex);
			BUG_ON(worker_pool_assign_id(pool));
			mutex_unlock(&wq_pool_mutex);
		}
	}

	/* create default unbound and ordered wq attrs */
	for (i = 0; i < NR_STD_WORKER_POOLS; i++) {
		struct workqueue_attrs *attrs;

		BUG_ON(!(attrs = alloc_workqueue_attrs()));
		attrs->nice = std_nice[i];
		unbound_std_wq_attrs[i] = attrs;

		/*
		 * An ordered wq should have only one pwq as ordering is
		 * guaranteed by max_active which is enforced by pwqs.
		 * Turn off NUMA so that dfl_pwq is used for all nodes.
		 */
		BUG_ON(!(attrs = alloc_workqueue_attrs()));
		attrs->nice = std_nice[i];
		attrs->no_numa = true;
		ordered_wq_attrs[i] = attrs;
	}

	system_wq = alloc_workqueue("events", 0, 0);
	system_highpri_wq = alloc_workqueue("events_highpri", WQ_HIGHPRI, 0);
	system_long_wq = alloc_workqueue("events_long", 0, 0);
	system_unbound_wq = alloc_workqueue("events_unbound", WQ_UNBOUND,
					    WQ_UNBOUND_MAX_ACTIVE);
	system_freezable_wq = alloc_workqueue("events_freezable",
					      WQ_FREEZABLE, 0);
	system_power_efficient_wq = alloc_workqueue("events_power_efficient",
					      WQ_POWER_EFFICIENT, 0);
	system_freezable_power_efficient_wq = alloc_workqueue("events_freezable_power_efficient",
					      WQ_FREEZABLE | WQ_POWER_EFFICIENT,
					      0);
	BUG_ON(!system_wq || !system_highpri_wq || !system_long_wq ||
	       !system_unbound_wq || !system_freezable_wq ||
	       !system_power_efficient_wq ||
	       !system_freezable_power_efficient_wq);
}

/**
 * workqueue_init - bring workqueue subsystem fully online
 *
 * This is the latter half of two-staged workqueue subsystem initialization
 * and invoked as soon as kthreads can be created and scheduled.
 * Workqueues have been created and work items queued on them, but there
 * are no kworkers executing the work items yet.  Populate the worker pools
 * with the initial workers and enable future kworker creations.
 */
void __init workqueue_init(void)
{
	struct workqueue_struct *wq;
	struct worker_pool *pool;
	int cpu, bkt;

	/*
	 * It'd be simpler to initialize NUMA in workqueue_init_early() but
	 * CPU to node mapping may not be available that early on some
	 * archs such as power and arm64.  As per-cpu pools created
	 * previously could be missing node hint and unbound pools NUMA
	 * affinity, fix them up.
	 *
	 * Also, while iterating workqueues, create rescuers if requested.
	 */
	wq_numa_init();

	mutex_lock(&wq_pool_mutex);

	for_each_possible_cpu(cpu) {
		for_each_cpu_worker_pool(pool, cpu) {
			pool->node = cpu_to_node(cpu);
		}
	}

	list_for_each_entry(wq, &workqueues, list) {
		wq_update_unbound_numa(wq, smp_processor_id(), true);
		WARN(init_rescuer(wq),
		     "workqueue: failed to create early rescuer for %s",
		     wq->name);
	}

	mutex_unlock(&wq_pool_mutex);

	/* create the initial workers */
	for_each_online_cpu(cpu) {
		for_each_cpu_worker_pool(pool, cpu) {
			pool->flags &= ~POOL_DISASSOCIATED;
			BUG_ON(!create_worker(pool));
		}
	}

	hash_for_each(unbound_pool_hash, bkt, pool, hash_node)
		BUG_ON(!create_worker(pool));

	wq_online = true;
	wq_watchdog_init();
}<|MERGE_RESOLUTION|>--- conflicted
+++ resolved
@@ -1883,9 +1883,6 @@
 	if (worker->rescue_wq)
 		set_cpus_allowed_ptr(worker->task, pool->attrs->cpumask);
 
-	if (worker->rescue_wq)
-		set_cpus_allowed_ptr(worker->task, pool->attrs->cpumask);
-
 	list_add_tail(&worker->node, &pool->workers);
 	worker->pool = pool;
 
@@ -3775,15 +3772,9 @@
 
 		pwq->max_active = wq->saved_max_active;
 
-<<<<<<< HEAD
-		while (!list_empty(&pwq->delayed_works) &&
-		       pwq->nr_active < pwq->max_active) {
-			pwq_activate_first_delayed(pwq);
-=======
 		while (!list_empty(&pwq->inactive_works) &&
 		       pwq->nr_active < pwq->max_active) {
 			pwq_activate_first_inactive(pwq);
->>>>>>> 3b17187f
 			kick = true;
 		}
 
