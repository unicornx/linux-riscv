// SPDX-License-Identifier: GPL-2.0
/*
 * Performance events core code:
 *
 *  Copyright (C) 2008 Thomas Gleixner <tglx@linutronix.de>
 *  Copyright (C) 2008-2011 Red Hat, Inc., Ingo Molnar
 *  Copyright (C) 2008-2011 Red Hat, Inc., Peter Zijlstra
 *  Copyright  ©  2009 Paul Mackerras, IBM Corp. <paulus@au1.ibm.com>
 */

#include <linux/fs.h>
#include <linux/mm.h>
#include <linux/cpu.h>
#include <linux/smp.h>
#include <linux/idr.h>
#include <linux/file.h>
#include <linux/poll.h>
#include <linux/slab.h>
#include <linux/hash.h>
#include <linux/tick.h>
#include <linux/sysfs.h>
#include <linux/dcache.h>
#include <linux/percpu.h>
#include <linux/ptrace.h>
#include <linux/reboot.h>
#include <linux/vmstat.h>
#include <linux/device.h>
#include <linux/export.h>
#include <linux/vmalloc.h>
#include <linux/hardirq.h>
#include <linux/hugetlb.h>
#include <linux/rculist.h>
#include <linux/uaccess.h>
#include <linux/syscalls.h>
#include <linux/anon_inodes.h>
#include <linux/kernel_stat.h>
#include <linux/cgroup.h>
#include <linux/perf_event.h>
#include <linux/trace_events.h>
#include <linux/hw_breakpoint.h>
#include <linux/mm_types.h>
#include <linux/module.h>
#include <linux/mman.h>
#include <linux/compat.h>
#include <linux/bpf.h>
#include <linux/filter.h>
#include <linux/namei.h>
#include <linux/parser.h>
#include <linux/sched/clock.h>
#include <linux/sched/mm.h>
#include <linux/proc_ns.h>
#include <linux/mount.h>
#include <linux/min_heap.h>

#include "internal.h"

#include <asm/irq_regs.h>

typedef int (*remote_function_f)(void *);

struct remote_function_call {
	struct task_struct	*p;
	remote_function_f	func;
	void			*info;
	int			ret;
};

static void remote_function(void *data)
{
	struct remote_function_call *tfc = data;
	struct task_struct *p = tfc->p;

	if (p) {
		/* -EAGAIN */
		if (task_cpu(p) != smp_processor_id())
			return;

		/*
		 * Now that we're on right CPU with IRQs disabled, we can test
		 * if we hit the right task without races.
		 */

		tfc->ret = -ESRCH; /* No such (running) process */
		if (p != current)
			return;
	}

	tfc->ret = tfc->func(tfc->info);
}

/**
 * task_function_call - call a function on the cpu on which a task runs
 * @p:		the task to evaluate
 * @func:	the function to be called
 * @info:	the function call argument
 *
 * Calls the function @func when the task is currently running. This might
 * be on the current CPU, which just calls the function directly.  This will
 * retry due to any failures in smp_call_function_single(), such as if the
 * task_cpu() goes offline concurrently.
 *
 * returns @func return value or -ESRCH or -ENXIO when the process isn't running
 */
static int
task_function_call(struct task_struct *p, remote_function_f func, void *info)
{
	struct remote_function_call data = {
		.p	= p,
		.func	= func,
		.info	= info,
		.ret	= -EAGAIN,
	};
	int ret;

	for (;;) {
		ret = smp_call_function_single(task_cpu(p), remote_function,
					       &data, 1);
		if (!ret)
			ret = data.ret;

		if (ret != -EAGAIN)
			break;

		cond_resched();
	}

	return ret;
}

/**
 * cpu_function_call - call a function on the cpu
 * @func:	the function to be called
 * @info:	the function call argument
 *
 * Calls the function @func on the remote cpu.
 *
 * returns: @func return value or -ENXIO when the cpu is offline
 */
static int cpu_function_call(int cpu, remote_function_f func, void *info)
{
	struct remote_function_call data = {
		.p	= NULL,
		.func	= func,
		.info	= info,
		.ret	= -ENXIO, /* No such CPU */
	};

	smp_call_function_single(cpu, remote_function, &data, 1);

	return data.ret;
}

static inline struct perf_cpu_context *
__get_cpu_context(struct perf_event_context *ctx)
{
	return this_cpu_ptr(ctx->pmu->pmu_cpu_context);
}

static void perf_ctx_lock(struct perf_cpu_context *cpuctx,
			  struct perf_event_context *ctx)
{
	raw_spin_lock(&cpuctx->ctx.lock);
	if (ctx)
		raw_spin_lock(&ctx->lock);
}

static void perf_ctx_unlock(struct perf_cpu_context *cpuctx,
			    struct perf_event_context *ctx)
{
	if (ctx)
		raw_spin_unlock(&ctx->lock);
	raw_spin_unlock(&cpuctx->ctx.lock);
}

#define TASK_TOMBSTONE ((void *)-1L)

static bool is_kernel_event(struct perf_event *event)
{
	return READ_ONCE(event->owner) == TASK_TOMBSTONE;
}

/*
 * On task ctx scheduling...
 *
 * When !ctx->nr_events a task context will not be scheduled. This means
 * we can disable the scheduler hooks (for performance) without leaving
 * pending task ctx state.
 *
 * This however results in two special cases:
 *
 *  - removing the last event from a task ctx; this is relatively straight
 *    forward and is done in __perf_remove_from_context.
 *
 *  - adding the first event to a task ctx; this is tricky because we cannot
 *    rely on ctx->is_active and therefore cannot use event_function_call().
 *    See perf_install_in_context().
 *
 * If ctx->nr_events, then ctx->is_active and cpuctx->task_ctx are set.
 */

typedef void (*event_f)(struct perf_event *, struct perf_cpu_context *,
			struct perf_event_context *, void *);

struct event_function_struct {
	struct perf_event *event;
	event_f func;
	void *data;
};

static int event_function(void *info)
{
	struct event_function_struct *efs = info;
	struct perf_event *event = efs->event;
	struct perf_event_context *ctx = event->ctx;
	struct perf_cpu_context *cpuctx = __get_cpu_context(ctx);
	struct perf_event_context *task_ctx = cpuctx->task_ctx;
	int ret = 0;

	lockdep_assert_irqs_disabled();

	perf_ctx_lock(cpuctx, task_ctx);
	/*
	 * Since we do the IPI call without holding ctx->lock things can have
	 * changed, double check we hit the task we set out to hit.
	 */
	if (ctx->task) {
		if (ctx->task != current) {
			ret = -ESRCH;
			goto unlock;
		}

		/*
		 * We only use event_function_call() on established contexts,
		 * and event_function() is only ever called when active (or
		 * rather, we'll have bailed in task_function_call() or the
		 * above ctx->task != current test), therefore we must have
		 * ctx->is_active here.
		 */
		WARN_ON_ONCE(!ctx->is_active);
		/*
		 * And since we have ctx->is_active, cpuctx->task_ctx must
		 * match.
		 */
		WARN_ON_ONCE(task_ctx != ctx);
	} else {
		WARN_ON_ONCE(&cpuctx->ctx != ctx);
	}

	efs->func(event, cpuctx, ctx, efs->data);
unlock:
	perf_ctx_unlock(cpuctx, task_ctx);

	return ret;
}

static void event_function_call(struct perf_event *event, event_f func, void *data)
{
	struct perf_event_context *ctx = event->ctx;
	struct task_struct *task = READ_ONCE(ctx->task); /* verified in event_function */
	struct event_function_struct efs = {
		.event = event,
		.func = func,
		.data = data,
	};

	if (!event->parent) {
		/*
		 * If this is a !child event, we must hold ctx::mutex to
		 * stabilize the the event->ctx relation. See
		 * perf_event_ctx_lock().
		 */
		lockdep_assert_held(&ctx->mutex);
	}

	if (!task) {
		cpu_function_call(event->cpu, event_function, &efs);
		return;
	}

	if (task == TASK_TOMBSTONE)
		return;

again:
	if (!task_function_call(task, event_function, &efs))
		return;

	raw_spin_lock_irq(&ctx->lock);
	/*
	 * Reload the task pointer, it might have been changed by
	 * a concurrent perf_event_context_sched_out().
	 */
	task = ctx->task;
	if (task == TASK_TOMBSTONE) {
		raw_spin_unlock_irq(&ctx->lock);
		return;
	}
	if (ctx->is_active) {
		raw_spin_unlock_irq(&ctx->lock);
		goto again;
	}
	func(event, NULL, ctx, data);
	raw_spin_unlock_irq(&ctx->lock);
}

/*
 * Similar to event_function_call() + event_function(), but hard assumes IRQs
 * are already disabled and we're on the right CPU.
 */
static void event_function_local(struct perf_event *event, event_f func, void *data)
{
	struct perf_event_context *ctx = event->ctx;
	struct perf_cpu_context *cpuctx = __get_cpu_context(ctx);
	struct task_struct *task = READ_ONCE(ctx->task);
	struct perf_event_context *task_ctx = NULL;

	lockdep_assert_irqs_disabled();

	if (task) {
		if (task == TASK_TOMBSTONE)
			return;

		task_ctx = ctx;
	}

	perf_ctx_lock(cpuctx, task_ctx);

	task = ctx->task;
	if (task == TASK_TOMBSTONE)
		goto unlock;

	if (task) {
		/*
		 * We must be either inactive or active and the right task,
		 * otherwise we're screwed, since we cannot IPI to somewhere
		 * else.
		 */
		if (ctx->is_active) {
			if (WARN_ON_ONCE(task != current))
				goto unlock;

			if (WARN_ON_ONCE(cpuctx->task_ctx != ctx))
				goto unlock;
		}
	} else {
		WARN_ON_ONCE(&cpuctx->ctx != ctx);
	}

	func(event, cpuctx, ctx, data);
unlock:
	perf_ctx_unlock(cpuctx, task_ctx);
}

#define PERF_FLAG_ALL (PERF_FLAG_FD_NO_GROUP |\
		       PERF_FLAG_FD_OUTPUT  |\
		       PERF_FLAG_PID_CGROUP |\
		       PERF_FLAG_FD_CLOEXEC)

/*
 * branch priv levels that need permission checks
 */
#define PERF_SAMPLE_BRANCH_PERM_PLM \
	(PERF_SAMPLE_BRANCH_KERNEL |\
	 PERF_SAMPLE_BRANCH_HV)

enum event_type_t {
	EVENT_FLEXIBLE = 0x1,
	EVENT_PINNED = 0x2,
	EVENT_TIME = 0x4,
	/* see ctx_resched() for details */
	EVENT_CPU = 0x8,
	EVENT_ALL = EVENT_FLEXIBLE | EVENT_PINNED,
};

/*
 * perf_sched_events : >0 events exist
 * perf_cgroup_events: >0 per-cpu cgroup events exist on this cpu
 */

static void perf_sched_delayed(struct work_struct *work);
DEFINE_STATIC_KEY_FALSE(perf_sched_events);
static DECLARE_DELAYED_WORK(perf_sched_work, perf_sched_delayed);
static DEFINE_MUTEX(perf_sched_mutex);
static atomic_t perf_sched_count;

static DEFINE_PER_CPU(atomic_t, perf_cgroup_events);
static DEFINE_PER_CPU(struct pmu_event_list, pmu_sb_events);

static atomic_t nr_mmap_events __read_mostly;
static atomic_t nr_comm_events __read_mostly;
static atomic_t nr_namespaces_events __read_mostly;
static atomic_t nr_task_events __read_mostly;
static atomic_t nr_freq_events __read_mostly;
static atomic_t nr_switch_events __read_mostly;
static atomic_t nr_ksymbol_events __read_mostly;
static atomic_t nr_bpf_events __read_mostly;
static atomic_t nr_cgroup_events __read_mostly;
static atomic_t nr_text_poke_events __read_mostly;

static LIST_HEAD(pmus);
static DEFINE_MUTEX(pmus_lock);
static struct srcu_struct pmus_srcu;
static cpumask_var_t perf_online_mask;

/*
 * perf event paranoia level:
 *  -1 - not paranoid at all
 *   0 - disallow raw tracepoint access for unpriv
 *   1 - disallow cpu events for unpriv
 *   2 - disallow kernel profiling for unpriv
 */
int sysctl_perf_event_paranoid __read_mostly = 2;

/* Minimum for 512 kiB + 1 user control page */
int sysctl_perf_event_mlock __read_mostly = 512 + (PAGE_SIZE / 1024); /* 'free' kiB per user */

/*
 * max perf event sample rate
 */
#define DEFAULT_MAX_SAMPLE_RATE		100000
#define DEFAULT_SAMPLE_PERIOD_NS	(NSEC_PER_SEC / DEFAULT_MAX_SAMPLE_RATE)
#define DEFAULT_CPU_TIME_MAX_PERCENT	25

int sysctl_perf_event_sample_rate __read_mostly	= DEFAULT_MAX_SAMPLE_RATE;

static int max_samples_per_tick __read_mostly	= DIV_ROUND_UP(DEFAULT_MAX_SAMPLE_RATE, HZ);
static int perf_sample_period_ns __read_mostly	= DEFAULT_SAMPLE_PERIOD_NS;

static int perf_sample_allowed_ns __read_mostly =
	DEFAULT_SAMPLE_PERIOD_NS * DEFAULT_CPU_TIME_MAX_PERCENT / 100;

static void update_perf_cpu_limits(void)
{
	u64 tmp = perf_sample_period_ns;

	tmp *= sysctl_perf_cpu_time_max_percent;
	tmp = div_u64(tmp, 100);
	if (!tmp)
		tmp = 1;

	WRITE_ONCE(perf_sample_allowed_ns, tmp);
}

static bool perf_rotate_context(struct perf_cpu_context *cpuctx);

int perf_proc_update_handler(struct ctl_table *table, int write,
		void *buffer, size_t *lenp, loff_t *ppos)
{
	int ret;
	int perf_cpu = sysctl_perf_cpu_time_max_percent;
	/*
	 * If throttling is disabled don't allow the write:
	 */
	if (write && (perf_cpu == 100 || perf_cpu == 0))
		return -EINVAL;

	ret = proc_dointvec_minmax(table, write, buffer, lenp, ppos);
	if (ret || !write)
		return ret;

	max_samples_per_tick = DIV_ROUND_UP(sysctl_perf_event_sample_rate, HZ);
	perf_sample_period_ns = NSEC_PER_SEC / sysctl_perf_event_sample_rate;
	update_perf_cpu_limits();

	return 0;
}

int sysctl_perf_cpu_time_max_percent __read_mostly = DEFAULT_CPU_TIME_MAX_PERCENT;

int perf_cpu_time_max_percent_handler(struct ctl_table *table, int write,
		void *buffer, size_t *lenp, loff_t *ppos)
{
	int ret = proc_dointvec_minmax(table, write, buffer, lenp, ppos);

	if (ret || !write)
		return ret;

	if (sysctl_perf_cpu_time_max_percent == 100 ||
	    sysctl_perf_cpu_time_max_percent == 0) {
		printk(KERN_WARNING
		       "perf: Dynamic interrupt throttling disabled, can hang your system!\n");
		WRITE_ONCE(perf_sample_allowed_ns, 0);
	} else {
		update_perf_cpu_limits();
	}

	return 0;
}

/*
 * perf samples are done in some very critical code paths (NMIs).
 * If they take too much CPU time, the system can lock up and not
 * get any real work done.  This will drop the sample rate when
 * we detect that events are taking too long.
 */
#define NR_ACCUMULATED_SAMPLES 128
static DEFINE_PER_CPU(u64, running_sample_length);

static u64 __report_avg;
static u64 __report_allowed;

static void perf_duration_warn(struct irq_work *w)
{
	printk_ratelimited(KERN_INFO
		"perf: interrupt took too long (%lld > %lld), lowering "
		"kernel.perf_event_max_sample_rate to %d\n",
		__report_avg, __report_allowed,
		sysctl_perf_event_sample_rate);
}

static DEFINE_IRQ_WORK(perf_duration_work, perf_duration_warn);

void perf_sample_event_took(u64 sample_len_ns)
{
	u64 max_len = READ_ONCE(perf_sample_allowed_ns);
	u64 running_len;
	u64 avg_len;
	u32 max;

	if (max_len == 0)
		return;

	/* Decay the counter by 1 average sample. */
	running_len = __this_cpu_read(running_sample_length);
	running_len -= running_len/NR_ACCUMULATED_SAMPLES;
	running_len += sample_len_ns;
	__this_cpu_write(running_sample_length, running_len);

	/*
	 * Note: this will be biased artifically low until we have
	 * seen NR_ACCUMULATED_SAMPLES. Doing it this way keeps us
	 * from having to maintain a count.
	 */
	avg_len = running_len/NR_ACCUMULATED_SAMPLES;
	if (avg_len <= max_len)
		return;

	__report_avg = avg_len;
	__report_allowed = max_len;

	/*
	 * Compute a throttle threshold 25% below the current duration.
	 */
	avg_len += avg_len / 4;
	max = (TICK_NSEC / 100) * sysctl_perf_cpu_time_max_percent;
	if (avg_len < max)
		max /= (u32)avg_len;
	else
		max = 1;

	WRITE_ONCE(perf_sample_allowed_ns, avg_len);
	WRITE_ONCE(max_samples_per_tick, max);

	sysctl_perf_event_sample_rate = max * HZ;
	perf_sample_period_ns = NSEC_PER_SEC / sysctl_perf_event_sample_rate;

	if (!irq_work_queue(&perf_duration_work)) {
		early_printk("perf: interrupt took too long (%lld > %lld), lowering "
			     "kernel.perf_event_max_sample_rate to %d\n",
			     __report_avg, __report_allowed,
			     sysctl_perf_event_sample_rate);
	}
}

static atomic64_t perf_event_id;

static void cpu_ctx_sched_out(struct perf_cpu_context *cpuctx,
			      enum event_type_t event_type);

static void cpu_ctx_sched_in(struct perf_cpu_context *cpuctx,
			     enum event_type_t event_type,
			     struct task_struct *task);

static void update_context_time(struct perf_event_context *ctx);
static u64 perf_event_time(struct perf_event *event);

void __weak perf_event_print_debug(void)	{ }

extern __weak const char *perf_pmu_name(void)
{
	return "pmu";
}

static inline u64 perf_clock(void)
{
	return local_clock();
}

static inline u64 perf_event_clock(struct perf_event *event)
{
	return event->clock();
}

/*
 * State based event timekeeping...
 *
 * The basic idea is to use event->state to determine which (if any) time
 * fields to increment with the current delta. This means we only need to
 * update timestamps when we change state or when they are explicitly requested
 * (read).
 *
 * Event groups make things a little more complicated, but not terribly so. The
 * rules for a group are that if the group leader is OFF the entire group is
 * OFF, irrespecive of what the group member states are. This results in
 * __perf_effective_state().
 *
 * A futher ramification is that when a group leader flips between OFF and
 * !OFF, we need to update all group member times.
 *
 *
 * NOTE: perf_event_time() is based on the (cgroup) context time, and thus we
 * need to make sure the relevant context time is updated before we try and
 * update our timestamps.
 */

static __always_inline enum perf_event_state
__perf_effective_state(struct perf_event *event)
{
	struct perf_event *leader = event->group_leader;

	if (leader->state <= PERF_EVENT_STATE_OFF)
		return leader->state;

	return event->state;
}

static __always_inline void
__perf_update_times(struct perf_event *event, u64 now, u64 *enabled, u64 *running)
{
	enum perf_event_state state = __perf_effective_state(event);
	u64 delta = now - event->tstamp;

	*enabled = event->total_time_enabled;
	if (state >= PERF_EVENT_STATE_INACTIVE)
		*enabled += delta;

	*running = event->total_time_running;
	if (state >= PERF_EVENT_STATE_ACTIVE)
		*running += delta;
}

static void perf_event_update_time(struct perf_event *event)
{
	u64 now = perf_event_time(event);

	__perf_update_times(event, now, &event->total_time_enabled,
					&event->total_time_running);
	event->tstamp = now;
}

static void perf_event_update_sibling_time(struct perf_event *leader)
{
	struct perf_event *sibling;

	for_each_sibling_event(sibling, leader)
		perf_event_update_time(sibling);
}

static void
perf_event_set_state(struct perf_event *event, enum perf_event_state state)
{
	if (event->state == state)
		return;

	perf_event_update_time(event);
	/*
	 * If a group leader gets enabled/disabled all its siblings
	 * are affected too.
	 */
	if ((event->state < 0) ^ (state < 0))
		perf_event_update_sibling_time(event);

	WRITE_ONCE(event->state, state);
}

#ifdef CONFIG_CGROUP_PERF

static inline bool
perf_cgroup_match(struct perf_event *event)
{
	struct perf_event_context *ctx = event->ctx;
	struct perf_cpu_context *cpuctx = __get_cpu_context(ctx);

	/* @event doesn't care about cgroup */
	if (!event->cgrp)
		return true;

	/* wants specific cgroup scope but @cpuctx isn't associated with any */
	if (!cpuctx->cgrp)
		return false;

	/*
	 * Cgroup scoping is recursive.  An event enabled for a cgroup is
	 * also enabled for all its descendant cgroups.  If @cpuctx's
	 * cgroup is a descendant of @event's (the test covers identity
	 * case), it's a match.
	 */
	return cgroup_is_descendant(cpuctx->cgrp->css.cgroup,
				    event->cgrp->css.cgroup);
}

static inline void perf_detach_cgroup(struct perf_event *event)
{
	css_put(&event->cgrp->css);
	event->cgrp = NULL;
}

static inline int is_cgroup_event(struct perf_event *event)
{
	return event->cgrp != NULL;
}

static inline u64 perf_cgroup_event_time(struct perf_event *event)
{
	struct perf_cgroup_info *t;

	t = per_cpu_ptr(event->cgrp->info, event->cpu);
	return t->time;
}

static inline void __update_cgrp_time(struct perf_cgroup *cgrp)
{
	struct perf_cgroup_info *info;
	u64 now;

	now = perf_clock();

	info = this_cpu_ptr(cgrp->info);

	info->time += now - info->timestamp;
	info->timestamp = now;
}

static inline void update_cgrp_time_from_cpuctx(struct perf_cpu_context *cpuctx)
{
	struct perf_cgroup *cgrp = cpuctx->cgrp;
	struct cgroup_subsys_state *css;

	if (cgrp) {
		for (css = &cgrp->css; css; css = css->parent) {
			cgrp = container_of(css, struct perf_cgroup, css);
			__update_cgrp_time(cgrp);
		}
	}
}

static inline void update_cgrp_time_from_event(struct perf_event *event)
{
	struct perf_cgroup *cgrp;

	/*
	 * ensure we access cgroup data only when needed and
	 * when we know the cgroup is pinned (css_get)
	 */
	if (!is_cgroup_event(event))
		return;

	cgrp = perf_cgroup_from_task(current, event->ctx);
	/*
	 * Do not update time when cgroup is not active
	 */
	if (cgroup_is_descendant(cgrp->css.cgroup, event->cgrp->css.cgroup))
		__update_cgrp_time(event->cgrp);
}

static inline void
perf_cgroup_set_timestamp(struct task_struct *task,
			  struct perf_event_context *ctx)
{
	struct perf_cgroup *cgrp;
	struct perf_cgroup_info *info;
	struct cgroup_subsys_state *css;

	/*
	 * ctx->lock held by caller
	 * ensure we do not access cgroup data
	 * unless we have the cgroup pinned (css_get)
	 */
	if (!task || !ctx->nr_cgroups)
		return;

	cgrp = perf_cgroup_from_task(task, ctx);

	for (css = &cgrp->css; css; css = css->parent) {
		cgrp = container_of(css, struct perf_cgroup, css);
		info = this_cpu_ptr(cgrp->info);
		info->timestamp = ctx->timestamp;
	}
}

static DEFINE_PER_CPU(struct list_head, cgrp_cpuctx_list);

#define PERF_CGROUP_SWOUT	0x1 /* cgroup switch out every event */
#define PERF_CGROUP_SWIN	0x2 /* cgroup switch in events based on task */

/*
 * reschedule events based on the cgroup constraint of task.
 *
 * mode SWOUT : schedule out everything
 * mode SWIN : schedule in based on cgroup for next
 */
static void perf_cgroup_switch(struct task_struct *task, int mode)
{
	struct perf_cpu_context *cpuctx;
	struct list_head *list;
	unsigned long flags;

	/*
	 * Disable interrupts and preemption to avoid this CPU's
	 * cgrp_cpuctx_entry to change under us.
	 */
	local_irq_save(flags);

	list = this_cpu_ptr(&cgrp_cpuctx_list);
	list_for_each_entry(cpuctx, list, cgrp_cpuctx_entry) {
		WARN_ON_ONCE(cpuctx->ctx.nr_cgroups == 0);

		perf_ctx_lock(cpuctx, cpuctx->task_ctx);
		perf_pmu_disable(cpuctx->ctx.pmu);

		if (mode & PERF_CGROUP_SWOUT) {
			cpu_ctx_sched_out(cpuctx, EVENT_ALL);
			/*
			 * must not be done before ctxswout due
			 * to event_filter_match() in event_sched_out()
			 */
			cpuctx->cgrp = NULL;
		}

		if (mode & PERF_CGROUP_SWIN) {
			WARN_ON_ONCE(cpuctx->cgrp);
			/*
			 * set cgrp before ctxsw in to allow
			 * event_filter_match() to not have to pass
			 * task around
			 * we pass the cpuctx->ctx to perf_cgroup_from_task()
			 * because cgorup events are only per-cpu
			 */
			cpuctx->cgrp = perf_cgroup_from_task(task,
							     &cpuctx->ctx);
			cpu_ctx_sched_in(cpuctx, EVENT_ALL, task);
		}
		perf_pmu_enable(cpuctx->ctx.pmu);
		perf_ctx_unlock(cpuctx, cpuctx->task_ctx);
	}

	local_irq_restore(flags);
}

static inline void perf_cgroup_sched_out(struct task_struct *task,
					 struct task_struct *next)
{
	struct perf_cgroup *cgrp1;
	struct perf_cgroup *cgrp2 = NULL;

	rcu_read_lock();
	/*
	 * we come here when we know perf_cgroup_events > 0
	 * we do not need to pass the ctx here because we know
	 * we are holding the rcu lock
	 */
	cgrp1 = perf_cgroup_from_task(task, NULL);
	cgrp2 = perf_cgroup_from_task(next, NULL);

	/*
	 * only schedule out current cgroup events if we know
	 * that we are switching to a different cgroup. Otherwise,
	 * do no touch the cgroup events.
	 */
	if (cgrp1 != cgrp2)
		perf_cgroup_switch(task, PERF_CGROUP_SWOUT);

	rcu_read_unlock();
}

static inline void perf_cgroup_sched_in(struct task_struct *prev,
					struct task_struct *task)
{
	struct perf_cgroup *cgrp1;
	struct perf_cgroup *cgrp2 = NULL;

	rcu_read_lock();
	/*
	 * we come here when we know perf_cgroup_events > 0
	 * we do not need to pass the ctx here because we know
	 * we are holding the rcu lock
	 */
	cgrp1 = perf_cgroup_from_task(task, NULL);
	cgrp2 = perf_cgroup_from_task(prev, NULL);

	/*
	 * only need to schedule in cgroup events if we are changing
	 * cgroup during ctxsw. Cgroup events were not scheduled
	 * out of ctxsw out if that was not the case.
	 */
	if (cgrp1 != cgrp2)
		perf_cgroup_switch(task, PERF_CGROUP_SWIN);

	rcu_read_unlock();
}

static int perf_cgroup_ensure_storage(struct perf_event *event,
				struct cgroup_subsys_state *css)
{
	struct perf_cpu_context *cpuctx;
	struct perf_event **storage;
	int cpu, heap_size, ret = 0;

	/*
	 * Allow storage to have sufficent space for an iterator for each
	 * possibly nested cgroup plus an iterator for events with no cgroup.
	 */
	for (heap_size = 1; css; css = css->parent)
		heap_size++;

	for_each_possible_cpu(cpu) {
		cpuctx = per_cpu_ptr(event->pmu->pmu_cpu_context, cpu);
		if (heap_size <= cpuctx->heap_size)
			continue;

		storage = kmalloc_node(heap_size * sizeof(struct perf_event *),
				       GFP_KERNEL, cpu_to_node(cpu));
		if (!storage) {
			ret = -ENOMEM;
			break;
		}

		raw_spin_lock_irq(&cpuctx->ctx.lock);
		if (cpuctx->heap_size < heap_size) {
			swap(cpuctx->heap, storage);
			if (storage == cpuctx->heap_default)
				storage = NULL;
			cpuctx->heap_size = heap_size;
		}
		raw_spin_unlock_irq(&cpuctx->ctx.lock);

		kfree(storage);
	}

	return ret;
}

static inline int perf_cgroup_connect(int fd, struct perf_event *event,
				      struct perf_event_attr *attr,
				      struct perf_event *group_leader)
{
	struct perf_cgroup *cgrp;
	struct cgroup_subsys_state *css;
	struct fd f = fdget(fd);
	int ret = 0;

	if (!f.file)
		return -EBADF;

	css = css_tryget_online_from_dir(f.file->f_path.dentry,
					 &perf_event_cgrp_subsys);
	if (IS_ERR(css)) {
		ret = PTR_ERR(css);
		goto out;
	}

	ret = perf_cgroup_ensure_storage(event, css);
	if (ret)
		goto out;

	cgrp = container_of(css, struct perf_cgroup, css);
	event->cgrp = cgrp;

	/*
	 * all events in a group must monitor
	 * the same cgroup because a task belongs
	 * to only one perf cgroup at a time
	 */
	if (group_leader && group_leader->cgrp != cgrp) {
		perf_detach_cgroup(event);
		ret = -EINVAL;
	}
out:
	fdput(f);
	return ret;
}

static inline void
perf_cgroup_set_shadow_time(struct perf_event *event, u64 now)
{
	struct perf_cgroup_info *t;
	t = per_cpu_ptr(event->cgrp->info, event->cpu);
	event->shadow_ctx_time = now - t->timestamp;
}

static inline void
perf_cgroup_event_enable(struct perf_event *event, struct perf_event_context *ctx)
{
	struct perf_cpu_context *cpuctx;

	if (!is_cgroup_event(event))
		return;

	/*
	 * Because cgroup events are always per-cpu events,
	 * @ctx == &cpuctx->ctx.
	 */
	cpuctx = container_of(ctx, struct perf_cpu_context, ctx);

	/*
	 * Since setting cpuctx->cgrp is conditional on the current @cgrp
	 * matching the event's cgroup, we must do this for every new event,
	 * because if the first would mismatch, the second would not try again
	 * and we would leave cpuctx->cgrp unset.
	 */
	if (ctx->is_active && !cpuctx->cgrp) {
		struct perf_cgroup *cgrp = perf_cgroup_from_task(current, ctx);

		if (cgroup_is_descendant(cgrp->css.cgroup, event->cgrp->css.cgroup))
			cpuctx->cgrp = cgrp;
	}

	if (ctx->nr_cgroups++)
		return;

	list_add(&cpuctx->cgrp_cpuctx_entry,
			per_cpu_ptr(&cgrp_cpuctx_list, event->cpu));
}

static inline void
perf_cgroup_event_disable(struct perf_event *event, struct perf_event_context *ctx)
{
	struct perf_cpu_context *cpuctx;

	if (!is_cgroup_event(event))
		return;

	/*
	 * Because cgroup events are always per-cpu events,
	 * @ctx == &cpuctx->ctx.
	 */
	cpuctx = container_of(ctx, struct perf_cpu_context, ctx);

	if (--ctx->nr_cgroups)
		return;

	if (ctx->is_active && cpuctx->cgrp)
		cpuctx->cgrp = NULL;

	list_del(&cpuctx->cgrp_cpuctx_entry);
}

#else /* !CONFIG_CGROUP_PERF */

static inline bool
perf_cgroup_match(struct perf_event *event)
{
	return true;
}

static inline void perf_detach_cgroup(struct perf_event *event)
{}

static inline int is_cgroup_event(struct perf_event *event)
{
	return 0;
}

static inline void update_cgrp_time_from_event(struct perf_event *event)
{
}

static inline void update_cgrp_time_from_cpuctx(struct perf_cpu_context *cpuctx)
{
}

static inline void perf_cgroup_sched_out(struct task_struct *task,
					 struct task_struct *next)
{
}

static inline void perf_cgroup_sched_in(struct task_struct *prev,
					struct task_struct *task)
{
}

static inline int perf_cgroup_connect(pid_t pid, struct perf_event *event,
				      struct perf_event_attr *attr,
				      struct perf_event *group_leader)
{
	return -EINVAL;
}

static inline void
perf_cgroup_set_timestamp(struct task_struct *task,
			  struct perf_event_context *ctx)
{
}

static inline void
perf_cgroup_switch(struct task_struct *task, struct task_struct *next)
{
}

static inline void
perf_cgroup_set_shadow_time(struct perf_event *event, u64 now)
{
}

static inline u64 perf_cgroup_event_time(struct perf_event *event)
{
	return 0;
}

static inline void
perf_cgroup_event_enable(struct perf_event *event, struct perf_event_context *ctx)
{
}

static inline void
perf_cgroup_event_disable(struct perf_event *event, struct perf_event_context *ctx)
{
}
#endif

/*
 * set default to be dependent on timer tick just
 * like original code
 */
#define PERF_CPU_HRTIMER (1000 / HZ)
/*
 * function must be called with interrupts disabled
 */
static enum hrtimer_restart perf_mux_hrtimer_handler(struct hrtimer *hr)
{
	struct perf_cpu_context *cpuctx;
	bool rotations;

	lockdep_assert_irqs_disabled();

	cpuctx = container_of(hr, struct perf_cpu_context, hrtimer);
	rotations = perf_rotate_context(cpuctx);

	raw_spin_lock(&cpuctx->hrtimer_lock);
	if (rotations)
		hrtimer_forward_now(hr, cpuctx->hrtimer_interval);
	else
		cpuctx->hrtimer_active = 0;
	raw_spin_unlock(&cpuctx->hrtimer_lock);

	return rotations ? HRTIMER_RESTART : HRTIMER_NORESTART;
}

static void __perf_mux_hrtimer_init(struct perf_cpu_context *cpuctx, int cpu)
{
	struct hrtimer *timer = &cpuctx->hrtimer;
	struct pmu *pmu = cpuctx->ctx.pmu;
	u64 interval;

	/* no multiplexing needed for SW PMU */
	if (pmu->task_ctx_nr == perf_sw_context)
		return;

	/*
	 * check default is sane, if not set then force to
	 * default interval (1/tick)
	 */
	interval = pmu->hrtimer_interval_ms;
	if (interval < 1)
		interval = pmu->hrtimer_interval_ms = PERF_CPU_HRTIMER;

	cpuctx->hrtimer_interval = ns_to_ktime(NSEC_PER_MSEC * interval);

	raw_spin_lock_init(&cpuctx->hrtimer_lock);
	hrtimer_init(timer, CLOCK_MONOTONIC, HRTIMER_MODE_ABS_PINNED_HARD);
	timer->function = perf_mux_hrtimer_handler;
}

static int perf_mux_hrtimer_restart(struct perf_cpu_context *cpuctx)
{
	struct hrtimer *timer = &cpuctx->hrtimer;
	struct pmu *pmu = cpuctx->ctx.pmu;
	unsigned long flags;

	/* not for SW PMU */
	if (pmu->task_ctx_nr == perf_sw_context)
		return 0;

	raw_spin_lock_irqsave(&cpuctx->hrtimer_lock, flags);
	if (!cpuctx->hrtimer_active) {
		cpuctx->hrtimer_active = 1;
		hrtimer_forward_now(timer, cpuctx->hrtimer_interval);
		hrtimer_start_expires(timer, HRTIMER_MODE_ABS_PINNED_HARD);
	}
	raw_spin_unlock_irqrestore(&cpuctx->hrtimer_lock, flags);

	return 0;
}

void perf_pmu_disable(struct pmu *pmu)
{
	int *count = this_cpu_ptr(pmu->pmu_disable_count);
	if (!(*count)++)
		pmu->pmu_disable(pmu);
}

void perf_pmu_enable(struct pmu *pmu)
{
	int *count = this_cpu_ptr(pmu->pmu_disable_count);
	if (!--(*count))
		pmu->pmu_enable(pmu);
}

static DEFINE_PER_CPU(struct list_head, active_ctx_list);

/*
 * perf_event_ctx_activate(), perf_event_ctx_deactivate(), and
 * perf_event_task_tick() are fully serialized because they're strictly cpu
 * affine and perf_event_ctx{activate,deactivate} are called with IRQs
 * disabled, while perf_event_task_tick is called from IRQ context.
 */
static void perf_event_ctx_activate(struct perf_event_context *ctx)
{
	struct list_head *head = this_cpu_ptr(&active_ctx_list);

	lockdep_assert_irqs_disabled();

	WARN_ON(!list_empty(&ctx->active_ctx_list));

	list_add(&ctx->active_ctx_list, head);
}

static void perf_event_ctx_deactivate(struct perf_event_context *ctx)
{
	lockdep_assert_irqs_disabled();

	WARN_ON(list_empty(&ctx->active_ctx_list));

	list_del_init(&ctx->active_ctx_list);
}

static void get_ctx(struct perf_event_context *ctx)
{
	refcount_inc(&ctx->refcount);
}

static void *alloc_task_ctx_data(struct pmu *pmu)
{
	if (pmu->task_ctx_cache)
		return kmem_cache_zalloc(pmu->task_ctx_cache, GFP_KERNEL);

	return NULL;
}

static void free_task_ctx_data(struct pmu *pmu, void *task_ctx_data)
{
	if (pmu->task_ctx_cache && task_ctx_data)
		kmem_cache_free(pmu->task_ctx_cache, task_ctx_data);
}

static void free_ctx(struct rcu_head *head)
{
	struct perf_event_context *ctx;

	ctx = container_of(head, struct perf_event_context, rcu_head);
	free_task_ctx_data(ctx->pmu, ctx->task_ctx_data);
	kfree(ctx);
}

static void put_ctx(struct perf_event_context *ctx)
{
	if (refcount_dec_and_test(&ctx->refcount)) {
		if (ctx->parent_ctx)
			put_ctx(ctx->parent_ctx);
		if (ctx->task && ctx->task != TASK_TOMBSTONE)
			put_task_struct(ctx->task);
		call_rcu(&ctx->rcu_head, free_ctx);
	}
}

/*
 * Because of perf_event::ctx migration in sys_perf_event_open::move_group and
 * perf_pmu_migrate_context() we need some magic.
 *
 * Those places that change perf_event::ctx will hold both
 * perf_event_ctx::mutex of the 'old' and 'new' ctx value.
 *
 * Lock ordering is by mutex address. There are two other sites where
 * perf_event_context::mutex nests and those are:
 *
 *  - perf_event_exit_task_context()	[ child , 0 ]
 *      perf_event_exit_event()
 *        put_event()			[ parent, 1 ]
 *
 *  - perf_event_init_context()		[ parent, 0 ]
 *      inherit_task_group()
 *        inherit_group()
 *          inherit_event()
 *            perf_event_alloc()
 *              perf_init_event()
 *                perf_try_init_event()	[ child , 1 ]
 *
 * While it appears there is an obvious deadlock here -- the parent and child
 * nesting levels are inverted between the two. This is in fact safe because
 * life-time rules separate them. That is an exiting task cannot fork, and a
 * spawning task cannot (yet) exit.
 *
 * But remember that that these are parent<->child context relations, and
 * migration does not affect children, therefore these two orderings should not
 * interact.
 *
 * The change in perf_event::ctx does not affect children (as claimed above)
 * because the sys_perf_event_open() case will install a new event and break
 * the ctx parent<->child relation, and perf_pmu_migrate_context() is only
 * concerned with cpuctx and that doesn't have children.
 *
 * The places that change perf_event::ctx will issue:
 *
 *   perf_remove_from_context();
 *   synchronize_rcu();
 *   perf_install_in_context();
 *
 * to affect the change. The remove_from_context() + synchronize_rcu() should
 * quiesce the event, after which we can install it in the new location. This
 * means that only external vectors (perf_fops, prctl) can perturb the event
 * while in transit. Therefore all such accessors should also acquire
 * perf_event_context::mutex to serialize against this.
 *
 * However; because event->ctx can change while we're waiting to acquire
 * ctx->mutex we must be careful and use the below perf_event_ctx_lock()
 * function.
 *
 * Lock order:
 *    exec_update_mutex
 *	task_struct::perf_event_mutex
 *	  perf_event_context::mutex
 *	    perf_event::child_mutex;
 *	      perf_event_context::lock
 *	    perf_event::mmap_mutex
 *	    mmap_lock
 *	      perf_addr_filters_head::lock
 *
 *    cpu_hotplug_lock
 *      pmus_lock
 *	  cpuctx->mutex / perf_event_context::mutex
 */
static struct perf_event_context *
perf_event_ctx_lock_nested(struct perf_event *event, int nesting)
{
	struct perf_event_context *ctx;

again:
	rcu_read_lock();
	ctx = READ_ONCE(event->ctx);
	if (!refcount_inc_not_zero(&ctx->refcount)) {
		rcu_read_unlock();
		goto again;
	}
	rcu_read_unlock();

	mutex_lock_nested(&ctx->mutex, nesting);
	if (event->ctx != ctx) {
		mutex_unlock(&ctx->mutex);
		put_ctx(ctx);
		goto again;
	}

	return ctx;
}

static inline struct perf_event_context *
perf_event_ctx_lock(struct perf_event *event)
{
	return perf_event_ctx_lock_nested(event, 0);
}

static void perf_event_ctx_unlock(struct perf_event *event,
				  struct perf_event_context *ctx)
{
	mutex_unlock(&ctx->mutex);
	put_ctx(ctx);
}

/*
 * This must be done under the ctx->lock, such as to serialize against
 * context_equiv(), therefore we cannot call put_ctx() since that might end up
 * calling scheduler related locks and ctx->lock nests inside those.
 */
static __must_check struct perf_event_context *
unclone_ctx(struct perf_event_context *ctx)
{
	struct perf_event_context *parent_ctx = ctx->parent_ctx;

	lockdep_assert_held(&ctx->lock);

	if (parent_ctx)
		ctx->parent_ctx = NULL;
	ctx->generation++;

	return parent_ctx;
}

static u32 perf_event_pid_type(struct perf_event *event, struct task_struct *p,
				enum pid_type type)
{
	u32 nr;
	/*
	 * only top level events have the pid namespace they were created in
	 */
	if (event->parent)
		event = event->parent;

	nr = __task_pid_nr_ns(p, type, event->ns);
	/* avoid -1 if it is idle thread or runs in another ns */
	if (!nr && !pid_alive(p))
		nr = -1;
	return nr;
}

static u32 perf_event_pid(struct perf_event *event, struct task_struct *p)
{
	return perf_event_pid_type(event, p, PIDTYPE_TGID);
}

static u32 perf_event_tid(struct perf_event *event, struct task_struct *p)
{
	return perf_event_pid_type(event, p, PIDTYPE_PID);
}

/*
 * If we inherit events we want to return the parent event id
 * to userspace.
 */
static u64 primary_event_id(struct perf_event *event)
{
	u64 id = event->id;

	if (event->parent)
		id = event->parent->id;

	return id;
}

/*
 * Get the perf_event_context for a task and lock it.
 *
 * This has to cope with with the fact that until it is locked,
 * the context could get moved to another task.
 */
static struct perf_event_context *
perf_lock_task_context(struct task_struct *task, int ctxn, unsigned long *flags)
{
	struct perf_event_context *ctx;

retry:
	/*
	 * One of the few rules of preemptible RCU is that one cannot do
	 * rcu_read_unlock() while holding a scheduler (or nested) lock when
	 * part of the read side critical section was irqs-enabled -- see
	 * rcu_read_unlock_special().
	 *
	 * Since ctx->lock nests under rq->lock we must ensure the entire read
	 * side critical section has interrupts disabled.
	 */
	local_irq_save(*flags);
	rcu_read_lock();
	ctx = rcu_dereference(task->perf_event_ctxp[ctxn]);
	if (ctx) {
		/*
		 * If this context is a clone of another, it might
		 * get swapped for another underneath us by
		 * perf_event_task_sched_out, though the
		 * rcu_read_lock() protects us from any context
		 * getting freed.  Lock the context and check if it
		 * got swapped before we could get the lock, and retry
		 * if so.  If we locked the right context, then it
		 * can't get swapped on us any more.
		 */
		raw_spin_lock(&ctx->lock);
		if (ctx != rcu_dereference(task->perf_event_ctxp[ctxn])) {
			raw_spin_unlock(&ctx->lock);
			rcu_read_unlock();
			local_irq_restore(*flags);
			goto retry;
		}

		if (ctx->task == TASK_TOMBSTONE ||
		    !refcount_inc_not_zero(&ctx->refcount)) {
			raw_spin_unlock(&ctx->lock);
			ctx = NULL;
		} else {
			WARN_ON_ONCE(ctx->task != task);
		}
	}
	rcu_read_unlock();
	if (!ctx)
		local_irq_restore(*flags);
	return ctx;
}

/*
 * Get the context for a task and increment its pin_count so it
 * can't get swapped to another task.  This also increments its
 * reference count so that the context can't get freed.
 */
static struct perf_event_context *
perf_pin_task_context(struct task_struct *task, int ctxn)
{
	struct perf_event_context *ctx;
	unsigned long flags;

	ctx = perf_lock_task_context(task, ctxn, &flags);
	if (ctx) {
		++ctx->pin_count;
		raw_spin_unlock_irqrestore(&ctx->lock, flags);
	}
	return ctx;
}

static void perf_unpin_context(struct perf_event_context *ctx)
{
	unsigned long flags;

	raw_spin_lock_irqsave(&ctx->lock, flags);
	--ctx->pin_count;
	raw_spin_unlock_irqrestore(&ctx->lock, flags);
}

/*
 * Update the record of the current time in a context.
 */
static void update_context_time(struct perf_event_context *ctx)
{
	u64 now = perf_clock();

	ctx->time += now - ctx->timestamp;
	ctx->timestamp = now;
}

static u64 perf_event_time(struct perf_event *event)
{
	struct perf_event_context *ctx = event->ctx;

	if (is_cgroup_event(event))
		return perf_cgroup_event_time(event);

	return ctx ? ctx->time : 0;
}

static enum event_type_t get_event_type(struct perf_event *event)
{
	struct perf_event_context *ctx = event->ctx;
	enum event_type_t event_type;

	lockdep_assert_held(&ctx->lock);

	/*
	 * It's 'group type', really, because if our group leader is
	 * pinned, so are we.
	 */
	if (event->group_leader != event)
		event = event->group_leader;

	event_type = event->attr.pinned ? EVENT_PINNED : EVENT_FLEXIBLE;
	if (!ctx->task)
		event_type |= EVENT_CPU;

	return event_type;
}

/*
 * Helper function to initialize event group nodes.
 */
static void init_event_group(struct perf_event *event)
{
	RB_CLEAR_NODE(&event->group_node);
	event->group_index = 0;
}

/*
 * Extract pinned or flexible groups from the context
 * based on event attrs bits.
 */
static struct perf_event_groups *
get_event_groups(struct perf_event *event, struct perf_event_context *ctx)
{
	if (event->attr.pinned)
		return &ctx->pinned_groups;
	else
		return &ctx->flexible_groups;
}

/*
 * Helper function to initializes perf_event_group trees.
 */
static void perf_event_groups_init(struct perf_event_groups *groups)
{
	groups->tree = RB_ROOT;
	groups->index = 0;
}

/*
 * Compare function for event groups;
 *
 * Implements complex key that first sorts by CPU and then by virtual index
 * which provides ordering when rotating groups for the same CPU.
 */
static bool
perf_event_groups_less(struct perf_event *left, struct perf_event *right)
{
	if (left->cpu < right->cpu)
		return true;
	if (left->cpu > right->cpu)
		return false;

#ifdef CONFIG_CGROUP_PERF
	if (left->cgrp != right->cgrp) {
		if (!left->cgrp || !left->cgrp->css.cgroup) {
			/*
			 * Left has no cgroup but right does, no cgroups come
			 * first.
			 */
			return true;
		}
		if (!right->cgrp || !right->cgrp->css.cgroup) {
			/*
			 * Right has no cgroup but left does, no cgroups come
			 * first.
			 */
			return false;
		}
		/* Two dissimilar cgroups, order by id. */
		if (left->cgrp->css.cgroup->kn->id < right->cgrp->css.cgroup->kn->id)
			return true;

		return false;
	}
#endif

	if (left->group_index < right->group_index)
		return true;
	if (left->group_index > right->group_index)
		return false;

	return false;
}

/*
 * Insert @event into @groups' tree; using {@event->cpu, ++@groups->index} for
 * key (see perf_event_groups_less). This places it last inside the CPU
 * subtree.
 */
static void
perf_event_groups_insert(struct perf_event_groups *groups,
			 struct perf_event *event)
{
	struct perf_event *node_event;
	struct rb_node *parent;
	struct rb_node **node;

	event->group_index = ++groups->index;

	node = &groups->tree.rb_node;
	parent = *node;

	while (*node) {
		parent = *node;
		node_event = container_of(*node, struct perf_event, group_node);

		if (perf_event_groups_less(event, node_event))
			node = &parent->rb_left;
		else
			node = &parent->rb_right;
	}

	rb_link_node(&event->group_node, parent, node);
	rb_insert_color(&event->group_node, &groups->tree);
}

/*
 * Helper function to insert event into the pinned or flexible groups.
 */
static void
add_event_to_groups(struct perf_event *event, struct perf_event_context *ctx)
{
	struct perf_event_groups *groups;

	groups = get_event_groups(event, ctx);
	perf_event_groups_insert(groups, event);
}

/*
 * Delete a group from a tree.
 */
static void
perf_event_groups_delete(struct perf_event_groups *groups,
			 struct perf_event *event)
{
	WARN_ON_ONCE(RB_EMPTY_NODE(&event->group_node) ||
		     RB_EMPTY_ROOT(&groups->tree));

	rb_erase(&event->group_node, &groups->tree);
	init_event_group(event);
}

/*
 * Helper function to delete event from its groups.
 */
static void
del_event_from_groups(struct perf_event *event, struct perf_event_context *ctx)
{
	struct perf_event_groups *groups;

	groups = get_event_groups(event, ctx);
	perf_event_groups_delete(groups, event);
}

/*
 * Get the leftmost event in the cpu/cgroup subtree.
 */
static struct perf_event *
perf_event_groups_first(struct perf_event_groups *groups, int cpu,
			struct cgroup *cgrp)
{
	struct perf_event *node_event = NULL, *match = NULL;
	struct rb_node *node = groups->tree.rb_node;
#ifdef CONFIG_CGROUP_PERF
	u64 node_cgrp_id, cgrp_id = 0;

	if (cgrp)
		cgrp_id = cgrp->kn->id;
#endif

	while (node) {
		node_event = container_of(node, struct perf_event, group_node);

		if (cpu < node_event->cpu) {
			node = node->rb_left;
			continue;
		}
		if (cpu > node_event->cpu) {
			node = node->rb_right;
			continue;
		}
#ifdef CONFIG_CGROUP_PERF
		node_cgrp_id = 0;
		if (node_event->cgrp && node_event->cgrp->css.cgroup)
			node_cgrp_id = node_event->cgrp->css.cgroup->kn->id;

		if (cgrp_id < node_cgrp_id) {
			node = node->rb_left;
			continue;
		}
		if (cgrp_id > node_cgrp_id) {
			node = node->rb_right;
			continue;
		}
#endif
		match = node_event;
		node = node->rb_left;
	}

	return match;
}

/*
 * Like rb_entry_next_safe() for the @cpu subtree.
 */
static struct perf_event *
perf_event_groups_next(struct perf_event *event)
{
	struct perf_event *next;
#ifdef CONFIG_CGROUP_PERF
	u64 curr_cgrp_id = 0;
	u64 next_cgrp_id = 0;
#endif

	next = rb_entry_safe(rb_next(&event->group_node), typeof(*event), group_node);
	if (next == NULL || next->cpu != event->cpu)
		return NULL;

#ifdef CONFIG_CGROUP_PERF
	if (event->cgrp && event->cgrp->css.cgroup)
		curr_cgrp_id = event->cgrp->css.cgroup->kn->id;

	if (next->cgrp && next->cgrp->css.cgroup)
		next_cgrp_id = next->cgrp->css.cgroup->kn->id;

	if (curr_cgrp_id != next_cgrp_id)
		return NULL;
#endif
	return next;
}

/*
 * Iterate through the whole groups tree.
 */
#define perf_event_groups_for_each(event, groups)			\
	for (event = rb_entry_safe(rb_first(&((groups)->tree)),		\
				typeof(*event), group_node); event;	\
		event = rb_entry_safe(rb_next(&event->group_node),	\
				typeof(*event), group_node))

/*
 * Add an event from the lists for its context.
 * Must be called with ctx->mutex and ctx->lock held.
 */
static void
list_add_event(struct perf_event *event, struct perf_event_context *ctx)
{
	lockdep_assert_held(&ctx->lock);

	WARN_ON_ONCE(event->attach_state & PERF_ATTACH_CONTEXT);
	event->attach_state |= PERF_ATTACH_CONTEXT;

	event->tstamp = perf_event_time(event);

	/*
	 * If we're a stand alone event or group leader, we go to the context
	 * list, group events are kept attached to the group so that
	 * perf_group_detach can, at all times, locate all siblings.
	 */
	if (event->group_leader == event) {
		event->group_caps = event->event_caps;
		add_event_to_groups(event, ctx);
	}

	list_add_rcu(&event->event_entry, &ctx->event_list);
	ctx->nr_events++;
	if (event->attr.inherit_stat)
		ctx->nr_stat++;

	if (event->state > PERF_EVENT_STATE_OFF)
		perf_cgroup_event_enable(event, ctx);

	ctx->generation++;
}

/*
 * Initialize event state based on the perf_event_attr::disabled.
 */
static inline void perf_event__state_init(struct perf_event *event)
{
	event->state = event->attr.disabled ? PERF_EVENT_STATE_OFF :
					      PERF_EVENT_STATE_INACTIVE;
}

static void __perf_event_read_size(struct perf_event *event, int nr_siblings)
{
	int entry = sizeof(u64); /* value */
	int size = 0;
	int nr = 1;

	if (event->attr.read_format & PERF_FORMAT_TOTAL_TIME_ENABLED)
		size += sizeof(u64);

	if (event->attr.read_format & PERF_FORMAT_TOTAL_TIME_RUNNING)
		size += sizeof(u64);

	if (event->attr.read_format & PERF_FORMAT_ID)
		entry += sizeof(u64);

	if (event->attr.read_format & PERF_FORMAT_GROUP) {
		nr += nr_siblings;
		size += sizeof(u64);
	}

	size += entry * nr;
	event->read_size = size;
}

static void __perf_event_header_size(struct perf_event *event, u64 sample_type)
{
	struct perf_sample_data *data;
	u16 size = 0;

	if (sample_type & PERF_SAMPLE_IP)
		size += sizeof(data->ip);

	if (sample_type & PERF_SAMPLE_ADDR)
		size += sizeof(data->addr);

	if (sample_type & PERF_SAMPLE_PERIOD)
		size += sizeof(data->period);

	if (sample_type & PERF_SAMPLE_WEIGHT)
		size += sizeof(data->weight);

	if (sample_type & PERF_SAMPLE_READ)
		size += event->read_size;

	if (sample_type & PERF_SAMPLE_DATA_SRC)
		size += sizeof(data->data_src.val);

	if (sample_type & PERF_SAMPLE_TRANSACTION)
		size += sizeof(data->txn);

	if (sample_type & PERF_SAMPLE_PHYS_ADDR)
		size += sizeof(data->phys_addr);

	if (sample_type & PERF_SAMPLE_CGROUP)
		size += sizeof(data->cgroup);

	event->header_size = size;
}

/*
 * Called at perf_event creation and when events are attached/detached from a
 * group.
 */
static void perf_event__header_size(struct perf_event *event)
{
	__perf_event_read_size(event,
			       event->group_leader->nr_siblings);
	__perf_event_header_size(event, event->attr.sample_type);
}

static void perf_event__id_header_size(struct perf_event *event)
{
	struct perf_sample_data *data;
	u64 sample_type = event->attr.sample_type;
	u16 size = 0;

	if (sample_type & PERF_SAMPLE_TID)
		size += sizeof(data->tid_entry);

	if (sample_type & PERF_SAMPLE_TIME)
		size += sizeof(data->time);

	if (sample_type & PERF_SAMPLE_IDENTIFIER)
		size += sizeof(data->id);

	if (sample_type & PERF_SAMPLE_ID)
		size += sizeof(data->id);

	if (sample_type & PERF_SAMPLE_STREAM_ID)
		size += sizeof(data->stream_id);

	if (sample_type & PERF_SAMPLE_CPU)
		size += sizeof(data->cpu_entry);

	event->id_header_size = size;
}

static bool perf_event_validate_size(struct perf_event *event)
{
	/*
	 * The values computed here will be over-written when we actually
	 * attach the event.
	 */
	__perf_event_read_size(event, event->group_leader->nr_siblings + 1);
	__perf_event_header_size(event, event->attr.sample_type & ~PERF_SAMPLE_READ);
	perf_event__id_header_size(event);

	/*
	 * Sum the lot; should not exceed the 64k limit we have on records.
	 * Conservative limit to allow for callchains and other variable fields.
	 */
	if (event->read_size + event->header_size +
	    event->id_header_size + sizeof(struct perf_event_header) >= 16*1024)
		return false;

	return true;
}

static void perf_group_attach(struct perf_event *event)
{
	struct perf_event *group_leader = event->group_leader, *pos;

	lockdep_assert_held(&event->ctx->lock);

	/*
	 * We can have double attach due to group movement in perf_event_open.
	 */
	if (event->attach_state & PERF_ATTACH_GROUP)
		return;

	event->attach_state |= PERF_ATTACH_GROUP;

	if (group_leader == event)
		return;

	WARN_ON_ONCE(group_leader->ctx != event->ctx);

	group_leader->group_caps &= event->event_caps;

	list_add_tail(&event->sibling_list, &group_leader->sibling_list);
	group_leader->nr_siblings++;

	perf_event__header_size(group_leader);

	for_each_sibling_event(pos, group_leader)
		perf_event__header_size(pos);
}

/*
 * Remove an event from the lists for its context.
 * Must be called with ctx->mutex and ctx->lock held.
 */
static void
list_del_event(struct perf_event *event, struct perf_event_context *ctx)
{
	WARN_ON_ONCE(event->ctx != ctx);
	lockdep_assert_held(&ctx->lock);

	/*
	 * We can have double detach due to exit/hot-unplug + close.
	 */
	if (!(event->attach_state & PERF_ATTACH_CONTEXT))
		return;

	event->attach_state &= ~PERF_ATTACH_CONTEXT;

	ctx->nr_events--;
	if (event->attr.inherit_stat)
		ctx->nr_stat--;

	list_del_rcu(&event->event_entry);

	if (event->group_leader == event)
		del_event_from_groups(event, ctx);

	/*
	 * If event was in error state, then keep it
	 * that way, otherwise bogus counts will be
	 * returned on read(). The only way to get out
	 * of error state is by explicit re-enabling
	 * of the event
	 */
	if (event->state > PERF_EVENT_STATE_OFF) {
		perf_cgroup_event_disable(event, ctx);
		perf_event_set_state(event, PERF_EVENT_STATE_OFF);
	}

	ctx->generation++;
}

static int
perf_aux_output_match(struct perf_event *event, struct perf_event *aux_event)
{
	if (!has_aux(aux_event))
		return 0;

	if (!event->pmu->aux_output_match)
		return 0;

	return event->pmu->aux_output_match(aux_event);
}

static void put_event(struct perf_event *event);
static void event_sched_out(struct perf_event *event,
			    struct perf_cpu_context *cpuctx,
			    struct perf_event_context *ctx);

static void perf_put_aux_event(struct perf_event *event)
{
	struct perf_event_context *ctx = event->ctx;
	struct perf_cpu_context *cpuctx = __get_cpu_context(ctx);
	struct perf_event *iter;

	/*
	 * If event uses aux_event tear down the link
	 */
	if (event->aux_event) {
		iter = event->aux_event;
		event->aux_event = NULL;
		put_event(iter);
		return;
	}

	/*
	 * If the event is an aux_event, tear down all links to
	 * it from other events.
	 */
	for_each_sibling_event(iter, event->group_leader) {
		if (iter->aux_event != event)
			continue;

		iter->aux_event = NULL;
		put_event(event);

		/*
		 * If it's ACTIVE, schedule it out and put it into ERROR
		 * state so that we don't try to schedule it again. Note
		 * that perf_event_enable() will clear the ERROR status.
		 */
		event_sched_out(iter, cpuctx, ctx);
		perf_event_set_state(event, PERF_EVENT_STATE_ERROR);
	}
}

static bool perf_need_aux_event(struct perf_event *event)
{
	return !!event->attr.aux_output || !!event->attr.aux_sample_size;
}

static int perf_get_aux_event(struct perf_event *event,
			      struct perf_event *group_leader)
{
	/*
	 * Our group leader must be an aux event if we want to be
	 * an aux_output. This way, the aux event will precede its
	 * aux_output events in the group, and therefore will always
	 * schedule first.
	 */
	if (!group_leader)
		return 0;

	/*
	 * aux_output and aux_sample_size are mutually exclusive.
	 */
	if (event->attr.aux_output && event->attr.aux_sample_size)
		return 0;

	if (event->attr.aux_output &&
	    !perf_aux_output_match(event, group_leader))
		return 0;

	if (event->attr.aux_sample_size && !group_leader->pmu->snapshot_aux)
		return 0;

	if (!atomic_long_inc_not_zero(&group_leader->refcount))
		return 0;

	/*
	 * Link aux_outputs to their aux event; this is undone in
	 * perf_group_detach() by perf_put_aux_event(). When the
	 * group in torn down, the aux_output events loose their
	 * link to the aux_event and can't schedule any more.
	 */
	event->aux_event = group_leader;

	return 1;
}

static inline struct list_head *get_event_list(struct perf_event *event)
{
	struct perf_event_context *ctx = event->ctx;
	return event->attr.pinned ? &ctx->pinned_active : &ctx->flexible_active;
}

/*
 * Events that have PERF_EV_CAP_SIBLING require being part of a group and
 * cannot exist on their own, schedule them out and move them into the ERROR
 * state. Also see _perf_event_enable(), it will not be able to recover
 * this ERROR state.
 */
static inline void perf_remove_sibling_event(struct perf_event *event)
{
	struct perf_event_context *ctx = event->ctx;
	struct perf_cpu_context *cpuctx = __get_cpu_context(ctx);

	event_sched_out(event, cpuctx, ctx);
	perf_event_set_state(event, PERF_EVENT_STATE_ERROR);
}

static void perf_group_detach(struct perf_event *event)
{
	struct perf_event *leader = event->group_leader;
	struct perf_event *sibling, *tmp;
	struct perf_event_context *ctx = event->ctx;

	lockdep_assert_held(&ctx->lock);

	/*
	 * We can have double detach due to exit/hot-unplug + close.
	 */
	if (!(event->attach_state & PERF_ATTACH_GROUP))
		return;

	event->attach_state &= ~PERF_ATTACH_GROUP;

	perf_put_aux_event(event);

	/*
	 * If this is a sibling, remove it from its group.
	 */
	if (leader != event) {
		list_del_init(&event->sibling_list);
		event->group_leader->nr_siblings--;
		goto out;
	}

	/*
	 * If this was a group event with sibling events then
	 * upgrade the siblings to singleton events by adding them
	 * to whatever list we are on.
	 */
	list_for_each_entry_safe(sibling, tmp, &event->sibling_list, sibling_list) {

		if (sibling->event_caps & PERF_EV_CAP_SIBLING)
			perf_remove_sibling_event(sibling);

		sibling->group_leader = sibling;
		list_del_init(&sibling->sibling_list);

		/* Inherit group flags from the previous leader */
		sibling->group_caps = event->group_caps;

		if (!RB_EMPTY_NODE(&event->group_node)) {
			add_event_to_groups(sibling, event->ctx);

			if (sibling->state == PERF_EVENT_STATE_ACTIVE)
				list_add_tail(&sibling->active_list, get_event_list(sibling));
		}

		WARN_ON_ONCE(sibling->ctx != event->ctx);
	}

out:
	for_each_sibling_event(tmp, leader)
		perf_event__header_size(tmp);

	perf_event__header_size(leader);
}

static bool is_orphaned_event(struct perf_event *event)
{
	return event->state == PERF_EVENT_STATE_DEAD;
}

static inline int __pmu_filter_match(struct perf_event *event)
{
	struct pmu *pmu = event->pmu;
	return pmu->filter_match ? pmu->filter_match(event) : 1;
}

/*
 * Check whether we should attempt to schedule an event group based on
 * PMU-specific filtering. An event group can consist of HW and SW events,
 * potentially with a SW leader, so we must check all the filters, to
 * determine whether a group is schedulable:
 */
static inline int pmu_filter_match(struct perf_event *event)
{
	struct perf_event *sibling;

	if (!__pmu_filter_match(event))
		return 0;

	for_each_sibling_event(sibling, event) {
		if (!__pmu_filter_match(sibling))
			return 0;
	}

	return 1;
}

static inline int
event_filter_match(struct perf_event *event)
{
	return (event->cpu == -1 || event->cpu == smp_processor_id()) &&
	       perf_cgroup_match(event) && pmu_filter_match(event);
}

static void
event_sched_out(struct perf_event *event,
		  struct perf_cpu_context *cpuctx,
		  struct perf_event_context *ctx)
{
	enum perf_event_state state = PERF_EVENT_STATE_INACTIVE;

	WARN_ON_ONCE(event->ctx != ctx);
	lockdep_assert_held(&ctx->lock);

	if (event->state != PERF_EVENT_STATE_ACTIVE)
		return;

	/*
	 * Asymmetry; we only schedule events _IN_ through ctx_sched_in(), but
	 * we can schedule events _OUT_ individually through things like
	 * __perf_remove_from_context().
	 */
	list_del_init(&event->active_list);

	perf_pmu_disable(event->pmu);

	event->pmu->del(event, 0);
	event->oncpu = -1;

	if (READ_ONCE(event->pending_disable) >= 0) {
		WRITE_ONCE(event->pending_disable, -1);
		perf_cgroup_event_disable(event, ctx);
		state = PERF_EVENT_STATE_OFF;
	}
	perf_event_set_state(event, state);

	if (!is_software_event(event))
		cpuctx->active_oncpu--;
	if (!--ctx->nr_active)
		perf_event_ctx_deactivate(ctx);
	if (event->attr.freq && event->attr.sample_freq)
		ctx->nr_freq--;
	if (event->attr.exclusive || !cpuctx->active_oncpu)
		cpuctx->exclusive = 0;

	perf_pmu_enable(event->pmu);
}

static void
group_sched_out(struct perf_event *group_event,
		struct perf_cpu_context *cpuctx,
		struct perf_event_context *ctx)
{
	struct perf_event *event;

	if (group_event->state != PERF_EVENT_STATE_ACTIVE)
		return;

	perf_pmu_disable(ctx->pmu);

	event_sched_out(group_event, cpuctx, ctx);

	/*
	 * Schedule out siblings (if any):
	 */
	for_each_sibling_event(event, group_event)
		event_sched_out(event, cpuctx, ctx);

	perf_pmu_enable(ctx->pmu);
}

#define DETACH_GROUP	0x01UL

/*
 * Cross CPU call to remove a performance event
 *
 * We disable the event on the hardware level first. After that we
 * remove it from the context list.
 */
static void
__perf_remove_from_context(struct perf_event *event,
			   struct perf_cpu_context *cpuctx,
			   struct perf_event_context *ctx,
			   void *info)
{
	unsigned long flags = (unsigned long)info;

	if (ctx->is_active & EVENT_TIME) {
		update_context_time(ctx);
		update_cgrp_time_from_cpuctx(cpuctx);
	}

	event_sched_out(event, cpuctx, ctx);
	if (flags & DETACH_GROUP)
		perf_group_detach(event);
	list_del_event(event, ctx);

	if (!ctx->nr_events && ctx->is_active) {
		ctx->is_active = 0;
		ctx->rotate_necessary = 0;
		if (ctx->task) {
			WARN_ON_ONCE(cpuctx->task_ctx != ctx);
			cpuctx->task_ctx = NULL;
		}
	}
}

/*
 * Remove the event from a task's (or a CPU's) list of events.
 *
 * If event->ctx is a cloned context, callers must make sure that
 * every task struct that event->ctx->task could possibly point to
 * remains valid.  This is OK when called from perf_release since
 * that only calls us on the top-level context, which can't be a clone.
 * When called from perf_event_exit_task, it's OK because the
 * context has been detached from its task.
 */
static void perf_remove_from_context(struct perf_event *event, unsigned long flags)
{
	struct perf_event_context *ctx = event->ctx;

	lockdep_assert_held(&ctx->mutex);

	event_function_call(event, __perf_remove_from_context, (void *)flags);

	/*
	 * The above event_function_call() can NO-OP when it hits
	 * TASK_TOMBSTONE. In that case we must already have been detached
	 * from the context (by perf_event_exit_event()) but the grouping
	 * might still be in-tact.
	 */
	WARN_ON_ONCE(event->attach_state & PERF_ATTACH_CONTEXT);
	if ((flags & DETACH_GROUP) &&
	    (event->attach_state & PERF_ATTACH_GROUP)) {
		/*
		 * Since in that case we cannot possibly be scheduled, simply
		 * detach now.
		 */
		raw_spin_lock_irq(&ctx->lock);
		perf_group_detach(event);
		raw_spin_unlock_irq(&ctx->lock);
	}
}

/*
 * Cross CPU call to disable a performance event
 */
static void __perf_event_disable(struct perf_event *event,
				 struct perf_cpu_context *cpuctx,
				 struct perf_event_context *ctx,
				 void *info)
{
	if (event->state < PERF_EVENT_STATE_INACTIVE)
		return;

	if (ctx->is_active & EVENT_TIME) {
		update_context_time(ctx);
		update_cgrp_time_from_event(event);
	}

	if (event == event->group_leader)
		group_sched_out(event, cpuctx, ctx);
	else
		event_sched_out(event, cpuctx, ctx);

	perf_event_set_state(event, PERF_EVENT_STATE_OFF);
	perf_cgroup_event_disable(event, ctx);
}

/*
 * Disable an event.
 *
 * If event->ctx is a cloned context, callers must make sure that
 * every task struct that event->ctx->task could possibly point to
 * remains valid.  This condition is satisfied when called through
 * perf_event_for_each_child or perf_event_for_each because they
 * hold the top-level event's child_mutex, so any descendant that
 * goes to exit will block in perf_event_exit_event().
 *
 * When called from perf_pending_event it's OK because event->ctx
 * is the current context on this CPU and preemption is disabled,
 * hence we can't get into perf_event_task_sched_out for this context.
 */
static void _perf_event_disable(struct perf_event *event)
{
	struct perf_event_context *ctx = event->ctx;

	raw_spin_lock_irq(&ctx->lock);
	if (event->state <= PERF_EVENT_STATE_OFF) {
		raw_spin_unlock_irq(&ctx->lock);
		return;
	}
	raw_spin_unlock_irq(&ctx->lock);

	event_function_call(event, __perf_event_disable, NULL);
}

void perf_event_disable_local(struct perf_event *event)
{
	event_function_local(event, __perf_event_disable, NULL);
}

/*
 * Strictly speaking kernel users cannot create groups and therefore this
 * interface does not need the perf_event_ctx_lock() magic.
 */
void perf_event_disable(struct perf_event *event)
{
	struct perf_event_context *ctx;

	ctx = perf_event_ctx_lock(event);
	_perf_event_disable(event);
	perf_event_ctx_unlock(event, ctx);
}
EXPORT_SYMBOL_GPL(perf_event_disable);

void perf_event_disable_inatomic(struct perf_event *event)
{
	WRITE_ONCE(event->pending_disable, smp_processor_id());
	/* can fail, see perf_pending_event_disable() */
	irq_work_queue(&event->pending);
}

static void perf_set_shadow_time(struct perf_event *event,
				 struct perf_event_context *ctx)
{
	/*
	 * use the correct time source for the time snapshot
	 *
	 * We could get by without this by leveraging the
	 * fact that to get to this function, the caller
	 * has most likely already called update_context_time()
	 * and update_cgrp_time_xx() and thus both timestamp
	 * are identical (or very close). Given that tstamp is,
	 * already adjusted for cgroup, we could say that:
	 *    tstamp - ctx->timestamp
	 * is equivalent to
	 *    tstamp - cgrp->timestamp.
	 *
	 * Then, in perf_output_read(), the calculation would
	 * work with no changes because:
	 * - event is guaranteed scheduled in
	 * - no scheduled out in between
	 * - thus the timestamp would be the same
	 *
	 * But this is a bit hairy.
	 *
	 * So instead, we have an explicit cgroup call to remain
	 * within the time time source all along. We believe it
	 * is cleaner and simpler to understand.
	 */
	if (is_cgroup_event(event))
		perf_cgroup_set_shadow_time(event, event->tstamp);
	else
		event->shadow_ctx_time = event->tstamp - ctx->timestamp;
}

#define MAX_INTERRUPTS (~0ULL)

static void perf_log_throttle(struct perf_event *event, int enable);
static void perf_log_itrace_start(struct perf_event *event);

static int
event_sched_in(struct perf_event *event,
		 struct perf_cpu_context *cpuctx,
		 struct perf_event_context *ctx)
{
	int ret = 0;

	WARN_ON_ONCE(event->ctx != ctx);

	lockdep_assert_held(&ctx->lock);

	if (event->state <= PERF_EVENT_STATE_OFF)
		return 0;

	WRITE_ONCE(event->oncpu, smp_processor_id());
	/*
	 * Order event::oncpu write to happen before the ACTIVE state is
	 * visible. This allows perf_event_{stop,read}() to observe the correct
	 * ->oncpu if it sees ACTIVE.
	 */
	smp_wmb();
	perf_event_set_state(event, PERF_EVENT_STATE_ACTIVE);

	/*
	 * Unthrottle events, since we scheduled we might have missed several
	 * ticks already, also for a heavily scheduling task there is little
	 * guarantee it'll get a tick in a timely manner.
	 */
	if (unlikely(event->hw.interrupts == MAX_INTERRUPTS)) {
		perf_log_throttle(event, 1);
		event->hw.interrupts = 0;
	}

	perf_pmu_disable(event->pmu);

	perf_set_shadow_time(event, ctx);

	perf_log_itrace_start(event);

	if (event->pmu->add(event, PERF_EF_START)) {
		perf_event_set_state(event, PERF_EVENT_STATE_INACTIVE);
		event->oncpu = -1;
		ret = -EAGAIN;
		goto out;
	}

	if (!is_software_event(event))
		cpuctx->active_oncpu++;
	if (!ctx->nr_active++)
		perf_event_ctx_activate(ctx);
	if (event->attr.freq && event->attr.sample_freq)
		ctx->nr_freq++;

	if (event->attr.exclusive)
		cpuctx->exclusive = 1;

out:
	perf_pmu_enable(event->pmu);

	return ret;
}

static int
group_sched_in(struct perf_event *group_event,
	       struct perf_cpu_context *cpuctx,
	       struct perf_event_context *ctx)
{
	struct perf_event *event, *partial_group = NULL;
	struct pmu *pmu = ctx->pmu;

	if (group_event->state == PERF_EVENT_STATE_OFF)
		return 0;

	pmu->start_txn(pmu, PERF_PMU_TXN_ADD);

	if (event_sched_in(group_event, cpuctx, ctx))
		goto error;

	/*
	 * Schedule in siblings as one group (if any):
	 */
	for_each_sibling_event(event, group_event) {
		if (event_sched_in(event, cpuctx, ctx)) {
			partial_group = event;
			goto group_error;
		}
	}

	if (!pmu->commit_txn(pmu))
		return 0;

group_error:
	/*
	 * Groups can be scheduled in as one unit only, so undo any
	 * partial group before returning:
	 * The events up to the failed event are scheduled out normally.
	 */
	for_each_sibling_event(event, group_event) {
		if (event == partial_group)
			break;

		event_sched_out(event, cpuctx, ctx);
	}
	event_sched_out(group_event, cpuctx, ctx);

error:
	pmu->cancel_txn(pmu);
	return -EAGAIN;
}

/*
 * Work out whether we can put this event group on the CPU now.
 */
static int group_can_go_on(struct perf_event *event,
			   struct perf_cpu_context *cpuctx,
			   int can_add_hw)
{
	/*
	 * Groups consisting entirely of software events can always go on.
	 */
	if (event->group_caps & PERF_EV_CAP_SOFTWARE)
		return 1;
	/*
	 * If an exclusive group is already on, no other hardware
	 * events can go on.
	 */
	if (cpuctx->exclusive)
		return 0;
	/*
	 * If this group is exclusive and there are already
	 * events on the CPU, it can't go on.
	 */
	if (event->attr.exclusive && !list_empty(get_event_list(event)))
		return 0;
	/*
	 * Otherwise, try to add it if all previous groups were able
	 * to go on.
	 */
	return can_add_hw;
}

static void add_event_to_ctx(struct perf_event *event,
			       struct perf_event_context *ctx)
{
	list_add_event(event, ctx);
	perf_group_attach(event);
}

static void ctx_sched_out(struct perf_event_context *ctx,
			  struct perf_cpu_context *cpuctx,
			  enum event_type_t event_type);
static void
ctx_sched_in(struct perf_event_context *ctx,
	     struct perf_cpu_context *cpuctx,
	     enum event_type_t event_type,
	     struct task_struct *task);

static void task_ctx_sched_out(struct perf_cpu_context *cpuctx,
			       struct perf_event_context *ctx,
			       enum event_type_t event_type)
{
	if (!cpuctx->task_ctx)
		return;

	if (WARN_ON_ONCE(ctx != cpuctx->task_ctx))
		return;

	ctx_sched_out(ctx, cpuctx, event_type);
}

static void perf_event_sched_in(struct perf_cpu_context *cpuctx,
				struct perf_event_context *ctx,
				struct task_struct *task)
{
	cpu_ctx_sched_in(cpuctx, EVENT_PINNED, task);
	if (ctx)
		ctx_sched_in(ctx, cpuctx, EVENT_PINNED, task);
	cpu_ctx_sched_in(cpuctx, EVENT_FLEXIBLE, task);
	if (ctx)
		ctx_sched_in(ctx, cpuctx, EVENT_FLEXIBLE, task);
}

/*
 * We want to maintain the following priority of scheduling:
 *  - CPU pinned (EVENT_CPU | EVENT_PINNED)
 *  - task pinned (EVENT_PINNED)
 *  - CPU flexible (EVENT_CPU | EVENT_FLEXIBLE)
 *  - task flexible (EVENT_FLEXIBLE).
 *
 * In order to avoid unscheduling and scheduling back in everything every
 * time an event is added, only do it for the groups of equal priority and
 * below.
 *
 * This can be called after a batch operation on task events, in which case
 * event_type is a bit mask of the types of events involved. For CPU events,
 * event_type is only either EVENT_PINNED or EVENT_FLEXIBLE.
 */
static void ctx_resched(struct perf_cpu_context *cpuctx,
			struct perf_event_context *task_ctx,
			enum event_type_t event_type)
{
	enum event_type_t ctx_event_type;
	bool cpu_event = !!(event_type & EVENT_CPU);

	/*
	 * If pinned groups are involved, flexible groups also need to be
	 * scheduled out.
	 */
	if (event_type & EVENT_PINNED)
		event_type |= EVENT_FLEXIBLE;

	ctx_event_type = event_type & EVENT_ALL;

	perf_pmu_disable(cpuctx->ctx.pmu);
	if (task_ctx)
		task_ctx_sched_out(cpuctx, task_ctx, event_type);

	/*
	 * Decide which cpu ctx groups to schedule out based on the types
	 * of events that caused rescheduling:
	 *  - EVENT_CPU: schedule out corresponding groups;
	 *  - EVENT_PINNED task events: schedule out EVENT_FLEXIBLE groups;
	 *  - otherwise, do nothing more.
	 */
	if (cpu_event)
		cpu_ctx_sched_out(cpuctx, ctx_event_type);
	else if (ctx_event_type & EVENT_PINNED)
		cpu_ctx_sched_out(cpuctx, EVENT_FLEXIBLE);

	perf_event_sched_in(cpuctx, task_ctx, current);
	perf_pmu_enable(cpuctx->ctx.pmu);
}

void perf_pmu_resched(struct pmu *pmu)
{
	struct perf_cpu_context *cpuctx = this_cpu_ptr(pmu->pmu_cpu_context);
	struct perf_event_context *task_ctx = cpuctx->task_ctx;

	perf_ctx_lock(cpuctx, task_ctx);
	ctx_resched(cpuctx, task_ctx, EVENT_ALL|EVENT_CPU);
	perf_ctx_unlock(cpuctx, task_ctx);
}

/*
 * Cross CPU call to install and enable a performance event
 *
 * Very similar to remote_function() + event_function() but cannot assume that
 * things like ctx->is_active and cpuctx->task_ctx are set.
 */
static int  __perf_install_in_context(void *info)
{
	struct perf_event *event = info;
	struct perf_event_context *ctx = event->ctx;
	struct perf_cpu_context *cpuctx = __get_cpu_context(ctx);
	struct perf_event_context *task_ctx = cpuctx->task_ctx;
	bool reprogram = true;
	int ret = 0;

	raw_spin_lock(&cpuctx->ctx.lock);
	if (ctx->task) {
		raw_spin_lock(&ctx->lock);
		task_ctx = ctx;

		reprogram = (ctx->task == current);

		/*
		 * If the task is running, it must be running on this CPU,
		 * otherwise we cannot reprogram things.
		 *
		 * If its not running, we don't care, ctx->lock will
		 * serialize against it becoming runnable.
		 */
		if (task_curr(ctx->task) && !reprogram) {
			ret = -ESRCH;
			goto unlock;
		}

		WARN_ON_ONCE(reprogram && cpuctx->task_ctx && cpuctx->task_ctx != ctx);
	} else if (task_ctx) {
		raw_spin_lock(&task_ctx->lock);
	}

#ifdef CONFIG_CGROUP_PERF
	if (event->state > PERF_EVENT_STATE_OFF && is_cgroup_event(event)) {
		/*
		 * If the current cgroup doesn't match the event's
		 * cgroup, we should not try to schedule it.
		 */
		struct perf_cgroup *cgrp = perf_cgroup_from_task(current, ctx);
		reprogram = cgroup_is_descendant(cgrp->css.cgroup,
					event->cgrp->css.cgroup);
	}
#endif

	if (reprogram) {
		ctx_sched_out(ctx, cpuctx, EVENT_TIME);
		add_event_to_ctx(event, ctx);
		ctx_resched(cpuctx, task_ctx, get_event_type(event));
	} else {
		add_event_to_ctx(event, ctx);
	}

unlock:
	perf_ctx_unlock(cpuctx, task_ctx);

	return ret;
}

static bool exclusive_event_installable(struct perf_event *event,
					struct perf_event_context *ctx);

/*
 * Attach a performance event to a context.
 *
 * Very similar to event_function_call, see comment there.
 */
static void
perf_install_in_context(struct perf_event_context *ctx,
			struct perf_event *event,
			int cpu)
{
	struct task_struct *task = READ_ONCE(ctx->task);

	lockdep_assert_held(&ctx->mutex);

	WARN_ON_ONCE(!exclusive_event_installable(event, ctx));

	if (event->cpu != -1)
		event->cpu = cpu;

	/*
	 * Ensures that if we can observe event->ctx, both the event and ctx
	 * will be 'complete'. See perf_iterate_sb_cpu().
	 */
	smp_store_release(&event->ctx, ctx);

	/*
	 * perf_event_attr::disabled events will not run and can be initialized
	 * without IPI. Except when this is the first event for the context, in
	 * that case we need the magic of the IPI to set ctx->is_active.
	 *
	 * The IOC_ENABLE that is sure to follow the creation of a disabled
	 * event will issue the IPI and reprogram the hardware.
	 */
	if (__perf_effective_state(event) == PERF_EVENT_STATE_OFF && ctx->nr_events) {
		raw_spin_lock_irq(&ctx->lock);
		if (ctx->task == TASK_TOMBSTONE) {
			raw_spin_unlock_irq(&ctx->lock);
			return;
		}
		add_event_to_ctx(event, ctx);
		raw_spin_unlock_irq(&ctx->lock);
		return;
	}

	if (!task) {
		cpu_function_call(cpu, __perf_install_in_context, event);
		return;
	}

	/*
	 * Should not happen, we validate the ctx is still alive before calling.
	 */
	if (WARN_ON_ONCE(task == TASK_TOMBSTONE))
		return;

	/*
	 * Installing events is tricky because we cannot rely on ctx->is_active
	 * to be set in case this is the nr_events 0 -> 1 transition.
	 *
	 * Instead we use task_curr(), which tells us if the task is running.
	 * However, since we use task_curr() outside of rq::lock, we can race
	 * against the actual state. This means the result can be wrong.
	 *
	 * If we get a false positive, we retry, this is harmless.
	 *
	 * If we get a false negative, things are complicated. If we are after
	 * perf_event_context_sched_in() ctx::lock will serialize us, and the
	 * value must be correct. If we're before, it doesn't matter since
	 * perf_event_context_sched_in() will program the counter.
	 *
	 * However, this hinges on the remote context switch having observed
	 * our task->perf_event_ctxp[] store, such that it will in fact take
	 * ctx::lock in perf_event_context_sched_in().
	 *
	 * We do this by task_function_call(), if the IPI fails to hit the task
	 * we know any future context switch of task must see the
	 * perf_event_ctpx[] store.
	 */

	/*
	 * This smp_mb() orders the task->perf_event_ctxp[] store with the
	 * task_cpu() load, such that if the IPI then does not find the task
	 * running, a future context switch of that task must observe the
	 * store.
	 */
	smp_mb();
again:
	if (!task_function_call(task, __perf_install_in_context, event))
		return;

	raw_spin_lock_irq(&ctx->lock);
	task = ctx->task;
	if (WARN_ON_ONCE(task == TASK_TOMBSTONE)) {
		/*
		 * Cannot happen because we already checked above (which also
		 * cannot happen), and we hold ctx->mutex, which serializes us
		 * against perf_event_exit_task_context().
		 */
		raw_spin_unlock_irq(&ctx->lock);
		return;
	}
	/*
	 * If the task is not running, ctx->lock will avoid it becoming so,
	 * thus we can safely install the event.
	 */
	if (task_curr(task)) {
		raw_spin_unlock_irq(&ctx->lock);
		goto again;
	}
	add_event_to_ctx(event, ctx);
	raw_spin_unlock_irq(&ctx->lock);
}

/*
 * Cross CPU call to enable a performance event
 */
static void __perf_event_enable(struct perf_event *event,
				struct perf_cpu_context *cpuctx,
				struct perf_event_context *ctx,
				void *info)
{
	struct perf_event *leader = event->group_leader;
	struct perf_event_context *task_ctx;

	if (event->state >= PERF_EVENT_STATE_INACTIVE ||
	    event->state <= PERF_EVENT_STATE_ERROR)
		return;

	if (ctx->is_active)
		ctx_sched_out(ctx, cpuctx, EVENT_TIME);

	perf_event_set_state(event, PERF_EVENT_STATE_INACTIVE);
	perf_cgroup_event_enable(event, ctx);

	if (!ctx->is_active)
		return;

	if (!event_filter_match(event)) {
		ctx_sched_in(ctx, cpuctx, EVENT_TIME, current);
		return;
	}

	/*
	 * If the event is in a group and isn't the group leader,
	 * then don't put it on unless the group is on.
	 */
	if (leader != event && leader->state != PERF_EVENT_STATE_ACTIVE) {
		ctx_sched_in(ctx, cpuctx, EVENT_TIME, current);
		return;
	}

	task_ctx = cpuctx->task_ctx;
	if (ctx->task)
		WARN_ON_ONCE(task_ctx != ctx);

	ctx_resched(cpuctx, task_ctx, get_event_type(event));
}

/*
 * Enable an event.
 *
 * If event->ctx is a cloned context, callers must make sure that
 * every task struct that event->ctx->task could possibly point to
 * remains valid.  This condition is satisfied when called through
 * perf_event_for_each_child or perf_event_for_each as described
 * for perf_event_disable.
 */
static void _perf_event_enable(struct perf_event *event)
{
	struct perf_event_context *ctx = event->ctx;

	raw_spin_lock_irq(&ctx->lock);
	if (event->state >= PERF_EVENT_STATE_INACTIVE ||
	    event->state <  PERF_EVENT_STATE_ERROR) {
out:
		raw_spin_unlock_irq(&ctx->lock);
		return;
	}

	/*
	 * If the event is in error state, clear that first.
	 *
	 * That way, if we see the event in error state below, we know that it
	 * has gone back into error state, as distinct from the task having
	 * been scheduled away before the cross-call arrived.
	 */
	if (event->state == PERF_EVENT_STATE_ERROR) {
		/*
		 * Detached SIBLING events cannot leave ERROR state.
		 */
		if (event->event_caps & PERF_EV_CAP_SIBLING &&
		    event->group_leader == event)
			goto out;

		event->state = PERF_EVENT_STATE_OFF;
	}
	raw_spin_unlock_irq(&ctx->lock);

	event_function_call(event, __perf_event_enable, NULL);
}

/*
 * See perf_event_disable();
 */
void perf_event_enable(struct perf_event *event)
{
	struct perf_event_context *ctx;

	ctx = perf_event_ctx_lock(event);
	_perf_event_enable(event);
	perf_event_ctx_unlock(event, ctx);
}
EXPORT_SYMBOL_GPL(perf_event_enable);

struct stop_event_data {
	struct perf_event	*event;
	unsigned int		restart;
};

static int __perf_event_stop(void *info)
{
	struct stop_event_data *sd = info;
	struct perf_event *event = sd->event;

	/* if it's already INACTIVE, do nothing */
	if (READ_ONCE(event->state) != PERF_EVENT_STATE_ACTIVE)
		return 0;

	/* matches smp_wmb() in event_sched_in() */
	smp_rmb();

	/*
	 * There is a window with interrupts enabled before we get here,
	 * so we need to check again lest we try to stop another CPU's event.
	 */
	if (READ_ONCE(event->oncpu) != smp_processor_id())
		return -EAGAIN;

	event->pmu->stop(event, PERF_EF_UPDATE);

	/*
	 * May race with the actual stop (through perf_pmu_output_stop()),
	 * but it is only used for events with AUX ring buffer, and such
	 * events will refuse to restart because of rb::aux_mmap_count==0,
	 * see comments in perf_aux_output_begin().
	 *
	 * Since this is happening on an event-local CPU, no trace is lost
	 * while restarting.
	 */
	if (sd->restart)
		event->pmu->start(event, 0);

	return 0;
}

static int perf_event_stop(struct perf_event *event, int restart)
{
	struct stop_event_data sd = {
		.event		= event,
		.restart	= restart,
	};
	int ret = 0;

	do {
		if (READ_ONCE(event->state) != PERF_EVENT_STATE_ACTIVE)
			return 0;

		/* matches smp_wmb() in event_sched_in() */
		smp_rmb();

		/*
		 * We only want to restart ACTIVE events, so if the event goes
		 * inactive here (event->oncpu==-1), there's nothing more to do;
		 * fall through with ret==-ENXIO.
		 */
		ret = cpu_function_call(READ_ONCE(event->oncpu),
					__perf_event_stop, &sd);
	} while (ret == -EAGAIN);

	return ret;
}

/*
 * In order to contain the amount of racy and tricky in the address filter
 * configuration management, it is a two part process:
 *
 * (p1) when userspace mappings change as a result of (1) or (2) or (3) below,
 *      we update the addresses of corresponding vmas in
 *	event::addr_filter_ranges array and bump the event::addr_filters_gen;
 * (p2) when an event is scheduled in (pmu::add), it calls
 *      perf_event_addr_filters_sync() which calls pmu::addr_filters_sync()
 *      if the generation has changed since the previous call.
 *
 * If (p1) happens while the event is active, we restart it to force (p2).
 *
 * (1) perf_addr_filters_apply(): adjusting filters' offsets based on
 *     pre-existing mappings, called once when new filters arrive via SET_FILTER
 *     ioctl;
 * (2) perf_addr_filters_adjust(): adjusting filters' offsets based on newly
 *     registered mapping, called for every new mmap(), with mm::mmap_lock down
 *     for reading;
 * (3) perf_event_addr_filters_exec(): clearing filters' offsets in the process
 *     of exec.
 */
void perf_event_addr_filters_sync(struct perf_event *event)
{
	struct perf_addr_filters_head *ifh = perf_event_addr_filters(event);

	if (!has_addr_filter(event))
		return;

	raw_spin_lock(&ifh->lock);
	if (event->addr_filters_gen != event->hw.addr_filters_gen) {
		event->pmu->addr_filters_sync(event);
		event->hw.addr_filters_gen = event->addr_filters_gen;
	}
	raw_spin_unlock(&ifh->lock);
}
EXPORT_SYMBOL_GPL(perf_event_addr_filters_sync);

static int _perf_event_refresh(struct perf_event *event, int refresh)
{
	/*
	 * not supported on inherited events
	 */
	if (event->attr.inherit || !is_sampling_event(event))
		return -EINVAL;

	atomic_add(refresh, &event->event_limit);
	_perf_event_enable(event);

	return 0;
}

/*
 * See perf_event_disable()
 */
int perf_event_refresh(struct perf_event *event, int refresh)
{
	struct perf_event_context *ctx;
	int ret;

	ctx = perf_event_ctx_lock(event);
	ret = _perf_event_refresh(event, refresh);
	perf_event_ctx_unlock(event, ctx);

	return ret;
}
EXPORT_SYMBOL_GPL(perf_event_refresh);

static int perf_event_modify_breakpoint(struct perf_event *bp,
					 struct perf_event_attr *attr)
{
	int err;

	_perf_event_disable(bp);

	err = modify_user_hw_breakpoint_check(bp, attr, true);

	if (!bp->attr.disabled)
		_perf_event_enable(bp);

	return err;
}

static int perf_event_modify_attr(struct perf_event *event,
				  struct perf_event_attr *attr)
{
	if (event->attr.type != attr->type)
		return -EINVAL;

	switch (event->attr.type) {
	case PERF_TYPE_BREAKPOINT:
		return perf_event_modify_breakpoint(event, attr);
	default:
		/* Place holder for future additions. */
		return -EOPNOTSUPP;
	}
}

static void ctx_sched_out(struct perf_event_context *ctx,
			  struct perf_cpu_context *cpuctx,
			  enum event_type_t event_type)
{
	struct perf_event *event, *tmp;
	int is_active = ctx->is_active;

	lockdep_assert_held(&ctx->lock);

	if (likely(!ctx->nr_events)) {
		/*
		 * See __perf_remove_from_context().
		 */
		WARN_ON_ONCE(ctx->is_active);
		if (ctx->task)
			WARN_ON_ONCE(cpuctx->task_ctx);
		return;
	}

	ctx->is_active &= ~event_type;
	if (!(ctx->is_active & EVENT_ALL))
		ctx->is_active = 0;

	if (ctx->task) {
		WARN_ON_ONCE(cpuctx->task_ctx != ctx);
		if (!ctx->is_active)
			cpuctx->task_ctx = NULL;
	}

	/*
	 * Always update time if it was set; not only when it changes.
	 * Otherwise we can 'forget' to update time for any but the last
	 * context we sched out. For example:
	 *
	 *   ctx_sched_out(.event_type = EVENT_FLEXIBLE)
	 *   ctx_sched_out(.event_type = EVENT_PINNED)
	 *
	 * would only update time for the pinned events.
	 */
	if (is_active & EVENT_TIME) {
		/* update (and stop) ctx time */
		update_context_time(ctx);
		update_cgrp_time_from_cpuctx(cpuctx);
	}

	is_active ^= ctx->is_active; /* changed bits */

	if (!ctx->nr_active || !(is_active & EVENT_ALL))
		return;

	perf_pmu_disable(ctx->pmu);
	if (is_active & EVENT_PINNED) {
		list_for_each_entry_safe(event, tmp, &ctx->pinned_active, active_list)
			group_sched_out(event, cpuctx, ctx);
	}

	if (is_active & EVENT_FLEXIBLE) {
		list_for_each_entry_safe(event, tmp, &ctx->flexible_active, active_list)
			group_sched_out(event, cpuctx, ctx);

		/*
		 * Since we cleared EVENT_FLEXIBLE, also clear
		 * rotate_necessary, is will be reset by
		 * ctx_flexible_sched_in() when needed.
		 */
		ctx->rotate_necessary = 0;
	}
	perf_pmu_enable(ctx->pmu);
}

/*
 * Test whether two contexts are equivalent, i.e. whether they have both been
 * cloned from the same version of the same context.
 *
 * Equivalence is measured using a generation number in the context that is
 * incremented on each modification to it; see unclone_ctx(), list_add_event()
 * and list_del_event().
 */
static int context_equiv(struct perf_event_context *ctx1,
			 struct perf_event_context *ctx2)
{
	lockdep_assert_held(&ctx1->lock);
	lockdep_assert_held(&ctx2->lock);

	/* Pinning disables the swap optimization */
	if (ctx1->pin_count || ctx2->pin_count)
		return 0;

	/* If ctx1 is the parent of ctx2 */
	if (ctx1 == ctx2->parent_ctx && ctx1->generation == ctx2->parent_gen)
		return 1;

	/* If ctx2 is the parent of ctx1 */
	if (ctx1->parent_ctx == ctx2 && ctx1->parent_gen == ctx2->generation)
		return 1;

	/*
	 * If ctx1 and ctx2 have the same parent; we flatten the parent
	 * hierarchy, see perf_event_init_context().
	 */
	if (ctx1->parent_ctx && ctx1->parent_ctx == ctx2->parent_ctx &&
			ctx1->parent_gen == ctx2->parent_gen)
		return 1;

	/* Unmatched */
	return 0;
}

static void __perf_event_sync_stat(struct perf_event *event,
				     struct perf_event *next_event)
{
	u64 value;

	if (!event->attr.inherit_stat)
		return;

	/*
	 * Update the event value, we cannot use perf_event_read()
	 * because we're in the middle of a context switch and have IRQs
	 * disabled, which upsets smp_call_function_single(), however
	 * we know the event must be on the current CPU, therefore we
	 * don't need to use it.
	 */
	if (event->state == PERF_EVENT_STATE_ACTIVE)
		event->pmu->read(event);

	perf_event_update_time(event);

	/*
	 * In order to keep per-task stats reliable we need to flip the event
	 * values when we flip the contexts.
	 */
	value = local64_read(&next_event->count);
	value = local64_xchg(&event->count, value);
	local64_set(&next_event->count, value);

	swap(event->total_time_enabled, next_event->total_time_enabled);
	swap(event->total_time_running, next_event->total_time_running);

	/*
	 * Since we swizzled the values, update the user visible data too.
	 */
	perf_event_update_userpage(event);
	perf_event_update_userpage(next_event);
}

static void perf_event_sync_stat(struct perf_event_context *ctx,
				   struct perf_event_context *next_ctx)
{
	struct perf_event *event, *next_event;

	if (!ctx->nr_stat)
		return;

	update_context_time(ctx);

	event = list_first_entry(&ctx->event_list,
				   struct perf_event, event_entry);

	next_event = list_first_entry(&next_ctx->event_list,
					struct perf_event, event_entry);

	while (&event->event_entry != &ctx->event_list &&
	       &next_event->event_entry != &next_ctx->event_list) {

		__perf_event_sync_stat(event, next_event);

		event = list_next_entry(event, event_entry);
		next_event = list_next_entry(next_event, event_entry);
	}
}

static void perf_event_context_sched_out(struct task_struct *task, int ctxn,
					 struct task_struct *next)
{
	struct perf_event_context *ctx = task->perf_event_ctxp[ctxn];
	struct perf_event_context *next_ctx;
	struct perf_event_context *parent, *next_parent;
	struct perf_cpu_context *cpuctx;
	int do_switch = 1;
	struct pmu *pmu;

	if (likely(!ctx))
		return;

	pmu = ctx->pmu;
	cpuctx = __get_cpu_context(ctx);
	if (!cpuctx->task_ctx)
		return;

	rcu_read_lock();
	next_ctx = next->perf_event_ctxp[ctxn];
	if (!next_ctx)
		goto unlock;

	parent = rcu_dereference(ctx->parent_ctx);
	next_parent = rcu_dereference(next_ctx->parent_ctx);

	/* If neither context have a parent context; they cannot be clones. */
	if (!parent && !next_parent)
		goto unlock;

	if (next_parent == ctx || next_ctx == parent || next_parent == parent) {
		/*
		 * Looks like the two contexts are clones, so we might be
		 * able to optimize the context switch.  We lock both
		 * contexts and check that they are clones under the
		 * lock (including re-checking that neither has been
		 * uncloned in the meantime).  It doesn't matter which
		 * order we take the locks because no other cpu could
		 * be trying to lock both of these tasks.
		 */
		raw_spin_lock(&ctx->lock);
		raw_spin_lock_nested(&next_ctx->lock, SINGLE_DEPTH_NESTING);
		if (context_equiv(ctx, next_ctx)) {

			WRITE_ONCE(ctx->task, next);
			WRITE_ONCE(next_ctx->task, task);

			perf_pmu_disable(pmu);

			if (cpuctx->sched_cb_usage && pmu->sched_task)
				pmu->sched_task(ctx, false);

			/*
			 * PMU specific parts of task perf context can require
			 * additional synchronization. As an example of such
			 * synchronization see implementation details of Intel
			 * LBR call stack data profiling;
			 */
			if (pmu->swap_task_ctx)
				pmu->swap_task_ctx(ctx, next_ctx);
			else
				swap(ctx->task_ctx_data, next_ctx->task_ctx_data);

			perf_pmu_enable(pmu);

			/*
			 * RCU_INIT_POINTER here is safe because we've not
			 * modified the ctx and the above modification of
			 * ctx->task and ctx->task_ctx_data are immaterial
			 * since those values are always verified under
			 * ctx->lock which we're now holding.
			 */
			RCU_INIT_POINTER(task->perf_event_ctxp[ctxn], next_ctx);
			RCU_INIT_POINTER(next->perf_event_ctxp[ctxn], ctx);

			do_switch = 0;

			perf_event_sync_stat(ctx, next_ctx);
		}
		raw_spin_unlock(&next_ctx->lock);
		raw_spin_unlock(&ctx->lock);
	}
unlock:
	rcu_read_unlock();

	if (do_switch) {
		raw_spin_lock(&ctx->lock);
		perf_pmu_disable(pmu);

		if (cpuctx->sched_cb_usage && pmu->sched_task)
			pmu->sched_task(ctx, false);
		task_ctx_sched_out(cpuctx, ctx, EVENT_ALL);

		perf_pmu_enable(pmu);
		raw_spin_unlock(&ctx->lock);
	}
}

void perf_sched_cb_dec(struct pmu *pmu)
{
	struct perf_cpu_context *cpuctx = this_cpu_ptr(pmu->pmu_cpu_context);

	--cpuctx->sched_cb_usage;
}


void perf_sched_cb_inc(struct pmu *pmu)
{
	struct perf_cpu_context *cpuctx = this_cpu_ptr(pmu->pmu_cpu_context);

	cpuctx->sched_cb_usage++;
}

/*
 * This function provides the context switch callback to the lower code
 * layer. It is invoked ONLY when the context switch callback is enabled.
 *
 * This callback is relevant even to per-cpu events; for example multi event
 * PEBS requires this to provide PID/TID information. This requires we flush
 * all queued PEBS records before we context switch to a new task.
 */
static void __perf_pmu_sched_task(struct perf_cpu_context *cpuctx, bool sched_in)
{
	struct pmu *pmu;

	pmu = cpuctx->ctx.pmu; /* software PMUs will not have sched_task */

	if (WARN_ON_ONCE(!pmu->sched_task))
		return;

	perf_ctx_lock(cpuctx, cpuctx->task_ctx);
	perf_pmu_disable(pmu);

	pmu->sched_task(cpuctx->task_ctx, sched_in);

	perf_pmu_enable(pmu);
	perf_ctx_unlock(cpuctx, cpuctx->task_ctx);
}

static void perf_event_switch(struct task_struct *task,
			      struct task_struct *next_prev, bool sched_in);

#define for_each_task_context_nr(ctxn)					\
	for ((ctxn) = 0; (ctxn) < perf_nr_task_contexts; (ctxn)++)

/*
 * Called from scheduler to remove the events of the current task,
 * with interrupts disabled.
 *
 * We stop each event and update the event value in event->count.
 *
 * This does not protect us against NMI, but disable()
 * sets the disabled bit in the control field of event _before_
 * accessing the event control register. If a NMI hits, then it will
 * not restart the event.
 */
void __perf_event_task_sched_out(struct task_struct *task,
				 struct task_struct *next)
{
	int ctxn;

	if (atomic_read(&nr_switch_events))
		perf_event_switch(task, next, false);

	for_each_task_context_nr(ctxn)
		perf_event_context_sched_out(task, ctxn, next);

	/*
	 * if cgroup events exist on this CPU, then we need
	 * to check if we have to switch out PMU state.
	 * cgroup event are system-wide mode only
	 */
	if (atomic_read(this_cpu_ptr(&perf_cgroup_events)))
		perf_cgroup_sched_out(task, next);
}

/*
 * Called with IRQs disabled
 */
static void cpu_ctx_sched_out(struct perf_cpu_context *cpuctx,
			      enum event_type_t event_type)
{
	ctx_sched_out(&cpuctx->ctx, cpuctx, event_type);
}

static bool perf_less_group_idx(const void *l, const void *r)
{
	const struct perf_event *le = *(const struct perf_event **)l;
	const struct perf_event *re = *(const struct perf_event **)r;

	return le->group_index < re->group_index;
}

static void swap_ptr(void *l, void *r)
{
	void **lp = l, **rp = r;

	swap(*lp, *rp);
}

static const struct min_heap_callbacks perf_min_heap = {
	.elem_size = sizeof(struct perf_event *),
	.less = perf_less_group_idx,
	.swp = swap_ptr,
};

static void __heap_add(struct min_heap *heap, struct perf_event *event)
{
	struct perf_event **itrs = heap->data;

	if (event) {
		itrs[heap->nr] = event;
		heap->nr++;
	}
}

static noinline int visit_groups_merge(struct perf_cpu_context *cpuctx,
				struct perf_event_groups *groups, int cpu,
				int (*func)(struct perf_event *, void *),
				void *data)
{
#ifdef CONFIG_CGROUP_PERF
	struct cgroup_subsys_state *css = NULL;
#endif
	/* Space for per CPU and/or any CPU event iterators. */
	struct perf_event *itrs[2];
	struct min_heap event_heap;
	struct perf_event **evt;
	int ret;

	if (cpuctx) {
		event_heap = (struct min_heap){
			.data = cpuctx->heap,
			.nr = 0,
			.size = cpuctx->heap_size,
		};

		lockdep_assert_held(&cpuctx->ctx.lock);

#ifdef CONFIG_CGROUP_PERF
		if (cpuctx->cgrp)
			css = &cpuctx->cgrp->css;
#endif
	} else {
		event_heap = (struct min_heap){
			.data = itrs,
			.nr = 0,
			.size = ARRAY_SIZE(itrs),
		};
		/* Events not within a CPU context may be on any CPU. */
		__heap_add(&event_heap, perf_event_groups_first(groups, -1, NULL));
	}
	evt = event_heap.data;

	__heap_add(&event_heap, perf_event_groups_first(groups, cpu, NULL));

#ifdef CONFIG_CGROUP_PERF
	for (; css; css = css->parent)
		__heap_add(&event_heap, perf_event_groups_first(groups, cpu, css->cgroup));
#endif

	min_heapify_all(&event_heap, &perf_min_heap);

	while (event_heap.nr) {
		ret = func(*evt, data);
		if (ret)
			return ret;

		*evt = perf_event_groups_next(*evt);
		if (*evt)
			min_heapify(&event_heap, 0, &perf_min_heap);
		else
			min_heap_pop(&event_heap, &perf_min_heap);
	}

	return 0;
}

static int merge_sched_in(struct perf_event *event, void *data)
{
	struct perf_event_context *ctx = event->ctx;
	struct perf_cpu_context *cpuctx = __get_cpu_context(ctx);
	int *can_add_hw = data;

	if (event->state <= PERF_EVENT_STATE_OFF)
		return 0;

	if (!event_filter_match(event))
		return 0;

	if (group_can_go_on(event, cpuctx, *can_add_hw)) {
		if (!group_sched_in(event, cpuctx, ctx))
			list_add_tail(&event->active_list, get_event_list(event));
	}

	if (event->state == PERF_EVENT_STATE_INACTIVE) {
		if (event->attr.pinned) {
			perf_cgroup_event_disable(event, ctx);
			perf_event_set_state(event, PERF_EVENT_STATE_ERROR);
		}

		*can_add_hw = 0;
		ctx->rotate_necessary = 1;
		perf_mux_hrtimer_restart(cpuctx);
	}

	return 0;
}

static void
ctx_pinned_sched_in(struct perf_event_context *ctx,
		    struct perf_cpu_context *cpuctx)
{
	int can_add_hw = 1;

	if (ctx != &cpuctx->ctx)
		cpuctx = NULL;

	visit_groups_merge(cpuctx, &ctx->pinned_groups,
			   smp_processor_id(),
			   merge_sched_in, &can_add_hw);
}

static void
ctx_flexible_sched_in(struct perf_event_context *ctx,
		      struct perf_cpu_context *cpuctx)
{
	int can_add_hw = 1;

	if (ctx != &cpuctx->ctx)
		cpuctx = NULL;

	visit_groups_merge(cpuctx, &ctx->flexible_groups,
			   smp_processor_id(),
			   merge_sched_in, &can_add_hw);
}

static void
ctx_sched_in(struct perf_event_context *ctx,
	     struct perf_cpu_context *cpuctx,
	     enum event_type_t event_type,
	     struct task_struct *task)
{
	int is_active = ctx->is_active;
	u64 now;

	lockdep_assert_held(&ctx->lock);

	if (likely(!ctx->nr_events))
		return;

	ctx->is_active |= (event_type | EVENT_TIME);
	if (ctx->task) {
		if (!is_active)
			cpuctx->task_ctx = ctx;
		else
			WARN_ON_ONCE(cpuctx->task_ctx != ctx);
	}

	is_active ^= ctx->is_active; /* changed bits */

	if (is_active & EVENT_TIME) {
		/* start ctx time */
		now = perf_clock();
		ctx->timestamp = now;
		perf_cgroup_set_timestamp(task, ctx);
	}

	/*
	 * First go through the list and put on any pinned groups
	 * in order to give them the best chance of going on.
	 */
	if (is_active & EVENT_PINNED)
		ctx_pinned_sched_in(ctx, cpuctx);

	/* Then walk through the lower prio flexible groups */
	if (is_active & EVENT_FLEXIBLE)
		ctx_flexible_sched_in(ctx, cpuctx);
}

static void cpu_ctx_sched_in(struct perf_cpu_context *cpuctx,
			     enum event_type_t event_type,
			     struct task_struct *task)
{
	struct perf_event_context *ctx = &cpuctx->ctx;

	ctx_sched_in(ctx, cpuctx, event_type, task);
}

static void perf_event_context_sched_in(struct perf_event_context *ctx,
					struct task_struct *task)
{
	struct perf_cpu_context *cpuctx;
	struct pmu *pmu = ctx->pmu;

	cpuctx = __get_cpu_context(ctx);
	if (cpuctx->task_ctx == ctx) {
		if (cpuctx->sched_cb_usage)
			__perf_pmu_sched_task(cpuctx, true);
		return;
	}

	perf_ctx_lock(cpuctx, ctx);
	/*
	 * We must check ctx->nr_events while holding ctx->lock, such
	 * that we serialize against perf_install_in_context().
	 */
	if (!ctx->nr_events)
		goto unlock;

	perf_pmu_disable(pmu);
	/*
	 * We want to keep the following priority order:
	 * cpu pinned (that don't need to move), task pinned,
	 * cpu flexible, task flexible.
	 *
	 * However, if task's ctx is not carrying any pinned
	 * events, no need to flip the cpuctx's events around.
	 */
	if (!RB_EMPTY_ROOT(&ctx->pinned_groups.tree))
		cpu_ctx_sched_out(cpuctx, EVENT_FLEXIBLE);
	perf_event_sched_in(cpuctx, ctx, task);

	if (cpuctx->sched_cb_usage && pmu->sched_task)
		pmu->sched_task(cpuctx->task_ctx, true);

	perf_pmu_enable(pmu);

unlock:
	perf_ctx_unlock(cpuctx, ctx);
}

/*
 * Called from scheduler to add the events of the current task
 * with interrupts disabled.
 *
 * We restore the event value and then enable it.
 *
 * This does not protect us against NMI, but enable()
 * sets the enabled bit in the control field of event _before_
 * accessing the event control register. If a NMI hits, then it will
 * keep the event running.
 */
void __perf_event_task_sched_in(struct task_struct *prev,
				struct task_struct *task)
{
	struct perf_event_context *ctx;
	int ctxn;

	/*
	 * If cgroup events exist on this CPU, then we need to check if we have
	 * to switch in PMU state; cgroup event are system-wide mode only.
	 *
	 * Since cgroup events are CPU events, we must schedule these in before
	 * we schedule in the task events.
	 */
	if (atomic_read(this_cpu_ptr(&perf_cgroup_events)))
		perf_cgroup_sched_in(prev, task);

	for_each_task_context_nr(ctxn) {
		ctx = task->perf_event_ctxp[ctxn];
		if (likely(!ctx))
			continue;

		perf_event_context_sched_in(ctx, task);
	}

	if (atomic_read(&nr_switch_events))
		perf_event_switch(task, prev, true);
}

static u64 perf_calculate_period(struct perf_event *event, u64 nsec, u64 count)
{
	u64 frequency = event->attr.sample_freq;
	u64 sec = NSEC_PER_SEC;
	u64 divisor, dividend;

	int count_fls, nsec_fls, frequency_fls, sec_fls;

	count_fls = fls64(count);
	nsec_fls = fls64(nsec);
	frequency_fls = fls64(frequency);
	sec_fls = 30;

	/*
	 * We got @count in @nsec, with a target of sample_freq HZ
	 * the target period becomes:
	 *
	 *             @count * 10^9
	 * period = -------------------
	 *          @nsec * sample_freq
	 *
	 */

	/*
	 * Reduce accuracy by one bit such that @a and @b converge
	 * to a similar magnitude.
	 */
#define REDUCE_FLS(a, b)		\
do {					\
	if (a##_fls > b##_fls) {	\
		a >>= 1;		\
		a##_fls--;		\
	} else {			\
		b >>= 1;		\
		b##_fls--;		\
	}				\
} while (0)

	/*
	 * Reduce accuracy until either term fits in a u64, then proceed with
	 * the other, so that finally we can do a u64/u64 division.
	 */
	while (count_fls + sec_fls > 64 && nsec_fls + frequency_fls > 64) {
		REDUCE_FLS(nsec, frequency);
		REDUCE_FLS(sec, count);
	}

	if (count_fls + sec_fls > 64) {
		divisor = nsec * frequency;

		while (count_fls + sec_fls > 64) {
			REDUCE_FLS(count, sec);
			divisor >>= 1;
		}

		dividend = count * sec;
	} else {
		dividend = count * sec;

		while (nsec_fls + frequency_fls > 64) {
			REDUCE_FLS(nsec, frequency);
			dividend >>= 1;
		}

		divisor = nsec * frequency;
	}

	if (!divisor)
		return dividend;

	return div64_u64(dividend, divisor);
}

static DEFINE_PER_CPU(int, perf_throttled_count);
static DEFINE_PER_CPU(u64, perf_throttled_seq);

static void perf_adjust_period(struct perf_event *event, u64 nsec, u64 count, bool disable)
{
	struct hw_perf_event *hwc = &event->hw;
	s64 period, sample_period;
	s64 delta;

	period = perf_calculate_period(event, nsec, count);

	delta = (s64)(period - hwc->sample_period);
	delta = (delta + 7) / 8; /* low pass filter */

	sample_period = hwc->sample_period + delta;

	if (!sample_period)
		sample_period = 1;

	hwc->sample_period = sample_period;

	if (local64_read(&hwc->period_left) > 8*sample_period) {
		if (disable)
			event->pmu->stop(event, PERF_EF_UPDATE);

		local64_set(&hwc->period_left, 0);

		if (disable)
			event->pmu->start(event, PERF_EF_RELOAD);
	}
}

/*
 * combine freq adjustment with unthrottling to avoid two passes over the
 * events. At the same time, make sure, having freq events does not change
 * the rate of unthrottling as that would introduce bias.
 */
static void perf_adjust_freq_unthr_context(struct perf_event_context *ctx,
					   int needs_unthr)
{
	struct perf_event *event;
	struct hw_perf_event *hwc;
	u64 now, period = TICK_NSEC;
	s64 delta;

	/*
	 * only need to iterate over all events iff:
	 * - context have events in frequency mode (needs freq adjust)
	 * - there are events to unthrottle on this cpu
	 */
	if (!(ctx->nr_freq || needs_unthr))
		return;

	raw_spin_lock(&ctx->lock);
	perf_pmu_disable(ctx->pmu);

	list_for_each_entry_rcu(event, &ctx->event_list, event_entry) {
		if (event->state != PERF_EVENT_STATE_ACTIVE)
			continue;

		if (!event_filter_match(event))
			continue;

		perf_pmu_disable(event->pmu);

		hwc = &event->hw;

		if (hwc->interrupts == MAX_INTERRUPTS) {
			hwc->interrupts = 0;
			perf_log_throttle(event, 1);
			event->pmu->start(event, 0);
		}

		if (!event->attr.freq || !event->attr.sample_freq)
			goto next;

		/*
		 * stop the event and update event->count
		 */
		event->pmu->stop(event, PERF_EF_UPDATE);

		now = local64_read(&event->count);
		delta = now - hwc->freq_count_stamp;
		hwc->freq_count_stamp = now;

		/*
		 * restart the event
		 * reload only if value has changed
		 * we have stopped the event so tell that
		 * to perf_adjust_period() to avoid stopping it
		 * twice.
		 */
		if (delta > 0)
			perf_adjust_period(event, period, delta, false);

		event->pmu->start(event, delta > 0 ? PERF_EF_RELOAD : 0);
	next:
		perf_pmu_enable(event->pmu);
	}

	perf_pmu_enable(ctx->pmu);
	raw_spin_unlock(&ctx->lock);
}

/*
 * Move @event to the tail of the @ctx's elegible events.
 */
static void rotate_ctx(struct perf_event_context *ctx, struct perf_event *event)
{
	/*
	 * Rotate the first entry last of non-pinned groups. Rotation might be
	 * disabled by the inheritance code.
	 */
	if (ctx->rotate_disable)
		return;

	perf_event_groups_delete(&ctx->flexible_groups, event);
	perf_event_groups_insert(&ctx->flexible_groups, event);
}

/* pick an event from the flexible_groups to rotate */
static inline struct perf_event *
ctx_event_to_rotate(struct perf_event_context *ctx)
{
	struct perf_event *event;

	/* pick the first active flexible event */
	event = list_first_entry_or_null(&ctx->flexible_active,
					 struct perf_event, active_list);

	/* if no active flexible event, pick the first event */
	if (!event) {
		event = rb_entry_safe(rb_first(&ctx->flexible_groups.tree),
				      typeof(*event), group_node);
	}

	/*
	 * Unconditionally clear rotate_necessary; if ctx_flexible_sched_in()
	 * finds there are unschedulable events, it will set it again.
	 */
	ctx->rotate_necessary = 0;

	return event;
}

static bool perf_rotate_context(struct perf_cpu_context *cpuctx)
{
	struct perf_event *cpu_event = NULL, *task_event = NULL;
	struct perf_event_context *task_ctx = NULL;
	int cpu_rotate, task_rotate;

	/*
	 * Since we run this from IRQ context, nobody can install new
	 * events, thus the event count values are stable.
	 */

	cpu_rotate = cpuctx->ctx.rotate_necessary;
	task_ctx = cpuctx->task_ctx;
	task_rotate = task_ctx ? task_ctx->rotate_necessary : 0;

	if (!(cpu_rotate || task_rotate))
		return false;

	perf_ctx_lock(cpuctx, cpuctx->task_ctx);
	perf_pmu_disable(cpuctx->ctx.pmu);

	if (task_rotate)
		task_event = ctx_event_to_rotate(task_ctx);
	if (cpu_rotate)
		cpu_event = ctx_event_to_rotate(&cpuctx->ctx);

	/*
	 * As per the order given at ctx_resched() first 'pop' task flexible
	 * and then, if needed CPU flexible.
	 */
	if (task_event || (task_ctx && cpu_event))
		ctx_sched_out(task_ctx, cpuctx, EVENT_FLEXIBLE);
	if (cpu_event)
		cpu_ctx_sched_out(cpuctx, EVENT_FLEXIBLE);

	if (task_event)
		rotate_ctx(task_ctx, task_event);
	if (cpu_event)
		rotate_ctx(&cpuctx->ctx, cpu_event);

	perf_event_sched_in(cpuctx, task_ctx, current);

	perf_pmu_enable(cpuctx->ctx.pmu);
	perf_ctx_unlock(cpuctx, cpuctx->task_ctx);

	return true;
}

void perf_event_task_tick(void)
{
	struct list_head *head = this_cpu_ptr(&active_ctx_list);
	struct perf_event_context *ctx, *tmp;
	int throttled;

	lockdep_assert_irqs_disabled();

	__this_cpu_inc(perf_throttled_seq);
	throttled = __this_cpu_xchg(perf_throttled_count, 0);
	tick_dep_clear_cpu(smp_processor_id(), TICK_DEP_BIT_PERF_EVENTS);

	list_for_each_entry_safe(ctx, tmp, head, active_ctx_list)
		perf_adjust_freq_unthr_context(ctx, throttled);
}

static int event_enable_on_exec(struct perf_event *event,
				struct perf_event_context *ctx)
{
	if (!event->attr.enable_on_exec)
		return 0;

	event->attr.enable_on_exec = 0;
	if (event->state >= PERF_EVENT_STATE_INACTIVE)
		return 0;

	perf_event_set_state(event, PERF_EVENT_STATE_INACTIVE);

	return 1;
}

/*
 * Enable all of a task's events that have been marked enable-on-exec.
 * This expects task == current.
 */
static void perf_event_enable_on_exec(int ctxn)
{
	struct perf_event_context *ctx, *clone_ctx = NULL;
	enum event_type_t event_type = 0;
	struct perf_cpu_context *cpuctx;
	struct perf_event *event;
	unsigned long flags;
	int enabled = 0;

	local_irq_save(flags);
	ctx = current->perf_event_ctxp[ctxn];
	if (!ctx || !ctx->nr_events)
		goto out;

	cpuctx = __get_cpu_context(ctx);
	perf_ctx_lock(cpuctx, ctx);
	ctx_sched_out(ctx, cpuctx, EVENT_TIME);
	list_for_each_entry(event, &ctx->event_list, event_entry) {
		enabled |= event_enable_on_exec(event, ctx);
		event_type |= get_event_type(event);
	}

	/*
	 * Unclone and reschedule this context if we enabled any event.
	 */
	if (enabled) {
		clone_ctx = unclone_ctx(ctx);
		ctx_resched(cpuctx, ctx, event_type);
	} else {
		ctx_sched_in(ctx, cpuctx, EVENT_TIME, current);
	}
	perf_ctx_unlock(cpuctx, ctx);

out:
	local_irq_restore(flags);

	if (clone_ctx)
		put_ctx(clone_ctx);
}

struct perf_read_data {
	struct perf_event *event;
	bool group;
	int ret;
};

static int __perf_event_read_cpu(struct perf_event *event, int event_cpu)
{
	u16 local_pkg, event_pkg;

	if (event->group_caps & PERF_EV_CAP_READ_ACTIVE_PKG) {
		int local_cpu = smp_processor_id();

		event_pkg = topology_physical_package_id(event_cpu);
		local_pkg = topology_physical_package_id(local_cpu);

		if (event_pkg == local_pkg)
			return local_cpu;
	}

	return event_cpu;
}

/*
 * Cross CPU call to read the hardware event
 */
static void __perf_event_read(void *info)
{
	struct perf_read_data *data = info;
	struct perf_event *sub, *event = data->event;
	struct perf_event_context *ctx = event->ctx;
	struct perf_cpu_context *cpuctx = __get_cpu_context(ctx);
	struct pmu *pmu = event->pmu;

	/*
	 * If this is a task context, we need to check whether it is
	 * the current task context of this cpu.  If not it has been
	 * scheduled out before the smp call arrived.  In that case
	 * event->count would have been updated to a recent sample
	 * when the event was scheduled out.
	 */
	if (ctx->task && cpuctx->task_ctx != ctx)
		return;

	raw_spin_lock(&ctx->lock);
	if (ctx->is_active & EVENT_TIME) {
		update_context_time(ctx);
		update_cgrp_time_from_event(event);
	}

	perf_event_update_time(event);
	if (data->group)
		perf_event_update_sibling_time(event);

	if (event->state != PERF_EVENT_STATE_ACTIVE)
		goto unlock;

	if (!data->group) {
		pmu->read(event);
		data->ret = 0;
		goto unlock;
	}

	pmu->start_txn(pmu, PERF_PMU_TXN_READ);

	pmu->read(event);

	for_each_sibling_event(sub, event) {
		if (sub->state == PERF_EVENT_STATE_ACTIVE) {
			/*
			 * Use sibling's PMU rather than @event's since
			 * sibling could be on different (eg: software) PMU.
			 */
			sub->pmu->read(sub);
		}
	}

	data->ret = pmu->commit_txn(pmu);

unlock:
	raw_spin_unlock(&ctx->lock);
}

static inline u64 perf_event_count(struct perf_event *event)
{
	return local64_read(&event->count) + atomic64_read(&event->child_count);
}

/*
 * NMI-safe method to read a local event, that is an event that
 * is:
 *   - either for the current task, or for this CPU
 *   - does not have inherit set, for inherited task events
 *     will not be local and we cannot read them atomically
 *   - must not have a pmu::count method
 */
int perf_event_read_local(struct perf_event *event, u64 *value,
			  u64 *enabled, u64 *running)
{
	unsigned long flags;
	int ret = 0;

	/*
	 * Disabling interrupts avoids all counter scheduling (context
	 * switches, timer based rotation and IPIs).
	 */
	local_irq_save(flags);

	/*
	 * It must not be an event with inherit set, we cannot read
	 * all child counters from atomic context.
	 */
	if (event->attr.inherit) {
		ret = -EOPNOTSUPP;
		goto out;
	}

	/* If this is a per-task event, it must be for current */
	if ((event->attach_state & PERF_ATTACH_TASK) &&
	    event->hw.target != current) {
		ret = -EINVAL;
		goto out;
	}

	/* If this is a per-CPU event, it must be for this CPU */
	if (!(event->attach_state & PERF_ATTACH_TASK) &&
	    event->cpu != smp_processor_id()) {
		ret = -EINVAL;
		goto out;
	}

	/* If this is a pinned event it must be running on this CPU */
	if (event->attr.pinned && event->oncpu != smp_processor_id()) {
		ret = -EBUSY;
		goto out;
	}

	/*
	 * If the event is currently on this CPU, its either a per-task event,
	 * or local to this CPU. Furthermore it means its ACTIVE (otherwise
	 * oncpu == -1).
	 */
	if (event->oncpu == smp_processor_id())
		event->pmu->read(event);

	*value = local64_read(&event->count);
	if (enabled || running) {
		u64 now = event->shadow_ctx_time + perf_clock();
		u64 __enabled, __running;

		__perf_update_times(event, now, &__enabled, &__running);
		if (enabled)
			*enabled = __enabled;
		if (running)
			*running = __running;
	}
out:
	local_irq_restore(flags);

	return ret;
}

static int perf_event_read(struct perf_event *event, bool group)
{
	enum perf_event_state state = READ_ONCE(event->state);
	int event_cpu, ret = 0;

	/*
	 * If event is enabled and currently active on a CPU, update the
	 * value in the event structure:
	 */
again:
	if (state == PERF_EVENT_STATE_ACTIVE) {
		struct perf_read_data data;

		/*
		 * Orders the ->state and ->oncpu loads such that if we see
		 * ACTIVE we must also see the right ->oncpu.
		 *
		 * Matches the smp_wmb() from event_sched_in().
		 */
		smp_rmb();

		event_cpu = READ_ONCE(event->oncpu);
		if ((unsigned)event_cpu >= nr_cpu_ids)
			return 0;

		data = (struct perf_read_data){
			.event = event,
			.group = group,
			.ret = 0,
		};

		preempt_disable();
		event_cpu = __perf_event_read_cpu(event, event_cpu);

		/*
		 * Purposely ignore the smp_call_function_single() return
		 * value.
		 *
		 * If event_cpu isn't a valid CPU it means the event got
		 * scheduled out and that will have updated the event count.
		 *
		 * Therefore, either way, we'll have an up-to-date event count
		 * after this.
		 */
		(void)smp_call_function_single(event_cpu, __perf_event_read, &data, 1);
		preempt_enable();
		ret = data.ret;

	} else if (state == PERF_EVENT_STATE_INACTIVE) {
		struct perf_event_context *ctx = event->ctx;
		unsigned long flags;

		raw_spin_lock_irqsave(&ctx->lock, flags);
		state = event->state;
		if (state != PERF_EVENT_STATE_INACTIVE) {
			raw_spin_unlock_irqrestore(&ctx->lock, flags);
			goto again;
		}

		/*
		 * May read while context is not active (e.g., thread is
		 * blocked), in that case we cannot update context time
		 */
		if (ctx->is_active & EVENT_TIME) {
			update_context_time(ctx);
			update_cgrp_time_from_event(event);
		}

		perf_event_update_time(event);
		if (group)
			perf_event_update_sibling_time(event);
		raw_spin_unlock_irqrestore(&ctx->lock, flags);
	}

	return ret;
}

/*
 * Initialize the perf_event context in a task_struct:
 */
static void __perf_event_init_context(struct perf_event_context *ctx)
{
	raw_spin_lock_init(&ctx->lock);
	mutex_init(&ctx->mutex);
	INIT_LIST_HEAD(&ctx->active_ctx_list);
	perf_event_groups_init(&ctx->pinned_groups);
	perf_event_groups_init(&ctx->flexible_groups);
	INIT_LIST_HEAD(&ctx->event_list);
	INIT_LIST_HEAD(&ctx->pinned_active);
	INIT_LIST_HEAD(&ctx->flexible_active);
	refcount_set(&ctx->refcount, 1);
}

static struct perf_event_context *
alloc_perf_context(struct pmu *pmu, struct task_struct *task)
{
	struct perf_event_context *ctx;

	ctx = kzalloc(sizeof(struct perf_event_context), GFP_KERNEL);
	if (!ctx)
		return NULL;

	__perf_event_init_context(ctx);
	if (task)
		ctx->task = get_task_struct(task);
	ctx->pmu = pmu;

	return ctx;
}

static struct task_struct *
find_lively_task_by_vpid(pid_t vpid)
{
	struct task_struct *task;

	rcu_read_lock();
	if (!vpid)
		task = current;
	else
		task = find_task_by_vpid(vpid);
	if (task)
		get_task_struct(task);
	rcu_read_unlock();

	if (!task)
		return ERR_PTR(-ESRCH);

	return task;
}

/*
 * Returns a matching context with refcount and pincount.
 */
static struct perf_event_context *
find_get_context(struct pmu *pmu, struct task_struct *task,
		struct perf_event *event)
{
	struct perf_event_context *ctx, *clone_ctx = NULL;
	struct perf_cpu_context *cpuctx;
	void *task_ctx_data = NULL;
	unsigned long flags;
	int ctxn, err;
	int cpu = event->cpu;

	if (!task) {
		/* Must be root to operate on a CPU event: */
		err = perf_allow_cpu(&event->attr);
		if (err)
			return ERR_PTR(err);

		cpuctx = per_cpu_ptr(pmu->pmu_cpu_context, cpu);
		ctx = &cpuctx->ctx;
		get_ctx(ctx);
		++ctx->pin_count;

		return ctx;
	}

	err = -EINVAL;
	ctxn = pmu->task_ctx_nr;
	if (ctxn < 0)
		goto errout;

	if (event->attach_state & PERF_ATTACH_TASK_DATA) {
		task_ctx_data = alloc_task_ctx_data(pmu);
		if (!task_ctx_data) {
			err = -ENOMEM;
			goto errout;
		}
	}

retry:
	ctx = perf_lock_task_context(task, ctxn, &flags);
	if (ctx) {
		clone_ctx = unclone_ctx(ctx);
		++ctx->pin_count;

		if (task_ctx_data && !ctx->task_ctx_data) {
			ctx->task_ctx_data = task_ctx_data;
			task_ctx_data = NULL;
		}
		raw_spin_unlock_irqrestore(&ctx->lock, flags);

		if (clone_ctx)
			put_ctx(clone_ctx);
	} else {
		ctx = alloc_perf_context(pmu, task);
		err = -ENOMEM;
		if (!ctx)
			goto errout;

		if (task_ctx_data) {
			ctx->task_ctx_data = task_ctx_data;
			task_ctx_data = NULL;
		}

		err = 0;
		mutex_lock(&task->perf_event_mutex);
		/*
		 * If it has already passed perf_event_exit_task().
		 * we must see PF_EXITING, it takes this mutex too.
		 */
		if (task->flags & PF_EXITING)
			err = -ESRCH;
		else if (task->perf_event_ctxp[ctxn])
			err = -EAGAIN;
		else {
			get_ctx(ctx);
			++ctx->pin_count;
			rcu_assign_pointer(task->perf_event_ctxp[ctxn], ctx);
		}
		mutex_unlock(&task->perf_event_mutex);

		if (unlikely(err)) {
			put_ctx(ctx);

			if (err == -EAGAIN)
				goto retry;
			goto errout;
		}
	}

	free_task_ctx_data(pmu, task_ctx_data);
	return ctx;

errout:
	free_task_ctx_data(pmu, task_ctx_data);
	return ERR_PTR(err);
}

static void perf_event_free_filter(struct perf_event *event);
static void perf_event_free_bpf_prog(struct perf_event *event);

static void free_event_rcu(struct rcu_head *head)
{
	struct perf_event *event;

	event = container_of(head, struct perf_event, rcu_head);
	if (event->ns)
		put_pid_ns(event->ns);
	perf_event_free_filter(event);
	kfree(event);
}

static void ring_buffer_attach(struct perf_event *event,
			       struct perf_buffer *rb);

static void detach_sb_event(struct perf_event *event)
{
	struct pmu_event_list *pel = per_cpu_ptr(&pmu_sb_events, event->cpu);

	raw_spin_lock(&pel->lock);
	list_del_rcu(&event->sb_list);
	raw_spin_unlock(&pel->lock);
}

static bool is_sb_event(struct perf_event *event)
{
	struct perf_event_attr *attr = &event->attr;

	if (event->parent)
		return false;

	if (event->attach_state & PERF_ATTACH_TASK)
		return false;

	if (attr->mmap || attr->mmap_data || attr->mmap2 ||
	    attr->comm || attr->comm_exec ||
	    attr->task || attr->ksymbol ||
	    attr->context_switch || attr->text_poke ||
	    attr->bpf_event)
		return true;
	return false;
}

static void unaccount_pmu_sb_event(struct perf_event *event)
{
	if (is_sb_event(event))
		detach_sb_event(event);
}

static void unaccount_event_cpu(struct perf_event *event, int cpu)
{
	if (event->parent)
		return;

	if (is_cgroup_event(event))
		atomic_dec(&per_cpu(perf_cgroup_events, cpu));
}

#ifdef CONFIG_NO_HZ_FULL
static DEFINE_SPINLOCK(nr_freq_lock);
#endif

static void unaccount_freq_event_nohz(void)
{
#ifdef CONFIG_NO_HZ_FULL
	spin_lock(&nr_freq_lock);
	if (atomic_dec_and_test(&nr_freq_events))
		tick_nohz_dep_clear(TICK_DEP_BIT_PERF_EVENTS);
	spin_unlock(&nr_freq_lock);
#endif
}

static void unaccount_freq_event(void)
{
	if (tick_nohz_full_enabled())
		unaccount_freq_event_nohz();
	else
		atomic_dec(&nr_freq_events);
}

static void unaccount_event(struct perf_event *event)
{
	bool dec = false;

	if (event->parent)
		return;

	if (event->attach_state & PERF_ATTACH_TASK)
		dec = true;
	if (event->attr.mmap || event->attr.mmap_data)
		atomic_dec(&nr_mmap_events);
	if (event->attr.comm)
		atomic_dec(&nr_comm_events);
	if (event->attr.namespaces)
		atomic_dec(&nr_namespaces_events);
	if (event->attr.cgroup)
		atomic_dec(&nr_cgroup_events);
	if (event->attr.task)
		atomic_dec(&nr_task_events);
	if (event->attr.freq)
		unaccount_freq_event();
	if (event->attr.context_switch) {
		dec = true;
		atomic_dec(&nr_switch_events);
	}
	if (is_cgroup_event(event))
		dec = true;
	if (has_branch_stack(event))
		dec = true;
	if (event->attr.ksymbol)
		atomic_dec(&nr_ksymbol_events);
	if (event->attr.bpf_event)
		atomic_dec(&nr_bpf_events);
	if (event->attr.text_poke)
		atomic_dec(&nr_text_poke_events);

	if (dec) {
		if (!atomic_add_unless(&perf_sched_count, -1, 1))
			schedule_delayed_work(&perf_sched_work, HZ);
	}

	unaccount_event_cpu(event, event->cpu);

	unaccount_pmu_sb_event(event);
}

static void perf_sched_delayed(struct work_struct *work)
{
	mutex_lock(&perf_sched_mutex);
	if (atomic_dec_and_test(&perf_sched_count))
		static_branch_disable(&perf_sched_events);
	mutex_unlock(&perf_sched_mutex);
}

/*
 * The following implement mutual exclusion of events on "exclusive" pmus
 * (PERF_PMU_CAP_EXCLUSIVE). Such pmus can only have one event scheduled
 * at a time, so we disallow creating events that might conflict, namely:
 *
 *  1) cpu-wide events in the presence of per-task events,
 *  2) per-task events in the presence of cpu-wide events,
 *  3) two matching events on the same context.
 *
 * The former two cases are handled in the allocation path (perf_event_alloc(),
 * _free_event()), the latter -- before the first perf_install_in_context().
 */
static int exclusive_event_init(struct perf_event *event)
{
	struct pmu *pmu = event->pmu;

	if (!is_exclusive_pmu(pmu))
		return 0;

	/*
	 * Prevent co-existence of per-task and cpu-wide events on the
	 * same exclusive pmu.
	 *
	 * Negative pmu::exclusive_cnt means there are cpu-wide
	 * events on this "exclusive" pmu, positive means there are
	 * per-task events.
	 *
	 * Since this is called in perf_event_alloc() path, event::ctx
	 * doesn't exist yet; it is, however, safe to use PERF_ATTACH_TASK
	 * to mean "per-task event", because unlike other attach states it
	 * never gets cleared.
	 */
	if (event->attach_state & PERF_ATTACH_TASK) {
		if (!atomic_inc_unless_negative(&pmu->exclusive_cnt))
			return -EBUSY;
	} else {
		if (!atomic_dec_unless_positive(&pmu->exclusive_cnt))
			return -EBUSY;
	}

	return 0;
}

static void exclusive_event_destroy(struct perf_event *event)
{
	struct pmu *pmu = event->pmu;

	if (!is_exclusive_pmu(pmu))
		return;

	/* see comment in exclusive_event_init() */
	if (event->attach_state & PERF_ATTACH_TASK)
		atomic_dec(&pmu->exclusive_cnt);
	else
		atomic_inc(&pmu->exclusive_cnt);
}

static bool exclusive_event_match(struct perf_event *e1, struct perf_event *e2)
{
	if ((e1->pmu == e2->pmu) &&
	    (e1->cpu == e2->cpu ||
	     e1->cpu == -1 ||
	     e2->cpu == -1))
		return true;
	return false;
}

static bool exclusive_event_installable(struct perf_event *event,
					struct perf_event_context *ctx)
{
	struct perf_event *iter_event;
	struct pmu *pmu = event->pmu;

	lockdep_assert_held(&ctx->mutex);

	if (!is_exclusive_pmu(pmu))
		return true;

	list_for_each_entry(iter_event, &ctx->event_list, event_entry) {
		if (exclusive_event_match(iter_event, event))
			return false;
	}

	return true;
}

static void perf_addr_filters_splice(struct perf_event *event,
				       struct list_head *head);

static void _free_event(struct perf_event *event)
{
	irq_work_sync(&event->pending);

	unaccount_event(event);

	security_perf_event_free(event);

	if (event->rb) {
		/*
		 * Can happen when we close an event with re-directed output.
		 *
		 * Since we have a 0 refcount, perf_mmap_close() will skip
		 * over us; possibly making our ring_buffer_put() the last.
		 */
		mutex_lock(&event->mmap_mutex);
		ring_buffer_attach(event, NULL);
		mutex_unlock(&event->mmap_mutex);
	}

	if (is_cgroup_event(event))
		perf_detach_cgroup(event);

	if (!event->parent) {
		if (event->attr.sample_type & PERF_SAMPLE_CALLCHAIN)
			put_callchain_buffers();
	}

	perf_event_free_bpf_prog(event);
	perf_addr_filters_splice(event, NULL);
	kfree(event->addr_filter_ranges);

	if (event->destroy)
		event->destroy(event);

	/*
	 * Must be after ->destroy(), due to uprobe_perf_close() using
	 * hw.target.
	 */
	if (event->hw.target)
		put_task_struct(event->hw.target);

	/*
	 * perf_event_free_task() relies on put_ctx() being 'last', in particular
	 * all task references must be cleaned up.
	 */
	if (event->ctx)
		put_ctx(event->ctx);

	exclusive_event_destroy(event);
	module_put(event->pmu->module);

	call_rcu(&event->rcu_head, free_event_rcu);
}

/*
 * Used to free events which have a known refcount of 1, such as in error paths
 * where the event isn't exposed yet and inherited events.
 */
static void free_event(struct perf_event *event)
{
	if (WARN(atomic_long_cmpxchg(&event->refcount, 1, 0) != 1,
				"unexpected event refcount: %ld; ptr=%p\n",
				atomic_long_read(&event->refcount), event)) {
		/* leak to avoid use-after-free */
		return;
	}

	_free_event(event);
}

/*
 * Remove user event from the owner task.
 */
static void perf_remove_from_owner(struct perf_event *event)
{
	struct task_struct *owner;

	rcu_read_lock();
	/*
	 * Matches the smp_store_release() in perf_event_exit_task(). If we
	 * observe !owner it means the list deletion is complete and we can
	 * indeed free this event, otherwise we need to serialize on
	 * owner->perf_event_mutex.
	 */
	owner = READ_ONCE(event->owner);
	if (owner) {
		/*
		 * Since delayed_put_task_struct() also drops the last
		 * task reference we can safely take a new reference
		 * while holding the rcu_read_lock().
		 */
		get_task_struct(owner);
	}
	rcu_read_unlock();

	if (owner) {
		/*
		 * If we're here through perf_event_exit_task() we're already
		 * holding ctx->mutex which would be an inversion wrt. the
		 * normal lock order.
		 *
		 * However we can safely take this lock because its the child
		 * ctx->mutex.
		 */
		mutex_lock_nested(&owner->perf_event_mutex, SINGLE_DEPTH_NESTING);

		/*
		 * We have to re-check the event->owner field, if it is cleared
		 * we raced with perf_event_exit_task(), acquiring the mutex
		 * ensured they're done, and we can proceed with freeing the
		 * event.
		 */
		if (event->owner) {
			list_del_init(&event->owner_entry);
			smp_store_release(&event->owner, NULL);
		}
		mutex_unlock(&owner->perf_event_mutex);
		put_task_struct(owner);
	}
}

static void put_event(struct perf_event *event)
{
	if (!atomic_long_dec_and_test(&event->refcount))
		return;

	_free_event(event);
}

/*
 * Kill an event dead; while event:refcount will preserve the event
 * object, it will not preserve its functionality. Once the last 'user'
 * gives up the object, we'll destroy the thing.
 */
int perf_event_release_kernel(struct perf_event *event)
{
	struct perf_event_context *ctx = event->ctx;
	struct perf_event *child, *tmp;
	LIST_HEAD(free_list);

	/*
	 * If we got here through err_file: fput(event_file); we will not have
	 * attached to a context yet.
	 */
	if (!ctx) {
		WARN_ON_ONCE(event->attach_state &
				(PERF_ATTACH_CONTEXT|PERF_ATTACH_GROUP));
		goto no_ctx;
	}

	if (!is_kernel_event(event))
		perf_remove_from_owner(event);

	ctx = perf_event_ctx_lock(event);
	WARN_ON_ONCE(ctx->parent_ctx);
	perf_remove_from_context(event, DETACH_GROUP);

	raw_spin_lock_irq(&ctx->lock);
	/*
	 * Mark this event as STATE_DEAD, there is no external reference to it
	 * anymore.
	 *
	 * Anybody acquiring event->child_mutex after the below loop _must_
	 * also see this, most importantly inherit_event() which will avoid
	 * placing more children on the list.
	 *
	 * Thus this guarantees that we will in fact observe and kill _ALL_
	 * child events.
	 */
	event->state = PERF_EVENT_STATE_DEAD;
	raw_spin_unlock_irq(&ctx->lock);

	perf_event_ctx_unlock(event, ctx);

again:
	mutex_lock(&event->child_mutex);
	list_for_each_entry(child, &event->child_list, child_list) {

		/*
		 * Cannot change, child events are not migrated, see the
		 * comment with perf_event_ctx_lock_nested().
		 */
		ctx = READ_ONCE(child->ctx);
		/*
		 * Since child_mutex nests inside ctx::mutex, we must jump
		 * through hoops. We start by grabbing a reference on the ctx.
		 *
		 * Since the event cannot get freed while we hold the
		 * child_mutex, the context must also exist and have a !0
		 * reference count.
		 */
		get_ctx(ctx);

		/*
		 * Now that we have a ctx ref, we can drop child_mutex, and
		 * acquire ctx::mutex without fear of it going away. Then we
		 * can re-acquire child_mutex.
		 */
		mutex_unlock(&event->child_mutex);
		mutex_lock(&ctx->mutex);
		mutex_lock(&event->child_mutex);

		/*
		 * Now that we hold ctx::mutex and child_mutex, revalidate our
		 * state, if child is still the first entry, it didn't get freed
		 * and we can continue doing so.
		 */
		tmp = list_first_entry_or_null(&event->child_list,
					       struct perf_event, child_list);
		if (tmp == child) {
			perf_remove_from_context(child, DETACH_GROUP);
			list_move(&child->child_list, &free_list);
			/*
			 * This matches the refcount bump in inherit_event();
			 * this can't be the last reference.
			 */
			put_event(event);
		}

		mutex_unlock(&event->child_mutex);
		mutex_unlock(&ctx->mutex);
		put_ctx(ctx);
		goto again;
	}
	mutex_unlock(&event->child_mutex);

	list_for_each_entry_safe(child, tmp, &free_list, child_list) {
		void *var = &child->ctx->refcount;

		list_del(&child->child_list);
		free_event(child);

		/*
		 * Wake any perf_event_free_task() waiting for this event to be
		 * freed.
		 */
		smp_mb(); /* pairs with wait_var_event() */
		wake_up_var(var);
	}

no_ctx:
	put_event(event); /* Must be the 'last' reference */
	return 0;
}
EXPORT_SYMBOL_GPL(perf_event_release_kernel);

/*
 * Called when the last reference to the file is gone.
 */
static int perf_release(struct inode *inode, struct file *file)
{
	perf_event_release_kernel(file->private_data);
	return 0;
}

static u64 __perf_event_read_value(struct perf_event *event, u64 *enabled, u64 *running)
{
	struct perf_event *child;
	u64 total = 0;

	*enabled = 0;
	*running = 0;

	mutex_lock(&event->child_mutex);

	(void)perf_event_read(event, false);
	total += perf_event_count(event);

	*enabled += event->total_time_enabled +
			atomic64_read(&event->child_total_time_enabled);
	*running += event->total_time_running +
			atomic64_read(&event->child_total_time_running);

	list_for_each_entry(child, &event->child_list, child_list) {
		(void)perf_event_read(child, false);
		total += perf_event_count(child);
		*enabled += child->total_time_enabled;
		*running += child->total_time_running;
	}
	mutex_unlock(&event->child_mutex);

	return total;
}

u64 perf_event_read_value(struct perf_event *event, u64 *enabled, u64 *running)
{
	struct perf_event_context *ctx;
	u64 count;

	ctx = perf_event_ctx_lock(event);
	count = __perf_event_read_value(event, enabled, running);
	perf_event_ctx_unlock(event, ctx);

	return count;
}
EXPORT_SYMBOL_GPL(perf_event_read_value);

static int __perf_read_group_add(struct perf_event *leader,
					u64 read_format, u64 *values)
{
	struct perf_event_context *ctx = leader->ctx;
	struct perf_event *sub;
	unsigned long flags;
	int n = 1; /* skip @nr */
	int ret;

	ret = perf_event_read(leader, true);
	if (ret)
		return ret;

	raw_spin_lock_irqsave(&ctx->lock, flags);

	/*
	 * Since we co-schedule groups, {enabled,running} times of siblings
	 * will be identical to those of the leader, so we only publish one
	 * set.
	 */
	if (read_format & PERF_FORMAT_TOTAL_TIME_ENABLED) {
		values[n++] += leader->total_time_enabled +
			atomic64_read(&leader->child_total_time_enabled);
	}

	if (read_format & PERF_FORMAT_TOTAL_TIME_RUNNING) {
		values[n++] += leader->total_time_running +
			atomic64_read(&leader->child_total_time_running);
	}

	/*
	 * Write {count,id} tuples for every sibling.
	 */
	values[n++] += perf_event_count(leader);
	if (read_format & PERF_FORMAT_ID)
		values[n++] = primary_event_id(leader);

	for_each_sibling_event(sub, leader) {
		values[n++] += perf_event_count(sub);
		if (read_format & PERF_FORMAT_ID)
			values[n++] = primary_event_id(sub);
	}

	raw_spin_unlock_irqrestore(&ctx->lock, flags);
	return 0;
}

static int perf_read_group(struct perf_event *event,
				   u64 read_format, char __user *buf)
{
	struct perf_event *leader = event->group_leader, *child;
	struct perf_event_context *ctx = leader->ctx;
	int ret;
	u64 *values;

	lockdep_assert_held(&ctx->mutex);

	values = kzalloc(event->read_size, GFP_KERNEL);
	if (!values)
		return -ENOMEM;

	values[0] = 1 + leader->nr_siblings;

	/*
	 * By locking the child_mutex of the leader we effectively
	 * lock the child list of all siblings.. XXX explain how.
	 */
	mutex_lock(&leader->child_mutex);

	ret = __perf_read_group_add(leader, read_format, values);
	if (ret)
		goto unlock;

	list_for_each_entry(child, &leader->child_list, child_list) {
		ret = __perf_read_group_add(child, read_format, values);
		if (ret)
			goto unlock;
	}

	mutex_unlock(&leader->child_mutex);

	ret = event->read_size;
	if (copy_to_user(buf, values, event->read_size))
		ret = -EFAULT;
	goto out;

unlock:
	mutex_unlock(&leader->child_mutex);
out:
	kfree(values);
	return ret;
}

static int perf_read_one(struct perf_event *event,
				 u64 read_format, char __user *buf)
{
	u64 enabled, running;
	u64 values[4];
	int n = 0;

	values[n++] = __perf_event_read_value(event, &enabled, &running);
	if (read_format & PERF_FORMAT_TOTAL_TIME_ENABLED)
		values[n++] = enabled;
	if (read_format & PERF_FORMAT_TOTAL_TIME_RUNNING)
		values[n++] = running;
	if (read_format & PERF_FORMAT_ID)
		values[n++] = primary_event_id(event);

	if (copy_to_user(buf, values, n * sizeof(u64)))
		return -EFAULT;

	return n * sizeof(u64);
}

static bool is_event_hup(struct perf_event *event)
{
	bool no_children;

	if (event->state > PERF_EVENT_STATE_EXIT)
		return false;

	mutex_lock(&event->child_mutex);
	no_children = list_empty(&event->child_list);
	mutex_unlock(&event->child_mutex);
	return no_children;
}

/*
 * Read the performance event - simple non blocking version for now
 */
static ssize_t
__perf_read(struct perf_event *event, char __user *buf, size_t count)
{
	u64 read_format = event->attr.read_format;
	int ret;

	/*
	 * Return end-of-file for a read on an event that is in
	 * error state (i.e. because it was pinned but it couldn't be
	 * scheduled on to the CPU at some point).
	 */
	if (event->state == PERF_EVENT_STATE_ERROR)
		return 0;

	if (count < event->read_size)
		return -ENOSPC;

	WARN_ON_ONCE(event->ctx->parent_ctx);
	if (read_format & PERF_FORMAT_GROUP)
		ret = perf_read_group(event, read_format, buf);
	else
		ret = perf_read_one(event, read_format, buf);

	return ret;
}

static ssize_t
perf_read(struct file *file, char __user *buf, size_t count, loff_t *ppos)
{
	struct perf_event *event = file->private_data;
	struct perf_event_context *ctx;
	int ret;

	ret = security_perf_event_read(event);
	if (ret)
		return ret;

	ctx = perf_event_ctx_lock(event);
	ret = __perf_read(event, buf, count);
	perf_event_ctx_unlock(event, ctx);

	return ret;
}

static __poll_t perf_poll(struct file *file, poll_table *wait)
{
	struct perf_event *event = file->private_data;
	struct perf_buffer *rb;
	__poll_t events = EPOLLHUP;

	poll_wait(file, &event->waitq, wait);

	if (is_event_hup(event))
		return events;

	/*
	 * Pin the event->rb by taking event->mmap_mutex; otherwise
	 * perf_event_set_output() can swizzle our rb and make us miss wakeups.
	 */
	mutex_lock(&event->mmap_mutex);
	rb = event->rb;
	if (rb)
		events = atomic_xchg(&rb->poll, 0);
	mutex_unlock(&event->mmap_mutex);
	return events;
}

static void _perf_event_reset(struct perf_event *event)
{
	(void)perf_event_read(event, false);
	local64_set(&event->count, 0);
	perf_event_update_userpage(event);
}

/* Assume it's not an event with inherit set. */
u64 perf_event_pause(struct perf_event *event, bool reset)
{
	struct perf_event_context *ctx;
	u64 count;

	ctx = perf_event_ctx_lock(event);
	WARN_ON_ONCE(event->attr.inherit);
	_perf_event_disable(event);
	count = local64_read(&event->count);
	if (reset)
		local64_set(&event->count, 0);
	perf_event_ctx_unlock(event, ctx);

	return count;
}
EXPORT_SYMBOL_GPL(perf_event_pause);

/*
 * Holding the top-level event's child_mutex means that any
 * descendant process that has inherited this event will block
 * in perf_event_exit_event() if it goes to exit, thus satisfying the
 * task existence requirements of perf_event_enable/disable.
 */
static void perf_event_for_each_child(struct perf_event *event,
					void (*func)(struct perf_event *))
{
	struct perf_event *child;

	WARN_ON_ONCE(event->ctx->parent_ctx);

	mutex_lock(&event->child_mutex);
	func(event);
	list_for_each_entry(child, &event->child_list, child_list)
		func(child);
	mutex_unlock(&event->child_mutex);
}

static void perf_event_for_each(struct perf_event *event,
				  void (*func)(struct perf_event *))
{
	struct perf_event_context *ctx = event->ctx;
	struct perf_event *sibling;

	lockdep_assert_held(&ctx->mutex);

	event = event->group_leader;

	perf_event_for_each_child(event, func);
	for_each_sibling_event(sibling, event)
		perf_event_for_each_child(sibling, func);
}

static void __perf_event_period(struct perf_event *event,
				struct perf_cpu_context *cpuctx,
				struct perf_event_context *ctx,
				void *info)
{
	u64 value = *((u64 *)info);
	bool active;

	if (event->attr.freq) {
		event->attr.sample_freq = value;
	} else {
		event->attr.sample_period = value;
		event->hw.sample_period = value;
	}

	active = (event->state == PERF_EVENT_STATE_ACTIVE);
	if (active) {
		perf_pmu_disable(ctx->pmu);
		/*
		 * We could be throttled; unthrottle now to avoid the tick
		 * trying to unthrottle while we already re-started the event.
		 */
		if (event->hw.interrupts == MAX_INTERRUPTS) {
			event->hw.interrupts = 0;
			perf_log_throttle(event, 1);
		}
		event->pmu->stop(event, PERF_EF_UPDATE);
	}

	local64_set(&event->hw.period_left, 0);

	if (active) {
		event->pmu->start(event, PERF_EF_RELOAD);
		perf_pmu_enable(ctx->pmu);
	}
}

static int perf_event_check_period(struct perf_event *event, u64 value)
{
	return event->pmu->check_period(event, value);
}

static int _perf_event_period(struct perf_event *event, u64 value)
{
	if (!is_sampling_event(event))
		return -EINVAL;

	if (!value)
		return -EINVAL;

	if (event->attr.freq && value > sysctl_perf_event_sample_rate)
		return -EINVAL;

	if (perf_event_check_period(event, value))
		return -EINVAL;

	if (!event->attr.freq && (value & (1ULL << 63)))
		return -EINVAL;

	event_function_call(event, __perf_event_period, &value);

	return 0;
}

int perf_event_period(struct perf_event *event, u64 value)
{
	struct perf_event_context *ctx;
	int ret;

	ctx = perf_event_ctx_lock(event);
	ret = _perf_event_period(event, value);
	perf_event_ctx_unlock(event, ctx);

	return ret;
}
EXPORT_SYMBOL_GPL(perf_event_period);

static const struct file_operations perf_fops;

static inline int perf_fget_light(int fd, struct fd *p)
{
	struct fd f = fdget(fd);
	if (!f.file)
		return -EBADF;

	if (f.file->f_op != &perf_fops) {
		fdput(f);
		return -EBADF;
	}
	*p = f;
	return 0;
}

static int perf_event_set_output(struct perf_event *event,
				 struct perf_event *output_event);
static int perf_event_set_filter(struct perf_event *event, void __user *arg);
static int perf_event_set_bpf_prog(struct perf_event *event, u32 prog_fd);
static int perf_copy_attr(struct perf_event_attr __user *uattr,
			  struct perf_event_attr *attr);

static long _perf_ioctl(struct perf_event *event, unsigned int cmd, unsigned long arg)
{
	void (*func)(struct perf_event *);
	u32 flags = arg;

	switch (cmd) {
	case PERF_EVENT_IOC_ENABLE:
		func = _perf_event_enable;
		break;
	case PERF_EVENT_IOC_DISABLE:
		func = _perf_event_disable;
		break;
	case PERF_EVENT_IOC_RESET:
		func = _perf_event_reset;
		break;

	case PERF_EVENT_IOC_REFRESH:
		return _perf_event_refresh(event, arg);

	case PERF_EVENT_IOC_PERIOD:
	{
		u64 value;

		if (copy_from_user(&value, (u64 __user *)arg, sizeof(value)))
			return -EFAULT;

		return _perf_event_period(event, value);
	}
	case PERF_EVENT_IOC_ID:
	{
		u64 id = primary_event_id(event);

		if (copy_to_user((void __user *)arg, &id, sizeof(id)))
			return -EFAULT;
		return 0;
	}

	case PERF_EVENT_IOC_SET_OUTPUT:
	{
		int ret;
		if (arg != -1) {
			struct perf_event *output_event;
			struct fd output;
			ret = perf_fget_light(arg, &output);
			if (ret)
				return ret;
			output_event = output.file->private_data;
			ret = perf_event_set_output(event, output_event);
			fdput(output);
		} else {
			ret = perf_event_set_output(event, NULL);
		}
		return ret;
	}

	case PERF_EVENT_IOC_SET_FILTER:
		return perf_event_set_filter(event, (void __user *)arg);

	case PERF_EVENT_IOC_SET_BPF:
		return perf_event_set_bpf_prog(event, arg);

	case PERF_EVENT_IOC_PAUSE_OUTPUT: {
		struct perf_buffer *rb;

		rcu_read_lock();
		rb = rcu_dereference(event->rb);
		if (!rb || !rb->nr_pages) {
			rcu_read_unlock();
			return -EINVAL;
		}
		rb_toggle_paused(rb, !!arg);
		rcu_read_unlock();
		return 0;
	}

	case PERF_EVENT_IOC_QUERY_BPF:
		return perf_event_query_prog_array(event, (void __user *)arg);

	case PERF_EVENT_IOC_MODIFY_ATTRIBUTES: {
		struct perf_event_attr new_attr;
		int err = perf_copy_attr((struct perf_event_attr __user *)arg,
					 &new_attr);

		if (err)
			return err;

		return perf_event_modify_attr(event,  &new_attr);
	}
	default:
		return -ENOTTY;
	}

	if (flags & PERF_IOC_FLAG_GROUP)
		perf_event_for_each(event, func);
	else
		perf_event_for_each_child(event, func);

	return 0;
}

static long perf_ioctl(struct file *file, unsigned int cmd, unsigned long arg)
{
	struct perf_event *event = file->private_data;
	struct perf_event_context *ctx;
	long ret;

	/* Treat ioctl like writes as it is likely a mutating operation. */
	ret = security_perf_event_write(event);
	if (ret)
		return ret;

	ctx = perf_event_ctx_lock(event);
	ret = _perf_ioctl(event, cmd, arg);
	perf_event_ctx_unlock(event, ctx);

	return ret;
}

#ifdef CONFIG_COMPAT
static long perf_compat_ioctl(struct file *file, unsigned int cmd,
				unsigned long arg)
{
	switch (_IOC_NR(cmd)) {
	case _IOC_NR(PERF_EVENT_IOC_SET_FILTER):
	case _IOC_NR(PERF_EVENT_IOC_ID):
	case _IOC_NR(PERF_EVENT_IOC_QUERY_BPF):
	case _IOC_NR(PERF_EVENT_IOC_MODIFY_ATTRIBUTES):
		/* Fix up pointer size (usually 4 -> 8 in 32-on-64-bit case */
		if (_IOC_SIZE(cmd) == sizeof(compat_uptr_t)) {
			cmd &= ~IOCSIZE_MASK;
			cmd |= sizeof(void *) << IOCSIZE_SHIFT;
		}
		break;
	}
	return perf_ioctl(file, cmd, arg);
}
#else
# define perf_compat_ioctl NULL
#endif

int perf_event_task_enable(void)
{
	struct perf_event_context *ctx;
	struct perf_event *event;

	mutex_lock(&current->perf_event_mutex);
	list_for_each_entry(event, &current->perf_event_list, owner_entry) {
		ctx = perf_event_ctx_lock(event);
		perf_event_for_each_child(event, _perf_event_enable);
		perf_event_ctx_unlock(event, ctx);
	}
	mutex_unlock(&current->perf_event_mutex);

	return 0;
}

int perf_event_task_disable(void)
{
	struct perf_event_context *ctx;
	struct perf_event *event;

	mutex_lock(&current->perf_event_mutex);
	list_for_each_entry(event, &current->perf_event_list, owner_entry) {
		ctx = perf_event_ctx_lock(event);
		perf_event_for_each_child(event, _perf_event_disable);
		perf_event_ctx_unlock(event, ctx);
	}
	mutex_unlock(&current->perf_event_mutex);

	return 0;
}

static int perf_event_index(struct perf_event *event)
{
	if (event->hw.state & PERF_HES_STOPPED)
		return 0;

	if (event->state != PERF_EVENT_STATE_ACTIVE)
		return 0;

	return event->pmu->event_idx(event);
}

static void calc_timer_values(struct perf_event *event,
				u64 *now,
				u64 *enabled,
				u64 *running)
{
	u64 ctx_time;

	*now = perf_clock();
	ctx_time = event->shadow_ctx_time + *now;
	__perf_update_times(event, ctx_time, enabled, running);
}

static void perf_event_init_userpage(struct perf_event *event)
{
	struct perf_event_mmap_page *userpg;
	struct perf_buffer *rb;

	rcu_read_lock();
	rb = rcu_dereference(event->rb);
	if (!rb)
		goto unlock;

	userpg = rb->user_page;

	/* Allow new userspace to detect that bit 0 is deprecated */
	userpg->cap_bit0_is_deprecated = 1;
	userpg->size = offsetof(struct perf_event_mmap_page, __reserved);
	userpg->data_offset = PAGE_SIZE;
	userpg->data_size = perf_data_size(rb);

unlock:
	rcu_read_unlock();
}

void __weak arch_perf_update_userpage(
	struct perf_event *event, struct perf_event_mmap_page *userpg, u64 now)
{
}

/*
 * Callers need to ensure there can be no nesting of this function, otherwise
 * the seqlock logic goes bad. We can not serialize this because the arch
 * code calls this from NMI context.
 */
void perf_event_update_userpage(struct perf_event *event)
{
	struct perf_event_mmap_page *userpg;
	struct perf_buffer *rb;
	u64 enabled, running, now;

	rcu_read_lock();
	rb = rcu_dereference(event->rb);
	if (!rb)
		goto unlock;

	/*
	 * compute total_time_enabled, total_time_running
	 * based on snapshot values taken when the event
	 * was last scheduled in.
	 *
	 * we cannot simply called update_context_time()
	 * because of locking issue as we can be called in
	 * NMI context
	 */
	calc_timer_values(event, &now, &enabled, &running);

	userpg = rb->user_page;
	/*
	 * Disable preemption to guarantee consistent time stamps are stored to
	 * the user page.
	 */
	preempt_disable();
	++userpg->lock;
	barrier();
	userpg->index = perf_event_index(event);
	userpg->offset = perf_event_count(event);
	if (userpg->index)
		userpg->offset -= local64_read(&event->hw.prev_count);

	userpg->time_enabled = enabled +
			atomic64_read(&event->child_total_time_enabled);

	userpg->time_running = running +
			atomic64_read(&event->child_total_time_running);

	arch_perf_update_userpage(event, userpg, now);

	barrier();
	++userpg->lock;
	preempt_enable();
unlock:
	rcu_read_unlock();
}
EXPORT_SYMBOL_GPL(perf_event_update_userpage);

static vm_fault_t perf_mmap_fault(struct vm_fault *vmf)
{
	struct perf_event *event = vmf->vma->vm_file->private_data;
	struct perf_buffer *rb;
	vm_fault_t ret = VM_FAULT_SIGBUS;

	if (vmf->flags & FAULT_FLAG_MKWRITE) {
		if (vmf->pgoff == 0)
			ret = 0;
		return ret;
	}

	rcu_read_lock();
	rb = rcu_dereference(event->rb);
	if (!rb)
		goto unlock;

	if (vmf->pgoff && (vmf->flags & FAULT_FLAG_WRITE))
		goto unlock;

	vmf->page = perf_mmap_to_page(rb, vmf->pgoff);
	if (!vmf->page)
		goto unlock;

	get_page(vmf->page);
	vmf->page->mapping = vmf->vma->vm_file->f_mapping;
	vmf->page->index   = vmf->pgoff;

	ret = 0;
unlock:
	rcu_read_unlock();

	return ret;
}

static void ring_buffer_attach(struct perf_event *event,
			       struct perf_buffer *rb)
{
	struct perf_buffer *old_rb = NULL;
	unsigned long flags;

	if (event->rb) {
		/*
		 * Should be impossible, we set this when removing
		 * event->rb_entry and wait/clear when adding event->rb_entry.
		 */
		WARN_ON_ONCE(event->rcu_pending);

		old_rb = event->rb;
		spin_lock_irqsave(&old_rb->event_lock, flags);
		list_del_rcu(&event->rb_entry);
		spin_unlock_irqrestore(&old_rb->event_lock, flags);

		event->rcu_batches = get_state_synchronize_rcu();
		event->rcu_pending = 1;
	}

	if (rb) {
		if (event->rcu_pending) {
			cond_synchronize_rcu(event->rcu_batches);
			event->rcu_pending = 0;
		}

		spin_lock_irqsave(&rb->event_lock, flags);
		list_add_rcu(&event->rb_entry, &rb->event_list);
		spin_unlock_irqrestore(&rb->event_lock, flags);
	}

	/*
	 * Avoid racing with perf_mmap_close(AUX): stop the event
	 * before swizzling the event::rb pointer; if it's getting
	 * unmapped, its aux_mmap_count will be 0 and it won't
	 * restart. See the comment in __perf_pmu_output_stop().
	 *
	 * Data will inevitably be lost when set_output is done in
	 * mid-air, but then again, whoever does it like this is
	 * not in for the data anyway.
	 */
	if (has_aux(event))
		perf_event_stop(event, 0);

	rcu_assign_pointer(event->rb, rb);

	if (old_rb) {
		ring_buffer_put(old_rb);
		/*
		 * Since we detached before setting the new rb, so that we
		 * could attach the new rb, we could have missed a wakeup.
		 * Provide it now.
		 */
		wake_up_all(&event->waitq);
	}
}

static void ring_buffer_wakeup(struct perf_event *event)
{
	struct perf_buffer *rb;

	rcu_read_lock();
	rb = rcu_dereference(event->rb);
	if (rb) {
		list_for_each_entry_rcu(event, &rb->event_list, rb_entry)
			wake_up_all(&event->waitq);
	}
	rcu_read_unlock();
}

struct perf_buffer *ring_buffer_get(struct perf_event *event)
{
	struct perf_buffer *rb;

	rcu_read_lock();
	rb = rcu_dereference(event->rb);
	if (rb) {
		if (!refcount_inc_not_zero(&rb->refcount))
			rb = NULL;
	}
	rcu_read_unlock();

	return rb;
}

void ring_buffer_put(struct perf_buffer *rb)
{
	if (!refcount_dec_and_test(&rb->refcount))
		return;

	WARN_ON_ONCE(!list_empty(&rb->event_list));

	call_rcu(&rb->rcu_head, rb_free_rcu);
}

static void perf_mmap_open(struct vm_area_struct *vma)
{
	struct perf_event *event = vma->vm_file->private_data;

	atomic_inc(&event->mmap_count);
	atomic_inc(&event->rb->mmap_count);

	if (vma->vm_pgoff)
		atomic_inc(&event->rb->aux_mmap_count);

	if (event->pmu->event_mapped)
		event->pmu->event_mapped(event, vma->vm_mm);
}

static void perf_pmu_output_stop(struct perf_event *event);

/*
 * A buffer can be mmap()ed multiple times; either directly through the same
 * event, or through other events by use of perf_event_set_output().
 *
 * In order to undo the VM accounting done by perf_mmap() we need to destroy
 * the buffer here, where we still have a VM context. This means we need
 * to detach all events redirecting to us.
 */
static void perf_mmap_close(struct vm_area_struct *vma)
{
	struct perf_event *event = vma->vm_file->private_data;
<<<<<<< HEAD
	struct ring_buffer *rb = ring_buffer_get(event);
=======
	struct perf_buffer *rb = ring_buffer_get(event);
>>>>>>> d1988041
	struct user_struct *mmap_user = rb->mmap_user;
	int mmap_locked = rb->mmap_locked;
	unsigned long size = perf_data_size(rb);
	bool detach_rest = false;

	if (event->pmu->event_unmapped)
		event->pmu->event_unmapped(event, vma->vm_mm);

	/*
	 * rb->aux_mmap_count will always drop before rb->mmap_count and
	 * event->mmap_count, so it is ok to use event->mmap_mutex to
	 * serialize with perf_mmap here.
	 */
	if (rb_has_aux(rb) && vma->vm_pgoff == rb->aux_pgoff &&
	    atomic_dec_and_mutex_lock(&rb->aux_mmap_count, &event->mmap_mutex)) {
		/*
		 * Stop all AUX events that are writing to this buffer,
		 * so that we can free its AUX pages and corresponding PMU
		 * data. Note that after rb::aux_mmap_count dropped to zero,
		 * they won't start any more (see perf_aux_output_begin()).
		 */
		perf_pmu_output_stop(event);

		/* now it's safe to free the pages */
		atomic_long_sub(rb->aux_nr_pages - rb->aux_mmap_locked, &mmap_user->locked_vm);
		atomic64_sub(rb->aux_mmap_locked, &vma->vm_mm->pinned_vm);

		/* this has to be the last one */
		rb_free_aux(rb);
		WARN_ON_ONCE(refcount_read(&rb->aux_refcount));

		mutex_unlock(&event->mmap_mutex);
	}

	if (atomic_dec_and_test(&rb->mmap_count))
		detach_rest = true;

	if (!atomic_dec_and_mutex_lock(&event->mmap_count, &event->mmap_mutex))
		goto out_put;

	ring_buffer_attach(event, NULL);
	mutex_unlock(&event->mmap_mutex);

	/* If there's still other mmap()s of this buffer, we're done. */
	if (!detach_rest)
		goto out_put;

	/*
	 * No other mmap()s, detach from all other events that might redirect
	 * into the now unreachable buffer. Somewhat complicated by the
	 * fact that rb::event_lock otherwise nests inside mmap_mutex.
	 */
again:
	rcu_read_lock();
	list_for_each_entry_rcu(event, &rb->event_list, rb_entry) {
		if (!atomic_long_inc_not_zero(&event->refcount)) {
			/*
			 * This event is en-route to free_event() which will
			 * detach it and remove it from the list.
			 */
			continue;
		}
		rcu_read_unlock();

		mutex_lock(&event->mmap_mutex);
		/*
		 * Check we didn't race with perf_event_set_output() which can
		 * swizzle the rb from under us while we were waiting to
		 * acquire mmap_mutex.
		 *
		 * If we find a different rb; ignore this event, a next
		 * iteration will no longer find it on the list. We have to
		 * still restart the iteration to make sure we're not now
		 * iterating the wrong list.
		 */
		if (event->rb == rb)
			ring_buffer_attach(event, NULL);

		mutex_unlock(&event->mmap_mutex);
		put_event(event);

		/*
		 * Restart the iteration; either we're on the wrong list or
		 * destroyed its integrity by doing a deletion.
		 */
		goto again;
	}
	rcu_read_unlock();

	/*
	 * It could be there's still a few 0-ref events on the list; they'll
	 * get cleaned up by free_event() -- they'll also still have their
	 * ref on the rb and will free it whenever they are done with it.
	 *
	 * Aside from that, this buffer is 'fully' detached and unmapped,
	 * undo the VM accounting.
	 */

	atomic_long_sub((size >> PAGE_SHIFT) + 1 - mmap_locked,
			&mmap_user->locked_vm);
	atomic64_sub(mmap_locked, &vma->vm_mm->pinned_vm);
	free_uid(mmap_user);

out_put:
	ring_buffer_put(rb); /* could be last */
}

static const struct vm_operations_struct perf_mmap_vmops = {
	.open		= perf_mmap_open,
	.close		= perf_mmap_close, /* non mergeable */
	.fault		= perf_mmap_fault,
	.page_mkwrite	= perf_mmap_fault,
};

static int perf_mmap(struct file *file, struct vm_area_struct *vma)
{
	struct perf_event *event = file->private_data;
	unsigned long user_locked, user_lock_limit;
	struct user_struct *user = current_user();
	struct perf_buffer *rb = NULL;
	unsigned long locked, lock_limit;
	unsigned long vma_size;
	unsigned long nr_pages;
	long user_extra = 0, extra = 0;
	int ret = 0, flags = 0;

	/*
	 * Don't allow mmap() of inherited per-task counters. This would
	 * create a performance issue due to all children writing to the
	 * same rb.
	 */
	if (event->cpu == -1 && event->attr.inherit)
		return -EINVAL;

	if (!(vma->vm_flags & VM_SHARED))
		return -EINVAL;

	ret = security_perf_event_read(event);
	if (ret)
		return ret;

	vma_size = vma->vm_end - vma->vm_start;

	if (vma->vm_pgoff == 0) {
		nr_pages = (vma_size / PAGE_SIZE) - 1;
	} else {
		/*
		 * AUX area mapping: if rb->aux_nr_pages != 0, it's already
		 * mapped, all subsequent mappings should have the same size
		 * and offset. Must be above the normal perf buffer.
		 */
		u64 aux_offset, aux_size;

		if (!event->rb)
			return -EINVAL;

		nr_pages = vma_size / PAGE_SIZE;

		mutex_lock(&event->mmap_mutex);
		ret = -EINVAL;

		rb = event->rb;
		if (!rb)
			goto aux_unlock;

		aux_offset = READ_ONCE(rb->user_page->aux_offset);
		aux_size = READ_ONCE(rb->user_page->aux_size);

		if (aux_offset < perf_data_size(rb) + PAGE_SIZE)
			goto aux_unlock;

		if (aux_offset != vma->vm_pgoff << PAGE_SHIFT)
			goto aux_unlock;

		/* already mapped with a different offset */
		if (rb_has_aux(rb) && rb->aux_pgoff != vma->vm_pgoff)
			goto aux_unlock;

		if (aux_size != vma_size || aux_size != nr_pages * PAGE_SIZE)
			goto aux_unlock;

		/* already mapped with a different size */
		if (rb_has_aux(rb) && rb->aux_nr_pages != nr_pages)
			goto aux_unlock;

		if (!is_power_of_2(nr_pages))
			goto aux_unlock;

		if (!atomic_inc_not_zero(&rb->mmap_count))
			goto aux_unlock;

		if (rb_has_aux(rb)) {
			atomic_inc(&rb->aux_mmap_count);
			ret = 0;
			goto unlock;
		}

		atomic_set(&rb->aux_mmap_count, 1);
		user_extra = nr_pages;

		goto accounting;
	}

	/*
	 * If we have rb pages ensure they're a power-of-two number, so we
	 * can do bitmasks instead of modulo.
	 */
	if (nr_pages != 0 && !is_power_of_2(nr_pages))
		return -EINVAL;

	if (vma_size != PAGE_SIZE * (1 + nr_pages))
		return -EINVAL;

	WARN_ON_ONCE(event->ctx->parent_ctx);
again:
	mutex_lock(&event->mmap_mutex);
	if (event->rb) {
		if (event->rb->nr_pages != nr_pages) {
			ret = -EINVAL;
			goto unlock;
		}

		if (!atomic_inc_not_zero(&event->rb->mmap_count)) {
			/*
			 * Raced against perf_mmap_close() through
			 * perf_event_set_output(). Try again, hope for better
			 * luck.
			 */
			mutex_unlock(&event->mmap_mutex);
			goto again;
		}

		goto unlock;
	}

	user_extra = nr_pages + 1;

accounting:
	user_lock_limit = sysctl_perf_event_mlock >> (PAGE_SHIFT - 10);

	/*
	 * Increase the limit linearly with more CPUs:
	 */
	user_lock_limit *= num_online_cpus();

	user_locked = atomic_long_read(&user->locked_vm);
<<<<<<< HEAD

	/*
	 * sysctl_perf_event_mlock may have changed, so that
	 *     user->locked_vm > user_lock_limit
	 */
	if (user_locked > user_lock_limit)
		user_locked = user_lock_limit;
	user_locked += user_extra;
=======
>>>>>>> d1988041

	/*
	 * sysctl_perf_event_mlock may have changed, so that
	 *     user->locked_vm > user_lock_limit
	 */
	if (user_locked > user_lock_limit)
		user_locked = user_lock_limit;
	user_locked += user_extra;

	if (user_locked > user_lock_limit) {
		/*
		 * charge locked_vm until it hits user_lock_limit;
		 * charge the rest from pinned_vm
		 */
		extra = user_locked - user_lock_limit;
		user_extra -= extra;
	}

	lock_limit = rlimit(RLIMIT_MEMLOCK);
	lock_limit >>= PAGE_SHIFT;
	locked = atomic64_read(&vma->vm_mm->pinned_vm) + extra;

	if ((locked > lock_limit) && perf_is_paranoid() &&
		!capable(CAP_IPC_LOCK)) {
		ret = -EPERM;
		goto unlock;
	}

	WARN_ON(!rb && event->rb);

	if (vma->vm_flags & VM_WRITE)
		flags |= RING_BUFFER_WRITABLE;

	if (!rb) {
		rb = rb_alloc(nr_pages,
			      event->attr.watermark ? event->attr.wakeup_watermark : 0,
			      event->cpu, flags);

		if (!rb) {
			ret = -ENOMEM;
			goto unlock;
		}

		atomic_set(&rb->mmap_count, 1);
		rb->mmap_user = get_current_user();
		rb->mmap_locked = extra;

		ring_buffer_attach(event, rb);

		perf_event_init_userpage(event);
		perf_event_update_userpage(event);
	} else {
		ret = rb_alloc_aux(rb, event, vma->vm_pgoff, nr_pages,
				   event->attr.aux_watermark, flags);
		if (!ret)
			rb->aux_mmap_locked = extra;
	}

unlock:
	if (!ret) {
		atomic_long_add(user_extra, &user->locked_vm);
		atomic64_add(extra, &vma->vm_mm->pinned_vm);

		atomic_inc(&event->mmap_count);
	} else if (rb) {
		atomic_dec(&rb->mmap_count);
	}
aux_unlock:
	mutex_unlock(&event->mmap_mutex);

	/*
	 * Since pinned accounting is per vm we cannot allow fork() to copy our
	 * vma.
	 */
	vma->vm_flags |= VM_DONTCOPY | VM_DONTEXPAND | VM_DONTDUMP;
	vma->vm_ops = &perf_mmap_vmops;

	if (event->pmu->event_mapped)
		event->pmu->event_mapped(event, vma->vm_mm);

	return ret;
}

static int perf_fasync(int fd, struct file *filp, int on)
{
	struct inode *inode = file_inode(filp);
	struct perf_event *event = filp->private_data;
	int retval;

	inode_lock(inode);
	retval = fasync_helper(fd, filp, on, &event->fasync);
	inode_unlock(inode);

	if (retval < 0)
		return retval;

	return 0;
}

static const struct file_operations perf_fops = {
	.llseek			= no_llseek,
	.release		= perf_release,
	.read			= perf_read,
	.poll			= perf_poll,
	.unlocked_ioctl		= perf_ioctl,
	.compat_ioctl		= perf_compat_ioctl,
	.mmap			= perf_mmap,
	.fasync			= perf_fasync,
};

/*
 * Perf event wakeup
 *
 * If there's data, ensure we set the poll() state and publish everything
 * to user-space before waking everybody up.
 */

static inline struct fasync_struct **perf_event_fasync(struct perf_event *event)
{
	/* only the parent has fasync state */
	if (event->parent)
		event = event->parent;
	return &event->fasync;
}

void perf_event_wakeup(struct perf_event *event)
{
	ring_buffer_wakeup(event);

	if (event->pending_kill) {
		kill_fasync(perf_event_fasync(event), SIGIO, event->pending_kill);
		event->pending_kill = 0;
	}
}

static void perf_pending_event_disable(struct perf_event *event)
{
	int cpu = READ_ONCE(event->pending_disable);

	if (cpu < 0)
		return;

	if (cpu == smp_processor_id()) {
		WRITE_ONCE(event->pending_disable, -1);
		perf_event_disable_local(event);
		return;
	}

	/*
	 *  CPU-A			CPU-B
	 *
	 *  perf_event_disable_inatomic()
	 *    @pending_disable = CPU-A;
	 *    irq_work_queue();
	 *
	 *  sched-out
	 *    @pending_disable = -1;
	 *
	 *				sched-in
	 *				perf_event_disable_inatomic()
	 *				  @pending_disable = CPU-B;
	 *				  irq_work_queue(); // FAILS
	 *
	 *  irq_work_run()
	 *    perf_pending_event()
	 *
	 * But the event runs on CPU-B and wants disabling there.
	 */
	irq_work_queue_on(&event->pending, cpu);
}

static void perf_pending_event(struct irq_work *entry)
{
	struct perf_event *event = container_of(entry, struct perf_event, pending);
	int rctx;

	rctx = perf_swevent_get_recursion_context();
	/*
	 * If we 'fail' here, that's OK, it means recursion is already disabled
	 * and we won't recurse 'further'.
	 */

	perf_pending_event_disable(event);

	if (event->pending_wakeup) {
		event->pending_wakeup = 0;
		perf_event_wakeup(event);
	}

	if (rctx >= 0)
		perf_swevent_put_recursion_context(rctx);
}

/*
 * We assume there is only KVM supporting the callbacks.
 * Later on, we might change it to a list if there is
 * another virtualization implementation supporting the callbacks.
 */
struct perf_guest_info_callbacks *perf_guest_cbs;

int perf_register_guest_info_callbacks(struct perf_guest_info_callbacks *cbs)
{
	perf_guest_cbs = cbs;
	return 0;
}
EXPORT_SYMBOL_GPL(perf_register_guest_info_callbacks);

int perf_unregister_guest_info_callbacks(struct perf_guest_info_callbacks *cbs)
{
	perf_guest_cbs = NULL;
	return 0;
}
EXPORT_SYMBOL_GPL(perf_unregister_guest_info_callbacks);

static void
perf_output_sample_regs(struct perf_output_handle *handle,
			struct pt_regs *regs, u64 mask)
{
	int bit;
	DECLARE_BITMAP(_mask, 64);

	bitmap_from_u64(_mask, mask);
	for_each_set_bit(bit, _mask, sizeof(mask) * BITS_PER_BYTE) {
		u64 val;

		val = perf_reg_value(regs, bit);
		perf_output_put(handle, val);
	}
}

static void perf_sample_regs_user(struct perf_regs *regs_user,
				  struct pt_regs *regs)
{
	if (user_mode(regs)) {
		regs_user->abi = perf_reg_abi(current);
		regs_user->regs = regs;
	} else if (!(current->flags & PF_KTHREAD)) {
		perf_get_regs_user(regs_user, regs);
	} else {
		regs_user->abi = PERF_SAMPLE_REGS_ABI_NONE;
		regs_user->regs = NULL;
	}
}

static void perf_sample_regs_intr(struct perf_regs *regs_intr,
				  struct pt_regs *regs)
{
	regs_intr->regs = regs;
	regs_intr->abi  = perf_reg_abi(current);
}


/*
 * Get remaining task size from user stack pointer.
 *
 * It'd be better to take stack vma map and limit this more
 * precisely, but there's no way to get it safely under interrupt,
 * so using TASK_SIZE as limit.
 */
static u64 perf_ustack_task_size(struct pt_regs *regs)
{
	unsigned long addr = perf_user_stack_pointer(regs);

	if (!addr || addr >= TASK_SIZE)
		return 0;

	return TASK_SIZE - addr;
}

static u16
perf_sample_ustack_size(u16 stack_size, u16 header_size,
			struct pt_regs *regs)
{
	u64 task_size;

	/* No regs, no stack pointer, no dump. */
	if (!regs)
		return 0;

	/*
	 * Check if we fit in with the requested stack size into the:
	 * - TASK_SIZE
	 *   If we don't, we limit the size to the TASK_SIZE.
	 *
	 * - remaining sample size
	 *   If we don't, we customize the stack size to
	 *   fit in to the remaining sample size.
	 */

	task_size  = min((u64) USHRT_MAX, perf_ustack_task_size(regs));
	stack_size = min(stack_size, (u16) task_size);

	/* Current header size plus static size and dynamic size. */
	header_size += 2 * sizeof(u64);

	/* Do we fit in with the current stack dump size? */
	if ((u16) (header_size + stack_size) < header_size) {
		/*
		 * If we overflow the maximum size for the sample,
		 * we customize the stack dump size to fit in.
		 */
		stack_size = USHRT_MAX - header_size - sizeof(u64);
		stack_size = round_up(stack_size, sizeof(u64));
	}

	return stack_size;
}

static void
perf_output_sample_ustack(struct perf_output_handle *handle, u64 dump_size,
			  struct pt_regs *regs)
{
	/* Case of a kernel thread, nothing to dump */
	if (!regs) {
		u64 size = 0;
		perf_output_put(handle, size);
	} else {
		unsigned long sp;
		unsigned int rem;
		u64 dyn_size;
		mm_segment_t fs;

		/*
		 * We dump:
		 * static size
		 *   - the size requested by user or the best one we can fit
		 *     in to the sample max size
		 * data
		 *   - user stack dump data
		 * dynamic size
		 *   - the actual dumped size
		 */

		/* Static size. */
		perf_output_put(handle, dump_size);

		/* Data. */
		sp = perf_user_stack_pointer(regs);
		fs = force_uaccess_begin();
		rem = __output_copy_user(handle, (void *) sp, dump_size);
		force_uaccess_end(fs);
		dyn_size = dump_size - rem;

		perf_output_skip(handle, rem);

		/* Dynamic size. */
		perf_output_put(handle, dyn_size);
	}
}

static unsigned long perf_prepare_sample_aux(struct perf_event *event,
					  struct perf_sample_data *data,
					  size_t size)
{
	struct perf_event *sampler = event->aux_event;
	struct perf_buffer *rb;

	data->aux_size = 0;

	if (!sampler)
		goto out;

	if (WARN_ON_ONCE(READ_ONCE(sampler->state) != PERF_EVENT_STATE_ACTIVE))
		goto out;

	if (WARN_ON_ONCE(READ_ONCE(sampler->oncpu) != smp_processor_id()))
		goto out;

	rb = ring_buffer_get(sampler->parent ? sampler->parent : sampler);
	if (!rb)
		goto out;

	/*
	 * If this is an NMI hit inside sampling code, don't take
	 * the sample. See also perf_aux_sample_output().
	 */
	if (READ_ONCE(rb->aux_in_sampling)) {
		data->aux_size = 0;
	} else {
		size = min_t(size_t, size, perf_aux_size(rb));
		data->aux_size = ALIGN(size, sizeof(u64));
	}
	ring_buffer_put(rb);

out:
	return data->aux_size;
}

long perf_pmu_snapshot_aux(struct perf_buffer *rb,
			   struct perf_event *event,
			   struct perf_output_handle *handle,
			   unsigned long size)
{
	unsigned long flags;
	long ret;

	/*
	 * Normal ->start()/->stop() callbacks run in IRQ mode in scheduler
	 * paths. If we start calling them in NMI context, they may race with
	 * the IRQ ones, that is, for example, re-starting an event that's just
	 * been stopped, which is why we're using a separate callback that
	 * doesn't change the event state.
	 *
	 * IRQs need to be disabled to prevent IPIs from racing with us.
	 */
	local_irq_save(flags);
	/*
	 * Guard against NMI hits inside the critical section;
	 * see also perf_prepare_sample_aux().
	 */
	WRITE_ONCE(rb->aux_in_sampling, 1);
	barrier();

	ret = event->pmu->snapshot_aux(event, handle, size);

	barrier();
	WRITE_ONCE(rb->aux_in_sampling, 0);
	local_irq_restore(flags);

	return ret;
}

static void perf_aux_sample_output(struct perf_event *event,
				   struct perf_output_handle *handle,
				   struct perf_sample_data *data)
{
	struct perf_event *sampler = event->aux_event;
	struct perf_buffer *rb;
	unsigned long pad;
	long size;

	if (WARN_ON_ONCE(!sampler || !data->aux_size))
		return;

	rb = ring_buffer_get(sampler->parent ? sampler->parent : sampler);
	if (!rb)
		return;

	size = perf_pmu_snapshot_aux(rb, sampler, handle, data->aux_size);

	/*
	 * An error here means that perf_output_copy() failed (returned a
	 * non-zero surplus that it didn't copy), which in its current
	 * enlightened implementation is not possible. If that changes, we'd
	 * like to know.
	 */
	if (WARN_ON_ONCE(size < 0))
		goto out_put;

	/*
	 * The pad comes from ALIGN()ing data->aux_size up to u64 in
	 * perf_prepare_sample_aux(), so should not be more than that.
	 */
	pad = data->aux_size - size;
	if (WARN_ON_ONCE(pad >= sizeof(u64)))
		pad = 8;

	if (pad) {
		u64 zero = 0;
		perf_output_copy(handle, &zero, pad);
	}

out_put:
	ring_buffer_put(rb);
}

static void __perf_event_header__init_id(struct perf_event_header *header,
					 struct perf_sample_data *data,
					 struct perf_event *event)
{
	u64 sample_type = event->attr.sample_type;

	data->type = sample_type;
	header->size += event->id_header_size;

	if (sample_type & PERF_SAMPLE_TID) {
		/* namespace issues */
		data->tid_entry.pid = perf_event_pid(event, current);
		data->tid_entry.tid = perf_event_tid(event, current);
	}

	if (sample_type & PERF_SAMPLE_TIME)
		data->time = perf_event_clock(event);

	if (sample_type & (PERF_SAMPLE_ID | PERF_SAMPLE_IDENTIFIER))
		data->id = primary_event_id(event);

	if (sample_type & PERF_SAMPLE_STREAM_ID)
		data->stream_id = event->id;

	if (sample_type & PERF_SAMPLE_CPU) {
		data->cpu_entry.cpu	 = raw_smp_processor_id();
		data->cpu_entry.reserved = 0;
	}
}

void perf_event_header__init_id(struct perf_event_header *header,
				struct perf_sample_data *data,
				struct perf_event *event)
{
	if (event->attr.sample_id_all)
		__perf_event_header__init_id(header, data, event);
}

static void __perf_event__output_id_sample(struct perf_output_handle *handle,
					   struct perf_sample_data *data)
{
	u64 sample_type = data->type;

	if (sample_type & PERF_SAMPLE_TID)
		perf_output_put(handle, data->tid_entry);

	if (sample_type & PERF_SAMPLE_TIME)
		perf_output_put(handle, data->time);

	if (sample_type & PERF_SAMPLE_ID)
		perf_output_put(handle, data->id);

	if (sample_type & PERF_SAMPLE_STREAM_ID)
		perf_output_put(handle, data->stream_id);

	if (sample_type & PERF_SAMPLE_CPU)
		perf_output_put(handle, data->cpu_entry);

	if (sample_type & PERF_SAMPLE_IDENTIFIER)
		perf_output_put(handle, data->id);
}

void perf_event__output_id_sample(struct perf_event *event,
				  struct perf_output_handle *handle,
				  struct perf_sample_data *sample)
{
	if (event->attr.sample_id_all)
		__perf_event__output_id_sample(handle, sample);
}

static void perf_output_read_one(struct perf_output_handle *handle,
				 struct perf_event *event,
				 u64 enabled, u64 running)
{
	u64 read_format = event->attr.read_format;
	u64 values[4];
	int n = 0;

	values[n++] = perf_event_count(event);
	if (read_format & PERF_FORMAT_TOTAL_TIME_ENABLED) {
		values[n++] = enabled +
			atomic64_read(&event->child_total_time_enabled);
	}
	if (read_format & PERF_FORMAT_TOTAL_TIME_RUNNING) {
		values[n++] = running +
			atomic64_read(&event->child_total_time_running);
	}
	if (read_format & PERF_FORMAT_ID)
		values[n++] = primary_event_id(event);

	__output_copy(handle, values, n * sizeof(u64));
}

static void perf_output_read_group(struct perf_output_handle *handle,
			    struct perf_event *event,
			    u64 enabled, u64 running)
{
	struct perf_event *leader = event->group_leader, *sub;
	u64 read_format = event->attr.read_format;
	u64 values[5];
	int n = 0;

	values[n++] = 1 + leader->nr_siblings;

	if (read_format & PERF_FORMAT_TOTAL_TIME_ENABLED)
		values[n++] = enabled;

	if (read_format & PERF_FORMAT_TOTAL_TIME_RUNNING)
		values[n++] = running;

	if ((leader != event) &&
	    (leader->state == PERF_EVENT_STATE_ACTIVE))
		leader->pmu->read(leader);

	values[n++] = perf_event_count(leader);
	if (read_format & PERF_FORMAT_ID)
		values[n++] = primary_event_id(leader);

	__output_copy(handle, values, n * sizeof(u64));

	for_each_sibling_event(sub, leader) {
		n = 0;

		if ((sub != event) &&
		    (sub->state == PERF_EVENT_STATE_ACTIVE))
			sub->pmu->read(sub);

		values[n++] = perf_event_count(sub);
		if (read_format & PERF_FORMAT_ID)
			values[n++] = primary_event_id(sub);

		__output_copy(handle, values, n * sizeof(u64));
	}
}

#define PERF_FORMAT_TOTAL_TIMES (PERF_FORMAT_TOTAL_TIME_ENABLED|\
				 PERF_FORMAT_TOTAL_TIME_RUNNING)

/*
 * XXX PERF_SAMPLE_READ vs inherited events seems difficult.
 *
 * The problem is that its both hard and excessively expensive to iterate the
 * child list, not to mention that its impossible to IPI the children running
 * on another CPU, from interrupt/NMI context.
 */
static void perf_output_read(struct perf_output_handle *handle,
			     struct perf_event *event)
{
	u64 enabled = 0, running = 0, now;
	u64 read_format = event->attr.read_format;

	/*
	 * compute total_time_enabled, total_time_running
	 * based on snapshot values taken when the event
	 * was last scheduled in.
	 *
	 * we cannot simply called update_context_time()
	 * because of locking issue as we are called in
	 * NMI context
	 */
	if (read_format & PERF_FORMAT_TOTAL_TIMES)
		calc_timer_values(event, &now, &enabled, &running);

	if (event->attr.read_format & PERF_FORMAT_GROUP)
		perf_output_read_group(handle, event, enabled, running);
	else
		perf_output_read_one(handle, event, enabled, running);
}

static inline bool perf_sample_save_hw_index(struct perf_event *event)
{
	return event->attr.branch_sample_type & PERF_SAMPLE_BRANCH_HW_INDEX;
}

void perf_output_sample(struct perf_output_handle *handle,
			struct perf_event_header *header,
			struct perf_sample_data *data,
			struct perf_event *event)
{
	u64 sample_type = data->type;

	perf_output_put(handle, *header);

	if (sample_type & PERF_SAMPLE_IDENTIFIER)
		perf_output_put(handle, data->id);

	if (sample_type & PERF_SAMPLE_IP)
		perf_output_put(handle, data->ip);

	if (sample_type & PERF_SAMPLE_TID)
		perf_output_put(handle, data->tid_entry);

	if (sample_type & PERF_SAMPLE_TIME)
		perf_output_put(handle, data->time);

	if (sample_type & PERF_SAMPLE_ADDR)
		perf_output_put(handle, data->addr);

	if (sample_type & PERF_SAMPLE_ID)
		perf_output_put(handle, data->id);

	if (sample_type & PERF_SAMPLE_STREAM_ID)
		perf_output_put(handle, data->stream_id);

	if (sample_type & PERF_SAMPLE_CPU)
		perf_output_put(handle, data->cpu_entry);

	if (sample_type & PERF_SAMPLE_PERIOD)
		perf_output_put(handle, data->period);

	if (sample_type & PERF_SAMPLE_READ)
		perf_output_read(handle, event);

	if (sample_type & PERF_SAMPLE_CALLCHAIN) {
		int size = 1;

		size += data->callchain->nr;
		size *= sizeof(u64);
		__output_copy(handle, data->callchain, size);
	}

	if (sample_type & PERF_SAMPLE_RAW) {
		struct perf_raw_record *raw = data->raw;

		if (raw) {
			struct perf_raw_frag *frag = &raw->frag;

			perf_output_put(handle, raw->size);
			do {
				if (frag->copy) {
					__output_custom(handle, frag->copy,
							frag->data, frag->size);
				} else {
					__output_copy(handle, frag->data,
						      frag->size);
				}
				if (perf_raw_frag_last(frag))
					break;
				frag = frag->next;
			} while (1);
			if (frag->pad)
				__output_skip(handle, NULL, frag->pad);
		} else {
			struct {
				u32	size;
				u32	data;
			} raw = {
				.size = sizeof(u32),
				.data = 0,
			};
			perf_output_put(handle, raw);
		}
	}

	if (sample_type & PERF_SAMPLE_BRANCH_STACK) {
		if (data->br_stack) {
			size_t size;

			size = data->br_stack->nr
			     * sizeof(struct perf_branch_entry);

			perf_output_put(handle, data->br_stack->nr);
			if (perf_sample_save_hw_index(event))
				perf_output_put(handle, data->br_stack->hw_idx);
			perf_output_copy(handle, data->br_stack->entries, size);
		} else {
			/*
			 * we always store at least the value of nr
			 */
			u64 nr = 0;
			perf_output_put(handle, nr);
		}
	}

	if (sample_type & PERF_SAMPLE_REGS_USER) {
		u64 abi = data->regs_user.abi;

		/*
		 * If there are no regs to dump, notice it through
		 * first u64 being zero (PERF_SAMPLE_REGS_ABI_NONE).
		 */
		perf_output_put(handle, abi);

		if (abi) {
			u64 mask = event->attr.sample_regs_user;
			perf_output_sample_regs(handle,
						data->regs_user.regs,
						mask);
		}
	}

	if (sample_type & PERF_SAMPLE_STACK_USER) {
		perf_output_sample_ustack(handle,
					  data->stack_user_size,
					  data->regs_user.regs);
	}

	if (sample_type & PERF_SAMPLE_WEIGHT)
		perf_output_put(handle, data->weight);

	if (sample_type & PERF_SAMPLE_DATA_SRC)
		perf_output_put(handle, data->data_src.val);

	if (sample_type & PERF_SAMPLE_TRANSACTION)
		perf_output_put(handle, data->txn);

	if (sample_type & PERF_SAMPLE_REGS_INTR) {
		u64 abi = data->regs_intr.abi;
		/*
		 * If there are no regs to dump, notice it through
		 * first u64 being zero (PERF_SAMPLE_REGS_ABI_NONE).
		 */
		perf_output_put(handle, abi);

		if (abi) {
			u64 mask = event->attr.sample_regs_intr;

			perf_output_sample_regs(handle,
						data->regs_intr.regs,
						mask);
		}
	}

	if (sample_type & PERF_SAMPLE_PHYS_ADDR)
		perf_output_put(handle, data->phys_addr);

	if (sample_type & PERF_SAMPLE_CGROUP)
		perf_output_put(handle, data->cgroup);

	if (sample_type & PERF_SAMPLE_AUX) {
		perf_output_put(handle, data->aux_size);

		if (data->aux_size)
			perf_aux_sample_output(event, handle, data);
	}

	if (!event->attr.watermark) {
		int wakeup_events = event->attr.wakeup_events;

		if (wakeup_events) {
			struct perf_buffer *rb = handle->rb;
			int events = local_inc_return(&rb->events);

			if (events >= wakeup_events) {
				local_sub(wakeup_events, &rb->events);
				local_inc(&rb->wakeup);
			}
		}
	}
}

static u64 perf_virt_to_phys(u64 virt)
{
	u64 phys_addr = 0;
	struct page *p = NULL;

	if (!virt)
		return 0;

	if (virt >= TASK_SIZE) {
		/* If it's vmalloc()d memory, leave phys_addr as 0 */
		if (virt_addr_valid((void *)(uintptr_t)virt) &&
		    !(virt >= VMALLOC_START && virt < VMALLOC_END))
			phys_addr = (u64)virt_to_phys((void *)(uintptr_t)virt);
	} else {
		/*
		 * Walking the pages tables for user address.
		 * Interrupts are disabled, so it prevents any tear down
		 * of the page tables.
		 * Try IRQ-safe get_user_page_fast_only first.
		 * If failed, leave phys_addr as 0.
		 */
		if (current->mm != NULL) {
			pagefault_disable();
<<<<<<< HEAD
			if (__get_user_pages_fast(virt, 1, 0, &p) == 1)
=======
			if (get_user_page_fast_only(virt, 0, &p))
>>>>>>> d1988041
				phys_addr = page_to_phys(p) + virt % PAGE_SIZE;
			pagefault_enable();
		}

		if (p)
			put_page(p);
	}

	return phys_addr;
}

static struct perf_callchain_entry __empty_callchain = { .nr = 0, };

struct perf_callchain_entry *
perf_callchain(struct perf_event *event, struct pt_regs *regs)
{
	bool kernel = !event->attr.exclude_callchain_kernel;
	bool user   = !event->attr.exclude_callchain_user;
	/* Disallow cross-task user callchains. */
	bool crosstask = event->ctx->task && event->ctx->task != current;
	const u32 max_stack = event->attr.sample_max_stack;
	struct perf_callchain_entry *callchain;

	if (!kernel && !user)
		return &__empty_callchain;

	callchain = get_perf_callchain(regs, 0, kernel, user,
				       max_stack, crosstask, true);
	return callchain ?: &__empty_callchain;
}

void perf_prepare_sample(struct perf_event_header *header,
			 struct perf_sample_data *data,
			 struct perf_event *event,
			 struct pt_regs *regs)
{
	u64 sample_type = event->attr.sample_type;

	header->type = PERF_RECORD_SAMPLE;
	header->size = sizeof(*header) + event->header_size;

	header->misc = 0;
	header->misc |= perf_misc_flags(regs);

	__perf_event_header__init_id(header, data, event);

	if (sample_type & PERF_SAMPLE_IP)
		data->ip = perf_instruction_pointer(regs);

	if (sample_type & PERF_SAMPLE_CALLCHAIN) {
		int size = 1;

		if (!(sample_type & __PERF_SAMPLE_CALLCHAIN_EARLY))
			data->callchain = perf_callchain(event, regs);

		size += data->callchain->nr;

		header->size += size * sizeof(u64);
	}

	if (sample_type & PERF_SAMPLE_RAW) {
		struct perf_raw_record *raw = data->raw;
		int size;

		if (raw) {
			struct perf_raw_frag *frag = &raw->frag;
			u32 sum = 0;

			do {
				sum += frag->size;
				if (perf_raw_frag_last(frag))
					break;
				frag = frag->next;
			} while (1);

			size = round_up(sum + sizeof(u32), sizeof(u64));
			raw->size = size - sizeof(u32);
			frag->pad = raw->size - sum;
		} else {
			size = sizeof(u64);
		}

		header->size += size;
	}

	if (sample_type & PERF_SAMPLE_BRANCH_STACK) {
		int size = sizeof(u64); /* nr */
		if (data->br_stack) {
			if (perf_sample_save_hw_index(event))
				size += sizeof(u64);

			size += data->br_stack->nr
			      * sizeof(struct perf_branch_entry);
		}
		header->size += size;
	}

	if (sample_type & (PERF_SAMPLE_REGS_USER | PERF_SAMPLE_STACK_USER))
		perf_sample_regs_user(&data->regs_user, regs);

	if (sample_type & PERF_SAMPLE_REGS_USER) {
		/* regs dump ABI info */
		int size = sizeof(u64);

		if (data->regs_user.regs) {
			u64 mask = event->attr.sample_regs_user;
			size += hweight64(mask) * sizeof(u64);
		}

		header->size += size;
	}

	if (sample_type & PERF_SAMPLE_STACK_USER) {
		/*
		 * Either we need PERF_SAMPLE_STACK_USER bit to be always
		 * processed as the last one or have additional check added
		 * in case new sample type is added, because we could eat
		 * up the rest of the sample size.
		 */
		u16 stack_size = event->attr.sample_stack_user;
		u16 size = sizeof(u64);

		stack_size = perf_sample_ustack_size(stack_size, header->size,
						     data->regs_user.regs);

		/*
		 * If there is something to dump, add space for the dump
		 * itself and for the field that tells the dynamic size,
		 * which is how many have been actually dumped.
		 */
		if (stack_size)
			size += sizeof(u64) + stack_size;

		data->stack_user_size = stack_size;
		header->size += size;
	}

	if (sample_type & PERF_SAMPLE_REGS_INTR) {
		/* regs dump ABI info */
		int size = sizeof(u64);

		perf_sample_regs_intr(&data->regs_intr, regs);

		if (data->regs_intr.regs) {
			u64 mask = event->attr.sample_regs_intr;

			size += hweight64(mask) * sizeof(u64);
		}

		header->size += size;
	}

	if (sample_type & PERF_SAMPLE_PHYS_ADDR)
		data->phys_addr = perf_virt_to_phys(data->addr);

#ifdef CONFIG_CGROUP_PERF
	if (sample_type & PERF_SAMPLE_CGROUP) {
		struct cgroup *cgrp;

		/* protected by RCU */
		cgrp = task_css_check(current, perf_event_cgrp_id, 1)->cgroup;
		data->cgroup = cgroup_id(cgrp);
	}
#endif

	if (sample_type & PERF_SAMPLE_AUX) {
		u64 size;

		header->size += sizeof(u64); /* size */

		/*
		 * Given the 16bit nature of header::size, an AUX sample can
		 * easily overflow it, what with all the preceding sample bits.
		 * Make sure this doesn't happen by using up to U16_MAX bytes
		 * per sample in total (rounded down to 8 byte boundary).
		 */
		size = min_t(size_t, U16_MAX - header->size,
			     event->attr.aux_sample_size);
		size = rounddown(size, 8);
		size = perf_prepare_sample_aux(event, data, size);

		WARN_ON_ONCE(size + header->size > U16_MAX);
		header->size += size;
	}
	/*
	 * If you're adding more sample types here, you likely need to do
	 * something about the overflowing header::size, like repurpose the
	 * lowest 3 bits of size, which should be always zero at the moment.
	 * This raises a more important question, do we really need 512k sized
	 * samples and why, so good argumentation is in order for whatever you
	 * do here next.
	 */
	WARN_ON_ONCE(header->size & 7);
}

static __always_inline int
__perf_event_output(struct perf_event *event,
		    struct perf_sample_data *data,
		    struct pt_regs *regs,
		    int (*output_begin)(struct perf_output_handle *,
					struct perf_sample_data *,
					struct perf_event *,
					unsigned int))
{
	struct perf_output_handle handle;
	struct perf_event_header header;
	int err;

	/* protect the callchain buffers */
	rcu_read_lock();

	perf_prepare_sample(&header, data, event, regs);

	err = output_begin(&handle, data, event, header.size);
	if (err)
		goto exit;

	perf_output_sample(&handle, &header, data, event);

	perf_output_end(&handle);

exit:
	rcu_read_unlock();
	return err;
}

void
perf_event_output_forward(struct perf_event *event,
			 struct perf_sample_data *data,
			 struct pt_regs *regs)
{
	__perf_event_output(event, data, regs, perf_output_begin_forward);
}

void
perf_event_output_backward(struct perf_event *event,
			   struct perf_sample_data *data,
			   struct pt_regs *regs)
{
	__perf_event_output(event, data, regs, perf_output_begin_backward);
}

int
perf_event_output(struct perf_event *event,
		  struct perf_sample_data *data,
		  struct pt_regs *regs)
{
	return __perf_event_output(event, data, regs, perf_output_begin);
}

/*
 * read event_id
 */

struct perf_read_event {
	struct perf_event_header	header;

	u32				pid;
	u32				tid;
};

static void
perf_event_read_event(struct perf_event *event,
			struct task_struct *task)
{
	struct perf_output_handle handle;
	struct perf_sample_data sample;
	struct perf_read_event read_event = {
		.header = {
			.type = PERF_RECORD_READ,
			.misc = 0,
			.size = sizeof(read_event) + event->read_size,
		},
		.pid = perf_event_pid(event, task),
		.tid = perf_event_tid(event, task),
	};
	int ret;

	perf_event_header__init_id(&read_event.header, &sample, event);
	ret = perf_output_begin(&handle, &sample, event, read_event.header.size);
	if (ret)
		return;

	perf_output_put(&handle, read_event);
	perf_output_read(&handle, event);
	perf_event__output_id_sample(event, &handle, &sample);

	perf_output_end(&handle);
}

typedef void (perf_iterate_f)(struct perf_event *event, void *data);

static void
perf_iterate_ctx(struct perf_event_context *ctx,
		   perf_iterate_f output,
		   void *data, bool all)
{
	struct perf_event *event;

	list_for_each_entry_rcu(event, &ctx->event_list, event_entry) {
		if (!all) {
			if (event->state < PERF_EVENT_STATE_INACTIVE)
				continue;
			if (!event_filter_match(event))
				continue;
		}

		output(event, data);
	}
}

static void perf_iterate_sb_cpu(perf_iterate_f output, void *data)
{
	struct pmu_event_list *pel = this_cpu_ptr(&pmu_sb_events);
	struct perf_event *event;

	list_for_each_entry_rcu(event, &pel->list, sb_list) {
		/*
		 * Skip events that are not fully formed yet; ensure that
		 * if we observe event->ctx, both event and ctx will be
		 * complete enough. See perf_install_in_context().
		 */
		if (!smp_load_acquire(&event->ctx))
			continue;

		if (event->state < PERF_EVENT_STATE_INACTIVE)
			continue;
		if (!event_filter_match(event))
			continue;
		output(event, data);
	}
}

/*
 * Iterate all events that need to receive side-band events.
 *
 * For new callers; ensure that account_pmu_sb_event() includes
 * your event, otherwise it might not get delivered.
 */
static void
perf_iterate_sb(perf_iterate_f output, void *data,
	       struct perf_event_context *task_ctx)
{
	struct perf_event_context *ctx;
	int ctxn;

	rcu_read_lock();
	preempt_disable();

	/*
	 * If we have task_ctx != NULL we only notify the task context itself.
	 * The task_ctx is set only for EXIT events before releasing task
	 * context.
	 */
	if (task_ctx) {
		perf_iterate_ctx(task_ctx, output, data, false);
		goto done;
	}

	perf_iterate_sb_cpu(output, data);

	for_each_task_context_nr(ctxn) {
		ctx = rcu_dereference(current->perf_event_ctxp[ctxn]);
		if (ctx)
			perf_iterate_ctx(ctx, output, data, false);
	}
done:
	preempt_enable();
	rcu_read_unlock();
}

/*
 * Clear all file-based filters at exec, they'll have to be
 * re-instated when/if these objects are mmapped again.
 */
static void perf_event_addr_filters_exec(struct perf_event *event, void *data)
{
	struct perf_addr_filters_head *ifh = perf_event_addr_filters(event);
	struct perf_addr_filter *filter;
	unsigned int restart = 0, count = 0;
	unsigned long flags;

	if (!has_addr_filter(event))
		return;

	raw_spin_lock_irqsave(&ifh->lock, flags);
	list_for_each_entry(filter, &ifh->list, entry) {
		if (filter->path.dentry) {
			event->addr_filter_ranges[count].start = 0;
			event->addr_filter_ranges[count].size = 0;
			restart++;
		}

		count++;
	}

	if (restart)
		event->addr_filters_gen++;
	raw_spin_unlock_irqrestore(&ifh->lock, flags);

	if (restart)
		perf_event_stop(event, 1);
}

void perf_event_exec(void)
{
	struct perf_event_context *ctx;
	int ctxn;

	rcu_read_lock();
	for_each_task_context_nr(ctxn) {
		ctx = current->perf_event_ctxp[ctxn];
		if (!ctx)
			continue;

		perf_event_enable_on_exec(ctxn);

		perf_iterate_ctx(ctx, perf_event_addr_filters_exec, NULL,
				   true);
	}
	rcu_read_unlock();
}

struct remote_output {
	struct perf_buffer	*rb;
	int			err;
};

static void __perf_event_output_stop(struct perf_event *event, void *data)
{
	struct perf_event *parent = event->parent;
	struct remote_output *ro = data;
	struct perf_buffer *rb = ro->rb;
	struct stop_event_data sd = {
		.event	= event,
	};

	if (!has_aux(event))
		return;

	if (!parent)
		parent = event;

	/*
	 * In case of inheritance, it will be the parent that links to the
	 * ring-buffer, but it will be the child that's actually using it.
	 *
	 * We are using event::rb to determine if the event should be stopped,
	 * however this may race with ring_buffer_attach() (through set_output),
	 * which will make us skip the event that actually needs to be stopped.
	 * So ring_buffer_attach() has to stop an aux event before re-assigning
	 * its rb pointer.
	 */
	if (rcu_dereference(parent->rb) == rb)
		ro->err = __perf_event_stop(&sd);
}

static int __perf_pmu_output_stop(void *info)
{
	struct perf_event *event = info;
	struct pmu *pmu = event->ctx->pmu;
	struct perf_cpu_context *cpuctx = this_cpu_ptr(pmu->pmu_cpu_context);
	struct remote_output ro = {
		.rb	= event->rb,
	};

	rcu_read_lock();
	perf_iterate_ctx(&cpuctx->ctx, __perf_event_output_stop, &ro, false);
	if (cpuctx->task_ctx)
		perf_iterate_ctx(cpuctx->task_ctx, __perf_event_output_stop,
				   &ro, false);
	rcu_read_unlock();

	return ro.err;
}

static void perf_pmu_output_stop(struct perf_event *event)
{
	struct perf_event *iter;
	int err, cpu;

restart:
	rcu_read_lock();
	list_for_each_entry_rcu(iter, &event->rb->event_list, rb_entry) {
		/*
		 * For per-CPU events, we need to make sure that neither they
		 * nor their children are running; for cpu==-1 events it's
		 * sufficient to stop the event itself if it's active, since
		 * it can't have children.
		 */
		cpu = iter->cpu;
		if (cpu == -1)
			cpu = READ_ONCE(iter->oncpu);

		if (cpu == -1)
			continue;

		err = cpu_function_call(cpu, __perf_pmu_output_stop, event);
		if (err == -EAGAIN) {
			rcu_read_unlock();
			goto restart;
		}
	}
	rcu_read_unlock();
}

/*
 * task tracking -- fork/exit
 *
 * enabled by: attr.comm | attr.mmap | attr.mmap2 | attr.mmap_data | attr.task
 */

struct perf_task_event {
	struct task_struct		*task;
	struct perf_event_context	*task_ctx;

	struct {
		struct perf_event_header	header;

		u32				pid;
		u32				ppid;
		u32				tid;
		u32				ptid;
		u64				time;
	} event_id;
};

static int perf_event_task_match(struct perf_event *event)
{
	return event->attr.comm  || event->attr.mmap ||
	       event->attr.mmap2 || event->attr.mmap_data ||
	       event->attr.task;
}

static void perf_event_task_output(struct perf_event *event,
				   void *data)
{
	struct perf_task_event *task_event = data;
	struct perf_output_handle handle;
	struct perf_sample_data	sample;
	struct task_struct *task = task_event->task;
	int ret, size = task_event->event_id.header.size;

	if (!perf_event_task_match(event))
		return;

	perf_event_header__init_id(&task_event->event_id.header, &sample, event);

	ret = perf_output_begin(&handle, &sample, event,
				task_event->event_id.header.size);
	if (ret)
		goto out;

	task_event->event_id.pid = perf_event_pid(event, task);
	task_event->event_id.tid = perf_event_tid(event, task);

	if (task_event->event_id.header.type == PERF_RECORD_EXIT) {
		task_event->event_id.ppid = perf_event_pid(event,
							task->real_parent);
		task_event->event_id.ptid = perf_event_pid(event,
							task->real_parent);
	} else {  /* PERF_RECORD_FORK */
		task_event->event_id.ppid = perf_event_pid(event, current);
		task_event->event_id.ptid = perf_event_tid(event, current);
	}

	task_event->event_id.time = perf_event_clock(event);

	perf_output_put(&handle, task_event->event_id);

	perf_event__output_id_sample(event, &handle, &sample);

	perf_output_end(&handle);
out:
	task_event->event_id.header.size = size;
}

static void perf_event_task(struct task_struct *task,
			      struct perf_event_context *task_ctx,
			      int new)
{
	struct perf_task_event task_event;

	if (!atomic_read(&nr_comm_events) &&
	    !atomic_read(&nr_mmap_events) &&
	    !atomic_read(&nr_task_events))
		return;

	task_event = (struct perf_task_event){
		.task	  = task,
		.task_ctx = task_ctx,
		.event_id    = {
			.header = {
				.type = new ? PERF_RECORD_FORK : PERF_RECORD_EXIT,
				.misc = 0,
				.size = sizeof(task_event.event_id),
			},
			/* .pid  */
			/* .ppid */
			/* .tid  */
			/* .ptid */
			/* .time */
		},
	};

	perf_iterate_sb(perf_event_task_output,
		       &task_event,
		       task_ctx);
}

void perf_event_fork(struct task_struct *task)
{
	perf_event_task(task, NULL, 1);
	perf_event_namespaces(task);
}

/*
 * comm tracking
 */

struct perf_comm_event {
	struct task_struct	*task;
	char			*comm;
	int			comm_size;

	struct {
		struct perf_event_header	header;

		u32				pid;
		u32				tid;
	} event_id;
};

static int perf_event_comm_match(struct perf_event *event)
{
	return event->attr.comm;
}

static void perf_event_comm_output(struct perf_event *event,
				   void *data)
{
	struct perf_comm_event *comm_event = data;
	struct perf_output_handle handle;
	struct perf_sample_data sample;
	int size = comm_event->event_id.header.size;
	int ret;

	if (!perf_event_comm_match(event))
		return;

	perf_event_header__init_id(&comm_event->event_id.header, &sample, event);
	ret = perf_output_begin(&handle, &sample, event,
				comm_event->event_id.header.size);

	if (ret)
		goto out;

	comm_event->event_id.pid = perf_event_pid(event, comm_event->task);
	comm_event->event_id.tid = perf_event_tid(event, comm_event->task);

	perf_output_put(&handle, comm_event->event_id);
	__output_copy(&handle, comm_event->comm,
				   comm_event->comm_size);

	perf_event__output_id_sample(event, &handle, &sample);

	perf_output_end(&handle);
out:
	comm_event->event_id.header.size = size;
}

static void perf_event_comm_event(struct perf_comm_event *comm_event)
{
	char comm[TASK_COMM_LEN];
	unsigned int size;

	memset(comm, 0, sizeof(comm));
	strlcpy(comm, comm_event->task->comm, sizeof(comm));
	size = ALIGN(strlen(comm)+1, sizeof(u64));

	comm_event->comm = comm;
	comm_event->comm_size = size;

	comm_event->event_id.header.size = sizeof(comm_event->event_id) + size;

	perf_iterate_sb(perf_event_comm_output,
		       comm_event,
		       NULL);
}

void perf_event_comm(struct task_struct *task, bool exec)
{
	struct perf_comm_event comm_event;

	if (!atomic_read(&nr_comm_events))
		return;

	comm_event = (struct perf_comm_event){
		.task	= task,
		/* .comm      */
		/* .comm_size */
		.event_id  = {
			.header = {
				.type = PERF_RECORD_COMM,
				.misc = exec ? PERF_RECORD_MISC_COMM_EXEC : 0,
				/* .size */
			},
			/* .pid */
			/* .tid */
		},
	};

	perf_event_comm_event(&comm_event);
}

/*
 * namespaces tracking
 */

struct perf_namespaces_event {
	struct task_struct		*task;

	struct {
		struct perf_event_header	header;

		u32				pid;
		u32				tid;
		u64				nr_namespaces;
		struct perf_ns_link_info	link_info[NR_NAMESPACES];
	} event_id;
};

static int perf_event_namespaces_match(struct perf_event *event)
{
	return event->attr.namespaces;
}

static void perf_event_namespaces_output(struct perf_event *event,
					 void *data)
{
	struct perf_namespaces_event *namespaces_event = data;
	struct perf_output_handle handle;
	struct perf_sample_data sample;
	u16 header_size = namespaces_event->event_id.header.size;
	int ret;

	if (!perf_event_namespaces_match(event))
		return;

	perf_event_header__init_id(&namespaces_event->event_id.header,
				   &sample, event);
	ret = perf_output_begin(&handle, &sample, event,
				namespaces_event->event_id.header.size);
	if (ret)
		goto out;

	namespaces_event->event_id.pid = perf_event_pid(event,
							namespaces_event->task);
	namespaces_event->event_id.tid = perf_event_tid(event,
							namespaces_event->task);

	perf_output_put(&handle, namespaces_event->event_id);

	perf_event__output_id_sample(event, &handle, &sample);

	perf_output_end(&handle);
out:
	namespaces_event->event_id.header.size = header_size;
}

static void perf_fill_ns_link_info(struct perf_ns_link_info *ns_link_info,
				   struct task_struct *task,
				   const struct proc_ns_operations *ns_ops)
{
	struct path ns_path;
	struct inode *ns_inode;
	int error;

	error = ns_get_path(&ns_path, task, ns_ops);
	if (!error) {
		ns_inode = ns_path.dentry->d_inode;
		ns_link_info->dev = new_encode_dev(ns_inode->i_sb->s_dev);
		ns_link_info->ino = ns_inode->i_ino;
		path_put(&ns_path);
	}
}

void perf_event_namespaces(struct task_struct *task)
{
	struct perf_namespaces_event namespaces_event;
	struct perf_ns_link_info *ns_link_info;

	if (!atomic_read(&nr_namespaces_events))
		return;

	namespaces_event = (struct perf_namespaces_event){
		.task	= task,
		.event_id  = {
			.header = {
				.type = PERF_RECORD_NAMESPACES,
				.misc = 0,
				.size = sizeof(namespaces_event.event_id),
			},
			/* .pid */
			/* .tid */
			.nr_namespaces = NR_NAMESPACES,
			/* .link_info[NR_NAMESPACES] */
		},
	};

	ns_link_info = namespaces_event.event_id.link_info;

	perf_fill_ns_link_info(&ns_link_info[MNT_NS_INDEX],
			       task, &mntns_operations);

#ifdef CONFIG_USER_NS
	perf_fill_ns_link_info(&ns_link_info[USER_NS_INDEX],
			       task, &userns_operations);
#endif
#ifdef CONFIG_NET_NS
	perf_fill_ns_link_info(&ns_link_info[NET_NS_INDEX],
			       task, &netns_operations);
#endif
#ifdef CONFIG_UTS_NS
	perf_fill_ns_link_info(&ns_link_info[UTS_NS_INDEX],
			       task, &utsns_operations);
#endif
#ifdef CONFIG_IPC_NS
	perf_fill_ns_link_info(&ns_link_info[IPC_NS_INDEX],
			       task, &ipcns_operations);
#endif
#ifdef CONFIG_PID_NS
	perf_fill_ns_link_info(&ns_link_info[PID_NS_INDEX],
			       task, &pidns_operations);
#endif
#ifdef CONFIG_CGROUPS
	perf_fill_ns_link_info(&ns_link_info[CGROUP_NS_INDEX],
			       task, &cgroupns_operations);
#endif

	perf_iterate_sb(perf_event_namespaces_output,
			&namespaces_event,
			NULL);
}

/*
 * cgroup tracking
 */
#ifdef CONFIG_CGROUP_PERF

struct perf_cgroup_event {
	char				*path;
	int				path_size;
	struct {
		struct perf_event_header	header;
		u64				id;
		char				path[];
	} event_id;
};

static int perf_event_cgroup_match(struct perf_event *event)
{
	return event->attr.cgroup;
}

static void perf_event_cgroup_output(struct perf_event *event, void *data)
{
	struct perf_cgroup_event *cgroup_event = data;
	struct perf_output_handle handle;
	struct perf_sample_data sample;
	u16 header_size = cgroup_event->event_id.header.size;
	int ret;

	if (!perf_event_cgroup_match(event))
		return;

	perf_event_header__init_id(&cgroup_event->event_id.header,
				   &sample, event);
	ret = perf_output_begin(&handle, &sample, event,
				cgroup_event->event_id.header.size);
	if (ret)
		goto out;

	perf_output_put(&handle, cgroup_event->event_id);
	__output_copy(&handle, cgroup_event->path, cgroup_event->path_size);

	perf_event__output_id_sample(event, &handle, &sample);

	perf_output_end(&handle);
out:
	cgroup_event->event_id.header.size = header_size;
}

static void perf_event_cgroup(struct cgroup *cgrp)
{
	struct perf_cgroup_event cgroup_event;
	char path_enomem[16] = "//enomem";
	char *pathname;
	size_t size;

	if (!atomic_read(&nr_cgroup_events))
		return;

	cgroup_event = (struct perf_cgroup_event){
		.event_id  = {
			.header = {
				.type = PERF_RECORD_CGROUP,
				.misc = 0,
				.size = sizeof(cgroup_event.event_id),
			},
			.id = cgroup_id(cgrp),
		},
	};

	pathname = kmalloc(PATH_MAX, GFP_KERNEL);
	if (pathname == NULL) {
		cgroup_event.path = path_enomem;
	} else {
		/* just to be sure to have enough space for alignment */
		cgroup_path(cgrp, pathname, PATH_MAX - sizeof(u64));
		cgroup_event.path = pathname;
	}

	/*
	 * Since our buffer works in 8 byte units we need to align our string
	 * size to a multiple of 8. However, we must guarantee the tail end is
	 * zero'd out to avoid leaking random bits to userspace.
	 */
	size = strlen(cgroup_event.path) + 1;
	while (!IS_ALIGNED(size, sizeof(u64)))
		cgroup_event.path[size++] = '\0';

	cgroup_event.event_id.header.size += size;
	cgroup_event.path_size = size;

	perf_iterate_sb(perf_event_cgroup_output,
			&cgroup_event,
			NULL);

	kfree(pathname);
}

#endif

/*
 * mmap tracking
 */

struct perf_mmap_event {
	struct vm_area_struct	*vma;

	const char		*file_name;
	int			file_size;
	int			maj, min;
	u64			ino;
	u64			ino_generation;
	u32			prot, flags;

	struct {
		struct perf_event_header	header;

		u32				pid;
		u32				tid;
		u64				start;
		u64				len;
		u64				pgoff;
	} event_id;
};

static int perf_event_mmap_match(struct perf_event *event,
				 void *data)
{
	struct perf_mmap_event *mmap_event = data;
	struct vm_area_struct *vma = mmap_event->vma;
	int executable = vma->vm_flags & VM_EXEC;

	return (!executable && event->attr.mmap_data) ||
	       (executable && (event->attr.mmap || event->attr.mmap2));
}

static void perf_event_mmap_output(struct perf_event *event,
				   void *data)
{
	struct perf_mmap_event *mmap_event = data;
	struct perf_output_handle handle;
	struct perf_sample_data sample;
	int size = mmap_event->event_id.header.size;
	u32 type = mmap_event->event_id.header.type;
	int ret;

	if (!perf_event_mmap_match(event, data))
		return;

	if (event->attr.mmap2) {
		mmap_event->event_id.header.type = PERF_RECORD_MMAP2;
		mmap_event->event_id.header.size += sizeof(mmap_event->maj);
		mmap_event->event_id.header.size += sizeof(mmap_event->min);
		mmap_event->event_id.header.size += sizeof(mmap_event->ino);
		mmap_event->event_id.header.size += sizeof(mmap_event->ino_generation);
		mmap_event->event_id.header.size += sizeof(mmap_event->prot);
		mmap_event->event_id.header.size += sizeof(mmap_event->flags);
	}

	perf_event_header__init_id(&mmap_event->event_id.header, &sample, event);
	ret = perf_output_begin(&handle, &sample, event,
				mmap_event->event_id.header.size);
	if (ret)
		goto out;

	mmap_event->event_id.pid = perf_event_pid(event, current);
	mmap_event->event_id.tid = perf_event_tid(event, current);

	perf_output_put(&handle, mmap_event->event_id);

	if (event->attr.mmap2) {
		perf_output_put(&handle, mmap_event->maj);
		perf_output_put(&handle, mmap_event->min);
		perf_output_put(&handle, mmap_event->ino);
		perf_output_put(&handle, mmap_event->ino_generation);
		perf_output_put(&handle, mmap_event->prot);
		perf_output_put(&handle, mmap_event->flags);
	}

	__output_copy(&handle, mmap_event->file_name,
				   mmap_event->file_size);

	perf_event__output_id_sample(event, &handle, &sample);

	perf_output_end(&handle);
out:
	mmap_event->event_id.header.size = size;
	mmap_event->event_id.header.type = type;
}

static void perf_event_mmap_event(struct perf_mmap_event *mmap_event)
{
	struct vm_area_struct *vma = mmap_event->vma;
	struct file *file = vma->vm_file;
	int maj = 0, min = 0;
	u64 ino = 0, gen = 0;
	u32 prot = 0, flags = 0;
	unsigned int size;
	char tmp[16];
	char *buf = NULL;
	char *name;

	if (vma->vm_flags & VM_READ)
		prot |= PROT_READ;
	if (vma->vm_flags & VM_WRITE)
		prot |= PROT_WRITE;
	if (vma->vm_flags & VM_EXEC)
		prot |= PROT_EXEC;

	if (vma->vm_flags & VM_MAYSHARE)
		flags = MAP_SHARED;
	else
		flags = MAP_PRIVATE;

	if (vma->vm_flags & VM_DENYWRITE)
		flags |= MAP_DENYWRITE;
	if (vma->vm_flags & VM_MAYEXEC)
		flags |= MAP_EXECUTABLE;
	if (vma->vm_flags & VM_LOCKED)
		flags |= MAP_LOCKED;
	if (is_vm_hugetlb_page(vma))
		flags |= MAP_HUGETLB;

	if (file) {
		struct inode *inode;
		dev_t dev;

		buf = kmalloc(PATH_MAX, GFP_KERNEL);
		if (!buf) {
			name = "//enomem";
			goto cpy_name;
		}
		/*
		 * d_path() works from the end of the rb backwards, so we
		 * need to add enough zero bytes after the string to handle
		 * the 64bit alignment we do later.
		 */
		name = file_path(file, buf, PATH_MAX - sizeof(u64));
		if (IS_ERR(name)) {
			name = "//toolong";
			goto cpy_name;
		}
		inode = file_inode(vma->vm_file);
		dev = inode->i_sb->s_dev;
		ino = inode->i_ino;
		gen = inode->i_generation;
		maj = MAJOR(dev);
		min = MINOR(dev);

		goto got_name;
	} else {
		if (vma->vm_ops && vma->vm_ops->name) {
			name = (char *) vma->vm_ops->name(vma);
			if (name)
				goto cpy_name;
		}

		name = (char *)arch_vma_name(vma);
		if (name)
			goto cpy_name;

		if (vma->vm_start <= vma->vm_mm->start_brk &&
				vma->vm_end >= vma->vm_mm->brk) {
			name = "[heap]";
			goto cpy_name;
		}
		if (vma->vm_start <= vma->vm_mm->start_stack &&
				vma->vm_end >= vma->vm_mm->start_stack) {
			name = "[stack]";
			goto cpy_name;
		}

		name = "//anon";
		goto cpy_name;
	}

cpy_name:
	strlcpy(tmp, name, sizeof(tmp));
	name = tmp;
got_name:
	/*
	 * Since our buffer works in 8 byte units we need to align our string
	 * size to a multiple of 8. However, we must guarantee the tail end is
	 * zero'd out to avoid leaking random bits to userspace.
	 */
	size = strlen(name)+1;
	while (!IS_ALIGNED(size, sizeof(u64)))
		name[size++] = '\0';

	mmap_event->file_name = name;
	mmap_event->file_size = size;
	mmap_event->maj = maj;
	mmap_event->min = min;
	mmap_event->ino = ino;
	mmap_event->ino_generation = gen;
	mmap_event->prot = prot;
	mmap_event->flags = flags;

	if (!(vma->vm_flags & VM_EXEC))
		mmap_event->event_id.header.misc |= PERF_RECORD_MISC_MMAP_DATA;

	mmap_event->event_id.header.size = sizeof(mmap_event->event_id) + size;

	perf_iterate_sb(perf_event_mmap_output,
		       mmap_event,
		       NULL);

	kfree(buf);
}

/*
 * Check whether inode and address range match filter criteria.
 */
static bool perf_addr_filter_match(struct perf_addr_filter *filter,
				     struct file *file, unsigned long offset,
				     unsigned long size)
{
	/* d_inode(NULL) won't be equal to any mapped user-space file */
	if (!filter->path.dentry)
		return false;

	if (d_inode(filter->path.dentry) != file_inode(file))
		return false;

	if (filter->offset > offset + size)
		return false;

	if (filter->offset + filter->size < offset)
		return false;

	return true;
}

static bool perf_addr_filter_vma_adjust(struct perf_addr_filter *filter,
					struct vm_area_struct *vma,
					struct perf_addr_filter_range *fr)
{
	unsigned long vma_size = vma->vm_end - vma->vm_start;
	unsigned long off = vma->vm_pgoff << PAGE_SHIFT;
	struct file *file = vma->vm_file;

	if (!perf_addr_filter_match(filter, file, off, vma_size))
		return false;

	if (filter->offset < off) {
		fr->start = vma->vm_start;
		fr->size = min(vma_size, filter->size - (off - filter->offset));
	} else {
		fr->start = vma->vm_start + filter->offset - off;
		fr->size = min(vma->vm_end - fr->start, filter->size);
	}

	return true;
}

static void __perf_addr_filters_adjust(struct perf_event *event, void *data)
{
	struct perf_addr_filters_head *ifh = perf_event_addr_filters(event);
	struct vm_area_struct *vma = data;
	struct perf_addr_filter *filter;
	unsigned int restart = 0, count = 0;
	unsigned long flags;

	if (!has_addr_filter(event))
		return;

	if (!vma->vm_file)
		return;

	raw_spin_lock_irqsave(&ifh->lock, flags);
	list_for_each_entry(filter, &ifh->list, entry) {
		if (perf_addr_filter_vma_adjust(filter, vma,
						&event->addr_filter_ranges[count]))
			restart++;

		count++;
	}

	if (restart)
		event->addr_filters_gen++;
	raw_spin_unlock_irqrestore(&ifh->lock, flags);

	if (restart)
		perf_event_stop(event, 1);
}

/*
 * Adjust all task's events' filters to the new vma
 */
static void perf_addr_filters_adjust(struct vm_area_struct *vma)
{
	struct perf_event_context *ctx;
	int ctxn;

	/*
	 * Data tracing isn't supported yet and as such there is no need
	 * to keep track of anything that isn't related to executable code:
	 */
	if (!(vma->vm_flags & VM_EXEC))
		return;

	rcu_read_lock();
	for_each_task_context_nr(ctxn) {
		ctx = rcu_dereference(current->perf_event_ctxp[ctxn]);
		if (!ctx)
			continue;

		perf_iterate_ctx(ctx, __perf_addr_filters_adjust, vma, true);
	}
	rcu_read_unlock();
}

void perf_event_mmap(struct vm_area_struct *vma)
{
	struct perf_mmap_event mmap_event;

	if (!atomic_read(&nr_mmap_events))
		return;

	mmap_event = (struct perf_mmap_event){
		.vma	= vma,
		/* .file_name */
		/* .file_size */
		.event_id  = {
			.header = {
				.type = PERF_RECORD_MMAP,
				.misc = PERF_RECORD_MISC_USER,
				/* .size */
			},
			/* .pid */
			/* .tid */
			.start  = vma->vm_start,
			.len    = vma->vm_end - vma->vm_start,
			.pgoff  = (u64)vma->vm_pgoff << PAGE_SHIFT,
		},
		/* .maj (attr_mmap2 only) */
		/* .min (attr_mmap2 only) */
		/* .ino (attr_mmap2 only) */
		/* .ino_generation (attr_mmap2 only) */
		/* .prot (attr_mmap2 only) */
		/* .flags (attr_mmap2 only) */
	};

	perf_addr_filters_adjust(vma);
	perf_event_mmap_event(&mmap_event);
}

void perf_event_aux_event(struct perf_event *event, unsigned long head,
			  unsigned long size, u64 flags)
{
	struct perf_output_handle handle;
	struct perf_sample_data sample;
	struct perf_aux_event {
		struct perf_event_header	header;
		u64				offset;
		u64				size;
		u64				flags;
	} rec = {
		.header = {
			.type = PERF_RECORD_AUX,
			.misc = 0,
			.size = sizeof(rec),
		},
		.offset		= head,
		.size		= size,
		.flags		= flags,
	};
	int ret;

	perf_event_header__init_id(&rec.header, &sample, event);
	ret = perf_output_begin(&handle, &sample, event, rec.header.size);

	if (ret)
		return;

	perf_output_put(&handle, rec);
	perf_event__output_id_sample(event, &handle, &sample);

	perf_output_end(&handle);
}

/*
 * Lost/dropped samples logging
 */
void perf_log_lost_samples(struct perf_event *event, u64 lost)
{
	struct perf_output_handle handle;
	struct perf_sample_data sample;
	int ret;

	struct {
		struct perf_event_header	header;
		u64				lost;
	} lost_samples_event = {
		.header = {
			.type = PERF_RECORD_LOST_SAMPLES,
			.misc = 0,
			.size = sizeof(lost_samples_event),
		},
		.lost		= lost,
	};

	perf_event_header__init_id(&lost_samples_event.header, &sample, event);

	ret = perf_output_begin(&handle, &sample, event,
				lost_samples_event.header.size);
	if (ret)
		return;

	perf_output_put(&handle, lost_samples_event);
	perf_event__output_id_sample(event, &handle, &sample);
	perf_output_end(&handle);
}

/*
 * context_switch tracking
 */

struct perf_switch_event {
	struct task_struct	*task;
	struct task_struct	*next_prev;

	struct {
		struct perf_event_header	header;
		u32				next_prev_pid;
		u32				next_prev_tid;
	} event_id;
};

static int perf_event_switch_match(struct perf_event *event)
{
	return event->attr.context_switch;
}

static void perf_event_switch_output(struct perf_event *event, void *data)
{
	struct perf_switch_event *se = data;
	struct perf_output_handle handle;
	struct perf_sample_data sample;
	int ret;

	if (!perf_event_switch_match(event))
		return;

	/* Only CPU-wide events are allowed to see next/prev pid/tid */
	if (event->ctx->task) {
		se->event_id.header.type = PERF_RECORD_SWITCH;
		se->event_id.header.size = sizeof(se->event_id.header);
	} else {
		se->event_id.header.type = PERF_RECORD_SWITCH_CPU_WIDE;
		se->event_id.header.size = sizeof(se->event_id);
		se->event_id.next_prev_pid =
					perf_event_pid(event, se->next_prev);
		se->event_id.next_prev_tid =
					perf_event_tid(event, se->next_prev);
	}

	perf_event_header__init_id(&se->event_id.header, &sample, event);

	ret = perf_output_begin(&handle, &sample, event, se->event_id.header.size);
	if (ret)
		return;

	if (event->ctx->task)
		perf_output_put(&handle, se->event_id.header);
	else
		perf_output_put(&handle, se->event_id);

	perf_event__output_id_sample(event, &handle, &sample);

	perf_output_end(&handle);
}

static void perf_event_switch(struct task_struct *task,
			      struct task_struct *next_prev, bool sched_in)
{
	struct perf_switch_event switch_event;

	/* N.B. caller checks nr_switch_events != 0 */

	switch_event = (struct perf_switch_event){
		.task		= task,
		.next_prev	= next_prev,
		.event_id	= {
			.header = {
				/* .type */
				.misc = sched_in ? 0 : PERF_RECORD_MISC_SWITCH_OUT,
				/* .size */
			},
			/* .next_prev_pid */
			/* .next_prev_tid */
		},
	};

	if (!sched_in && task->state == TASK_RUNNING)
		switch_event.event_id.header.misc |=
				PERF_RECORD_MISC_SWITCH_OUT_PREEMPT;

	perf_iterate_sb(perf_event_switch_output,
		       &switch_event,
		       NULL);
}

/*
 * IRQ throttle logging
 */

static void perf_log_throttle(struct perf_event *event, int enable)
{
	struct perf_output_handle handle;
	struct perf_sample_data sample;
	int ret;

	struct {
		struct perf_event_header	header;
		u64				time;
		u64				id;
		u64				stream_id;
	} throttle_event = {
		.header = {
			.type = PERF_RECORD_THROTTLE,
			.misc = 0,
			.size = sizeof(throttle_event),
		},
		.time		= perf_event_clock(event),
		.id		= primary_event_id(event),
		.stream_id	= event->id,
	};

	if (enable)
		throttle_event.header.type = PERF_RECORD_UNTHROTTLE;

	perf_event_header__init_id(&throttle_event.header, &sample, event);

	ret = perf_output_begin(&handle, &sample, event,
				throttle_event.header.size);
	if (ret)
		return;

	perf_output_put(&handle, throttle_event);
	perf_event__output_id_sample(event, &handle, &sample);
	perf_output_end(&handle);
}

/*
 * ksymbol register/unregister tracking
 */

struct perf_ksymbol_event {
	const char	*name;
	int		name_len;
	struct {
		struct perf_event_header        header;
		u64				addr;
		u32				len;
		u16				ksym_type;
		u16				flags;
	} event_id;
};

static int perf_event_ksymbol_match(struct perf_event *event)
{
	return event->attr.ksymbol;
}

static void perf_event_ksymbol_output(struct perf_event *event, void *data)
{
	struct perf_ksymbol_event *ksymbol_event = data;
	struct perf_output_handle handle;
	struct perf_sample_data sample;
	int ret;

	if (!perf_event_ksymbol_match(event))
		return;

	perf_event_header__init_id(&ksymbol_event->event_id.header,
				   &sample, event);
	ret = perf_output_begin(&handle, &sample, event,
				ksymbol_event->event_id.header.size);
	if (ret)
		return;

	perf_output_put(&handle, ksymbol_event->event_id);
	__output_copy(&handle, ksymbol_event->name, ksymbol_event->name_len);
	perf_event__output_id_sample(event, &handle, &sample);

	perf_output_end(&handle);
}

void perf_event_ksymbol(u16 ksym_type, u64 addr, u32 len, bool unregister,
			const char *sym)
{
	struct perf_ksymbol_event ksymbol_event;
	char name[KSYM_NAME_LEN];
	u16 flags = 0;
	int name_len;

	if (!atomic_read(&nr_ksymbol_events))
		return;

	if (ksym_type >= PERF_RECORD_KSYMBOL_TYPE_MAX ||
	    ksym_type == PERF_RECORD_KSYMBOL_TYPE_UNKNOWN)
		goto err;

	strlcpy(name, sym, KSYM_NAME_LEN);
	name_len = strlen(name) + 1;
	while (!IS_ALIGNED(name_len, sizeof(u64)))
		name[name_len++] = '\0';
	BUILD_BUG_ON(KSYM_NAME_LEN % sizeof(u64));

	if (unregister)
		flags |= PERF_RECORD_KSYMBOL_FLAGS_UNREGISTER;

	ksymbol_event = (struct perf_ksymbol_event){
		.name = name,
		.name_len = name_len,
		.event_id = {
			.header = {
				.type = PERF_RECORD_KSYMBOL,
				.size = sizeof(ksymbol_event.event_id) +
					name_len,
			},
			.addr = addr,
			.len = len,
			.ksym_type = ksym_type,
			.flags = flags,
		},
	};

	perf_iterate_sb(perf_event_ksymbol_output, &ksymbol_event, NULL);
	return;
err:
	WARN_ONCE(1, "%s: Invalid KSYMBOL type 0x%x\n", __func__, ksym_type);
}

/*
 * bpf program load/unload tracking
 */

struct perf_bpf_event {
	struct bpf_prog	*prog;
	struct {
		struct perf_event_header        header;
		u16				type;
		u16				flags;
		u32				id;
		u8				tag[BPF_TAG_SIZE];
	} event_id;
};

static int perf_event_bpf_match(struct perf_event *event)
{
	return event->attr.bpf_event;
}

static void perf_event_bpf_output(struct perf_event *event, void *data)
{
	struct perf_bpf_event *bpf_event = data;
	struct perf_output_handle handle;
	struct perf_sample_data sample;
	int ret;

	if (!perf_event_bpf_match(event))
		return;

	perf_event_header__init_id(&bpf_event->event_id.header,
				   &sample, event);
	ret = perf_output_begin(&handle, data, event,
				bpf_event->event_id.header.size);
	if (ret)
		return;

	perf_output_put(&handle, bpf_event->event_id);
	perf_event__output_id_sample(event, &handle, &sample);

	perf_output_end(&handle);
}

static void perf_event_bpf_emit_ksymbols(struct bpf_prog *prog,
					 enum perf_bpf_event_type type)
{
	bool unregister = type == PERF_BPF_EVENT_PROG_UNLOAD;
	int i;

	if (prog->aux->func_cnt == 0) {
		perf_event_ksymbol(PERF_RECORD_KSYMBOL_TYPE_BPF,
				   (u64)(unsigned long)prog->bpf_func,
				   prog->jited_len, unregister,
				   prog->aux->ksym.name);
	} else {
		for (i = 0; i < prog->aux->func_cnt; i++) {
			struct bpf_prog *subprog = prog->aux->func[i];

			perf_event_ksymbol(
				PERF_RECORD_KSYMBOL_TYPE_BPF,
				(u64)(unsigned long)subprog->bpf_func,
				subprog->jited_len, unregister,
				prog->aux->ksym.name);
		}
	}
}

void perf_event_bpf_event(struct bpf_prog *prog,
			  enum perf_bpf_event_type type,
			  u16 flags)
{
	struct perf_bpf_event bpf_event;

	if (type <= PERF_BPF_EVENT_UNKNOWN ||
	    type >= PERF_BPF_EVENT_MAX)
		return;

	switch (type) {
	case PERF_BPF_EVENT_PROG_LOAD:
	case PERF_BPF_EVENT_PROG_UNLOAD:
		if (atomic_read(&nr_ksymbol_events))
			perf_event_bpf_emit_ksymbols(prog, type);
		break;
	default:
		break;
	}

	if (!atomic_read(&nr_bpf_events))
		return;

	bpf_event = (struct perf_bpf_event){
		.prog = prog,
		.event_id = {
			.header = {
				.type = PERF_RECORD_BPF_EVENT,
				.size = sizeof(bpf_event.event_id),
			},
			.type = type,
			.flags = flags,
			.id = prog->aux->id,
		},
	};

	BUILD_BUG_ON(BPF_TAG_SIZE % sizeof(u64));

	memcpy(bpf_event.event_id.tag, prog->tag, BPF_TAG_SIZE);
	perf_iterate_sb(perf_event_bpf_output, &bpf_event, NULL);
}

struct perf_text_poke_event {
	const void		*old_bytes;
	const void		*new_bytes;
	size_t			pad;
	u16			old_len;
	u16			new_len;

	struct {
		struct perf_event_header	header;

		u64				addr;
	} event_id;
};

static int perf_event_text_poke_match(struct perf_event *event)
{
	return event->attr.text_poke;
}

static void perf_event_text_poke_output(struct perf_event *event, void *data)
{
	struct perf_text_poke_event *text_poke_event = data;
	struct perf_output_handle handle;
	struct perf_sample_data sample;
	u64 padding = 0;
	int ret;

	if (!perf_event_text_poke_match(event))
		return;

	perf_event_header__init_id(&text_poke_event->event_id.header, &sample, event);

	ret = perf_output_begin(&handle, &sample, event,
				text_poke_event->event_id.header.size);
	if (ret)
		return;

	perf_output_put(&handle, text_poke_event->event_id);
	perf_output_put(&handle, text_poke_event->old_len);
	perf_output_put(&handle, text_poke_event->new_len);

	__output_copy(&handle, text_poke_event->old_bytes, text_poke_event->old_len);
	__output_copy(&handle, text_poke_event->new_bytes, text_poke_event->new_len);

	if (text_poke_event->pad)
		__output_copy(&handle, &padding, text_poke_event->pad);

	perf_event__output_id_sample(event, &handle, &sample);

	perf_output_end(&handle);
}

void perf_event_text_poke(const void *addr, const void *old_bytes,
			  size_t old_len, const void *new_bytes, size_t new_len)
{
	struct perf_text_poke_event text_poke_event;
	size_t tot, pad;

	if (!atomic_read(&nr_text_poke_events))
		return;

	tot  = sizeof(text_poke_event.old_len) + old_len;
	tot += sizeof(text_poke_event.new_len) + new_len;
	pad  = ALIGN(tot, sizeof(u64)) - tot;

	text_poke_event = (struct perf_text_poke_event){
		.old_bytes    = old_bytes,
		.new_bytes    = new_bytes,
		.pad          = pad,
		.old_len      = old_len,
		.new_len      = new_len,
		.event_id  = {
			.header = {
				.type = PERF_RECORD_TEXT_POKE,
				.misc = PERF_RECORD_MISC_KERNEL,
				.size = sizeof(text_poke_event.event_id) + tot + pad,
			},
			.addr = (unsigned long)addr,
		},
	};

	perf_iterate_sb(perf_event_text_poke_output, &text_poke_event, NULL);
}

void perf_event_itrace_started(struct perf_event *event)
{
	event->attach_state |= PERF_ATTACH_ITRACE;
}

static void perf_log_itrace_start(struct perf_event *event)
{
	struct perf_output_handle handle;
	struct perf_sample_data sample;
	struct perf_aux_event {
		struct perf_event_header        header;
		u32				pid;
		u32				tid;
	} rec;
	int ret;

	if (event->parent)
		event = event->parent;

	if (!(event->pmu->capabilities & PERF_PMU_CAP_ITRACE) ||
	    event->attach_state & PERF_ATTACH_ITRACE)
		return;

	rec.header.type	= PERF_RECORD_ITRACE_START;
	rec.header.misc	= 0;
	rec.header.size	= sizeof(rec);
	rec.pid	= perf_event_pid(event, current);
	rec.tid	= perf_event_tid(event, current);

	perf_event_header__init_id(&rec.header, &sample, event);
	ret = perf_output_begin(&handle, &sample, event, rec.header.size);

	if (ret)
		return;

	perf_output_put(&handle, rec);
	perf_event__output_id_sample(event, &handle, &sample);

	perf_output_end(&handle);
}

static int
__perf_event_account_interrupt(struct perf_event *event, int throttle)
{
	struct hw_perf_event *hwc = &event->hw;
	int ret = 0;
	u64 seq;

	seq = __this_cpu_read(perf_throttled_seq);
	if (seq != hwc->interrupts_seq) {
		hwc->interrupts_seq = seq;
		hwc->interrupts = 1;
	} else {
		hwc->interrupts++;
		if (unlikely(throttle
			     && hwc->interrupts >= max_samples_per_tick)) {
			__this_cpu_inc(perf_throttled_count);
			tick_dep_set_cpu(smp_processor_id(), TICK_DEP_BIT_PERF_EVENTS);
			hwc->interrupts = MAX_INTERRUPTS;
			perf_log_throttle(event, 0);
			ret = 1;
		}
	}

	if (event->attr.freq) {
		u64 now = perf_clock();
		s64 delta = now - hwc->freq_time_stamp;

		hwc->freq_time_stamp = now;

		if (delta > 0 && delta < 2*TICK_NSEC)
			perf_adjust_period(event, delta, hwc->last_period, true);
	}

	return ret;
}

int perf_event_account_interrupt(struct perf_event *event)
{
	return __perf_event_account_interrupt(event, 1);
}

/*
 * Generic event overflow handling, sampling.
 */

static int __perf_event_overflow(struct perf_event *event,
				   int throttle, struct perf_sample_data *data,
				   struct pt_regs *regs)
{
	int events = atomic_read(&event->event_limit);
	int ret = 0;

	/*
	 * Non-sampling counters might still use the PMI to fold short
	 * hardware counters, ignore those.
	 */
	if (unlikely(!is_sampling_event(event)))
		return 0;

	ret = __perf_event_account_interrupt(event, throttle);

	/*
	 * XXX event_limit might not quite work as expected on inherited
	 * events
	 */

	event->pending_kill = POLL_IN;
	if (events && atomic_dec_and_test(&event->event_limit)) {
		ret = 1;
		event->pending_kill = POLL_HUP;

		perf_event_disable_inatomic(event);
	}

	READ_ONCE(event->overflow_handler)(event, data, regs);

	if (*perf_event_fasync(event) && event->pending_kill) {
		event->pending_wakeup = 1;
		irq_work_queue(&event->pending);
	}

	return ret;
}

int perf_event_overflow(struct perf_event *event,
			  struct perf_sample_data *data,
			  struct pt_regs *regs)
{
	return __perf_event_overflow(event, 1, data, regs);
}

/*
 * Generic software event infrastructure
 */

struct swevent_htable {
	struct swevent_hlist		*swevent_hlist;
	struct mutex			hlist_mutex;
	int				hlist_refcount;

	/* Recursion avoidance in each contexts */
	int				recursion[PERF_NR_CONTEXTS];
};

static DEFINE_PER_CPU(struct swevent_htable, swevent_htable);

/*
 * We directly increment event->count and keep a second value in
 * event->hw.period_left to count intervals. This period event
 * is kept in the range [-sample_period, 0] so that we can use the
 * sign as trigger.
 */

u64 perf_swevent_set_period(struct perf_event *event)
{
	struct hw_perf_event *hwc = &event->hw;
	u64 period = hwc->last_period;
	u64 nr, offset;
	s64 old, val;

	hwc->last_period = hwc->sample_period;

again:
	old = val = local64_read(&hwc->period_left);
	if (val < 0)
		return 0;

	nr = div64_u64(period + val, period);
	offset = nr * period;
	val -= offset;
	if (local64_cmpxchg(&hwc->period_left, old, val) != old)
		goto again;

	return nr;
}

static void perf_swevent_overflow(struct perf_event *event, u64 overflow,
				    struct perf_sample_data *data,
				    struct pt_regs *regs)
{
	struct hw_perf_event *hwc = &event->hw;
	int throttle = 0;

	if (!overflow)
		overflow = perf_swevent_set_period(event);

	if (hwc->interrupts == MAX_INTERRUPTS)
		return;

	for (; overflow; overflow--) {
		if (__perf_event_overflow(event, throttle,
					    data, regs)) {
			/*
			 * We inhibit the overflow from happening when
			 * hwc->interrupts == MAX_INTERRUPTS.
			 */
			break;
		}
		throttle = 1;
	}
}

static void perf_swevent_event(struct perf_event *event, u64 nr,
			       struct perf_sample_data *data,
			       struct pt_regs *regs)
{
	struct hw_perf_event *hwc = &event->hw;

	local64_add(nr, &event->count);

	if (!regs)
		return;

	if (!is_sampling_event(event))
		return;

	if ((event->attr.sample_type & PERF_SAMPLE_PERIOD) && !event->attr.freq) {
		data->period = nr;
		return perf_swevent_overflow(event, 1, data, regs);
	} else
		data->period = event->hw.last_period;

	if (nr == 1 && hwc->sample_period == 1 && !event->attr.freq)
		return perf_swevent_overflow(event, 1, data, regs);

	if (local64_add_negative(nr, &hwc->period_left))
		return;

	perf_swevent_overflow(event, 0, data, regs);
}

static int perf_exclude_event(struct perf_event *event,
			      struct pt_regs *regs)
{
	if (event->hw.state & PERF_HES_STOPPED)
		return 1;

	if (regs) {
		if (event->attr.exclude_user && user_mode(regs))
			return 1;

		if (event->attr.exclude_kernel && !user_mode(regs))
			return 1;
	}

	return 0;
}

static int perf_swevent_match(struct perf_event *event,
				enum perf_type_id type,
				u32 event_id,
				struct perf_sample_data *data,
				struct pt_regs *regs)
{
	if (event->attr.type != type)
		return 0;

	if (event->attr.config != event_id)
		return 0;

	if (perf_exclude_event(event, regs))
		return 0;

	return 1;
}

static inline u64 swevent_hash(u64 type, u32 event_id)
{
	u64 val = event_id | (type << 32);

	return hash_64(val, SWEVENT_HLIST_BITS);
}

static inline struct hlist_head *
__find_swevent_head(struct swevent_hlist *hlist, u64 type, u32 event_id)
{
	u64 hash = swevent_hash(type, event_id);

	return &hlist->heads[hash];
}

/* For the read side: events when they trigger */
static inline struct hlist_head *
find_swevent_head_rcu(struct swevent_htable *swhash, u64 type, u32 event_id)
{
	struct swevent_hlist *hlist;

	hlist = rcu_dereference(swhash->swevent_hlist);
	if (!hlist)
		return NULL;

	return __find_swevent_head(hlist, type, event_id);
}

/* For the event head insertion and removal in the hlist */
static inline struct hlist_head *
find_swevent_head(struct swevent_htable *swhash, struct perf_event *event)
{
	struct swevent_hlist *hlist;
	u32 event_id = event->attr.config;
	u64 type = event->attr.type;

	/*
	 * Event scheduling is always serialized against hlist allocation
	 * and release. Which makes the protected version suitable here.
	 * The context lock guarantees that.
	 */
	hlist = rcu_dereference_protected(swhash->swevent_hlist,
					  lockdep_is_held(&event->ctx->lock));
	if (!hlist)
		return NULL;

	return __find_swevent_head(hlist, type, event_id);
}

static void do_perf_sw_event(enum perf_type_id type, u32 event_id,
				    u64 nr,
				    struct perf_sample_data *data,
				    struct pt_regs *regs)
{
	struct swevent_htable *swhash = this_cpu_ptr(&swevent_htable);
	struct perf_event *event;
	struct hlist_head *head;

	rcu_read_lock();
	head = find_swevent_head_rcu(swhash, type, event_id);
	if (!head)
		goto end;

	hlist_for_each_entry_rcu(event, head, hlist_entry) {
		if (perf_swevent_match(event, type, event_id, data, regs))
			perf_swevent_event(event, nr, data, regs);
	}
end:
	rcu_read_unlock();
}

DEFINE_PER_CPU(struct pt_regs, __perf_regs[4]);

int perf_swevent_get_recursion_context(void)
{
	struct swevent_htable *swhash = this_cpu_ptr(&swevent_htable);

	return get_recursion_context(swhash->recursion);
}
EXPORT_SYMBOL_GPL(perf_swevent_get_recursion_context);

void perf_swevent_put_recursion_context(int rctx)
{
	struct swevent_htable *swhash = this_cpu_ptr(&swevent_htable);

	put_recursion_context(swhash->recursion, rctx);
}

void ___perf_sw_event(u32 event_id, u64 nr, struct pt_regs *regs, u64 addr)
{
	struct perf_sample_data data;

	if (WARN_ON_ONCE(!regs))
		return;

	perf_sample_data_init(&data, addr, 0);
	do_perf_sw_event(PERF_TYPE_SOFTWARE, event_id, nr, &data, regs);
}

void __perf_sw_event(u32 event_id, u64 nr, struct pt_regs *regs, u64 addr)
{
	int rctx;

	preempt_disable_notrace();
	rctx = perf_swevent_get_recursion_context();
	if (unlikely(rctx < 0))
		goto fail;

	___perf_sw_event(event_id, nr, regs, addr);

	perf_swevent_put_recursion_context(rctx);
fail:
	preempt_enable_notrace();
}

static void perf_swevent_read(struct perf_event *event)
{
}

static int perf_swevent_add(struct perf_event *event, int flags)
{
	struct swevent_htable *swhash = this_cpu_ptr(&swevent_htable);
	struct hw_perf_event *hwc = &event->hw;
	struct hlist_head *head;

	if (is_sampling_event(event)) {
		hwc->last_period = hwc->sample_period;
		perf_swevent_set_period(event);
	}

	hwc->state = !(flags & PERF_EF_START);

	head = find_swevent_head(swhash, event);
	if (WARN_ON_ONCE(!head))
		return -EINVAL;

	hlist_add_head_rcu(&event->hlist_entry, head);
	perf_event_update_userpage(event);

	return 0;
}

static void perf_swevent_del(struct perf_event *event, int flags)
{
	hlist_del_rcu(&event->hlist_entry);
}

static void perf_swevent_start(struct perf_event *event, int flags)
{
	event->hw.state = 0;
}

static void perf_swevent_stop(struct perf_event *event, int flags)
{
	event->hw.state = PERF_HES_STOPPED;
}

/* Deref the hlist from the update side */
static inline struct swevent_hlist *
swevent_hlist_deref(struct swevent_htable *swhash)
{
	return rcu_dereference_protected(swhash->swevent_hlist,
					 lockdep_is_held(&swhash->hlist_mutex));
}

static void swevent_hlist_release(struct swevent_htable *swhash)
{
	struct swevent_hlist *hlist = swevent_hlist_deref(swhash);

	if (!hlist)
		return;

	RCU_INIT_POINTER(swhash->swevent_hlist, NULL);
	kfree_rcu(hlist, rcu_head);
}

static void swevent_hlist_put_cpu(int cpu)
{
	struct swevent_htable *swhash = &per_cpu(swevent_htable, cpu);

	mutex_lock(&swhash->hlist_mutex);

	if (!--swhash->hlist_refcount)
		swevent_hlist_release(swhash);

	mutex_unlock(&swhash->hlist_mutex);
}

static void swevent_hlist_put(void)
{
	int cpu;

	for_each_possible_cpu(cpu)
		swevent_hlist_put_cpu(cpu);
}

static int swevent_hlist_get_cpu(int cpu)
{
	struct swevent_htable *swhash = &per_cpu(swevent_htable, cpu);
	int err = 0;

	mutex_lock(&swhash->hlist_mutex);
	if (!swevent_hlist_deref(swhash) &&
	    cpumask_test_cpu(cpu, perf_online_mask)) {
		struct swevent_hlist *hlist;

		hlist = kzalloc(sizeof(*hlist), GFP_KERNEL);
		if (!hlist) {
			err = -ENOMEM;
			goto exit;
		}
		rcu_assign_pointer(swhash->swevent_hlist, hlist);
	}
	swhash->hlist_refcount++;
exit:
	mutex_unlock(&swhash->hlist_mutex);

	return err;
}

static int swevent_hlist_get(void)
{
	int err, cpu, failed_cpu;

	mutex_lock(&pmus_lock);
	for_each_possible_cpu(cpu) {
		err = swevent_hlist_get_cpu(cpu);
		if (err) {
			failed_cpu = cpu;
			goto fail;
		}
	}
	mutex_unlock(&pmus_lock);
	return 0;
fail:
	for_each_possible_cpu(cpu) {
		if (cpu == failed_cpu)
			break;
		swevent_hlist_put_cpu(cpu);
	}
	mutex_unlock(&pmus_lock);
	return err;
}

struct static_key perf_swevent_enabled[PERF_COUNT_SW_MAX];

static void sw_perf_event_destroy(struct perf_event *event)
{
	u64 event_id = event->attr.config;

	WARN_ON(event->parent);

	static_key_slow_dec(&perf_swevent_enabled[event_id]);
	swevent_hlist_put();
}

static int perf_swevent_init(struct perf_event *event)
{
	u64 event_id = event->attr.config;

	if (event->attr.type != PERF_TYPE_SOFTWARE)
		return -ENOENT;

	/*
	 * no branch sampling for software events
	 */
	if (has_branch_stack(event))
		return -EOPNOTSUPP;

	switch (event_id) {
	case PERF_COUNT_SW_CPU_CLOCK:
	case PERF_COUNT_SW_TASK_CLOCK:
		return -ENOENT;

	default:
		break;
	}

	if (event_id >= PERF_COUNT_SW_MAX)
		return -ENOENT;

	if (!event->parent) {
		int err;

		err = swevent_hlist_get();
		if (err)
			return err;

		static_key_slow_inc(&perf_swevent_enabled[event_id]);
		event->destroy = sw_perf_event_destroy;
	}

	return 0;
}

static struct pmu perf_swevent = {
	.task_ctx_nr	= perf_sw_context,

	.capabilities	= PERF_PMU_CAP_NO_NMI,

	.event_init	= perf_swevent_init,
	.add		= perf_swevent_add,
	.del		= perf_swevent_del,
	.start		= perf_swevent_start,
	.stop		= perf_swevent_stop,
	.read		= perf_swevent_read,
};

#ifdef CONFIG_EVENT_TRACING

static int perf_tp_filter_match(struct perf_event *event,
				struct perf_sample_data *data)
{
	void *record = data->raw->frag.data;

	/* only top level events have filters set */
	if (event->parent)
		event = event->parent;

	if (likely(!event->filter) || filter_match_preds(event->filter, record))
		return 1;
	return 0;
}

static int perf_tp_event_match(struct perf_event *event,
				struct perf_sample_data *data,
				struct pt_regs *regs)
{
	if (event->hw.state & PERF_HES_STOPPED)
		return 0;
	/*
	 * If exclude_kernel, only trace user-space tracepoints (uprobes)
	 */
	if (event->attr.exclude_kernel && !user_mode(regs))
		return 0;

	if (!perf_tp_filter_match(event, data))
		return 0;

	return 1;
}

void perf_trace_run_bpf_submit(void *raw_data, int size, int rctx,
			       struct trace_event_call *call, u64 count,
			       struct pt_regs *regs, struct hlist_head *head,
			       struct task_struct *task)
{
	if (bpf_prog_array_valid(call)) {
		*(struct pt_regs **)raw_data = regs;
		if (!trace_call_bpf(call, raw_data) || hlist_empty(head)) {
			perf_swevent_put_recursion_context(rctx);
			return;
		}
	}
	perf_tp_event(call->event.type, count, raw_data, size, regs, head,
		      rctx, task);
}
EXPORT_SYMBOL_GPL(perf_trace_run_bpf_submit);

void perf_tp_event(u16 event_type, u64 count, void *record, int entry_size,
		   struct pt_regs *regs, struct hlist_head *head, int rctx,
		   struct task_struct *task)
{
	struct perf_sample_data data;
	struct perf_event *event;

	struct perf_raw_record raw = {
		.frag = {
			.size = entry_size,
			.data = record,
		},
	};

	perf_sample_data_init(&data, 0, 0);
	data.raw = &raw;

	perf_trace_buf_update(record, event_type);

	hlist_for_each_entry_rcu(event, head, hlist_entry) {
		if (perf_tp_event_match(event, &data, regs))
			perf_swevent_event(event, count, &data, regs);
	}

	/*
	 * If we got specified a target task, also iterate its context and
	 * deliver this event there too.
	 */
	if (task && task != current) {
		struct perf_event_context *ctx;
		struct trace_entry *entry = record;

		rcu_read_lock();
		ctx = rcu_dereference(task->perf_event_ctxp[perf_sw_context]);
		if (!ctx)
			goto unlock;

		list_for_each_entry_rcu(event, &ctx->event_list, event_entry) {
			if (event->cpu != smp_processor_id())
				continue;
			if (event->attr.type != PERF_TYPE_TRACEPOINT)
				continue;
			if (event->attr.config != entry->type)
				continue;
			if (perf_tp_event_match(event, &data, regs))
				perf_swevent_event(event, count, &data, regs);
		}
unlock:
		rcu_read_unlock();
	}

	perf_swevent_put_recursion_context(rctx);
}
EXPORT_SYMBOL_GPL(perf_tp_event);

static void tp_perf_event_destroy(struct perf_event *event)
{
	perf_trace_destroy(event);
}

static int perf_tp_event_init(struct perf_event *event)
{
	int err;

	if (event->attr.type != PERF_TYPE_TRACEPOINT)
		return -ENOENT;

	/*
	 * no branch sampling for tracepoint events
	 */
	if (has_branch_stack(event))
		return -EOPNOTSUPP;

	err = perf_trace_init(event);
	if (err)
		return err;

	event->destroy = tp_perf_event_destroy;

	return 0;
}

static struct pmu perf_tracepoint = {
	.task_ctx_nr	= perf_sw_context,

	.event_init	= perf_tp_event_init,
	.add		= perf_trace_add,
	.del		= perf_trace_del,
	.start		= perf_swevent_start,
	.stop		= perf_swevent_stop,
	.read		= perf_swevent_read,
};

#if defined(CONFIG_KPROBE_EVENTS) || defined(CONFIG_UPROBE_EVENTS)
/*
 * Flags in config, used by dynamic PMU kprobe and uprobe
 * The flags should match following PMU_FORMAT_ATTR().
 *
 * PERF_PROBE_CONFIG_IS_RETPROBE if set, create kretprobe/uretprobe
 *                               if not set, create kprobe/uprobe
 *
 * The following values specify a reference counter (or semaphore in the
 * terminology of tools like dtrace, systemtap, etc.) Userspace Statically
 * Defined Tracepoints (USDT). Currently, we use 40 bit for the offset.
 *
 * PERF_UPROBE_REF_CTR_OFFSET_BITS	# of bits in config as th offset
 * PERF_UPROBE_REF_CTR_OFFSET_SHIFT	# of bits to shift left
 */
enum perf_probe_config {
	PERF_PROBE_CONFIG_IS_RETPROBE = 1U << 0,  /* [k,u]retprobe */
	PERF_UPROBE_REF_CTR_OFFSET_BITS = 32,
	PERF_UPROBE_REF_CTR_OFFSET_SHIFT = 64 - PERF_UPROBE_REF_CTR_OFFSET_BITS,
};

PMU_FORMAT_ATTR(retprobe, "config:0");
#endif

#ifdef CONFIG_KPROBE_EVENTS
static struct attribute *kprobe_attrs[] = {
	&format_attr_retprobe.attr,
	NULL,
};

static struct attribute_group kprobe_format_group = {
	.name = "format",
	.attrs = kprobe_attrs,
};

static const struct attribute_group *kprobe_attr_groups[] = {
	&kprobe_format_group,
	NULL,
};

static int perf_kprobe_event_init(struct perf_event *event);
static struct pmu perf_kprobe = {
	.task_ctx_nr	= perf_sw_context,
	.event_init	= perf_kprobe_event_init,
	.add		= perf_trace_add,
	.del		= perf_trace_del,
	.start		= perf_swevent_start,
	.stop		= perf_swevent_stop,
	.read		= perf_swevent_read,
	.attr_groups	= kprobe_attr_groups,
};

static int perf_kprobe_event_init(struct perf_event *event)
{
	int err;
	bool is_retprobe;

	if (event->attr.type != perf_kprobe.type)
		return -ENOENT;

	if (!perfmon_capable())
		return -EACCES;

	/*
	 * no branch sampling for probe events
	 */
	if (has_branch_stack(event))
		return -EOPNOTSUPP;

	is_retprobe = event->attr.config & PERF_PROBE_CONFIG_IS_RETPROBE;
	err = perf_kprobe_init(event, is_retprobe);
	if (err)
		return err;

	event->destroy = perf_kprobe_destroy;

	return 0;
}
#endif /* CONFIG_KPROBE_EVENTS */

#ifdef CONFIG_UPROBE_EVENTS
PMU_FORMAT_ATTR(ref_ctr_offset, "config:32-63");

static struct attribute *uprobe_attrs[] = {
	&format_attr_retprobe.attr,
	&format_attr_ref_ctr_offset.attr,
	NULL,
};

static struct attribute_group uprobe_format_group = {
	.name = "format",
	.attrs = uprobe_attrs,
};

static const struct attribute_group *uprobe_attr_groups[] = {
	&uprobe_format_group,
	NULL,
};

static int perf_uprobe_event_init(struct perf_event *event);
static struct pmu perf_uprobe = {
	.task_ctx_nr	= perf_sw_context,
	.event_init	= perf_uprobe_event_init,
	.add		= perf_trace_add,
	.del		= perf_trace_del,
	.start		= perf_swevent_start,
	.stop		= perf_swevent_stop,
	.read		= perf_swevent_read,
	.attr_groups	= uprobe_attr_groups,
};

static int perf_uprobe_event_init(struct perf_event *event)
{
	int err;
	unsigned long ref_ctr_offset;
	bool is_retprobe;

	if (event->attr.type != perf_uprobe.type)
		return -ENOENT;

	if (!perfmon_capable())
		return -EACCES;

	/*
	 * no branch sampling for probe events
	 */
	if (has_branch_stack(event))
		return -EOPNOTSUPP;

	is_retprobe = event->attr.config & PERF_PROBE_CONFIG_IS_RETPROBE;
	ref_ctr_offset = event->attr.config >> PERF_UPROBE_REF_CTR_OFFSET_SHIFT;
	err = perf_uprobe_init(event, ref_ctr_offset, is_retprobe);
	if (err)
		return err;

	event->destroy = perf_uprobe_destroy;

	return 0;
}
#endif /* CONFIG_UPROBE_EVENTS */

static inline void perf_tp_register(void)
{
	perf_pmu_register(&perf_tracepoint, "tracepoint", PERF_TYPE_TRACEPOINT);
#ifdef CONFIG_KPROBE_EVENTS
	perf_pmu_register(&perf_kprobe, "kprobe", -1);
#endif
#ifdef CONFIG_UPROBE_EVENTS
	perf_pmu_register(&perf_uprobe, "uprobe", -1);
#endif
}

static void perf_event_free_filter(struct perf_event *event)
{
	ftrace_profile_free_filter(event);
}

#ifdef CONFIG_BPF_SYSCALL
static void bpf_overflow_handler(struct perf_event *event,
				 struct perf_sample_data *data,
				 struct pt_regs *regs)
{
	struct bpf_perf_event_data_kern ctx = {
		.data = data,
		.event = event,
	};
	int ret = 0;

	ctx.regs = perf_arch_bpf_user_pt_regs(regs);
	if (unlikely(__this_cpu_inc_return(bpf_prog_active) != 1))
		goto out;
	rcu_read_lock();
	ret = BPF_PROG_RUN(event->prog, &ctx);
	rcu_read_unlock();
out:
	__this_cpu_dec(bpf_prog_active);
	if (!ret)
		return;

	event->orig_overflow_handler(event, data, regs);
}

static int perf_event_set_bpf_handler(struct perf_event *event, u32 prog_fd)
{
	struct bpf_prog *prog;

	if (event->overflow_handler_context)
		/* hw breakpoint or kernel counter */
		return -EINVAL;

	if (event->prog)
		return -EEXIST;

	prog = bpf_prog_get_type(prog_fd, BPF_PROG_TYPE_PERF_EVENT);
	if (IS_ERR(prog))
		return PTR_ERR(prog);

	if (event->attr.precise_ip &&
	    prog->call_get_stack &&
	    (!(event->attr.sample_type & __PERF_SAMPLE_CALLCHAIN_EARLY) ||
	     event->attr.exclude_callchain_kernel ||
	     event->attr.exclude_callchain_user)) {
		/*
		 * On perf_event with precise_ip, calling bpf_get_stack()
		 * may trigger unwinder warnings and occasional crashes.
		 * bpf_get_[stack|stackid] works around this issue by using
		 * callchain attached to perf_sample_data. If the
		 * perf_event does not full (kernel and user) callchain
		 * attached to perf_sample_data, do not allow attaching BPF
		 * program that calls bpf_get_[stack|stackid].
		 */
		bpf_prog_put(prog);
		return -EPROTO;
	}

	event->prog = prog;
	event->orig_overflow_handler = READ_ONCE(event->overflow_handler);
	WRITE_ONCE(event->overflow_handler, bpf_overflow_handler);
	return 0;
}

static void perf_event_free_bpf_handler(struct perf_event *event)
{
	struct bpf_prog *prog = event->prog;

	if (!prog)
		return;

	WRITE_ONCE(event->overflow_handler, event->orig_overflow_handler);
	event->prog = NULL;
	bpf_prog_put(prog);
}
#else
static int perf_event_set_bpf_handler(struct perf_event *event, u32 prog_fd)
{
	return -EOPNOTSUPP;
}
static void perf_event_free_bpf_handler(struct perf_event *event)
{
}
#endif

/*
 * returns true if the event is a tracepoint, or a kprobe/upprobe created
 * with perf_event_open()
 */
static inline bool perf_event_is_tracing(struct perf_event *event)
{
	if (event->pmu == &perf_tracepoint)
		return true;
#ifdef CONFIG_KPROBE_EVENTS
	if (event->pmu == &perf_kprobe)
		return true;
#endif
#ifdef CONFIG_UPROBE_EVENTS
	if (event->pmu == &perf_uprobe)
		return true;
#endif
	return false;
}

static int perf_event_set_bpf_prog(struct perf_event *event, u32 prog_fd)
{
	bool is_kprobe, is_tracepoint, is_syscall_tp;
	struct bpf_prog *prog;
	int ret;

	if (!perf_event_is_tracing(event))
		return perf_event_set_bpf_handler(event, prog_fd);

	is_kprobe = event->tp_event->flags & TRACE_EVENT_FL_UKPROBE;
	is_tracepoint = event->tp_event->flags & TRACE_EVENT_FL_TRACEPOINT;
	is_syscall_tp = is_syscall_trace_event(event->tp_event);
	if (!is_kprobe && !is_tracepoint && !is_syscall_tp)
		/* bpf programs can only be attached to u/kprobe or tracepoint */
		return -EINVAL;

	prog = bpf_prog_get(prog_fd);
	if (IS_ERR(prog))
		return PTR_ERR(prog);

	if ((is_kprobe && prog->type != BPF_PROG_TYPE_KPROBE) ||
	    (is_tracepoint && prog->type != BPF_PROG_TYPE_TRACEPOINT) ||
	    (is_syscall_tp && prog->type != BPF_PROG_TYPE_TRACEPOINT)) {
		/* valid fd, but invalid bpf program type */
		bpf_prog_put(prog);
		return -EINVAL;
	}

	/* Kprobe override only works for kprobes, not uprobes. */
	if (prog->kprobe_override &&
	    !(event->tp_event->flags & TRACE_EVENT_FL_KPROBE)) {
		bpf_prog_put(prog);
		return -EINVAL;
	}

	if (is_tracepoint || is_syscall_tp) {
		int off = trace_event_get_offsets(event->tp_event);

		if (prog->aux->max_ctx_offset > off) {
			bpf_prog_put(prog);
			return -EACCES;
		}
	}

	ret = perf_event_attach_bpf_prog(event, prog);
	if (ret)
		bpf_prog_put(prog);
	return ret;
}

static void perf_event_free_bpf_prog(struct perf_event *event)
{
	if (!perf_event_is_tracing(event)) {
		perf_event_free_bpf_handler(event);
		return;
	}
	perf_event_detach_bpf_prog(event);
}

#else

static inline void perf_tp_register(void)
{
}

static void perf_event_free_filter(struct perf_event *event)
{
}

static int perf_event_set_bpf_prog(struct perf_event *event, u32 prog_fd)
{
	return -ENOENT;
}

static void perf_event_free_bpf_prog(struct perf_event *event)
{
}
#endif /* CONFIG_EVENT_TRACING */

#ifdef CONFIG_HAVE_HW_BREAKPOINT
void perf_bp_event(struct perf_event *bp, void *data)
{
	struct perf_sample_data sample;
	struct pt_regs *regs = data;

	perf_sample_data_init(&sample, bp->attr.bp_addr, 0);

	if (!bp->hw.state && !perf_exclude_event(bp, regs))
		perf_swevent_event(bp, 1, &sample, regs);
}
#endif

/*
 * Allocate a new address filter
 */
static struct perf_addr_filter *
perf_addr_filter_new(struct perf_event *event, struct list_head *filters)
{
	int node = cpu_to_node(event->cpu == -1 ? 0 : event->cpu);
	struct perf_addr_filter *filter;

	filter = kzalloc_node(sizeof(*filter), GFP_KERNEL, node);
	if (!filter)
		return NULL;

	INIT_LIST_HEAD(&filter->entry);
	list_add_tail(&filter->entry, filters);

	return filter;
}

static void free_filters_list(struct list_head *filters)
{
	struct perf_addr_filter *filter, *iter;

	list_for_each_entry_safe(filter, iter, filters, entry) {
		path_put(&filter->path);
		list_del(&filter->entry);
		kfree(filter);
	}
}

/*
 * Free existing address filters and optionally install new ones
 */
static void perf_addr_filters_splice(struct perf_event *event,
				     struct list_head *head)
{
	unsigned long flags;
	LIST_HEAD(list);

	if (!has_addr_filter(event))
		return;

	/* don't bother with children, they don't have their own filters */
	if (event->parent)
		return;

	raw_spin_lock_irqsave(&event->addr_filters.lock, flags);

	list_splice_init(&event->addr_filters.list, &list);
	if (head)
		list_splice(head, &event->addr_filters.list);

	raw_spin_unlock_irqrestore(&event->addr_filters.lock, flags);

	free_filters_list(&list);
}

/*
 * Scan through mm's vmas and see if one of them matches the
 * @filter; if so, adjust filter's address range.
 * Called with mm::mmap_lock down for reading.
 */
static void perf_addr_filter_apply(struct perf_addr_filter *filter,
				   struct mm_struct *mm,
				   struct perf_addr_filter_range *fr)
{
	struct vm_area_struct *vma;

	for (vma = mm->mmap; vma; vma = vma->vm_next) {
		if (!vma->vm_file)
			continue;

		if (perf_addr_filter_vma_adjust(filter, vma, fr))
			return;
	}
}

/*
 * Update event's address range filters based on the
 * task's existing mappings, if any.
 */
static void perf_event_addr_filters_apply(struct perf_event *event)
{
	struct perf_addr_filters_head *ifh = perf_event_addr_filters(event);
	struct task_struct *task = READ_ONCE(event->ctx->task);
	struct perf_addr_filter *filter;
	struct mm_struct *mm = NULL;
	unsigned int count = 0;
	unsigned long flags;

	/*
	 * We may observe TASK_TOMBSTONE, which means that the event tear-down
	 * will stop on the parent's child_mutex that our caller is also holding
	 */
	if (task == TASK_TOMBSTONE)
		return;

	if (ifh->nr_file_filters) {
		mm = get_task_mm(event->ctx->task);
		if (!mm)
			goto restart;

		mmap_read_lock(mm);
	}

	raw_spin_lock_irqsave(&ifh->lock, flags);
	list_for_each_entry(filter, &ifh->list, entry) {
		if (filter->path.dentry) {
			/*
			 * Adjust base offset if the filter is associated to a
			 * binary that needs to be mapped:
			 */
			event->addr_filter_ranges[count].start = 0;
			event->addr_filter_ranges[count].size = 0;

			perf_addr_filter_apply(filter, mm, &event->addr_filter_ranges[count]);
		} else {
			event->addr_filter_ranges[count].start = filter->offset;
			event->addr_filter_ranges[count].size  = filter->size;
		}

		count++;
	}

	event->addr_filters_gen++;
	raw_spin_unlock_irqrestore(&ifh->lock, flags);

	if (ifh->nr_file_filters) {
		mmap_read_unlock(mm);

		mmput(mm);
	}

restart:
	perf_event_stop(event, 1);
}

/*
 * Address range filtering: limiting the data to certain
 * instruction address ranges. Filters are ioctl()ed to us from
 * userspace as ascii strings.
 *
 * Filter string format:
 *
 * ACTION RANGE_SPEC
 * where ACTION is one of the
 *  * "filter": limit the trace to this region
 *  * "start": start tracing from this address
 *  * "stop": stop tracing at this address/region;
 * RANGE_SPEC is
 *  * for kernel addresses: <start address>[/<size>]
 *  * for object files:     <start address>[/<size>]@</path/to/object/file>
 *
 * if <size> is not specified or is zero, the range is treated as a single
 * address; not valid for ACTION=="filter".
 */
enum {
	IF_ACT_NONE = -1,
	IF_ACT_FILTER,
	IF_ACT_START,
	IF_ACT_STOP,
	IF_SRC_FILE,
	IF_SRC_KERNEL,
	IF_SRC_FILEADDR,
	IF_SRC_KERNELADDR,
};

enum {
	IF_STATE_ACTION = 0,
	IF_STATE_SOURCE,
	IF_STATE_END,
};

static const match_table_t if_tokens = {
	{ IF_ACT_FILTER,	"filter" },
	{ IF_ACT_START,		"start" },
	{ IF_ACT_STOP,		"stop" },
	{ IF_SRC_FILE,		"%u/%u@%s" },
	{ IF_SRC_KERNEL,	"%u/%u" },
	{ IF_SRC_FILEADDR,	"%u@%s" },
	{ IF_SRC_KERNELADDR,	"%u" },
	{ IF_ACT_NONE,		NULL },
};

/*
 * Address filter string parser
 */
static int
perf_event_parse_addr_filter(struct perf_event *event, char *fstr,
			     struct list_head *filters)
{
	struct perf_addr_filter *filter = NULL;
	char *start, *orig, *filename = NULL;
	substring_t args[MAX_OPT_ARGS];
	int state = IF_STATE_ACTION, token;
	unsigned int kernel = 0;
	int ret = -EINVAL;

	orig = fstr = kstrdup(fstr, GFP_KERNEL);
	if (!fstr)
		return -ENOMEM;

	while ((start = strsep(&fstr, " ,\n")) != NULL) {
		static const enum perf_addr_filter_action_t actions[] = {
			[IF_ACT_FILTER]	= PERF_ADDR_FILTER_ACTION_FILTER,
			[IF_ACT_START]	= PERF_ADDR_FILTER_ACTION_START,
			[IF_ACT_STOP]	= PERF_ADDR_FILTER_ACTION_STOP,
		};
		ret = -EINVAL;

		if (!*start)
			continue;

		/* filter definition begins */
		if (state == IF_STATE_ACTION) {
			filter = perf_addr_filter_new(event, filters);
			if (!filter)
				goto fail;
		}

		token = match_token(start, if_tokens, args);
		switch (token) {
		case IF_ACT_FILTER:
		case IF_ACT_START:
		case IF_ACT_STOP:
			if (state != IF_STATE_ACTION)
				goto fail;

			filter->action = actions[token];
			state = IF_STATE_SOURCE;
			break;

		case IF_SRC_KERNELADDR:
		case IF_SRC_KERNEL:
			kernel = 1;
			fallthrough;

		case IF_SRC_FILEADDR:
		case IF_SRC_FILE:
			if (state != IF_STATE_SOURCE)
				goto fail;

			*args[0].to = 0;
			ret = kstrtoul(args[0].from, 0, &filter->offset);
			if (ret)
				goto fail;

			if (token == IF_SRC_KERNEL || token == IF_SRC_FILE) {
				*args[1].to = 0;
				ret = kstrtoul(args[1].from, 0, &filter->size);
				if (ret)
					goto fail;
			}

			if (token == IF_SRC_FILE || token == IF_SRC_FILEADDR) {
				int fpos = token == IF_SRC_FILE ? 2 : 1;

				kfree(filename);
				filename = match_strdup(&args[fpos]);
				if (!filename) {
					ret = -ENOMEM;
					goto fail;
				}
			}

			state = IF_STATE_END;
			break;

		default:
			goto fail;
		}

		/*
		 * Filter definition is fully parsed, validate and install it.
		 * Make sure that it doesn't contradict itself or the event's
		 * attribute.
		 */
		if (state == IF_STATE_END) {
			ret = -EINVAL;
			if (kernel && event->attr.exclude_kernel)
				goto fail;

			/*
			 * ACTION "filter" must have a non-zero length region
			 * specified.
			 */
			if (filter->action == PERF_ADDR_FILTER_ACTION_FILTER &&
			    !filter->size)
				goto fail;

			if (!kernel) {
				if (!filename)
					goto fail;

				/*
				 * For now, we only support file-based filters
				 * in per-task events; doing so for CPU-wide
				 * events requires additional context switching
				 * trickery, since same object code will be
				 * mapped at different virtual addresses in
				 * different processes.
				 */
				ret = -EOPNOTSUPP;
				if (!event->ctx->task)
					goto fail;

				/* look up the path and grab its inode */
				ret = kern_path(filename, LOOKUP_FOLLOW,
						&filter->path);
				if (ret)
					goto fail;

				ret = -EINVAL;
				if (!filter->path.dentry ||
				    !S_ISREG(d_inode(filter->path.dentry)
					     ->i_mode))
					goto fail;

				event->addr_filters.nr_file_filters++;
			}

			/* ready to consume more filters */
			state = IF_STATE_ACTION;
			filter = NULL;
		}
	}

	if (state != IF_STATE_ACTION)
		goto fail;

	kfree(filename);
	kfree(orig);

	return 0;

fail:
	kfree(filename);
	free_filters_list(filters);
	kfree(orig);

	return ret;
}

static int
perf_event_set_addr_filter(struct perf_event *event, char *filter_str)
{
	LIST_HEAD(filters);
	int ret;

	/*
	 * Since this is called in perf_ioctl() path, we're already holding
	 * ctx::mutex.
	 */
	lockdep_assert_held(&event->ctx->mutex);

	if (WARN_ON_ONCE(event->parent))
		return -EINVAL;

	ret = perf_event_parse_addr_filter(event, filter_str, &filters);
	if (ret)
		goto fail_clear_files;

	ret = event->pmu->addr_filters_validate(&filters);
	if (ret)
		goto fail_free_filters;

	/* remove existing filters, if any */
	perf_addr_filters_splice(event, &filters);

	/* install new filters */
	perf_event_for_each_child(event, perf_event_addr_filters_apply);

	return ret;

fail_free_filters:
	free_filters_list(&filters);

fail_clear_files:
	event->addr_filters.nr_file_filters = 0;

	return ret;
}

static int perf_event_set_filter(struct perf_event *event, void __user *arg)
{
	int ret = -EINVAL;
	char *filter_str;

	filter_str = strndup_user(arg, PAGE_SIZE);
	if (IS_ERR(filter_str))
		return PTR_ERR(filter_str);

#ifdef CONFIG_EVENT_TRACING
	if (perf_event_is_tracing(event)) {
		struct perf_event_context *ctx = event->ctx;

		/*
		 * Beware, here be dragons!!
		 *
		 * the tracepoint muck will deadlock against ctx->mutex, but
		 * the tracepoint stuff does not actually need it. So
		 * temporarily drop ctx->mutex. As per perf_event_ctx_lock() we
		 * already have a reference on ctx.
		 *
		 * This can result in event getting moved to a different ctx,
		 * but that does not affect the tracepoint state.
		 */
		mutex_unlock(&ctx->mutex);
		ret = ftrace_profile_set_filter(event, event->attr.config, filter_str);
		mutex_lock(&ctx->mutex);
	} else
#endif
	if (has_addr_filter(event))
		ret = perf_event_set_addr_filter(event, filter_str);

	kfree(filter_str);
	return ret;
}

/*
 * hrtimer based swevent callback
 */

static enum hrtimer_restart perf_swevent_hrtimer(struct hrtimer *hrtimer)
{
	enum hrtimer_restart ret = HRTIMER_RESTART;
	struct perf_sample_data data;
	struct pt_regs *regs;
	struct perf_event *event;
	u64 period;

	event = container_of(hrtimer, struct perf_event, hw.hrtimer);

	if (event->state != PERF_EVENT_STATE_ACTIVE)
		return HRTIMER_NORESTART;

	event->pmu->read(event);

	perf_sample_data_init(&data, 0, event->hw.last_period);
	regs = get_irq_regs();

	if (regs && !perf_exclude_event(event, regs)) {
		if (!(event->attr.exclude_idle && is_idle_task(current)))
			if (__perf_event_overflow(event, 1, &data, regs))
				ret = HRTIMER_NORESTART;
	}

	period = max_t(u64, 10000, event->hw.sample_period);
	hrtimer_forward_now(hrtimer, ns_to_ktime(period));

	return ret;
}

static void perf_swevent_start_hrtimer(struct perf_event *event)
{
	struct hw_perf_event *hwc = &event->hw;
	s64 period;

	if (!is_sampling_event(event))
		return;

	period = local64_read(&hwc->period_left);
	if (period) {
		if (period < 0)
			period = 10000;

		local64_set(&hwc->period_left, 0);
	} else {
		period = max_t(u64, 10000, hwc->sample_period);
	}
	hrtimer_start(&hwc->hrtimer, ns_to_ktime(period),
		      HRTIMER_MODE_REL_PINNED_HARD);
}

static void perf_swevent_cancel_hrtimer(struct perf_event *event)
{
	struct hw_perf_event *hwc = &event->hw;

	if (is_sampling_event(event)) {
		ktime_t remaining = hrtimer_get_remaining(&hwc->hrtimer);
		local64_set(&hwc->period_left, ktime_to_ns(remaining));

		hrtimer_cancel(&hwc->hrtimer);
	}
}

static void perf_swevent_init_hrtimer(struct perf_event *event)
{
	struct hw_perf_event *hwc = &event->hw;

	if (!is_sampling_event(event))
		return;

	hrtimer_init(&hwc->hrtimer, CLOCK_MONOTONIC, HRTIMER_MODE_REL_HARD);
	hwc->hrtimer.function = perf_swevent_hrtimer;

	/*
	 * Since hrtimers have a fixed rate, we can do a static freq->period
	 * mapping and avoid the whole period adjust feedback stuff.
	 */
	if (event->attr.freq) {
		long freq = event->attr.sample_freq;

		event->attr.sample_period = NSEC_PER_SEC / freq;
		hwc->sample_period = event->attr.sample_period;
		local64_set(&hwc->period_left, hwc->sample_period);
		hwc->last_period = hwc->sample_period;
		event->attr.freq = 0;
	}
}

/*
 * Software event: cpu wall time clock
 */

static void cpu_clock_event_update(struct perf_event *event)
{
	s64 prev;
	u64 now;

	now = local_clock();
	prev = local64_xchg(&event->hw.prev_count, now);
	local64_add(now - prev, &event->count);
}

static void cpu_clock_event_start(struct perf_event *event, int flags)
{
	local64_set(&event->hw.prev_count, local_clock());
	perf_swevent_start_hrtimer(event);
}

static void cpu_clock_event_stop(struct perf_event *event, int flags)
{
	perf_swevent_cancel_hrtimer(event);
	cpu_clock_event_update(event);
}

static int cpu_clock_event_add(struct perf_event *event, int flags)
{
	if (flags & PERF_EF_START)
		cpu_clock_event_start(event, flags);
	perf_event_update_userpage(event);

	return 0;
}

static void cpu_clock_event_del(struct perf_event *event, int flags)
{
	cpu_clock_event_stop(event, flags);
}

static void cpu_clock_event_read(struct perf_event *event)
{
	cpu_clock_event_update(event);
}

static int cpu_clock_event_init(struct perf_event *event)
{
	if (event->attr.type != PERF_TYPE_SOFTWARE)
		return -ENOENT;

	if (event->attr.config != PERF_COUNT_SW_CPU_CLOCK)
		return -ENOENT;

	/*
	 * no branch sampling for software events
	 */
	if (has_branch_stack(event))
		return -EOPNOTSUPP;

	perf_swevent_init_hrtimer(event);

	return 0;
}

static struct pmu perf_cpu_clock = {
	.task_ctx_nr	= perf_sw_context,

	.capabilities	= PERF_PMU_CAP_NO_NMI,

	.event_init	= cpu_clock_event_init,
	.add		= cpu_clock_event_add,
	.del		= cpu_clock_event_del,
	.start		= cpu_clock_event_start,
	.stop		= cpu_clock_event_stop,
	.read		= cpu_clock_event_read,
};

/*
 * Software event: task time clock
 */

static void task_clock_event_update(struct perf_event *event, u64 now)
{
	u64 prev;
	s64 delta;

	prev = local64_xchg(&event->hw.prev_count, now);
	delta = now - prev;
	local64_add(delta, &event->count);
}

static void task_clock_event_start(struct perf_event *event, int flags)
{
	local64_set(&event->hw.prev_count, event->ctx->time);
	perf_swevent_start_hrtimer(event);
}

static void task_clock_event_stop(struct perf_event *event, int flags)
{
	perf_swevent_cancel_hrtimer(event);
	task_clock_event_update(event, event->ctx->time);
}

static int task_clock_event_add(struct perf_event *event, int flags)
{
	if (flags & PERF_EF_START)
		task_clock_event_start(event, flags);
	perf_event_update_userpage(event);

	return 0;
}

static void task_clock_event_del(struct perf_event *event, int flags)
{
	task_clock_event_stop(event, PERF_EF_UPDATE);
}

static void task_clock_event_read(struct perf_event *event)
{
	u64 now = perf_clock();
	u64 delta = now - event->ctx->timestamp;
	u64 time = event->ctx->time + delta;

	task_clock_event_update(event, time);
}

static int task_clock_event_init(struct perf_event *event)
{
	if (event->attr.type != PERF_TYPE_SOFTWARE)
		return -ENOENT;

	if (event->attr.config != PERF_COUNT_SW_TASK_CLOCK)
		return -ENOENT;

	/*
	 * no branch sampling for software events
	 */
	if (has_branch_stack(event))
		return -EOPNOTSUPP;

	perf_swevent_init_hrtimer(event);

	return 0;
}

static struct pmu perf_task_clock = {
	.task_ctx_nr	= perf_sw_context,

	.capabilities	= PERF_PMU_CAP_NO_NMI,

	.event_init	= task_clock_event_init,
	.add		= task_clock_event_add,
	.del		= task_clock_event_del,
	.start		= task_clock_event_start,
	.stop		= task_clock_event_stop,
	.read		= task_clock_event_read,
};

static void perf_pmu_nop_void(struct pmu *pmu)
{
}

static void perf_pmu_nop_txn(struct pmu *pmu, unsigned int flags)
{
}

static int perf_pmu_nop_int(struct pmu *pmu)
{
	return 0;
}

static int perf_event_nop_int(struct perf_event *event, u64 value)
{
	return 0;
}

static DEFINE_PER_CPU(unsigned int, nop_txn_flags);

static void perf_pmu_start_txn(struct pmu *pmu, unsigned int flags)
{
	__this_cpu_write(nop_txn_flags, flags);

	if (flags & ~PERF_PMU_TXN_ADD)
		return;

	perf_pmu_disable(pmu);
}

static int perf_pmu_commit_txn(struct pmu *pmu)
{
	unsigned int flags = __this_cpu_read(nop_txn_flags);

	__this_cpu_write(nop_txn_flags, 0);

	if (flags & ~PERF_PMU_TXN_ADD)
		return 0;

	perf_pmu_enable(pmu);
	return 0;
}

static void perf_pmu_cancel_txn(struct pmu *pmu)
{
	unsigned int flags =  __this_cpu_read(nop_txn_flags);

	__this_cpu_write(nop_txn_flags, 0);

	if (flags & ~PERF_PMU_TXN_ADD)
		return;

	perf_pmu_enable(pmu);
}

static int perf_event_idx_default(struct perf_event *event)
{
	return 0;
}

/*
 * Ensures all contexts with the same task_ctx_nr have the same
 * pmu_cpu_context too.
 */
static struct perf_cpu_context __percpu *find_pmu_context(int ctxn)
{
	struct pmu *pmu;

	if (ctxn < 0)
		return NULL;

	list_for_each_entry(pmu, &pmus, entry) {
		if (pmu->task_ctx_nr == ctxn)
			return pmu->pmu_cpu_context;
	}

	return NULL;
}

static void free_pmu_context(struct pmu *pmu)
{
	/*
	 * Static contexts such as perf_sw_context have a global lifetime
	 * and may be shared between different PMUs. Avoid freeing them
	 * when a single PMU is going away.
	 */
	if (pmu->task_ctx_nr > perf_invalid_context)
		return;

	free_percpu(pmu->pmu_cpu_context);
}

/*
 * Let userspace know that this PMU supports address range filtering:
 */
static ssize_t nr_addr_filters_show(struct device *dev,
				    struct device_attribute *attr,
				    char *page)
{
	struct pmu *pmu = dev_get_drvdata(dev);

	return snprintf(page, PAGE_SIZE - 1, "%d\n", pmu->nr_addr_filters);
}
DEVICE_ATTR_RO(nr_addr_filters);

static struct idr pmu_idr;

static ssize_t
type_show(struct device *dev, struct device_attribute *attr, char *page)
{
	struct pmu *pmu = dev_get_drvdata(dev);

	return snprintf(page, PAGE_SIZE-1, "%d\n", pmu->type);
}
static DEVICE_ATTR_RO(type);

static ssize_t
perf_event_mux_interval_ms_show(struct device *dev,
				struct device_attribute *attr,
				char *page)
{
	struct pmu *pmu = dev_get_drvdata(dev);

	return snprintf(page, PAGE_SIZE-1, "%d\n", pmu->hrtimer_interval_ms);
}

static DEFINE_MUTEX(mux_interval_mutex);

static ssize_t
perf_event_mux_interval_ms_store(struct device *dev,
				 struct device_attribute *attr,
				 const char *buf, size_t count)
{
	struct pmu *pmu = dev_get_drvdata(dev);
	int timer, cpu, ret;

	ret = kstrtoint(buf, 0, &timer);
	if (ret)
		return ret;

	if (timer < 1)
		return -EINVAL;

	/* same value, noting to do */
	if (timer == pmu->hrtimer_interval_ms)
		return count;

	mutex_lock(&mux_interval_mutex);
	pmu->hrtimer_interval_ms = timer;

	/* update all cpuctx for this PMU */
	cpus_read_lock();
	for_each_online_cpu(cpu) {
		struct perf_cpu_context *cpuctx;
		cpuctx = per_cpu_ptr(pmu->pmu_cpu_context, cpu);
		cpuctx->hrtimer_interval = ns_to_ktime(NSEC_PER_MSEC * timer);

		cpu_function_call(cpu,
			(remote_function_f)perf_mux_hrtimer_restart, cpuctx);
	}
	cpus_read_unlock();
	mutex_unlock(&mux_interval_mutex);

	return count;
}
static DEVICE_ATTR_RW(perf_event_mux_interval_ms);

static struct attribute *pmu_dev_attrs[] = {
	&dev_attr_type.attr,
	&dev_attr_perf_event_mux_interval_ms.attr,
	NULL,
};
ATTRIBUTE_GROUPS(pmu_dev);

static int pmu_bus_running;
static struct bus_type pmu_bus = {
	.name		= "event_source",
	.dev_groups	= pmu_dev_groups,
};

static void pmu_dev_release(struct device *dev)
{
	kfree(dev);
}

static int pmu_dev_alloc(struct pmu *pmu)
{
	int ret = -ENOMEM;

	pmu->dev = kzalloc(sizeof(struct device), GFP_KERNEL);
	if (!pmu->dev)
		goto out;

	pmu->dev->groups = pmu->attr_groups;
	device_initialize(pmu->dev);
	ret = dev_set_name(pmu->dev, "%s", pmu->name);
	if (ret)
		goto free_dev;

	dev_set_drvdata(pmu->dev, pmu);
	pmu->dev->bus = &pmu_bus;
	pmu->dev->release = pmu_dev_release;
	ret = device_add(pmu->dev);
	if (ret)
		goto free_dev;

	/* For PMUs with address filters, throw in an extra attribute: */
	if (pmu->nr_addr_filters)
		ret = device_create_file(pmu->dev, &dev_attr_nr_addr_filters);

	if (ret)
		goto del_dev;

	if (pmu->attr_update)
		ret = sysfs_update_groups(&pmu->dev->kobj, pmu->attr_update);

	if (ret)
		goto del_dev;

out:
	return ret;

del_dev:
	device_del(pmu->dev);

free_dev:
	put_device(pmu->dev);
	goto out;
}

static struct lock_class_key cpuctx_mutex;
static struct lock_class_key cpuctx_lock;

int perf_pmu_register(struct pmu *pmu, const char *name, int type)
{
	int cpu, ret, max = PERF_TYPE_MAX;

	mutex_lock(&pmus_lock);
	ret = -ENOMEM;
	pmu->pmu_disable_count = alloc_percpu(int);
	if (!pmu->pmu_disable_count)
		goto unlock;

	pmu->type = -1;
	if (!name)
		goto skip_type;
	pmu->name = name;

	if (type != PERF_TYPE_SOFTWARE) {
		if (type >= 0)
			max = type;

		ret = idr_alloc(&pmu_idr, pmu, max, 0, GFP_KERNEL);
		if (ret < 0)
			goto free_pdc;

		WARN_ON(type >= 0 && ret != type);

		type = ret;
	}
	pmu->type = type;

	if (pmu_bus_running) {
		ret = pmu_dev_alloc(pmu);
		if (ret)
			goto free_idr;
	}

skip_type:
	if (pmu->task_ctx_nr == perf_hw_context) {
		static int hw_context_taken = 0;

		/*
		 * Other than systems with heterogeneous CPUs, it never makes
		 * sense for two PMUs to share perf_hw_context. PMUs which are
		 * uncore must use perf_invalid_context.
		 */
		if (WARN_ON_ONCE(hw_context_taken &&
		    !(pmu->capabilities & PERF_PMU_CAP_HETEROGENEOUS_CPUS)))
			pmu->task_ctx_nr = perf_invalid_context;

		hw_context_taken = 1;
	}

	pmu->pmu_cpu_context = find_pmu_context(pmu->task_ctx_nr);
	if (pmu->pmu_cpu_context)
		goto got_cpu_context;

	ret = -ENOMEM;
	pmu->pmu_cpu_context = alloc_percpu(struct perf_cpu_context);
	if (!pmu->pmu_cpu_context)
		goto free_dev;

	for_each_possible_cpu(cpu) {
		struct perf_cpu_context *cpuctx;

		cpuctx = per_cpu_ptr(pmu->pmu_cpu_context, cpu);
		__perf_event_init_context(&cpuctx->ctx);
		lockdep_set_class(&cpuctx->ctx.mutex, &cpuctx_mutex);
		lockdep_set_class(&cpuctx->ctx.lock, &cpuctx_lock);
		cpuctx->ctx.pmu = pmu;
		cpuctx->online = cpumask_test_cpu(cpu, perf_online_mask);

		__perf_mux_hrtimer_init(cpuctx, cpu);

		cpuctx->heap_size = ARRAY_SIZE(cpuctx->heap_default);
		cpuctx->heap = cpuctx->heap_default;
	}

got_cpu_context:
	if (!pmu->start_txn) {
		if (pmu->pmu_enable) {
			/*
			 * If we have pmu_enable/pmu_disable calls, install
			 * transaction stubs that use that to try and batch
			 * hardware accesses.
			 */
			pmu->start_txn  = perf_pmu_start_txn;
			pmu->commit_txn = perf_pmu_commit_txn;
			pmu->cancel_txn = perf_pmu_cancel_txn;
		} else {
			pmu->start_txn  = perf_pmu_nop_txn;
			pmu->commit_txn = perf_pmu_nop_int;
			pmu->cancel_txn = perf_pmu_nop_void;
		}
	}

	if (!pmu->pmu_enable) {
		pmu->pmu_enable  = perf_pmu_nop_void;
		pmu->pmu_disable = perf_pmu_nop_void;
	}

	if (!pmu->check_period)
		pmu->check_period = perf_event_nop_int;

	if (!pmu->event_idx)
		pmu->event_idx = perf_event_idx_default;

	/*
	 * Ensure the TYPE_SOFTWARE PMUs are at the head of the list,
	 * since these cannot be in the IDR. This way the linear search
	 * is fast, provided a valid software event is provided.
	 */
	if (type == PERF_TYPE_SOFTWARE || !name)
		list_add_rcu(&pmu->entry, &pmus);
	else
		list_add_tail_rcu(&pmu->entry, &pmus);

	atomic_set(&pmu->exclusive_cnt, 0);
	ret = 0;
unlock:
	mutex_unlock(&pmus_lock);

	return ret;

free_dev:
	device_del(pmu->dev);
	put_device(pmu->dev);

free_idr:
	if (pmu->type != PERF_TYPE_SOFTWARE)
		idr_remove(&pmu_idr, pmu->type);

free_pdc:
	free_percpu(pmu->pmu_disable_count);
	goto unlock;
}
EXPORT_SYMBOL_GPL(perf_pmu_register);

void perf_pmu_unregister(struct pmu *pmu)
{
	mutex_lock(&pmus_lock);
	list_del_rcu(&pmu->entry);

	/*
	 * We dereference the pmu list under both SRCU and regular RCU, so
	 * synchronize against both of those.
	 */
	synchronize_srcu(&pmus_srcu);
	synchronize_rcu();

	free_percpu(pmu->pmu_disable_count);
	if (pmu->type != PERF_TYPE_SOFTWARE)
		idr_remove(&pmu_idr, pmu->type);
	if (pmu_bus_running) {
		if (pmu->nr_addr_filters)
			device_remove_file(pmu->dev, &dev_attr_nr_addr_filters);
		device_del(pmu->dev);
		put_device(pmu->dev);
	}
	free_pmu_context(pmu);
	mutex_unlock(&pmus_lock);
}
EXPORT_SYMBOL_GPL(perf_pmu_unregister);

static inline bool has_extended_regs(struct perf_event *event)
{
	return (event->attr.sample_regs_user & PERF_REG_EXTENDED_MASK) ||
	       (event->attr.sample_regs_intr & PERF_REG_EXTENDED_MASK);
}

static int perf_try_init_event(struct pmu *pmu, struct perf_event *event)
{
	struct perf_event_context *ctx = NULL;
	int ret;

	if (!try_module_get(pmu->module))
		return -ENODEV;

	/*
	 * A number of pmu->event_init() methods iterate the sibling_list to,
	 * for example, validate if the group fits on the PMU. Therefore,
	 * if this is a sibling event, acquire the ctx->mutex to protect
	 * the sibling_list.
	 */
	if (event->group_leader != event && pmu->task_ctx_nr != perf_sw_context) {
		/*
		 * This ctx->mutex can nest when we're called through
		 * inheritance. See the perf_event_ctx_lock_nested() comment.
		 */
		ctx = perf_event_ctx_lock_nested(event->group_leader,
						 SINGLE_DEPTH_NESTING);
		BUG_ON(!ctx);
	}

	event->pmu = pmu;
	ret = pmu->event_init(event);

	if (ctx)
		perf_event_ctx_unlock(event->group_leader, ctx);

	if (!ret) {
		if (!(pmu->capabilities & PERF_PMU_CAP_EXTENDED_REGS) &&
		    has_extended_regs(event))
			ret = -EOPNOTSUPP;

		if (pmu->capabilities & PERF_PMU_CAP_NO_EXCLUDE &&
		    event_has_any_exclude_flag(event))
			ret = -EINVAL;

		if (ret && event->destroy)
			event->destroy(event);
	}

	if (ret)
		module_put(pmu->module);

	return ret;
}

static struct pmu *perf_init_event(struct perf_event *event)
{
	int idx, type, ret;
	struct pmu *pmu;

	idx = srcu_read_lock(&pmus_srcu);

	/* Try parent's PMU first: */
	if (event->parent && event->parent->pmu) {
		pmu = event->parent->pmu;
		ret = perf_try_init_event(pmu, event);
		if (!ret)
			goto unlock;
	}

	/*
	 * PERF_TYPE_HARDWARE and PERF_TYPE_HW_CACHE
	 * are often aliases for PERF_TYPE_RAW.
	 */
	type = event->attr.type;
	if (type == PERF_TYPE_HARDWARE || type == PERF_TYPE_HW_CACHE)
		type = PERF_TYPE_RAW;

again:
	rcu_read_lock();
	pmu = idr_find(&pmu_idr, type);
	rcu_read_unlock();
	if (pmu) {
		ret = perf_try_init_event(pmu, event);
		if (ret == -ENOENT && event->attr.type != type) {
			type = event->attr.type;
			goto again;
		}

		if (ret)
			pmu = ERR_PTR(ret);

		goto unlock;
	}

	list_for_each_entry_rcu(pmu, &pmus, entry, lockdep_is_held(&pmus_srcu)) {
		ret = perf_try_init_event(pmu, event);
		if (!ret)
			goto unlock;

		if (ret != -ENOENT) {
			pmu = ERR_PTR(ret);
			goto unlock;
		}
	}
	pmu = ERR_PTR(-ENOENT);
unlock:
	srcu_read_unlock(&pmus_srcu, idx);

	return pmu;
}

static void attach_sb_event(struct perf_event *event)
{
	struct pmu_event_list *pel = per_cpu_ptr(&pmu_sb_events, event->cpu);

	raw_spin_lock(&pel->lock);
	list_add_rcu(&event->sb_list, &pel->list);
	raw_spin_unlock(&pel->lock);
}

/*
 * We keep a list of all !task (and therefore per-cpu) events
 * that need to receive side-band records.
 *
 * This avoids having to scan all the various PMU per-cpu contexts
 * looking for them.
 */
static void account_pmu_sb_event(struct perf_event *event)
{
	if (is_sb_event(event))
		attach_sb_event(event);
}

static void account_event_cpu(struct perf_event *event, int cpu)
{
	if (event->parent)
		return;

	if (is_cgroup_event(event))
		atomic_inc(&per_cpu(perf_cgroup_events, cpu));
}

/* Freq events need the tick to stay alive (see perf_event_task_tick). */
static void account_freq_event_nohz(void)
{
#ifdef CONFIG_NO_HZ_FULL
	/* Lock so we don't race with concurrent unaccount */
	spin_lock(&nr_freq_lock);
	if (atomic_inc_return(&nr_freq_events) == 1)
		tick_nohz_dep_set(TICK_DEP_BIT_PERF_EVENTS);
	spin_unlock(&nr_freq_lock);
#endif
}

static void account_freq_event(void)
{
	if (tick_nohz_full_enabled())
		account_freq_event_nohz();
	else
		atomic_inc(&nr_freq_events);
}


static void account_event(struct perf_event *event)
{
	bool inc = false;

	if (event->parent)
		return;

	if (event->attach_state & PERF_ATTACH_TASK)
		inc = true;
	if (event->attr.mmap || event->attr.mmap_data)
		atomic_inc(&nr_mmap_events);
	if (event->attr.comm)
		atomic_inc(&nr_comm_events);
	if (event->attr.namespaces)
		atomic_inc(&nr_namespaces_events);
	if (event->attr.cgroup)
		atomic_inc(&nr_cgroup_events);
	if (event->attr.task)
		atomic_inc(&nr_task_events);
	if (event->attr.freq)
		account_freq_event();
	if (event->attr.context_switch) {
		atomic_inc(&nr_switch_events);
		inc = true;
	}
	if (has_branch_stack(event))
		inc = true;
	if (is_cgroup_event(event))
		inc = true;
	if (event->attr.ksymbol)
		atomic_inc(&nr_ksymbol_events);
	if (event->attr.bpf_event)
		atomic_inc(&nr_bpf_events);
	if (event->attr.text_poke)
		atomic_inc(&nr_text_poke_events);

	if (inc) {
		/*
		 * We need the mutex here because static_branch_enable()
		 * must complete *before* the perf_sched_count increment
		 * becomes visible.
		 */
		if (atomic_inc_not_zero(&perf_sched_count))
			goto enabled;

		mutex_lock(&perf_sched_mutex);
		if (!atomic_read(&perf_sched_count)) {
			static_branch_enable(&perf_sched_events);
			/*
			 * Guarantee that all CPUs observe they key change and
			 * call the perf scheduling hooks before proceeding to
			 * install events that need them.
			 */
			synchronize_rcu();
		}
		/*
		 * Now that we have waited for the sync_sched(), allow further
		 * increments to by-pass the mutex.
		 */
		atomic_inc(&perf_sched_count);
		mutex_unlock(&perf_sched_mutex);
	}
enabled:

	account_event_cpu(event, event->cpu);

	account_pmu_sb_event(event);
}

/*
 * Allocate and initialize an event structure
 */
static struct perf_event *
perf_event_alloc(struct perf_event_attr *attr, int cpu,
		 struct task_struct *task,
		 struct perf_event *group_leader,
		 struct perf_event *parent_event,
		 perf_overflow_handler_t overflow_handler,
		 void *context, int cgroup_fd)
{
	struct pmu *pmu;
	struct perf_event *event;
	struct hw_perf_event *hwc;
	long err = -EINVAL;

	if ((unsigned)cpu >= nr_cpu_ids) {
		if (!task || cpu != -1)
			return ERR_PTR(-EINVAL);
	}

	event = kzalloc(sizeof(*event), GFP_KERNEL);
	if (!event)
		return ERR_PTR(-ENOMEM);

	/*
	 * Single events are their own group leaders, with an
	 * empty sibling list:
	 */
	if (!group_leader)
		group_leader = event;

	mutex_init(&event->child_mutex);
	INIT_LIST_HEAD(&event->child_list);

	INIT_LIST_HEAD(&event->event_entry);
	INIT_LIST_HEAD(&event->sibling_list);
	INIT_LIST_HEAD(&event->active_list);
	init_event_group(event);
	INIT_LIST_HEAD(&event->rb_entry);
	INIT_LIST_HEAD(&event->active_entry);
	INIT_LIST_HEAD(&event->addr_filters.list);
	INIT_HLIST_NODE(&event->hlist_entry);


	init_waitqueue_head(&event->waitq);
	event->pending_disable = -1;
	init_irq_work(&event->pending, perf_pending_event);

	mutex_init(&event->mmap_mutex);
	raw_spin_lock_init(&event->addr_filters.lock);

	atomic_long_set(&event->refcount, 1);
	event->cpu		= cpu;
	event->attr		= *attr;
	event->group_leader	= group_leader;
	event->pmu		= NULL;
	event->oncpu		= -1;

	event->parent		= parent_event;

	event->ns		= get_pid_ns(task_active_pid_ns(current));
	event->id		= atomic64_inc_return(&perf_event_id);

	event->state		= PERF_EVENT_STATE_INACTIVE;

	if (task) {
		event->attach_state = PERF_ATTACH_TASK;
		/*
		 * XXX pmu::event_init needs to know what task to account to
		 * and we cannot use the ctx information because we need the
		 * pmu before we get a ctx.
		 */
		event->hw.target = get_task_struct(task);
	}

	event->clock = &local_clock;
	if (parent_event)
		event->clock = parent_event->clock;

	if (!overflow_handler && parent_event) {
		overflow_handler = parent_event->overflow_handler;
		context = parent_event->overflow_handler_context;
#if defined(CONFIG_BPF_SYSCALL) && defined(CONFIG_EVENT_TRACING)
		if (overflow_handler == bpf_overflow_handler) {
			struct bpf_prog *prog = parent_event->prog;

			bpf_prog_inc(prog);
			event->prog = prog;
			event->orig_overflow_handler =
				parent_event->orig_overflow_handler;
		}
#endif
	}

	if (overflow_handler) {
		event->overflow_handler	= overflow_handler;
		event->overflow_handler_context = context;
	} else if (is_write_backward(event)){
		event->overflow_handler = perf_event_output_backward;
		event->overflow_handler_context = NULL;
	} else {
		event->overflow_handler = perf_event_output_forward;
		event->overflow_handler_context = NULL;
	}

	perf_event__state_init(event);

	pmu = NULL;

	hwc = &event->hw;
	hwc->sample_period = attr->sample_period;
	if (attr->freq && attr->sample_freq)
		hwc->sample_period = 1;
	hwc->last_period = hwc->sample_period;

	local64_set(&hwc->period_left, hwc->sample_period);

	/*
	 * We currently do not support PERF_SAMPLE_READ on inherited events.
	 * See perf_output_read().
	 */
	if (attr->inherit && (attr->sample_type & PERF_SAMPLE_READ))
		goto err_ns;

	if (!has_branch_stack(event))
		event->attr.branch_sample_type = 0;

	pmu = perf_init_event(event);
	if (IS_ERR(pmu)) {
		err = PTR_ERR(pmu);
		goto err_ns;
	}

	/*
	 * Disallow uncore-cgroup events, they don't make sense as the cgroup will
	 * be different on other CPUs in the uncore mask.
	 */
	if (pmu->task_ctx_nr == perf_invalid_context && cgroup_fd != -1) {
		err = -EINVAL;
		goto err_pmu;
	}

	if (event->attr.aux_output &&
	    !(pmu->capabilities & PERF_PMU_CAP_AUX_OUTPUT)) {
		err = -EOPNOTSUPP;
		goto err_pmu;
	}

	if (cgroup_fd != -1) {
		err = perf_cgroup_connect(cgroup_fd, event, attr, group_leader);
		if (err)
			goto err_pmu;
	}

	err = exclusive_event_init(event);
	if (err)
		goto err_pmu;

	if (has_addr_filter(event)) {
		event->addr_filter_ranges = kcalloc(pmu->nr_addr_filters,
						    sizeof(struct perf_addr_filter_range),
						    GFP_KERNEL);
		if (!event->addr_filter_ranges) {
			err = -ENOMEM;
			goto err_per_task;
		}

		/*
		 * Clone the parent's vma offsets: they are valid until exec()
		 * even if the mm is not shared with the parent.
		 */
		if (event->parent) {
			struct perf_addr_filters_head *ifh = perf_event_addr_filters(event);

			raw_spin_lock_irq(&ifh->lock);
			memcpy(event->addr_filter_ranges,
			       event->parent->addr_filter_ranges,
			       pmu->nr_addr_filters * sizeof(struct perf_addr_filter_range));
			raw_spin_unlock_irq(&ifh->lock);
		}

		/* force hw sync on the address filters */
		event->addr_filters_gen = 1;
	}

	if (!event->parent) {
		if (event->attr.sample_type & PERF_SAMPLE_CALLCHAIN) {
			err = get_callchain_buffers(attr->sample_max_stack);
			if (err)
				goto err_addr_filters;
		}
	}

	err = security_perf_event_alloc(event);
	if (err)
		goto err_callchain_buffer;

	/* symmetric to unaccount_event() in _free_event() */
	account_event(event);

	return event;

err_callchain_buffer:
	if (!event->parent) {
		if (event->attr.sample_type & PERF_SAMPLE_CALLCHAIN)
			put_callchain_buffers();
	}
err_addr_filters:
	kfree(event->addr_filter_ranges);

err_per_task:
	exclusive_event_destroy(event);

err_pmu:
	if (is_cgroup_event(event))
		perf_detach_cgroup(event);
	if (event->destroy)
		event->destroy(event);
	module_put(pmu->module);
err_ns:
	if (event->ns)
		put_pid_ns(event->ns);
	if (event->hw.target)
		put_task_struct(event->hw.target);
	kfree(event);

	return ERR_PTR(err);
}

static int perf_copy_attr(struct perf_event_attr __user *uattr,
			  struct perf_event_attr *attr)
{
	u32 size;
	int ret;

	/* Zero the full structure, so that a short copy will be nice. */
	memset(attr, 0, sizeof(*attr));

	ret = get_user(size, &uattr->size);
	if (ret)
		return ret;

	/* ABI compatibility quirk: */
	if (!size)
		size = PERF_ATTR_SIZE_VER0;
	if (size < PERF_ATTR_SIZE_VER0 || size > PAGE_SIZE)
		goto err_size;

	ret = copy_struct_from_user(attr, sizeof(*attr), uattr, size);
	if (ret) {
		if (ret == -E2BIG)
			goto err_size;
		return ret;
	}

	attr->size = size;

	if (attr->__reserved_1 || attr->__reserved_2 || attr->__reserved_3)
		return -EINVAL;

	if (attr->sample_type & ~(PERF_SAMPLE_MAX-1))
		return -EINVAL;

	if (attr->read_format & ~(PERF_FORMAT_MAX-1))
		return -EINVAL;

	if (attr->sample_type & PERF_SAMPLE_BRANCH_STACK) {
		u64 mask = attr->branch_sample_type;

		/* only using defined bits */
		if (mask & ~(PERF_SAMPLE_BRANCH_MAX-1))
			return -EINVAL;

		/* at least one branch bit must be set */
		if (!(mask & ~PERF_SAMPLE_BRANCH_PLM_ALL))
			return -EINVAL;

		/* propagate priv level, when not set for branch */
		if (!(mask & PERF_SAMPLE_BRANCH_PLM_ALL)) {

			/* exclude_kernel checked on syscall entry */
			if (!attr->exclude_kernel)
				mask |= PERF_SAMPLE_BRANCH_KERNEL;

			if (!attr->exclude_user)
				mask |= PERF_SAMPLE_BRANCH_USER;

			if (!attr->exclude_hv)
				mask |= PERF_SAMPLE_BRANCH_HV;
			/*
			 * adjust user setting (for HW filter setup)
			 */
			attr->branch_sample_type = mask;
		}
		/* privileged levels capture (kernel, hv): check permissions */
		if (mask & PERF_SAMPLE_BRANCH_PERM_PLM) {
			ret = perf_allow_kernel(attr);
			if (ret)
				return ret;
		}
	}

	if (attr->sample_type & PERF_SAMPLE_REGS_USER) {
		ret = perf_reg_validate(attr->sample_regs_user);
		if (ret)
			return ret;
	}

	if (attr->sample_type & PERF_SAMPLE_STACK_USER) {
		if (!arch_perf_have_user_stack_dump())
			return -ENOSYS;

		/*
		 * We have __u32 type for the size, but so far
		 * we can only use __u16 as maximum due to the
		 * __u16 sample size limit.
		 */
		if (attr->sample_stack_user >= USHRT_MAX)
			return -EINVAL;
		else if (!IS_ALIGNED(attr->sample_stack_user, sizeof(u64)))
			return -EINVAL;
	}

	if (!attr->sample_max_stack)
		attr->sample_max_stack = sysctl_perf_event_max_stack;

	if (attr->sample_type & PERF_SAMPLE_REGS_INTR)
		ret = perf_reg_validate(attr->sample_regs_intr);

#ifndef CONFIG_CGROUP_PERF
	if (attr->sample_type & PERF_SAMPLE_CGROUP)
		return -EINVAL;
#endif

out:
	return ret;

err_size:
	put_user(sizeof(*attr), &uattr->size);
	ret = -E2BIG;
	goto out;
}

static int
perf_event_set_output(struct perf_event *event, struct perf_event *output_event)
{
	struct perf_buffer *rb = NULL;
	int ret = -EINVAL;

	if (!output_event)
		goto set;

	/* don't allow circular references */
	if (event == output_event)
		goto out;

	/*
	 * Don't allow cross-cpu buffers
	 */
	if (output_event->cpu != event->cpu)
		goto out;

	/*
	 * If its not a per-cpu rb, it must be the same task.
	 */
	if (output_event->cpu == -1 && output_event->ctx != event->ctx)
		goto out;

	/*
	 * Mixing clocks in the same buffer is trouble you don't need.
	 */
	if (output_event->clock != event->clock)
		goto out;

	/*
	 * Either writing ring buffer from beginning or from end.
	 * Mixing is not allowed.
	 */
	if (is_write_backward(output_event) != is_write_backward(event))
		goto out;

	/*
	 * If both events generate aux data, they must be on the same PMU
	 */
	if (has_aux(event) && has_aux(output_event) &&
	    event->pmu != output_event->pmu)
		goto out;

set:
	mutex_lock(&event->mmap_mutex);
	/* Can't redirect output if we've got an active mmap() */
	if (atomic_read(&event->mmap_count))
		goto unlock;

	if (output_event) {
		/* get the rb we want to redirect to */
		rb = ring_buffer_get(output_event);
		if (!rb)
			goto unlock;
	}

	ring_buffer_attach(event, rb);

	ret = 0;
unlock:
	mutex_unlock(&event->mmap_mutex);

out:
	return ret;
}

static void mutex_lock_double(struct mutex *a, struct mutex *b)
{
	if (b < a)
		swap(a, b);

	mutex_lock(a);
	mutex_lock_nested(b, SINGLE_DEPTH_NESTING);
}

static int perf_event_set_clock(struct perf_event *event, clockid_t clk_id)
{
	bool nmi_safe = false;

	switch (clk_id) {
	case CLOCK_MONOTONIC:
		event->clock = &ktime_get_mono_fast_ns;
		nmi_safe = true;
		break;

	case CLOCK_MONOTONIC_RAW:
		event->clock = &ktime_get_raw_fast_ns;
		nmi_safe = true;
		break;

	case CLOCK_REALTIME:
		event->clock = &ktime_get_real_ns;
		break;

	case CLOCK_BOOTTIME:
		event->clock = &ktime_get_boottime_ns;
		break;

	case CLOCK_TAI:
		event->clock = &ktime_get_clocktai_ns;
		break;

	default:
		return -EINVAL;
	}

	if (!nmi_safe && !(event->pmu->capabilities & PERF_PMU_CAP_NO_NMI))
		return -EINVAL;

	return 0;
}

/*
 * Variation on perf_event_ctx_lock_nested(), except we take two context
 * mutexes.
 */
static struct perf_event_context *
__perf_event_ctx_lock_double(struct perf_event *group_leader,
			     struct perf_event_context *ctx)
{
	struct perf_event_context *gctx;

again:
	rcu_read_lock();
	gctx = READ_ONCE(group_leader->ctx);
	if (!refcount_inc_not_zero(&gctx->refcount)) {
		rcu_read_unlock();
		goto again;
	}
	rcu_read_unlock();

	mutex_lock_double(&gctx->mutex, &ctx->mutex);

	if (group_leader->ctx != gctx) {
		mutex_unlock(&ctx->mutex);
		mutex_unlock(&gctx->mutex);
		put_ctx(gctx);
		goto again;
	}

	return gctx;
}

/**
 * sys_perf_event_open - open a performance event, associate it to a task/cpu
 *
 * @attr_uptr:	event_id type attributes for monitoring/sampling
 * @pid:		target pid
 * @cpu:		target cpu
 * @group_fd:		group leader event fd
 */
SYSCALL_DEFINE5(perf_event_open,
		struct perf_event_attr __user *, attr_uptr,
		pid_t, pid, int, cpu, int, group_fd, unsigned long, flags)
{
	struct perf_event *group_leader = NULL, *output_event = NULL;
	struct perf_event *event, *sibling;
	struct perf_event_attr attr;
	struct perf_event_context *ctx, *gctx;
	struct file *event_file = NULL;
	struct fd group = {NULL, 0};
	struct task_struct *task = NULL;
	struct pmu *pmu;
	int event_fd;
	int move_group = 0;
	int err;
	int f_flags = O_RDWR;
	int cgroup_fd = -1;

	/* for future expandability... */
	if (flags & ~PERF_FLAG_ALL)
		return -EINVAL;

	/* Do we allow access to perf_event_open(2) ? */
	err = security_perf_event_open(&attr, PERF_SECURITY_OPEN);
	if (err)
		return err;

	err = perf_copy_attr(attr_uptr, &attr);
	if (err)
		return err;

	if (!attr.exclude_kernel) {
		err = perf_allow_kernel(&attr);
		if (err)
			return err;
	}

	if (attr.namespaces) {
		if (!perfmon_capable())
			return -EACCES;
	}

	if (attr.freq) {
		if (attr.sample_freq > sysctl_perf_event_sample_rate)
			return -EINVAL;
	} else {
		if (attr.sample_period & (1ULL << 63))
			return -EINVAL;
	}

	/* Only privileged users can get physical addresses */
	if ((attr.sample_type & PERF_SAMPLE_PHYS_ADDR)) {
		err = perf_allow_kernel(&attr);
		if (err)
			return err;
	}

	err = security_locked_down(LOCKDOWN_PERF);
	if (err && (attr.sample_type & PERF_SAMPLE_REGS_INTR))
		/* REGS_INTR can leak data, lockdown must prevent this */
		return err;

	err = 0;

	/*
	 * In cgroup mode, the pid argument is used to pass the fd
	 * opened to the cgroup directory in cgroupfs. The cpu argument
	 * designates the cpu on which to monitor threads from that
	 * cgroup.
	 */
	if ((flags & PERF_FLAG_PID_CGROUP) && (pid == -1 || cpu == -1))
		return -EINVAL;

	if (flags & PERF_FLAG_FD_CLOEXEC)
		f_flags |= O_CLOEXEC;

	event_fd = get_unused_fd_flags(f_flags);
	if (event_fd < 0)
		return event_fd;

	if (group_fd != -1) {
		err = perf_fget_light(group_fd, &group);
		if (err)
			goto err_fd;
		group_leader = group.file->private_data;
		if (flags & PERF_FLAG_FD_OUTPUT)
			output_event = group_leader;
		if (flags & PERF_FLAG_FD_NO_GROUP)
			group_leader = NULL;
	}

	if (pid != -1 && !(flags & PERF_FLAG_PID_CGROUP)) {
		task = find_lively_task_by_vpid(pid);
		if (IS_ERR(task)) {
			err = PTR_ERR(task);
			goto err_group_fd;
		}
	}

	if (task && group_leader &&
	    group_leader->attr.inherit != attr.inherit) {
		err = -EINVAL;
		goto err_task;
	}

	if (task) {
		err = mutex_lock_interruptible(&task->signal->exec_update_mutex);
		if (err)
			goto err_task;

		/*
		 * Preserve ptrace permission check for backwards compatibility.
		 *
		 * We must hold exec_update_mutex across this and any potential
		 * perf_install_in_context() call for this new event to
		 * serialize against exec() altering our credentials (and the
		 * perf_event_exit_task() that could imply).
		 */
		err = -EACCES;
		if (!perfmon_capable() && !ptrace_may_access(task, PTRACE_MODE_READ_REALCREDS))
			goto err_cred;
	}

	if (flags & PERF_FLAG_PID_CGROUP)
		cgroup_fd = pid;

	event = perf_event_alloc(&attr, cpu, task, group_leader, NULL,
				 NULL, NULL, cgroup_fd);
	if (IS_ERR(event)) {
		err = PTR_ERR(event);
		goto err_cred;
	}

	if (is_sampling_event(event)) {
		if (event->pmu->capabilities & PERF_PMU_CAP_NO_INTERRUPT) {
			err = -EOPNOTSUPP;
			goto err_alloc;
		}
	}

	/*
	 * Special case software events and allow them to be part of
	 * any hardware group.
	 */
	pmu = event->pmu;

	if (attr.use_clockid) {
		err = perf_event_set_clock(event, attr.clockid);
		if (err)
			goto err_alloc;
	}

	if (pmu->task_ctx_nr == perf_sw_context)
		event->event_caps |= PERF_EV_CAP_SOFTWARE;

	if (group_leader) {
		if (is_software_event(event) &&
		    !in_software_context(group_leader)) {
			/*
			 * If the event is a sw event, but the group_leader
			 * is on hw context.
			 *
			 * Allow the addition of software events to hw
			 * groups, this is safe because software events
			 * never fail to schedule.
			 */
			pmu = group_leader->ctx->pmu;
		} else if (!is_software_event(event) &&
			   is_software_event(group_leader) &&
			   (group_leader->group_caps & PERF_EV_CAP_SOFTWARE)) {
			/*
			 * In case the group is a pure software group, and we
			 * try to add a hardware event, move the whole group to
			 * the hardware context.
			 */
			move_group = 1;
		}
	}

	/*
	 * Get the target context (task or percpu):
	 */
	ctx = find_get_context(pmu, task, event);
	if (IS_ERR(ctx)) {
		err = PTR_ERR(ctx);
		goto err_alloc;
	}

	/*
	 * Look up the group leader (we will attach this event to it):
	 */
	if (group_leader) {
		err = -EINVAL;

		/*
		 * Do not allow a recursive hierarchy (this new sibling
		 * becoming part of another group-sibling):
		 */
		if (group_leader->group_leader != group_leader)
			goto err_context;

		/* All events in a group should have the same clock */
		if (group_leader->clock != event->clock)
			goto err_context;

		/*
		 * Make sure we're both events for the same CPU;
		 * grouping events for different CPUs is broken; since
		 * you can never concurrently schedule them anyhow.
		 */
		if (group_leader->cpu != event->cpu)
			goto err_context;

		/*
		 * Make sure we're both on the same task, or both
		 * per-CPU events.
		 */
		if (group_leader->ctx->task != ctx->task)
			goto err_context;

		/*
		 * Do not allow to attach to a group in a different task
		 * or CPU context. If we're moving SW events, we'll fix
		 * this up later, so allow that.
		 */
		if (!move_group && group_leader->ctx != ctx)
			goto err_context;

		/*
		 * Only a group leader can be exclusive or pinned
		 */
		if (attr.exclusive || attr.pinned)
			goto err_context;
	}

	if (output_event) {
		err = perf_event_set_output(event, output_event);
		if (err)
			goto err_context;
	}

	event_file = anon_inode_getfile("[perf_event]", &perf_fops, event,
					f_flags);
	if (IS_ERR(event_file)) {
		err = PTR_ERR(event_file);
		event_file = NULL;
		goto err_context;
	}

	if (move_group) {
		gctx = __perf_event_ctx_lock_double(group_leader, ctx);

		if (gctx->task == TASK_TOMBSTONE) {
			err = -ESRCH;
			goto err_locked;
		}

		/*
		 * Check if we raced against another sys_perf_event_open() call
		 * moving the software group underneath us.
		 */
		if (!(group_leader->group_caps & PERF_EV_CAP_SOFTWARE)) {
			/*
			 * If someone moved the group out from under us, check
			 * if this new event wound up on the same ctx, if so
			 * its the regular !move_group case, otherwise fail.
			 */
			if (gctx != ctx) {
				err = -EINVAL;
				goto err_locked;
			} else {
				perf_event_ctx_unlock(group_leader, gctx);
				move_group = 0;
			}
		}

		/*
		 * Failure to create exclusive events returns -EBUSY.
		 */
		err = -EBUSY;
		if (!exclusive_event_installable(group_leader, ctx))
			goto err_locked;

		for_each_sibling_event(sibling, group_leader) {
			if (!exclusive_event_installable(sibling, ctx))
				goto err_locked;
		}
	} else {
		mutex_lock(&ctx->mutex);
	}

	if (ctx->task == TASK_TOMBSTONE) {
		err = -ESRCH;
		goto err_locked;
	}

	if (!perf_event_validate_size(event)) {
		err = -E2BIG;
		goto err_locked;
	}

	if (!task) {
		/*
		 * Check if the @cpu we're creating an event for is online.
		 *
		 * We use the perf_cpu_context::ctx::mutex to serialize against
		 * the hotplug notifiers. See perf_event_{init,exit}_cpu().
		 */
		struct perf_cpu_context *cpuctx =
			container_of(ctx, struct perf_cpu_context, ctx);

		if (!cpuctx->online) {
			err = -ENODEV;
			goto err_locked;
		}
	}

<<<<<<< HEAD
	if (event->attr.aux_output && !perf_get_aux_event(event, group_leader)) {
=======
	if (perf_need_aux_event(event) && !perf_get_aux_event(event, group_leader)) {
>>>>>>> d1988041
		err = -EINVAL;
		goto err_locked;
	}

	/*
	 * Must be under the same ctx::mutex as perf_install_in_context(),
	 * because we need to serialize with concurrent event creation.
	 */
	if (!exclusive_event_installable(event, ctx)) {
		err = -EBUSY;
		goto err_locked;
	}

	WARN_ON_ONCE(ctx->parent_ctx);

	/*
	 * This is the point on no return; we cannot fail hereafter. This is
	 * where we start modifying current state.
	 */

	if (move_group) {
		/*
		 * See perf_event_ctx_lock() for comments on the details
		 * of swizzling perf_event::ctx.
		 */
		perf_remove_from_context(group_leader, 0);
		put_ctx(gctx);

		for_each_sibling_event(sibling, group_leader) {
			perf_remove_from_context(sibling, 0);
			put_ctx(gctx);
		}

		/*
		 * Wait for everybody to stop referencing the events through
		 * the old lists, before installing it on new lists.
		 */
		synchronize_rcu();

		/*
		 * Install the group siblings before the group leader.
		 *
		 * Because a group leader will try and install the entire group
		 * (through the sibling list, which is still in-tact), we can
		 * end up with siblings installed in the wrong context.
		 *
		 * By installing siblings first we NO-OP because they're not
		 * reachable through the group lists.
		 */
		for_each_sibling_event(sibling, group_leader) {
			perf_event__state_init(sibling);
			perf_install_in_context(ctx, sibling, sibling->cpu);
			get_ctx(ctx);
		}

		/*
		 * Removing from the context ends up with disabled
		 * event. What we want here is event in the initial
		 * startup state, ready to be add into new context.
		 */
		perf_event__state_init(group_leader);
		perf_install_in_context(ctx, group_leader, group_leader->cpu);
		get_ctx(ctx);
	}

	/*
	 * Precalculate sample_data sizes; do while holding ctx::mutex such
	 * that we're serialized against further additions and before
	 * perf_install_in_context() which is the point the event is active and
	 * can use these values.
	 */
	perf_event__header_size(event);
	perf_event__id_header_size(event);

	event->owner = current;

	perf_install_in_context(ctx, event, event->cpu);
	perf_unpin_context(ctx);

	if (move_group)
		perf_event_ctx_unlock(group_leader, gctx);
	mutex_unlock(&ctx->mutex);

	if (task) {
		mutex_unlock(&task->signal->exec_update_mutex);
		put_task_struct(task);
	}

	mutex_lock(&current->perf_event_mutex);
	list_add_tail(&event->owner_entry, &current->perf_event_list);
	mutex_unlock(&current->perf_event_mutex);

	/*
	 * Drop the reference on the group_event after placing the
	 * new event on the sibling_list. This ensures destruction
	 * of the group leader will find the pointer to itself in
	 * perf_group_detach().
	 */
	fdput(group);
	fd_install(event_fd, event_file);
	return event_fd;

err_locked:
	if (move_group)
		perf_event_ctx_unlock(group_leader, gctx);
	mutex_unlock(&ctx->mutex);
/* err_file: */
	fput(event_file);
err_context:
	perf_unpin_context(ctx);
	put_ctx(ctx);
err_alloc:
	/*
	 * If event_file is set, the fput() above will have called ->release()
	 * and that will take care of freeing the event.
	 */
	if (!event_file)
		free_event(event);
err_cred:
	if (task)
		mutex_unlock(&task->signal->exec_update_mutex);
err_task:
	if (task)
		put_task_struct(task);
err_group_fd:
	fdput(group);
err_fd:
	put_unused_fd(event_fd);
	return err;
}

/**
 * perf_event_create_kernel_counter
 *
 * @attr: attributes of the counter to create
 * @cpu: cpu in which the counter is bound
 * @task: task to profile (NULL for percpu)
 */
struct perf_event *
perf_event_create_kernel_counter(struct perf_event_attr *attr, int cpu,
				 struct task_struct *task,
				 perf_overflow_handler_t overflow_handler,
				 void *context)
{
	struct perf_event_context *ctx;
	struct perf_event *event;
	int err;

	/*
	 * Grouping is not supported for kernel events, neither is 'AUX',
	 * make sure the caller's intentions are adjusted.
	 */
	if (attr->aux_output)
		return ERR_PTR(-EINVAL);

	event = perf_event_alloc(attr, cpu, task, NULL, NULL,
				 overflow_handler, context, -1);
	if (IS_ERR(event)) {
		err = PTR_ERR(event);
		goto err;
	}

	/* Mark owner so we could distinguish it from user events. */
	event->owner = TASK_TOMBSTONE;

	/*
	 * Get the target context (task or percpu):
	 */
	ctx = find_get_context(event->pmu, task, event);
	if (IS_ERR(ctx)) {
		err = PTR_ERR(ctx);
		goto err_free;
	}

	WARN_ON_ONCE(ctx->parent_ctx);
	mutex_lock(&ctx->mutex);
	if (ctx->task == TASK_TOMBSTONE) {
		err = -ESRCH;
		goto err_unlock;
	}

	if (!task) {
		/*
		 * Check if the @cpu we're creating an event for is online.
		 *
		 * We use the perf_cpu_context::ctx::mutex to serialize against
		 * the hotplug notifiers. See perf_event_{init,exit}_cpu().
		 */
		struct perf_cpu_context *cpuctx =
			container_of(ctx, struct perf_cpu_context, ctx);
		if (!cpuctx->online) {
			err = -ENODEV;
			goto err_unlock;
		}
	}

	if (!exclusive_event_installable(event, ctx)) {
		err = -EBUSY;
		goto err_unlock;
	}

	perf_install_in_context(ctx, event, event->cpu);
	perf_unpin_context(ctx);
	mutex_unlock(&ctx->mutex);

	return event;

err_unlock:
	mutex_unlock(&ctx->mutex);
	perf_unpin_context(ctx);
	put_ctx(ctx);
err_free:
	free_event(event);
err:
	return ERR_PTR(err);
}
EXPORT_SYMBOL_GPL(perf_event_create_kernel_counter);

void perf_pmu_migrate_context(struct pmu *pmu, int src_cpu, int dst_cpu)
{
	struct perf_event_context *src_ctx;
	struct perf_event_context *dst_ctx;
	struct perf_event *event, *tmp;
	LIST_HEAD(events);

	src_ctx = &per_cpu_ptr(pmu->pmu_cpu_context, src_cpu)->ctx;
	dst_ctx = &per_cpu_ptr(pmu->pmu_cpu_context, dst_cpu)->ctx;

	/*
	 * See perf_event_ctx_lock() for comments on the details
	 * of swizzling perf_event::ctx.
	 */
	mutex_lock_double(&src_ctx->mutex, &dst_ctx->mutex);
	list_for_each_entry_safe(event, tmp, &src_ctx->event_list,
				 event_entry) {
		perf_remove_from_context(event, 0);
		unaccount_event_cpu(event, src_cpu);
		put_ctx(src_ctx);
		list_add(&event->migrate_entry, &events);
	}

	/*
	 * Wait for the events to quiesce before re-instating them.
	 */
	synchronize_rcu();

	/*
	 * Re-instate events in 2 passes.
	 *
	 * Skip over group leaders and only install siblings on this first
	 * pass, siblings will not get enabled without a leader, however a
	 * leader will enable its siblings, even if those are still on the old
	 * context.
	 */
	list_for_each_entry_safe(event, tmp, &events, migrate_entry) {
		if (event->group_leader == event)
			continue;

		list_del(&event->migrate_entry);
		if (event->state >= PERF_EVENT_STATE_OFF)
			event->state = PERF_EVENT_STATE_INACTIVE;
		account_event_cpu(event, dst_cpu);
		perf_install_in_context(dst_ctx, event, dst_cpu);
		get_ctx(dst_ctx);
	}

	/*
	 * Once all the siblings are setup properly, install the group leaders
	 * to make it go.
	 */
	list_for_each_entry_safe(event, tmp, &events, migrate_entry) {
		list_del(&event->migrate_entry);
		if (event->state >= PERF_EVENT_STATE_OFF)
			event->state = PERF_EVENT_STATE_INACTIVE;
		account_event_cpu(event, dst_cpu);
		perf_install_in_context(dst_ctx, event, dst_cpu);
		get_ctx(dst_ctx);
	}
	mutex_unlock(&dst_ctx->mutex);
	mutex_unlock(&src_ctx->mutex);
}
EXPORT_SYMBOL_GPL(perf_pmu_migrate_context);

static void sync_child_event(struct perf_event *child_event,
			       struct task_struct *child)
{
	struct perf_event *parent_event = child_event->parent;
	u64 child_val;

	if (child_event->attr.inherit_stat)
		perf_event_read_event(child_event, child);

	child_val = perf_event_count(child_event);

	/*
	 * Add back the child's count to the parent's count:
	 */
	atomic64_add(child_val, &parent_event->child_count);
	atomic64_add(child_event->total_time_enabled,
		     &parent_event->child_total_time_enabled);
	atomic64_add(child_event->total_time_running,
		     &parent_event->child_total_time_running);
}

static void
perf_event_exit_event(struct perf_event *child_event,
		      struct perf_event_context *child_ctx,
		      struct task_struct *child)
{
	struct perf_event *parent_event = child_event->parent;

	/*
	 * Do not destroy the 'original' grouping; because of the context
	 * switch optimization the original events could've ended up in a
	 * random child task.
	 *
	 * If we were to destroy the original group, all group related
	 * operations would cease to function properly after this random
	 * child dies.
	 *
	 * Do destroy all inherited groups, we don't care about those
	 * and being thorough is better.
	 */
	raw_spin_lock_irq(&child_ctx->lock);
	WARN_ON_ONCE(child_ctx->is_active);

	if (parent_event)
		perf_group_detach(child_event);
	list_del_event(child_event, child_ctx);
	perf_event_set_state(child_event, PERF_EVENT_STATE_EXIT); /* is_event_hup() */
	raw_spin_unlock_irq(&child_ctx->lock);

	/*
	 * Parent events are governed by their filedesc, retain them.
	 */
	if (!parent_event) {
		perf_event_wakeup(child_event);
		return;
	}
	/*
	 * Child events can be cleaned up.
	 */

	sync_child_event(child_event, child);

	/*
	 * Remove this event from the parent's list
	 */
	WARN_ON_ONCE(parent_event->ctx->parent_ctx);
	mutex_lock(&parent_event->child_mutex);
	list_del_init(&child_event->child_list);
	mutex_unlock(&parent_event->child_mutex);

	/*
	 * Kick perf_poll() for is_event_hup().
	 */
	perf_event_wakeup(parent_event);
	free_event(child_event);
	put_event(parent_event);
}

static void perf_event_exit_task_context(struct task_struct *child, int ctxn)
{
	struct perf_event_context *child_ctx, *clone_ctx = NULL;
	struct perf_event *child_event, *next;

	WARN_ON_ONCE(child != current);

	child_ctx = perf_pin_task_context(child, ctxn);
	if (!child_ctx)
		return;

	/*
	 * In order to reduce the amount of tricky in ctx tear-down, we hold
	 * ctx::mutex over the entire thing. This serializes against almost
	 * everything that wants to access the ctx.
	 *
	 * The exception is sys_perf_event_open() /
	 * perf_event_create_kernel_count() which does find_get_context()
	 * without ctx::mutex (it cannot because of the move_group double mutex
	 * lock thing). See the comments in perf_install_in_context().
	 */
	mutex_lock(&child_ctx->mutex);

	/*
	 * In a single ctx::lock section, de-schedule the events and detach the
	 * context from the task such that we cannot ever get it scheduled back
	 * in.
	 */
	raw_spin_lock_irq(&child_ctx->lock);
	task_ctx_sched_out(__get_cpu_context(child_ctx), child_ctx, EVENT_ALL);

	/*
	 * Now that the context is inactive, destroy the task <-> ctx relation
	 * and mark the context dead.
	 */
	RCU_INIT_POINTER(child->perf_event_ctxp[ctxn], NULL);
	put_ctx(child_ctx); /* cannot be last */
	WRITE_ONCE(child_ctx->task, TASK_TOMBSTONE);
	put_task_struct(current); /* cannot be last */

	clone_ctx = unclone_ctx(child_ctx);
	raw_spin_unlock_irq(&child_ctx->lock);

	if (clone_ctx)
		put_ctx(clone_ctx);

	/*
	 * Report the task dead after unscheduling the events so that we
	 * won't get any samples after PERF_RECORD_EXIT. We can however still
	 * get a few PERF_RECORD_READ events.
	 */
	perf_event_task(child, child_ctx, 0);

	list_for_each_entry_safe(child_event, next, &child_ctx->event_list, event_entry)
		perf_event_exit_event(child_event, child_ctx, child);

	mutex_unlock(&child_ctx->mutex);

	put_ctx(child_ctx);
}

/*
 * When a child task exits, feed back event values to parent events.
 *
 * Can be called with exec_update_mutex held when called from
<<<<<<< HEAD
 * install_exec_creds().
=======
 * setup_new_exec().
>>>>>>> d1988041
 */
void perf_event_exit_task(struct task_struct *child)
{
	struct perf_event *event, *tmp;
	int ctxn;

	mutex_lock(&child->perf_event_mutex);
	list_for_each_entry_safe(event, tmp, &child->perf_event_list,
				 owner_entry) {
		list_del_init(&event->owner_entry);

		/*
		 * Ensure the list deletion is visible before we clear
		 * the owner, closes a race against perf_release() where
		 * we need to serialize on the owner->perf_event_mutex.
		 */
		smp_store_release(&event->owner, NULL);
	}
	mutex_unlock(&child->perf_event_mutex);

	for_each_task_context_nr(ctxn)
		perf_event_exit_task_context(child, ctxn);

	/*
	 * The perf_event_exit_task_context calls perf_event_task
	 * with child's task_ctx, which generates EXIT events for
	 * child contexts and sets child->perf_event_ctxp[] to NULL.
	 * At this point we need to send EXIT events to cpu contexts.
	 */
	perf_event_task(child, NULL, 0);
}

static void perf_free_event(struct perf_event *event,
			    struct perf_event_context *ctx)
{
	struct perf_event *parent = event->parent;

	if (WARN_ON_ONCE(!parent))
		return;

	mutex_lock(&parent->child_mutex);
	list_del_init(&event->child_list);
	mutex_unlock(&parent->child_mutex);

	put_event(parent);

	raw_spin_lock_irq(&ctx->lock);
	perf_group_detach(event);
	list_del_event(event, ctx);
	raw_spin_unlock_irq(&ctx->lock);
	free_event(event);
}

/*
 * Free a context as created by inheritance by perf_event_init_task() below,
 * used by fork() in case of fail.
 *
 * Even though the task has never lived, the context and events have been
 * exposed through the child_list, so we must take care tearing it all down.
 */
void perf_event_free_task(struct task_struct *task)
{
	struct perf_event_context *ctx;
	struct perf_event *event, *tmp;
	int ctxn;

	for_each_task_context_nr(ctxn) {
		ctx = task->perf_event_ctxp[ctxn];
		if (!ctx)
			continue;

		mutex_lock(&ctx->mutex);
		raw_spin_lock_irq(&ctx->lock);
		/*
		 * Destroy the task <-> ctx relation and mark the context dead.
		 *
		 * This is important because even though the task hasn't been
		 * exposed yet the context has been (through child_list).
		 */
		RCU_INIT_POINTER(task->perf_event_ctxp[ctxn], NULL);
		WRITE_ONCE(ctx->task, TASK_TOMBSTONE);
		put_task_struct(task); /* cannot be last */
		raw_spin_unlock_irq(&ctx->lock);

		list_for_each_entry_safe(event, tmp, &ctx->event_list, event_entry)
			perf_free_event(event, ctx);

		mutex_unlock(&ctx->mutex);

		/*
		 * perf_event_release_kernel() could've stolen some of our
		 * child events and still have them on its free_list. In that
		 * case we must wait for these events to have been freed (in
		 * particular all their references to this task must've been
		 * dropped).
		 *
		 * Without this copy_process() will unconditionally free this
		 * task (irrespective of its reference count) and
		 * _free_event()'s put_task_struct(event->hw.target) will be a
		 * use-after-free.
		 *
		 * Wait for all events to drop their context reference.
		 */
		wait_var_event(&ctx->refcount, refcount_read(&ctx->refcount) == 1);
		put_ctx(ctx); /* must be last */
	}
}

void perf_event_delayed_put(struct task_struct *task)
{
	int ctxn;

	for_each_task_context_nr(ctxn)
		WARN_ON_ONCE(task->perf_event_ctxp[ctxn]);
}

struct file *perf_event_get(unsigned int fd)
{
	struct file *file = fget(fd);
	if (!file)
		return ERR_PTR(-EBADF);

	if (file->f_op != &perf_fops) {
		fput(file);
		return ERR_PTR(-EBADF);
	}

	return file;
}

const struct perf_event *perf_get_event(struct file *file)
{
	if (file->f_op != &perf_fops)
		return ERR_PTR(-EINVAL);

	return file->private_data;
}

const struct perf_event_attr *perf_event_attrs(struct perf_event *event)
{
	if (!event)
		return ERR_PTR(-EINVAL);

	return &event->attr;
}

/*
 * Inherit an event from parent task to child task.
 *
 * Returns:
 *  - valid pointer on success
 *  - NULL for orphaned events
 *  - IS_ERR() on error
 */
static struct perf_event *
inherit_event(struct perf_event *parent_event,
	      struct task_struct *parent,
	      struct perf_event_context *parent_ctx,
	      struct task_struct *child,
	      struct perf_event *group_leader,
	      struct perf_event_context *child_ctx)
{
	enum perf_event_state parent_state = parent_event->state;
	struct perf_event *child_event;
	unsigned long flags;

	/*
	 * Instead of creating recursive hierarchies of events,
	 * we link inherited events back to the original parent,
	 * which has a filp for sure, which we use as the reference
	 * count:
	 */
	if (parent_event->parent)
		parent_event = parent_event->parent;

	child_event = perf_event_alloc(&parent_event->attr,
					   parent_event->cpu,
					   child,
					   group_leader, parent_event,
					   NULL, NULL, -1);
	if (IS_ERR(child_event))
		return child_event;


	if ((child_event->attach_state & PERF_ATTACH_TASK_DATA) &&
	    !child_ctx->task_ctx_data) {
		struct pmu *pmu = child_event->pmu;

		child_ctx->task_ctx_data = alloc_task_ctx_data(pmu);
		if (!child_ctx->task_ctx_data) {
			free_event(child_event);
			return ERR_PTR(-ENOMEM);
		}
	}

	/*
	 * is_orphaned_event() and list_add_tail(&parent_event->child_list)
	 * must be under the same lock in order to serialize against
	 * perf_event_release_kernel(), such that either we must observe
	 * is_orphaned_event() or they will observe us on the child_list.
	 */
	mutex_lock(&parent_event->child_mutex);
	if (is_orphaned_event(parent_event) ||
	    !atomic_long_inc_not_zero(&parent_event->refcount)) {
		mutex_unlock(&parent_event->child_mutex);
		/* task_ctx_data is freed with child_ctx */
		free_event(child_event);
		return NULL;
	}

	get_ctx(child_ctx);

	/*
	 * Make the child state follow the state of the parent event,
	 * not its attr.disabled bit.  We hold the parent's mutex,
	 * so we won't race with perf_event_{en, dis}able_family.
	 */
	if (parent_state >= PERF_EVENT_STATE_INACTIVE)
		child_event->state = PERF_EVENT_STATE_INACTIVE;
	else
		child_event->state = PERF_EVENT_STATE_OFF;

	if (parent_event->attr.freq) {
		u64 sample_period = parent_event->hw.sample_period;
		struct hw_perf_event *hwc = &child_event->hw;

		hwc->sample_period = sample_period;
		hwc->last_period   = sample_period;

		local64_set(&hwc->period_left, sample_period);
	}

	child_event->ctx = child_ctx;
	child_event->overflow_handler = parent_event->overflow_handler;
	child_event->overflow_handler_context
		= parent_event->overflow_handler_context;

	/*
	 * Precalculate sample_data sizes
	 */
	perf_event__header_size(child_event);
	perf_event__id_header_size(child_event);

	/*
	 * Link it up in the child's context:
	 */
	raw_spin_lock_irqsave(&child_ctx->lock, flags);
	add_event_to_ctx(child_event, child_ctx);
	raw_spin_unlock_irqrestore(&child_ctx->lock, flags);

	/*
	 * Link this into the parent event's child list
	 */
	list_add_tail(&child_event->child_list, &parent_event->child_list);
	mutex_unlock(&parent_event->child_mutex);

	return child_event;
}

/*
 * Inherits an event group.
 *
 * This will quietly suppress orphaned events; !inherit_event() is not an error.
 * This matches with perf_event_release_kernel() removing all child events.
 *
 * Returns:
 *  - 0 on success
 *  - <0 on error
 */
static int inherit_group(struct perf_event *parent_event,
	      struct task_struct *parent,
	      struct perf_event_context *parent_ctx,
	      struct task_struct *child,
	      struct perf_event_context *child_ctx)
{
	struct perf_event *leader;
	struct perf_event *sub;
	struct perf_event *child_ctr;

	leader = inherit_event(parent_event, parent, parent_ctx,
				 child, NULL, child_ctx);
	if (IS_ERR(leader))
		return PTR_ERR(leader);
	/*
	 * @leader can be NULL here because of is_orphaned_event(). In this
	 * case inherit_event() will create individual events, similar to what
	 * perf_group_detach() would do anyway.
	 */
	for_each_sibling_event(sub, parent_event) {
		child_ctr = inherit_event(sub, parent, parent_ctx,
					    child, leader, child_ctx);
		if (IS_ERR(child_ctr))
			return PTR_ERR(child_ctr);

		if (sub->aux_event == parent_event && child_ctr &&
		    !perf_get_aux_event(child_ctr, leader))
			return -EINVAL;
	}
	return 0;
}

/*
 * Creates the child task context and tries to inherit the event-group.
 *
 * Clears @inherited_all on !attr.inherited or error. Note that we'll leave
 * inherited_all set when we 'fail' to inherit an orphaned event; this is
 * consistent with perf_event_release_kernel() removing all child events.
 *
 * Returns:
 *  - 0 on success
 *  - <0 on error
 */
static int
inherit_task_group(struct perf_event *event, struct task_struct *parent,
		   struct perf_event_context *parent_ctx,
		   struct task_struct *child, int ctxn,
		   int *inherited_all)
{
	int ret;
	struct perf_event_context *child_ctx;

	if (!event->attr.inherit) {
		*inherited_all = 0;
		return 0;
	}

	child_ctx = child->perf_event_ctxp[ctxn];
	if (!child_ctx) {
		/*
		 * This is executed from the parent task context, so
		 * inherit events that have been marked for cloning.
		 * First allocate and initialize a context for the
		 * child.
		 */
		child_ctx = alloc_perf_context(parent_ctx->pmu, child);
		if (!child_ctx)
			return -ENOMEM;

		child->perf_event_ctxp[ctxn] = child_ctx;
	}

	ret = inherit_group(event, parent, parent_ctx,
			    child, child_ctx);

	if (ret)
		*inherited_all = 0;

	return ret;
}

/*
 * Initialize the perf_event context in task_struct
 */
static int perf_event_init_context(struct task_struct *child, int ctxn)
{
	struct perf_event_context *child_ctx, *parent_ctx;
	struct perf_event_context *cloned_ctx;
	struct perf_event *event;
	struct task_struct *parent = current;
	int inherited_all = 1;
	unsigned long flags;
	int ret = 0;

	if (likely(!parent->perf_event_ctxp[ctxn]))
		return 0;

	/*
	 * If the parent's context is a clone, pin it so it won't get
	 * swapped under us.
	 */
	parent_ctx = perf_pin_task_context(parent, ctxn);
	if (!parent_ctx)
		return 0;

	/*
	 * No need to check if parent_ctx != NULL here; since we saw
	 * it non-NULL earlier, the only reason for it to become NULL
	 * is if we exit, and since we're currently in the middle of
	 * a fork we can't be exiting at the same time.
	 */

	/*
	 * Lock the parent list. No need to lock the child - not PID
	 * hashed yet and not running, so nobody can access it.
	 */
	mutex_lock(&parent_ctx->mutex);

	/*
	 * We dont have to disable NMIs - we are only looking at
	 * the list, not manipulating it:
	 */
	perf_event_groups_for_each(event, &parent_ctx->pinned_groups) {
		ret = inherit_task_group(event, parent, parent_ctx,
					 child, ctxn, &inherited_all);
		if (ret)
			goto out_unlock;
	}

	/*
	 * We can't hold ctx->lock when iterating the ->flexible_group list due
	 * to allocations, but we need to prevent rotation because
	 * rotate_ctx() will change the list from interrupt context.
	 */
	raw_spin_lock_irqsave(&parent_ctx->lock, flags);
	parent_ctx->rotate_disable = 1;
	raw_spin_unlock_irqrestore(&parent_ctx->lock, flags);

	perf_event_groups_for_each(event, &parent_ctx->flexible_groups) {
		ret = inherit_task_group(event, parent, parent_ctx,
					 child, ctxn, &inherited_all);
		if (ret)
			goto out_unlock;
	}

	raw_spin_lock_irqsave(&parent_ctx->lock, flags);
	parent_ctx->rotate_disable = 0;

	child_ctx = child->perf_event_ctxp[ctxn];

	if (child_ctx && inherited_all) {
		/*
		 * Mark the child context as a clone of the parent
		 * context, or of whatever the parent is a clone of.
		 *
		 * Note that if the parent is a clone, the holding of
		 * parent_ctx->lock avoids it from being uncloned.
		 */
		cloned_ctx = parent_ctx->parent_ctx;
		if (cloned_ctx) {
			child_ctx->parent_ctx = cloned_ctx;
			child_ctx->parent_gen = parent_ctx->parent_gen;
		} else {
			child_ctx->parent_ctx = parent_ctx;
			child_ctx->parent_gen = parent_ctx->generation;
		}
		get_ctx(child_ctx->parent_ctx);
	}

	raw_spin_unlock_irqrestore(&parent_ctx->lock, flags);
out_unlock:
	mutex_unlock(&parent_ctx->mutex);

	perf_unpin_context(parent_ctx);
	put_ctx(parent_ctx);

	return ret;
}

/*
 * Initialize the perf_event context in task_struct
 */
int perf_event_init_task(struct task_struct *child)
{
	int ctxn, ret;

	memset(child->perf_event_ctxp, 0, sizeof(child->perf_event_ctxp));
	mutex_init(&child->perf_event_mutex);
	INIT_LIST_HEAD(&child->perf_event_list);

	for_each_task_context_nr(ctxn) {
		ret = perf_event_init_context(child, ctxn);
		if (ret) {
			perf_event_free_task(child);
			return ret;
		}
	}

	return 0;
}

static void __init perf_event_init_all_cpus(void)
{
	struct swevent_htable *swhash;
	int cpu;

	zalloc_cpumask_var(&perf_online_mask, GFP_KERNEL);

	for_each_possible_cpu(cpu) {
		swhash = &per_cpu(swevent_htable, cpu);
		mutex_init(&swhash->hlist_mutex);
		INIT_LIST_HEAD(&per_cpu(active_ctx_list, cpu));

		INIT_LIST_HEAD(&per_cpu(pmu_sb_events.list, cpu));
		raw_spin_lock_init(&per_cpu(pmu_sb_events.lock, cpu));

#ifdef CONFIG_CGROUP_PERF
		INIT_LIST_HEAD(&per_cpu(cgrp_cpuctx_list, cpu));
#endif
	}
}

static void perf_swevent_init_cpu(unsigned int cpu)
{
	struct swevent_htable *swhash = &per_cpu(swevent_htable, cpu);

	mutex_lock(&swhash->hlist_mutex);
	if (swhash->hlist_refcount > 0 && !swevent_hlist_deref(swhash)) {
		struct swevent_hlist *hlist;

		hlist = kzalloc_node(sizeof(*hlist), GFP_KERNEL, cpu_to_node(cpu));
		WARN_ON(!hlist);
		rcu_assign_pointer(swhash->swevent_hlist, hlist);
	}
	mutex_unlock(&swhash->hlist_mutex);
}

#if defined CONFIG_HOTPLUG_CPU || defined CONFIG_KEXEC_CORE
static void __perf_event_exit_context(void *__info)
{
	struct perf_event_context *ctx = __info;
	struct perf_cpu_context *cpuctx = __get_cpu_context(ctx);
	struct perf_event *event;

	raw_spin_lock(&ctx->lock);
	ctx_sched_out(ctx, cpuctx, EVENT_TIME);
	list_for_each_entry(event, &ctx->event_list, event_entry)
		__perf_remove_from_context(event, cpuctx, ctx, (void *)DETACH_GROUP);
	raw_spin_unlock(&ctx->lock);
}

static void perf_event_exit_cpu_context(int cpu)
{
	struct perf_cpu_context *cpuctx;
	struct perf_event_context *ctx;
	struct pmu *pmu;

	mutex_lock(&pmus_lock);
	list_for_each_entry(pmu, &pmus, entry) {
		cpuctx = per_cpu_ptr(pmu->pmu_cpu_context, cpu);
		ctx = &cpuctx->ctx;

		mutex_lock(&ctx->mutex);
		smp_call_function_single(cpu, __perf_event_exit_context, ctx, 1);
		cpuctx->online = 0;
		mutex_unlock(&ctx->mutex);
	}
	cpumask_clear_cpu(cpu, perf_online_mask);
	mutex_unlock(&pmus_lock);
}
#else

static void perf_event_exit_cpu_context(int cpu) { }

#endif

int perf_event_init_cpu(unsigned int cpu)
{
	struct perf_cpu_context *cpuctx;
	struct perf_event_context *ctx;
	struct pmu *pmu;

	perf_swevent_init_cpu(cpu);

	mutex_lock(&pmus_lock);
	cpumask_set_cpu(cpu, perf_online_mask);
	list_for_each_entry(pmu, &pmus, entry) {
		cpuctx = per_cpu_ptr(pmu->pmu_cpu_context, cpu);
		ctx = &cpuctx->ctx;

		mutex_lock(&ctx->mutex);
		cpuctx->online = 1;
		mutex_unlock(&ctx->mutex);
	}
	mutex_unlock(&pmus_lock);

	return 0;
}

int perf_event_exit_cpu(unsigned int cpu)
{
	perf_event_exit_cpu_context(cpu);
	return 0;
}

static int
perf_reboot(struct notifier_block *notifier, unsigned long val, void *v)
{
	int cpu;

	for_each_online_cpu(cpu)
		perf_event_exit_cpu(cpu);

	return NOTIFY_OK;
}

/*
 * Run the perf reboot notifier at the very last possible moment so that
 * the generic watchdog code runs as long as possible.
 */
static struct notifier_block perf_reboot_notifier = {
	.notifier_call = perf_reboot,
	.priority = INT_MIN,
};

void __init perf_event_init(void)
{
	int ret;

	idr_init(&pmu_idr);

	perf_event_init_all_cpus();
	init_srcu_struct(&pmus_srcu);
	perf_pmu_register(&perf_swevent, "software", PERF_TYPE_SOFTWARE);
	perf_pmu_register(&perf_cpu_clock, NULL, -1);
	perf_pmu_register(&perf_task_clock, NULL, -1);
	perf_tp_register();
	perf_event_init_cpu(smp_processor_id());
	register_reboot_notifier(&perf_reboot_notifier);

	ret = init_hw_breakpoint();
	WARN(ret, "hw_breakpoint initialization failed with: %d", ret);

	/*
	 * Build time assertion that we keep the data_head at the intended
	 * location.  IOW, validation we got the __reserved[] size right.
	 */
	BUILD_BUG_ON((offsetof(struct perf_event_mmap_page, data_head))
		     != 1024);
}

ssize_t perf_event_sysfs_show(struct device *dev, struct device_attribute *attr,
			      char *page)
{
	struct perf_pmu_events_attr *pmu_attr =
		container_of(attr, struct perf_pmu_events_attr, attr);

	if (pmu_attr->event_str)
		return sprintf(page, "%s\n", pmu_attr->event_str);

	return 0;
}
EXPORT_SYMBOL_GPL(perf_event_sysfs_show);

static int __init perf_event_sysfs_init(void)
{
	struct pmu *pmu;
	int ret;

	mutex_lock(&pmus_lock);

	ret = bus_register(&pmu_bus);
	if (ret)
		goto unlock;

	list_for_each_entry(pmu, &pmus, entry) {
		if (!pmu->name || pmu->type < 0)
			continue;

		ret = pmu_dev_alloc(pmu);
		WARN(ret, "Failed to register pmu: %s, reason %d\n", pmu->name, ret);
	}
	pmu_bus_running = 1;
	ret = 0;

unlock:
	mutex_unlock(&pmus_lock);

	return ret;
}
device_initcall(perf_event_sysfs_init);

#ifdef CONFIG_CGROUP_PERF
static struct cgroup_subsys_state *
perf_cgroup_css_alloc(struct cgroup_subsys_state *parent_css)
{
	struct perf_cgroup *jc;

	jc = kzalloc(sizeof(*jc), GFP_KERNEL);
	if (!jc)
		return ERR_PTR(-ENOMEM);

	jc->info = alloc_percpu(struct perf_cgroup_info);
	if (!jc->info) {
		kfree(jc);
		return ERR_PTR(-ENOMEM);
	}

	return &jc->css;
}

static void perf_cgroup_css_free(struct cgroup_subsys_state *css)
{
	struct perf_cgroup *jc = container_of(css, struct perf_cgroup, css);

	free_percpu(jc->info);
	kfree(jc);
}

static int perf_cgroup_css_online(struct cgroup_subsys_state *css)
{
	perf_event_cgroup(css->cgroup);
	return 0;
}

static int __perf_cgroup_move(void *info)
{
	struct task_struct *task = info;
	rcu_read_lock();
	perf_cgroup_switch(task, PERF_CGROUP_SWOUT | PERF_CGROUP_SWIN);
	rcu_read_unlock();
	return 0;
}

static void perf_cgroup_attach(struct cgroup_taskset *tset)
{
	struct task_struct *task;
	struct cgroup_subsys_state *css;

	cgroup_taskset_for_each(task, css, tset)
		task_function_call(task, __perf_cgroup_move, task);
}

struct cgroup_subsys perf_event_cgrp_subsys = {
	.css_alloc	= perf_cgroup_css_alloc,
	.css_free	= perf_cgroup_css_free,
	.css_online	= perf_cgroup_css_online,
	.attach		= perf_cgroup_attach,
	/*
	 * Implicitly enable on dfl hierarchy so that perf events can
	 * always be filtered by cgroup2 path as long as perf_event
	 * controller is not mounted on a legacy hierarchy.
	 */
	.implicit_on_dfl = true,
	.threaded	= true,
};
#endif /* CONFIG_CGROUP_PERF */<|MERGE_RESOLUTION|>--- conflicted
+++ resolved
@@ -5889,11 +5889,7 @@
 static void perf_mmap_close(struct vm_area_struct *vma)
 {
 	struct perf_event *event = vma->vm_file->private_data;
-<<<<<<< HEAD
-	struct ring_buffer *rb = ring_buffer_get(event);
-=======
 	struct perf_buffer *rb = ring_buffer_get(event);
->>>>>>> d1988041
 	struct user_struct *mmap_user = rb->mmap_user;
 	int mmap_locked = rb->mmap_locked;
 	unsigned long size = perf_data_size(rb);
@@ -6140,17 +6136,6 @@
 	user_lock_limit *= num_online_cpus();
 
 	user_locked = atomic_long_read(&user->locked_vm);
-<<<<<<< HEAD
-
-	/*
-	 * sysctl_perf_event_mlock may have changed, so that
-	 *     user->locked_vm > user_lock_limit
-	 */
-	if (user_locked > user_lock_limit)
-		user_locked = user_lock_limit;
-	user_locked += user_extra;
-=======
->>>>>>> d1988041
 
 	/*
 	 * sysctl_perf_event_mlock may have changed, so that
@@ -6991,11 +6976,7 @@
 		 */
 		if (current->mm != NULL) {
 			pagefault_disable();
-<<<<<<< HEAD
-			if (__get_user_pages_fast(virt, 1, 0, &p) == 1)
-=======
 			if (get_user_page_fast_only(virt, 0, &p))
->>>>>>> d1988041
 				phys_addr = page_to_phys(p) + virt % PAGE_SIZE;
 			pagefault_enable();
 		}
@@ -11951,11 +11932,7 @@
 		}
 	}
 
-<<<<<<< HEAD
-	if (event->attr.aux_output && !perf_get_aux_event(event, group_leader)) {
-=======
 	if (perf_need_aux_event(event) && !perf_get_aux_event(event, group_leader)) {
->>>>>>> d1988041
 		err = -EINVAL;
 		goto err_locked;
 	}
@@ -12382,11 +12359,7 @@
  * When a child task exits, feed back event values to parent events.
  *
  * Can be called with exec_update_mutex held when called from
-<<<<<<< HEAD
- * install_exec_creds().
-=======
  * setup_new_exec().
->>>>>>> d1988041
  */
 void perf_event_exit_task(struct task_struct *child)
 {
