// SPDX-License-Identifier: GPL-2.0
/*
 * Performance events core code:
 *
 *  Copyright (C) 2008 Thomas Gleixner <tglx@linutronix.de>
 *  Copyright (C) 2008-2011 Red Hat, Inc., Ingo Molnar
 *  Copyright (C) 2008-2011 Red Hat, Inc., Peter Zijlstra
 *  Copyright  ©  2009 Paul Mackerras, IBM Corp. <paulus@au1.ibm.com>
 */

#include <linux/fs.h>
#include <linux/mm.h>
#include <linux/cpu.h>
#include <linux/smp.h>
#include <linux/idr.h>
#include <linux/file.h>
#include <linux/poll.h>
#include <linux/slab.h>
#include <linux/hash.h>
#include <linux/tick.h>
#include <linux/sysfs.h>
#include <linux/dcache.h>
#include <linux/percpu.h>
#include <linux/ptrace.h>
#include <linux/reboot.h>
#include <linux/vmstat.h>
#include <linux/device.h>
#include <linux/export.h>
#include <linux/vmalloc.h>
#include <linux/hardirq.h>
#include <linux/rculist.h>
#include <linux/uaccess.h>
#include <linux/syscalls.h>
#include <linux/anon_inodes.h>
#include <linux/kernel_stat.h>
#include <linux/cgroup.h>
#include <linux/perf_event.h>
#include <linux/trace_events.h>
#include <linux/hw_breakpoint.h>
#include <linux/mm_types.h>
#include <linux/module.h>
#include <linux/mman.h>
#include <linux/compat.h>
#include <linux/bpf.h>
#include <linux/filter.h>
#include <linux/namei.h>
#include <linux/parser.h>
#include <linux/sched/clock.h>
#include <linux/sched/mm.h>
#include <linux/proc_ns.h>
#include <linux/mount.h>

#include "internal.h"

#include <asm/irq_regs.h>

typedef int (*remote_function_f)(void *);

struct remote_function_call {
	struct task_struct	*p;
	remote_function_f	func;
	void			*info;
	int			ret;
};

static void remote_function(void *data)
{
	struct remote_function_call *tfc = data;
	struct task_struct *p = tfc->p;

	if (p) {
		/* -EAGAIN */
		if (task_cpu(p) != smp_processor_id())
			return;

		/*
		 * Now that we're on right CPU with IRQs disabled, we can test
		 * if we hit the right task without races.
		 */

		tfc->ret = -ESRCH; /* No such (running) process */
		if (p != current)
			return;
	}

	tfc->ret = tfc->func(tfc->info);
}

/**
 * task_function_call - call a function on the cpu on which a task runs
 * @p:		the task to evaluate
 * @func:	the function to be called
 * @info:	the function call argument
 *
 * Calls the function @func when the task is currently running. This might
 * be on the current CPU, which just calls the function directly
 *
 * returns: @func return value, or
 *	    -ESRCH  - when the process isn't running
 *	    -EAGAIN - when the process moved away
 */
static int
task_function_call(struct task_struct *p, remote_function_f func, void *info)
{
	struct remote_function_call data = {
		.p	= p,
		.func	= func,
		.info	= info,
		.ret	= -EAGAIN,
	};
	int ret;

	do {
		ret = smp_call_function_single(task_cpu(p), remote_function, &data, 1);
		if (!ret)
			ret = data.ret;
	} while (ret == -EAGAIN);

	return ret;
}

/**
 * cpu_function_call - call a function on the cpu
 * @func:	the function to be called
 * @info:	the function call argument
 *
 * Calls the function @func on the remote cpu.
 *
 * returns: @func return value or -ENXIO when the cpu is offline
 */
static int cpu_function_call(int cpu, remote_function_f func, void *info)
{
	struct remote_function_call data = {
		.p	= NULL,
		.func	= func,
		.info	= info,
		.ret	= -ENXIO, /* No such CPU */
	};

	smp_call_function_single(cpu, remote_function, &data, 1);

	return data.ret;
}

static inline struct perf_cpu_context *
__get_cpu_context(struct perf_event_context *ctx)
{
	return this_cpu_ptr(ctx->pmu->pmu_cpu_context);
}

static void perf_ctx_lock(struct perf_cpu_context *cpuctx,
			  struct perf_event_context *ctx)
{
	raw_spin_lock(&cpuctx->ctx.lock);
	if (ctx)
		raw_spin_lock(&ctx->lock);
}

static void perf_ctx_unlock(struct perf_cpu_context *cpuctx,
			    struct perf_event_context *ctx)
{
	if (ctx)
		raw_spin_unlock(&ctx->lock);
	raw_spin_unlock(&cpuctx->ctx.lock);
}

#define TASK_TOMBSTONE ((void *)-1L)

static bool is_kernel_event(struct perf_event *event)
{
	return READ_ONCE(event->owner) == TASK_TOMBSTONE;
}

/*
 * On task ctx scheduling...
 *
 * When !ctx->nr_events a task context will not be scheduled. This means
 * we can disable the scheduler hooks (for performance) without leaving
 * pending task ctx state.
 *
 * This however results in two special cases:
 *
 *  - removing the last event from a task ctx; this is relatively straight
 *    forward and is done in __perf_remove_from_context.
 *
 *  - adding the first event to a task ctx; this is tricky because we cannot
 *    rely on ctx->is_active and therefore cannot use event_function_call().
 *    See perf_install_in_context().
 *
 * If ctx->nr_events, then ctx->is_active and cpuctx->task_ctx are set.
 */

typedef void (*event_f)(struct perf_event *, struct perf_cpu_context *,
			struct perf_event_context *, void *);

struct event_function_struct {
	struct perf_event *event;
	event_f func;
	void *data;
};

static int event_function(void *info)
{
	struct event_function_struct *efs = info;
	struct perf_event *event = efs->event;
	struct perf_event_context *ctx = event->ctx;
	struct perf_cpu_context *cpuctx = __get_cpu_context(ctx);
	struct perf_event_context *task_ctx = cpuctx->task_ctx;
	int ret = 0;

	lockdep_assert_irqs_disabled();

	perf_ctx_lock(cpuctx, task_ctx);
	/*
	 * Since we do the IPI call without holding ctx->lock things can have
	 * changed, double check we hit the task we set out to hit.
	 */
	if (ctx->task) {
		if (ctx->task != current) {
			ret = -ESRCH;
			goto unlock;
		}

		/*
		 * We only use event_function_call() on established contexts,
		 * and event_function() is only ever called when active (or
		 * rather, we'll have bailed in task_function_call() or the
		 * above ctx->task != current test), therefore we must have
		 * ctx->is_active here.
		 */
		WARN_ON_ONCE(!ctx->is_active);
		/*
		 * And since we have ctx->is_active, cpuctx->task_ctx must
		 * match.
		 */
		WARN_ON_ONCE(task_ctx != ctx);
	} else {
		WARN_ON_ONCE(&cpuctx->ctx != ctx);
	}

	efs->func(event, cpuctx, ctx, efs->data);
unlock:
	perf_ctx_unlock(cpuctx, task_ctx);

	return ret;
}

static void event_function_call(struct perf_event *event, event_f func, void *data)
{
	struct perf_event_context *ctx = event->ctx;
	struct task_struct *task = READ_ONCE(ctx->task); /* verified in event_function */
	struct event_function_struct efs = {
		.event = event,
		.func = func,
		.data = data,
	};

	if (!event->parent) {
		/*
		 * If this is a !child event, we must hold ctx::mutex to
		 * stabilize the the event->ctx relation. See
		 * perf_event_ctx_lock().
		 */
		lockdep_assert_held(&ctx->mutex);
	}

	if (!task) {
		cpu_function_call(event->cpu, event_function, &efs);
		return;
	}

	if (task == TASK_TOMBSTONE)
		return;

again:
	if (!task_function_call(task, event_function, &efs))
		return;

	raw_spin_lock_irq(&ctx->lock);
	/*
	 * Reload the task pointer, it might have been changed by
	 * a concurrent perf_event_context_sched_out().
	 */
	task = ctx->task;
	if (task == TASK_TOMBSTONE) {
		raw_spin_unlock_irq(&ctx->lock);
		return;
	}
	if (ctx->is_active) {
		raw_spin_unlock_irq(&ctx->lock);
		goto again;
	}
	func(event, NULL, ctx, data);
	raw_spin_unlock_irq(&ctx->lock);
}

/*
 * Similar to event_function_call() + event_function(), but hard assumes IRQs
 * are already disabled and we're on the right CPU.
 */
static void event_function_local(struct perf_event *event, event_f func, void *data)
{
	struct perf_event_context *ctx = event->ctx;
	struct perf_cpu_context *cpuctx = __get_cpu_context(ctx);
	struct task_struct *task = READ_ONCE(ctx->task);
	struct perf_event_context *task_ctx = NULL;

	lockdep_assert_irqs_disabled();

	if (task) {
		if (task == TASK_TOMBSTONE)
			return;

		task_ctx = ctx;
	}

	perf_ctx_lock(cpuctx, task_ctx);

	task = ctx->task;
	if (task == TASK_TOMBSTONE)
		goto unlock;

	if (task) {
		/*
		 * We must be either inactive or active and the right task,
		 * otherwise we're screwed, since we cannot IPI to somewhere
		 * else.
		 */
		if (ctx->is_active) {
			if (WARN_ON_ONCE(task != current))
				goto unlock;

			if (WARN_ON_ONCE(cpuctx->task_ctx != ctx))
				goto unlock;
		}
	} else {
		WARN_ON_ONCE(&cpuctx->ctx != ctx);
	}

	func(event, cpuctx, ctx, data);
unlock:
	perf_ctx_unlock(cpuctx, task_ctx);
}

#define PERF_FLAG_ALL (PERF_FLAG_FD_NO_GROUP |\
		       PERF_FLAG_FD_OUTPUT  |\
		       PERF_FLAG_PID_CGROUP |\
		       PERF_FLAG_FD_CLOEXEC)

/*
 * branch priv levels that need permission checks
 */
#define PERF_SAMPLE_BRANCH_PERM_PLM \
	(PERF_SAMPLE_BRANCH_KERNEL |\
	 PERF_SAMPLE_BRANCH_HV)

enum event_type_t {
	EVENT_FLEXIBLE = 0x1,
	EVENT_PINNED = 0x2,
	EVENT_TIME = 0x4,
	/* see ctx_resched() for details */
	EVENT_CPU = 0x8,
	EVENT_ALL = EVENT_FLEXIBLE | EVENT_PINNED,
};

/*
 * perf_sched_events : >0 events exist
 * perf_cgroup_events: >0 per-cpu cgroup events exist on this cpu
 */

static void perf_sched_delayed(struct work_struct *work);
DEFINE_STATIC_KEY_FALSE(perf_sched_events);
static DECLARE_DELAYED_WORK(perf_sched_work, perf_sched_delayed);
static DEFINE_MUTEX(perf_sched_mutex);
static atomic_t perf_sched_count;

static DEFINE_PER_CPU(atomic_t, perf_cgroup_events);
static DEFINE_PER_CPU(int, perf_sched_cb_usages);
static DEFINE_PER_CPU(struct pmu_event_list, pmu_sb_events);

static atomic_t nr_mmap_events __read_mostly;
static atomic_t nr_comm_events __read_mostly;
static atomic_t nr_namespaces_events __read_mostly;
static atomic_t nr_task_events __read_mostly;
static atomic_t nr_freq_events __read_mostly;
static atomic_t nr_switch_events __read_mostly;
static atomic_t nr_ksymbol_events __read_mostly;
static atomic_t nr_bpf_events __read_mostly;

static LIST_HEAD(pmus);
static DEFINE_MUTEX(pmus_lock);
static struct srcu_struct pmus_srcu;
static cpumask_var_t perf_online_mask;

/*
 * perf event paranoia level:
 *  -1 - not paranoid at all
 *   0 - disallow raw tracepoint access for unpriv
 *   1 - disallow cpu events for unpriv
 *   2 - disallow kernel profiling for unpriv
 */
int sysctl_perf_event_paranoid __read_mostly = 2;

/* Minimum for 512 kiB + 1 user control page */
int sysctl_perf_event_mlock __read_mostly = 512 + (PAGE_SIZE / 1024); /* 'free' kiB per user */

/*
 * max perf event sample rate
 */
#define DEFAULT_MAX_SAMPLE_RATE		100000
#define DEFAULT_SAMPLE_PERIOD_NS	(NSEC_PER_SEC / DEFAULT_MAX_SAMPLE_RATE)
#define DEFAULT_CPU_TIME_MAX_PERCENT	25

int sysctl_perf_event_sample_rate __read_mostly	= DEFAULT_MAX_SAMPLE_RATE;

static int max_samples_per_tick __read_mostly	= DIV_ROUND_UP(DEFAULT_MAX_SAMPLE_RATE, HZ);
static int perf_sample_period_ns __read_mostly	= DEFAULT_SAMPLE_PERIOD_NS;

static int perf_sample_allowed_ns __read_mostly =
	DEFAULT_SAMPLE_PERIOD_NS * DEFAULT_CPU_TIME_MAX_PERCENT / 100;

static void update_perf_cpu_limits(void)
{
	u64 tmp = perf_sample_period_ns;

	tmp *= sysctl_perf_cpu_time_max_percent;
	tmp = div_u64(tmp, 100);
	if (!tmp)
		tmp = 1;

	WRITE_ONCE(perf_sample_allowed_ns, tmp);
}

static bool perf_rotate_context(struct perf_cpu_context *cpuctx);

int perf_proc_update_handler(struct ctl_table *table, int write,
		void __user *buffer, size_t *lenp,
		loff_t *ppos)
{
	int ret;
	int perf_cpu = sysctl_perf_cpu_time_max_percent;
	/*
	 * If throttling is disabled don't allow the write:
	 */
	if (write && (perf_cpu == 100 || perf_cpu == 0))
		return -EINVAL;

	ret = proc_dointvec_minmax(table, write, buffer, lenp, ppos);
	if (ret || !write)
		return ret;

	max_samples_per_tick = DIV_ROUND_UP(sysctl_perf_event_sample_rate, HZ);
	perf_sample_period_ns = NSEC_PER_SEC / sysctl_perf_event_sample_rate;
	update_perf_cpu_limits();

	return 0;
}

int sysctl_perf_cpu_time_max_percent __read_mostly = DEFAULT_CPU_TIME_MAX_PERCENT;

int perf_cpu_time_max_percent_handler(struct ctl_table *table, int write,
				void __user *buffer, size_t *lenp,
				loff_t *ppos)
{
	int ret = proc_dointvec_minmax(table, write, buffer, lenp, ppos);

	if (ret || !write)
		return ret;

	if (sysctl_perf_cpu_time_max_percent == 100 ||
	    sysctl_perf_cpu_time_max_percent == 0) {
		printk(KERN_WARNING
		       "perf: Dynamic interrupt throttling disabled, can hang your system!\n");
		WRITE_ONCE(perf_sample_allowed_ns, 0);
	} else {
		update_perf_cpu_limits();
	}

	return 0;
}

/*
 * perf samples are done in some very critical code paths (NMIs).
 * If they take too much CPU time, the system can lock up and not
 * get any real work done.  This will drop the sample rate when
 * we detect that events are taking too long.
 */
#define NR_ACCUMULATED_SAMPLES 128
static DEFINE_PER_CPU(u64, running_sample_length);

static u64 __report_avg;
static u64 __report_allowed;

static void perf_duration_warn(struct irq_work *w)
{
	printk_ratelimited(KERN_INFO
		"perf: interrupt took too long (%lld > %lld), lowering "
		"kernel.perf_event_max_sample_rate to %d\n",
		__report_avg, __report_allowed,
		sysctl_perf_event_sample_rate);
}

static DEFINE_IRQ_WORK(perf_duration_work, perf_duration_warn);

void perf_sample_event_took(u64 sample_len_ns)
{
	u64 max_len = READ_ONCE(perf_sample_allowed_ns);
	u64 running_len;
	u64 avg_len;
	u32 max;

	if (max_len == 0)
		return;

	/* Decay the counter by 1 average sample. */
	running_len = __this_cpu_read(running_sample_length);
	running_len -= running_len/NR_ACCUMULATED_SAMPLES;
	running_len += sample_len_ns;
	__this_cpu_write(running_sample_length, running_len);

	/*
	 * Note: this will be biased artifically low until we have
	 * seen NR_ACCUMULATED_SAMPLES. Doing it this way keeps us
	 * from having to maintain a count.
	 */
	avg_len = running_len/NR_ACCUMULATED_SAMPLES;
	if (avg_len <= max_len)
		return;

	__report_avg = avg_len;
	__report_allowed = max_len;

	/*
	 * Compute a throttle threshold 25% below the current duration.
	 */
	avg_len += avg_len / 4;
	max = (TICK_NSEC / 100) * sysctl_perf_cpu_time_max_percent;
	if (avg_len < max)
		max /= (u32)avg_len;
	else
		max = 1;

	WRITE_ONCE(perf_sample_allowed_ns, avg_len);
	WRITE_ONCE(max_samples_per_tick, max);

	sysctl_perf_event_sample_rate = max * HZ;
	perf_sample_period_ns = NSEC_PER_SEC / sysctl_perf_event_sample_rate;

	if (!irq_work_queue(&perf_duration_work)) {
		early_printk("perf: interrupt took too long (%lld > %lld), lowering "
			     "kernel.perf_event_max_sample_rate to %d\n",
			     __report_avg, __report_allowed,
			     sysctl_perf_event_sample_rate);
	}
}

static atomic64_t perf_event_id;

static void cpu_ctx_sched_out(struct perf_cpu_context *cpuctx,
			      enum event_type_t event_type);

static void cpu_ctx_sched_in(struct perf_cpu_context *cpuctx,
			     enum event_type_t event_type,
			     struct task_struct *task);

static void update_context_time(struct perf_event_context *ctx);
static u64 perf_event_time(struct perf_event *event);

void __weak perf_event_print_debug(void)	{ }

extern __weak const char *perf_pmu_name(void)
{
	return "pmu";
}

static inline u64 perf_clock(void)
{
	return local_clock();
}

static inline u64 perf_event_clock(struct perf_event *event)
{
	return event->clock();
}

/*
 * State based event timekeeping...
 *
 * The basic idea is to use event->state to determine which (if any) time
 * fields to increment with the current delta. This means we only need to
 * update timestamps when we change state or when they are explicitly requested
 * (read).
 *
 * Event groups make things a little more complicated, but not terribly so. The
 * rules for a group are that if the group leader is OFF the entire group is
 * OFF, irrespecive of what the group member states are. This results in
 * __perf_effective_state().
 *
 * A futher ramification is that when a group leader flips between OFF and
 * !OFF, we need to update all group member times.
 *
 *
 * NOTE: perf_event_time() is based on the (cgroup) context time, and thus we
 * need to make sure the relevant context time is updated before we try and
 * update our timestamps.
 */

static __always_inline enum perf_event_state
__perf_effective_state(struct perf_event *event)
{
	struct perf_event *leader = event->group_leader;

	if (leader->state <= PERF_EVENT_STATE_OFF)
		return leader->state;

	return event->state;
}

static __always_inline void
__perf_update_times(struct perf_event *event, u64 now, u64 *enabled, u64 *running)
{
	enum perf_event_state state = __perf_effective_state(event);
	u64 delta = now - event->tstamp;

	*enabled = event->total_time_enabled;
	if (state >= PERF_EVENT_STATE_INACTIVE)
		*enabled += delta;

	*running = event->total_time_running;
	if (state >= PERF_EVENT_STATE_ACTIVE)
		*running += delta;
}

static void perf_event_update_time(struct perf_event *event)
{
	u64 now = perf_event_time(event);

	__perf_update_times(event, now, &event->total_time_enabled,
					&event->total_time_running);
	event->tstamp = now;
}

static void perf_event_update_sibling_time(struct perf_event *leader)
{
	struct perf_event *sibling;

	for_each_sibling_event(sibling, leader)
		perf_event_update_time(sibling);
}

static void
perf_event_set_state(struct perf_event *event, enum perf_event_state state)
{
	if (event->state == state)
		return;

	perf_event_update_time(event);
	/*
	 * If a group leader gets enabled/disabled all its siblings
	 * are affected too.
	 */
	if ((event->state < 0) ^ (state < 0))
		perf_event_update_sibling_time(event);

	WRITE_ONCE(event->state, state);
}

#ifdef CONFIG_CGROUP_PERF

static inline bool
perf_cgroup_match(struct perf_event *event)
{
	struct perf_event_context *ctx = event->ctx;
	struct perf_cpu_context *cpuctx = __get_cpu_context(ctx);

	/* @event doesn't care about cgroup */
	if (!event->cgrp)
		return true;

	/* wants specific cgroup scope but @cpuctx isn't associated with any */
	if (!cpuctx->cgrp)
		return false;

	/*
	 * Cgroup scoping is recursive.  An event enabled for a cgroup is
	 * also enabled for all its descendant cgroups.  If @cpuctx's
	 * cgroup is a descendant of @event's (the test covers identity
	 * case), it's a match.
	 */
	return cgroup_is_descendant(cpuctx->cgrp->css.cgroup,
				    event->cgrp->css.cgroup);
}

static inline void perf_detach_cgroup(struct perf_event *event)
{
	css_put(&event->cgrp->css);
	event->cgrp = NULL;
}

static inline int is_cgroup_event(struct perf_event *event)
{
	return event->cgrp != NULL;
}

static inline u64 perf_cgroup_event_time(struct perf_event *event)
{
	struct perf_cgroup_info *t;

	t = per_cpu_ptr(event->cgrp->info, event->cpu);
	return t->time;
}

static inline void __update_cgrp_time(struct perf_cgroup *cgrp)
{
	struct perf_cgroup_info *info;
	u64 now;

	now = perf_clock();

	info = this_cpu_ptr(cgrp->info);

	info->time += now - info->timestamp;
	info->timestamp = now;
}

static inline void update_cgrp_time_from_cpuctx(struct perf_cpu_context *cpuctx)
{
	struct perf_cgroup *cgrp = cpuctx->cgrp;
	struct cgroup_subsys_state *css;

	if (cgrp) {
		for (css = &cgrp->css; css; css = css->parent) {
			cgrp = container_of(css, struct perf_cgroup, css);
			__update_cgrp_time(cgrp);
		}
	}
}

static inline void update_cgrp_time_from_event(struct perf_event *event)
{
	struct perf_cgroup *cgrp;

	/*
	 * ensure we access cgroup data only when needed and
	 * when we know the cgroup is pinned (css_get)
	 */
	if (!is_cgroup_event(event))
		return;

	cgrp = perf_cgroup_from_task(current, event->ctx);
	/*
	 * Do not update time when cgroup is not active
	 */
	if (cgroup_is_descendant(cgrp->css.cgroup, event->cgrp->css.cgroup))
		__update_cgrp_time(event->cgrp);
}

static inline void
perf_cgroup_set_timestamp(struct task_struct *task,
			  struct perf_event_context *ctx)
{
	struct perf_cgroup *cgrp;
	struct perf_cgroup_info *info;
	struct cgroup_subsys_state *css;

	/*
	 * ctx->lock held by caller
	 * ensure we do not access cgroup data
	 * unless we have the cgroup pinned (css_get)
	 */
	if (!task || !ctx->nr_cgroups)
		return;

	cgrp = perf_cgroup_from_task(task, ctx);

	for (css = &cgrp->css; css; css = css->parent) {
		cgrp = container_of(css, struct perf_cgroup, css);
		info = this_cpu_ptr(cgrp->info);
		info->timestamp = ctx->timestamp;
	}
}

static DEFINE_PER_CPU(struct list_head, cgrp_cpuctx_list);

#define PERF_CGROUP_SWOUT	0x1 /* cgroup switch out every event */
#define PERF_CGROUP_SWIN	0x2 /* cgroup switch in events based on task */

/*
 * reschedule events based on the cgroup constraint of task.
 *
 * mode SWOUT : schedule out everything
 * mode SWIN : schedule in based on cgroup for next
 */
static void perf_cgroup_switch(struct task_struct *task, int mode)
{
	struct perf_cpu_context *cpuctx;
	struct list_head *list;
	unsigned long flags;

	/*
	 * Disable interrupts and preemption to avoid this CPU's
	 * cgrp_cpuctx_entry to change under us.
	 */
	local_irq_save(flags);

	list = this_cpu_ptr(&cgrp_cpuctx_list);
	list_for_each_entry(cpuctx, list, cgrp_cpuctx_entry) {
		WARN_ON_ONCE(cpuctx->ctx.nr_cgroups == 0);

		perf_ctx_lock(cpuctx, cpuctx->task_ctx);
		perf_pmu_disable(cpuctx->ctx.pmu);

		if (mode & PERF_CGROUP_SWOUT) {
			cpu_ctx_sched_out(cpuctx, EVENT_ALL);
			/*
			 * must not be done before ctxswout due
			 * to event_filter_match() in event_sched_out()
			 */
			cpuctx->cgrp = NULL;
		}

		if (mode & PERF_CGROUP_SWIN) {
			WARN_ON_ONCE(cpuctx->cgrp);
			/*
			 * set cgrp before ctxsw in to allow
			 * event_filter_match() to not have to pass
			 * task around
			 * we pass the cpuctx->ctx to perf_cgroup_from_task()
			 * because cgorup events are only per-cpu
			 */
			cpuctx->cgrp = perf_cgroup_from_task(task,
							     &cpuctx->ctx);
			cpu_ctx_sched_in(cpuctx, EVENT_ALL, task);
		}
		perf_pmu_enable(cpuctx->ctx.pmu);
		perf_ctx_unlock(cpuctx, cpuctx->task_ctx);
	}

	local_irq_restore(flags);
}

static inline void perf_cgroup_sched_out(struct task_struct *task,
					 struct task_struct *next)
{
	struct perf_cgroup *cgrp1;
	struct perf_cgroup *cgrp2 = NULL;

	rcu_read_lock();
	/*
	 * we come here when we know perf_cgroup_events > 0
	 * we do not need to pass the ctx here because we know
	 * we are holding the rcu lock
	 */
	cgrp1 = perf_cgroup_from_task(task, NULL);
	cgrp2 = perf_cgroup_from_task(next, NULL);

	/*
	 * only schedule out current cgroup events if we know
	 * that we are switching to a different cgroup. Otherwise,
	 * do no touch the cgroup events.
	 */
	if (cgrp1 != cgrp2)
		perf_cgroup_switch(task, PERF_CGROUP_SWOUT);

	rcu_read_unlock();
}

static inline void perf_cgroup_sched_in(struct task_struct *prev,
					struct task_struct *task)
{
	struct perf_cgroup *cgrp1;
	struct perf_cgroup *cgrp2 = NULL;

	rcu_read_lock();
	/*
	 * we come here when we know perf_cgroup_events > 0
	 * we do not need to pass the ctx here because we know
	 * we are holding the rcu lock
	 */
	cgrp1 = perf_cgroup_from_task(task, NULL);
	cgrp2 = perf_cgroup_from_task(prev, NULL);

	/*
	 * only need to schedule in cgroup events if we are changing
	 * cgroup during ctxsw. Cgroup events were not scheduled
	 * out of ctxsw out if that was not the case.
	 */
	if (cgrp1 != cgrp2)
		perf_cgroup_switch(task, PERF_CGROUP_SWIN);

	rcu_read_unlock();
}

static inline int perf_cgroup_connect(int fd, struct perf_event *event,
				      struct perf_event_attr *attr,
				      struct perf_event *group_leader)
{
	struct perf_cgroup *cgrp;
	struct cgroup_subsys_state *css;
	struct fd f = fdget(fd);
	int ret = 0;

	if (!f.file)
		return -EBADF;

	css = css_tryget_online_from_dir(f.file->f_path.dentry,
					 &perf_event_cgrp_subsys);
	if (IS_ERR(css)) {
		ret = PTR_ERR(css);
		goto out;
	}

	cgrp = container_of(css, struct perf_cgroup, css);
	event->cgrp = cgrp;

	/*
	 * all events in a group must monitor
	 * the same cgroup because a task belongs
	 * to only one perf cgroup at a time
	 */
	if (group_leader && group_leader->cgrp != cgrp) {
		perf_detach_cgroup(event);
		ret = -EINVAL;
	}
out:
	fdput(f);
	return ret;
}

static inline void
perf_cgroup_set_shadow_time(struct perf_event *event, u64 now)
{
	struct perf_cgroup_info *t;
	t = per_cpu_ptr(event->cgrp->info, event->cpu);
	event->shadow_ctx_time = now - t->timestamp;
}

/*
 * Update cpuctx->cgrp so that it is set when first cgroup event is added and
 * cleared when last cgroup event is removed.
 */
static inline void
list_update_cgroup_event(struct perf_event *event,
			 struct perf_event_context *ctx, bool add)
{
	struct perf_cpu_context *cpuctx;
	struct list_head *cpuctx_entry;

	if (!is_cgroup_event(event))
		return;

	/*
	 * Because cgroup events are always per-cpu events,
	 * this will always be called from the right CPU.
	 */
	cpuctx = __get_cpu_context(ctx);

	/*
	 * Since setting cpuctx->cgrp is conditional on the current @cgrp
	 * matching the event's cgroup, we must do this for every new event,
	 * because if the first would mismatch, the second would not try again
	 * and we would leave cpuctx->cgrp unset.
	 */
	if (add && !cpuctx->cgrp) {
		struct perf_cgroup *cgrp = perf_cgroup_from_task(current, ctx);

		if (cgroup_is_descendant(cgrp->css.cgroup, event->cgrp->css.cgroup))
			cpuctx->cgrp = cgrp;
	}

	if (add && ctx->nr_cgroups++)
		return;
	else if (!add && --ctx->nr_cgroups)
		return;

	/* no cgroup running */
	if (!add)
		cpuctx->cgrp = NULL;

	cpuctx_entry = &cpuctx->cgrp_cpuctx_entry;
	if (add)
		list_add(cpuctx_entry, this_cpu_ptr(&cgrp_cpuctx_list));
	else
		list_del(cpuctx_entry);
}

#else /* !CONFIG_CGROUP_PERF */

static inline bool
perf_cgroup_match(struct perf_event *event)
{
	return true;
}

static inline void perf_detach_cgroup(struct perf_event *event)
{}

static inline int is_cgroup_event(struct perf_event *event)
{
	return 0;
}

static inline void update_cgrp_time_from_event(struct perf_event *event)
{
}

static inline void update_cgrp_time_from_cpuctx(struct perf_cpu_context *cpuctx)
{
}

static inline void perf_cgroup_sched_out(struct task_struct *task,
					 struct task_struct *next)
{
}

static inline void perf_cgroup_sched_in(struct task_struct *prev,
					struct task_struct *task)
{
}

static inline int perf_cgroup_connect(pid_t pid, struct perf_event *event,
				      struct perf_event_attr *attr,
				      struct perf_event *group_leader)
{
	return -EINVAL;
}

static inline void
perf_cgroup_set_timestamp(struct task_struct *task,
			  struct perf_event_context *ctx)
{
}

static inline void
perf_cgroup_switch(struct task_struct *task, struct task_struct *next)
{
}

static inline void
perf_cgroup_set_shadow_time(struct perf_event *event, u64 now)
{
}

static inline u64 perf_cgroup_event_time(struct perf_event *event)
{
	return 0;
}

static inline void
list_update_cgroup_event(struct perf_event *event,
			 struct perf_event_context *ctx, bool add)
{
}

#endif

/*
 * set default to be dependent on timer tick just
 * like original code
 */
#define PERF_CPU_HRTIMER (1000 / HZ)
/*
 * function must be called with interrupts disabled
 */
static enum hrtimer_restart perf_mux_hrtimer_handler(struct hrtimer *hr)
{
	struct perf_cpu_context *cpuctx;
	bool rotations;

	lockdep_assert_irqs_disabled();

	cpuctx = container_of(hr, struct perf_cpu_context, hrtimer);
	rotations = perf_rotate_context(cpuctx);

	raw_spin_lock(&cpuctx->hrtimer_lock);
	if (rotations)
		hrtimer_forward_now(hr, cpuctx->hrtimer_interval);
	else
		cpuctx->hrtimer_active = 0;
	raw_spin_unlock(&cpuctx->hrtimer_lock);

	return rotations ? HRTIMER_RESTART : HRTIMER_NORESTART;
}

static void __perf_mux_hrtimer_init(struct perf_cpu_context *cpuctx, int cpu)
{
	struct hrtimer *timer = &cpuctx->hrtimer;
	struct pmu *pmu = cpuctx->ctx.pmu;
	u64 interval;

	/* no multiplexing needed for SW PMU */
	if (pmu->task_ctx_nr == perf_sw_context)
		return;

	/*
	 * check default is sane, if not set then force to
	 * default interval (1/tick)
	 */
	interval = pmu->hrtimer_interval_ms;
	if (interval < 1)
		interval = pmu->hrtimer_interval_ms = PERF_CPU_HRTIMER;

	cpuctx->hrtimer_interval = ns_to_ktime(NSEC_PER_MSEC * interval);

	raw_spin_lock_init(&cpuctx->hrtimer_lock);
	hrtimer_init(timer, CLOCK_MONOTONIC, HRTIMER_MODE_ABS_PINNED_HARD);
	timer->function = perf_mux_hrtimer_handler;
}

static int perf_mux_hrtimer_restart(struct perf_cpu_context *cpuctx)
{
	struct hrtimer *timer = &cpuctx->hrtimer;
	struct pmu *pmu = cpuctx->ctx.pmu;
	unsigned long flags;

	/* not for SW PMU */
	if (pmu->task_ctx_nr == perf_sw_context)
		return 0;

	raw_spin_lock_irqsave(&cpuctx->hrtimer_lock, flags);
	if (!cpuctx->hrtimer_active) {
		cpuctx->hrtimer_active = 1;
		hrtimer_forward_now(timer, cpuctx->hrtimer_interval);
		hrtimer_start_expires(timer, HRTIMER_MODE_ABS_PINNED_HARD);
	}
	raw_spin_unlock_irqrestore(&cpuctx->hrtimer_lock, flags);

	return 0;
}

void perf_pmu_disable(struct pmu *pmu)
{
	int *count = this_cpu_ptr(pmu->pmu_disable_count);
	if (!(*count)++)
		pmu->pmu_disable(pmu);
}

void perf_pmu_enable(struct pmu *pmu)
{
	int *count = this_cpu_ptr(pmu->pmu_disable_count);
	if (!--(*count))
		pmu->pmu_enable(pmu);
}

static DEFINE_PER_CPU(struct list_head, active_ctx_list);

/*
 * perf_event_ctx_activate(), perf_event_ctx_deactivate(), and
 * perf_event_task_tick() are fully serialized because they're strictly cpu
 * affine and perf_event_ctx{activate,deactivate} are called with IRQs
 * disabled, while perf_event_task_tick is called from IRQ context.
 */
static void perf_event_ctx_activate(struct perf_event_context *ctx)
{
	struct list_head *head = this_cpu_ptr(&active_ctx_list);

	lockdep_assert_irqs_disabled();

	WARN_ON(!list_empty(&ctx->active_ctx_list));

	list_add(&ctx->active_ctx_list, head);
}

static void perf_event_ctx_deactivate(struct perf_event_context *ctx)
{
	lockdep_assert_irqs_disabled();

	WARN_ON(list_empty(&ctx->active_ctx_list));

	list_del_init(&ctx->active_ctx_list);
}

static void get_ctx(struct perf_event_context *ctx)
{
	refcount_inc(&ctx->refcount);
}

static void free_ctx(struct rcu_head *head)
{
	struct perf_event_context *ctx;

	ctx = container_of(head, struct perf_event_context, rcu_head);
	kfree(ctx->task_ctx_data);
	kfree(ctx);
}

static void put_ctx(struct perf_event_context *ctx)
{
	if (refcount_dec_and_test(&ctx->refcount)) {
		if (ctx->parent_ctx)
			put_ctx(ctx->parent_ctx);
		if (ctx->task && ctx->task != TASK_TOMBSTONE)
			put_task_struct(ctx->task);
		call_rcu(&ctx->rcu_head, free_ctx);
	}
}

/*
 * Because of perf_event::ctx migration in sys_perf_event_open::move_group and
 * perf_pmu_migrate_context() we need some magic.
 *
 * Those places that change perf_event::ctx will hold both
 * perf_event_ctx::mutex of the 'old' and 'new' ctx value.
 *
 * Lock ordering is by mutex address. There are two other sites where
 * perf_event_context::mutex nests and those are:
 *
 *  - perf_event_exit_task_context()	[ child , 0 ]
 *      perf_event_exit_event()
 *        put_event()			[ parent, 1 ]
 *
 *  - perf_event_init_context()		[ parent, 0 ]
 *      inherit_task_group()
 *        inherit_group()
 *          inherit_event()
 *            perf_event_alloc()
 *              perf_init_event()
 *                perf_try_init_event()	[ child , 1 ]
 *
 * While it appears there is an obvious deadlock here -- the parent and child
 * nesting levels are inverted between the two. This is in fact safe because
 * life-time rules separate them. That is an exiting task cannot fork, and a
 * spawning task cannot (yet) exit.
 *
 * But remember that that these are parent<->child context relations, and
 * migration does not affect children, therefore these two orderings should not
 * interact.
 *
 * The change in perf_event::ctx does not affect children (as claimed above)
 * because the sys_perf_event_open() case will install a new event and break
 * the ctx parent<->child relation, and perf_pmu_migrate_context() is only
 * concerned with cpuctx and that doesn't have children.
 *
 * The places that change perf_event::ctx will issue:
 *
 *   perf_remove_from_context();
 *   synchronize_rcu();
 *   perf_install_in_context();
 *
 * to affect the change. The remove_from_context() + synchronize_rcu() should
 * quiesce the event, after which we can install it in the new location. This
 * means that only external vectors (perf_fops, prctl) can perturb the event
 * while in transit. Therefore all such accessors should also acquire
 * perf_event_context::mutex to serialize against this.
 *
 * However; because event->ctx can change while we're waiting to acquire
 * ctx->mutex we must be careful and use the below perf_event_ctx_lock()
 * function.
 *
 * Lock order:
 *    cred_guard_mutex
 *	task_struct::perf_event_mutex
 *	  perf_event_context::mutex
 *	    perf_event::child_mutex;
 *	      perf_event_context::lock
 *	    perf_event::mmap_mutex
 *	    mmap_sem
 *	      perf_addr_filters_head::lock
 *
 *    cpu_hotplug_lock
 *      pmus_lock
 *	  cpuctx->mutex / perf_event_context::mutex
 */
static struct perf_event_context *
perf_event_ctx_lock_nested(struct perf_event *event, int nesting)
{
	struct perf_event_context *ctx;

again:
	rcu_read_lock();
	ctx = READ_ONCE(event->ctx);
	if (!refcount_inc_not_zero(&ctx->refcount)) {
		rcu_read_unlock();
		goto again;
	}
	rcu_read_unlock();

	mutex_lock_nested(&ctx->mutex, nesting);
	if (event->ctx != ctx) {
		mutex_unlock(&ctx->mutex);
		put_ctx(ctx);
		goto again;
	}

	return ctx;
}

static inline struct perf_event_context *
perf_event_ctx_lock(struct perf_event *event)
{
	return perf_event_ctx_lock_nested(event, 0);
}

static void perf_event_ctx_unlock(struct perf_event *event,
				  struct perf_event_context *ctx)
{
	mutex_unlock(&ctx->mutex);
	put_ctx(ctx);
}

/*
 * This must be done under the ctx->lock, such as to serialize against
 * context_equiv(), therefore we cannot call put_ctx() since that might end up
 * calling scheduler related locks and ctx->lock nests inside those.
 */
static __must_check struct perf_event_context *
unclone_ctx(struct perf_event_context *ctx)
{
	struct perf_event_context *parent_ctx = ctx->parent_ctx;

	lockdep_assert_held(&ctx->lock);

	if (parent_ctx)
		ctx->parent_ctx = NULL;
	ctx->generation++;

	return parent_ctx;
}

static u32 perf_event_pid_type(struct perf_event *event, struct task_struct *p,
				enum pid_type type)
{
	u32 nr;
	/*
	 * only top level events have the pid namespace they were created in
	 */
	if (event->parent)
		event = event->parent;

	nr = __task_pid_nr_ns(p, type, event->ns);
	/* avoid -1 if it is idle thread or runs in another ns */
	if (!nr && !pid_alive(p))
		nr = -1;
	return nr;
}

static u32 perf_event_pid(struct perf_event *event, struct task_struct *p)
{
	return perf_event_pid_type(event, p, PIDTYPE_TGID);
}

static u32 perf_event_tid(struct perf_event *event, struct task_struct *p)
{
	return perf_event_pid_type(event, p, PIDTYPE_PID);
}

/*
 * If we inherit events we want to return the parent event id
 * to userspace.
 */
static u64 primary_event_id(struct perf_event *event)
{
	u64 id = event->id;

	if (event->parent)
		id = event->parent->id;

	return id;
}

/*
 * Get the perf_event_context for a task and lock it.
 *
 * This has to cope with with the fact that until it is locked,
 * the context could get moved to another task.
 */
static struct perf_event_context *
perf_lock_task_context(struct task_struct *task, int ctxn, unsigned long *flags)
{
	struct perf_event_context *ctx;

retry:
	/*
	 * One of the few rules of preemptible RCU is that one cannot do
	 * rcu_read_unlock() while holding a scheduler (or nested) lock when
	 * part of the read side critical section was irqs-enabled -- see
	 * rcu_read_unlock_special().
	 *
	 * Since ctx->lock nests under rq->lock we must ensure the entire read
	 * side critical section has interrupts disabled.
	 */
	local_irq_save(*flags);
	rcu_read_lock();
	ctx = rcu_dereference(task->perf_event_ctxp[ctxn]);
	if (ctx) {
		/*
		 * If this context is a clone of another, it might
		 * get swapped for another underneath us by
		 * perf_event_task_sched_out, though the
		 * rcu_read_lock() protects us from any context
		 * getting freed.  Lock the context and check if it
		 * got swapped before we could get the lock, and retry
		 * if so.  If we locked the right context, then it
		 * can't get swapped on us any more.
		 */
		raw_spin_lock(&ctx->lock);
		if (ctx != rcu_dereference(task->perf_event_ctxp[ctxn])) {
			raw_spin_unlock(&ctx->lock);
			rcu_read_unlock();
			local_irq_restore(*flags);
			goto retry;
		}

		if (ctx->task == TASK_TOMBSTONE ||
		    !refcount_inc_not_zero(&ctx->refcount)) {
			raw_spin_unlock(&ctx->lock);
			ctx = NULL;
		} else {
			WARN_ON_ONCE(ctx->task != task);
		}
	}
	rcu_read_unlock();
	if (!ctx)
		local_irq_restore(*flags);
	return ctx;
}

/*
 * Get the context for a task and increment its pin_count so it
 * can't get swapped to another task.  This also increments its
 * reference count so that the context can't get freed.
 */
static struct perf_event_context *
perf_pin_task_context(struct task_struct *task, int ctxn)
{
	struct perf_event_context *ctx;
	unsigned long flags;

	ctx = perf_lock_task_context(task, ctxn, &flags);
	if (ctx) {
		++ctx->pin_count;
		raw_spin_unlock_irqrestore(&ctx->lock, flags);
	}
	return ctx;
}

static void perf_unpin_context(struct perf_event_context *ctx)
{
	unsigned long flags;

	raw_spin_lock_irqsave(&ctx->lock, flags);
	--ctx->pin_count;
	raw_spin_unlock_irqrestore(&ctx->lock, flags);
}

/*
 * Update the record of the current time in a context.
 */
static void update_context_time(struct perf_event_context *ctx)
{
	u64 now = perf_clock();

	ctx->time += now - ctx->timestamp;
	ctx->timestamp = now;
}

static u64 perf_event_time(struct perf_event *event)
{
	struct perf_event_context *ctx = event->ctx;

	if (is_cgroup_event(event))
		return perf_cgroup_event_time(event);

	return ctx ? ctx->time : 0;
}

static enum event_type_t get_event_type(struct perf_event *event)
{
	struct perf_event_context *ctx = event->ctx;
	enum event_type_t event_type;

	lockdep_assert_held(&ctx->lock);

	/*
	 * It's 'group type', really, because if our group leader is
	 * pinned, so are we.
	 */
	if (event->group_leader != event)
		event = event->group_leader;

	event_type = event->attr.pinned ? EVENT_PINNED : EVENT_FLEXIBLE;
	if (!ctx->task)
		event_type |= EVENT_CPU;

	return event_type;
}

/*
 * Helper function to initialize event group nodes.
 */
static void init_event_group(struct perf_event *event)
{
	RB_CLEAR_NODE(&event->group_node);
	event->group_index = 0;
}

/*
 * Extract pinned or flexible groups from the context
 * based on event attrs bits.
 */
static struct perf_event_groups *
get_event_groups(struct perf_event *event, struct perf_event_context *ctx)
{
	if (event->attr.pinned)
		return &ctx->pinned_groups;
	else
		return &ctx->flexible_groups;
}

/*
 * Helper function to initializes perf_event_group trees.
 */
static void perf_event_groups_init(struct perf_event_groups *groups)
{
	groups->tree = RB_ROOT;
	groups->index = 0;
}

/*
 * Compare function for event groups;
 *
 * Implements complex key that first sorts by CPU and then by virtual index
 * which provides ordering when rotating groups for the same CPU.
 */
static bool
perf_event_groups_less(struct perf_event *left, struct perf_event *right)
{
	if (left->cpu < right->cpu)
		return true;
	if (left->cpu > right->cpu)
		return false;

	if (left->group_index < right->group_index)
		return true;
	if (left->group_index > right->group_index)
		return false;

	return false;
}

/*
 * Insert @event into @groups' tree; using {@event->cpu, ++@groups->index} for
 * key (see perf_event_groups_less). This places it last inside the CPU
 * subtree.
 */
static void
perf_event_groups_insert(struct perf_event_groups *groups,
			 struct perf_event *event)
{
	struct perf_event *node_event;
	struct rb_node *parent;
	struct rb_node **node;

	event->group_index = ++groups->index;

	node = &groups->tree.rb_node;
	parent = *node;

	while (*node) {
		parent = *node;
		node_event = container_of(*node, struct perf_event, group_node);

		if (perf_event_groups_less(event, node_event))
			node = &parent->rb_left;
		else
			node = &parent->rb_right;
	}

	rb_link_node(&event->group_node, parent, node);
	rb_insert_color(&event->group_node, &groups->tree);
}

/*
 * Helper function to insert event into the pinned or flexible groups.
 */
static void
add_event_to_groups(struct perf_event *event, struct perf_event_context *ctx)
{
	struct perf_event_groups *groups;

	groups = get_event_groups(event, ctx);
	perf_event_groups_insert(groups, event);
}

/*
 * Delete a group from a tree.
 */
static void
perf_event_groups_delete(struct perf_event_groups *groups,
			 struct perf_event *event)
{
	WARN_ON_ONCE(RB_EMPTY_NODE(&event->group_node) ||
		     RB_EMPTY_ROOT(&groups->tree));

	rb_erase(&event->group_node, &groups->tree);
	init_event_group(event);
}

/*
 * Helper function to delete event from its groups.
 */
static void
del_event_from_groups(struct perf_event *event, struct perf_event_context *ctx)
{
	struct perf_event_groups *groups;

	groups = get_event_groups(event, ctx);
	perf_event_groups_delete(groups, event);
}

/*
 * Get the leftmost event in the @cpu subtree.
 */
static struct perf_event *
perf_event_groups_first(struct perf_event_groups *groups, int cpu)
{
	struct perf_event *node_event = NULL, *match = NULL;
	struct rb_node *node = groups->tree.rb_node;

	while (node) {
		node_event = container_of(node, struct perf_event, group_node);

		if (cpu < node_event->cpu) {
			node = node->rb_left;
		} else if (cpu > node_event->cpu) {
			node = node->rb_right;
		} else {
			match = node_event;
			node = node->rb_left;
		}
	}

	return match;
}

/*
 * Like rb_entry_next_safe() for the @cpu subtree.
 */
static struct perf_event *
perf_event_groups_next(struct perf_event *event)
{
	struct perf_event *next;

	next = rb_entry_safe(rb_next(&event->group_node), typeof(*event), group_node);
	if (next && next->cpu == event->cpu)
		return next;

	return NULL;
}

/*
 * Iterate through the whole groups tree.
 */
#define perf_event_groups_for_each(event, groups)			\
	for (event = rb_entry_safe(rb_first(&((groups)->tree)),		\
				typeof(*event), group_node); event;	\
		event = rb_entry_safe(rb_next(&event->group_node),	\
				typeof(*event), group_node))

/*
 * Add an event from the lists for its context.
 * Must be called with ctx->mutex and ctx->lock held.
 */
static void
list_add_event(struct perf_event *event, struct perf_event_context *ctx)
{
	lockdep_assert_held(&ctx->lock);

	WARN_ON_ONCE(event->attach_state & PERF_ATTACH_CONTEXT);
	event->attach_state |= PERF_ATTACH_CONTEXT;

	event->tstamp = perf_event_time(event);

	/*
	 * If we're a stand alone event or group leader, we go to the context
	 * list, group events are kept attached to the group so that
	 * perf_group_detach can, at all times, locate all siblings.
	 */
	if (event->group_leader == event) {
		event->group_caps = event->event_caps;
		add_event_to_groups(event, ctx);
	}

	list_update_cgroup_event(event, ctx, true);

	list_add_rcu(&event->event_entry, &ctx->event_list);
	ctx->nr_events++;
	if (event->attr.inherit_stat)
		ctx->nr_stat++;

	ctx->generation++;
}

/*
 * Initialize event state based on the perf_event_attr::disabled.
 */
static inline void perf_event__state_init(struct perf_event *event)
{
	event->state = event->attr.disabled ? PERF_EVENT_STATE_OFF :
					      PERF_EVENT_STATE_INACTIVE;
}

static void __perf_event_read_size(struct perf_event *event, int nr_siblings)
{
	int entry = sizeof(u64); /* value */
	int size = 0;
	int nr = 1;

	if (event->attr.read_format & PERF_FORMAT_TOTAL_TIME_ENABLED)
		size += sizeof(u64);

	if (event->attr.read_format & PERF_FORMAT_TOTAL_TIME_RUNNING)
		size += sizeof(u64);

	if (event->attr.read_format & PERF_FORMAT_ID)
		entry += sizeof(u64);

	if (event->attr.read_format & PERF_FORMAT_GROUP) {
		nr += nr_siblings;
		size += sizeof(u64);
	}

	size += entry * nr;
	event->read_size = size;
}

static void __perf_event_header_size(struct perf_event *event, u64 sample_type)
{
	struct perf_sample_data *data;
	u16 size = 0;

	if (sample_type & PERF_SAMPLE_IP)
		size += sizeof(data->ip);

	if (sample_type & PERF_SAMPLE_ADDR)
		size += sizeof(data->addr);

	if (sample_type & PERF_SAMPLE_PERIOD)
		size += sizeof(data->period);

	if (sample_type & PERF_SAMPLE_WEIGHT)
		size += sizeof(data->weight);

	if (sample_type & PERF_SAMPLE_READ)
		size += event->read_size;

	if (sample_type & PERF_SAMPLE_DATA_SRC)
		size += sizeof(data->data_src.val);

	if (sample_type & PERF_SAMPLE_TRANSACTION)
		size += sizeof(data->txn);

	if (sample_type & PERF_SAMPLE_PHYS_ADDR)
		size += sizeof(data->phys_addr);

	event->header_size = size;
}

/*
 * Called at perf_event creation and when events are attached/detached from a
 * group.
 */
static void perf_event__header_size(struct perf_event *event)
{
	__perf_event_read_size(event,
			       event->group_leader->nr_siblings);
	__perf_event_header_size(event, event->attr.sample_type);
}

static void perf_event__id_header_size(struct perf_event *event)
{
	struct perf_sample_data *data;
	u64 sample_type = event->attr.sample_type;
	u16 size = 0;

	if (sample_type & PERF_SAMPLE_TID)
		size += sizeof(data->tid_entry);

	if (sample_type & PERF_SAMPLE_TIME)
		size += sizeof(data->time);

	if (sample_type & PERF_SAMPLE_IDENTIFIER)
		size += sizeof(data->id);

	if (sample_type & PERF_SAMPLE_ID)
		size += sizeof(data->id);

	if (sample_type & PERF_SAMPLE_STREAM_ID)
		size += sizeof(data->stream_id);

	if (sample_type & PERF_SAMPLE_CPU)
		size += sizeof(data->cpu_entry);

	event->id_header_size = size;
}

static bool perf_event_validate_size(struct perf_event *event)
{
	/*
	 * The values computed here will be over-written when we actually
	 * attach the event.
	 */
	__perf_event_read_size(event, event->group_leader->nr_siblings + 1);
	__perf_event_header_size(event, event->attr.sample_type & ~PERF_SAMPLE_READ);
	perf_event__id_header_size(event);

	/*
	 * Sum the lot; should not exceed the 64k limit we have on records.
	 * Conservative limit to allow for callchains and other variable fields.
	 */
	if (event->read_size + event->header_size +
	    event->id_header_size + sizeof(struct perf_event_header) >= 16*1024)
		return false;

	return true;
}

static void perf_group_attach(struct perf_event *event)
{
	struct perf_event *group_leader = event->group_leader, *pos;

	lockdep_assert_held(&event->ctx->lock);

	/*
	 * We can have double attach due to group movement in perf_event_open.
	 */
	if (event->attach_state & PERF_ATTACH_GROUP)
		return;

	event->attach_state |= PERF_ATTACH_GROUP;

	if (group_leader == event)
		return;

	WARN_ON_ONCE(group_leader->ctx != event->ctx);

	group_leader->group_caps &= event->event_caps;

	list_add_tail(&event->sibling_list, &group_leader->sibling_list);
	group_leader->nr_siblings++;

	perf_event__header_size(group_leader);

	for_each_sibling_event(pos, group_leader)
		perf_event__header_size(pos);
}

/*
 * Remove an event from the lists for its context.
 * Must be called with ctx->mutex and ctx->lock held.
 */
static void
list_del_event(struct perf_event *event, struct perf_event_context *ctx)
{
	WARN_ON_ONCE(event->ctx != ctx);
	lockdep_assert_held(&ctx->lock);

	/*
	 * We can have double detach due to exit/hot-unplug + close.
	 */
	if (!(event->attach_state & PERF_ATTACH_CONTEXT))
		return;

	event->attach_state &= ~PERF_ATTACH_CONTEXT;

	list_update_cgroup_event(event, ctx, false);

	ctx->nr_events--;
	if (event->attr.inherit_stat)
		ctx->nr_stat--;

	list_del_rcu(&event->event_entry);

	if (event->group_leader == event)
		del_event_from_groups(event, ctx);

	/*
	 * If event was in error state, then keep it
	 * that way, otherwise bogus counts will be
	 * returned on read(). The only way to get out
	 * of error state is by explicit re-enabling
	 * of the event
	 */
	if (event->state > PERF_EVENT_STATE_OFF)
		perf_event_set_state(event, PERF_EVENT_STATE_OFF);

	ctx->generation++;
}

static int
perf_aux_output_match(struct perf_event *event, struct perf_event *aux_event)
{
	if (!has_aux(aux_event))
		return 0;

	if (!event->pmu->aux_output_match)
		return 0;

	return event->pmu->aux_output_match(aux_event);
}

static void put_event(struct perf_event *event);
static void event_sched_out(struct perf_event *event,
			    struct perf_cpu_context *cpuctx,
			    struct perf_event_context *ctx);

static void perf_put_aux_event(struct perf_event *event)
{
	struct perf_event_context *ctx = event->ctx;
	struct perf_cpu_context *cpuctx = __get_cpu_context(ctx);
	struct perf_event *iter;

	/*
	 * If event uses aux_event tear down the link
	 */
	if (event->aux_event) {
		iter = event->aux_event;
		event->aux_event = NULL;
		put_event(iter);
		return;
	}

	/*
	 * If the event is an aux_event, tear down all links to
	 * it from other events.
	 */
	for_each_sibling_event(iter, event->group_leader) {
		if (iter->aux_event != event)
			continue;

		iter->aux_event = NULL;
		put_event(event);

		/*
		 * If it's ACTIVE, schedule it out and put it into ERROR
		 * state so that we don't try to schedule it again. Note
		 * that perf_event_enable() will clear the ERROR status.
		 */
		event_sched_out(iter, cpuctx, ctx);
		perf_event_set_state(event, PERF_EVENT_STATE_ERROR);
	}
}

static int perf_get_aux_event(struct perf_event *event,
			      struct perf_event *group_leader)
{
	/*
	 * Our group leader must be an aux event if we want to be
	 * an aux_output. This way, the aux event will precede its
	 * aux_output events in the group, and therefore will always
	 * schedule first.
	 */
	if (!group_leader)
		return 0;

	if (!perf_aux_output_match(event, group_leader))
		return 0;

	if (!atomic_long_inc_not_zero(&group_leader->refcount))
		return 0;

	/*
	 * Link aux_outputs to their aux event; this is undone in
	 * perf_group_detach() by perf_put_aux_event(). When the
	 * group in torn down, the aux_output events loose their
	 * link to the aux_event and can't schedule any more.
	 */
	event->aux_event = group_leader;

	return 1;
}

static void perf_group_detach(struct perf_event *event)
{
	struct perf_event *sibling, *tmp;
	struct perf_event_context *ctx = event->ctx;

	lockdep_assert_held(&ctx->lock);

	/*
	 * We can have double detach due to exit/hot-unplug + close.
	 */
	if (!(event->attach_state & PERF_ATTACH_GROUP))
		return;

	event->attach_state &= ~PERF_ATTACH_GROUP;

	perf_put_aux_event(event);

	/*
	 * If this is a sibling, remove it from its group.
	 */
	if (event->group_leader != event) {
		list_del_init(&event->sibling_list);
		event->group_leader->nr_siblings--;
		goto out;
	}

	/*
	 * If this was a group event with sibling events then
	 * upgrade the siblings to singleton events by adding them
	 * to whatever list we are on.
	 */
	list_for_each_entry_safe(sibling, tmp, &event->sibling_list, sibling_list) {

		sibling->group_leader = sibling;
		list_del_init(&sibling->sibling_list);

		/* Inherit group flags from the previous leader */
		sibling->group_caps = event->group_caps;

		if (!RB_EMPTY_NODE(&event->group_node)) {
			add_event_to_groups(sibling, event->ctx);

			if (sibling->state == PERF_EVENT_STATE_ACTIVE) {
				struct list_head *list = sibling->attr.pinned ?
					&ctx->pinned_active : &ctx->flexible_active;

				list_add_tail(&sibling->active_list, list);
			}
		}

		WARN_ON_ONCE(sibling->ctx != event->ctx);
	}

out:
	perf_event__header_size(event->group_leader);

	for_each_sibling_event(tmp, event->group_leader)
		perf_event__header_size(tmp);
}

static bool is_orphaned_event(struct perf_event *event)
{
	return event->state == PERF_EVENT_STATE_DEAD;
}

static inline int __pmu_filter_match(struct perf_event *event)
{
	struct pmu *pmu = event->pmu;
	return pmu->filter_match ? pmu->filter_match(event) : 1;
}

/*
 * Check whether we should attempt to schedule an event group based on
 * PMU-specific filtering. An event group can consist of HW and SW events,
 * potentially with a SW leader, so we must check all the filters, to
 * determine whether a group is schedulable:
 */
static inline int pmu_filter_match(struct perf_event *event)
{
	struct perf_event *sibling;

	if (!__pmu_filter_match(event))
		return 0;

	for_each_sibling_event(sibling, event) {
		if (!__pmu_filter_match(sibling))
			return 0;
	}

	return 1;
}

static inline int
event_filter_match(struct perf_event *event)
{
	return (event->cpu == -1 || event->cpu == smp_processor_id()) &&
	       perf_cgroup_match(event) && pmu_filter_match(event);
}

static void
event_sched_out(struct perf_event *event,
		  struct perf_cpu_context *cpuctx,
		  struct perf_event_context *ctx)
{
	enum perf_event_state state = PERF_EVENT_STATE_INACTIVE;

	WARN_ON_ONCE(event->ctx != ctx);
	lockdep_assert_held(&ctx->lock);

	if (event->state != PERF_EVENT_STATE_ACTIVE)
		return;

	/*
	 * Asymmetry; we only schedule events _IN_ through ctx_sched_in(), but
	 * we can schedule events _OUT_ individually through things like
	 * __perf_remove_from_context().
	 */
	list_del_init(&event->active_list);

	perf_pmu_disable(event->pmu);

	event->pmu->del(event, 0);
	event->oncpu = -1;

	if (READ_ONCE(event->pending_disable) >= 0) {
		WRITE_ONCE(event->pending_disable, -1);
		state = PERF_EVENT_STATE_OFF;
	}
	perf_event_set_state(event, state);

	if (!is_software_event(event))
		cpuctx->active_oncpu--;
	if (!--ctx->nr_active)
		perf_event_ctx_deactivate(ctx);
	if (event->attr.freq && event->attr.sample_freq)
		ctx->nr_freq--;
	if (event->attr.exclusive || !cpuctx->active_oncpu)
		cpuctx->exclusive = 0;

	perf_pmu_enable(event->pmu);
}

static void
group_sched_out(struct perf_event *group_event,
		struct perf_cpu_context *cpuctx,
		struct perf_event_context *ctx)
{
	struct perf_event *event;

	if (group_event->state != PERF_EVENT_STATE_ACTIVE)
		return;

	perf_pmu_disable(ctx->pmu);

	event_sched_out(group_event, cpuctx, ctx);

	/*
	 * Schedule out siblings (if any):
	 */
	for_each_sibling_event(event, group_event)
		event_sched_out(event, cpuctx, ctx);

	perf_pmu_enable(ctx->pmu);

	if (group_event->attr.exclusive)
		cpuctx->exclusive = 0;
}

#define DETACH_GROUP	0x01UL

/*
 * Cross CPU call to remove a performance event
 *
 * We disable the event on the hardware level first. After that we
 * remove it from the context list.
 */
static void
__perf_remove_from_context(struct perf_event *event,
			   struct perf_cpu_context *cpuctx,
			   struct perf_event_context *ctx,
			   void *info)
{
	unsigned long flags = (unsigned long)info;

	if (ctx->is_active & EVENT_TIME) {
		update_context_time(ctx);
		update_cgrp_time_from_cpuctx(cpuctx);
	}

	event_sched_out(event, cpuctx, ctx);
	if (flags & DETACH_GROUP)
		perf_group_detach(event);
	list_del_event(event, ctx);

	if (!ctx->nr_events && ctx->is_active) {
		ctx->is_active = 0;
		if (ctx->task) {
			WARN_ON_ONCE(cpuctx->task_ctx != ctx);
			cpuctx->task_ctx = NULL;
		}
	}
}

/*
 * Remove the event from a task's (or a CPU's) list of events.
 *
 * If event->ctx is a cloned context, callers must make sure that
 * every task struct that event->ctx->task could possibly point to
 * remains valid.  This is OK when called from perf_release since
 * that only calls us on the top-level context, which can't be a clone.
 * When called from perf_event_exit_task, it's OK because the
 * context has been detached from its task.
 */
static void perf_remove_from_context(struct perf_event *event, unsigned long flags)
{
	struct perf_event_context *ctx = event->ctx;

	lockdep_assert_held(&ctx->mutex);

	event_function_call(event, __perf_remove_from_context, (void *)flags);

	/*
	 * The above event_function_call() can NO-OP when it hits
	 * TASK_TOMBSTONE. In that case we must already have been detached
	 * from the context (by perf_event_exit_event()) but the grouping
	 * might still be in-tact.
	 */
	WARN_ON_ONCE(event->attach_state & PERF_ATTACH_CONTEXT);
	if ((flags & DETACH_GROUP) &&
	    (event->attach_state & PERF_ATTACH_GROUP)) {
		/*
		 * Since in that case we cannot possibly be scheduled, simply
		 * detach now.
		 */
		raw_spin_lock_irq(&ctx->lock);
		perf_group_detach(event);
		raw_spin_unlock_irq(&ctx->lock);
	}
}

/*
 * Cross CPU call to disable a performance event
 */
static void __perf_event_disable(struct perf_event *event,
				 struct perf_cpu_context *cpuctx,
				 struct perf_event_context *ctx,
				 void *info)
{
	if (event->state < PERF_EVENT_STATE_INACTIVE)
		return;

	if (ctx->is_active & EVENT_TIME) {
		update_context_time(ctx);
		update_cgrp_time_from_event(event);
	}

	if (event == event->group_leader)
		group_sched_out(event, cpuctx, ctx);
	else
		event_sched_out(event, cpuctx, ctx);

	perf_event_set_state(event, PERF_EVENT_STATE_OFF);
}

/*
 * Disable an event.
 *
 * If event->ctx is a cloned context, callers must make sure that
 * every task struct that event->ctx->task could possibly point to
 * remains valid.  This condition is satisfied when called through
 * perf_event_for_each_child or perf_event_for_each because they
 * hold the top-level event's child_mutex, so any descendant that
 * goes to exit will block in perf_event_exit_event().
 *
 * When called from perf_pending_event it's OK because event->ctx
 * is the current context on this CPU and preemption is disabled,
 * hence we can't get into perf_event_task_sched_out for this context.
 */
static void _perf_event_disable(struct perf_event *event)
{
	struct perf_event_context *ctx = event->ctx;

	raw_spin_lock_irq(&ctx->lock);
	if (event->state <= PERF_EVENT_STATE_OFF) {
		raw_spin_unlock_irq(&ctx->lock);
		return;
	}
	raw_spin_unlock_irq(&ctx->lock);

	event_function_call(event, __perf_event_disable, NULL);
}

void perf_event_disable_local(struct perf_event *event)
{
	event_function_local(event, __perf_event_disable, NULL);
}

/*
 * Strictly speaking kernel users cannot create groups and therefore this
 * interface does not need the perf_event_ctx_lock() magic.
 */
void perf_event_disable(struct perf_event *event)
{
	struct perf_event_context *ctx;

	ctx = perf_event_ctx_lock(event);
	_perf_event_disable(event);
	perf_event_ctx_unlock(event, ctx);
}
EXPORT_SYMBOL_GPL(perf_event_disable);

void perf_event_disable_inatomic(struct perf_event *event)
{
	WRITE_ONCE(event->pending_disable, smp_processor_id());
	/* can fail, see perf_pending_event_disable() */
	irq_work_queue(&event->pending);
}

static void perf_set_shadow_time(struct perf_event *event,
				 struct perf_event_context *ctx)
{
	/*
	 * use the correct time source for the time snapshot
	 *
	 * We could get by without this by leveraging the
	 * fact that to get to this function, the caller
	 * has most likely already called update_context_time()
	 * and update_cgrp_time_xx() and thus both timestamp
	 * are identical (or very close). Given that tstamp is,
	 * already adjusted for cgroup, we could say that:
	 *    tstamp - ctx->timestamp
	 * is equivalent to
	 *    tstamp - cgrp->timestamp.
	 *
	 * Then, in perf_output_read(), the calculation would
	 * work with no changes because:
	 * - event is guaranteed scheduled in
	 * - no scheduled out in between
	 * - thus the timestamp would be the same
	 *
	 * But this is a bit hairy.
	 *
	 * So instead, we have an explicit cgroup call to remain
	 * within the time time source all along. We believe it
	 * is cleaner and simpler to understand.
	 */
	if (is_cgroup_event(event))
		perf_cgroup_set_shadow_time(event, event->tstamp);
	else
		event->shadow_ctx_time = event->tstamp - ctx->timestamp;
}

#define MAX_INTERRUPTS (~0ULL)

static void perf_log_throttle(struct perf_event *event, int enable);
static void perf_log_itrace_start(struct perf_event *event);

static int
event_sched_in(struct perf_event *event,
		 struct perf_cpu_context *cpuctx,
		 struct perf_event_context *ctx)
{
	int ret = 0;

	lockdep_assert_held(&ctx->lock);

	if (event->state <= PERF_EVENT_STATE_OFF)
		return 0;

	WRITE_ONCE(event->oncpu, smp_processor_id());
	/*
	 * Order event::oncpu write to happen before the ACTIVE state is
	 * visible. This allows perf_event_{stop,read}() to observe the correct
	 * ->oncpu if it sees ACTIVE.
	 */
	smp_wmb();
	perf_event_set_state(event, PERF_EVENT_STATE_ACTIVE);

	/*
	 * Unthrottle events, since we scheduled we might have missed several
	 * ticks already, also for a heavily scheduling task there is little
	 * guarantee it'll get a tick in a timely manner.
	 */
	if (unlikely(event->hw.interrupts == MAX_INTERRUPTS)) {
		perf_log_throttle(event, 1);
		event->hw.interrupts = 0;
	}

	perf_pmu_disable(event->pmu);

	perf_set_shadow_time(event, ctx);

	perf_log_itrace_start(event);

	if (event->pmu->add(event, PERF_EF_START)) {
		perf_event_set_state(event, PERF_EVENT_STATE_INACTIVE);
		event->oncpu = -1;
		ret = -EAGAIN;
		goto out;
	}

	if (!is_software_event(event))
		cpuctx->active_oncpu++;
	if (!ctx->nr_active++)
		perf_event_ctx_activate(ctx);
	if (event->attr.freq && event->attr.sample_freq)
		ctx->nr_freq++;

	if (event->attr.exclusive)
		cpuctx->exclusive = 1;

out:
	perf_pmu_enable(event->pmu);

	return ret;
}

static int
group_sched_in(struct perf_event *group_event,
	       struct perf_cpu_context *cpuctx,
	       struct perf_event_context *ctx)
{
	struct perf_event *event, *partial_group = NULL;
	struct pmu *pmu = ctx->pmu;

	if (group_event->state == PERF_EVENT_STATE_OFF)
		return 0;

	pmu->start_txn(pmu, PERF_PMU_TXN_ADD);

	if (event_sched_in(group_event, cpuctx, ctx)) {
		pmu->cancel_txn(pmu);
		perf_mux_hrtimer_restart(cpuctx);
		return -EAGAIN;
	}

	/*
	 * Schedule in siblings as one group (if any):
	 */
	for_each_sibling_event(event, group_event) {
		if (event_sched_in(event, cpuctx, ctx)) {
			partial_group = event;
			goto group_error;
		}
	}

	if (!pmu->commit_txn(pmu))
		return 0;

group_error:
	/*
	 * Groups can be scheduled in as one unit only, so undo any
	 * partial group before returning:
	 * The events up to the failed event are scheduled out normally.
	 */
	for_each_sibling_event(event, group_event) {
		if (event == partial_group)
			break;

		event_sched_out(event, cpuctx, ctx);
	}
	event_sched_out(group_event, cpuctx, ctx);

	pmu->cancel_txn(pmu);

	perf_mux_hrtimer_restart(cpuctx);

	return -EAGAIN;
}

/*
 * Work out whether we can put this event group on the CPU now.
 */
static int group_can_go_on(struct perf_event *event,
			   struct perf_cpu_context *cpuctx,
			   int can_add_hw)
{
	/*
	 * Groups consisting entirely of software events can always go on.
	 */
	if (event->group_caps & PERF_EV_CAP_SOFTWARE)
		return 1;
	/*
	 * If an exclusive group is already on, no other hardware
	 * events can go on.
	 */
	if (cpuctx->exclusive)
		return 0;
	/*
	 * If this group is exclusive and there are already
	 * events on the CPU, it can't go on.
	 */
	if (event->attr.exclusive && cpuctx->active_oncpu)
		return 0;
	/*
	 * Otherwise, try to add it if all previous groups were able
	 * to go on.
	 */
	return can_add_hw;
}

static void add_event_to_ctx(struct perf_event *event,
			       struct perf_event_context *ctx)
{
	list_add_event(event, ctx);
	perf_group_attach(event);
}

static void ctx_sched_out(struct perf_event_context *ctx,
			  struct perf_cpu_context *cpuctx,
			  enum event_type_t event_type);
static void
ctx_sched_in(struct perf_event_context *ctx,
	     struct perf_cpu_context *cpuctx,
	     enum event_type_t event_type,
	     struct task_struct *task);

static void task_ctx_sched_out(struct perf_cpu_context *cpuctx,
			       struct perf_event_context *ctx,
			       enum event_type_t event_type)
{
	if (!cpuctx->task_ctx)
		return;

	if (WARN_ON_ONCE(ctx != cpuctx->task_ctx))
		return;

	ctx_sched_out(ctx, cpuctx, event_type);
}

static void perf_event_sched_in(struct perf_cpu_context *cpuctx,
				struct perf_event_context *ctx,
				struct task_struct *task)
{
	cpu_ctx_sched_in(cpuctx, EVENT_PINNED, task);
	if (ctx)
		ctx_sched_in(ctx, cpuctx, EVENT_PINNED, task);
	cpu_ctx_sched_in(cpuctx, EVENT_FLEXIBLE, task);
	if (ctx)
		ctx_sched_in(ctx, cpuctx, EVENT_FLEXIBLE, task);
}

/*
 * We want to maintain the following priority of scheduling:
 *  - CPU pinned (EVENT_CPU | EVENT_PINNED)
 *  - task pinned (EVENT_PINNED)
 *  - CPU flexible (EVENT_CPU | EVENT_FLEXIBLE)
 *  - task flexible (EVENT_FLEXIBLE).
 *
 * In order to avoid unscheduling and scheduling back in everything every
 * time an event is added, only do it for the groups of equal priority and
 * below.
 *
 * This can be called after a batch operation on task events, in which case
 * event_type is a bit mask of the types of events involved. For CPU events,
 * event_type is only either EVENT_PINNED or EVENT_FLEXIBLE.
 */
static void ctx_resched(struct perf_cpu_context *cpuctx,
			struct perf_event_context *task_ctx,
			enum event_type_t event_type)
{
	enum event_type_t ctx_event_type;
	bool cpu_event = !!(event_type & EVENT_CPU);

	/*
	 * If pinned groups are involved, flexible groups also need to be
	 * scheduled out.
	 */
	if (event_type & EVENT_PINNED)
		event_type |= EVENT_FLEXIBLE;

	ctx_event_type = event_type & EVENT_ALL;

	perf_pmu_disable(cpuctx->ctx.pmu);
	if (task_ctx)
		task_ctx_sched_out(cpuctx, task_ctx, event_type);

	/*
	 * Decide which cpu ctx groups to schedule out based on the types
	 * of events that caused rescheduling:
	 *  - EVENT_CPU: schedule out corresponding groups;
	 *  - EVENT_PINNED task events: schedule out EVENT_FLEXIBLE groups;
	 *  - otherwise, do nothing more.
	 */
	if (cpu_event)
		cpu_ctx_sched_out(cpuctx, ctx_event_type);
	else if (ctx_event_type & EVENT_PINNED)
		cpu_ctx_sched_out(cpuctx, EVENT_FLEXIBLE);

	perf_event_sched_in(cpuctx, task_ctx, current);
	perf_pmu_enable(cpuctx->ctx.pmu);
}

void perf_pmu_resched(struct pmu *pmu)
{
	struct perf_cpu_context *cpuctx = this_cpu_ptr(pmu->pmu_cpu_context);
	struct perf_event_context *task_ctx = cpuctx->task_ctx;

	perf_ctx_lock(cpuctx, task_ctx);
	ctx_resched(cpuctx, task_ctx, EVENT_ALL|EVENT_CPU);
	perf_ctx_unlock(cpuctx, task_ctx);
}

/*
 * Cross CPU call to install and enable a performance event
 *
 * Very similar to remote_function() + event_function() but cannot assume that
 * things like ctx->is_active and cpuctx->task_ctx are set.
 */
static int  __perf_install_in_context(void *info)
{
	struct perf_event *event = info;
	struct perf_event_context *ctx = event->ctx;
	struct perf_cpu_context *cpuctx = __get_cpu_context(ctx);
	struct perf_event_context *task_ctx = cpuctx->task_ctx;
	bool reprogram = true;
	int ret = 0;

	raw_spin_lock(&cpuctx->ctx.lock);
	if (ctx->task) {
		raw_spin_lock(&ctx->lock);
		task_ctx = ctx;

		reprogram = (ctx->task == current);

		/*
		 * If the task is running, it must be running on this CPU,
		 * otherwise we cannot reprogram things.
		 *
		 * If its not running, we don't care, ctx->lock will
		 * serialize against it becoming runnable.
		 */
		if (task_curr(ctx->task) && !reprogram) {
			ret = -ESRCH;
			goto unlock;
		}

		WARN_ON_ONCE(reprogram && cpuctx->task_ctx && cpuctx->task_ctx != ctx);
	} else if (task_ctx) {
		raw_spin_lock(&task_ctx->lock);
	}

#ifdef CONFIG_CGROUP_PERF
	if (is_cgroup_event(event)) {
		/*
		 * If the current cgroup doesn't match the event's
		 * cgroup, we should not try to schedule it.
		 */
		struct perf_cgroup *cgrp = perf_cgroup_from_task(current, ctx);
		reprogram = cgroup_is_descendant(cgrp->css.cgroup,
					event->cgrp->css.cgroup);
	}
#endif

	if (reprogram) {
		ctx_sched_out(ctx, cpuctx, EVENT_TIME);
		add_event_to_ctx(event, ctx);
		ctx_resched(cpuctx, task_ctx, get_event_type(event));
	} else {
		add_event_to_ctx(event, ctx);
	}

unlock:
	perf_ctx_unlock(cpuctx, task_ctx);

	return ret;
}

static bool exclusive_event_installable(struct perf_event *event,
					struct perf_event_context *ctx);

/*
 * Attach a performance event to a context.
 *
 * Very similar to event_function_call, see comment there.
 */
static void
perf_install_in_context(struct perf_event_context *ctx,
			struct perf_event *event,
			int cpu)
{
	struct task_struct *task = READ_ONCE(ctx->task);

	lockdep_assert_held(&ctx->mutex);

	WARN_ON_ONCE(!exclusive_event_installable(event, ctx));

	if (event->cpu != -1)
		event->cpu = cpu;

	/*
	 * Ensures that if we can observe event->ctx, both the event and ctx
	 * will be 'complete'. See perf_iterate_sb_cpu().
	 */
	smp_store_release(&event->ctx, ctx);

	if (!task) {
		cpu_function_call(cpu, __perf_install_in_context, event);
		return;
	}

	/*
	 * Should not happen, we validate the ctx is still alive before calling.
	 */
	if (WARN_ON_ONCE(task == TASK_TOMBSTONE))
		return;

	/*
	 * Installing events is tricky because we cannot rely on ctx->is_active
	 * to be set in case this is the nr_events 0 -> 1 transition.
	 *
	 * Instead we use task_curr(), which tells us if the task is running.
	 * However, since we use task_curr() outside of rq::lock, we can race
	 * against the actual state. This means the result can be wrong.
	 *
	 * If we get a false positive, we retry, this is harmless.
	 *
	 * If we get a false negative, things are complicated. If we are after
	 * perf_event_context_sched_in() ctx::lock will serialize us, and the
	 * value must be correct. If we're before, it doesn't matter since
	 * perf_event_context_sched_in() will program the counter.
	 *
	 * However, this hinges on the remote context switch having observed
	 * our task->perf_event_ctxp[] store, such that it will in fact take
	 * ctx::lock in perf_event_context_sched_in().
	 *
	 * We do this by task_function_call(), if the IPI fails to hit the task
	 * we know any future context switch of task must see the
	 * perf_event_ctpx[] store.
	 */

	/*
	 * This smp_mb() orders the task->perf_event_ctxp[] store with the
	 * task_cpu() load, such that if the IPI then does not find the task
	 * running, a future context switch of that task must observe the
	 * store.
	 */
	smp_mb();
again:
	if (!task_function_call(task, __perf_install_in_context, event))
		return;

	raw_spin_lock_irq(&ctx->lock);
	task = ctx->task;
	if (WARN_ON_ONCE(task == TASK_TOMBSTONE)) {
		/*
		 * Cannot happen because we already checked above (which also
		 * cannot happen), and we hold ctx->mutex, which serializes us
		 * against perf_event_exit_task_context().
		 */
		raw_spin_unlock_irq(&ctx->lock);
		return;
	}
	/*
	 * If the task is not running, ctx->lock will avoid it becoming so,
	 * thus we can safely install the event.
	 */
	if (task_curr(task)) {
		raw_spin_unlock_irq(&ctx->lock);
		goto again;
	}
	add_event_to_ctx(event, ctx);
	raw_spin_unlock_irq(&ctx->lock);
}

/*
 * Cross CPU call to enable a performance event
 */
static void __perf_event_enable(struct perf_event *event,
				struct perf_cpu_context *cpuctx,
				struct perf_event_context *ctx,
				void *info)
{
	struct perf_event *leader = event->group_leader;
	struct perf_event_context *task_ctx;

	if (event->state >= PERF_EVENT_STATE_INACTIVE ||
	    event->state <= PERF_EVENT_STATE_ERROR)
		return;

	if (ctx->is_active)
		ctx_sched_out(ctx, cpuctx, EVENT_TIME);

	perf_event_set_state(event, PERF_EVENT_STATE_INACTIVE);

	if (!ctx->is_active)
		return;

	if (!event_filter_match(event)) {
		ctx_sched_in(ctx, cpuctx, EVENT_TIME, current);
		return;
	}

	/*
	 * If the event is in a group and isn't the group leader,
	 * then don't put it on unless the group is on.
	 */
	if (leader != event && leader->state != PERF_EVENT_STATE_ACTIVE) {
		ctx_sched_in(ctx, cpuctx, EVENT_TIME, current);
		return;
	}

	task_ctx = cpuctx->task_ctx;
	if (ctx->task)
		WARN_ON_ONCE(task_ctx != ctx);

	ctx_resched(cpuctx, task_ctx, get_event_type(event));
}

/*
 * Enable an event.
 *
 * If event->ctx is a cloned context, callers must make sure that
 * every task struct that event->ctx->task could possibly point to
 * remains valid.  This condition is satisfied when called through
 * perf_event_for_each_child or perf_event_for_each as described
 * for perf_event_disable.
 */
static void _perf_event_enable(struct perf_event *event)
{
	struct perf_event_context *ctx = event->ctx;

	raw_spin_lock_irq(&ctx->lock);
	if (event->state >= PERF_EVENT_STATE_INACTIVE ||
	    event->state <  PERF_EVENT_STATE_ERROR) {
		raw_spin_unlock_irq(&ctx->lock);
		return;
	}

	/*
	 * If the event is in error state, clear that first.
	 *
	 * That way, if we see the event in error state below, we know that it
	 * has gone back into error state, as distinct from the task having
	 * been scheduled away before the cross-call arrived.
	 */
	if (event->state == PERF_EVENT_STATE_ERROR)
		event->state = PERF_EVENT_STATE_OFF;
	raw_spin_unlock_irq(&ctx->lock);

	event_function_call(event, __perf_event_enable, NULL);
}

/*
 * See perf_event_disable();
 */
void perf_event_enable(struct perf_event *event)
{
	struct perf_event_context *ctx;

	ctx = perf_event_ctx_lock(event);
	_perf_event_enable(event);
	perf_event_ctx_unlock(event, ctx);
}
EXPORT_SYMBOL_GPL(perf_event_enable);

struct stop_event_data {
	struct perf_event	*event;
	unsigned int		restart;
};

static int __perf_event_stop(void *info)
{
	struct stop_event_data *sd = info;
	struct perf_event *event = sd->event;

	/* if it's already INACTIVE, do nothing */
	if (READ_ONCE(event->state) != PERF_EVENT_STATE_ACTIVE)
		return 0;

	/* matches smp_wmb() in event_sched_in() */
	smp_rmb();

	/*
	 * There is a window with interrupts enabled before we get here,
	 * so we need to check again lest we try to stop another CPU's event.
	 */
	if (READ_ONCE(event->oncpu) != smp_processor_id())
		return -EAGAIN;

	event->pmu->stop(event, PERF_EF_UPDATE);

	/*
	 * May race with the actual stop (through perf_pmu_output_stop()),
	 * but it is only used for events with AUX ring buffer, and such
	 * events will refuse to restart because of rb::aux_mmap_count==0,
	 * see comments in perf_aux_output_begin().
	 *
	 * Since this is happening on an event-local CPU, no trace is lost
	 * while restarting.
	 */
	if (sd->restart)
		event->pmu->start(event, 0);

	return 0;
}

static int perf_event_stop(struct perf_event *event, int restart)
{
	struct stop_event_data sd = {
		.event		= event,
		.restart	= restart,
	};
	int ret = 0;

	do {
		if (READ_ONCE(event->state) != PERF_EVENT_STATE_ACTIVE)
			return 0;

		/* matches smp_wmb() in event_sched_in() */
		smp_rmb();

		/*
		 * We only want to restart ACTIVE events, so if the event goes
		 * inactive here (event->oncpu==-1), there's nothing more to do;
		 * fall through with ret==-ENXIO.
		 */
		ret = cpu_function_call(READ_ONCE(event->oncpu),
					__perf_event_stop, &sd);
	} while (ret == -EAGAIN);

	return ret;
}

/*
 * In order to contain the amount of racy and tricky in the address filter
 * configuration management, it is a two part process:
 *
 * (p1) when userspace mappings change as a result of (1) or (2) or (3) below,
 *      we update the addresses of corresponding vmas in
 *	event::addr_filter_ranges array and bump the event::addr_filters_gen;
 * (p2) when an event is scheduled in (pmu::add), it calls
 *      perf_event_addr_filters_sync() which calls pmu::addr_filters_sync()
 *      if the generation has changed since the previous call.
 *
 * If (p1) happens while the event is active, we restart it to force (p2).
 *
 * (1) perf_addr_filters_apply(): adjusting filters' offsets based on
 *     pre-existing mappings, called once when new filters arrive via SET_FILTER
 *     ioctl;
 * (2) perf_addr_filters_adjust(): adjusting filters' offsets based on newly
 *     registered mapping, called for every new mmap(), with mm::mmap_sem down
 *     for reading;
 * (3) perf_event_addr_filters_exec(): clearing filters' offsets in the process
 *     of exec.
 */
void perf_event_addr_filters_sync(struct perf_event *event)
{
	struct perf_addr_filters_head *ifh = perf_event_addr_filters(event);

	if (!has_addr_filter(event))
		return;

	raw_spin_lock(&ifh->lock);
	if (event->addr_filters_gen != event->hw.addr_filters_gen) {
		event->pmu->addr_filters_sync(event);
		event->hw.addr_filters_gen = event->addr_filters_gen;
	}
	raw_spin_unlock(&ifh->lock);
}
EXPORT_SYMBOL_GPL(perf_event_addr_filters_sync);

static int _perf_event_refresh(struct perf_event *event, int refresh)
{
	/*
	 * not supported on inherited events
	 */
	if (event->attr.inherit || !is_sampling_event(event))
		return -EINVAL;

	atomic_add(refresh, &event->event_limit);
	_perf_event_enable(event);

	return 0;
}

/*
 * See perf_event_disable()
 */
int perf_event_refresh(struct perf_event *event, int refresh)
{
	struct perf_event_context *ctx;
	int ret;

	ctx = perf_event_ctx_lock(event);
	ret = _perf_event_refresh(event, refresh);
	perf_event_ctx_unlock(event, ctx);

	return ret;
}
EXPORT_SYMBOL_GPL(perf_event_refresh);

static int perf_event_modify_breakpoint(struct perf_event *bp,
					 struct perf_event_attr *attr)
{
	int err;

	_perf_event_disable(bp);

	err = modify_user_hw_breakpoint_check(bp, attr, true);

	if (!bp->attr.disabled)
		_perf_event_enable(bp);

	return err;
}

static int perf_event_modify_attr(struct perf_event *event,
				  struct perf_event_attr *attr)
{
	if (event->attr.type != attr->type)
		return -EINVAL;

	switch (event->attr.type) {
	case PERF_TYPE_BREAKPOINT:
		return perf_event_modify_breakpoint(event, attr);
	default:
		/* Place holder for future additions. */
		return -EOPNOTSUPP;
	}
}

static void ctx_sched_out(struct perf_event_context *ctx,
			  struct perf_cpu_context *cpuctx,
			  enum event_type_t event_type)
{
	struct perf_event *event, *tmp;
	int is_active = ctx->is_active;

	lockdep_assert_held(&ctx->lock);

	if (likely(!ctx->nr_events)) {
		/*
		 * See __perf_remove_from_context().
		 */
		WARN_ON_ONCE(ctx->is_active);
		if (ctx->task)
			WARN_ON_ONCE(cpuctx->task_ctx);
		return;
	}

	ctx->is_active &= ~event_type;
	if (!(ctx->is_active & EVENT_ALL))
		ctx->is_active = 0;

	if (ctx->task) {
		WARN_ON_ONCE(cpuctx->task_ctx != ctx);
		if (!ctx->is_active)
			cpuctx->task_ctx = NULL;
	}

	/*
	 * Always update time if it was set; not only when it changes.
	 * Otherwise we can 'forget' to update time for any but the last
	 * context we sched out. For example:
	 *
	 *   ctx_sched_out(.event_type = EVENT_FLEXIBLE)
	 *   ctx_sched_out(.event_type = EVENT_PINNED)
	 *
	 * would only update time for the pinned events.
	 */
	if (is_active & EVENT_TIME) {
		/* update (and stop) ctx time */
		update_context_time(ctx);
		update_cgrp_time_from_cpuctx(cpuctx);
	}

	is_active ^= ctx->is_active; /* changed bits */

	if (!ctx->nr_active || !(is_active & EVENT_ALL))
		return;

	/*
	 * If we had been multiplexing, no rotations are necessary, now no events
	 * are active.
	 */
	ctx->rotate_necessary = 0;

	perf_pmu_disable(ctx->pmu);
	if (is_active & EVENT_PINNED) {
		list_for_each_entry_safe(event, tmp, &ctx->pinned_active, active_list)
			group_sched_out(event, cpuctx, ctx);
	}

	if (is_active & EVENT_FLEXIBLE) {
		list_for_each_entry_safe(event, tmp, &ctx->flexible_active, active_list)
			group_sched_out(event, cpuctx, ctx);
	}
	perf_pmu_enable(ctx->pmu);
}

/*
 * Test whether two contexts are equivalent, i.e. whether they have both been
 * cloned from the same version of the same context.
 *
 * Equivalence is measured using a generation number in the context that is
 * incremented on each modification to it; see unclone_ctx(), list_add_event()
 * and list_del_event().
 */
static int context_equiv(struct perf_event_context *ctx1,
			 struct perf_event_context *ctx2)
{
	lockdep_assert_held(&ctx1->lock);
	lockdep_assert_held(&ctx2->lock);

	/* Pinning disables the swap optimization */
	if (ctx1->pin_count || ctx2->pin_count)
		return 0;

	/* If ctx1 is the parent of ctx2 */
	if (ctx1 == ctx2->parent_ctx && ctx1->generation == ctx2->parent_gen)
		return 1;

	/* If ctx2 is the parent of ctx1 */
	if (ctx1->parent_ctx == ctx2 && ctx1->parent_gen == ctx2->generation)
		return 1;

	/*
	 * If ctx1 and ctx2 have the same parent; we flatten the parent
	 * hierarchy, see perf_event_init_context().
	 */
	if (ctx1->parent_ctx && ctx1->parent_ctx == ctx2->parent_ctx &&
			ctx1->parent_gen == ctx2->parent_gen)
		return 1;

	/* Unmatched */
	return 0;
}

static void __perf_event_sync_stat(struct perf_event *event,
				     struct perf_event *next_event)
{
	u64 value;

	if (!event->attr.inherit_stat)
		return;

	/*
	 * Update the event value, we cannot use perf_event_read()
	 * because we're in the middle of a context switch and have IRQs
	 * disabled, which upsets smp_call_function_single(), however
	 * we know the event must be on the current CPU, therefore we
	 * don't need to use it.
	 */
	if (event->state == PERF_EVENT_STATE_ACTIVE)
		event->pmu->read(event);

	perf_event_update_time(event);

	/*
	 * In order to keep per-task stats reliable we need to flip the event
	 * values when we flip the contexts.
	 */
	value = local64_read(&next_event->count);
	value = local64_xchg(&event->count, value);
	local64_set(&next_event->count, value);

	swap(event->total_time_enabled, next_event->total_time_enabled);
	swap(event->total_time_running, next_event->total_time_running);

	/*
	 * Since we swizzled the values, update the user visible data too.
	 */
	perf_event_update_userpage(event);
	perf_event_update_userpage(next_event);
}

static void perf_event_sync_stat(struct perf_event_context *ctx,
				   struct perf_event_context *next_ctx)
{
	struct perf_event *event, *next_event;

	if (!ctx->nr_stat)
		return;

	update_context_time(ctx);

	event = list_first_entry(&ctx->event_list,
				   struct perf_event, event_entry);

	next_event = list_first_entry(&next_ctx->event_list,
					struct perf_event, event_entry);

	while (&event->event_entry != &ctx->event_list &&
	       &next_event->event_entry != &next_ctx->event_list) {

		__perf_event_sync_stat(event, next_event);

		event = list_next_entry(event, event_entry);
		next_event = list_next_entry(next_event, event_entry);
	}
}

static void perf_event_context_sched_out(struct task_struct *task, int ctxn,
					 struct task_struct *next)
{
	struct perf_event_context *ctx = task->perf_event_ctxp[ctxn];
	struct perf_event_context *next_ctx;
	struct perf_event_context *parent, *next_parent;
	struct perf_cpu_context *cpuctx;
	int do_switch = 1;

	if (likely(!ctx))
		return;

	cpuctx = __get_cpu_context(ctx);
	if (!cpuctx->task_ctx)
		return;

	rcu_read_lock();
	next_ctx = next->perf_event_ctxp[ctxn];
	if (!next_ctx)
		goto unlock;

	parent = rcu_dereference(ctx->parent_ctx);
	next_parent = rcu_dereference(next_ctx->parent_ctx);

	/* If neither context have a parent context; they cannot be clones. */
	if (!parent && !next_parent)
		goto unlock;

	if (next_parent == ctx || next_ctx == parent || next_parent == parent) {
		/*
		 * Looks like the two contexts are clones, so we might be
		 * able to optimize the context switch.  We lock both
		 * contexts and check that they are clones under the
		 * lock (including re-checking that neither has been
		 * uncloned in the meantime).  It doesn't matter which
		 * order we take the locks because no other cpu could
		 * be trying to lock both of these tasks.
		 */
		raw_spin_lock(&ctx->lock);
		raw_spin_lock_nested(&next_ctx->lock, SINGLE_DEPTH_NESTING);
		if (context_equiv(ctx, next_ctx)) {
			WRITE_ONCE(ctx->task, next);
			WRITE_ONCE(next_ctx->task, task);

			swap(ctx->task_ctx_data, next_ctx->task_ctx_data);

			/*
			 * RCU_INIT_POINTER here is safe because we've not
			 * modified the ctx and the above modification of
			 * ctx->task and ctx->task_ctx_data are immaterial
			 * since those values are always verified under
			 * ctx->lock which we're now holding.
			 */
			RCU_INIT_POINTER(task->perf_event_ctxp[ctxn], next_ctx);
			RCU_INIT_POINTER(next->perf_event_ctxp[ctxn], ctx);

			do_switch = 0;

			perf_event_sync_stat(ctx, next_ctx);
		}
		raw_spin_unlock(&next_ctx->lock);
		raw_spin_unlock(&ctx->lock);
	}
unlock:
	rcu_read_unlock();

	if (do_switch) {
		raw_spin_lock(&ctx->lock);
		task_ctx_sched_out(cpuctx, ctx, EVENT_ALL);
		raw_spin_unlock(&ctx->lock);
	}
}

static DEFINE_PER_CPU(struct list_head, sched_cb_list);

void perf_sched_cb_dec(struct pmu *pmu)
{
	struct perf_cpu_context *cpuctx = this_cpu_ptr(pmu->pmu_cpu_context);

	this_cpu_dec(perf_sched_cb_usages);

	if (!--cpuctx->sched_cb_usage)
		list_del(&cpuctx->sched_cb_entry);
}


void perf_sched_cb_inc(struct pmu *pmu)
{
	struct perf_cpu_context *cpuctx = this_cpu_ptr(pmu->pmu_cpu_context);

	if (!cpuctx->sched_cb_usage++)
		list_add(&cpuctx->sched_cb_entry, this_cpu_ptr(&sched_cb_list));

	this_cpu_inc(perf_sched_cb_usages);
}

/*
 * This function provides the context switch callback to the lower code
 * layer. It is invoked ONLY when the context switch callback is enabled.
 *
 * This callback is relevant even to per-cpu events; for example multi event
 * PEBS requires this to provide PID/TID information. This requires we flush
 * all queued PEBS records before we context switch to a new task.
 */
static void perf_pmu_sched_task(struct task_struct *prev,
				struct task_struct *next,
				bool sched_in)
{
	struct perf_cpu_context *cpuctx;
	struct pmu *pmu;

	if (prev == next)
		return;

	list_for_each_entry(cpuctx, this_cpu_ptr(&sched_cb_list), sched_cb_entry) {
		pmu = cpuctx->ctx.pmu; /* software PMUs will not have sched_task */

		if (WARN_ON_ONCE(!pmu->sched_task))
			continue;

		perf_ctx_lock(cpuctx, cpuctx->task_ctx);
		perf_pmu_disable(pmu);

		pmu->sched_task(cpuctx->task_ctx, sched_in);

		perf_pmu_enable(pmu);
		perf_ctx_unlock(cpuctx, cpuctx->task_ctx);
	}
}

static void perf_event_switch(struct task_struct *task,
			      struct task_struct *next_prev, bool sched_in);

#define for_each_task_context_nr(ctxn)					\
	for ((ctxn) = 0; (ctxn) < perf_nr_task_contexts; (ctxn)++)

/*
 * Called from scheduler to remove the events of the current task,
 * with interrupts disabled.
 *
 * We stop each event and update the event value in event->count.
 *
 * This does not protect us against NMI, but disable()
 * sets the disabled bit in the control field of event _before_
 * accessing the event control register. If a NMI hits, then it will
 * not restart the event.
 */
void __perf_event_task_sched_out(struct task_struct *task,
				 struct task_struct *next)
{
	int ctxn;

	if (__this_cpu_read(perf_sched_cb_usages))
		perf_pmu_sched_task(task, next, false);

	if (atomic_read(&nr_switch_events))
		perf_event_switch(task, next, false);

	for_each_task_context_nr(ctxn)
		perf_event_context_sched_out(task, ctxn, next);

	/*
	 * if cgroup events exist on this CPU, then we need
	 * to check if we have to switch out PMU state.
	 * cgroup event are system-wide mode only
	 */
	if (atomic_read(this_cpu_ptr(&perf_cgroup_events)))
		perf_cgroup_sched_out(task, next);
}

/*
 * Called with IRQs disabled
 */
static void cpu_ctx_sched_out(struct perf_cpu_context *cpuctx,
			      enum event_type_t event_type)
{
	ctx_sched_out(&cpuctx->ctx, cpuctx, event_type);
}

static int visit_groups_merge(struct perf_event_groups *groups, int cpu,
			      int (*func)(struct perf_event *, void *), void *data)
{
	struct perf_event **evt, *evt1, *evt2;
	int ret;

	evt1 = perf_event_groups_first(groups, -1);
	evt2 = perf_event_groups_first(groups, cpu);

	while (evt1 || evt2) {
		if (evt1 && evt2) {
			if (evt1->group_index < evt2->group_index)
				evt = &evt1;
			else
				evt = &evt2;
		} else if (evt1) {
			evt = &evt1;
		} else {
			evt = &evt2;
		}

		ret = func(*evt, data);
		if (ret)
			return ret;

		*evt = perf_event_groups_next(*evt);
	}

	return 0;
}

struct sched_in_data {
	struct perf_event_context *ctx;
	struct perf_cpu_context *cpuctx;
	int can_add_hw;
};

static int pinned_sched_in(struct perf_event *event, void *data)
{
	struct sched_in_data *sid = data;

	if (event->state <= PERF_EVENT_STATE_OFF)
		return 0;

	if (!event_filter_match(event))
		return 0;

	if (group_can_go_on(event, sid->cpuctx, sid->can_add_hw)) {
		if (!group_sched_in(event, sid->cpuctx, sid->ctx))
			list_add_tail(&event->active_list, &sid->ctx->pinned_active);
	}

	/*
	 * If this pinned group hasn't been scheduled,
	 * put it in error state.
	 */
	if (event->state == PERF_EVENT_STATE_INACTIVE)
		perf_event_set_state(event, PERF_EVENT_STATE_ERROR);

	return 0;
}

static int flexible_sched_in(struct perf_event *event, void *data)
{
	struct sched_in_data *sid = data;

	if (event->state <= PERF_EVENT_STATE_OFF)
		return 0;

	if (!event_filter_match(event))
		return 0;

	if (group_can_go_on(event, sid->cpuctx, sid->can_add_hw)) {
		int ret = group_sched_in(event, sid->cpuctx, sid->ctx);
		if (ret) {
			sid->can_add_hw = 0;
			sid->ctx->rotate_necessary = 1;
			return 0;
		}
		list_add_tail(&event->active_list, &sid->ctx->flexible_active);
	}

	return 0;
}

static void
ctx_pinned_sched_in(struct perf_event_context *ctx,
		    struct perf_cpu_context *cpuctx)
{
	struct sched_in_data sid = {
		.ctx = ctx,
		.cpuctx = cpuctx,
		.can_add_hw = 1,
	};

	visit_groups_merge(&ctx->pinned_groups,
			   smp_processor_id(),
			   pinned_sched_in, &sid);
}

static void
ctx_flexible_sched_in(struct perf_event_context *ctx,
		      struct perf_cpu_context *cpuctx)
{
	struct sched_in_data sid = {
		.ctx = ctx,
		.cpuctx = cpuctx,
		.can_add_hw = 1,
	};

	visit_groups_merge(&ctx->flexible_groups,
			   smp_processor_id(),
			   flexible_sched_in, &sid);
}

static void
ctx_sched_in(struct perf_event_context *ctx,
	     struct perf_cpu_context *cpuctx,
	     enum event_type_t event_type,
	     struct task_struct *task)
{
	int is_active = ctx->is_active;
	u64 now;

	lockdep_assert_held(&ctx->lock);

	if (likely(!ctx->nr_events))
		return;

	ctx->is_active |= (event_type | EVENT_TIME);
	if (ctx->task) {
		if (!is_active)
			cpuctx->task_ctx = ctx;
		else
			WARN_ON_ONCE(cpuctx->task_ctx != ctx);
	}

	is_active ^= ctx->is_active; /* changed bits */

	if (is_active & EVENT_TIME) {
		/* start ctx time */
		now = perf_clock();
		ctx->timestamp = now;
		perf_cgroup_set_timestamp(task, ctx);
	}

	/*
	 * First go through the list and put on any pinned groups
	 * in order to give them the best chance of going on.
	 */
	if (is_active & EVENT_PINNED)
		ctx_pinned_sched_in(ctx, cpuctx);

	/* Then walk through the lower prio flexible groups */
	if (is_active & EVENT_FLEXIBLE)
		ctx_flexible_sched_in(ctx, cpuctx);
}

static void cpu_ctx_sched_in(struct perf_cpu_context *cpuctx,
			     enum event_type_t event_type,
			     struct task_struct *task)
{
	struct perf_event_context *ctx = &cpuctx->ctx;

	ctx_sched_in(ctx, cpuctx, event_type, task);
}

static void perf_event_context_sched_in(struct perf_event_context *ctx,
					struct task_struct *task)
{
	struct perf_cpu_context *cpuctx;

	cpuctx = __get_cpu_context(ctx);
	if (cpuctx->task_ctx == ctx)
		return;

	perf_ctx_lock(cpuctx, ctx);
	/*
	 * We must check ctx->nr_events while holding ctx->lock, such
	 * that we serialize against perf_install_in_context().
	 */
	if (!ctx->nr_events)
		goto unlock;

	perf_pmu_disable(ctx->pmu);
	/*
	 * We want to keep the following priority order:
	 * cpu pinned (that don't need to move), task pinned,
	 * cpu flexible, task flexible.
	 *
	 * However, if task's ctx is not carrying any pinned
	 * events, no need to flip the cpuctx's events around.
	 */
	if (!RB_EMPTY_ROOT(&ctx->pinned_groups.tree))
		cpu_ctx_sched_out(cpuctx, EVENT_FLEXIBLE);
	perf_event_sched_in(cpuctx, ctx, task);
	perf_pmu_enable(ctx->pmu);

unlock:
	perf_ctx_unlock(cpuctx, ctx);
}

/*
 * Called from scheduler to add the events of the current task
 * with interrupts disabled.
 *
 * We restore the event value and then enable it.
 *
 * This does not protect us against NMI, but enable()
 * sets the enabled bit in the control field of event _before_
 * accessing the event control register. If a NMI hits, then it will
 * keep the event running.
 */
void __perf_event_task_sched_in(struct task_struct *prev,
				struct task_struct *task)
{
	struct perf_event_context *ctx;
	int ctxn;

	/*
	 * If cgroup events exist on this CPU, then we need to check if we have
	 * to switch in PMU state; cgroup event are system-wide mode only.
	 *
	 * Since cgroup events are CPU events, we must schedule these in before
	 * we schedule in the task events.
	 */
	if (atomic_read(this_cpu_ptr(&perf_cgroup_events)))
		perf_cgroup_sched_in(prev, task);

	for_each_task_context_nr(ctxn) {
		ctx = task->perf_event_ctxp[ctxn];
		if (likely(!ctx))
			continue;

		perf_event_context_sched_in(ctx, task);
	}

	if (atomic_read(&nr_switch_events))
		perf_event_switch(task, prev, true);

	if (__this_cpu_read(perf_sched_cb_usages))
		perf_pmu_sched_task(prev, task, true);
}

static u64 perf_calculate_period(struct perf_event *event, u64 nsec, u64 count)
{
	u64 frequency = event->attr.sample_freq;
	u64 sec = NSEC_PER_SEC;
	u64 divisor, dividend;

	int count_fls, nsec_fls, frequency_fls, sec_fls;

	count_fls = fls64(count);
	nsec_fls = fls64(nsec);
	frequency_fls = fls64(frequency);
	sec_fls = 30;

	/*
	 * We got @count in @nsec, with a target of sample_freq HZ
	 * the target period becomes:
	 *
	 *             @count * 10^9
	 * period = -------------------
	 *          @nsec * sample_freq
	 *
	 */

	/*
	 * Reduce accuracy by one bit such that @a and @b converge
	 * to a similar magnitude.
	 */
#define REDUCE_FLS(a, b)		\
do {					\
	if (a##_fls > b##_fls) {	\
		a >>= 1;		\
		a##_fls--;		\
	} else {			\
		b >>= 1;		\
		b##_fls--;		\
	}				\
} while (0)

	/*
	 * Reduce accuracy until either term fits in a u64, then proceed with
	 * the other, so that finally we can do a u64/u64 division.
	 */
	while (count_fls + sec_fls > 64 && nsec_fls + frequency_fls > 64) {
		REDUCE_FLS(nsec, frequency);
		REDUCE_FLS(sec, count);
	}

	if (count_fls + sec_fls > 64) {
		divisor = nsec * frequency;

		while (count_fls + sec_fls > 64) {
			REDUCE_FLS(count, sec);
			divisor >>= 1;
		}

		dividend = count * sec;
	} else {
		dividend = count * sec;

		while (nsec_fls + frequency_fls > 64) {
			REDUCE_FLS(nsec, frequency);
			dividend >>= 1;
		}

		divisor = nsec * frequency;
	}

	if (!divisor)
		return dividend;

	return div64_u64(dividend, divisor);
}

static DEFINE_PER_CPU(int, perf_throttled_count);
static DEFINE_PER_CPU(u64, perf_throttled_seq);

static void perf_adjust_period(struct perf_event *event, u64 nsec, u64 count, bool disable)
{
	struct hw_perf_event *hwc = &event->hw;
	s64 period, sample_period;
	s64 delta;

	period = perf_calculate_period(event, nsec, count);

	delta = (s64)(period - hwc->sample_period);
	delta = (delta + 7) / 8; /* low pass filter */

	sample_period = hwc->sample_period + delta;

	if (!sample_period)
		sample_period = 1;

	hwc->sample_period = sample_period;

	if (local64_read(&hwc->period_left) > 8*sample_period) {
		if (disable)
			event->pmu->stop(event, PERF_EF_UPDATE);

		local64_set(&hwc->period_left, 0);

		if (disable)
			event->pmu->start(event, PERF_EF_RELOAD);
	}
}

/*
 * combine freq adjustment with unthrottling to avoid two passes over the
 * events. At the same time, make sure, having freq events does not change
 * the rate of unthrottling as that would introduce bias.
 */
static void perf_adjust_freq_unthr_context(struct perf_event_context *ctx,
					   int needs_unthr)
{
	struct perf_event *event;
	struct hw_perf_event *hwc;
	u64 now, period = TICK_NSEC;
	s64 delta;

	/*
	 * only need to iterate over all events iff:
	 * - context have events in frequency mode (needs freq adjust)
	 * - there are events to unthrottle on this cpu
	 */
	if (!(ctx->nr_freq || needs_unthr))
		return;

	raw_spin_lock(&ctx->lock);
	perf_pmu_disable(ctx->pmu);

	list_for_each_entry_rcu(event, &ctx->event_list, event_entry) {
		if (event->state != PERF_EVENT_STATE_ACTIVE)
			continue;

		if (!event_filter_match(event))
			continue;

		perf_pmu_disable(event->pmu);

		hwc = &event->hw;

		if (hwc->interrupts == MAX_INTERRUPTS) {
			hwc->interrupts = 0;
			perf_log_throttle(event, 1);
			event->pmu->start(event, 0);
		}

		if (!event->attr.freq || !event->attr.sample_freq)
			goto next;

		/*
		 * stop the event and update event->count
		 */
		event->pmu->stop(event, PERF_EF_UPDATE);

		now = local64_read(&event->count);
		delta = now - hwc->freq_count_stamp;
		hwc->freq_count_stamp = now;

		/*
		 * restart the event
		 * reload only if value has changed
		 * we have stopped the event so tell that
		 * to perf_adjust_period() to avoid stopping it
		 * twice.
		 */
		if (delta > 0)
			perf_adjust_period(event, period, delta, false);

		event->pmu->start(event, delta > 0 ? PERF_EF_RELOAD : 0);
	next:
		perf_pmu_enable(event->pmu);
	}

	perf_pmu_enable(ctx->pmu);
	raw_spin_unlock(&ctx->lock);
}

/*
 * Move @event to the tail of the @ctx's elegible events.
 */
static void rotate_ctx(struct perf_event_context *ctx, struct perf_event *event)
{
	/*
	 * Rotate the first entry last of non-pinned groups. Rotation might be
	 * disabled by the inheritance code.
	 */
	if (ctx->rotate_disable)
		return;

	perf_event_groups_delete(&ctx->flexible_groups, event);
	perf_event_groups_insert(&ctx->flexible_groups, event);
}

/* pick an event from the flexible_groups to rotate */
static inline struct perf_event *
ctx_event_to_rotate(struct perf_event_context *ctx)
{
	struct perf_event *event;

	/* pick the first active flexible event */
	event = list_first_entry_or_null(&ctx->flexible_active,
					 struct perf_event, active_list);

	/* if no active flexible event, pick the first event */
	if (!event) {
		event = rb_entry_safe(rb_first(&ctx->flexible_groups.tree),
				      typeof(*event), group_node);
	}

	return event;
}

static bool perf_rotate_context(struct perf_cpu_context *cpuctx)
{
	struct perf_event *cpu_event = NULL, *task_event = NULL;
	struct perf_event_context *task_ctx = NULL;
	int cpu_rotate, task_rotate;

	/*
	 * Since we run this from IRQ context, nobody can install new
	 * events, thus the event count values are stable.
	 */

	cpu_rotate = cpuctx->ctx.rotate_necessary;
	task_ctx = cpuctx->task_ctx;
	task_rotate = task_ctx ? task_ctx->rotate_necessary : 0;

	if (!(cpu_rotate || task_rotate))
		return false;

	perf_ctx_lock(cpuctx, cpuctx->task_ctx);
	perf_pmu_disable(cpuctx->ctx.pmu);

	if (task_rotate)
		task_event = ctx_event_to_rotate(task_ctx);
	if (cpu_rotate)
		cpu_event = ctx_event_to_rotate(&cpuctx->ctx);

	/*
	 * As per the order given at ctx_resched() first 'pop' task flexible
	 * and then, if needed CPU flexible.
	 */
	if (task_event || (task_ctx && cpu_event))
		ctx_sched_out(task_ctx, cpuctx, EVENT_FLEXIBLE);
	if (cpu_event)
		cpu_ctx_sched_out(cpuctx, EVENT_FLEXIBLE);

	if (task_event)
		rotate_ctx(task_ctx, task_event);
	if (cpu_event)
		rotate_ctx(&cpuctx->ctx, cpu_event);

	perf_event_sched_in(cpuctx, task_ctx, current);

	perf_pmu_enable(cpuctx->ctx.pmu);
	perf_ctx_unlock(cpuctx, cpuctx->task_ctx);

	return true;
}

void perf_event_task_tick(void)
{
	struct list_head *head = this_cpu_ptr(&active_ctx_list);
	struct perf_event_context *ctx, *tmp;
	int throttled;

	lockdep_assert_irqs_disabled();

	__this_cpu_inc(perf_throttled_seq);
	throttled = __this_cpu_xchg(perf_throttled_count, 0);
	tick_dep_clear_cpu(smp_processor_id(), TICK_DEP_BIT_PERF_EVENTS);

	list_for_each_entry_safe(ctx, tmp, head, active_ctx_list)
		perf_adjust_freq_unthr_context(ctx, throttled);
}

static int event_enable_on_exec(struct perf_event *event,
				struct perf_event_context *ctx)
{
	if (!event->attr.enable_on_exec)
		return 0;

	event->attr.enable_on_exec = 0;
	if (event->state >= PERF_EVENT_STATE_INACTIVE)
		return 0;

	perf_event_set_state(event, PERF_EVENT_STATE_INACTIVE);

	return 1;
}

/*
 * Enable all of a task's events that have been marked enable-on-exec.
 * This expects task == current.
 */
static void perf_event_enable_on_exec(int ctxn)
{
	struct perf_event_context *ctx, *clone_ctx = NULL;
	enum event_type_t event_type = 0;
	struct perf_cpu_context *cpuctx;
	struct perf_event *event;
	unsigned long flags;
	int enabled = 0;

	local_irq_save(flags);
	ctx = current->perf_event_ctxp[ctxn];
	if (!ctx || !ctx->nr_events)
		goto out;

	cpuctx = __get_cpu_context(ctx);
	perf_ctx_lock(cpuctx, ctx);
	ctx_sched_out(ctx, cpuctx, EVENT_TIME);
	list_for_each_entry(event, &ctx->event_list, event_entry) {
		enabled |= event_enable_on_exec(event, ctx);
		event_type |= get_event_type(event);
	}

	/*
	 * Unclone and reschedule this context if we enabled any event.
	 */
	if (enabled) {
		clone_ctx = unclone_ctx(ctx);
		ctx_resched(cpuctx, ctx, event_type);
	} else {
		ctx_sched_in(ctx, cpuctx, EVENT_TIME, current);
	}
	perf_ctx_unlock(cpuctx, ctx);

out:
	local_irq_restore(flags);

	if (clone_ctx)
		put_ctx(clone_ctx);
}

struct perf_read_data {
	struct perf_event *event;
	bool group;
	int ret;
};

static int __perf_event_read_cpu(struct perf_event *event, int event_cpu)
{
	u16 local_pkg, event_pkg;

	if (event->group_caps & PERF_EV_CAP_READ_ACTIVE_PKG) {
		int local_cpu = smp_processor_id();

		event_pkg = topology_physical_package_id(event_cpu);
		local_pkg = topology_physical_package_id(local_cpu);

		if (event_pkg == local_pkg)
			return local_cpu;
	}

	return event_cpu;
}

/*
 * Cross CPU call to read the hardware event
 */
static void __perf_event_read(void *info)
{
	struct perf_read_data *data = info;
	struct perf_event *sub, *event = data->event;
	struct perf_event_context *ctx = event->ctx;
	struct perf_cpu_context *cpuctx = __get_cpu_context(ctx);
	struct pmu *pmu = event->pmu;

	/*
	 * If this is a task context, we need to check whether it is
	 * the current task context of this cpu.  If not it has been
	 * scheduled out before the smp call arrived.  In that case
	 * event->count would have been updated to a recent sample
	 * when the event was scheduled out.
	 */
	if (ctx->task && cpuctx->task_ctx != ctx)
		return;

	raw_spin_lock(&ctx->lock);
	if (ctx->is_active & EVENT_TIME) {
		update_context_time(ctx);
		update_cgrp_time_from_event(event);
	}

	perf_event_update_time(event);
	if (data->group)
		perf_event_update_sibling_time(event);

	if (event->state != PERF_EVENT_STATE_ACTIVE)
		goto unlock;

	if (!data->group) {
		pmu->read(event);
		data->ret = 0;
		goto unlock;
	}

	pmu->start_txn(pmu, PERF_PMU_TXN_READ);

	pmu->read(event);

	for_each_sibling_event(sub, event) {
		if (sub->state == PERF_EVENT_STATE_ACTIVE) {
			/*
			 * Use sibling's PMU rather than @event's since
			 * sibling could be on different (eg: software) PMU.
			 */
			sub->pmu->read(sub);
		}
	}

	data->ret = pmu->commit_txn(pmu);

unlock:
	raw_spin_unlock(&ctx->lock);
}

static inline u64 perf_event_count(struct perf_event *event)
{
	return local64_read(&event->count) + atomic64_read(&event->child_count);
}

/*
 * NMI-safe method to read a local event, that is an event that
 * is:
 *   - either for the current task, or for this CPU
 *   - does not have inherit set, for inherited task events
 *     will not be local and we cannot read them atomically
 *   - must not have a pmu::count method
 */
int perf_event_read_local(struct perf_event *event, u64 *value,
			  u64 *enabled, u64 *running)
{
	unsigned long flags;
	int ret = 0;

	/*
	 * Disabling interrupts avoids all counter scheduling (context
	 * switches, timer based rotation and IPIs).
	 */
	local_irq_save(flags);

	/*
	 * It must not be an event with inherit set, we cannot read
	 * all child counters from atomic context.
	 */
	if (event->attr.inherit) {
		ret = -EOPNOTSUPP;
		goto out;
	}

	/* If this is a per-task event, it must be for current */
	if ((event->attach_state & PERF_ATTACH_TASK) &&
	    event->hw.target != current) {
		ret = -EINVAL;
		goto out;
	}

	/* If this is a per-CPU event, it must be for this CPU */
	if (!(event->attach_state & PERF_ATTACH_TASK) &&
	    event->cpu != smp_processor_id()) {
		ret = -EINVAL;
		goto out;
	}

	/* If this is a pinned event it must be running on this CPU */
	if (event->attr.pinned && event->oncpu != smp_processor_id()) {
		ret = -EBUSY;
		goto out;
	}

	/*
	 * If the event is currently on this CPU, its either a per-task event,
	 * or local to this CPU. Furthermore it means its ACTIVE (otherwise
	 * oncpu == -1).
	 */
	if (event->oncpu == smp_processor_id())
		event->pmu->read(event);

	*value = local64_read(&event->count);
	if (enabled || running) {
		u64 now = event->shadow_ctx_time + perf_clock();
		u64 __enabled, __running;

		__perf_update_times(event, now, &__enabled, &__running);
		if (enabled)
			*enabled = __enabled;
		if (running)
			*running = __running;
	}
out:
	local_irq_restore(flags);

	return ret;
}

static int perf_event_read(struct perf_event *event, bool group)
{
	enum perf_event_state state = READ_ONCE(event->state);
	int event_cpu, ret = 0;

	/*
	 * If event is enabled and currently active on a CPU, update the
	 * value in the event structure:
	 */
again:
	if (state == PERF_EVENT_STATE_ACTIVE) {
		struct perf_read_data data;

		/*
		 * Orders the ->state and ->oncpu loads such that if we see
		 * ACTIVE we must also see the right ->oncpu.
		 *
		 * Matches the smp_wmb() from event_sched_in().
		 */
		smp_rmb();

		event_cpu = READ_ONCE(event->oncpu);
		if ((unsigned)event_cpu >= nr_cpu_ids)
			return 0;

		data = (struct perf_read_data){
			.event = event,
			.group = group,
			.ret = 0,
		};

		preempt_disable();
		event_cpu = __perf_event_read_cpu(event, event_cpu);

		/*
		 * Purposely ignore the smp_call_function_single() return
		 * value.
		 *
		 * If event_cpu isn't a valid CPU it means the event got
		 * scheduled out and that will have updated the event count.
		 *
		 * Therefore, either way, we'll have an up-to-date event count
		 * after this.
		 */
		(void)smp_call_function_single(event_cpu, __perf_event_read, &data, 1);
		preempt_enable();
		ret = data.ret;

	} else if (state == PERF_EVENT_STATE_INACTIVE) {
		struct perf_event_context *ctx = event->ctx;
		unsigned long flags;

		raw_spin_lock_irqsave(&ctx->lock, flags);
		state = event->state;
		if (state != PERF_EVENT_STATE_INACTIVE) {
			raw_spin_unlock_irqrestore(&ctx->lock, flags);
			goto again;
		}

		/*
		 * May read while context is not active (e.g., thread is
		 * blocked), in that case we cannot update context time
		 */
		if (ctx->is_active & EVENT_TIME) {
			update_context_time(ctx);
			update_cgrp_time_from_event(event);
		}

		perf_event_update_time(event);
		if (group)
			perf_event_update_sibling_time(event);
		raw_spin_unlock_irqrestore(&ctx->lock, flags);
	}

	return ret;
}

/*
 * Initialize the perf_event context in a task_struct:
 */
static void __perf_event_init_context(struct perf_event_context *ctx)
{
	raw_spin_lock_init(&ctx->lock);
	mutex_init(&ctx->mutex);
	INIT_LIST_HEAD(&ctx->active_ctx_list);
	perf_event_groups_init(&ctx->pinned_groups);
	perf_event_groups_init(&ctx->flexible_groups);
	INIT_LIST_HEAD(&ctx->event_list);
	INIT_LIST_HEAD(&ctx->pinned_active);
	INIT_LIST_HEAD(&ctx->flexible_active);
	refcount_set(&ctx->refcount, 1);
}

static struct perf_event_context *
alloc_perf_context(struct pmu *pmu, struct task_struct *task)
{
	struct perf_event_context *ctx;

	ctx = kzalloc(sizeof(struct perf_event_context), GFP_KERNEL);
	if (!ctx)
		return NULL;

	__perf_event_init_context(ctx);
	if (task)
		ctx->task = get_task_struct(task);
	ctx->pmu = pmu;

	return ctx;
}

static struct task_struct *
find_lively_task_by_vpid(pid_t vpid)
{
	struct task_struct *task;

	rcu_read_lock();
	if (!vpid)
		task = current;
	else
		task = find_task_by_vpid(vpid);
	if (task)
		get_task_struct(task);
	rcu_read_unlock();

	if (!task)
		return ERR_PTR(-ESRCH);

	return task;
}

/*
 * Returns a matching context with refcount and pincount.
 */
static struct perf_event_context *
find_get_context(struct pmu *pmu, struct task_struct *task,
		struct perf_event *event)
{
	struct perf_event_context *ctx, *clone_ctx = NULL;
	struct perf_cpu_context *cpuctx;
	void *task_ctx_data = NULL;
	unsigned long flags;
	int ctxn, err;
	int cpu = event->cpu;

	if (!task) {
		/* Must be root to operate on a CPU event: */
		if (perf_paranoid_cpu() && !capable(CAP_SYS_ADMIN))
			return ERR_PTR(-EACCES);

		cpuctx = per_cpu_ptr(pmu->pmu_cpu_context, cpu);
		ctx = &cpuctx->ctx;
		get_ctx(ctx);
		++ctx->pin_count;

		return ctx;
	}

	err = -EINVAL;
	ctxn = pmu->task_ctx_nr;
	if (ctxn < 0)
		goto errout;

	if (event->attach_state & PERF_ATTACH_TASK_DATA) {
		task_ctx_data = kzalloc(pmu->task_ctx_size, GFP_KERNEL);
		if (!task_ctx_data) {
			err = -ENOMEM;
			goto errout;
		}
	}

retry:
	ctx = perf_lock_task_context(task, ctxn, &flags);
	if (ctx) {
		clone_ctx = unclone_ctx(ctx);
		++ctx->pin_count;

		if (task_ctx_data && !ctx->task_ctx_data) {
			ctx->task_ctx_data = task_ctx_data;
			task_ctx_data = NULL;
		}
		raw_spin_unlock_irqrestore(&ctx->lock, flags);

		if (clone_ctx)
			put_ctx(clone_ctx);
	} else {
		ctx = alloc_perf_context(pmu, task);
		err = -ENOMEM;
		if (!ctx)
			goto errout;

		if (task_ctx_data) {
			ctx->task_ctx_data = task_ctx_data;
			task_ctx_data = NULL;
		}

		err = 0;
		mutex_lock(&task->perf_event_mutex);
		/*
		 * If it has already passed perf_event_exit_task().
		 * we must see PF_EXITING, it takes this mutex too.
		 */
		if (task->flags & PF_EXITING)
			err = -ESRCH;
		else if (task->perf_event_ctxp[ctxn])
			err = -EAGAIN;
		else {
			get_ctx(ctx);
			++ctx->pin_count;
			rcu_assign_pointer(task->perf_event_ctxp[ctxn], ctx);
		}
		mutex_unlock(&task->perf_event_mutex);

		if (unlikely(err)) {
			put_ctx(ctx);

			if (err == -EAGAIN)
				goto retry;
			goto errout;
		}
	}

	kfree(task_ctx_data);
	return ctx;

errout:
	kfree(task_ctx_data);
	return ERR_PTR(err);
}

static void perf_event_free_filter(struct perf_event *event);
static void perf_event_free_bpf_prog(struct perf_event *event);

static void free_event_rcu(struct rcu_head *head)
{
	struct perf_event *event;

	event = container_of(head, struct perf_event, rcu_head);
	if (event->ns)
		put_pid_ns(event->ns);
	perf_event_free_filter(event);
	kfree(event);
}

static void ring_buffer_attach(struct perf_event *event,
			       struct ring_buffer *rb);

static void detach_sb_event(struct perf_event *event)
{
	struct pmu_event_list *pel = per_cpu_ptr(&pmu_sb_events, event->cpu);

	raw_spin_lock(&pel->lock);
	list_del_rcu(&event->sb_list);
	raw_spin_unlock(&pel->lock);
}

static bool is_sb_event(struct perf_event *event)
{
	struct perf_event_attr *attr = &event->attr;

	if (event->parent)
		return false;

	if (event->attach_state & PERF_ATTACH_TASK)
		return false;

	if (attr->mmap || attr->mmap_data || attr->mmap2 ||
	    attr->comm || attr->comm_exec ||
	    attr->task || attr->ksymbol ||
	    attr->context_switch ||
	    attr->bpf_event)
		return true;
	return false;
}

static void unaccount_pmu_sb_event(struct perf_event *event)
{
	if (is_sb_event(event))
		detach_sb_event(event);
}

static void unaccount_event_cpu(struct perf_event *event, int cpu)
{
	if (event->parent)
		return;

	if (is_cgroup_event(event))
		atomic_dec(&per_cpu(perf_cgroup_events, cpu));
}

#ifdef CONFIG_NO_HZ_FULL
static DEFINE_SPINLOCK(nr_freq_lock);
#endif

static void unaccount_freq_event_nohz(void)
{
#ifdef CONFIG_NO_HZ_FULL
	spin_lock(&nr_freq_lock);
	if (atomic_dec_and_test(&nr_freq_events))
		tick_nohz_dep_clear(TICK_DEP_BIT_PERF_EVENTS);
	spin_unlock(&nr_freq_lock);
#endif
}

static void unaccount_freq_event(void)
{
	if (tick_nohz_full_enabled())
		unaccount_freq_event_nohz();
	else
		atomic_dec(&nr_freq_events);
}

static void unaccount_event(struct perf_event *event)
{
	bool dec = false;

	if (event->parent)
		return;

	if (event->attach_state & PERF_ATTACH_TASK)
		dec = true;
	if (event->attr.mmap || event->attr.mmap_data)
		atomic_dec(&nr_mmap_events);
	if (event->attr.comm)
		atomic_dec(&nr_comm_events);
	if (event->attr.namespaces)
		atomic_dec(&nr_namespaces_events);
	if (event->attr.task)
		atomic_dec(&nr_task_events);
	if (event->attr.freq)
		unaccount_freq_event();
	if (event->attr.context_switch) {
		dec = true;
		atomic_dec(&nr_switch_events);
	}
	if (is_cgroup_event(event))
		dec = true;
	if (has_branch_stack(event))
		dec = true;
	if (event->attr.ksymbol)
		atomic_dec(&nr_ksymbol_events);
	if (event->attr.bpf_event)
		atomic_dec(&nr_bpf_events);

	if (dec) {
		if (!atomic_add_unless(&perf_sched_count, -1, 1))
			schedule_delayed_work(&perf_sched_work, HZ);
	}

	unaccount_event_cpu(event, event->cpu);

	unaccount_pmu_sb_event(event);
}

static void perf_sched_delayed(struct work_struct *work)
{
	mutex_lock(&perf_sched_mutex);
	if (atomic_dec_and_test(&perf_sched_count))
		static_branch_disable(&perf_sched_events);
	mutex_unlock(&perf_sched_mutex);
}

/*
 * The following implement mutual exclusion of events on "exclusive" pmus
 * (PERF_PMU_CAP_EXCLUSIVE). Such pmus can only have one event scheduled
 * at a time, so we disallow creating events that might conflict, namely:
 *
 *  1) cpu-wide events in the presence of per-task events,
 *  2) per-task events in the presence of cpu-wide events,
 *  3) two matching events on the same context.
 *
 * The former two cases are handled in the allocation path (perf_event_alloc(),
 * _free_event()), the latter -- before the first perf_install_in_context().
 */
static int exclusive_event_init(struct perf_event *event)
{
	struct pmu *pmu = event->pmu;

	if (!is_exclusive_pmu(pmu))
		return 0;

	/*
	 * Prevent co-existence of per-task and cpu-wide events on the
	 * same exclusive pmu.
	 *
	 * Negative pmu::exclusive_cnt means there are cpu-wide
	 * events on this "exclusive" pmu, positive means there are
	 * per-task events.
	 *
	 * Since this is called in perf_event_alloc() path, event::ctx
	 * doesn't exist yet; it is, however, safe to use PERF_ATTACH_TASK
	 * to mean "per-task event", because unlike other attach states it
	 * never gets cleared.
	 */
	if (event->attach_state & PERF_ATTACH_TASK) {
		if (!atomic_inc_unless_negative(&pmu->exclusive_cnt))
			return -EBUSY;
	} else {
		if (!atomic_dec_unless_positive(&pmu->exclusive_cnt))
			return -EBUSY;
	}

	return 0;
}

static void exclusive_event_destroy(struct perf_event *event)
{
	struct pmu *pmu = event->pmu;

	if (!is_exclusive_pmu(pmu))
		return;

	/* see comment in exclusive_event_init() */
	if (event->attach_state & PERF_ATTACH_TASK)
		atomic_dec(&pmu->exclusive_cnt);
	else
		atomic_inc(&pmu->exclusive_cnt);
}

static bool exclusive_event_match(struct perf_event *e1, struct perf_event *e2)
{
	if ((e1->pmu == e2->pmu) &&
	    (e1->cpu == e2->cpu ||
	     e1->cpu == -1 ||
	     e2->cpu == -1))
		return true;
	return false;
}

static bool exclusive_event_installable(struct perf_event *event,
					struct perf_event_context *ctx)
{
	struct perf_event *iter_event;
	struct pmu *pmu = event->pmu;

	lockdep_assert_held(&ctx->mutex);

	if (!is_exclusive_pmu(pmu))
		return true;

	list_for_each_entry(iter_event, &ctx->event_list, event_entry) {
		if (exclusive_event_match(iter_event, event))
			return false;
	}

	return true;
}

static void perf_addr_filters_splice(struct perf_event *event,
				       struct list_head *head);

static void _free_event(struct perf_event *event)
{
	irq_work_sync(&event->pending);

	unaccount_event(event);

	if (event->rb) {
		/*
		 * Can happen when we close an event with re-directed output.
		 *
		 * Since we have a 0 refcount, perf_mmap_close() will skip
		 * over us; possibly making our ring_buffer_put() the last.
		 */
		mutex_lock(&event->mmap_mutex);
		ring_buffer_attach(event, NULL);
		mutex_unlock(&event->mmap_mutex);
	}

	if (is_cgroup_event(event))
		perf_detach_cgroup(event);

	if (!event->parent) {
		if (event->attr.sample_type & PERF_SAMPLE_CALLCHAIN)
			put_callchain_buffers();
	}

	perf_event_free_bpf_prog(event);
	perf_addr_filters_splice(event, NULL);
	kfree(event->addr_filter_ranges);

	if (event->destroy)
		event->destroy(event);

	/*
	 * Must be after ->destroy(), due to uprobe_perf_close() using
	 * hw.target.
	 */
	if (event->hw.target)
		put_task_struct(event->hw.target);

	/*
	 * perf_event_free_task() relies on put_ctx() being 'last', in particular
	 * all task references must be cleaned up.
	 */
	if (event->ctx)
		put_ctx(event->ctx);

	exclusive_event_destroy(event);
	module_put(event->pmu->module);

	call_rcu(&event->rcu_head, free_event_rcu);
}

/*
 * Used to free events which have a known refcount of 1, such as in error paths
 * where the event isn't exposed yet and inherited events.
 */
static void free_event(struct perf_event *event)
{
	if (WARN(atomic_long_cmpxchg(&event->refcount, 1, 0) != 1,
				"unexpected event refcount: %ld; ptr=%p\n",
				atomic_long_read(&event->refcount), event)) {
		/* leak to avoid use-after-free */
		return;
	}

	_free_event(event);
}

/*
 * Remove user event from the owner task.
 */
static void perf_remove_from_owner(struct perf_event *event)
{
	struct task_struct *owner;

	rcu_read_lock();
	/*
	 * Matches the smp_store_release() in perf_event_exit_task(). If we
	 * observe !owner it means the list deletion is complete and we can
	 * indeed free this event, otherwise we need to serialize on
	 * owner->perf_event_mutex.
	 */
	owner = READ_ONCE(event->owner);
	if (owner) {
		/*
		 * Since delayed_put_task_struct() also drops the last
		 * task reference we can safely take a new reference
		 * while holding the rcu_read_lock().
		 */
		get_task_struct(owner);
	}
	rcu_read_unlock();

	if (owner) {
		/*
		 * If we're here through perf_event_exit_task() we're already
		 * holding ctx->mutex which would be an inversion wrt. the
		 * normal lock order.
		 *
		 * However we can safely take this lock because its the child
		 * ctx->mutex.
		 */
		mutex_lock_nested(&owner->perf_event_mutex, SINGLE_DEPTH_NESTING);

		/*
		 * We have to re-check the event->owner field, if it is cleared
		 * we raced with perf_event_exit_task(), acquiring the mutex
		 * ensured they're done, and we can proceed with freeing the
		 * event.
		 */
		if (event->owner) {
			list_del_init(&event->owner_entry);
			smp_store_release(&event->owner, NULL);
		}
		mutex_unlock(&owner->perf_event_mutex);
		put_task_struct(owner);
	}
}

static void put_event(struct perf_event *event)
{
	if (!atomic_long_dec_and_test(&event->refcount))
		return;

	_free_event(event);
}

/*
 * Kill an event dead; while event:refcount will preserve the event
 * object, it will not preserve its functionality. Once the last 'user'
 * gives up the object, we'll destroy the thing.
 */
int perf_event_release_kernel(struct perf_event *event)
{
	struct perf_event_context *ctx = event->ctx;
	struct perf_event *child, *tmp;
	LIST_HEAD(free_list);

	/*
	 * If we got here through err_file: fput(event_file); we will not have
	 * attached to a context yet.
	 */
	if (!ctx) {
		WARN_ON_ONCE(event->attach_state &
				(PERF_ATTACH_CONTEXT|PERF_ATTACH_GROUP));
		goto no_ctx;
	}

	if (!is_kernel_event(event))
		perf_remove_from_owner(event);

	ctx = perf_event_ctx_lock(event);
	WARN_ON_ONCE(ctx->parent_ctx);
	perf_remove_from_context(event, DETACH_GROUP);

	raw_spin_lock_irq(&ctx->lock);
	/*
	 * Mark this event as STATE_DEAD, there is no external reference to it
	 * anymore.
	 *
	 * Anybody acquiring event->child_mutex after the below loop _must_
	 * also see this, most importantly inherit_event() which will avoid
	 * placing more children on the list.
	 *
	 * Thus this guarantees that we will in fact observe and kill _ALL_
	 * child events.
	 */
	event->state = PERF_EVENT_STATE_DEAD;
	raw_spin_unlock_irq(&ctx->lock);

	perf_event_ctx_unlock(event, ctx);

again:
	mutex_lock(&event->child_mutex);
	list_for_each_entry(child, &event->child_list, child_list) {

		/*
		 * Cannot change, child events are not migrated, see the
		 * comment with perf_event_ctx_lock_nested().
		 */
		ctx = READ_ONCE(child->ctx);
		/*
		 * Since child_mutex nests inside ctx::mutex, we must jump
		 * through hoops. We start by grabbing a reference on the ctx.
		 *
		 * Since the event cannot get freed while we hold the
		 * child_mutex, the context must also exist and have a !0
		 * reference count.
		 */
		get_ctx(ctx);

		/*
		 * Now that we have a ctx ref, we can drop child_mutex, and
		 * acquire ctx::mutex without fear of it going away. Then we
		 * can re-acquire child_mutex.
		 */
		mutex_unlock(&event->child_mutex);
		mutex_lock(&ctx->mutex);
		mutex_lock(&event->child_mutex);

		/*
		 * Now that we hold ctx::mutex and child_mutex, revalidate our
		 * state, if child is still the first entry, it didn't get freed
		 * and we can continue doing so.
		 */
		tmp = list_first_entry_or_null(&event->child_list,
					       struct perf_event, child_list);
		if (tmp == child) {
			perf_remove_from_context(child, DETACH_GROUP);
			list_move(&child->child_list, &free_list);
			/*
			 * This matches the refcount bump in inherit_event();
			 * this can't be the last reference.
			 */
			put_event(event);
		}

		mutex_unlock(&event->child_mutex);
		mutex_unlock(&ctx->mutex);
		put_ctx(ctx);
		goto again;
	}
	mutex_unlock(&event->child_mutex);

	list_for_each_entry_safe(child, tmp, &free_list, child_list) {
		void *var = &child->ctx->refcount;

		list_del(&child->child_list);
		free_event(child);

		/*
		 * Wake any perf_event_free_task() waiting for this event to be
		 * freed.
		 */
		smp_mb(); /* pairs with wait_var_event() */
		wake_up_var(var);
	}

no_ctx:
	put_event(event); /* Must be the 'last' reference */
	return 0;
}
EXPORT_SYMBOL_GPL(perf_event_release_kernel);

/*
 * Called when the last reference to the file is gone.
 */
static int perf_release(struct inode *inode, struct file *file)
{
	perf_event_release_kernel(file->private_data);
	return 0;
}

static u64 __perf_event_read_value(struct perf_event *event, u64 *enabled, u64 *running)
{
	struct perf_event *child;
	u64 total = 0;

	*enabled = 0;
	*running = 0;

	mutex_lock(&event->child_mutex);

	(void)perf_event_read(event, false);
	total += perf_event_count(event);

	*enabled += event->total_time_enabled +
			atomic64_read(&event->child_total_time_enabled);
	*running += event->total_time_running +
			atomic64_read(&event->child_total_time_running);

	list_for_each_entry(child, &event->child_list, child_list) {
		(void)perf_event_read(child, false);
		total += perf_event_count(child);
		*enabled += child->total_time_enabled;
		*running += child->total_time_running;
	}
	mutex_unlock(&event->child_mutex);

	return total;
}

u64 perf_event_read_value(struct perf_event *event, u64 *enabled, u64 *running)
{
	struct perf_event_context *ctx;
	u64 count;

	ctx = perf_event_ctx_lock(event);
	count = __perf_event_read_value(event, enabled, running);
	perf_event_ctx_unlock(event, ctx);

	return count;
}
EXPORT_SYMBOL_GPL(perf_event_read_value);

static int __perf_read_group_add(struct perf_event *leader,
					u64 read_format, u64 *values)
{
	struct perf_event_context *ctx = leader->ctx;
	struct perf_event *sub;
	unsigned long flags;
	int n = 1; /* skip @nr */
	int ret;

	ret = perf_event_read(leader, true);
	if (ret)
		return ret;

	raw_spin_lock_irqsave(&ctx->lock, flags);

	/*
	 * Since we co-schedule groups, {enabled,running} times of siblings
	 * will be identical to those of the leader, so we only publish one
	 * set.
	 */
	if (read_format & PERF_FORMAT_TOTAL_TIME_ENABLED) {
		values[n++] += leader->total_time_enabled +
			atomic64_read(&leader->child_total_time_enabled);
	}

	if (read_format & PERF_FORMAT_TOTAL_TIME_RUNNING) {
		values[n++] += leader->total_time_running +
			atomic64_read(&leader->child_total_time_running);
	}

	/*
	 * Write {count,id} tuples for every sibling.
	 */
	values[n++] += perf_event_count(leader);
	if (read_format & PERF_FORMAT_ID)
		values[n++] = primary_event_id(leader);

	for_each_sibling_event(sub, leader) {
		values[n++] += perf_event_count(sub);
		if (read_format & PERF_FORMAT_ID)
			values[n++] = primary_event_id(sub);
	}

	raw_spin_unlock_irqrestore(&ctx->lock, flags);
	return 0;
}

static int perf_read_group(struct perf_event *event,
				   u64 read_format, char __user *buf)
{
	struct perf_event *leader = event->group_leader, *child;
	struct perf_event_context *ctx = leader->ctx;
	int ret;
	u64 *values;

	lockdep_assert_held(&ctx->mutex);

	values = kzalloc(event->read_size, GFP_KERNEL);
	if (!values)
		return -ENOMEM;

	values[0] = 1 + leader->nr_siblings;

	/*
	 * By locking the child_mutex of the leader we effectively
	 * lock the child list of all siblings.. XXX explain how.
	 */
	mutex_lock(&leader->child_mutex);

	ret = __perf_read_group_add(leader, read_format, values);
	if (ret)
		goto unlock;

	list_for_each_entry(child, &leader->child_list, child_list) {
		ret = __perf_read_group_add(child, read_format, values);
		if (ret)
			goto unlock;
	}

	mutex_unlock(&leader->child_mutex);

	ret = event->read_size;
	if (copy_to_user(buf, values, event->read_size))
		ret = -EFAULT;
	goto out;

unlock:
	mutex_unlock(&leader->child_mutex);
out:
	kfree(values);
	return ret;
}

static int perf_read_one(struct perf_event *event,
				 u64 read_format, char __user *buf)
{
	u64 enabled, running;
	u64 values[4];
	int n = 0;

	values[n++] = __perf_event_read_value(event, &enabled, &running);
	if (read_format & PERF_FORMAT_TOTAL_TIME_ENABLED)
		values[n++] = enabled;
	if (read_format & PERF_FORMAT_TOTAL_TIME_RUNNING)
		values[n++] = running;
	if (read_format & PERF_FORMAT_ID)
		values[n++] = primary_event_id(event);

	if (copy_to_user(buf, values, n * sizeof(u64)))
		return -EFAULT;

	return n * sizeof(u64);
}

static bool is_event_hup(struct perf_event *event)
{
	bool no_children;

	if (event->state > PERF_EVENT_STATE_EXIT)
		return false;

	mutex_lock(&event->child_mutex);
	no_children = list_empty(&event->child_list);
	mutex_unlock(&event->child_mutex);
	return no_children;
}

/*
 * Read the performance event - simple non blocking version for now
 */
static ssize_t
__perf_read(struct perf_event *event, char __user *buf, size_t count)
{
	u64 read_format = event->attr.read_format;
	int ret;

	/*
	 * Return end-of-file for a read on an event that is in
	 * error state (i.e. because it was pinned but it couldn't be
	 * scheduled on to the CPU at some point).
	 */
	if (event->state == PERF_EVENT_STATE_ERROR)
		return 0;

	if (count < event->read_size)
		return -ENOSPC;

	WARN_ON_ONCE(event->ctx->parent_ctx);
	if (read_format & PERF_FORMAT_GROUP)
		ret = perf_read_group(event, read_format, buf);
	else
		ret = perf_read_one(event, read_format, buf);

	return ret;
}

static ssize_t
perf_read(struct file *file, char __user *buf, size_t count, loff_t *ppos)
{
	struct perf_event *event = file->private_data;
	struct perf_event_context *ctx;
	int ret;

	ctx = perf_event_ctx_lock(event);
	ret = __perf_read(event, buf, count);
	perf_event_ctx_unlock(event, ctx);

	return ret;
}

static __poll_t perf_poll(struct file *file, poll_table *wait)
{
	struct perf_event *event = file->private_data;
	struct ring_buffer *rb;
	__poll_t events = EPOLLHUP;

	poll_wait(file, &event->waitq, wait);

	if (is_event_hup(event))
		return events;

	/*
	 * Pin the event->rb by taking event->mmap_mutex; otherwise
	 * perf_event_set_output() can swizzle our rb and make us miss wakeups.
	 */
	mutex_lock(&event->mmap_mutex);
	rb = event->rb;
	if (rb)
		events = atomic_xchg(&rb->poll, 0);
	mutex_unlock(&event->mmap_mutex);
	return events;
}

static void _perf_event_reset(struct perf_event *event)
{
	(void)perf_event_read(event, false);
	local64_set(&event->count, 0);
	perf_event_update_userpage(event);
}

/*
 * Holding the top-level event's child_mutex means that any
 * descendant process that has inherited this event will block
 * in perf_event_exit_event() if it goes to exit, thus satisfying the
 * task existence requirements of perf_event_enable/disable.
 */
static void perf_event_for_each_child(struct perf_event *event,
					void (*func)(struct perf_event *))
{
	struct perf_event *child;

	WARN_ON_ONCE(event->ctx->parent_ctx);

	mutex_lock(&event->child_mutex);
	func(event);
	list_for_each_entry(child, &event->child_list, child_list)
		func(child);
	mutex_unlock(&event->child_mutex);
}

static void perf_event_for_each(struct perf_event *event,
				  void (*func)(struct perf_event *))
{
	struct perf_event_context *ctx = event->ctx;
	struct perf_event *sibling;

	lockdep_assert_held(&ctx->mutex);

	event = event->group_leader;

	perf_event_for_each_child(event, func);
	for_each_sibling_event(sibling, event)
		perf_event_for_each_child(sibling, func);
}

static void __perf_event_period(struct perf_event *event,
				struct perf_cpu_context *cpuctx,
				struct perf_event_context *ctx,
				void *info)
{
	u64 value = *((u64 *)info);
	bool active;

	if (event->attr.freq) {
		event->attr.sample_freq = value;
	} else {
		event->attr.sample_period = value;
		event->hw.sample_period = value;
	}

	active = (event->state == PERF_EVENT_STATE_ACTIVE);
	if (active) {
		perf_pmu_disable(ctx->pmu);
		/*
		 * We could be throttled; unthrottle now to avoid the tick
		 * trying to unthrottle while we already re-started the event.
		 */
		if (event->hw.interrupts == MAX_INTERRUPTS) {
			event->hw.interrupts = 0;
			perf_log_throttle(event, 1);
		}
		event->pmu->stop(event, PERF_EF_UPDATE);
	}

	local64_set(&event->hw.period_left, 0);

	if (active) {
		event->pmu->start(event, PERF_EF_RELOAD);
		perf_pmu_enable(ctx->pmu);
	}
}

static int perf_event_check_period(struct perf_event *event, u64 value)
{
	return event->pmu->check_period(event, value);
}

static int perf_event_period(struct perf_event *event, u64 __user *arg)
{
	u64 value;

	if (!is_sampling_event(event))
		return -EINVAL;

	if (copy_from_user(&value, arg, sizeof(value)))
		return -EFAULT;

	if (!value)
		return -EINVAL;

	if (event->attr.freq && value > sysctl_perf_event_sample_rate)
		return -EINVAL;

	if (perf_event_check_period(event, value))
		return -EINVAL;

<<<<<<< HEAD
=======
	if (!event->attr.freq && (value & (1ULL << 63)))
		return -EINVAL;

>>>>>>> f7688b48
	event_function_call(event, __perf_event_period, &value);

	return 0;
}

static const struct file_operations perf_fops;

static inline int perf_fget_light(int fd, struct fd *p)
{
	struct fd f = fdget(fd);
	if (!f.file)
		return -EBADF;

	if (f.file->f_op != &perf_fops) {
		fdput(f);
		return -EBADF;
	}
	*p = f;
	return 0;
}

static int perf_event_set_output(struct perf_event *event,
				 struct perf_event *output_event);
static int perf_event_set_filter(struct perf_event *event, void __user *arg);
static int perf_event_set_bpf_prog(struct perf_event *event, u32 prog_fd);
static int perf_copy_attr(struct perf_event_attr __user *uattr,
			  struct perf_event_attr *attr);

static long _perf_ioctl(struct perf_event *event, unsigned int cmd, unsigned long arg)
{
	void (*func)(struct perf_event *);
	u32 flags = arg;

	switch (cmd) {
	case PERF_EVENT_IOC_ENABLE:
		func = _perf_event_enable;
		break;
	case PERF_EVENT_IOC_DISABLE:
		func = _perf_event_disable;
		break;
	case PERF_EVENT_IOC_RESET:
		func = _perf_event_reset;
		break;

	case PERF_EVENT_IOC_REFRESH:
		return _perf_event_refresh(event, arg);

	case PERF_EVENT_IOC_PERIOD:
		return perf_event_period(event, (u64 __user *)arg);

	case PERF_EVENT_IOC_ID:
	{
		u64 id = primary_event_id(event);

		if (copy_to_user((void __user *)arg, &id, sizeof(id)))
			return -EFAULT;
		return 0;
	}

	case PERF_EVENT_IOC_SET_OUTPUT:
	{
		int ret;
		if (arg != -1) {
			struct perf_event *output_event;
			struct fd output;
			ret = perf_fget_light(arg, &output);
			if (ret)
				return ret;
			output_event = output.file->private_data;
			ret = perf_event_set_output(event, output_event);
			fdput(output);
		} else {
			ret = perf_event_set_output(event, NULL);
		}
		return ret;
	}

	case PERF_EVENT_IOC_SET_FILTER:
		return perf_event_set_filter(event, (void __user *)arg);

	case PERF_EVENT_IOC_SET_BPF:
		return perf_event_set_bpf_prog(event, arg);

	case PERF_EVENT_IOC_PAUSE_OUTPUT: {
		struct ring_buffer *rb;

		rcu_read_lock();
		rb = rcu_dereference(event->rb);
		if (!rb || !rb->nr_pages) {
			rcu_read_unlock();
			return -EINVAL;
		}
		rb_toggle_paused(rb, !!arg);
		rcu_read_unlock();
		return 0;
	}

	case PERF_EVENT_IOC_QUERY_BPF:
		return perf_event_query_prog_array(event, (void __user *)arg);

	case PERF_EVENT_IOC_MODIFY_ATTRIBUTES: {
		struct perf_event_attr new_attr;
		int err = perf_copy_attr((struct perf_event_attr __user *)arg,
					 &new_attr);

		if (err)
			return err;

		return perf_event_modify_attr(event,  &new_attr);
	}
	default:
		return -ENOTTY;
	}

	if (flags & PERF_IOC_FLAG_GROUP)
		perf_event_for_each(event, func);
	else
		perf_event_for_each_child(event, func);

	return 0;
}

static long perf_ioctl(struct file *file, unsigned int cmd, unsigned long arg)
{
	struct perf_event *event = file->private_data;
	struct perf_event_context *ctx;
	long ret;

	ctx = perf_event_ctx_lock(event);
	ret = _perf_ioctl(event, cmd, arg);
	perf_event_ctx_unlock(event, ctx);

	return ret;
}

#ifdef CONFIG_COMPAT
static long perf_compat_ioctl(struct file *file, unsigned int cmd,
				unsigned long arg)
{
	switch (_IOC_NR(cmd)) {
	case _IOC_NR(PERF_EVENT_IOC_SET_FILTER):
	case _IOC_NR(PERF_EVENT_IOC_ID):
	case _IOC_NR(PERF_EVENT_IOC_QUERY_BPF):
	case _IOC_NR(PERF_EVENT_IOC_MODIFY_ATTRIBUTES):
		/* Fix up pointer size (usually 4 -> 8 in 32-on-64-bit case */
		if (_IOC_SIZE(cmd) == sizeof(compat_uptr_t)) {
			cmd &= ~IOCSIZE_MASK;
			cmd |= sizeof(void *) << IOCSIZE_SHIFT;
		}
		break;
	}
	return perf_ioctl(file, cmd, arg);
}
#else
# define perf_compat_ioctl NULL
#endif

int perf_event_task_enable(void)
{
	struct perf_event_context *ctx;
	struct perf_event *event;

	mutex_lock(&current->perf_event_mutex);
	list_for_each_entry(event, &current->perf_event_list, owner_entry) {
		ctx = perf_event_ctx_lock(event);
		perf_event_for_each_child(event, _perf_event_enable);
		perf_event_ctx_unlock(event, ctx);
	}
	mutex_unlock(&current->perf_event_mutex);

	return 0;
}

int perf_event_task_disable(void)
{
	struct perf_event_context *ctx;
	struct perf_event *event;

	mutex_lock(&current->perf_event_mutex);
	list_for_each_entry(event, &current->perf_event_list, owner_entry) {
		ctx = perf_event_ctx_lock(event);
		perf_event_for_each_child(event, _perf_event_disable);
		perf_event_ctx_unlock(event, ctx);
	}
	mutex_unlock(&current->perf_event_mutex);

	return 0;
}

static int perf_event_index(struct perf_event *event)
{
	if (event->hw.state & PERF_HES_STOPPED)
		return 0;

	if (event->state != PERF_EVENT_STATE_ACTIVE)
		return 0;

	return event->pmu->event_idx(event);
}

static void calc_timer_values(struct perf_event *event,
				u64 *now,
				u64 *enabled,
				u64 *running)
{
	u64 ctx_time;

	*now = perf_clock();
	ctx_time = event->shadow_ctx_time + *now;
	__perf_update_times(event, ctx_time, enabled, running);
}

static void perf_event_init_userpage(struct perf_event *event)
{
	struct perf_event_mmap_page *userpg;
	struct ring_buffer *rb;

	rcu_read_lock();
	rb = rcu_dereference(event->rb);
	if (!rb)
		goto unlock;

	userpg = rb->user_page;

	/* Allow new userspace to detect that bit 0 is deprecated */
	userpg->cap_bit0_is_deprecated = 1;
	userpg->size = offsetof(struct perf_event_mmap_page, __reserved);
	userpg->data_offset = PAGE_SIZE;
	userpg->data_size = perf_data_size(rb);

unlock:
	rcu_read_unlock();
}

void __weak arch_perf_update_userpage(
	struct perf_event *event, struct perf_event_mmap_page *userpg, u64 now)
{
}

/*
 * Callers need to ensure there can be no nesting of this function, otherwise
 * the seqlock logic goes bad. We can not serialize this because the arch
 * code calls this from NMI context.
 */
void perf_event_update_userpage(struct perf_event *event)
{
	struct perf_event_mmap_page *userpg;
	struct ring_buffer *rb;
	u64 enabled, running, now;

	rcu_read_lock();
	rb = rcu_dereference(event->rb);
	if (!rb)
		goto unlock;

	/*
	 * compute total_time_enabled, total_time_running
	 * based on snapshot values taken when the event
	 * was last scheduled in.
	 *
	 * we cannot simply called update_context_time()
	 * because of locking issue as we can be called in
	 * NMI context
	 */
	calc_timer_values(event, &now, &enabled, &running);

	userpg = rb->user_page;
	/*
	 * Disable preemption to guarantee consistent time stamps are stored to
	 * the user page.
	 */
	preempt_disable();
	++userpg->lock;
	barrier();
	userpg->index = perf_event_index(event);
	userpg->offset = perf_event_count(event);
	if (userpg->index)
		userpg->offset -= local64_read(&event->hw.prev_count);

	userpg->time_enabled = enabled +
			atomic64_read(&event->child_total_time_enabled);

	userpg->time_running = running +
			atomic64_read(&event->child_total_time_running);

	arch_perf_update_userpage(event, userpg, now);

	barrier();
	++userpg->lock;
	preempt_enable();
unlock:
	rcu_read_unlock();
}
EXPORT_SYMBOL_GPL(perf_event_update_userpage);

static vm_fault_t perf_mmap_fault(struct vm_fault *vmf)
{
	struct perf_event *event = vmf->vma->vm_file->private_data;
	struct ring_buffer *rb;
	vm_fault_t ret = VM_FAULT_SIGBUS;

	if (vmf->flags & FAULT_FLAG_MKWRITE) {
		if (vmf->pgoff == 0)
			ret = 0;
		return ret;
	}

	rcu_read_lock();
	rb = rcu_dereference(event->rb);
	if (!rb)
		goto unlock;

	if (vmf->pgoff && (vmf->flags & FAULT_FLAG_WRITE))
		goto unlock;

	vmf->page = perf_mmap_to_page(rb, vmf->pgoff);
	if (!vmf->page)
		goto unlock;

	get_page(vmf->page);
	vmf->page->mapping = vmf->vma->vm_file->f_mapping;
	vmf->page->index   = vmf->pgoff;

	ret = 0;
unlock:
	rcu_read_unlock();

	return ret;
}

static void ring_buffer_attach(struct perf_event *event,
			       struct ring_buffer *rb)
{
	struct ring_buffer *old_rb = NULL;
	unsigned long flags;

	if (event->rb) {
		/*
		 * Should be impossible, we set this when removing
		 * event->rb_entry and wait/clear when adding event->rb_entry.
		 */
		WARN_ON_ONCE(event->rcu_pending);

		old_rb = event->rb;
		spin_lock_irqsave(&old_rb->event_lock, flags);
		list_del_rcu(&event->rb_entry);
		spin_unlock_irqrestore(&old_rb->event_lock, flags);

		event->rcu_batches = get_state_synchronize_rcu();
		event->rcu_pending = 1;
	}

	if (rb) {
		if (event->rcu_pending) {
			cond_synchronize_rcu(event->rcu_batches);
			event->rcu_pending = 0;
		}

		spin_lock_irqsave(&rb->event_lock, flags);
		list_add_rcu(&event->rb_entry, &rb->event_list);
		spin_unlock_irqrestore(&rb->event_lock, flags);
	}

	/*
	 * Avoid racing with perf_mmap_close(AUX): stop the event
	 * before swizzling the event::rb pointer; if it's getting
	 * unmapped, its aux_mmap_count will be 0 and it won't
	 * restart. See the comment in __perf_pmu_output_stop().
	 *
	 * Data will inevitably be lost when set_output is done in
	 * mid-air, but then again, whoever does it like this is
	 * not in for the data anyway.
	 */
	if (has_aux(event))
		perf_event_stop(event, 0);

	rcu_assign_pointer(event->rb, rb);

	if (old_rb) {
		ring_buffer_put(old_rb);
		/*
		 * Since we detached before setting the new rb, so that we
		 * could attach the new rb, we could have missed a wakeup.
		 * Provide it now.
		 */
		wake_up_all(&event->waitq);
	}
}

static void ring_buffer_wakeup(struct perf_event *event)
{
	struct ring_buffer *rb;

	rcu_read_lock();
	rb = rcu_dereference(event->rb);
	if (rb) {
		list_for_each_entry_rcu(event, &rb->event_list, rb_entry)
			wake_up_all(&event->waitq);
	}
	rcu_read_unlock();
}

struct ring_buffer *ring_buffer_get(struct perf_event *event)
{
	struct ring_buffer *rb;

	rcu_read_lock();
	rb = rcu_dereference(event->rb);
	if (rb) {
		if (!refcount_inc_not_zero(&rb->refcount))
			rb = NULL;
	}
	rcu_read_unlock();

	return rb;
}

void ring_buffer_put(struct ring_buffer *rb)
{
	if (!refcount_dec_and_test(&rb->refcount))
		return;

	WARN_ON_ONCE(!list_empty(&rb->event_list));

	call_rcu(&rb->rcu_head, rb_free_rcu);
}

static void perf_mmap_open(struct vm_area_struct *vma)
{
	struct perf_event *event = vma->vm_file->private_data;

	atomic_inc(&event->mmap_count);
	atomic_inc(&event->rb->mmap_count);

	if (vma->vm_pgoff)
		atomic_inc(&event->rb->aux_mmap_count);

	if (event->pmu->event_mapped)
		event->pmu->event_mapped(event, vma->vm_mm);
}

static void perf_pmu_output_stop(struct perf_event *event);

/*
 * A buffer can be mmap()ed multiple times; either directly through the same
 * event, or through other events by use of perf_event_set_output().
 *
 * In order to undo the VM accounting done by perf_mmap() we need to destroy
 * the buffer here, where we still have a VM context. This means we need
 * to detach all events redirecting to us.
 */
static void perf_mmap_close(struct vm_area_struct *vma)
{
	struct perf_event *event = vma->vm_file->private_data;

	struct ring_buffer *rb = ring_buffer_get(event);
	struct user_struct *mmap_user = rb->mmap_user;
	int mmap_locked = rb->mmap_locked;
	unsigned long size = perf_data_size(rb);

	if (event->pmu->event_unmapped)
		event->pmu->event_unmapped(event, vma->vm_mm);

	/*
	 * rb->aux_mmap_count will always drop before rb->mmap_count and
	 * event->mmap_count, so it is ok to use event->mmap_mutex to
	 * serialize with perf_mmap here.
	 */
	if (rb_has_aux(rb) && vma->vm_pgoff == rb->aux_pgoff &&
	    atomic_dec_and_mutex_lock(&rb->aux_mmap_count, &event->mmap_mutex)) {
		/*
		 * Stop all AUX events that are writing to this buffer,
		 * so that we can free its AUX pages and corresponding PMU
		 * data. Note that after rb::aux_mmap_count dropped to zero,
		 * they won't start any more (see perf_aux_output_begin()).
		 */
		perf_pmu_output_stop(event);

		/* now it's safe to free the pages */
		if (!rb->aux_mmap_locked)
			atomic_long_sub(rb->aux_nr_pages, &mmap_user->locked_vm);
		else
			atomic64_sub(rb->aux_mmap_locked, &vma->vm_mm->pinned_vm);

		/* this has to be the last one */
		rb_free_aux(rb);
		WARN_ON_ONCE(refcount_read(&rb->aux_refcount));

		mutex_unlock(&event->mmap_mutex);
	}

	atomic_dec(&rb->mmap_count);

	if (!atomic_dec_and_mutex_lock(&event->mmap_count, &event->mmap_mutex))
		goto out_put;

	ring_buffer_attach(event, NULL);
	mutex_unlock(&event->mmap_mutex);

	/* If there's still other mmap()s of this buffer, we're done. */
	if (atomic_read(&rb->mmap_count))
		goto out_put;

	/*
	 * No other mmap()s, detach from all other events that might redirect
	 * into the now unreachable buffer. Somewhat complicated by the
	 * fact that rb::event_lock otherwise nests inside mmap_mutex.
	 */
again:
	rcu_read_lock();
	list_for_each_entry_rcu(event, &rb->event_list, rb_entry) {
		if (!atomic_long_inc_not_zero(&event->refcount)) {
			/*
			 * This event is en-route to free_event() which will
			 * detach it and remove it from the list.
			 */
			continue;
		}
		rcu_read_unlock();

		mutex_lock(&event->mmap_mutex);
		/*
		 * Check we didn't race with perf_event_set_output() which can
		 * swizzle the rb from under us while we were waiting to
		 * acquire mmap_mutex.
		 *
		 * If we find a different rb; ignore this event, a next
		 * iteration will no longer find it on the list. We have to
		 * still restart the iteration to make sure we're not now
		 * iterating the wrong list.
		 */
		if (event->rb == rb)
			ring_buffer_attach(event, NULL);

		mutex_unlock(&event->mmap_mutex);
		put_event(event);

		/*
		 * Restart the iteration; either we're on the wrong list or
		 * destroyed its integrity by doing a deletion.
		 */
		goto again;
	}
	rcu_read_unlock();

	/*
	 * It could be there's still a few 0-ref events on the list; they'll
	 * get cleaned up by free_event() -- they'll also still have their
	 * ref on the rb and will free it whenever they are done with it.
	 *
	 * Aside from that, this buffer is 'fully' detached and unmapped,
	 * undo the VM accounting.
	 */

	atomic_long_sub((size >> PAGE_SHIFT) + 1 - mmap_locked,
			&mmap_user->locked_vm);
	atomic64_sub(mmap_locked, &vma->vm_mm->pinned_vm);
	free_uid(mmap_user);

out_put:
	ring_buffer_put(rb); /* could be last */
}

static const struct vm_operations_struct perf_mmap_vmops = {
	.open		= perf_mmap_open,
	.close		= perf_mmap_close, /* non mergeable */
	.fault		= perf_mmap_fault,
	.page_mkwrite	= perf_mmap_fault,
};

static int perf_mmap(struct file *file, struct vm_area_struct *vma)
{
	struct perf_event *event = file->private_data;
	unsigned long user_locked, user_lock_limit;
	struct user_struct *user = current_user();
	unsigned long locked, lock_limit;
	struct ring_buffer *rb = NULL;
	unsigned long vma_size;
	unsigned long nr_pages;
	long user_extra = 0, extra = 0;
	int ret = 0, flags = 0;

	/*
	 * Don't allow mmap() of inherited per-task counters. This would
	 * create a performance issue due to all children writing to the
	 * same rb.
	 */
	if (event->cpu == -1 && event->attr.inherit)
		return -EINVAL;

	if (!(vma->vm_flags & VM_SHARED))
		return -EINVAL;

	vma_size = vma->vm_end - vma->vm_start;

	if (vma->vm_pgoff == 0) {
		nr_pages = (vma_size / PAGE_SIZE) - 1;
	} else {
		/*
		 * AUX area mapping: if rb->aux_nr_pages != 0, it's already
		 * mapped, all subsequent mappings should have the same size
		 * and offset. Must be above the normal perf buffer.
		 */
		u64 aux_offset, aux_size;

		if (!event->rb)
			return -EINVAL;

		nr_pages = vma_size / PAGE_SIZE;

		mutex_lock(&event->mmap_mutex);
		ret = -EINVAL;

		rb = event->rb;
		if (!rb)
			goto aux_unlock;

		aux_offset = READ_ONCE(rb->user_page->aux_offset);
		aux_size = READ_ONCE(rb->user_page->aux_size);

		if (aux_offset < perf_data_size(rb) + PAGE_SIZE)
			goto aux_unlock;

		if (aux_offset != vma->vm_pgoff << PAGE_SHIFT)
			goto aux_unlock;

		/* already mapped with a different offset */
		if (rb_has_aux(rb) && rb->aux_pgoff != vma->vm_pgoff)
			goto aux_unlock;

		if (aux_size != vma_size || aux_size != nr_pages * PAGE_SIZE)
			goto aux_unlock;

		/* already mapped with a different size */
		if (rb_has_aux(rb) && rb->aux_nr_pages != nr_pages)
			goto aux_unlock;

		if (!is_power_of_2(nr_pages))
			goto aux_unlock;

		if (!atomic_inc_not_zero(&rb->mmap_count))
			goto aux_unlock;

		if (rb_has_aux(rb)) {
			atomic_inc(&rb->aux_mmap_count);
			ret = 0;
			goto unlock;
		}

		atomic_set(&rb->aux_mmap_count, 1);
		user_extra = nr_pages;

		goto accounting;
	}

	/*
	 * If we have rb pages ensure they're a power-of-two number, so we
	 * can do bitmasks instead of modulo.
	 */
	if (nr_pages != 0 && !is_power_of_2(nr_pages))
		return -EINVAL;

	if (vma_size != PAGE_SIZE * (1 + nr_pages))
		return -EINVAL;

	WARN_ON_ONCE(event->ctx->parent_ctx);
again:
	mutex_lock(&event->mmap_mutex);
	if (event->rb) {
		if (event->rb->nr_pages != nr_pages) {
			ret = -EINVAL;
			goto unlock;
		}

		if (!atomic_inc_not_zero(&event->rb->mmap_count)) {
			/*
			 * Raced against perf_mmap_close() through
			 * perf_event_set_output(). Try again, hope for better
			 * luck.
			 */
			mutex_unlock(&event->mmap_mutex);
			goto again;
		}

		goto unlock;
	}

	user_extra = nr_pages + 1;

accounting:
	user_lock_limit = sysctl_perf_event_mlock >> (PAGE_SHIFT - 10);

	/*
	 * Increase the limit linearly with more CPUs:
	 */
	user_lock_limit *= num_online_cpus();

	user_locked = atomic_long_read(&user->locked_vm) + user_extra;

	if (user_locked <= user_lock_limit) {
		/* charge all to locked_vm */
	} else if (atomic_long_read(&user->locked_vm) >= user_lock_limit) {
		/* charge all to pinned_vm */
		extra = user_extra;
		user_extra = 0;
	} else {
		/*
		 * charge locked_vm until it hits user_lock_limit;
		 * charge the rest from pinned_vm
		 */
		extra = user_locked - user_lock_limit;
		user_extra -= extra;
	}

	lock_limit = rlimit(RLIMIT_MEMLOCK);
	lock_limit >>= PAGE_SHIFT;
	locked = atomic64_read(&vma->vm_mm->pinned_vm) + extra;

	if ((locked > lock_limit) && perf_paranoid_tracepoint_raw() &&
		!capable(CAP_IPC_LOCK)) {
		ret = -EPERM;
		goto unlock;
	}

	WARN_ON(!rb && event->rb);

	if (vma->vm_flags & VM_WRITE)
		flags |= RING_BUFFER_WRITABLE;

	if (!rb) {
		rb = rb_alloc(nr_pages,
			      event->attr.watermark ? event->attr.wakeup_watermark : 0,
			      event->cpu, flags);

		if (!rb) {
			ret = -ENOMEM;
			goto unlock;
		}

		atomic_set(&rb->mmap_count, 1);
		rb->mmap_user = get_current_user();
		rb->mmap_locked = extra;

		ring_buffer_attach(event, rb);

		perf_event_init_userpage(event);
		perf_event_update_userpage(event);
	} else {
		ret = rb_alloc_aux(rb, event, vma->vm_pgoff, nr_pages,
				   event->attr.aux_watermark, flags);
		if (!ret)
			rb->aux_mmap_locked = extra;
	}

unlock:
	if (!ret) {
		atomic_long_add(user_extra, &user->locked_vm);
		atomic64_add(extra, &vma->vm_mm->pinned_vm);

		atomic_inc(&event->mmap_count);
	} else if (rb) {
		atomic_dec(&rb->mmap_count);
	}
aux_unlock:
	mutex_unlock(&event->mmap_mutex);

	/*
	 * Since pinned accounting is per vm we cannot allow fork() to copy our
	 * vma.
	 */
	vma->vm_flags |= VM_DONTCOPY | VM_DONTEXPAND | VM_DONTDUMP;
	vma->vm_ops = &perf_mmap_vmops;

	if (event->pmu->event_mapped)
		event->pmu->event_mapped(event, vma->vm_mm);

	return ret;
}

static int perf_fasync(int fd, struct file *filp, int on)
{
	struct inode *inode = file_inode(filp);
	struct perf_event *event = filp->private_data;
	int retval;

	inode_lock(inode);
	retval = fasync_helper(fd, filp, on, &event->fasync);
	inode_unlock(inode);

	if (retval < 0)
		return retval;

	return 0;
}

static const struct file_operations perf_fops = {
	.llseek			= no_llseek,
	.release		= perf_release,
	.read			= perf_read,
	.poll			= perf_poll,
	.unlocked_ioctl		= perf_ioctl,
	.compat_ioctl		= perf_compat_ioctl,
	.mmap			= perf_mmap,
	.fasync			= perf_fasync,
};

/*
 * Perf event wakeup
 *
 * If there's data, ensure we set the poll() state and publish everything
 * to user-space before waking everybody up.
 */

static inline struct fasync_struct **perf_event_fasync(struct perf_event *event)
{
	/* only the parent has fasync state */
	if (event->parent)
		event = event->parent;
	return &event->fasync;
}

void perf_event_wakeup(struct perf_event *event)
{
	ring_buffer_wakeup(event);

	if (event->pending_kill) {
		kill_fasync(perf_event_fasync(event), SIGIO, event->pending_kill);
		event->pending_kill = 0;
	}
}

static void perf_pending_event_disable(struct perf_event *event)
{
	int cpu = READ_ONCE(event->pending_disable);

	if (cpu < 0)
		return;

	if (cpu == smp_processor_id()) {
		WRITE_ONCE(event->pending_disable, -1);
		perf_event_disable_local(event);
		return;
	}

	/*
	 *  CPU-A			CPU-B
	 *
	 *  perf_event_disable_inatomic()
	 *    @pending_disable = CPU-A;
	 *    irq_work_queue();
	 *
	 *  sched-out
	 *    @pending_disable = -1;
	 *
	 *				sched-in
	 *				perf_event_disable_inatomic()
	 *				  @pending_disable = CPU-B;
	 *				  irq_work_queue(); // FAILS
	 *
	 *  irq_work_run()
	 *    perf_pending_event()
	 *
	 * But the event runs on CPU-B and wants disabling there.
	 */
	irq_work_queue_on(&event->pending, cpu);
}

static void perf_pending_event(struct irq_work *entry)
{
	struct perf_event *event = container_of(entry, struct perf_event, pending);
	int rctx;

	rctx = perf_swevent_get_recursion_context();
	/*
	 * If we 'fail' here, that's OK, it means recursion is already disabled
	 * and we won't recurse 'further'.
	 */

	perf_pending_event_disable(event);

	if (event->pending_wakeup) {
		event->pending_wakeup = 0;
		perf_event_wakeup(event);
	}

	if (rctx >= 0)
		perf_swevent_put_recursion_context(rctx);
}

/*
 * We assume there is only KVM supporting the callbacks.
 * Later on, we might change it to a list if there is
 * another virtualization implementation supporting the callbacks.
 */
struct perf_guest_info_callbacks *perf_guest_cbs;

int perf_register_guest_info_callbacks(struct perf_guest_info_callbacks *cbs)
{
	perf_guest_cbs = cbs;
	return 0;
}
EXPORT_SYMBOL_GPL(perf_register_guest_info_callbacks);

int perf_unregister_guest_info_callbacks(struct perf_guest_info_callbacks *cbs)
{
	perf_guest_cbs = NULL;
	return 0;
}
EXPORT_SYMBOL_GPL(perf_unregister_guest_info_callbacks);

static void
perf_output_sample_regs(struct perf_output_handle *handle,
			struct pt_regs *regs, u64 mask)
{
	int bit;
	DECLARE_BITMAP(_mask, 64);

	bitmap_from_u64(_mask, mask);
	for_each_set_bit(bit, _mask, sizeof(mask) * BITS_PER_BYTE) {
		u64 val;

		val = perf_reg_value(regs, bit);
		perf_output_put(handle, val);
	}
}

static void perf_sample_regs_user(struct perf_regs *regs_user,
				  struct pt_regs *regs,
				  struct pt_regs *regs_user_copy)
{
	if (user_mode(regs)) {
		regs_user->abi = perf_reg_abi(current);
		regs_user->regs = regs;
	} else if (!(current->flags & PF_KTHREAD)) {
		perf_get_regs_user(regs_user, regs, regs_user_copy);
	} else {
		regs_user->abi = PERF_SAMPLE_REGS_ABI_NONE;
		regs_user->regs = NULL;
	}
}

static void perf_sample_regs_intr(struct perf_regs *regs_intr,
				  struct pt_regs *regs)
{
	regs_intr->regs = regs;
	regs_intr->abi  = perf_reg_abi(current);
}


/*
 * Get remaining task size from user stack pointer.
 *
 * It'd be better to take stack vma map and limit this more
 * precisely, but there's no way to get it safely under interrupt,
 * so using TASK_SIZE as limit.
 */
static u64 perf_ustack_task_size(struct pt_regs *regs)
{
	unsigned long addr = perf_user_stack_pointer(regs);

	if (!addr || addr >= TASK_SIZE)
		return 0;

	return TASK_SIZE - addr;
}

static u16
perf_sample_ustack_size(u16 stack_size, u16 header_size,
			struct pt_regs *regs)
{
	u64 task_size;

	/* No regs, no stack pointer, no dump. */
	if (!regs)
		return 0;

	/*
	 * Check if we fit in with the requested stack size into the:
	 * - TASK_SIZE
	 *   If we don't, we limit the size to the TASK_SIZE.
	 *
	 * - remaining sample size
	 *   If we don't, we customize the stack size to
	 *   fit in to the remaining sample size.
	 */

	task_size  = min((u64) USHRT_MAX, perf_ustack_task_size(regs));
	stack_size = min(stack_size, (u16) task_size);

	/* Current header size plus static size and dynamic size. */
	header_size += 2 * sizeof(u64);

	/* Do we fit in with the current stack dump size? */
	if ((u16) (header_size + stack_size) < header_size) {
		/*
		 * If we overflow the maximum size for the sample,
		 * we customize the stack dump size to fit in.
		 */
		stack_size = USHRT_MAX - header_size - sizeof(u64);
		stack_size = round_up(stack_size, sizeof(u64));
	}

	return stack_size;
}

static void
perf_output_sample_ustack(struct perf_output_handle *handle, u64 dump_size,
			  struct pt_regs *regs)
{
	/* Case of a kernel thread, nothing to dump */
	if (!regs) {
		u64 size = 0;
		perf_output_put(handle, size);
	} else {
		unsigned long sp;
		unsigned int rem;
		u64 dyn_size;
		mm_segment_t fs;

		/*
		 * We dump:
		 * static size
		 *   - the size requested by user or the best one we can fit
		 *     in to the sample max size
		 * data
		 *   - user stack dump data
		 * dynamic size
		 *   - the actual dumped size
		 */

		/* Static size. */
		perf_output_put(handle, dump_size);

		/* Data. */
		sp = perf_user_stack_pointer(regs);
		fs = get_fs();
		set_fs(USER_DS);
		rem = __output_copy_user(handle, (void *) sp, dump_size);
		set_fs(fs);
		dyn_size = dump_size - rem;

		perf_output_skip(handle, rem);

		/* Dynamic size. */
		perf_output_put(handle, dyn_size);
	}
}

static void __perf_event_header__init_id(struct perf_event_header *header,
					 struct perf_sample_data *data,
					 struct perf_event *event)
{
	u64 sample_type = event->attr.sample_type;

	data->type = sample_type;
	header->size += event->id_header_size;

	if (sample_type & PERF_SAMPLE_TID) {
		/* namespace issues */
		data->tid_entry.pid = perf_event_pid(event, current);
		data->tid_entry.tid = perf_event_tid(event, current);
	}

	if (sample_type & PERF_SAMPLE_TIME)
		data->time = perf_event_clock(event);

	if (sample_type & (PERF_SAMPLE_ID | PERF_SAMPLE_IDENTIFIER))
		data->id = primary_event_id(event);

	if (sample_type & PERF_SAMPLE_STREAM_ID)
		data->stream_id = event->id;

	if (sample_type & PERF_SAMPLE_CPU) {
		data->cpu_entry.cpu	 = raw_smp_processor_id();
		data->cpu_entry.reserved = 0;
	}
}

void perf_event_header__init_id(struct perf_event_header *header,
				struct perf_sample_data *data,
				struct perf_event *event)
{
	if (event->attr.sample_id_all)
		__perf_event_header__init_id(header, data, event);
}

static void __perf_event__output_id_sample(struct perf_output_handle *handle,
					   struct perf_sample_data *data)
{
	u64 sample_type = data->type;

	if (sample_type & PERF_SAMPLE_TID)
		perf_output_put(handle, data->tid_entry);

	if (sample_type & PERF_SAMPLE_TIME)
		perf_output_put(handle, data->time);

	if (sample_type & PERF_SAMPLE_ID)
		perf_output_put(handle, data->id);

	if (sample_type & PERF_SAMPLE_STREAM_ID)
		perf_output_put(handle, data->stream_id);

	if (sample_type & PERF_SAMPLE_CPU)
		perf_output_put(handle, data->cpu_entry);

	if (sample_type & PERF_SAMPLE_IDENTIFIER)
		perf_output_put(handle, data->id);
}

void perf_event__output_id_sample(struct perf_event *event,
				  struct perf_output_handle *handle,
				  struct perf_sample_data *sample)
{
	if (event->attr.sample_id_all)
		__perf_event__output_id_sample(handle, sample);
}

static void perf_output_read_one(struct perf_output_handle *handle,
				 struct perf_event *event,
				 u64 enabled, u64 running)
{
	u64 read_format = event->attr.read_format;
	u64 values[4];
	int n = 0;

	values[n++] = perf_event_count(event);
	if (read_format & PERF_FORMAT_TOTAL_TIME_ENABLED) {
		values[n++] = enabled +
			atomic64_read(&event->child_total_time_enabled);
	}
	if (read_format & PERF_FORMAT_TOTAL_TIME_RUNNING) {
		values[n++] = running +
			atomic64_read(&event->child_total_time_running);
	}
	if (read_format & PERF_FORMAT_ID)
		values[n++] = primary_event_id(event);

	__output_copy(handle, values, n * sizeof(u64));
}

static void perf_output_read_group(struct perf_output_handle *handle,
			    struct perf_event *event,
			    u64 enabled, u64 running)
{
	struct perf_event *leader = event->group_leader, *sub;
	u64 read_format = event->attr.read_format;
	u64 values[5];
	int n = 0;

	values[n++] = 1 + leader->nr_siblings;

	if (read_format & PERF_FORMAT_TOTAL_TIME_ENABLED)
		values[n++] = enabled;

	if (read_format & PERF_FORMAT_TOTAL_TIME_RUNNING)
		values[n++] = running;

	if ((leader != event) &&
	    (leader->state == PERF_EVENT_STATE_ACTIVE))
		leader->pmu->read(leader);

	values[n++] = perf_event_count(leader);
	if (read_format & PERF_FORMAT_ID)
		values[n++] = primary_event_id(leader);

	__output_copy(handle, values, n * sizeof(u64));

	for_each_sibling_event(sub, leader) {
		n = 0;

		if ((sub != event) &&
		    (sub->state == PERF_EVENT_STATE_ACTIVE))
			sub->pmu->read(sub);

		values[n++] = perf_event_count(sub);
		if (read_format & PERF_FORMAT_ID)
			values[n++] = primary_event_id(sub);

		__output_copy(handle, values, n * sizeof(u64));
	}
}

#define PERF_FORMAT_TOTAL_TIMES (PERF_FORMAT_TOTAL_TIME_ENABLED|\
				 PERF_FORMAT_TOTAL_TIME_RUNNING)

/*
 * XXX PERF_SAMPLE_READ vs inherited events seems difficult.
 *
 * The problem is that its both hard and excessively expensive to iterate the
 * child list, not to mention that its impossible to IPI the children running
 * on another CPU, from interrupt/NMI context.
 */
static void perf_output_read(struct perf_output_handle *handle,
			     struct perf_event *event)
{
	u64 enabled = 0, running = 0, now;
	u64 read_format = event->attr.read_format;

	/*
	 * compute total_time_enabled, total_time_running
	 * based on snapshot values taken when the event
	 * was last scheduled in.
	 *
	 * we cannot simply called update_context_time()
	 * because of locking issue as we are called in
	 * NMI context
	 */
	if (read_format & PERF_FORMAT_TOTAL_TIMES)
		calc_timer_values(event, &now, &enabled, &running);

	if (event->attr.read_format & PERF_FORMAT_GROUP)
		perf_output_read_group(handle, event, enabled, running);
	else
		perf_output_read_one(handle, event, enabled, running);
}

void perf_output_sample(struct perf_output_handle *handle,
			struct perf_event_header *header,
			struct perf_sample_data *data,
			struct perf_event *event)
{
	u64 sample_type = data->type;

	perf_output_put(handle, *header);

	if (sample_type & PERF_SAMPLE_IDENTIFIER)
		perf_output_put(handle, data->id);

	if (sample_type & PERF_SAMPLE_IP)
		perf_output_put(handle, data->ip);

	if (sample_type & PERF_SAMPLE_TID)
		perf_output_put(handle, data->tid_entry);

	if (sample_type & PERF_SAMPLE_TIME)
		perf_output_put(handle, data->time);

	if (sample_type & PERF_SAMPLE_ADDR)
		perf_output_put(handle, data->addr);

	if (sample_type & PERF_SAMPLE_ID)
		perf_output_put(handle, data->id);

	if (sample_type & PERF_SAMPLE_STREAM_ID)
		perf_output_put(handle, data->stream_id);

	if (sample_type & PERF_SAMPLE_CPU)
		perf_output_put(handle, data->cpu_entry);

	if (sample_type & PERF_SAMPLE_PERIOD)
		perf_output_put(handle, data->period);

	if (sample_type & PERF_SAMPLE_READ)
		perf_output_read(handle, event);

	if (sample_type & PERF_SAMPLE_CALLCHAIN) {
		int size = 1;

		size += data->callchain->nr;
		size *= sizeof(u64);
		__output_copy(handle, data->callchain, size);
	}

	if (sample_type & PERF_SAMPLE_RAW) {
		struct perf_raw_record *raw = data->raw;

		if (raw) {
			struct perf_raw_frag *frag = &raw->frag;

			perf_output_put(handle, raw->size);
			do {
				if (frag->copy) {
					__output_custom(handle, frag->copy,
							frag->data, frag->size);
				} else {
					__output_copy(handle, frag->data,
						      frag->size);
				}
				if (perf_raw_frag_last(frag))
					break;
				frag = frag->next;
			} while (1);
			if (frag->pad)
				__output_skip(handle, NULL, frag->pad);
		} else {
			struct {
				u32	size;
				u32	data;
			} raw = {
				.size = sizeof(u32),
				.data = 0,
			};
			perf_output_put(handle, raw);
		}
	}

	if (sample_type & PERF_SAMPLE_BRANCH_STACK) {
		if (data->br_stack) {
			size_t size;

			size = data->br_stack->nr
			     * sizeof(struct perf_branch_entry);

			perf_output_put(handle, data->br_stack->nr);
			perf_output_copy(handle, data->br_stack->entries, size);
		} else {
			/*
			 * we always store at least the value of nr
			 */
			u64 nr = 0;
			perf_output_put(handle, nr);
		}
	}

	if (sample_type & PERF_SAMPLE_REGS_USER) {
		u64 abi = data->regs_user.abi;

		/*
		 * If there are no regs to dump, notice it through
		 * first u64 being zero (PERF_SAMPLE_REGS_ABI_NONE).
		 */
		perf_output_put(handle, abi);

		if (abi) {
			u64 mask = event->attr.sample_regs_user;
			perf_output_sample_regs(handle,
						data->regs_user.regs,
						mask);
		}
	}

	if (sample_type & PERF_SAMPLE_STACK_USER) {
		perf_output_sample_ustack(handle,
					  data->stack_user_size,
					  data->regs_user.regs);
	}

	if (sample_type & PERF_SAMPLE_WEIGHT)
		perf_output_put(handle, data->weight);

	if (sample_type & PERF_SAMPLE_DATA_SRC)
		perf_output_put(handle, data->data_src.val);

	if (sample_type & PERF_SAMPLE_TRANSACTION)
		perf_output_put(handle, data->txn);

	if (sample_type & PERF_SAMPLE_REGS_INTR) {
		u64 abi = data->regs_intr.abi;
		/*
		 * If there are no regs to dump, notice it through
		 * first u64 being zero (PERF_SAMPLE_REGS_ABI_NONE).
		 */
		perf_output_put(handle, abi);

		if (abi) {
			u64 mask = event->attr.sample_regs_intr;

			perf_output_sample_regs(handle,
						data->regs_intr.regs,
						mask);
		}
	}

	if (sample_type & PERF_SAMPLE_PHYS_ADDR)
		perf_output_put(handle, data->phys_addr);

	if (!event->attr.watermark) {
		int wakeup_events = event->attr.wakeup_events;

		if (wakeup_events) {
			struct ring_buffer *rb = handle->rb;
			int events = local_inc_return(&rb->events);

			if (events >= wakeup_events) {
				local_sub(wakeup_events, &rb->events);
				local_inc(&rb->wakeup);
			}
		}
	}
}

static u64 perf_virt_to_phys(u64 virt)
{
	u64 phys_addr = 0;
	struct page *p = NULL;

	if (!virt)
		return 0;

	if (virt >= TASK_SIZE) {
		/* If it's vmalloc()d memory, leave phys_addr as 0 */
		if (virt_addr_valid((void *)(uintptr_t)virt) &&
		    !(virt >= VMALLOC_START && virt < VMALLOC_END))
			phys_addr = (u64)virt_to_phys((void *)(uintptr_t)virt);
	} else {
		/*
		 * Walking the pages tables for user address.
		 * Interrupts are disabled, so it prevents any tear down
		 * of the page tables.
		 * Try IRQ-safe __get_user_pages_fast first.
		 * If failed, leave phys_addr as 0.
		 */
		if ((current->mm != NULL) &&
		    (__get_user_pages_fast(virt, 1, 0, &p) == 1))
			phys_addr = page_to_phys(p) + virt % PAGE_SIZE;

		if (p)
			put_page(p);
	}

	return phys_addr;
}

static struct perf_callchain_entry __empty_callchain = { .nr = 0, };

struct perf_callchain_entry *
perf_callchain(struct perf_event *event, struct pt_regs *regs)
{
	bool kernel = !event->attr.exclude_callchain_kernel;
	bool user   = !event->attr.exclude_callchain_user;
	/* Disallow cross-task user callchains. */
	bool crosstask = event->ctx->task && event->ctx->task != current;
	const u32 max_stack = event->attr.sample_max_stack;
	struct perf_callchain_entry *callchain;

	if (!kernel && !user)
		return &__empty_callchain;

	callchain = get_perf_callchain(regs, 0, kernel, user,
				       max_stack, crosstask, true);
	return callchain ?: &__empty_callchain;
}

void perf_prepare_sample(struct perf_event_header *header,
			 struct perf_sample_data *data,
			 struct perf_event *event,
			 struct pt_regs *regs)
{
	u64 sample_type = event->attr.sample_type;

	header->type = PERF_RECORD_SAMPLE;
	header->size = sizeof(*header) + event->header_size;

	header->misc = 0;
	header->misc |= perf_misc_flags(regs);

	__perf_event_header__init_id(header, data, event);

	if (sample_type & PERF_SAMPLE_IP)
		data->ip = perf_instruction_pointer(regs);

	if (sample_type & PERF_SAMPLE_CALLCHAIN) {
		int size = 1;

		if (!(sample_type & __PERF_SAMPLE_CALLCHAIN_EARLY))
			data->callchain = perf_callchain(event, regs);

		size += data->callchain->nr;

		header->size += size * sizeof(u64);
	}

	if (sample_type & PERF_SAMPLE_RAW) {
		struct perf_raw_record *raw = data->raw;
		int size;

		if (raw) {
			struct perf_raw_frag *frag = &raw->frag;
			u32 sum = 0;

			do {
				sum += frag->size;
				if (perf_raw_frag_last(frag))
					break;
				frag = frag->next;
			} while (1);

			size = round_up(sum + sizeof(u32), sizeof(u64));
			raw->size = size - sizeof(u32);
			frag->pad = raw->size - sum;
		} else {
			size = sizeof(u64);
		}

		header->size += size;
	}

	if (sample_type & PERF_SAMPLE_BRANCH_STACK) {
		int size = sizeof(u64); /* nr */
		if (data->br_stack) {
			size += data->br_stack->nr
			      * sizeof(struct perf_branch_entry);
		}
		header->size += size;
	}

	if (sample_type & (PERF_SAMPLE_REGS_USER | PERF_SAMPLE_STACK_USER))
		perf_sample_regs_user(&data->regs_user, regs,
				      &data->regs_user_copy);

	if (sample_type & PERF_SAMPLE_REGS_USER) {
		/* regs dump ABI info */
		int size = sizeof(u64);

		if (data->regs_user.regs) {
			u64 mask = event->attr.sample_regs_user;
			size += hweight64(mask) * sizeof(u64);
		}

		header->size += size;
	}

	if (sample_type & PERF_SAMPLE_STACK_USER) {
		/*
		 * Either we need PERF_SAMPLE_STACK_USER bit to be always
		 * processed as the last one or have additional check added
		 * in case new sample type is added, because we could eat
		 * up the rest of the sample size.
		 */
		u16 stack_size = event->attr.sample_stack_user;
		u16 size = sizeof(u64);

		stack_size = perf_sample_ustack_size(stack_size, header->size,
						     data->regs_user.regs);

		/*
		 * If there is something to dump, add space for the dump
		 * itself and for the field that tells the dynamic size,
		 * which is how many have been actually dumped.
		 */
		if (stack_size)
			size += sizeof(u64) + stack_size;

		data->stack_user_size = stack_size;
		header->size += size;
	}

	if (sample_type & PERF_SAMPLE_REGS_INTR) {
		/* regs dump ABI info */
		int size = sizeof(u64);

		perf_sample_regs_intr(&data->regs_intr, regs);

		if (data->regs_intr.regs) {
			u64 mask = event->attr.sample_regs_intr;

			size += hweight64(mask) * sizeof(u64);
		}

		header->size += size;
	}

	if (sample_type & PERF_SAMPLE_PHYS_ADDR)
		data->phys_addr = perf_virt_to_phys(data->addr);
}

static __always_inline int
__perf_event_output(struct perf_event *event,
		    struct perf_sample_data *data,
		    struct pt_regs *regs,
		    int (*output_begin)(struct perf_output_handle *,
					struct perf_event *,
					unsigned int))
{
	struct perf_output_handle handle;
	struct perf_event_header header;
	int err;

	/* protect the callchain buffers */
	rcu_read_lock();

	perf_prepare_sample(&header, data, event, regs);

	err = output_begin(&handle, event, header.size);
	if (err)
		goto exit;

	perf_output_sample(&handle, &header, data, event);

	perf_output_end(&handle);

exit:
	rcu_read_unlock();
	return err;
}

void
perf_event_output_forward(struct perf_event *event,
			 struct perf_sample_data *data,
			 struct pt_regs *regs)
{
	__perf_event_output(event, data, regs, perf_output_begin_forward);
}

void
perf_event_output_backward(struct perf_event *event,
			   struct perf_sample_data *data,
			   struct pt_regs *regs)
{
	__perf_event_output(event, data, regs, perf_output_begin_backward);
}

int
perf_event_output(struct perf_event *event,
		  struct perf_sample_data *data,
		  struct pt_regs *regs)
{
	return __perf_event_output(event, data, regs, perf_output_begin);
}

/*
 * read event_id
 */

struct perf_read_event {
	struct perf_event_header	header;

	u32				pid;
	u32				tid;
};

static void
perf_event_read_event(struct perf_event *event,
			struct task_struct *task)
{
	struct perf_output_handle handle;
	struct perf_sample_data sample;
	struct perf_read_event read_event = {
		.header = {
			.type = PERF_RECORD_READ,
			.misc = 0,
			.size = sizeof(read_event) + event->read_size,
		},
		.pid = perf_event_pid(event, task),
		.tid = perf_event_tid(event, task),
	};
	int ret;

	perf_event_header__init_id(&read_event.header, &sample, event);
	ret = perf_output_begin(&handle, event, read_event.header.size);
	if (ret)
		return;

	perf_output_put(&handle, read_event);
	perf_output_read(&handle, event);
	perf_event__output_id_sample(event, &handle, &sample);

	perf_output_end(&handle);
}

typedef void (perf_iterate_f)(struct perf_event *event, void *data);

static void
perf_iterate_ctx(struct perf_event_context *ctx,
		   perf_iterate_f output,
		   void *data, bool all)
{
	struct perf_event *event;

	list_for_each_entry_rcu(event, &ctx->event_list, event_entry) {
		if (!all) {
			if (event->state < PERF_EVENT_STATE_INACTIVE)
				continue;
			if (!event_filter_match(event))
				continue;
		}

		output(event, data);
	}
}

static void perf_iterate_sb_cpu(perf_iterate_f output, void *data)
{
	struct pmu_event_list *pel = this_cpu_ptr(&pmu_sb_events);
	struct perf_event *event;

	list_for_each_entry_rcu(event, &pel->list, sb_list) {
		/*
		 * Skip events that are not fully formed yet; ensure that
		 * if we observe event->ctx, both event and ctx will be
		 * complete enough. See perf_install_in_context().
		 */
		if (!smp_load_acquire(&event->ctx))
			continue;

		if (event->state < PERF_EVENT_STATE_INACTIVE)
			continue;
		if (!event_filter_match(event))
			continue;
		output(event, data);
	}
}

/*
 * Iterate all events that need to receive side-band events.
 *
 * For new callers; ensure that account_pmu_sb_event() includes
 * your event, otherwise it might not get delivered.
 */
static void
perf_iterate_sb(perf_iterate_f output, void *data,
	       struct perf_event_context *task_ctx)
{
	struct perf_event_context *ctx;
	int ctxn;

	rcu_read_lock();
	preempt_disable();

	/*
	 * If we have task_ctx != NULL we only notify the task context itself.
	 * The task_ctx is set only for EXIT events before releasing task
	 * context.
	 */
	if (task_ctx) {
		perf_iterate_ctx(task_ctx, output, data, false);
		goto done;
	}

	perf_iterate_sb_cpu(output, data);

	for_each_task_context_nr(ctxn) {
		ctx = rcu_dereference(current->perf_event_ctxp[ctxn]);
		if (ctx)
			perf_iterate_ctx(ctx, output, data, false);
	}
done:
	preempt_enable();
	rcu_read_unlock();
}

/*
 * Clear all file-based filters at exec, they'll have to be
 * re-instated when/if these objects are mmapped again.
 */
static void perf_event_addr_filters_exec(struct perf_event *event, void *data)
{
	struct perf_addr_filters_head *ifh = perf_event_addr_filters(event);
	struct perf_addr_filter *filter;
	unsigned int restart = 0, count = 0;
	unsigned long flags;

	if (!has_addr_filter(event))
		return;

	raw_spin_lock_irqsave(&ifh->lock, flags);
	list_for_each_entry(filter, &ifh->list, entry) {
		if (filter->path.dentry) {
			event->addr_filter_ranges[count].start = 0;
			event->addr_filter_ranges[count].size = 0;
			restart++;
		}

		count++;
	}

	if (restart)
		event->addr_filters_gen++;
	raw_spin_unlock_irqrestore(&ifh->lock, flags);

	if (restart)
		perf_event_stop(event, 1);
}

void perf_event_exec(void)
{
	struct perf_event_context *ctx;
	int ctxn;

	rcu_read_lock();
	for_each_task_context_nr(ctxn) {
		ctx = current->perf_event_ctxp[ctxn];
		if (!ctx)
			continue;

		perf_event_enable_on_exec(ctxn);

		perf_iterate_ctx(ctx, perf_event_addr_filters_exec, NULL,
				   true);
	}
	rcu_read_unlock();
}

struct remote_output {
	struct ring_buffer	*rb;
	int			err;
};

static void __perf_event_output_stop(struct perf_event *event, void *data)
{
	struct perf_event *parent = event->parent;
	struct remote_output *ro = data;
	struct ring_buffer *rb = ro->rb;
	struct stop_event_data sd = {
		.event	= event,
	};

	if (!has_aux(event))
		return;

	if (!parent)
		parent = event;

	/*
	 * In case of inheritance, it will be the parent that links to the
	 * ring-buffer, but it will be the child that's actually using it.
	 *
	 * We are using event::rb to determine if the event should be stopped,
	 * however this may race with ring_buffer_attach() (through set_output),
	 * which will make us skip the event that actually needs to be stopped.
	 * So ring_buffer_attach() has to stop an aux event before re-assigning
	 * its rb pointer.
	 */
	if (rcu_dereference(parent->rb) == rb)
		ro->err = __perf_event_stop(&sd);
}

static int __perf_pmu_output_stop(void *info)
{
	struct perf_event *event = info;
	struct pmu *pmu = event->ctx->pmu;
	struct perf_cpu_context *cpuctx = this_cpu_ptr(pmu->pmu_cpu_context);
	struct remote_output ro = {
		.rb	= event->rb,
	};

	rcu_read_lock();
	perf_iterate_ctx(&cpuctx->ctx, __perf_event_output_stop, &ro, false);
	if (cpuctx->task_ctx)
		perf_iterate_ctx(cpuctx->task_ctx, __perf_event_output_stop,
				   &ro, false);
	rcu_read_unlock();

	return ro.err;
}

static void perf_pmu_output_stop(struct perf_event *event)
{
	struct perf_event *iter;
	int err, cpu;

restart:
	rcu_read_lock();
	list_for_each_entry_rcu(iter, &event->rb->event_list, rb_entry) {
		/*
		 * For per-CPU events, we need to make sure that neither they
		 * nor their children are running; for cpu==-1 events it's
		 * sufficient to stop the event itself if it's active, since
		 * it can't have children.
		 */
		cpu = iter->cpu;
		if (cpu == -1)
			cpu = READ_ONCE(iter->oncpu);

		if (cpu == -1)
			continue;

		err = cpu_function_call(cpu, __perf_pmu_output_stop, event);
		if (err == -EAGAIN) {
			rcu_read_unlock();
			goto restart;
		}
	}
	rcu_read_unlock();
}

/*
 * task tracking -- fork/exit
 *
 * enabled by: attr.comm | attr.mmap | attr.mmap2 | attr.mmap_data | attr.task
 */

struct perf_task_event {
	struct task_struct		*task;
	struct perf_event_context	*task_ctx;

	struct {
		struct perf_event_header	header;

		u32				pid;
		u32				ppid;
		u32				tid;
		u32				ptid;
		u64				time;
	} event_id;
};

static int perf_event_task_match(struct perf_event *event)
{
	return event->attr.comm  || event->attr.mmap ||
	       event->attr.mmap2 || event->attr.mmap_data ||
	       event->attr.task;
}

static void perf_event_task_output(struct perf_event *event,
				   void *data)
{
	struct perf_task_event *task_event = data;
	struct perf_output_handle handle;
	struct perf_sample_data	sample;
	struct task_struct *task = task_event->task;
	int ret, size = task_event->event_id.header.size;

	if (!perf_event_task_match(event))
		return;

	perf_event_header__init_id(&task_event->event_id.header, &sample, event);

	ret = perf_output_begin(&handle, event,
				task_event->event_id.header.size);
	if (ret)
		goto out;

	task_event->event_id.pid = perf_event_pid(event, task);
	task_event->event_id.ppid = perf_event_pid(event, current);

	task_event->event_id.tid = perf_event_tid(event, task);
	task_event->event_id.ptid = perf_event_tid(event, current);

	task_event->event_id.time = perf_event_clock(event);

	perf_output_put(&handle, task_event->event_id);

	perf_event__output_id_sample(event, &handle, &sample);

	perf_output_end(&handle);
out:
	task_event->event_id.header.size = size;
}

static void perf_event_task(struct task_struct *task,
			      struct perf_event_context *task_ctx,
			      int new)
{
	struct perf_task_event task_event;

	if (!atomic_read(&nr_comm_events) &&
	    !atomic_read(&nr_mmap_events) &&
	    !atomic_read(&nr_task_events))
		return;

	task_event = (struct perf_task_event){
		.task	  = task,
		.task_ctx = task_ctx,
		.event_id    = {
			.header = {
				.type = new ? PERF_RECORD_FORK : PERF_RECORD_EXIT,
				.misc = 0,
				.size = sizeof(task_event.event_id),
			},
			/* .pid  */
			/* .ppid */
			/* .tid  */
			/* .ptid */
			/* .time */
		},
	};

	perf_iterate_sb(perf_event_task_output,
		       &task_event,
		       task_ctx);
}

void perf_event_fork(struct task_struct *task)
{
	perf_event_task(task, NULL, 1);
	perf_event_namespaces(task);
}

/*
 * comm tracking
 */

struct perf_comm_event {
	struct task_struct	*task;
	char			*comm;
	int			comm_size;

	struct {
		struct perf_event_header	header;

		u32				pid;
		u32				tid;
	} event_id;
};

static int perf_event_comm_match(struct perf_event *event)
{
	return event->attr.comm;
}

static void perf_event_comm_output(struct perf_event *event,
				   void *data)
{
	struct perf_comm_event *comm_event = data;
	struct perf_output_handle handle;
	struct perf_sample_data sample;
	int size = comm_event->event_id.header.size;
	int ret;

	if (!perf_event_comm_match(event))
		return;

	perf_event_header__init_id(&comm_event->event_id.header, &sample, event);
	ret = perf_output_begin(&handle, event,
				comm_event->event_id.header.size);

	if (ret)
		goto out;

	comm_event->event_id.pid = perf_event_pid(event, comm_event->task);
	comm_event->event_id.tid = perf_event_tid(event, comm_event->task);

	perf_output_put(&handle, comm_event->event_id);
	__output_copy(&handle, comm_event->comm,
				   comm_event->comm_size);

	perf_event__output_id_sample(event, &handle, &sample);

	perf_output_end(&handle);
out:
	comm_event->event_id.header.size = size;
}

static void perf_event_comm_event(struct perf_comm_event *comm_event)
{
	char comm[TASK_COMM_LEN];
	unsigned int size;

	memset(comm, 0, sizeof(comm));
	strlcpy(comm, comm_event->task->comm, sizeof(comm));
	size = ALIGN(strlen(comm)+1, sizeof(u64));

	comm_event->comm = comm;
	comm_event->comm_size = size;

	comm_event->event_id.header.size = sizeof(comm_event->event_id) + size;

	perf_iterate_sb(perf_event_comm_output,
		       comm_event,
		       NULL);
}

void perf_event_comm(struct task_struct *task, bool exec)
{
	struct perf_comm_event comm_event;

	if (!atomic_read(&nr_comm_events))
		return;

	comm_event = (struct perf_comm_event){
		.task	= task,
		/* .comm      */
		/* .comm_size */
		.event_id  = {
			.header = {
				.type = PERF_RECORD_COMM,
				.misc = exec ? PERF_RECORD_MISC_COMM_EXEC : 0,
				/* .size */
			},
			/* .pid */
			/* .tid */
		},
	};

	perf_event_comm_event(&comm_event);
}

/*
 * namespaces tracking
 */

struct perf_namespaces_event {
	struct task_struct		*task;

	struct {
		struct perf_event_header	header;

		u32				pid;
		u32				tid;
		u64				nr_namespaces;
		struct perf_ns_link_info	link_info[NR_NAMESPACES];
	} event_id;
};

static int perf_event_namespaces_match(struct perf_event *event)
{
	return event->attr.namespaces;
}

static void perf_event_namespaces_output(struct perf_event *event,
					 void *data)
{
	struct perf_namespaces_event *namespaces_event = data;
	struct perf_output_handle handle;
	struct perf_sample_data sample;
	u16 header_size = namespaces_event->event_id.header.size;
	int ret;

	if (!perf_event_namespaces_match(event))
		return;

	perf_event_header__init_id(&namespaces_event->event_id.header,
				   &sample, event);
	ret = perf_output_begin(&handle, event,
				namespaces_event->event_id.header.size);
	if (ret)
		goto out;

	namespaces_event->event_id.pid = perf_event_pid(event,
							namespaces_event->task);
	namespaces_event->event_id.tid = perf_event_tid(event,
							namespaces_event->task);

	perf_output_put(&handle, namespaces_event->event_id);

	perf_event__output_id_sample(event, &handle, &sample);

	perf_output_end(&handle);
out:
	namespaces_event->event_id.header.size = header_size;
}

static void perf_fill_ns_link_info(struct perf_ns_link_info *ns_link_info,
				   struct task_struct *task,
				   const struct proc_ns_operations *ns_ops)
{
	struct path ns_path;
	struct inode *ns_inode;
	void *error;

	error = ns_get_path(&ns_path, task, ns_ops);
	if (!error) {
		ns_inode = ns_path.dentry->d_inode;
		ns_link_info->dev = new_encode_dev(ns_inode->i_sb->s_dev);
		ns_link_info->ino = ns_inode->i_ino;
		path_put(&ns_path);
	}
}

void perf_event_namespaces(struct task_struct *task)
{
	struct perf_namespaces_event namespaces_event;
	struct perf_ns_link_info *ns_link_info;

	if (!atomic_read(&nr_namespaces_events))
		return;

	namespaces_event = (struct perf_namespaces_event){
		.task	= task,
		.event_id  = {
			.header = {
				.type = PERF_RECORD_NAMESPACES,
				.misc = 0,
				.size = sizeof(namespaces_event.event_id),
			},
			/* .pid */
			/* .tid */
			.nr_namespaces = NR_NAMESPACES,
			/* .link_info[NR_NAMESPACES] */
		},
	};

	ns_link_info = namespaces_event.event_id.link_info;

	perf_fill_ns_link_info(&ns_link_info[MNT_NS_INDEX],
			       task, &mntns_operations);

#ifdef CONFIG_USER_NS
	perf_fill_ns_link_info(&ns_link_info[USER_NS_INDEX],
			       task, &userns_operations);
#endif
#ifdef CONFIG_NET_NS
	perf_fill_ns_link_info(&ns_link_info[NET_NS_INDEX],
			       task, &netns_operations);
#endif
#ifdef CONFIG_UTS_NS
	perf_fill_ns_link_info(&ns_link_info[UTS_NS_INDEX],
			       task, &utsns_operations);
#endif
#ifdef CONFIG_IPC_NS
	perf_fill_ns_link_info(&ns_link_info[IPC_NS_INDEX],
			       task, &ipcns_operations);
#endif
#ifdef CONFIG_PID_NS
	perf_fill_ns_link_info(&ns_link_info[PID_NS_INDEX],
			       task, &pidns_operations);
#endif
#ifdef CONFIG_CGROUPS
	perf_fill_ns_link_info(&ns_link_info[CGROUP_NS_INDEX],
			       task, &cgroupns_operations);
#endif

	perf_iterate_sb(perf_event_namespaces_output,
			&namespaces_event,
			NULL);
}

/*
 * mmap tracking
 */

struct perf_mmap_event {
	struct vm_area_struct	*vma;

	const char		*file_name;
	int			file_size;
	int			maj, min;
	u64			ino;
	u64			ino_generation;
	u32			prot, flags;

	struct {
		struct perf_event_header	header;

		u32				pid;
		u32				tid;
		u64				start;
		u64				len;
		u64				pgoff;
	} event_id;
};

static int perf_event_mmap_match(struct perf_event *event,
				 void *data)
{
	struct perf_mmap_event *mmap_event = data;
	struct vm_area_struct *vma = mmap_event->vma;
	int executable = vma->vm_flags & VM_EXEC;

	return (!executable && event->attr.mmap_data) ||
	       (executable && (event->attr.mmap || event->attr.mmap2));
}

static void perf_event_mmap_output(struct perf_event *event,
				   void *data)
{
	struct perf_mmap_event *mmap_event = data;
	struct perf_output_handle handle;
	struct perf_sample_data sample;
	int size = mmap_event->event_id.header.size;
	u32 type = mmap_event->event_id.header.type;
	int ret;

	if (!perf_event_mmap_match(event, data))
		return;

	if (event->attr.mmap2) {
		mmap_event->event_id.header.type = PERF_RECORD_MMAP2;
		mmap_event->event_id.header.size += sizeof(mmap_event->maj);
		mmap_event->event_id.header.size += sizeof(mmap_event->min);
		mmap_event->event_id.header.size += sizeof(mmap_event->ino);
		mmap_event->event_id.header.size += sizeof(mmap_event->ino_generation);
		mmap_event->event_id.header.size += sizeof(mmap_event->prot);
		mmap_event->event_id.header.size += sizeof(mmap_event->flags);
	}

	perf_event_header__init_id(&mmap_event->event_id.header, &sample, event);
	ret = perf_output_begin(&handle, event,
				mmap_event->event_id.header.size);
	if (ret)
		goto out;

	mmap_event->event_id.pid = perf_event_pid(event, current);
	mmap_event->event_id.tid = perf_event_tid(event, current);

	perf_output_put(&handle, mmap_event->event_id);

	if (event->attr.mmap2) {
		perf_output_put(&handle, mmap_event->maj);
		perf_output_put(&handle, mmap_event->min);
		perf_output_put(&handle, mmap_event->ino);
		perf_output_put(&handle, mmap_event->ino_generation);
		perf_output_put(&handle, mmap_event->prot);
		perf_output_put(&handle, mmap_event->flags);
	}

	__output_copy(&handle, mmap_event->file_name,
				   mmap_event->file_size);

	perf_event__output_id_sample(event, &handle, &sample);

	perf_output_end(&handle);
out:
	mmap_event->event_id.header.size = size;
	mmap_event->event_id.header.type = type;
}

static void perf_event_mmap_event(struct perf_mmap_event *mmap_event)
{
	struct vm_area_struct *vma = mmap_event->vma;
	struct file *file = vma->vm_file;
	int maj = 0, min = 0;
	u64 ino = 0, gen = 0;
	u32 prot = 0, flags = 0;
	unsigned int size;
	char tmp[16];
	char *buf = NULL;
	char *name;

	if (vma->vm_flags & VM_READ)
		prot |= PROT_READ;
	if (vma->vm_flags & VM_WRITE)
		prot |= PROT_WRITE;
	if (vma->vm_flags & VM_EXEC)
		prot |= PROT_EXEC;

	if (vma->vm_flags & VM_MAYSHARE)
		flags = MAP_SHARED;
	else
		flags = MAP_PRIVATE;

	if (vma->vm_flags & VM_DENYWRITE)
		flags |= MAP_DENYWRITE;
	if (vma->vm_flags & VM_MAYEXEC)
		flags |= MAP_EXECUTABLE;
	if (vma->vm_flags & VM_LOCKED)
		flags |= MAP_LOCKED;
	if (vma->vm_flags & VM_HUGETLB)
		flags |= MAP_HUGETLB;

	if (file) {
		struct inode *inode;
		dev_t dev;

		buf = kmalloc(PATH_MAX, GFP_KERNEL);
		if (!buf) {
			name = "//enomem";
			goto cpy_name;
		}
		/*
		 * d_path() works from the end of the rb backwards, so we
		 * need to add enough zero bytes after the string to handle
		 * the 64bit alignment we do later.
		 */
		name = file_path(file, buf, PATH_MAX - sizeof(u64));
		if (IS_ERR(name)) {
			name = "//toolong";
			goto cpy_name;
		}
		inode = file_inode(vma->vm_file);
		dev = inode->i_sb->s_dev;
		ino = inode->i_ino;
		gen = inode->i_generation;
		maj = MAJOR(dev);
		min = MINOR(dev);

		goto got_name;
	} else {
		if (vma->vm_ops && vma->vm_ops->name) {
			name = (char *) vma->vm_ops->name(vma);
			if (name)
				goto cpy_name;
		}

		name = (char *)arch_vma_name(vma);
		if (name)
			goto cpy_name;

		if (vma->vm_start <= vma->vm_mm->start_brk &&
				vma->vm_end >= vma->vm_mm->brk) {
			name = "[heap]";
			goto cpy_name;
		}
		if (vma->vm_start <= vma->vm_mm->start_stack &&
				vma->vm_end >= vma->vm_mm->start_stack) {
			name = "[stack]";
			goto cpy_name;
		}

		name = "//anon";
		goto cpy_name;
	}

cpy_name:
	strlcpy(tmp, name, sizeof(tmp));
	name = tmp;
got_name:
	/*
	 * Since our buffer works in 8 byte units we need to align our string
	 * size to a multiple of 8. However, we must guarantee the tail end is
	 * zero'd out to avoid leaking random bits to userspace.
	 */
	size = strlen(name)+1;
	while (!IS_ALIGNED(size, sizeof(u64)))
		name[size++] = '\0';

	mmap_event->file_name = name;
	mmap_event->file_size = size;
	mmap_event->maj = maj;
	mmap_event->min = min;
	mmap_event->ino = ino;
	mmap_event->ino_generation = gen;
	mmap_event->prot = prot;
	mmap_event->flags = flags;

	if (!(vma->vm_flags & VM_EXEC))
		mmap_event->event_id.header.misc |= PERF_RECORD_MISC_MMAP_DATA;

	mmap_event->event_id.header.size = sizeof(mmap_event->event_id) + size;

	perf_iterate_sb(perf_event_mmap_output,
		       mmap_event,
		       NULL);

	kfree(buf);
}

/*
 * Check whether inode and address range match filter criteria.
 */
static bool perf_addr_filter_match(struct perf_addr_filter *filter,
				     struct file *file, unsigned long offset,
				     unsigned long size)
{
	/* d_inode(NULL) won't be equal to any mapped user-space file */
	if (!filter->path.dentry)
		return false;

	if (d_inode(filter->path.dentry) != file_inode(file))
		return false;

	if (filter->offset > offset + size)
		return false;

	if (filter->offset + filter->size < offset)
		return false;

	return true;
}

static bool perf_addr_filter_vma_adjust(struct perf_addr_filter *filter,
					struct vm_area_struct *vma,
					struct perf_addr_filter_range *fr)
{
	unsigned long vma_size = vma->vm_end - vma->vm_start;
	unsigned long off = vma->vm_pgoff << PAGE_SHIFT;
	struct file *file = vma->vm_file;

	if (!perf_addr_filter_match(filter, file, off, vma_size))
		return false;

	if (filter->offset < off) {
		fr->start = vma->vm_start;
		fr->size = min(vma_size, filter->size - (off - filter->offset));
	} else {
		fr->start = vma->vm_start + filter->offset - off;
		fr->size = min(vma->vm_end - fr->start, filter->size);
	}

	return true;
}

static void __perf_addr_filters_adjust(struct perf_event *event, void *data)
{
	struct perf_addr_filters_head *ifh = perf_event_addr_filters(event);
	struct vm_area_struct *vma = data;
	struct perf_addr_filter *filter;
	unsigned int restart = 0, count = 0;
	unsigned long flags;

	if (!has_addr_filter(event))
		return;

	if (!vma->vm_file)
		return;

	raw_spin_lock_irqsave(&ifh->lock, flags);
	list_for_each_entry(filter, &ifh->list, entry) {
		if (perf_addr_filter_vma_adjust(filter, vma,
						&event->addr_filter_ranges[count]))
			restart++;

		count++;
	}

	if (restart)
		event->addr_filters_gen++;
	raw_spin_unlock_irqrestore(&ifh->lock, flags);

	if (restart)
		perf_event_stop(event, 1);
}

/*
 * Adjust all task's events' filters to the new vma
 */
static void perf_addr_filters_adjust(struct vm_area_struct *vma)
{
	struct perf_event_context *ctx;
	int ctxn;

	/*
	 * Data tracing isn't supported yet and as such there is no need
	 * to keep track of anything that isn't related to executable code:
	 */
	if (!(vma->vm_flags & VM_EXEC))
		return;

	rcu_read_lock();
	for_each_task_context_nr(ctxn) {
		ctx = rcu_dereference(current->perf_event_ctxp[ctxn]);
		if (!ctx)
			continue;

		perf_iterate_ctx(ctx, __perf_addr_filters_adjust, vma, true);
	}
	rcu_read_unlock();
}

void perf_event_mmap(struct vm_area_struct *vma)
{
	struct perf_mmap_event mmap_event;

	if (!atomic_read(&nr_mmap_events))
		return;

	mmap_event = (struct perf_mmap_event){
		.vma	= vma,
		/* .file_name */
		/* .file_size */
		.event_id  = {
			.header = {
				.type = PERF_RECORD_MMAP,
				.misc = PERF_RECORD_MISC_USER,
				/* .size */
			},
			/* .pid */
			/* .tid */
			.start  = vma->vm_start,
			.len    = vma->vm_end - vma->vm_start,
			.pgoff  = (u64)vma->vm_pgoff << PAGE_SHIFT,
		},
		/* .maj (attr_mmap2 only) */
		/* .min (attr_mmap2 only) */
		/* .ino (attr_mmap2 only) */
		/* .ino_generation (attr_mmap2 only) */
		/* .prot (attr_mmap2 only) */
		/* .flags (attr_mmap2 only) */
	};

	perf_addr_filters_adjust(vma);
	perf_event_mmap_event(&mmap_event);
}

void perf_event_aux_event(struct perf_event *event, unsigned long head,
			  unsigned long size, u64 flags)
{
	struct perf_output_handle handle;
	struct perf_sample_data sample;
	struct perf_aux_event {
		struct perf_event_header	header;
		u64				offset;
		u64				size;
		u64				flags;
	} rec = {
		.header = {
			.type = PERF_RECORD_AUX,
			.misc = 0,
			.size = sizeof(rec),
		},
		.offset		= head,
		.size		= size,
		.flags		= flags,
	};
	int ret;

	perf_event_header__init_id(&rec.header, &sample, event);
	ret = perf_output_begin(&handle, event, rec.header.size);

	if (ret)
		return;

	perf_output_put(&handle, rec);
	perf_event__output_id_sample(event, &handle, &sample);

	perf_output_end(&handle);
}

/*
 * Lost/dropped samples logging
 */
void perf_log_lost_samples(struct perf_event *event, u64 lost)
{
	struct perf_output_handle handle;
	struct perf_sample_data sample;
	int ret;

	struct {
		struct perf_event_header	header;
		u64				lost;
	} lost_samples_event = {
		.header = {
			.type = PERF_RECORD_LOST_SAMPLES,
			.misc = 0,
			.size = sizeof(lost_samples_event),
		},
		.lost		= lost,
	};

	perf_event_header__init_id(&lost_samples_event.header, &sample, event);

	ret = perf_output_begin(&handle, event,
				lost_samples_event.header.size);
	if (ret)
		return;

	perf_output_put(&handle, lost_samples_event);
	perf_event__output_id_sample(event, &handle, &sample);
	perf_output_end(&handle);
}

/*
 * context_switch tracking
 */

struct perf_switch_event {
	struct task_struct	*task;
	struct task_struct	*next_prev;

	struct {
		struct perf_event_header	header;
		u32				next_prev_pid;
		u32				next_prev_tid;
	} event_id;
};

static int perf_event_switch_match(struct perf_event *event)
{
	return event->attr.context_switch;
}

static void perf_event_switch_output(struct perf_event *event, void *data)
{
	struct perf_switch_event *se = data;
	struct perf_output_handle handle;
	struct perf_sample_data sample;
	int ret;

	if (!perf_event_switch_match(event))
		return;

	/* Only CPU-wide events are allowed to see next/prev pid/tid */
	if (event->ctx->task) {
		se->event_id.header.type = PERF_RECORD_SWITCH;
		se->event_id.header.size = sizeof(se->event_id.header);
	} else {
		se->event_id.header.type = PERF_RECORD_SWITCH_CPU_WIDE;
		se->event_id.header.size = sizeof(se->event_id);
		se->event_id.next_prev_pid =
					perf_event_pid(event, se->next_prev);
		se->event_id.next_prev_tid =
					perf_event_tid(event, se->next_prev);
	}

	perf_event_header__init_id(&se->event_id.header, &sample, event);

	ret = perf_output_begin(&handle, event, se->event_id.header.size);
	if (ret)
		return;

	if (event->ctx->task)
		perf_output_put(&handle, se->event_id.header);
	else
		perf_output_put(&handle, se->event_id);

	perf_event__output_id_sample(event, &handle, &sample);

	perf_output_end(&handle);
}

static void perf_event_switch(struct task_struct *task,
			      struct task_struct *next_prev, bool sched_in)
{
	struct perf_switch_event switch_event;

	/* N.B. caller checks nr_switch_events != 0 */

	switch_event = (struct perf_switch_event){
		.task		= task,
		.next_prev	= next_prev,
		.event_id	= {
			.header = {
				/* .type */
				.misc = sched_in ? 0 : PERF_RECORD_MISC_SWITCH_OUT,
				/* .size */
			},
			/* .next_prev_pid */
			/* .next_prev_tid */
		},
	};

	if (!sched_in && task->state == TASK_RUNNING)
		switch_event.event_id.header.misc |=
				PERF_RECORD_MISC_SWITCH_OUT_PREEMPT;

	perf_iterate_sb(perf_event_switch_output,
		       &switch_event,
		       NULL);
}

/*
 * IRQ throttle logging
 */

static void perf_log_throttle(struct perf_event *event, int enable)
{
	struct perf_output_handle handle;
	struct perf_sample_data sample;
	int ret;

	struct {
		struct perf_event_header	header;
		u64				time;
		u64				id;
		u64				stream_id;
	} throttle_event = {
		.header = {
			.type = PERF_RECORD_THROTTLE,
			.misc = 0,
			.size = sizeof(throttle_event),
		},
		.time		= perf_event_clock(event),
		.id		= primary_event_id(event),
		.stream_id	= event->id,
	};

	if (enable)
		throttle_event.header.type = PERF_RECORD_UNTHROTTLE;

	perf_event_header__init_id(&throttle_event.header, &sample, event);

	ret = perf_output_begin(&handle, event,
				throttle_event.header.size);
	if (ret)
		return;

	perf_output_put(&handle, throttle_event);
	perf_event__output_id_sample(event, &handle, &sample);
	perf_output_end(&handle);
}

/*
 * ksymbol register/unregister tracking
 */

struct perf_ksymbol_event {
	const char	*name;
	int		name_len;
	struct {
		struct perf_event_header        header;
		u64				addr;
		u32				len;
		u16				ksym_type;
		u16				flags;
	} event_id;
};

static int perf_event_ksymbol_match(struct perf_event *event)
{
	return event->attr.ksymbol;
}

static void perf_event_ksymbol_output(struct perf_event *event, void *data)
{
	struct perf_ksymbol_event *ksymbol_event = data;
	struct perf_output_handle handle;
	struct perf_sample_data sample;
	int ret;

	if (!perf_event_ksymbol_match(event))
		return;

	perf_event_header__init_id(&ksymbol_event->event_id.header,
				   &sample, event);
	ret = perf_output_begin(&handle, event,
				ksymbol_event->event_id.header.size);
	if (ret)
		return;

	perf_output_put(&handle, ksymbol_event->event_id);
	__output_copy(&handle, ksymbol_event->name, ksymbol_event->name_len);
	perf_event__output_id_sample(event, &handle, &sample);

	perf_output_end(&handle);
}

void perf_event_ksymbol(u16 ksym_type, u64 addr, u32 len, bool unregister,
			const char *sym)
{
	struct perf_ksymbol_event ksymbol_event;
	char name[KSYM_NAME_LEN];
	u16 flags = 0;
	int name_len;

	if (!atomic_read(&nr_ksymbol_events))
		return;

	if (ksym_type >= PERF_RECORD_KSYMBOL_TYPE_MAX ||
	    ksym_type == PERF_RECORD_KSYMBOL_TYPE_UNKNOWN)
		goto err;

	strlcpy(name, sym, KSYM_NAME_LEN);
	name_len = strlen(name) + 1;
	while (!IS_ALIGNED(name_len, sizeof(u64)))
		name[name_len++] = '\0';
	BUILD_BUG_ON(KSYM_NAME_LEN % sizeof(u64));

	if (unregister)
		flags |= PERF_RECORD_KSYMBOL_FLAGS_UNREGISTER;

	ksymbol_event = (struct perf_ksymbol_event){
		.name = name,
		.name_len = name_len,
		.event_id = {
			.header = {
				.type = PERF_RECORD_KSYMBOL,
				.size = sizeof(ksymbol_event.event_id) +
					name_len,
			},
			.addr = addr,
			.len = len,
			.ksym_type = ksym_type,
			.flags = flags,
		},
	};

	perf_iterate_sb(perf_event_ksymbol_output, &ksymbol_event, NULL);
	return;
err:
	WARN_ONCE(1, "%s: Invalid KSYMBOL type 0x%x\n", __func__, ksym_type);
}

/*
 * bpf program load/unload tracking
 */

struct perf_bpf_event {
	struct bpf_prog	*prog;
	struct {
		struct perf_event_header        header;
		u16				type;
		u16				flags;
		u32				id;
		u8				tag[BPF_TAG_SIZE];
	} event_id;
};

static int perf_event_bpf_match(struct perf_event *event)
{
	return event->attr.bpf_event;
}

static void perf_event_bpf_output(struct perf_event *event, void *data)
{
	struct perf_bpf_event *bpf_event = data;
	struct perf_output_handle handle;
	struct perf_sample_data sample;
	int ret;

	if (!perf_event_bpf_match(event))
		return;

	perf_event_header__init_id(&bpf_event->event_id.header,
				   &sample, event);
	ret = perf_output_begin(&handle, event,
				bpf_event->event_id.header.size);
	if (ret)
		return;

	perf_output_put(&handle, bpf_event->event_id);
	perf_event__output_id_sample(event, &handle, &sample);

	perf_output_end(&handle);
}

static void perf_event_bpf_emit_ksymbols(struct bpf_prog *prog,
					 enum perf_bpf_event_type type)
{
	bool unregister = type == PERF_BPF_EVENT_PROG_UNLOAD;
	char sym[KSYM_NAME_LEN];
	int i;

	if (prog->aux->func_cnt == 0) {
		bpf_get_prog_name(prog, sym);
		perf_event_ksymbol(PERF_RECORD_KSYMBOL_TYPE_BPF,
				   (u64)(unsigned long)prog->bpf_func,
				   prog->jited_len, unregister, sym);
	} else {
		for (i = 0; i < prog->aux->func_cnt; i++) {
			struct bpf_prog *subprog = prog->aux->func[i];

			bpf_get_prog_name(subprog, sym);
			perf_event_ksymbol(
				PERF_RECORD_KSYMBOL_TYPE_BPF,
				(u64)(unsigned long)subprog->bpf_func,
				subprog->jited_len, unregister, sym);
		}
	}
}

void perf_event_bpf_event(struct bpf_prog *prog,
			  enum perf_bpf_event_type type,
			  u16 flags)
{
	struct perf_bpf_event bpf_event;

	if (type <= PERF_BPF_EVENT_UNKNOWN ||
	    type >= PERF_BPF_EVENT_MAX)
		return;

	switch (type) {
	case PERF_BPF_EVENT_PROG_LOAD:
	case PERF_BPF_EVENT_PROG_UNLOAD:
		if (atomic_read(&nr_ksymbol_events))
			perf_event_bpf_emit_ksymbols(prog, type);
		break;
	default:
		break;
	}

	if (!atomic_read(&nr_bpf_events))
		return;

	bpf_event = (struct perf_bpf_event){
		.prog = prog,
		.event_id = {
			.header = {
				.type = PERF_RECORD_BPF_EVENT,
				.size = sizeof(bpf_event.event_id),
			},
			.type = type,
			.flags = flags,
			.id = prog->aux->id,
		},
	};

	BUILD_BUG_ON(BPF_TAG_SIZE % sizeof(u64));

	memcpy(bpf_event.event_id.tag, prog->tag, BPF_TAG_SIZE);
	perf_iterate_sb(perf_event_bpf_output, &bpf_event, NULL);
}

void perf_event_itrace_started(struct perf_event *event)
{
	event->attach_state |= PERF_ATTACH_ITRACE;
}

static void perf_log_itrace_start(struct perf_event *event)
{
	struct perf_output_handle handle;
	struct perf_sample_data sample;
	struct perf_aux_event {
		struct perf_event_header        header;
		u32				pid;
		u32				tid;
	} rec;
	int ret;

	if (event->parent)
		event = event->parent;

	if (!(event->pmu->capabilities & PERF_PMU_CAP_ITRACE) ||
	    event->attach_state & PERF_ATTACH_ITRACE)
		return;

	rec.header.type	= PERF_RECORD_ITRACE_START;
	rec.header.misc	= 0;
	rec.header.size	= sizeof(rec);
	rec.pid	= perf_event_pid(event, current);
	rec.tid	= perf_event_tid(event, current);

	perf_event_header__init_id(&rec.header, &sample, event);
	ret = perf_output_begin(&handle, event, rec.header.size);

	if (ret)
		return;

	perf_output_put(&handle, rec);
	perf_event__output_id_sample(event, &handle, &sample);

	perf_output_end(&handle);
}

static int
__perf_event_account_interrupt(struct perf_event *event, int throttle)
{
	struct hw_perf_event *hwc = &event->hw;
	int ret = 0;
	u64 seq;

	seq = __this_cpu_read(perf_throttled_seq);
	if (seq != hwc->interrupts_seq) {
		hwc->interrupts_seq = seq;
		hwc->interrupts = 1;
	} else {
		hwc->interrupts++;
		if (unlikely(throttle
			     && hwc->interrupts >= max_samples_per_tick)) {
			__this_cpu_inc(perf_throttled_count);
			tick_dep_set_cpu(smp_processor_id(), TICK_DEP_BIT_PERF_EVENTS);
			hwc->interrupts = MAX_INTERRUPTS;
			perf_log_throttle(event, 0);
			ret = 1;
		}
	}

	if (event->attr.freq) {
		u64 now = perf_clock();
		s64 delta = now - hwc->freq_time_stamp;

		hwc->freq_time_stamp = now;

		if (delta > 0 && delta < 2*TICK_NSEC)
			perf_adjust_period(event, delta, hwc->last_period, true);
	}

	return ret;
}

int perf_event_account_interrupt(struct perf_event *event)
{
	return __perf_event_account_interrupt(event, 1);
}

/*
 * Generic event overflow handling, sampling.
 */

static int __perf_event_overflow(struct perf_event *event,
				   int throttle, struct perf_sample_data *data,
				   struct pt_regs *regs)
{
	int events = atomic_read(&event->event_limit);
	int ret = 0;

	/*
	 * Non-sampling counters might still use the PMI to fold short
	 * hardware counters, ignore those.
	 */
	if (unlikely(!is_sampling_event(event)))
		return 0;

	ret = __perf_event_account_interrupt(event, throttle);

	/*
	 * XXX event_limit might not quite work as expected on inherited
	 * events
	 */

	event->pending_kill = POLL_IN;
	if (events && atomic_dec_and_test(&event->event_limit)) {
		ret = 1;
		event->pending_kill = POLL_HUP;

		perf_event_disable_inatomic(event);
	}

	READ_ONCE(event->overflow_handler)(event, data, regs);

	if (*perf_event_fasync(event) && event->pending_kill) {
		event->pending_wakeup = 1;
		irq_work_queue(&event->pending);
	}

	return ret;
}

int perf_event_overflow(struct perf_event *event,
			  struct perf_sample_data *data,
			  struct pt_regs *regs)
{
	return __perf_event_overflow(event, 1, data, regs);
}

/*
 * Generic software event infrastructure
 */

struct swevent_htable {
	struct swevent_hlist		*swevent_hlist;
	struct mutex			hlist_mutex;
	int				hlist_refcount;

	/* Recursion avoidance in each contexts */
	int				recursion[PERF_NR_CONTEXTS];
};

static DEFINE_PER_CPU(struct swevent_htable, swevent_htable);

/*
 * We directly increment event->count and keep a second value in
 * event->hw.period_left to count intervals. This period event
 * is kept in the range [-sample_period, 0] so that we can use the
 * sign as trigger.
 */

u64 perf_swevent_set_period(struct perf_event *event)
{
	struct hw_perf_event *hwc = &event->hw;
	u64 period = hwc->last_period;
	u64 nr, offset;
	s64 old, val;

	hwc->last_period = hwc->sample_period;

again:
	old = val = local64_read(&hwc->period_left);
	if (val < 0)
		return 0;

	nr = div64_u64(period + val, period);
	offset = nr * period;
	val -= offset;
	if (local64_cmpxchg(&hwc->period_left, old, val) != old)
		goto again;

	return nr;
}

static void perf_swevent_overflow(struct perf_event *event, u64 overflow,
				    struct perf_sample_data *data,
				    struct pt_regs *regs)
{
	struct hw_perf_event *hwc = &event->hw;
	int throttle = 0;

	if (!overflow)
		overflow = perf_swevent_set_period(event);

	if (hwc->interrupts == MAX_INTERRUPTS)
		return;

	for (; overflow; overflow--) {
		if (__perf_event_overflow(event, throttle,
					    data, regs)) {
			/*
			 * We inhibit the overflow from happening when
			 * hwc->interrupts == MAX_INTERRUPTS.
			 */
			break;
		}
		throttle = 1;
	}
}

static void perf_swevent_event(struct perf_event *event, u64 nr,
			       struct perf_sample_data *data,
			       struct pt_regs *regs)
{
	struct hw_perf_event *hwc = &event->hw;

	local64_add(nr, &event->count);

	if (!regs)
		return;

	if (!is_sampling_event(event))
		return;

	if ((event->attr.sample_type & PERF_SAMPLE_PERIOD) && !event->attr.freq) {
		data->period = nr;
		return perf_swevent_overflow(event, 1, data, regs);
	} else
		data->period = event->hw.last_period;

	if (nr == 1 && hwc->sample_period == 1 && !event->attr.freq)
		return perf_swevent_overflow(event, 1, data, regs);

	if (local64_add_negative(nr, &hwc->period_left))
		return;

	perf_swevent_overflow(event, 0, data, regs);
}

static int perf_exclude_event(struct perf_event *event,
			      struct pt_regs *regs)
{
	if (event->hw.state & PERF_HES_STOPPED)
		return 1;

	if (regs) {
		if (event->attr.exclude_user && user_mode(regs))
			return 1;

		if (event->attr.exclude_kernel && !user_mode(regs))
			return 1;
	}

	return 0;
}

static int perf_swevent_match(struct perf_event *event,
				enum perf_type_id type,
				u32 event_id,
				struct perf_sample_data *data,
				struct pt_regs *regs)
{
	if (event->attr.type != type)
		return 0;

	if (event->attr.config != event_id)
		return 0;

	if (perf_exclude_event(event, regs))
		return 0;

	return 1;
}

static inline u64 swevent_hash(u64 type, u32 event_id)
{
	u64 val = event_id | (type << 32);

	return hash_64(val, SWEVENT_HLIST_BITS);
}

static inline struct hlist_head *
__find_swevent_head(struct swevent_hlist *hlist, u64 type, u32 event_id)
{
	u64 hash = swevent_hash(type, event_id);

	return &hlist->heads[hash];
}

/* For the read side: events when they trigger */
static inline struct hlist_head *
find_swevent_head_rcu(struct swevent_htable *swhash, u64 type, u32 event_id)
{
	struct swevent_hlist *hlist;

	hlist = rcu_dereference(swhash->swevent_hlist);
	if (!hlist)
		return NULL;

	return __find_swevent_head(hlist, type, event_id);
}

/* For the event head insertion and removal in the hlist */
static inline struct hlist_head *
find_swevent_head(struct swevent_htable *swhash, struct perf_event *event)
{
	struct swevent_hlist *hlist;
	u32 event_id = event->attr.config;
	u64 type = event->attr.type;

	/*
	 * Event scheduling is always serialized against hlist allocation
	 * and release. Which makes the protected version suitable here.
	 * The context lock guarantees that.
	 */
	hlist = rcu_dereference_protected(swhash->swevent_hlist,
					  lockdep_is_held(&event->ctx->lock));
	if (!hlist)
		return NULL;

	return __find_swevent_head(hlist, type, event_id);
}

static void do_perf_sw_event(enum perf_type_id type, u32 event_id,
				    u64 nr,
				    struct perf_sample_data *data,
				    struct pt_regs *regs)
{
	struct swevent_htable *swhash = this_cpu_ptr(&swevent_htable);
	struct perf_event *event;
	struct hlist_head *head;

	rcu_read_lock();
	head = find_swevent_head_rcu(swhash, type, event_id);
	if (!head)
		goto end;

	hlist_for_each_entry_rcu(event, head, hlist_entry) {
		if (perf_swevent_match(event, type, event_id, data, regs))
			perf_swevent_event(event, nr, data, regs);
	}
end:
	rcu_read_unlock();
}

DEFINE_PER_CPU(struct pt_regs, __perf_regs[4]);

int perf_swevent_get_recursion_context(void)
{
	struct swevent_htable *swhash = this_cpu_ptr(&swevent_htable);

	return get_recursion_context(swhash->recursion);
}
EXPORT_SYMBOL_GPL(perf_swevent_get_recursion_context);

void perf_swevent_put_recursion_context(int rctx)
{
	struct swevent_htable *swhash = this_cpu_ptr(&swevent_htable);

	put_recursion_context(swhash->recursion, rctx);
}

void ___perf_sw_event(u32 event_id, u64 nr, struct pt_regs *regs, u64 addr)
{
	struct perf_sample_data data;

	if (WARN_ON_ONCE(!regs))
		return;

	perf_sample_data_init(&data, addr, 0);
	do_perf_sw_event(PERF_TYPE_SOFTWARE, event_id, nr, &data, regs);
}

void __perf_sw_event(u32 event_id, u64 nr, struct pt_regs *regs, u64 addr)
{
	int rctx;

	preempt_disable_notrace();
	rctx = perf_swevent_get_recursion_context();
	if (unlikely(rctx < 0))
		goto fail;

	___perf_sw_event(event_id, nr, regs, addr);

	perf_swevent_put_recursion_context(rctx);
fail:
	preempt_enable_notrace();
}

static void perf_swevent_read(struct perf_event *event)
{
}

static int perf_swevent_add(struct perf_event *event, int flags)
{
	struct swevent_htable *swhash = this_cpu_ptr(&swevent_htable);
	struct hw_perf_event *hwc = &event->hw;
	struct hlist_head *head;

	if (is_sampling_event(event)) {
		hwc->last_period = hwc->sample_period;
		perf_swevent_set_period(event);
	}

	hwc->state = !(flags & PERF_EF_START);

	head = find_swevent_head(swhash, event);
	if (WARN_ON_ONCE(!head))
		return -EINVAL;

	hlist_add_head_rcu(&event->hlist_entry, head);
	perf_event_update_userpage(event);

	return 0;
}

static void perf_swevent_del(struct perf_event *event, int flags)
{
	hlist_del_rcu(&event->hlist_entry);
}

static void perf_swevent_start(struct perf_event *event, int flags)
{
	event->hw.state = 0;
}

static void perf_swevent_stop(struct perf_event *event, int flags)
{
	event->hw.state = PERF_HES_STOPPED;
}

/* Deref the hlist from the update side */
static inline struct swevent_hlist *
swevent_hlist_deref(struct swevent_htable *swhash)
{
	return rcu_dereference_protected(swhash->swevent_hlist,
					 lockdep_is_held(&swhash->hlist_mutex));
}

static void swevent_hlist_release(struct swevent_htable *swhash)
{
	struct swevent_hlist *hlist = swevent_hlist_deref(swhash);

	if (!hlist)
		return;

	RCU_INIT_POINTER(swhash->swevent_hlist, NULL);
	kfree_rcu(hlist, rcu_head);
}

static void swevent_hlist_put_cpu(int cpu)
{
	struct swevent_htable *swhash = &per_cpu(swevent_htable, cpu);

	mutex_lock(&swhash->hlist_mutex);

	if (!--swhash->hlist_refcount)
		swevent_hlist_release(swhash);

	mutex_unlock(&swhash->hlist_mutex);
}

static void swevent_hlist_put(void)
{
	int cpu;

	for_each_possible_cpu(cpu)
		swevent_hlist_put_cpu(cpu);
}

static int swevent_hlist_get_cpu(int cpu)
{
	struct swevent_htable *swhash = &per_cpu(swevent_htable, cpu);
	int err = 0;

	mutex_lock(&swhash->hlist_mutex);
	if (!swevent_hlist_deref(swhash) &&
	    cpumask_test_cpu(cpu, perf_online_mask)) {
		struct swevent_hlist *hlist;

		hlist = kzalloc(sizeof(*hlist), GFP_KERNEL);
		if (!hlist) {
			err = -ENOMEM;
			goto exit;
		}
		rcu_assign_pointer(swhash->swevent_hlist, hlist);
	}
	swhash->hlist_refcount++;
exit:
	mutex_unlock(&swhash->hlist_mutex);

	return err;
}

static int swevent_hlist_get(void)
{
	int err, cpu, failed_cpu;

	mutex_lock(&pmus_lock);
	for_each_possible_cpu(cpu) {
		err = swevent_hlist_get_cpu(cpu);
		if (err) {
			failed_cpu = cpu;
			goto fail;
		}
	}
	mutex_unlock(&pmus_lock);
	return 0;
fail:
	for_each_possible_cpu(cpu) {
		if (cpu == failed_cpu)
			break;
		swevent_hlist_put_cpu(cpu);
	}
	mutex_unlock(&pmus_lock);
	return err;
}

struct static_key perf_swevent_enabled[PERF_COUNT_SW_MAX];

static void sw_perf_event_destroy(struct perf_event *event)
{
	u64 event_id = event->attr.config;

	WARN_ON(event->parent);

	static_key_slow_dec(&perf_swevent_enabled[event_id]);
	swevent_hlist_put();
}

static int perf_swevent_init(struct perf_event *event)
{
	u64 event_id = event->attr.config;

	if (event->attr.type != PERF_TYPE_SOFTWARE)
		return -ENOENT;

	/*
	 * no branch sampling for software events
	 */
	if (has_branch_stack(event))
		return -EOPNOTSUPP;

	switch (event_id) {
	case PERF_COUNT_SW_CPU_CLOCK:
	case PERF_COUNT_SW_TASK_CLOCK:
		return -ENOENT;

	default:
		break;
	}

	if (event_id >= PERF_COUNT_SW_MAX)
		return -ENOENT;

	if (!event->parent) {
		int err;

		err = swevent_hlist_get();
		if (err)
			return err;

		static_key_slow_inc(&perf_swevent_enabled[event_id]);
		event->destroy = sw_perf_event_destroy;
	}

	return 0;
}

static struct pmu perf_swevent = {
	.task_ctx_nr	= perf_sw_context,

	.capabilities	= PERF_PMU_CAP_NO_NMI,

	.event_init	= perf_swevent_init,
	.add		= perf_swevent_add,
	.del		= perf_swevent_del,
	.start		= perf_swevent_start,
	.stop		= perf_swevent_stop,
	.read		= perf_swevent_read,
};

#ifdef CONFIG_EVENT_TRACING

static int perf_tp_filter_match(struct perf_event *event,
				struct perf_sample_data *data)
{
	void *record = data->raw->frag.data;

	/* only top level events have filters set */
	if (event->parent)
		event = event->parent;

	if (likely(!event->filter) || filter_match_preds(event->filter, record))
		return 1;
	return 0;
}

static int perf_tp_event_match(struct perf_event *event,
				struct perf_sample_data *data,
				struct pt_regs *regs)
{
	if (event->hw.state & PERF_HES_STOPPED)
		return 0;
	/*
	 * If exclude_kernel, only trace user-space tracepoints (uprobes)
	 */
	if (event->attr.exclude_kernel && !user_mode(regs))
		return 0;

	if (!perf_tp_filter_match(event, data))
		return 0;

	return 1;
}

void perf_trace_run_bpf_submit(void *raw_data, int size, int rctx,
			       struct trace_event_call *call, u64 count,
			       struct pt_regs *regs, struct hlist_head *head,
			       struct task_struct *task)
{
	if (bpf_prog_array_valid(call)) {
		*(struct pt_regs **)raw_data = regs;
		if (!trace_call_bpf(call, raw_data) || hlist_empty(head)) {
			perf_swevent_put_recursion_context(rctx);
			return;
		}
	}
	perf_tp_event(call->event.type, count, raw_data, size, regs, head,
		      rctx, task);
}
EXPORT_SYMBOL_GPL(perf_trace_run_bpf_submit);

void perf_tp_event(u16 event_type, u64 count, void *record, int entry_size,
		   struct pt_regs *regs, struct hlist_head *head, int rctx,
		   struct task_struct *task)
{
	struct perf_sample_data data;
	struct perf_event *event;

	struct perf_raw_record raw = {
		.frag = {
			.size = entry_size,
			.data = record,
		},
	};

	perf_sample_data_init(&data, 0, 0);
	data.raw = &raw;

	perf_trace_buf_update(record, event_type);

	hlist_for_each_entry_rcu(event, head, hlist_entry) {
		if (perf_tp_event_match(event, &data, regs))
			perf_swevent_event(event, count, &data, regs);
	}

	/*
	 * If we got specified a target task, also iterate its context and
	 * deliver this event there too.
	 */
	if (task && task != current) {
		struct perf_event_context *ctx;
		struct trace_entry *entry = record;

		rcu_read_lock();
		ctx = rcu_dereference(task->perf_event_ctxp[perf_sw_context]);
		if (!ctx)
			goto unlock;

		list_for_each_entry_rcu(event, &ctx->event_list, event_entry) {
			if (event->cpu != smp_processor_id())
				continue;
			if (event->attr.type != PERF_TYPE_TRACEPOINT)
				continue;
			if (event->attr.config != entry->type)
				continue;
			if (perf_tp_event_match(event, &data, regs))
				perf_swevent_event(event, count, &data, regs);
		}
unlock:
		rcu_read_unlock();
	}

	perf_swevent_put_recursion_context(rctx);
}
EXPORT_SYMBOL_GPL(perf_tp_event);

static void tp_perf_event_destroy(struct perf_event *event)
{
	perf_trace_destroy(event);
}

static int perf_tp_event_init(struct perf_event *event)
{
	int err;

	if (event->attr.type != PERF_TYPE_TRACEPOINT)
		return -ENOENT;

	/*
	 * no branch sampling for tracepoint events
	 */
	if (has_branch_stack(event))
		return -EOPNOTSUPP;

	err = perf_trace_init(event);
	if (err)
		return err;

	event->destroy = tp_perf_event_destroy;

	return 0;
}

static struct pmu perf_tracepoint = {
	.task_ctx_nr	= perf_sw_context,

	.event_init	= perf_tp_event_init,
	.add		= perf_trace_add,
	.del		= perf_trace_del,
	.start		= perf_swevent_start,
	.stop		= perf_swevent_stop,
	.read		= perf_swevent_read,
};

#if defined(CONFIG_KPROBE_EVENTS) || defined(CONFIG_UPROBE_EVENTS)
/*
 * Flags in config, used by dynamic PMU kprobe and uprobe
 * The flags should match following PMU_FORMAT_ATTR().
 *
 * PERF_PROBE_CONFIG_IS_RETPROBE if set, create kretprobe/uretprobe
 *                               if not set, create kprobe/uprobe
 *
 * The following values specify a reference counter (or semaphore in the
 * terminology of tools like dtrace, systemtap, etc.) Userspace Statically
 * Defined Tracepoints (USDT). Currently, we use 40 bit for the offset.
 *
 * PERF_UPROBE_REF_CTR_OFFSET_BITS	# of bits in config as th offset
 * PERF_UPROBE_REF_CTR_OFFSET_SHIFT	# of bits to shift left
 */
enum perf_probe_config {
	PERF_PROBE_CONFIG_IS_RETPROBE = 1U << 0,  /* [k,u]retprobe */
	PERF_UPROBE_REF_CTR_OFFSET_BITS = 32,
	PERF_UPROBE_REF_CTR_OFFSET_SHIFT = 64 - PERF_UPROBE_REF_CTR_OFFSET_BITS,
};

PMU_FORMAT_ATTR(retprobe, "config:0");
#endif

#ifdef CONFIG_KPROBE_EVENTS
static struct attribute *kprobe_attrs[] = {
	&format_attr_retprobe.attr,
	NULL,
};

static struct attribute_group kprobe_format_group = {
	.name = "format",
	.attrs = kprobe_attrs,
};

static const struct attribute_group *kprobe_attr_groups[] = {
	&kprobe_format_group,
	NULL,
};

static int perf_kprobe_event_init(struct perf_event *event);
static struct pmu perf_kprobe = {
	.task_ctx_nr	= perf_sw_context,
	.event_init	= perf_kprobe_event_init,
	.add		= perf_trace_add,
	.del		= perf_trace_del,
	.start		= perf_swevent_start,
	.stop		= perf_swevent_stop,
	.read		= perf_swevent_read,
	.attr_groups	= kprobe_attr_groups,
};

static int perf_kprobe_event_init(struct perf_event *event)
{
	int err;
	bool is_retprobe;

	if (event->attr.type != perf_kprobe.type)
		return -ENOENT;

	if (!capable(CAP_SYS_ADMIN))
		return -EACCES;

	/*
	 * no branch sampling for probe events
	 */
	if (has_branch_stack(event))
		return -EOPNOTSUPP;

	is_retprobe = event->attr.config & PERF_PROBE_CONFIG_IS_RETPROBE;
	err = perf_kprobe_init(event, is_retprobe);
	if (err)
		return err;

	event->destroy = perf_kprobe_destroy;

	return 0;
}
#endif /* CONFIG_KPROBE_EVENTS */

#ifdef CONFIG_UPROBE_EVENTS
PMU_FORMAT_ATTR(ref_ctr_offset, "config:32-63");

static struct attribute *uprobe_attrs[] = {
	&format_attr_retprobe.attr,
	&format_attr_ref_ctr_offset.attr,
	NULL,
};

static struct attribute_group uprobe_format_group = {
	.name = "format",
	.attrs = uprobe_attrs,
};

static const struct attribute_group *uprobe_attr_groups[] = {
	&uprobe_format_group,
	NULL,
};

static int perf_uprobe_event_init(struct perf_event *event);
static struct pmu perf_uprobe = {
	.task_ctx_nr	= perf_sw_context,
	.event_init	= perf_uprobe_event_init,
	.add		= perf_trace_add,
	.del		= perf_trace_del,
	.start		= perf_swevent_start,
	.stop		= perf_swevent_stop,
	.read		= perf_swevent_read,
	.attr_groups	= uprobe_attr_groups,
};

static int perf_uprobe_event_init(struct perf_event *event)
{
	int err;
	unsigned long ref_ctr_offset;
	bool is_retprobe;

	if (event->attr.type != perf_uprobe.type)
		return -ENOENT;

	if (!capable(CAP_SYS_ADMIN))
		return -EACCES;

	/*
	 * no branch sampling for probe events
	 */
	if (has_branch_stack(event))
		return -EOPNOTSUPP;

	is_retprobe = event->attr.config & PERF_PROBE_CONFIG_IS_RETPROBE;
	ref_ctr_offset = event->attr.config >> PERF_UPROBE_REF_CTR_OFFSET_SHIFT;
	err = perf_uprobe_init(event, ref_ctr_offset, is_retprobe);
	if (err)
		return err;

	event->destroy = perf_uprobe_destroy;

	return 0;
}
#endif /* CONFIG_UPROBE_EVENTS */

static inline void perf_tp_register(void)
{
	perf_pmu_register(&perf_tracepoint, "tracepoint", PERF_TYPE_TRACEPOINT);
#ifdef CONFIG_KPROBE_EVENTS
	perf_pmu_register(&perf_kprobe, "kprobe", -1);
#endif
#ifdef CONFIG_UPROBE_EVENTS
	perf_pmu_register(&perf_uprobe, "uprobe", -1);
#endif
}

static void perf_event_free_filter(struct perf_event *event)
{
	ftrace_profile_free_filter(event);
}

#ifdef CONFIG_BPF_SYSCALL
static void bpf_overflow_handler(struct perf_event *event,
				 struct perf_sample_data *data,
				 struct pt_regs *regs)
{
	struct bpf_perf_event_data_kern ctx = {
		.data = data,
		.event = event,
	};
	int ret = 0;

	ctx.regs = perf_arch_bpf_user_pt_regs(regs);
	preempt_disable();
	if (unlikely(__this_cpu_inc_return(bpf_prog_active) != 1))
		goto out;
	rcu_read_lock();
	ret = BPF_PROG_RUN(event->prog, &ctx);
	rcu_read_unlock();
out:
	__this_cpu_dec(bpf_prog_active);
	preempt_enable();
	if (!ret)
		return;

	event->orig_overflow_handler(event, data, regs);
}

static int perf_event_set_bpf_handler(struct perf_event *event, u32 prog_fd)
{
	struct bpf_prog *prog;

	if (event->overflow_handler_context)
		/* hw breakpoint or kernel counter */
		return -EINVAL;

	if (event->prog)
		return -EEXIST;

	prog = bpf_prog_get_type(prog_fd, BPF_PROG_TYPE_PERF_EVENT);
	if (IS_ERR(prog))
		return PTR_ERR(prog);

	event->prog = prog;
	event->orig_overflow_handler = READ_ONCE(event->overflow_handler);
	WRITE_ONCE(event->overflow_handler, bpf_overflow_handler);
	return 0;
}

static void perf_event_free_bpf_handler(struct perf_event *event)
{
	struct bpf_prog *prog = event->prog;

	if (!prog)
		return;

	WRITE_ONCE(event->overflow_handler, event->orig_overflow_handler);
	event->prog = NULL;
	bpf_prog_put(prog);
}
#else
static int perf_event_set_bpf_handler(struct perf_event *event, u32 prog_fd)
{
	return -EOPNOTSUPP;
}
static void perf_event_free_bpf_handler(struct perf_event *event)
{
}
#endif

/*
 * returns true if the event is a tracepoint, or a kprobe/upprobe created
 * with perf_event_open()
 */
static inline bool perf_event_is_tracing(struct perf_event *event)
{
	if (event->pmu == &perf_tracepoint)
		return true;
#ifdef CONFIG_KPROBE_EVENTS
	if (event->pmu == &perf_kprobe)
		return true;
#endif
#ifdef CONFIG_UPROBE_EVENTS
	if (event->pmu == &perf_uprobe)
		return true;
#endif
	return false;
}

static int perf_event_set_bpf_prog(struct perf_event *event, u32 prog_fd)
{
	bool is_kprobe, is_tracepoint, is_syscall_tp;
	struct bpf_prog *prog;
	int ret;

	if (!perf_event_is_tracing(event))
		return perf_event_set_bpf_handler(event, prog_fd);

	is_kprobe = event->tp_event->flags & TRACE_EVENT_FL_UKPROBE;
	is_tracepoint = event->tp_event->flags & TRACE_EVENT_FL_TRACEPOINT;
	is_syscall_tp = is_syscall_trace_event(event->tp_event);
	if (!is_kprobe && !is_tracepoint && !is_syscall_tp)
		/* bpf programs can only be attached to u/kprobe or tracepoint */
		return -EINVAL;

	prog = bpf_prog_get(prog_fd);
	if (IS_ERR(prog))
		return PTR_ERR(prog);

	if ((is_kprobe && prog->type != BPF_PROG_TYPE_KPROBE) ||
	    (is_tracepoint && prog->type != BPF_PROG_TYPE_TRACEPOINT) ||
	    (is_syscall_tp && prog->type != BPF_PROG_TYPE_TRACEPOINT)) {
		/* valid fd, but invalid bpf program type */
		bpf_prog_put(prog);
		return -EINVAL;
	}

	/* Kprobe override only works for kprobes, not uprobes. */
	if (prog->kprobe_override &&
	    !(event->tp_event->flags & TRACE_EVENT_FL_KPROBE)) {
		bpf_prog_put(prog);
		return -EINVAL;
	}

	if (is_tracepoint || is_syscall_tp) {
		int off = trace_event_get_offsets(event->tp_event);

		if (prog->aux->max_ctx_offset > off) {
			bpf_prog_put(prog);
			return -EACCES;
		}
	}

	ret = perf_event_attach_bpf_prog(event, prog);
	if (ret)
		bpf_prog_put(prog);
	return ret;
}

static void perf_event_free_bpf_prog(struct perf_event *event)
{
	if (!perf_event_is_tracing(event)) {
		perf_event_free_bpf_handler(event);
		return;
	}
	perf_event_detach_bpf_prog(event);
}

#else

static inline void perf_tp_register(void)
{
}

static void perf_event_free_filter(struct perf_event *event)
{
}

static int perf_event_set_bpf_prog(struct perf_event *event, u32 prog_fd)
{
	return -ENOENT;
}

static void perf_event_free_bpf_prog(struct perf_event *event)
{
}
#endif /* CONFIG_EVENT_TRACING */

#ifdef CONFIG_HAVE_HW_BREAKPOINT
void perf_bp_event(struct perf_event *bp, void *data)
{
	struct perf_sample_data sample;
	struct pt_regs *regs = data;

	perf_sample_data_init(&sample, bp->attr.bp_addr, 0);

	if (!bp->hw.state && !perf_exclude_event(bp, regs))
		perf_swevent_event(bp, 1, &sample, regs);
}
#endif

/*
 * Allocate a new address filter
 */
static struct perf_addr_filter *
perf_addr_filter_new(struct perf_event *event, struct list_head *filters)
{
	int node = cpu_to_node(event->cpu == -1 ? 0 : event->cpu);
	struct perf_addr_filter *filter;

	filter = kzalloc_node(sizeof(*filter), GFP_KERNEL, node);
	if (!filter)
		return NULL;

	INIT_LIST_HEAD(&filter->entry);
	list_add_tail(&filter->entry, filters);

	return filter;
}

static void free_filters_list(struct list_head *filters)
{
	struct perf_addr_filter *filter, *iter;

	list_for_each_entry_safe(filter, iter, filters, entry) {
		path_put(&filter->path);
		list_del(&filter->entry);
		kfree(filter);
	}
}

/*
 * Free existing address filters and optionally install new ones
 */
static void perf_addr_filters_splice(struct perf_event *event,
				     struct list_head *head)
{
	unsigned long flags;
	LIST_HEAD(list);

	if (!has_addr_filter(event))
		return;

	/* don't bother with children, they don't have their own filters */
	if (event->parent)
		return;

	raw_spin_lock_irqsave(&event->addr_filters.lock, flags);

	list_splice_init(&event->addr_filters.list, &list);
	if (head)
		list_splice(head, &event->addr_filters.list);

	raw_spin_unlock_irqrestore(&event->addr_filters.lock, flags);

	free_filters_list(&list);
}

/*
 * Scan through mm's vmas and see if one of them matches the
 * @filter; if so, adjust filter's address range.
 * Called with mm::mmap_sem down for reading.
 */
static void perf_addr_filter_apply(struct perf_addr_filter *filter,
				   struct mm_struct *mm,
				   struct perf_addr_filter_range *fr)
{
	struct vm_area_struct *vma;

	for (vma = mm->mmap; vma; vma = vma->vm_next) {
		if (!vma->vm_file)
			continue;

		if (perf_addr_filter_vma_adjust(filter, vma, fr))
			return;
	}
}

/*
 * Update event's address range filters based on the
 * task's existing mappings, if any.
 */
static void perf_event_addr_filters_apply(struct perf_event *event)
{
	struct perf_addr_filters_head *ifh = perf_event_addr_filters(event);
	struct task_struct *task = READ_ONCE(event->ctx->task);
	struct perf_addr_filter *filter;
	struct mm_struct *mm = NULL;
	unsigned int count = 0;
	unsigned long flags;

	/*
	 * We may observe TASK_TOMBSTONE, which means that the event tear-down
	 * will stop on the parent's child_mutex that our caller is also holding
	 */
	if (task == TASK_TOMBSTONE)
		return;

	if (ifh->nr_file_filters) {
		mm = get_task_mm(event->ctx->task);
		if (!mm)
			goto restart;

		down_read(&mm->mmap_sem);
	}

	raw_spin_lock_irqsave(&ifh->lock, flags);
	list_for_each_entry(filter, &ifh->list, entry) {
		if (filter->path.dentry) {
			/*
			 * Adjust base offset if the filter is associated to a
			 * binary that needs to be mapped:
			 */
			event->addr_filter_ranges[count].start = 0;
			event->addr_filter_ranges[count].size = 0;

			perf_addr_filter_apply(filter, mm, &event->addr_filter_ranges[count]);
		} else {
			event->addr_filter_ranges[count].start = filter->offset;
			event->addr_filter_ranges[count].size  = filter->size;
		}

		count++;
	}

	event->addr_filters_gen++;
	raw_spin_unlock_irqrestore(&ifh->lock, flags);

	if (ifh->nr_file_filters) {
		up_read(&mm->mmap_sem);

		mmput(mm);
	}

restart:
	perf_event_stop(event, 1);
}

/*
 * Address range filtering: limiting the data to certain
 * instruction address ranges. Filters are ioctl()ed to us from
 * userspace as ascii strings.
 *
 * Filter string format:
 *
 * ACTION RANGE_SPEC
 * where ACTION is one of the
 *  * "filter": limit the trace to this region
 *  * "start": start tracing from this address
 *  * "stop": stop tracing at this address/region;
 * RANGE_SPEC is
 *  * for kernel addresses: <start address>[/<size>]
 *  * for object files:     <start address>[/<size>]@</path/to/object/file>
 *
 * if <size> is not specified or is zero, the range is treated as a single
 * address; not valid for ACTION=="filter".
 */
enum {
	IF_ACT_NONE = -1,
	IF_ACT_FILTER,
	IF_ACT_START,
	IF_ACT_STOP,
	IF_SRC_FILE,
	IF_SRC_KERNEL,
	IF_SRC_FILEADDR,
	IF_SRC_KERNELADDR,
};

enum {
	IF_STATE_ACTION = 0,
	IF_STATE_SOURCE,
	IF_STATE_END,
};

static const match_table_t if_tokens = {
	{ IF_ACT_FILTER,	"filter" },
	{ IF_ACT_START,		"start" },
	{ IF_ACT_STOP,		"stop" },
	{ IF_SRC_FILE,		"%u/%u@%s" },
	{ IF_SRC_KERNEL,	"%u/%u" },
	{ IF_SRC_FILEADDR,	"%u@%s" },
	{ IF_SRC_KERNELADDR,	"%u" },
	{ IF_ACT_NONE,		NULL },
};

/*
 * Address filter string parser
 */
static int
perf_event_parse_addr_filter(struct perf_event *event, char *fstr,
			     struct list_head *filters)
{
	struct perf_addr_filter *filter = NULL;
	char *start, *orig, *filename = NULL;
	substring_t args[MAX_OPT_ARGS];
	int state = IF_STATE_ACTION, token;
	unsigned int kernel = 0;
	int ret = -EINVAL;

	orig = fstr = kstrdup(fstr, GFP_KERNEL);
	if (!fstr)
		return -ENOMEM;

	while ((start = strsep(&fstr, " ,\n")) != NULL) {
		static const enum perf_addr_filter_action_t actions[] = {
			[IF_ACT_FILTER]	= PERF_ADDR_FILTER_ACTION_FILTER,
			[IF_ACT_START]	= PERF_ADDR_FILTER_ACTION_START,
			[IF_ACT_STOP]	= PERF_ADDR_FILTER_ACTION_STOP,
		};
		ret = -EINVAL;

		if (!*start)
			continue;

		/* filter definition begins */
		if (state == IF_STATE_ACTION) {
			filter = perf_addr_filter_new(event, filters);
			if (!filter)
				goto fail;
		}

		token = match_token(start, if_tokens, args);
		switch (token) {
		case IF_ACT_FILTER:
		case IF_ACT_START:
		case IF_ACT_STOP:
			if (state != IF_STATE_ACTION)
				goto fail;

			filter->action = actions[token];
			state = IF_STATE_SOURCE;
			break;

		case IF_SRC_KERNELADDR:
		case IF_SRC_KERNEL:
			kernel = 1;
			/* fall through */

		case IF_SRC_FILEADDR:
		case IF_SRC_FILE:
			if (state != IF_STATE_SOURCE)
				goto fail;

			*args[0].to = 0;
			ret = kstrtoul(args[0].from, 0, &filter->offset);
			if (ret)
				goto fail;

			if (token == IF_SRC_KERNEL || token == IF_SRC_FILE) {
				*args[1].to = 0;
				ret = kstrtoul(args[1].from, 0, &filter->size);
				if (ret)
					goto fail;
			}

			if (token == IF_SRC_FILE || token == IF_SRC_FILEADDR) {
				int fpos = token == IF_SRC_FILE ? 2 : 1;

				filename = match_strdup(&args[fpos]);
				if (!filename) {
					ret = -ENOMEM;
					goto fail;
				}
			}

			state = IF_STATE_END;
			break;

		default:
			goto fail;
		}

		/*
		 * Filter definition is fully parsed, validate and install it.
		 * Make sure that it doesn't contradict itself or the event's
		 * attribute.
		 */
		if (state == IF_STATE_END) {
			ret = -EINVAL;
			if (kernel && event->attr.exclude_kernel)
				goto fail;

			/*
			 * ACTION "filter" must have a non-zero length region
			 * specified.
			 */
			if (filter->action == PERF_ADDR_FILTER_ACTION_FILTER &&
			    !filter->size)
				goto fail;

			if (!kernel) {
				if (!filename)
					goto fail;

				/*
				 * For now, we only support file-based filters
				 * in per-task events; doing so for CPU-wide
				 * events requires additional context switching
				 * trickery, since same object code will be
				 * mapped at different virtual addresses in
				 * different processes.
				 */
				ret = -EOPNOTSUPP;
				if (!event->ctx->task)
					goto fail_free_name;

				/* look up the path and grab its inode */
				ret = kern_path(filename, LOOKUP_FOLLOW,
						&filter->path);
				if (ret)
					goto fail_free_name;

				kfree(filename);
				filename = NULL;

				ret = -EINVAL;
				if (!filter->path.dentry ||
				    !S_ISREG(d_inode(filter->path.dentry)
					     ->i_mode))
					goto fail;

				event->addr_filters.nr_file_filters++;
			}

			/* ready to consume more filters */
			state = IF_STATE_ACTION;
			filter = NULL;
		}
	}

	if (state != IF_STATE_ACTION)
		goto fail;

	kfree(orig);

	return 0;

fail_free_name:
	kfree(filename);
fail:
	free_filters_list(filters);
	kfree(orig);

	return ret;
}

static int
perf_event_set_addr_filter(struct perf_event *event, char *filter_str)
{
	LIST_HEAD(filters);
	int ret;

	/*
	 * Since this is called in perf_ioctl() path, we're already holding
	 * ctx::mutex.
	 */
	lockdep_assert_held(&event->ctx->mutex);

	if (WARN_ON_ONCE(event->parent))
		return -EINVAL;

	ret = perf_event_parse_addr_filter(event, filter_str, &filters);
	if (ret)
		goto fail_clear_files;

	ret = event->pmu->addr_filters_validate(&filters);
	if (ret)
		goto fail_free_filters;

	/* remove existing filters, if any */
	perf_addr_filters_splice(event, &filters);

	/* install new filters */
	perf_event_for_each_child(event, perf_event_addr_filters_apply);

	return ret;

fail_free_filters:
	free_filters_list(&filters);

fail_clear_files:
	event->addr_filters.nr_file_filters = 0;

	return ret;
}

static int perf_event_set_filter(struct perf_event *event, void __user *arg)
{
	int ret = -EINVAL;
	char *filter_str;

	filter_str = strndup_user(arg, PAGE_SIZE);
	if (IS_ERR(filter_str))
		return PTR_ERR(filter_str);

#ifdef CONFIG_EVENT_TRACING
	if (perf_event_is_tracing(event)) {
		struct perf_event_context *ctx = event->ctx;

		/*
		 * Beware, here be dragons!!
		 *
		 * the tracepoint muck will deadlock against ctx->mutex, but
		 * the tracepoint stuff does not actually need it. So
		 * temporarily drop ctx->mutex. As per perf_event_ctx_lock() we
		 * already have a reference on ctx.
		 *
		 * This can result in event getting moved to a different ctx,
		 * but that does not affect the tracepoint state.
		 */
		mutex_unlock(&ctx->mutex);
		ret = ftrace_profile_set_filter(event, event->attr.config, filter_str);
		mutex_lock(&ctx->mutex);
	} else
#endif
	if (has_addr_filter(event))
		ret = perf_event_set_addr_filter(event, filter_str);

	kfree(filter_str);
	return ret;
}

/*
 * hrtimer based swevent callback
 */

static enum hrtimer_restart perf_swevent_hrtimer(struct hrtimer *hrtimer)
{
	enum hrtimer_restart ret = HRTIMER_RESTART;
	struct perf_sample_data data;
	struct pt_regs *regs;
	struct perf_event *event;
	u64 period;

	event = container_of(hrtimer, struct perf_event, hw.hrtimer);

	if (event->state != PERF_EVENT_STATE_ACTIVE)
		return HRTIMER_NORESTART;

	event->pmu->read(event);

	perf_sample_data_init(&data, 0, event->hw.last_period);
	regs = get_irq_regs();

	if (regs && !perf_exclude_event(event, regs)) {
		if (!(event->attr.exclude_idle && is_idle_task(current)))
			if (__perf_event_overflow(event, 1, &data, regs))
				ret = HRTIMER_NORESTART;
	}

	period = max_t(u64, 10000, event->hw.sample_period);
	hrtimer_forward_now(hrtimer, ns_to_ktime(period));

	return ret;
}

static void perf_swevent_start_hrtimer(struct perf_event *event)
{
	struct hw_perf_event *hwc = &event->hw;
	s64 period;

	if (!is_sampling_event(event))
		return;

	period = local64_read(&hwc->period_left);
	if (period) {
		if (period < 0)
			period = 10000;

		local64_set(&hwc->period_left, 0);
	} else {
		period = max_t(u64, 10000, hwc->sample_period);
	}
	hrtimer_start(&hwc->hrtimer, ns_to_ktime(period),
		      HRTIMER_MODE_REL_PINNED_HARD);
}

static void perf_swevent_cancel_hrtimer(struct perf_event *event)
{
	struct hw_perf_event *hwc = &event->hw;

	if (is_sampling_event(event)) {
		ktime_t remaining = hrtimer_get_remaining(&hwc->hrtimer);
		local64_set(&hwc->period_left, ktime_to_ns(remaining));

		hrtimer_cancel(&hwc->hrtimer);
	}
}

static void perf_swevent_init_hrtimer(struct perf_event *event)
{
	struct hw_perf_event *hwc = &event->hw;

	if (!is_sampling_event(event))
		return;

	hrtimer_init(&hwc->hrtimer, CLOCK_MONOTONIC, HRTIMER_MODE_REL_HARD);
	hwc->hrtimer.function = perf_swevent_hrtimer;

	/*
	 * Since hrtimers have a fixed rate, we can do a static freq->period
	 * mapping and avoid the whole period adjust feedback stuff.
	 */
	if (event->attr.freq) {
		long freq = event->attr.sample_freq;

		event->attr.sample_period = NSEC_PER_SEC / freq;
		hwc->sample_period = event->attr.sample_period;
		local64_set(&hwc->period_left, hwc->sample_period);
		hwc->last_period = hwc->sample_period;
		event->attr.freq = 0;
	}
}

/*
 * Software event: cpu wall time clock
 */

static void cpu_clock_event_update(struct perf_event *event)
{
	s64 prev;
	u64 now;

	now = local_clock();
	prev = local64_xchg(&event->hw.prev_count, now);
	local64_add(now - prev, &event->count);
}

static void cpu_clock_event_start(struct perf_event *event, int flags)
{
	local64_set(&event->hw.prev_count, local_clock());
	perf_swevent_start_hrtimer(event);
}

static void cpu_clock_event_stop(struct perf_event *event, int flags)
{
	perf_swevent_cancel_hrtimer(event);
	cpu_clock_event_update(event);
}

static int cpu_clock_event_add(struct perf_event *event, int flags)
{
	if (flags & PERF_EF_START)
		cpu_clock_event_start(event, flags);
	perf_event_update_userpage(event);

	return 0;
}

static void cpu_clock_event_del(struct perf_event *event, int flags)
{
	cpu_clock_event_stop(event, flags);
}

static void cpu_clock_event_read(struct perf_event *event)
{
	cpu_clock_event_update(event);
}

static int cpu_clock_event_init(struct perf_event *event)
{
	if (event->attr.type != PERF_TYPE_SOFTWARE)
		return -ENOENT;

	if (event->attr.config != PERF_COUNT_SW_CPU_CLOCK)
		return -ENOENT;

	/*
	 * no branch sampling for software events
	 */
	if (has_branch_stack(event))
		return -EOPNOTSUPP;

	perf_swevent_init_hrtimer(event);

	return 0;
}

static struct pmu perf_cpu_clock = {
	.task_ctx_nr	= perf_sw_context,

	.capabilities	= PERF_PMU_CAP_NO_NMI,

	.event_init	= cpu_clock_event_init,
	.add		= cpu_clock_event_add,
	.del		= cpu_clock_event_del,
	.start		= cpu_clock_event_start,
	.stop		= cpu_clock_event_stop,
	.read		= cpu_clock_event_read,
};

/*
 * Software event: task time clock
 */

static void task_clock_event_update(struct perf_event *event, u64 now)
{
	u64 prev;
	s64 delta;

	prev = local64_xchg(&event->hw.prev_count, now);
	delta = now - prev;
	local64_add(delta, &event->count);
}

static void task_clock_event_start(struct perf_event *event, int flags)
{
	local64_set(&event->hw.prev_count, event->ctx->time);
	perf_swevent_start_hrtimer(event);
}

static void task_clock_event_stop(struct perf_event *event, int flags)
{
	perf_swevent_cancel_hrtimer(event);
	task_clock_event_update(event, event->ctx->time);
}

static int task_clock_event_add(struct perf_event *event, int flags)
{
	if (flags & PERF_EF_START)
		task_clock_event_start(event, flags);
	perf_event_update_userpage(event);

	return 0;
}

static void task_clock_event_del(struct perf_event *event, int flags)
{
	task_clock_event_stop(event, PERF_EF_UPDATE);
}

static void task_clock_event_read(struct perf_event *event)
{
	u64 now = perf_clock();
	u64 delta = now - event->ctx->timestamp;
	u64 time = event->ctx->time + delta;

	task_clock_event_update(event, time);
}

static int task_clock_event_init(struct perf_event *event)
{
	if (event->attr.type != PERF_TYPE_SOFTWARE)
		return -ENOENT;

	if (event->attr.config != PERF_COUNT_SW_TASK_CLOCK)
		return -ENOENT;

	/*
	 * no branch sampling for software events
	 */
	if (has_branch_stack(event))
		return -EOPNOTSUPP;

	perf_swevent_init_hrtimer(event);

	return 0;
}

static struct pmu perf_task_clock = {
	.task_ctx_nr	= perf_sw_context,

	.capabilities	= PERF_PMU_CAP_NO_NMI,

	.event_init	= task_clock_event_init,
	.add		= task_clock_event_add,
	.del		= task_clock_event_del,
	.start		= task_clock_event_start,
	.stop		= task_clock_event_stop,
	.read		= task_clock_event_read,
};

static void perf_pmu_nop_void(struct pmu *pmu)
{
}

static void perf_pmu_nop_txn(struct pmu *pmu, unsigned int flags)
{
}

static int perf_pmu_nop_int(struct pmu *pmu)
{
	return 0;
}

static int perf_event_nop_int(struct perf_event *event, u64 value)
{
	return 0;
}

static DEFINE_PER_CPU(unsigned int, nop_txn_flags);

static void perf_pmu_start_txn(struct pmu *pmu, unsigned int flags)
{
	__this_cpu_write(nop_txn_flags, flags);

	if (flags & ~PERF_PMU_TXN_ADD)
		return;

	perf_pmu_disable(pmu);
}

static int perf_pmu_commit_txn(struct pmu *pmu)
{
	unsigned int flags = __this_cpu_read(nop_txn_flags);

	__this_cpu_write(nop_txn_flags, 0);

	if (flags & ~PERF_PMU_TXN_ADD)
		return 0;

	perf_pmu_enable(pmu);
	return 0;
}

static void perf_pmu_cancel_txn(struct pmu *pmu)
{
	unsigned int flags =  __this_cpu_read(nop_txn_flags);

	__this_cpu_write(nop_txn_flags, 0);

	if (flags & ~PERF_PMU_TXN_ADD)
		return;

	perf_pmu_enable(pmu);
}

static int perf_event_idx_default(struct perf_event *event)
{
	return 0;
}

/*
 * Ensures all contexts with the same task_ctx_nr have the same
 * pmu_cpu_context too.
 */
static struct perf_cpu_context __percpu *find_pmu_context(int ctxn)
{
	struct pmu *pmu;

	if (ctxn < 0)
		return NULL;

	list_for_each_entry(pmu, &pmus, entry) {
		if (pmu->task_ctx_nr == ctxn)
			return pmu->pmu_cpu_context;
	}

	return NULL;
}

static void free_pmu_context(struct pmu *pmu)
{
	/*
	 * Static contexts such as perf_sw_context have a global lifetime
	 * and may be shared between different PMUs. Avoid freeing them
	 * when a single PMU is going away.
	 */
	if (pmu->task_ctx_nr > perf_invalid_context)
		return;

	free_percpu(pmu->pmu_cpu_context);
}

/*
 * Let userspace know that this PMU supports address range filtering:
 */
static ssize_t nr_addr_filters_show(struct device *dev,
				    struct device_attribute *attr,
				    char *page)
{
	struct pmu *pmu = dev_get_drvdata(dev);

	return snprintf(page, PAGE_SIZE - 1, "%d\n", pmu->nr_addr_filters);
}
DEVICE_ATTR_RO(nr_addr_filters);

static struct idr pmu_idr;

static ssize_t
type_show(struct device *dev, struct device_attribute *attr, char *page)
{
	struct pmu *pmu = dev_get_drvdata(dev);

	return snprintf(page, PAGE_SIZE-1, "%d\n", pmu->type);
}
static DEVICE_ATTR_RO(type);

static ssize_t
perf_event_mux_interval_ms_show(struct device *dev,
				struct device_attribute *attr,
				char *page)
{
	struct pmu *pmu = dev_get_drvdata(dev);

	return snprintf(page, PAGE_SIZE-1, "%d\n", pmu->hrtimer_interval_ms);
}

static DEFINE_MUTEX(mux_interval_mutex);

static ssize_t
perf_event_mux_interval_ms_store(struct device *dev,
				 struct device_attribute *attr,
				 const char *buf, size_t count)
{
	struct pmu *pmu = dev_get_drvdata(dev);
	int timer, cpu, ret;

	ret = kstrtoint(buf, 0, &timer);
	if (ret)
		return ret;

	if (timer < 1)
		return -EINVAL;

	/* same value, noting to do */
	if (timer == pmu->hrtimer_interval_ms)
		return count;

	mutex_lock(&mux_interval_mutex);
	pmu->hrtimer_interval_ms = timer;

	/* update all cpuctx for this PMU */
	cpus_read_lock();
	for_each_online_cpu(cpu) {
		struct perf_cpu_context *cpuctx;
		cpuctx = per_cpu_ptr(pmu->pmu_cpu_context, cpu);
		cpuctx->hrtimer_interval = ns_to_ktime(NSEC_PER_MSEC * timer);

		cpu_function_call(cpu,
			(remote_function_f)perf_mux_hrtimer_restart, cpuctx);
	}
	cpus_read_unlock();
	mutex_unlock(&mux_interval_mutex);

	return count;
}
static DEVICE_ATTR_RW(perf_event_mux_interval_ms);

static struct attribute *pmu_dev_attrs[] = {
	&dev_attr_type.attr,
	&dev_attr_perf_event_mux_interval_ms.attr,
	NULL,
};
ATTRIBUTE_GROUPS(pmu_dev);

static int pmu_bus_running;
static struct bus_type pmu_bus = {
	.name		= "event_source",
	.dev_groups	= pmu_dev_groups,
};

static void pmu_dev_release(struct device *dev)
{
	kfree(dev);
}

static int pmu_dev_alloc(struct pmu *pmu)
{
	int ret = -ENOMEM;

	pmu->dev = kzalloc(sizeof(struct device), GFP_KERNEL);
	if (!pmu->dev)
		goto out;

	pmu->dev->groups = pmu->attr_groups;
	device_initialize(pmu->dev);
	ret = dev_set_name(pmu->dev, "%s", pmu->name);
	if (ret)
		goto free_dev;

	dev_set_drvdata(pmu->dev, pmu);
	pmu->dev->bus = &pmu_bus;
	pmu->dev->release = pmu_dev_release;
	ret = device_add(pmu->dev);
	if (ret)
		goto free_dev;

	/* For PMUs with address filters, throw in an extra attribute: */
	if (pmu->nr_addr_filters)
		ret = device_create_file(pmu->dev, &dev_attr_nr_addr_filters);

	if (ret)
		goto del_dev;

	if (pmu->attr_update)
		ret = sysfs_update_groups(&pmu->dev->kobj, pmu->attr_update);

	if (ret)
		goto del_dev;

out:
	return ret;

del_dev:
	device_del(pmu->dev);

free_dev:
	put_device(pmu->dev);
	goto out;
}

static struct lock_class_key cpuctx_mutex;
static struct lock_class_key cpuctx_lock;

int perf_pmu_register(struct pmu *pmu, const char *name, int type)
{
	int cpu, ret;

	mutex_lock(&pmus_lock);
	ret = -ENOMEM;
	pmu->pmu_disable_count = alloc_percpu(int);
	if (!pmu->pmu_disable_count)
		goto unlock;

	pmu->type = -1;
	if (!name)
		goto skip_type;
	pmu->name = name;

	if (type < 0) {
		type = idr_alloc(&pmu_idr, pmu, PERF_TYPE_MAX, 0, GFP_KERNEL);
		if (type < 0) {
			ret = type;
			goto free_pdc;
		}
	}
	pmu->type = type;

	if (pmu_bus_running) {
		ret = pmu_dev_alloc(pmu);
		if (ret)
			goto free_idr;
	}

skip_type:
	if (pmu->task_ctx_nr == perf_hw_context) {
		static int hw_context_taken = 0;

		/*
		 * Other than systems with heterogeneous CPUs, it never makes
		 * sense for two PMUs to share perf_hw_context. PMUs which are
		 * uncore must use perf_invalid_context.
		 */
		if (WARN_ON_ONCE(hw_context_taken &&
		    !(pmu->capabilities & PERF_PMU_CAP_HETEROGENEOUS_CPUS)))
			pmu->task_ctx_nr = perf_invalid_context;

		hw_context_taken = 1;
	}

	pmu->pmu_cpu_context = find_pmu_context(pmu->task_ctx_nr);
	if (pmu->pmu_cpu_context)
		goto got_cpu_context;

	ret = -ENOMEM;
	pmu->pmu_cpu_context = alloc_percpu(struct perf_cpu_context);
	if (!pmu->pmu_cpu_context)
		goto free_dev;

	for_each_possible_cpu(cpu) {
		struct perf_cpu_context *cpuctx;

		cpuctx = per_cpu_ptr(pmu->pmu_cpu_context, cpu);
		__perf_event_init_context(&cpuctx->ctx);
		lockdep_set_class(&cpuctx->ctx.mutex, &cpuctx_mutex);
		lockdep_set_class(&cpuctx->ctx.lock, &cpuctx_lock);
		cpuctx->ctx.pmu = pmu;
		cpuctx->online = cpumask_test_cpu(cpu, perf_online_mask);

		__perf_mux_hrtimer_init(cpuctx, cpu);
	}

got_cpu_context:
	if (!pmu->start_txn) {
		if (pmu->pmu_enable) {
			/*
			 * If we have pmu_enable/pmu_disable calls, install
			 * transaction stubs that use that to try and batch
			 * hardware accesses.
			 */
			pmu->start_txn  = perf_pmu_start_txn;
			pmu->commit_txn = perf_pmu_commit_txn;
			pmu->cancel_txn = perf_pmu_cancel_txn;
		} else {
			pmu->start_txn  = perf_pmu_nop_txn;
			pmu->commit_txn = perf_pmu_nop_int;
			pmu->cancel_txn = perf_pmu_nop_void;
		}
	}

	if (!pmu->pmu_enable) {
		pmu->pmu_enable  = perf_pmu_nop_void;
		pmu->pmu_disable = perf_pmu_nop_void;
	}

	if (!pmu->check_period)
		pmu->check_period = perf_event_nop_int;

	if (!pmu->event_idx)
		pmu->event_idx = perf_event_idx_default;

	list_add_rcu(&pmu->entry, &pmus);
	atomic_set(&pmu->exclusive_cnt, 0);
	ret = 0;
unlock:
	mutex_unlock(&pmus_lock);

	return ret;

free_dev:
	device_del(pmu->dev);
	put_device(pmu->dev);

free_idr:
	if (pmu->type >= PERF_TYPE_MAX)
		idr_remove(&pmu_idr, pmu->type);

free_pdc:
	free_percpu(pmu->pmu_disable_count);
	goto unlock;
}
EXPORT_SYMBOL_GPL(perf_pmu_register);

void perf_pmu_unregister(struct pmu *pmu)
{
	mutex_lock(&pmus_lock);
	list_del_rcu(&pmu->entry);

	/*
	 * We dereference the pmu list under both SRCU and regular RCU, so
	 * synchronize against both of those.
	 */
	synchronize_srcu(&pmus_srcu);
	synchronize_rcu();

	free_percpu(pmu->pmu_disable_count);
	if (pmu->type >= PERF_TYPE_MAX)
		idr_remove(&pmu_idr, pmu->type);
	if (pmu_bus_running) {
		if (pmu->nr_addr_filters)
			device_remove_file(pmu->dev, &dev_attr_nr_addr_filters);
		device_del(pmu->dev);
		put_device(pmu->dev);
	}
	free_pmu_context(pmu);
	mutex_unlock(&pmus_lock);
}
EXPORT_SYMBOL_GPL(perf_pmu_unregister);

static inline bool has_extended_regs(struct perf_event *event)
{
	return (event->attr.sample_regs_user & PERF_REG_EXTENDED_MASK) ||
	       (event->attr.sample_regs_intr & PERF_REG_EXTENDED_MASK);
}

static int perf_try_init_event(struct pmu *pmu, struct perf_event *event)
{
	struct perf_event_context *ctx = NULL;
	int ret;

	if (!try_module_get(pmu->module))
		return -ENODEV;

	/*
	 * A number of pmu->event_init() methods iterate the sibling_list to,
	 * for example, validate if the group fits on the PMU. Therefore,
	 * if this is a sibling event, acquire the ctx->mutex to protect
	 * the sibling_list.
	 */
	if (event->group_leader != event && pmu->task_ctx_nr != perf_sw_context) {
		/*
		 * This ctx->mutex can nest when we're called through
		 * inheritance. See the perf_event_ctx_lock_nested() comment.
		 */
		ctx = perf_event_ctx_lock_nested(event->group_leader,
						 SINGLE_DEPTH_NESTING);
		BUG_ON(!ctx);
	}

	event->pmu = pmu;
	ret = pmu->event_init(event);

	if (ctx)
		perf_event_ctx_unlock(event->group_leader, ctx);

	if (!ret) {
		if (!(pmu->capabilities & PERF_PMU_CAP_EXTENDED_REGS) &&
		    has_extended_regs(event))
			ret = -EOPNOTSUPP;

		if (pmu->capabilities & PERF_PMU_CAP_NO_EXCLUDE &&
		    event_has_any_exclude_flag(event))
			ret = -EINVAL;

		if (ret && event->destroy)
			event->destroy(event);
	}

	if (ret)
		module_put(pmu->module);

	return ret;
}

static struct pmu *perf_init_event(struct perf_event *event)
{
	struct pmu *pmu;
	int idx;
	int ret;

	idx = srcu_read_lock(&pmus_srcu);

	/* Try parent's PMU first: */
	if (event->parent && event->parent->pmu) {
		pmu = event->parent->pmu;
		ret = perf_try_init_event(pmu, event);
		if (!ret)
			goto unlock;
	}

	rcu_read_lock();
	pmu = idr_find(&pmu_idr, event->attr.type);
	rcu_read_unlock();
	if (pmu) {
		ret = perf_try_init_event(pmu, event);
		if (ret)
			pmu = ERR_PTR(ret);
		goto unlock;
	}

	list_for_each_entry_rcu(pmu, &pmus, entry) {
		ret = perf_try_init_event(pmu, event);
		if (!ret)
			goto unlock;

		if (ret != -ENOENT) {
			pmu = ERR_PTR(ret);
			goto unlock;
		}
	}
	pmu = ERR_PTR(-ENOENT);
unlock:
	srcu_read_unlock(&pmus_srcu, idx);

	return pmu;
}

static void attach_sb_event(struct perf_event *event)
{
	struct pmu_event_list *pel = per_cpu_ptr(&pmu_sb_events, event->cpu);

	raw_spin_lock(&pel->lock);
	list_add_rcu(&event->sb_list, &pel->list);
	raw_spin_unlock(&pel->lock);
}

/*
 * We keep a list of all !task (and therefore per-cpu) events
 * that need to receive side-band records.
 *
 * This avoids having to scan all the various PMU per-cpu contexts
 * looking for them.
 */
static void account_pmu_sb_event(struct perf_event *event)
{
	if (is_sb_event(event))
		attach_sb_event(event);
}

static void account_event_cpu(struct perf_event *event, int cpu)
{
	if (event->parent)
		return;

	if (is_cgroup_event(event))
		atomic_inc(&per_cpu(perf_cgroup_events, cpu));
}

/* Freq events need the tick to stay alive (see perf_event_task_tick). */
static void account_freq_event_nohz(void)
{
#ifdef CONFIG_NO_HZ_FULL
	/* Lock so we don't race with concurrent unaccount */
	spin_lock(&nr_freq_lock);
	if (atomic_inc_return(&nr_freq_events) == 1)
		tick_nohz_dep_set(TICK_DEP_BIT_PERF_EVENTS);
	spin_unlock(&nr_freq_lock);
#endif
}

static void account_freq_event(void)
{
	if (tick_nohz_full_enabled())
		account_freq_event_nohz();
	else
		atomic_inc(&nr_freq_events);
}


static void account_event(struct perf_event *event)
{
	bool inc = false;

	if (event->parent)
		return;

	if (event->attach_state & PERF_ATTACH_TASK)
		inc = true;
	if (event->attr.mmap || event->attr.mmap_data)
		atomic_inc(&nr_mmap_events);
	if (event->attr.comm)
		atomic_inc(&nr_comm_events);
	if (event->attr.namespaces)
		atomic_inc(&nr_namespaces_events);
	if (event->attr.task)
		atomic_inc(&nr_task_events);
	if (event->attr.freq)
		account_freq_event();
	if (event->attr.context_switch) {
		atomic_inc(&nr_switch_events);
		inc = true;
	}
	if (has_branch_stack(event))
		inc = true;
	if (is_cgroup_event(event))
		inc = true;
	if (event->attr.ksymbol)
		atomic_inc(&nr_ksymbol_events);
	if (event->attr.bpf_event)
		atomic_inc(&nr_bpf_events);

	if (inc) {
		/*
		 * We need the mutex here because static_branch_enable()
		 * must complete *before* the perf_sched_count increment
		 * becomes visible.
		 */
		if (atomic_inc_not_zero(&perf_sched_count))
			goto enabled;

		mutex_lock(&perf_sched_mutex);
		if (!atomic_read(&perf_sched_count)) {
			static_branch_enable(&perf_sched_events);
			/*
			 * Guarantee that all CPUs observe they key change and
			 * call the perf scheduling hooks before proceeding to
			 * install events that need them.
			 */
			synchronize_rcu();
		}
		/*
		 * Now that we have waited for the sync_sched(), allow further
		 * increments to by-pass the mutex.
		 */
		atomic_inc(&perf_sched_count);
		mutex_unlock(&perf_sched_mutex);
	}
enabled:

	account_event_cpu(event, event->cpu);

	account_pmu_sb_event(event);
}

/*
 * Allocate and initialize an event structure
 */
static struct perf_event *
perf_event_alloc(struct perf_event_attr *attr, int cpu,
		 struct task_struct *task,
		 struct perf_event *group_leader,
		 struct perf_event *parent_event,
		 perf_overflow_handler_t overflow_handler,
		 void *context, int cgroup_fd)
{
	struct pmu *pmu;
	struct perf_event *event;
	struct hw_perf_event *hwc;
	long err = -EINVAL;

	if ((unsigned)cpu >= nr_cpu_ids) {
		if (!task || cpu != -1)
			return ERR_PTR(-EINVAL);
	}

	event = kzalloc(sizeof(*event), GFP_KERNEL);
	if (!event)
		return ERR_PTR(-ENOMEM);

	/*
	 * Single events are their own group leaders, with an
	 * empty sibling list:
	 */
	if (!group_leader)
		group_leader = event;

	mutex_init(&event->child_mutex);
	INIT_LIST_HEAD(&event->child_list);

	INIT_LIST_HEAD(&event->event_entry);
	INIT_LIST_HEAD(&event->sibling_list);
	INIT_LIST_HEAD(&event->active_list);
	init_event_group(event);
	INIT_LIST_HEAD(&event->rb_entry);
	INIT_LIST_HEAD(&event->active_entry);
	INIT_LIST_HEAD(&event->addr_filters.list);
	INIT_HLIST_NODE(&event->hlist_entry);


	init_waitqueue_head(&event->waitq);
	event->pending_disable = -1;
	init_irq_work(&event->pending, perf_pending_event);

	mutex_init(&event->mmap_mutex);
	raw_spin_lock_init(&event->addr_filters.lock);

	atomic_long_set(&event->refcount, 1);
	event->cpu		= cpu;
	event->attr		= *attr;
	event->group_leader	= group_leader;
	event->pmu		= NULL;
	event->oncpu		= -1;

	event->parent		= parent_event;

	event->ns		= get_pid_ns(task_active_pid_ns(current));
	event->id		= atomic64_inc_return(&perf_event_id);

	event->state		= PERF_EVENT_STATE_INACTIVE;

	if (task) {
		event->attach_state = PERF_ATTACH_TASK;
		/*
		 * XXX pmu::event_init needs to know what task to account to
		 * and we cannot use the ctx information because we need the
		 * pmu before we get a ctx.
		 */
		event->hw.target = get_task_struct(task);
	}

	event->clock = &local_clock;
	if (parent_event)
		event->clock = parent_event->clock;

	if (!overflow_handler && parent_event) {
		overflow_handler = parent_event->overflow_handler;
		context = parent_event->overflow_handler_context;
#if defined(CONFIG_BPF_SYSCALL) && defined(CONFIG_EVENT_TRACING)
		if (overflow_handler == bpf_overflow_handler) {
			struct bpf_prog *prog = bpf_prog_inc(parent_event->prog);

			if (IS_ERR(prog)) {
				err = PTR_ERR(prog);
				goto err_ns;
			}
			event->prog = prog;
			event->orig_overflow_handler =
				parent_event->orig_overflow_handler;
		}
#endif
	}

	if (overflow_handler) {
		event->overflow_handler	= overflow_handler;
		event->overflow_handler_context = context;
	} else if (is_write_backward(event)){
		event->overflow_handler = perf_event_output_backward;
		event->overflow_handler_context = NULL;
	} else {
		event->overflow_handler = perf_event_output_forward;
		event->overflow_handler_context = NULL;
	}

	perf_event__state_init(event);

	pmu = NULL;

	hwc = &event->hw;
	hwc->sample_period = attr->sample_period;
	if (attr->freq && attr->sample_freq)
		hwc->sample_period = 1;
	hwc->last_period = hwc->sample_period;

	local64_set(&hwc->period_left, hwc->sample_period);

	/*
	 * We currently do not support PERF_SAMPLE_READ on inherited events.
	 * See perf_output_read().
	 */
	if (attr->inherit && (attr->sample_type & PERF_SAMPLE_READ))
		goto err_ns;

	if (!has_branch_stack(event))
		event->attr.branch_sample_type = 0;

	if (cgroup_fd != -1) {
		err = perf_cgroup_connect(cgroup_fd, event, attr, group_leader);
		if (err)
			goto err_ns;
	}

	pmu = perf_init_event(event);
	if (IS_ERR(pmu)) {
		err = PTR_ERR(pmu);
		goto err_ns;
	}

	/*
	 * Disallow uncore-cgroup events, they don't make sense as the cgroup will
	 * be different on other CPUs in the uncore mask.
	 */
	if (pmu->task_ctx_nr == perf_invalid_context && cgroup_fd != -1) {
		err = -EINVAL;
		goto err_pmu;
	}

	if (event->attr.aux_output &&
	    !(pmu->capabilities & PERF_PMU_CAP_AUX_OUTPUT)) {
		err = -EOPNOTSUPP;
		goto err_pmu;
	}

	err = exclusive_event_init(event);
	if (err)
		goto err_pmu;

	if (has_addr_filter(event)) {
		event->addr_filter_ranges = kcalloc(pmu->nr_addr_filters,
						    sizeof(struct perf_addr_filter_range),
						    GFP_KERNEL);
		if (!event->addr_filter_ranges) {
			err = -ENOMEM;
			goto err_per_task;
		}

		/*
		 * Clone the parent's vma offsets: they are valid until exec()
		 * even if the mm is not shared with the parent.
		 */
		if (event->parent) {
			struct perf_addr_filters_head *ifh = perf_event_addr_filters(event);

			raw_spin_lock_irq(&ifh->lock);
			memcpy(event->addr_filter_ranges,
			       event->parent->addr_filter_ranges,
			       pmu->nr_addr_filters * sizeof(struct perf_addr_filter_range));
			raw_spin_unlock_irq(&ifh->lock);
		}

		/* force hw sync on the address filters */
		event->addr_filters_gen = 1;
	}

	if (!event->parent) {
		if (event->attr.sample_type & PERF_SAMPLE_CALLCHAIN) {
			err = get_callchain_buffers(attr->sample_max_stack);
			if (err)
				goto err_addr_filters;
		}
	}

	/* symmetric to unaccount_event() in _free_event() */
	account_event(event);

	return event;

err_addr_filters:
	kfree(event->addr_filter_ranges);

err_per_task:
	exclusive_event_destroy(event);

err_pmu:
	if (event->destroy)
		event->destroy(event);
	module_put(pmu->module);
err_ns:
	if (is_cgroup_event(event))
		perf_detach_cgroup(event);
	if (event->ns)
		put_pid_ns(event->ns);
	if (event->hw.target)
		put_task_struct(event->hw.target);
	kfree(event);

	return ERR_PTR(err);
}

static int perf_copy_attr(struct perf_event_attr __user *uattr,
			  struct perf_event_attr *attr)
{
	u32 size;
	int ret;

	/* Zero the full structure, so that a short copy will be nice. */
	memset(attr, 0, sizeof(*attr));

	ret = get_user(size, &uattr->size);
	if (ret)
		return ret;

	/* ABI compatibility quirk: */
	if (!size)
		size = PERF_ATTR_SIZE_VER0;
	if (size < PERF_ATTR_SIZE_VER0 || size > PAGE_SIZE)
		goto err_size;

	ret = copy_struct_from_user(attr, sizeof(*attr), uattr, size);
	if (ret) {
		if (ret == -E2BIG)
			goto err_size;
		return ret;
	}

	attr->size = size;

	if (attr->__reserved_1 || attr->__reserved_2)
		return -EINVAL;

	if (attr->sample_type & ~(PERF_SAMPLE_MAX-1))
		return -EINVAL;

	if (attr->read_format & ~(PERF_FORMAT_MAX-1))
		return -EINVAL;

	if (attr->sample_type & PERF_SAMPLE_BRANCH_STACK) {
		u64 mask = attr->branch_sample_type;

		/* only using defined bits */
		if (mask & ~(PERF_SAMPLE_BRANCH_MAX-1))
			return -EINVAL;

		/* at least one branch bit must be set */
		if (!(mask & ~PERF_SAMPLE_BRANCH_PLM_ALL))
			return -EINVAL;

		/* propagate priv level, when not set for branch */
		if (!(mask & PERF_SAMPLE_BRANCH_PLM_ALL)) {

			/* exclude_kernel checked on syscall entry */
			if (!attr->exclude_kernel)
				mask |= PERF_SAMPLE_BRANCH_KERNEL;

			if (!attr->exclude_user)
				mask |= PERF_SAMPLE_BRANCH_USER;

			if (!attr->exclude_hv)
				mask |= PERF_SAMPLE_BRANCH_HV;
			/*
			 * adjust user setting (for HW filter setup)
			 */
			attr->branch_sample_type = mask;
		}
		/* privileged levels capture (kernel, hv): check permissions */
		if ((mask & PERF_SAMPLE_BRANCH_PERM_PLM)
		    && perf_paranoid_kernel() && !capable(CAP_SYS_ADMIN))
			return -EACCES;
	}

	if (attr->sample_type & PERF_SAMPLE_REGS_USER) {
		ret = perf_reg_validate(attr->sample_regs_user);
		if (ret)
			return ret;
	}

	if (attr->sample_type & PERF_SAMPLE_STACK_USER) {
		if (!arch_perf_have_user_stack_dump())
			return -ENOSYS;

		/*
		 * We have __u32 type for the size, but so far
		 * we can only use __u16 as maximum due to the
		 * __u16 sample size limit.
		 */
		if (attr->sample_stack_user >= USHRT_MAX)
			return -EINVAL;
		else if (!IS_ALIGNED(attr->sample_stack_user, sizeof(u64)))
			return -EINVAL;
	}

	if (!attr->sample_max_stack)
		attr->sample_max_stack = sysctl_perf_event_max_stack;

	if (attr->sample_type & PERF_SAMPLE_REGS_INTR)
		ret = perf_reg_validate(attr->sample_regs_intr);
out:
	return ret;

err_size:
	put_user(sizeof(*attr), &uattr->size);
	ret = -E2BIG;
	goto out;
}

static int
perf_event_set_output(struct perf_event *event, struct perf_event *output_event)
{
	struct ring_buffer *rb = NULL;
	int ret = -EINVAL;

	if (!output_event)
		goto set;

	/* don't allow circular references */
	if (event == output_event)
		goto out;

	/*
	 * Don't allow cross-cpu buffers
	 */
	if (output_event->cpu != event->cpu)
		goto out;

	/*
	 * If its not a per-cpu rb, it must be the same task.
	 */
	if (output_event->cpu == -1 && output_event->ctx != event->ctx)
		goto out;

	/*
	 * Mixing clocks in the same buffer is trouble you don't need.
	 */
	if (output_event->clock != event->clock)
		goto out;

	/*
	 * Either writing ring buffer from beginning or from end.
	 * Mixing is not allowed.
	 */
	if (is_write_backward(output_event) != is_write_backward(event))
		goto out;

	/*
	 * If both events generate aux data, they must be on the same PMU
	 */
	if (has_aux(event) && has_aux(output_event) &&
	    event->pmu != output_event->pmu)
		goto out;

set:
	mutex_lock(&event->mmap_mutex);
	/* Can't redirect output if we've got an active mmap() */
	if (atomic_read(&event->mmap_count))
		goto unlock;

	if (output_event) {
		/* get the rb we want to redirect to */
		rb = ring_buffer_get(output_event);
		if (!rb)
			goto unlock;
	}

	ring_buffer_attach(event, rb);

	ret = 0;
unlock:
	mutex_unlock(&event->mmap_mutex);

out:
	return ret;
}

static void mutex_lock_double(struct mutex *a, struct mutex *b)
{
	if (b < a)
		swap(a, b);

	mutex_lock(a);
	mutex_lock_nested(b, SINGLE_DEPTH_NESTING);
}

static int perf_event_set_clock(struct perf_event *event, clockid_t clk_id)
{
	bool nmi_safe = false;

	switch (clk_id) {
	case CLOCK_MONOTONIC:
		event->clock = &ktime_get_mono_fast_ns;
		nmi_safe = true;
		break;

	case CLOCK_MONOTONIC_RAW:
		event->clock = &ktime_get_raw_fast_ns;
		nmi_safe = true;
		break;

	case CLOCK_REALTIME:
		event->clock = &ktime_get_real_ns;
		break;

	case CLOCK_BOOTTIME:
		event->clock = &ktime_get_boottime_ns;
		break;

	case CLOCK_TAI:
		event->clock = &ktime_get_clocktai_ns;
		break;

	default:
		return -EINVAL;
	}

	if (!nmi_safe && !(event->pmu->capabilities & PERF_PMU_CAP_NO_NMI))
		return -EINVAL;

	return 0;
}

/*
 * Variation on perf_event_ctx_lock_nested(), except we take two context
 * mutexes.
 */
static struct perf_event_context *
__perf_event_ctx_lock_double(struct perf_event *group_leader,
			     struct perf_event_context *ctx)
{
	struct perf_event_context *gctx;

again:
	rcu_read_lock();
	gctx = READ_ONCE(group_leader->ctx);
	if (!refcount_inc_not_zero(&gctx->refcount)) {
		rcu_read_unlock();
		goto again;
	}
	rcu_read_unlock();

	mutex_lock_double(&gctx->mutex, &ctx->mutex);

	if (group_leader->ctx != gctx) {
		mutex_unlock(&ctx->mutex);
		mutex_unlock(&gctx->mutex);
		put_ctx(gctx);
		goto again;
	}

	return gctx;
}

/**
 * sys_perf_event_open - open a performance event, associate it to a task/cpu
 *
 * @attr_uptr:	event_id type attributes for monitoring/sampling
 * @pid:		target pid
 * @cpu:		target cpu
 * @group_fd:		group leader event fd
 */
SYSCALL_DEFINE5(perf_event_open,
		struct perf_event_attr __user *, attr_uptr,
		pid_t, pid, int, cpu, int, group_fd, unsigned long, flags)
{
	struct perf_event *group_leader = NULL, *output_event = NULL;
	struct perf_event *event, *sibling;
	struct perf_event_attr attr;
	struct perf_event_context *ctx, *uninitialized_var(gctx);
	struct file *event_file = NULL;
	struct fd group = {NULL, 0};
	struct task_struct *task = NULL;
	struct pmu *pmu;
	int event_fd;
	int move_group = 0;
	int err;
	int f_flags = O_RDWR;
	int cgroup_fd = -1;

	/* for future expandability... */
	if (flags & ~PERF_FLAG_ALL)
		return -EINVAL;

	err = perf_copy_attr(attr_uptr, &attr);
	if (err)
		return err;

	if (!attr.exclude_kernel) {
		if (perf_paranoid_kernel() && !capable(CAP_SYS_ADMIN))
			return -EACCES;
	}

	if (attr.namespaces) {
		if (!capable(CAP_SYS_ADMIN))
			return -EACCES;
	}

	if (attr.freq) {
		if (attr.sample_freq > sysctl_perf_event_sample_rate)
			return -EINVAL;
	} else {
		if (attr.sample_period & (1ULL << 63))
			return -EINVAL;
	}

	/* Only privileged users can get physical addresses */
	if ((attr.sample_type & PERF_SAMPLE_PHYS_ADDR) &&
	    perf_paranoid_kernel() && !capable(CAP_SYS_ADMIN))
		return -EACCES;

	err = security_locked_down(LOCKDOWN_PERF);
	if (err && (attr.sample_type & PERF_SAMPLE_REGS_INTR))
		/* REGS_INTR can leak data, lockdown must prevent this */
		return err;

	err = 0;

	/*
	 * In cgroup mode, the pid argument is used to pass the fd
	 * opened to the cgroup directory in cgroupfs. The cpu argument
	 * designates the cpu on which to monitor threads from that
	 * cgroup.
	 */
	if ((flags & PERF_FLAG_PID_CGROUP) && (pid == -1 || cpu == -1))
		return -EINVAL;

	if (flags & PERF_FLAG_FD_CLOEXEC)
		f_flags |= O_CLOEXEC;

	event_fd = get_unused_fd_flags(f_flags);
	if (event_fd < 0)
		return event_fd;

	if (group_fd != -1) {
		err = perf_fget_light(group_fd, &group);
		if (err)
			goto err_fd;
		group_leader = group.file->private_data;
		if (flags & PERF_FLAG_FD_OUTPUT)
			output_event = group_leader;
		if (flags & PERF_FLAG_FD_NO_GROUP)
			group_leader = NULL;
	}

	if (pid != -1 && !(flags & PERF_FLAG_PID_CGROUP)) {
		task = find_lively_task_by_vpid(pid);
		if (IS_ERR(task)) {
			err = PTR_ERR(task);
			goto err_group_fd;
		}
	}

	if (task && group_leader &&
	    group_leader->attr.inherit != attr.inherit) {
		err = -EINVAL;
		goto err_task;
	}

	if (task) {
		err = mutex_lock_interruptible(&task->signal->cred_guard_mutex);
		if (err)
			goto err_task;

		/*
		 * Reuse ptrace permission checks for now.
		 *
		 * We must hold cred_guard_mutex across this and any potential
		 * perf_install_in_context() call for this new event to
		 * serialize against exec() altering our credentials (and the
		 * perf_event_exit_task() that could imply).
		 */
		err = -EACCES;
		if (!ptrace_may_access(task, PTRACE_MODE_READ_REALCREDS))
			goto err_cred;
	}

	if (flags & PERF_FLAG_PID_CGROUP)
		cgroup_fd = pid;

	event = perf_event_alloc(&attr, cpu, task, group_leader, NULL,
				 NULL, NULL, cgroup_fd);
	if (IS_ERR(event)) {
		err = PTR_ERR(event);
		goto err_cred;
	}

	if (is_sampling_event(event)) {
		if (event->pmu->capabilities & PERF_PMU_CAP_NO_INTERRUPT) {
			err = -EOPNOTSUPP;
			goto err_alloc;
		}
	}

	/*
	 * Special case software events and allow them to be part of
	 * any hardware group.
	 */
	pmu = event->pmu;

	if (attr.use_clockid) {
		err = perf_event_set_clock(event, attr.clockid);
		if (err)
			goto err_alloc;
	}

	if (pmu->task_ctx_nr == perf_sw_context)
		event->event_caps |= PERF_EV_CAP_SOFTWARE;

	if (group_leader) {
		if (is_software_event(event) &&
		    !in_software_context(group_leader)) {
			/*
			 * If the event is a sw event, but the group_leader
			 * is on hw context.
			 *
			 * Allow the addition of software events to hw
			 * groups, this is safe because software events
			 * never fail to schedule.
			 */
			pmu = group_leader->ctx->pmu;
		} else if (!is_software_event(event) &&
			   is_software_event(group_leader) &&
			   (group_leader->group_caps & PERF_EV_CAP_SOFTWARE)) {
			/*
			 * In case the group is a pure software group, and we
			 * try to add a hardware event, move the whole group to
			 * the hardware context.
			 */
			move_group = 1;
		}
	}

	/*
	 * Get the target context (task or percpu):
	 */
	ctx = find_get_context(pmu, task, event);
	if (IS_ERR(ctx)) {
		err = PTR_ERR(ctx);
		goto err_alloc;
	}

	/*
	 * Look up the group leader (we will attach this event to it):
	 */
	if (group_leader) {
		err = -EINVAL;

		/*
		 * Do not allow a recursive hierarchy (this new sibling
		 * becoming part of another group-sibling):
		 */
		if (group_leader->group_leader != group_leader)
			goto err_context;

		/* All events in a group should have the same clock */
		if (group_leader->clock != event->clock)
			goto err_context;

		/*
		 * Make sure we're both events for the same CPU;
		 * grouping events for different CPUs is broken; since
		 * you can never concurrently schedule them anyhow.
		 */
		if (group_leader->cpu != event->cpu)
			goto err_context;

		/*
		 * Make sure we're both on the same task, or both
		 * per-CPU events.
		 */
		if (group_leader->ctx->task != ctx->task)
			goto err_context;

		/*
		 * Do not allow to attach to a group in a different task
		 * or CPU context. If we're moving SW events, we'll fix
		 * this up later, so allow that.
		 */
		if (!move_group && group_leader->ctx != ctx)
			goto err_context;

		/*
		 * Only a group leader can be exclusive or pinned
		 */
		if (attr.exclusive || attr.pinned)
			goto err_context;
	}

	if (output_event) {
		err = perf_event_set_output(event, output_event);
		if (err)
			goto err_context;
	}

	event_file = anon_inode_getfile("[perf_event]", &perf_fops, event,
					f_flags);
	if (IS_ERR(event_file)) {
		err = PTR_ERR(event_file);
		event_file = NULL;
		goto err_context;
	}

	if (move_group) {
		gctx = __perf_event_ctx_lock_double(group_leader, ctx);

		if (gctx->task == TASK_TOMBSTONE) {
			err = -ESRCH;
			goto err_locked;
		}

		/*
		 * Check if we raced against another sys_perf_event_open() call
		 * moving the software group underneath us.
		 */
		if (!(group_leader->group_caps & PERF_EV_CAP_SOFTWARE)) {
			/*
			 * If someone moved the group out from under us, check
			 * if this new event wound up on the same ctx, if so
			 * its the regular !move_group case, otherwise fail.
			 */
			if (gctx != ctx) {
				err = -EINVAL;
				goto err_locked;
			} else {
				perf_event_ctx_unlock(group_leader, gctx);
				move_group = 0;
			}
		}

		/*
		 * Failure to create exclusive events returns -EBUSY.
		 */
		err = -EBUSY;
		if (!exclusive_event_installable(group_leader, ctx))
			goto err_locked;

		for_each_sibling_event(sibling, group_leader) {
			if (!exclusive_event_installable(sibling, ctx))
				goto err_locked;
		}
	} else {
		mutex_lock(&ctx->mutex);
	}

	if (ctx->task == TASK_TOMBSTONE) {
		err = -ESRCH;
		goto err_locked;
	}

	if (!perf_event_validate_size(event)) {
		err = -E2BIG;
		goto err_locked;
	}

	if (!task) {
		/*
		 * Check if the @cpu we're creating an event for is online.
		 *
		 * We use the perf_cpu_context::ctx::mutex to serialize against
		 * the hotplug notifiers. See perf_event_{init,exit}_cpu().
		 */
		struct perf_cpu_context *cpuctx =
			container_of(ctx, struct perf_cpu_context, ctx);

		if (!cpuctx->online) {
			err = -ENODEV;
			goto err_locked;
		}
	}

	if (event->attr.aux_output && !perf_get_aux_event(event, group_leader))
		goto err_locked;

	/*
	 * Must be under the same ctx::mutex as perf_install_in_context(),
	 * because we need to serialize with concurrent event creation.
	 */
	if (!exclusive_event_installable(event, ctx)) {
		err = -EBUSY;
		goto err_locked;
	}

	WARN_ON_ONCE(ctx->parent_ctx);

	/*
	 * This is the point on no return; we cannot fail hereafter. This is
	 * where we start modifying current state.
	 */

	if (move_group) {
		/*
		 * See perf_event_ctx_lock() for comments on the details
		 * of swizzling perf_event::ctx.
		 */
		perf_remove_from_context(group_leader, 0);
		put_ctx(gctx);

		for_each_sibling_event(sibling, group_leader) {
			perf_remove_from_context(sibling, 0);
			put_ctx(gctx);
		}

		/*
		 * Wait for everybody to stop referencing the events through
		 * the old lists, before installing it on new lists.
		 */
		synchronize_rcu();

		/*
		 * Install the group siblings before the group leader.
		 *
		 * Because a group leader will try and install the entire group
		 * (through the sibling list, which is still in-tact), we can
		 * end up with siblings installed in the wrong context.
		 *
		 * By installing siblings first we NO-OP because they're not
		 * reachable through the group lists.
		 */
		for_each_sibling_event(sibling, group_leader) {
			perf_event__state_init(sibling);
			perf_install_in_context(ctx, sibling, sibling->cpu);
			get_ctx(ctx);
		}

		/*
		 * Removing from the context ends up with disabled
		 * event. What we want here is event in the initial
		 * startup state, ready to be add into new context.
		 */
		perf_event__state_init(group_leader);
		perf_install_in_context(ctx, group_leader, group_leader->cpu);
		get_ctx(ctx);
	}

	/*
	 * Precalculate sample_data sizes; do while holding ctx::mutex such
	 * that we're serialized against further additions and before
	 * perf_install_in_context() which is the point the event is active and
	 * can use these values.
	 */
	perf_event__header_size(event);
	perf_event__id_header_size(event);

	event->owner = current;

	perf_install_in_context(ctx, event, event->cpu);
	perf_unpin_context(ctx);

	if (move_group)
		perf_event_ctx_unlock(group_leader, gctx);
	mutex_unlock(&ctx->mutex);

	if (task) {
		mutex_unlock(&task->signal->cred_guard_mutex);
		put_task_struct(task);
	}

	mutex_lock(&current->perf_event_mutex);
	list_add_tail(&event->owner_entry, &current->perf_event_list);
	mutex_unlock(&current->perf_event_mutex);

	/*
	 * Drop the reference on the group_event after placing the
	 * new event on the sibling_list. This ensures destruction
	 * of the group leader will find the pointer to itself in
	 * perf_group_detach().
	 */
	fdput(group);
	fd_install(event_fd, event_file);
	return event_fd;

err_locked:
	if (move_group)
		perf_event_ctx_unlock(group_leader, gctx);
	mutex_unlock(&ctx->mutex);
/* err_file: */
	fput(event_file);
err_context:
	perf_unpin_context(ctx);
	put_ctx(ctx);
err_alloc:
	/*
	 * If event_file is set, the fput() above will have called ->release()
	 * and that will take care of freeing the event.
	 */
	if (!event_file)
		free_event(event);
err_cred:
	if (task)
		mutex_unlock(&task->signal->cred_guard_mutex);
err_task:
	if (task)
		put_task_struct(task);
err_group_fd:
	fdput(group);
err_fd:
	put_unused_fd(event_fd);
	return err;
}

/**
 * perf_event_create_kernel_counter
 *
 * @attr: attributes of the counter to create
 * @cpu: cpu in which the counter is bound
 * @task: task to profile (NULL for percpu)
 */
struct perf_event *
perf_event_create_kernel_counter(struct perf_event_attr *attr, int cpu,
				 struct task_struct *task,
				 perf_overflow_handler_t overflow_handler,
				 void *context)
{
	struct perf_event_context *ctx;
	struct perf_event *event;
	int err;

	/*
	 * Grouping is not supported for kernel events, neither is 'AUX',
	 * make sure the caller's intentions are adjusted.
	 */
	if (attr->aux_output)
		return ERR_PTR(-EINVAL);

	event = perf_event_alloc(attr, cpu, task, NULL, NULL,
				 overflow_handler, context, -1);
	if (IS_ERR(event)) {
		err = PTR_ERR(event);
		goto err;
	}

	/* Mark owner so we could distinguish it from user events. */
	event->owner = TASK_TOMBSTONE;

	/*
	 * Get the target context (task or percpu):
	 */
	ctx = find_get_context(event->pmu, task, event);
	if (IS_ERR(ctx)) {
		err = PTR_ERR(ctx);
		goto err_free;
	}

	WARN_ON_ONCE(ctx->parent_ctx);
	mutex_lock(&ctx->mutex);
	if (ctx->task == TASK_TOMBSTONE) {
		err = -ESRCH;
		goto err_unlock;
	}

	if (!task) {
		/*
		 * Check if the @cpu we're creating an event for is online.
		 *
		 * We use the perf_cpu_context::ctx::mutex to serialize against
		 * the hotplug notifiers. See perf_event_{init,exit}_cpu().
		 */
		struct perf_cpu_context *cpuctx =
			container_of(ctx, struct perf_cpu_context, ctx);
		if (!cpuctx->online) {
			err = -ENODEV;
			goto err_unlock;
		}
	}

	if (!exclusive_event_installable(event, ctx)) {
		err = -EBUSY;
		goto err_unlock;
	}

	perf_install_in_context(ctx, event, event->cpu);
	perf_unpin_context(ctx);
	mutex_unlock(&ctx->mutex);

	return event;

err_unlock:
	mutex_unlock(&ctx->mutex);
	perf_unpin_context(ctx);
	put_ctx(ctx);
err_free:
	free_event(event);
err:
	return ERR_PTR(err);
}
EXPORT_SYMBOL_GPL(perf_event_create_kernel_counter);

void perf_pmu_migrate_context(struct pmu *pmu, int src_cpu, int dst_cpu)
{
	struct perf_event_context *src_ctx;
	struct perf_event_context *dst_ctx;
	struct perf_event *event, *tmp;
	LIST_HEAD(events);

	src_ctx = &per_cpu_ptr(pmu->pmu_cpu_context, src_cpu)->ctx;
	dst_ctx = &per_cpu_ptr(pmu->pmu_cpu_context, dst_cpu)->ctx;

	/*
	 * See perf_event_ctx_lock() for comments on the details
	 * of swizzling perf_event::ctx.
	 */
	mutex_lock_double(&src_ctx->mutex, &dst_ctx->mutex);
	list_for_each_entry_safe(event, tmp, &src_ctx->event_list,
				 event_entry) {
		perf_remove_from_context(event, 0);
		unaccount_event_cpu(event, src_cpu);
		put_ctx(src_ctx);
		list_add(&event->migrate_entry, &events);
	}

	/*
	 * Wait for the events to quiesce before re-instating them.
	 */
	synchronize_rcu();

	/*
	 * Re-instate events in 2 passes.
	 *
	 * Skip over group leaders and only install siblings on this first
	 * pass, siblings will not get enabled without a leader, however a
	 * leader will enable its siblings, even if those are still on the old
	 * context.
	 */
	list_for_each_entry_safe(event, tmp, &events, migrate_entry) {
		if (event->group_leader == event)
			continue;

		list_del(&event->migrate_entry);
		if (event->state >= PERF_EVENT_STATE_OFF)
			event->state = PERF_EVENT_STATE_INACTIVE;
		account_event_cpu(event, dst_cpu);
		perf_install_in_context(dst_ctx, event, dst_cpu);
		get_ctx(dst_ctx);
	}

	/*
	 * Once all the siblings are setup properly, install the group leaders
	 * to make it go.
	 */
	list_for_each_entry_safe(event, tmp, &events, migrate_entry) {
		list_del(&event->migrate_entry);
		if (event->state >= PERF_EVENT_STATE_OFF)
			event->state = PERF_EVENT_STATE_INACTIVE;
		account_event_cpu(event, dst_cpu);
		perf_install_in_context(dst_ctx, event, dst_cpu);
		get_ctx(dst_ctx);
	}
	mutex_unlock(&dst_ctx->mutex);
	mutex_unlock(&src_ctx->mutex);
}
EXPORT_SYMBOL_GPL(perf_pmu_migrate_context);

static void sync_child_event(struct perf_event *child_event,
			       struct task_struct *child)
{
	struct perf_event *parent_event = child_event->parent;
	u64 child_val;

	if (child_event->attr.inherit_stat)
		perf_event_read_event(child_event, child);

	child_val = perf_event_count(child_event);

	/*
	 * Add back the child's count to the parent's count:
	 */
	atomic64_add(child_val, &parent_event->child_count);
	atomic64_add(child_event->total_time_enabled,
		     &parent_event->child_total_time_enabled);
	atomic64_add(child_event->total_time_running,
		     &parent_event->child_total_time_running);
}

static void
perf_event_exit_event(struct perf_event *child_event,
		      struct perf_event_context *child_ctx,
		      struct task_struct *child)
{
	struct perf_event *parent_event = child_event->parent;

	/*
	 * Do not destroy the 'original' grouping; because of the context
	 * switch optimization the original events could've ended up in a
	 * random child task.
	 *
	 * If we were to destroy the original group, all group related
	 * operations would cease to function properly after this random
	 * child dies.
	 *
	 * Do destroy all inherited groups, we don't care about those
	 * and being thorough is better.
	 */
	raw_spin_lock_irq(&child_ctx->lock);
	WARN_ON_ONCE(child_ctx->is_active);

	if (parent_event)
		perf_group_detach(child_event);
	list_del_event(child_event, child_ctx);
	perf_event_set_state(child_event, PERF_EVENT_STATE_EXIT); /* is_event_hup() */
	raw_spin_unlock_irq(&child_ctx->lock);

	/*
	 * Parent events are governed by their filedesc, retain them.
	 */
	if (!parent_event) {
		perf_event_wakeup(child_event);
		return;
	}
	/*
	 * Child events can be cleaned up.
	 */

	sync_child_event(child_event, child);

	/*
	 * Remove this event from the parent's list
	 */
	WARN_ON_ONCE(parent_event->ctx->parent_ctx);
	mutex_lock(&parent_event->child_mutex);
	list_del_init(&child_event->child_list);
	mutex_unlock(&parent_event->child_mutex);

	/*
	 * Kick perf_poll() for is_event_hup().
	 */
	perf_event_wakeup(parent_event);
	free_event(child_event);
	put_event(parent_event);
}

static void perf_event_exit_task_context(struct task_struct *child, int ctxn)
{
	struct perf_event_context *child_ctx, *clone_ctx = NULL;
	struct perf_event *child_event, *next;

	WARN_ON_ONCE(child != current);

	child_ctx = perf_pin_task_context(child, ctxn);
	if (!child_ctx)
		return;

	/*
	 * In order to reduce the amount of tricky in ctx tear-down, we hold
	 * ctx::mutex over the entire thing. This serializes against almost
	 * everything that wants to access the ctx.
	 *
	 * The exception is sys_perf_event_open() /
	 * perf_event_create_kernel_count() which does find_get_context()
	 * without ctx::mutex (it cannot because of the move_group double mutex
	 * lock thing). See the comments in perf_install_in_context().
	 */
	mutex_lock(&child_ctx->mutex);

	/*
	 * In a single ctx::lock section, de-schedule the events and detach the
	 * context from the task such that we cannot ever get it scheduled back
	 * in.
	 */
	raw_spin_lock_irq(&child_ctx->lock);
	task_ctx_sched_out(__get_cpu_context(child_ctx), child_ctx, EVENT_ALL);

	/*
	 * Now that the context is inactive, destroy the task <-> ctx relation
	 * and mark the context dead.
	 */
	RCU_INIT_POINTER(child->perf_event_ctxp[ctxn], NULL);
	put_ctx(child_ctx); /* cannot be last */
	WRITE_ONCE(child_ctx->task, TASK_TOMBSTONE);
	put_task_struct(current); /* cannot be last */

	clone_ctx = unclone_ctx(child_ctx);
	raw_spin_unlock_irq(&child_ctx->lock);

	if (clone_ctx)
		put_ctx(clone_ctx);

	/*
	 * Report the task dead after unscheduling the events so that we
	 * won't get any samples after PERF_RECORD_EXIT. We can however still
	 * get a few PERF_RECORD_READ events.
	 */
	perf_event_task(child, child_ctx, 0);

	list_for_each_entry_safe(child_event, next, &child_ctx->event_list, event_entry)
		perf_event_exit_event(child_event, child_ctx, child);

	mutex_unlock(&child_ctx->mutex);

	put_ctx(child_ctx);
}

/*
 * When a child task exits, feed back event values to parent events.
 *
 * Can be called with cred_guard_mutex held when called from
 * install_exec_creds().
 */
void perf_event_exit_task(struct task_struct *child)
{
	struct perf_event *event, *tmp;
	int ctxn;

	mutex_lock(&child->perf_event_mutex);
	list_for_each_entry_safe(event, tmp, &child->perf_event_list,
				 owner_entry) {
		list_del_init(&event->owner_entry);

		/*
		 * Ensure the list deletion is visible before we clear
		 * the owner, closes a race against perf_release() where
		 * we need to serialize on the owner->perf_event_mutex.
		 */
		smp_store_release(&event->owner, NULL);
	}
	mutex_unlock(&child->perf_event_mutex);

	for_each_task_context_nr(ctxn)
		perf_event_exit_task_context(child, ctxn);

	/*
	 * The perf_event_exit_task_context calls perf_event_task
	 * with child's task_ctx, which generates EXIT events for
	 * child contexts and sets child->perf_event_ctxp[] to NULL.
	 * At this point we need to send EXIT events to cpu contexts.
	 */
	perf_event_task(child, NULL, 0);
}

static void perf_free_event(struct perf_event *event,
			    struct perf_event_context *ctx)
{
	struct perf_event *parent = event->parent;

	if (WARN_ON_ONCE(!parent))
		return;

	mutex_lock(&parent->child_mutex);
	list_del_init(&event->child_list);
	mutex_unlock(&parent->child_mutex);

	put_event(parent);

	raw_spin_lock_irq(&ctx->lock);
	perf_group_detach(event);
	list_del_event(event, ctx);
	raw_spin_unlock_irq(&ctx->lock);
	free_event(event);
}

/*
 * Free a context as created by inheritance by perf_event_init_task() below,
 * used by fork() in case of fail.
 *
 * Even though the task has never lived, the context and events have been
 * exposed through the child_list, so we must take care tearing it all down.
 */
void perf_event_free_task(struct task_struct *task)
{
	struct perf_event_context *ctx;
	struct perf_event *event, *tmp;
	int ctxn;

	for_each_task_context_nr(ctxn) {
		ctx = task->perf_event_ctxp[ctxn];
		if (!ctx)
			continue;

		mutex_lock(&ctx->mutex);
		raw_spin_lock_irq(&ctx->lock);
		/*
		 * Destroy the task <-> ctx relation and mark the context dead.
		 *
		 * This is important because even though the task hasn't been
		 * exposed yet the context has been (through child_list).
		 */
		RCU_INIT_POINTER(task->perf_event_ctxp[ctxn], NULL);
		WRITE_ONCE(ctx->task, TASK_TOMBSTONE);
		put_task_struct(task); /* cannot be last */
		raw_spin_unlock_irq(&ctx->lock);

		list_for_each_entry_safe(event, tmp, &ctx->event_list, event_entry)
			perf_free_event(event, ctx);

		mutex_unlock(&ctx->mutex);

		/*
		 * perf_event_release_kernel() could've stolen some of our
		 * child events and still have them on its free_list. In that
		 * case we must wait for these events to have been freed (in
		 * particular all their references to this task must've been
		 * dropped).
		 *
		 * Without this copy_process() will unconditionally free this
		 * task (irrespective of its reference count) and
		 * _free_event()'s put_task_struct(event->hw.target) will be a
		 * use-after-free.
		 *
		 * Wait for all events to drop their context reference.
		 */
<<<<<<< HEAD
		wait_var_event(&ctx->refcount, atomic_read(&ctx->refcount) == 1);
=======
		wait_var_event(&ctx->refcount, refcount_read(&ctx->refcount) == 1);
>>>>>>> f7688b48
		put_ctx(ctx); /* must be last */
	}
}

void perf_event_delayed_put(struct task_struct *task)
{
	int ctxn;

	for_each_task_context_nr(ctxn)
		WARN_ON_ONCE(task->perf_event_ctxp[ctxn]);
}

struct file *perf_event_get(unsigned int fd)
{
	struct file *file = fget(fd);
	if (!file)
		return ERR_PTR(-EBADF);

	if (file->f_op != &perf_fops) {
		fput(file);
		return ERR_PTR(-EBADF);
	}

	return file;
}

const struct perf_event *perf_get_event(struct file *file)
{
	if (file->f_op != &perf_fops)
		return ERR_PTR(-EINVAL);

	return file->private_data;
}

const struct perf_event_attr *perf_event_attrs(struct perf_event *event)
{
	if (!event)
		return ERR_PTR(-EINVAL);

	return &event->attr;
}

/*
 * Inherit an event from parent task to child task.
 *
 * Returns:
 *  - valid pointer on success
 *  - NULL for orphaned events
 *  - IS_ERR() on error
 */
static struct perf_event *
inherit_event(struct perf_event *parent_event,
	      struct task_struct *parent,
	      struct perf_event_context *parent_ctx,
	      struct task_struct *child,
	      struct perf_event *group_leader,
	      struct perf_event_context *child_ctx)
{
	enum perf_event_state parent_state = parent_event->state;
	struct perf_event *child_event;
	unsigned long flags;

	/*
	 * Instead of creating recursive hierarchies of events,
	 * we link inherited events back to the original parent,
	 * which has a filp for sure, which we use as the reference
	 * count:
	 */
	if (parent_event->parent)
		parent_event = parent_event->parent;

	child_event = perf_event_alloc(&parent_event->attr,
					   parent_event->cpu,
					   child,
					   group_leader, parent_event,
					   NULL, NULL, -1);
	if (IS_ERR(child_event))
		return child_event;


	if ((child_event->attach_state & PERF_ATTACH_TASK_DATA) &&
	    !child_ctx->task_ctx_data) {
		struct pmu *pmu = child_event->pmu;

		child_ctx->task_ctx_data = kzalloc(pmu->task_ctx_size,
						   GFP_KERNEL);
		if (!child_ctx->task_ctx_data) {
			free_event(child_event);
			return ERR_PTR(-ENOMEM);
		}
	}

	/*
	 * is_orphaned_event() and list_add_tail(&parent_event->child_list)
	 * must be under the same lock in order to serialize against
	 * perf_event_release_kernel(), such that either we must observe
	 * is_orphaned_event() or they will observe us on the child_list.
	 */
	mutex_lock(&parent_event->child_mutex);
	if (is_orphaned_event(parent_event) ||
	    !atomic_long_inc_not_zero(&parent_event->refcount)) {
		mutex_unlock(&parent_event->child_mutex);
		/* task_ctx_data is freed with child_ctx */
		free_event(child_event);
		return NULL;
	}

	get_ctx(child_ctx);

	/*
	 * Make the child state follow the state of the parent event,
	 * not its attr.disabled bit.  We hold the parent's mutex,
	 * so we won't race with perf_event_{en, dis}able_family.
	 */
	if (parent_state >= PERF_EVENT_STATE_INACTIVE)
		child_event->state = PERF_EVENT_STATE_INACTIVE;
	else
		child_event->state = PERF_EVENT_STATE_OFF;

	if (parent_event->attr.freq) {
		u64 sample_period = parent_event->hw.sample_period;
		struct hw_perf_event *hwc = &child_event->hw;

		hwc->sample_period = sample_period;
		hwc->last_period   = sample_period;

		local64_set(&hwc->period_left, sample_period);
	}

	child_event->ctx = child_ctx;
	child_event->overflow_handler = parent_event->overflow_handler;
	child_event->overflow_handler_context
		= parent_event->overflow_handler_context;

	/*
	 * Precalculate sample_data sizes
	 */
	perf_event__header_size(child_event);
	perf_event__id_header_size(child_event);

	/*
	 * Link it up in the child's context:
	 */
	raw_spin_lock_irqsave(&child_ctx->lock, flags);
	add_event_to_ctx(child_event, child_ctx);
	raw_spin_unlock_irqrestore(&child_ctx->lock, flags);

	/*
	 * Link this into the parent event's child list
	 */
	list_add_tail(&child_event->child_list, &parent_event->child_list);
	mutex_unlock(&parent_event->child_mutex);

	return child_event;
}

/*
 * Inherits an event group.
 *
 * This will quietly suppress orphaned events; !inherit_event() is not an error.
 * This matches with perf_event_release_kernel() removing all child events.
 *
 * Returns:
 *  - 0 on success
 *  - <0 on error
 */
static int inherit_group(struct perf_event *parent_event,
	      struct task_struct *parent,
	      struct perf_event_context *parent_ctx,
	      struct task_struct *child,
	      struct perf_event_context *child_ctx)
{
	struct perf_event *leader;
	struct perf_event *sub;
	struct perf_event *child_ctr;

	leader = inherit_event(parent_event, parent, parent_ctx,
				 child, NULL, child_ctx);
	if (IS_ERR(leader))
		return PTR_ERR(leader);
	/*
	 * @leader can be NULL here because of is_orphaned_event(). In this
	 * case inherit_event() will create individual events, similar to what
	 * perf_group_detach() would do anyway.
	 */
	for_each_sibling_event(sub, parent_event) {
		child_ctr = inherit_event(sub, parent, parent_ctx,
					    child, leader, child_ctx);
		if (IS_ERR(child_ctr))
			return PTR_ERR(child_ctr);

		if (sub->aux_event == parent_event && child_ctr &&
		    !perf_get_aux_event(child_ctr, leader))
			return -EINVAL;
	}
	return 0;
}

/*
 * Creates the child task context and tries to inherit the event-group.
 *
 * Clears @inherited_all on !attr.inherited or error. Note that we'll leave
 * inherited_all set when we 'fail' to inherit an orphaned event; this is
 * consistent with perf_event_release_kernel() removing all child events.
 *
 * Returns:
 *  - 0 on success
 *  - <0 on error
 */
static int
inherit_task_group(struct perf_event *event, struct task_struct *parent,
		   struct perf_event_context *parent_ctx,
		   struct task_struct *child, int ctxn,
		   int *inherited_all)
{
	int ret;
	struct perf_event_context *child_ctx;

	if (!event->attr.inherit) {
		*inherited_all = 0;
		return 0;
	}

	child_ctx = child->perf_event_ctxp[ctxn];
	if (!child_ctx) {
		/*
		 * This is executed from the parent task context, so
		 * inherit events that have been marked for cloning.
		 * First allocate and initialize a context for the
		 * child.
		 */
		child_ctx = alloc_perf_context(parent_ctx->pmu, child);
		if (!child_ctx)
			return -ENOMEM;

		child->perf_event_ctxp[ctxn] = child_ctx;
	}

	ret = inherit_group(event, parent, parent_ctx,
			    child, child_ctx);

	if (ret)
		*inherited_all = 0;

	return ret;
}

/*
 * Initialize the perf_event context in task_struct
 */
static int perf_event_init_context(struct task_struct *child, int ctxn)
{
	struct perf_event_context *child_ctx, *parent_ctx;
	struct perf_event_context *cloned_ctx;
	struct perf_event *event;
	struct task_struct *parent = current;
	int inherited_all = 1;
	unsigned long flags;
	int ret = 0;

	if (likely(!parent->perf_event_ctxp[ctxn]))
		return 0;

	/*
	 * If the parent's context is a clone, pin it so it won't get
	 * swapped under us.
	 */
	parent_ctx = perf_pin_task_context(parent, ctxn);
	if (!parent_ctx)
		return 0;

	/*
	 * No need to check if parent_ctx != NULL here; since we saw
	 * it non-NULL earlier, the only reason for it to become NULL
	 * is if we exit, and since we're currently in the middle of
	 * a fork we can't be exiting at the same time.
	 */

	/*
	 * Lock the parent list. No need to lock the child - not PID
	 * hashed yet and not running, so nobody can access it.
	 */
	mutex_lock(&parent_ctx->mutex);

	/*
	 * We dont have to disable NMIs - we are only looking at
	 * the list, not manipulating it:
	 */
	perf_event_groups_for_each(event, &parent_ctx->pinned_groups) {
		ret = inherit_task_group(event, parent, parent_ctx,
					 child, ctxn, &inherited_all);
		if (ret)
			goto out_unlock;
	}

	/*
	 * We can't hold ctx->lock when iterating the ->flexible_group list due
	 * to allocations, but we need to prevent rotation because
	 * rotate_ctx() will change the list from interrupt context.
	 */
	raw_spin_lock_irqsave(&parent_ctx->lock, flags);
	parent_ctx->rotate_disable = 1;
	raw_spin_unlock_irqrestore(&parent_ctx->lock, flags);

	perf_event_groups_for_each(event, &parent_ctx->flexible_groups) {
		ret = inherit_task_group(event, parent, parent_ctx,
					 child, ctxn, &inherited_all);
		if (ret)
			goto out_unlock;
	}

	raw_spin_lock_irqsave(&parent_ctx->lock, flags);
	parent_ctx->rotate_disable = 0;

	child_ctx = child->perf_event_ctxp[ctxn];

	if (child_ctx && inherited_all) {
		/*
		 * Mark the child context as a clone of the parent
		 * context, or of whatever the parent is a clone of.
		 *
		 * Note that if the parent is a clone, the holding of
		 * parent_ctx->lock avoids it from being uncloned.
		 */
		cloned_ctx = parent_ctx->parent_ctx;
		if (cloned_ctx) {
			child_ctx->parent_ctx = cloned_ctx;
			child_ctx->parent_gen = parent_ctx->parent_gen;
		} else {
			child_ctx->parent_ctx = parent_ctx;
			child_ctx->parent_gen = parent_ctx->generation;
		}
		get_ctx(child_ctx->parent_ctx);
	}

	raw_spin_unlock_irqrestore(&parent_ctx->lock, flags);
out_unlock:
	mutex_unlock(&parent_ctx->mutex);

	perf_unpin_context(parent_ctx);
	put_ctx(parent_ctx);

	return ret;
}

/*
 * Initialize the perf_event context in task_struct
 */
int perf_event_init_task(struct task_struct *child)
{
	int ctxn, ret;

	memset(child->perf_event_ctxp, 0, sizeof(child->perf_event_ctxp));
	mutex_init(&child->perf_event_mutex);
	INIT_LIST_HEAD(&child->perf_event_list);

	for_each_task_context_nr(ctxn) {
		ret = perf_event_init_context(child, ctxn);
		if (ret) {
			perf_event_free_task(child);
			return ret;
		}
	}

	return 0;
}

static void __init perf_event_init_all_cpus(void)
{
	struct swevent_htable *swhash;
	int cpu;

	zalloc_cpumask_var(&perf_online_mask, GFP_KERNEL);

	for_each_possible_cpu(cpu) {
		swhash = &per_cpu(swevent_htable, cpu);
		mutex_init(&swhash->hlist_mutex);
		INIT_LIST_HEAD(&per_cpu(active_ctx_list, cpu));

		INIT_LIST_HEAD(&per_cpu(pmu_sb_events.list, cpu));
		raw_spin_lock_init(&per_cpu(pmu_sb_events.lock, cpu));

#ifdef CONFIG_CGROUP_PERF
		INIT_LIST_HEAD(&per_cpu(cgrp_cpuctx_list, cpu));
#endif
		INIT_LIST_HEAD(&per_cpu(sched_cb_list, cpu));
	}
}

static void perf_swevent_init_cpu(unsigned int cpu)
{
	struct swevent_htable *swhash = &per_cpu(swevent_htable, cpu);

	mutex_lock(&swhash->hlist_mutex);
	if (swhash->hlist_refcount > 0 && !swevent_hlist_deref(swhash)) {
		struct swevent_hlist *hlist;

		hlist = kzalloc_node(sizeof(*hlist), GFP_KERNEL, cpu_to_node(cpu));
		WARN_ON(!hlist);
		rcu_assign_pointer(swhash->swevent_hlist, hlist);
	}
	mutex_unlock(&swhash->hlist_mutex);
}

#if defined CONFIG_HOTPLUG_CPU || defined CONFIG_KEXEC_CORE
static void __perf_event_exit_context(void *__info)
{
	struct perf_event_context *ctx = __info;
	struct perf_cpu_context *cpuctx = __get_cpu_context(ctx);
	struct perf_event *event;

	raw_spin_lock(&ctx->lock);
	ctx_sched_out(ctx, cpuctx, EVENT_TIME);
	list_for_each_entry(event, &ctx->event_list, event_entry)
		__perf_remove_from_context(event, cpuctx, ctx, (void *)DETACH_GROUP);
	raw_spin_unlock(&ctx->lock);
}

static void perf_event_exit_cpu_context(int cpu)
{
	struct perf_cpu_context *cpuctx;
	struct perf_event_context *ctx;
	struct pmu *pmu;

	mutex_lock(&pmus_lock);
	list_for_each_entry(pmu, &pmus, entry) {
		cpuctx = per_cpu_ptr(pmu->pmu_cpu_context, cpu);
		ctx = &cpuctx->ctx;

		mutex_lock(&ctx->mutex);
		smp_call_function_single(cpu, __perf_event_exit_context, ctx, 1);
		cpuctx->online = 0;
		mutex_unlock(&ctx->mutex);
	}
	cpumask_clear_cpu(cpu, perf_online_mask);
	mutex_unlock(&pmus_lock);
}
#else

static void perf_event_exit_cpu_context(int cpu) { }

#endif

int perf_event_init_cpu(unsigned int cpu)
{
	struct perf_cpu_context *cpuctx;
	struct perf_event_context *ctx;
	struct pmu *pmu;

	perf_swevent_init_cpu(cpu);

	mutex_lock(&pmus_lock);
	cpumask_set_cpu(cpu, perf_online_mask);
	list_for_each_entry(pmu, &pmus, entry) {
		cpuctx = per_cpu_ptr(pmu->pmu_cpu_context, cpu);
		ctx = &cpuctx->ctx;

		mutex_lock(&ctx->mutex);
		cpuctx->online = 1;
		mutex_unlock(&ctx->mutex);
	}
	mutex_unlock(&pmus_lock);

	return 0;
}

int perf_event_exit_cpu(unsigned int cpu)
{
	perf_event_exit_cpu_context(cpu);
	return 0;
}

static int
perf_reboot(struct notifier_block *notifier, unsigned long val, void *v)
{
	int cpu;

	for_each_online_cpu(cpu)
		perf_event_exit_cpu(cpu);

	return NOTIFY_OK;
}

/*
 * Run the perf reboot notifier at the very last possible moment so that
 * the generic watchdog code runs as long as possible.
 */
static struct notifier_block perf_reboot_notifier = {
	.notifier_call = perf_reboot,
	.priority = INT_MIN,
};

void __init perf_event_init(void)
{
	int ret;

	idr_init(&pmu_idr);

	perf_event_init_all_cpus();
	init_srcu_struct(&pmus_srcu);
	perf_pmu_register(&perf_swevent, "software", PERF_TYPE_SOFTWARE);
	perf_pmu_register(&perf_cpu_clock, NULL, -1);
	perf_pmu_register(&perf_task_clock, NULL, -1);
	perf_tp_register();
	perf_event_init_cpu(smp_processor_id());
	register_reboot_notifier(&perf_reboot_notifier);

	ret = init_hw_breakpoint();
	WARN(ret, "hw_breakpoint initialization failed with: %d", ret);

	/*
	 * Build time assertion that we keep the data_head at the intended
	 * location.  IOW, validation we got the __reserved[] size right.
	 */
	BUILD_BUG_ON((offsetof(struct perf_event_mmap_page, data_head))
		     != 1024);
}

ssize_t perf_event_sysfs_show(struct device *dev, struct device_attribute *attr,
			      char *page)
{
	struct perf_pmu_events_attr *pmu_attr =
		container_of(attr, struct perf_pmu_events_attr, attr);

	if (pmu_attr->event_str)
		return sprintf(page, "%s\n", pmu_attr->event_str);

	return 0;
}
EXPORT_SYMBOL_GPL(perf_event_sysfs_show);

static int __init perf_event_sysfs_init(void)
{
	struct pmu *pmu;
	int ret;

	mutex_lock(&pmus_lock);

	ret = bus_register(&pmu_bus);
	if (ret)
		goto unlock;

	list_for_each_entry(pmu, &pmus, entry) {
		if (!pmu->name || pmu->type < 0)
			continue;

		ret = pmu_dev_alloc(pmu);
		WARN(ret, "Failed to register pmu: %s, reason %d\n", pmu->name, ret);
	}
	pmu_bus_running = 1;
	ret = 0;

unlock:
	mutex_unlock(&pmus_lock);

	return ret;
}
device_initcall(perf_event_sysfs_init);

#ifdef CONFIG_CGROUP_PERF
static struct cgroup_subsys_state *
perf_cgroup_css_alloc(struct cgroup_subsys_state *parent_css)
{
	struct perf_cgroup *jc;

	jc = kzalloc(sizeof(*jc), GFP_KERNEL);
	if (!jc)
		return ERR_PTR(-ENOMEM);

	jc->info = alloc_percpu(struct perf_cgroup_info);
	if (!jc->info) {
		kfree(jc);
		return ERR_PTR(-ENOMEM);
	}

	return &jc->css;
}

static void perf_cgroup_css_free(struct cgroup_subsys_state *css)
{
	struct perf_cgroup *jc = container_of(css, struct perf_cgroup, css);

	free_percpu(jc->info);
	kfree(jc);
}

static int __perf_cgroup_move(void *info)
{
	struct task_struct *task = info;
	rcu_read_lock();
	perf_cgroup_switch(task, PERF_CGROUP_SWOUT | PERF_CGROUP_SWIN);
	rcu_read_unlock();
	return 0;
}

static void perf_cgroup_attach(struct cgroup_taskset *tset)
{
	struct task_struct *task;
	struct cgroup_subsys_state *css;

	cgroup_taskset_for_each(task, css, tset)
		task_function_call(task, __perf_cgroup_move, task);
}

struct cgroup_subsys perf_event_cgrp_subsys = {
	.css_alloc	= perf_cgroup_css_alloc,
	.css_free	= perf_cgroup_css_free,
	.attach		= perf_cgroup_attach,
	/*
	 * Implicitly enable on dfl hierarchy so that perf events can
	 * always be filtered by cgroup2 path as long as perf_event
	 * controller is not mounted on a legacy hierarchy.
	 */
	.implicit_on_dfl = true,
	.threaded	= true,
};
#endif /* CONFIG_CGROUP_PERF */<|MERGE_RESOLUTION|>--- conflicted
+++ resolved
@@ -5125,12 +5125,9 @@
 	if (perf_event_check_period(event, value))
 		return -EINVAL;
 
-<<<<<<< HEAD
-=======
 	if (!event->attr.freq && (value & (1ULL << 63)))
 		return -EINVAL;
 
->>>>>>> f7688b48
 	event_function_call(event, __perf_event_period, &value);
 
 	return 0;
@@ -11716,11 +11713,7 @@
 		 *
 		 * Wait for all events to drop their context reference.
 		 */
-<<<<<<< HEAD
-		wait_var_event(&ctx->refcount, atomic_read(&ctx->refcount) == 1);
-=======
 		wait_var_event(&ctx->refcount, refcount_read(&ctx->refcount) == 1);
->>>>>>> f7688b48
 		put_ctx(ctx); /* must be last */
 	}
 }
