--- conflicted
+++ resolved
@@ -253,14 +253,7 @@
 	 */
 	if (irqd_affinity_is_managed(data) &&
 	    housekeeping_enabled(HK_TYPE_MANAGED_IRQ)) {
-<<<<<<< HEAD
-		const struct cpumask *hk_mask, *prog_mask;
-
-		static DEFINE_RAW_SPINLOCK(tmp_mask_lock);
-		static struct cpumask tmp_mask;
-=======
 		const struct cpumask *hk_mask;
->>>>>>> 88084a3d
 
 		hk_mask = housekeeping_cpumask(HK_TYPE_MANAGED_IRQ);
 
