// SPDX-License-Identifier: GPL-2.0
/*
 *  Copyright (C) 1991, 1992  Linus Torvalds
 *
 *  This file contains the interface functions for the various time related
 *  system calls: time, stime, gettimeofday, settimeofday, adjtime
 *
 * Modification history:
 *
 * 1993-09-02    Philip Gladstone
 *      Created file with time related functions from sched/core.c and adjtimex()
 * 1993-10-08    Torsten Duwe
 *      adjtime interface update and CMOS clock write code
 * 1995-08-13    Torsten Duwe
 *      kernel PLL updated to 1994-12-13 specs (rfc-1589)
 * 1999-01-16    Ulrich Windl
 *	Introduced error checking for many cases in adjtimex().
 *	Updated NTP code according to technical memorandum Jan '96
 *	"A Kernel Model for Precision Timekeeping" by Dave Mills
 *	Allow time_constant larger than MAXTC(6) for NTP v4 (MAXTC == 10)
 *	(Even though the technical memorandum forbids it)
 * 2004-07-14	 Christoph Lameter
 *	Added getnstimeofday to allow the posix timer functions to return
 *	with nanosecond accuracy
 */

#include <linux/export.h>
#include <linux/kernel.h>
#include <linux/timex.h>
#include <linux/capability.h>
#include <linux/timekeeper_internal.h>
#include <linux/errno.h>
#include <linux/syscalls.h>
#include <linux/security.h>
#include <linux/fs.h>
#include <linux/math64.h>
#include <linux/ptrace.h>

#include <linux/uaccess.h>
#include <linux/compat.h>
#include <asm/unistd.h>

#include <generated/timeconst.h>
#include "timekeeping.h"

/*
 * The timezone where the local system is located.  Used as a default by some
 * programs who obtain this value by using gettimeofday.
 */
struct timezone sys_tz;

EXPORT_SYMBOL(sys_tz);

#ifdef __ARCH_WANT_SYS_TIME

/*
 * sys_time() can be implemented in user-level using
 * sys_gettimeofday().  Is this for backwards compatibility?  If so,
 * why not move it into the appropriate arch directory (for those
 * architectures that need it).
 */
SYSCALL_DEFINE1(time, __kernel_old_time_t __user *, tloc)
{
	__kernel_old_time_t i = (__kernel_old_time_t)ktime_get_real_seconds();

	if (tloc) {
		if (put_user(i,tloc))
			return -EFAULT;
	}
	force_successful_syscall_return();
	return i;
}

/*
 * sys_stime() can be implemented in user-level using
 * sys_settimeofday().  Is this for backwards compatibility?  If so,
 * why not move it into the appropriate arch directory (for those
 * architectures that need it).
 */

SYSCALL_DEFINE1(stime, __kernel_old_time_t __user *, tptr)
{
	struct timespec64 tv;
	int err;

	if (get_user(tv.tv_sec, tptr))
		return -EFAULT;

	tv.tv_nsec = 0;

	err = security_settime64(&tv, NULL);
	if (err)
		return err;

	do_settimeofday64(&tv);
	return 0;
}

#endif /* __ARCH_WANT_SYS_TIME */

#ifdef CONFIG_COMPAT_32BIT_TIME
#ifdef __ARCH_WANT_SYS_TIME32

/* old_time32_t is a 32 bit "long" and needs to get converted. */
SYSCALL_DEFINE1(time32, old_time32_t __user *, tloc)
{
	old_time32_t i;

	i = (old_time32_t)ktime_get_real_seconds();

	if (tloc) {
		if (put_user(i,tloc))
			return -EFAULT;
	}
	force_successful_syscall_return();
	return i;
}

SYSCALL_DEFINE1(stime32, old_time32_t __user *, tptr)
{
	struct timespec64 tv;
	int err;

	if (get_user(tv.tv_sec, tptr))
		return -EFAULT;

	tv.tv_nsec = 0;

	err = security_settime64(&tv, NULL);
	if (err)
		return err;

	do_settimeofday64(&tv);
	return 0;
}

#endif /* __ARCH_WANT_SYS_TIME32 */
#endif

SYSCALL_DEFINE2(gettimeofday, struct __kernel_old_timeval __user *, tv,
		struct timezone __user *, tz)
{
	if (likely(tv != NULL)) {
		struct timespec64 ts;

		ktime_get_real_ts64(&ts);
		if (put_user(ts.tv_sec, &tv->tv_sec) ||
		    put_user(ts.tv_nsec / 1000, &tv->tv_usec))
			return -EFAULT;
	}
	if (unlikely(tz != NULL)) {
		if (copy_to_user(tz, &sys_tz, sizeof(sys_tz)))
			return -EFAULT;
	}
	return 0;
}

/*
 * In case for some reason the CMOS clock has not already been running
 * in UTC, but in some local time: The first time we set the timezone,
 * we will warp the clock so that it is ticking UTC time instead of
 * local time. Presumably, if someone is setting the timezone then we
 * are running in an environment where the programs understand about
 * timezones. This should be done at boot time in the /etc/rc script,
 * as soon as possible, so that the clock can be set right. Otherwise,
 * various programs will get confused when the clock gets warped.
 */

int do_sys_settimeofday64(const struct timespec64 *tv, const struct timezone *tz)
{
	static int firsttime = 1;
	int error = 0;

	if (tv && !timespec64_valid_settod(tv))
		return -EINVAL;

	error = security_settime64(tv, tz);
	if (error)
		return error;

	if (tz) {
		/* Verify we're within the +-15 hrs range */
		if (tz->tz_minuteswest > 15*60 || tz->tz_minuteswest < -15*60)
			return -EINVAL;

		sys_tz = *tz;
		update_vsyscall_tz();
		if (firsttime) {
			firsttime = 0;
			if (!tv)
				timekeeping_warp_clock();
		}
	}
	if (tv)
		return do_settimeofday64(tv);
	return 0;
}

SYSCALL_DEFINE2(settimeofday, struct __kernel_old_timeval __user *, tv,
		struct timezone __user *, tz)
{
	struct timespec64 new_ts;
	struct timezone new_tz;

	if (tv) {
		if (get_user(new_ts.tv_sec, &tv->tv_sec) ||
		    get_user(new_ts.tv_nsec, &tv->tv_usec))
			return -EFAULT;

		if (new_ts.tv_nsec > USEC_PER_SEC || new_ts.tv_nsec < 0)
			return -EINVAL;

		new_ts.tv_nsec *= NSEC_PER_USEC;
	}
	if (tz) {
		if (copy_from_user(&new_tz, tz, sizeof(*tz)))
			return -EFAULT;
	}

	return do_sys_settimeofday64(tv ? &new_ts : NULL, tz ? &new_tz : NULL);
}

#ifdef CONFIG_COMPAT
COMPAT_SYSCALL_DEFINE2(gettimeofday, struct old_timeval32 __user *, tv,
		       struct timezone __user *, tz)
{
	if (tv) {
		struct timespec64 ts;

		ktime_get_real_ts64(&ts);
		if (put_user(ts.tv_sec, &tv->tv_sec) ||
		    put_user(ts.tv_nsec / 1000, &tv->tv_usec))
			return -EFAULT;
	}
	if (tz) {
		if (copy_to_user(tz, &sys_tz, sizeof(sys_tz)))
			return -EFAULT;
	}

	return 0;
}

COMPAT_SYSCALL_DEFINE2(settimeofday, struct old_timeval32 __user *, tv,
		       struct timezone __user *, tz)
{
	struct timespec64 new_ts;
	struct timezone new_tz;

	if (tv) {
		if (get_user(new_ts.tv_sec, &tv->tv_sec) ||
		    get_user(new_ts.tv_nsec, &tv->tv_usec))
			return -EFAULT;

		if (new_ts.tv_nsec > USEC_PER_SEC || new_ts.tv_nsec < 0)
			return -EINVAL;

		new_ts.tv_nsec *= NSEC_PER_USEC;
	}
	if (tz) {
		if (copy_from_user(&new_tz, tz, sizeof(*tz)))
			return -EFAULT;
	}

	return do_sys_settimeofday64(tv ? &new_ts : NULL, tz ? &new_tz : NULL);
}
#endif

#ifdef CONFIG_64BIT
SYSCALL_DEFINE1(adjtimex, struct __kernel_timex __user *, txc_p)
{
	struct __kernel_timex txc;		/* Local copy of parameter */
	int ret;

	/* Copy the user data space into the kernel copy
	 * structure. But bear in mind that the structures
	 * may change
	 */
	if (copy_from_user(&txc, txc_p, sizeof(struct __kernel_timex)))
		return -EFAULT;
	ret = do_adjtimex(&txc);
	return copy_to_user(txc_p, &txc, sizeof(struct __kernel_timex)) ? -EFAULT : ret;
}
#endif

#ifdef CONFIG_COMPAT_32BIT_TIME
int get_old_timex32(struct __kernel_timex *txc, const struct old_timex32 __user *utp)
{
	struct old_timex32 tx32;

	memset(txc, 0, sizeof(struct __kernel_timex));
	if (copy_from_user(&tx32, utp, sizeof(struct old_timex32)))
		return -EFAULT;

	txc->modes = tx32.modes;
	txc->offset = tx32.offset;
	txc->freq = tx32.freq;
	txc->maxerror = tx32.maxerror;
	txc->esterror = tx32.esterror;
	txc->status = tx32.status;
	txc->constant = tx32.constant;
	txc->precision = tx32.precision;
	txc->tolerance = tx32.tolerance;
	txc->time.tv_sec = tx32.time.tv_sec;
	txc->time.tv_usec = tx32.time.tv_usec;
	txc->tick = tx32.tick;
	txc->ppsfreq = tx32.ppsfreq;
	txc->jitter = tx32.jitter;
	txc->shift = tx32.shift;
	txc->stabil = tx32.stabil;
	txc->jitcnt = tx32.jitcnt;
	txc->calcnt = tx32.calcnt;
	txc->errcnt = tx32.errcnt;
	txc->stbcnt = tx32.stbcnt;

	return 0;
}

int put_old_timex32(struct old_timex32 __user *utp, const struct __kernel_timex *txc)
{
	struct old_timex32 tx32;

	memset(&tx32, 0, sizeof(struct old_timex32));
	tx32.modes = txc->modes;
	tx32.offset = txc->offset;
	tx32.freq = txc->freq;
	tx32.maxerror = txc->maxerror;
	tx32.esterror = txc->esterror;
	tx32.status = txc->status;
	tx32.constant = txc->constant;
	tx32.precision = txc->precision;
	tx32.tolerance = txc->tolerance;
	tx32.time.tv_sec = txc->time.tv_sec;
	tx32.time.tv_usec = txc->time.tv_usec;
	tx32.tick = txc->tick;
	tx32.ppsfreq = txc->ppsfreq;
	tx32.jitter = txc->jitter;
	tx32.shift = txc->shift;
	tx32.stabil = txc->stabil;
	tx32.jitcnt = txc->jitcnt;
	tx32.calcnt = txc->calcnt;
	tx32.errcnt = txc->errcnt;
	tx32.stbcnt = txc->stbcnt;
	tx32.tai = txc->tai;
	if (copy_to_user(utp, &tx32, sizeof(struct old_timex32)))
		return -EFAULT;
	return 0;
}

SYSCALL_DEFINE1(adjtimex_time32, struct old_timex32 __user *, utp)
{
	struct __kernel_timex txc;
	int err, ret;

	err = get_old_timex32(&txc, utp);
	if (err)
		return err;

	ret = do_adjtimex(&txc);

	err = put_old_timex32(utp, &txc);
	if (err)
		return err;

	return ret;
}
#endif

/*
 * Convert jiffies to milliseconds and back.
 *
 * Avoid unnecessary multiplications/divisions in the
 * two most common HZ cases:
 */
unsigned int jiffies_to_msecs(const unsigned long j)
{
#if HZ <= MSEC_PER_SEC && !(MSEC_PER_SEC % HZ)
	return (MSEC_PER_SEC / HZ) * j;
#elif HZ > MSEC_PER_SEC && !(HZ % MSEC_PER_SEC)
	return (j + (HZ / MSEC_PER_SEC) - 1)/(HZ / MSEC_PER_SEC);
#else
# if BITS_PER_LONG == 32
	return (HZ_TO_MSEC_MUL32 * j + (1ULL << HZ_TO_MSEC_SHR32) - 1) >>
	       HZ_TO_MSEC_SHR32;
# else
	return DIV_ROUND_UP(j * HZ_TO_MSEC_NUM, HZ_TO_MSEC_DEN);
# endif
#endif
}
EXPORT_SYMBOL(jiffies_to_msecs);

unsigned int jiffies_to_usecs(const unsigned long j)
{
	/*
	 * Hz usually doesn't go much further MSEC_PER_SEC.
	 * jiffies_to_usecs() and usecs_to_jiffies() depend on that.
	 */
	BUILD_BUG_ON(HZ > USEC_PER_SEC);

#if !(USEC_PER_SEC % HZ)
	return (USEC_PER_SEC / HZ) * j;
#else
# if BITS_PER_LONG == 32
	return (HZ_TO_USEC_MUL32 * j) >> HZ_TO_USEC_SHR32;
# else
	return (j * HZ_TO_USEC_NUM) / HZ_TO_USEC_DEN;
# endif
#endif
}
EXPORT_SYMBOL(jiffies_to_usecs);

/*
 * mktime64 - Converts date to seconds.
 * Converts Gregorian date to seconds since 1970-01-01 00:00:00.
 * Assumes input in normal date format, i.e. 1980-12-31 23:59:59
 * => year=1980, mon=12, day=31, hour=23, min=59, sec=59.
 *
 * [For the Julian calendar (which was used in Russia before 1917,
 * Britain & colonies before 1752, anywhere else before 1582,
 * and is still in use by some communities) leave out the
 * -year/100+year/400 terms, and add 10.]
 *
 * This algorithm was first published by Gauss (I think).
 *
 * A leap second can be indicated by calling this function with sec as
 * 60 (allowable under ISO 8601).  The leap second is treated the same
 * as the following second since they don't exist in UNIX time.
 *
 * An encoding of midnight at the end of the day as 24:00:00 - ie. midnight
 * tomorrow - (allowable under ISO 8601) is supported.
 */
time64_t mktime64(const unsigned int year0, const unsigned int mon0,
		const unsigned int day, const unsigned int hour,
		const unsigned int min, const unsigned int sec)
{
	unsigned int mon = mon0, year = year0;

	/* 1..12 -> 11,12,1..10 */
	if (0 >= (int) (mon -= 2)) {
		mon += 12;	/* Puts Feb last since it has leap day */
		year -= 1;
	}

	return ((((time64_t)
		  (year/4 - year/100 + year/400 + 367*mon/12 + day) +
		  year*365 - 719499
	    )*24 + hour /* now have hours - midnight tomorrow handled here */
	  )*60 + min /* now have minutes */
	)*60 + sec; /* finally seconds */
}
EXPORT_SYMBOL(mktime64);

struct __kernel_old_timeval ns_to_kernel_old_timeval(const s64 nsec)
{
	struct timespec64 ts = ns_to_timespec64(nsec);
	struct __kernel_old_timeval tv;

	tv.tv_sec = ts.tv_sec;
	tv.tv_usec = (suseconds_t)ts.tv_nsec / 1000;

	return tv;
}
EXPORT_SYMBOL(ns_to_kernel_old_timeval);

/**
 * set_normalized_timespec - set timespec sec and nsec parts and normalize
 *
 * @ts:		pointer to timespec variable to be set
 * @sec:	seconds to set
 * @nsec:	nanoseconds to set
 *
 * Set seconds and nanoseconds field of a timespec variable and
 * normalize to the timespec storage format
 *
 * Note: The tv_nsec part is always in the range of
 *	0 <= tv_nsec < NSEC_PER_SEC
 * For negative values only the tv_sec field is negative !
 */
void set_normalized_timespec64(struct timespec64 *ts, time64_t sec, s64 nsec)
{
	while (nsec >= NSEC_PER_SEC) {
		/*
		 * The following asm() prevents the compiler from
		 * optimising this loop into a modulo operation. See
		 * also __iter_div_u64_rem() in include/linux/time.h
		 */
		asm("" : "+rm"(nsec));
		nsec -= NSEC_PER_SEC;
		++sec;
	}
	while (nsec < 0) {
		asm("" : "+rm"(nsec));
		nsec += NSEC_PER_SEC;
		--sec;
	}
	ts->tv_sec = sec;
	ts->tv_nsec = nsec;
}
EXPORT_SYMBOL(set_normalized_timespec64);

/**
 * ns_to_timespec64 - Convert nanoseconds to timespec64
 * @nsec:       the nanoseconds value to be converted
 *
 * Returns the timespec64 representation of the nsec parameter.
 */
struct timespec64 ns_to_timespec64(const s64 nsec)
{
	struct timespec64 ts = { 0, 0 };
	s32 rem;

	if (likely(nsec > 0)) {
		ts.tv_sec = div_u64_rem(nsec, NSEC_PER_SEC, &rem);
		ts.tv_nsec = rem;
	} else if (nsec < 0) {
		/*
		 * With negative times, tv_sec points to the earlier
		 * second, and tv_nsec counts the nanoseconds since
		 * then, so tv_nsec is always a positive number.
		 */
		ts.tv_sec = -div_u64_rem(-nsec - 1, NSEC_PER_SEC, &rem) - 1;
		ts.tv_nsec = NSEC_PER_SEC - rem - 1;
	}

	return ts;
}
EXPORT_SYMBOL(ns_to_timespec64);

/**
 * msecs_to_jiffies: - convert milliseconds to jiffies
 * @m:	time in milliseconds
 *
 * conversion is done as follows:
 *
 * - negative values mean 'infinite timeout' (MAX_JIFFY_OFFSET)
 *
 * - 'too large' values [that would result in larger than
 *   MAX_JIFFY_OFFSET values] mean 'infinite timeout' too.
 *
 * - all other values are converted to jiffies by either multiplying
 *   the input value by a factor or dividing it with a factor and
 *   handling any 32-bit overflows.
 *   for the details see __msecs_to_jiffies()
 *
 * msecs_to_jiffies() checks for the passed in value being a constant
 * via __builtin_constant_p() allowing gcc to eliminate most of the
 * code, __msecs_to_jiffies() is called if the value passed does not
 * allow constant folding and the actual conversion must be done at
 * runtime.
 * the _msecs_to_jiffies helpers are the HZ dependent conversion
 * routines found in include/linux/jiffies.h
 */
unsigned long __msecs_to_jiffies(const unsigned int m)
{
	/*
	 * Negative value, means infinite timeout:
	 */
	if ((int)m < 0)
		return MAX_JIFFY_OFFSET;
	return _msecs_to_jiffies(m);
}
EXPORT_SYMBOL(__msecs_to_jiffies);

unsigned long __usecs_to_jiffies(const unsigned int u)
{
	if (u > jiffies_to_usecs(MAX_JIFFY_OFFSET))
		return MAX_JIFFY_OFFSET;
	return _usecs_to_jiffies(u);
}
EXPORT_SYMBOL(__usecs_to_jiffies);

/*
 * The TICK_NSEC - 1 rounds up the value to the next resolution.  Note
 * that a remainder subtract here would not do the right thing as the
 * resolution values don't fall on second boundries.  I.e. the line:
 * nsec -= nsec % TICK_NSEC; is NOT a correct resolution rounding.
 * Note that due to the small error in the multiplier here, this
 * rounding is incorrect for sufficiently large values of tv_nsec, but
 * well formed timespecs should have tv_nsec < NSEC_PER_SEC, so we're
 * OK.
 *
 * Rather, we just shift the bits off the right.
 *
 * The >> (NSEC_JIFFIE_SC - SEC_JIFFIE_SC) converts the scaled nsec
 * value to a scaled second value.
 */

unsigned long
timespec64_to_jiffies(const struct timespec64 *value)
{
	u64 sec = value->tv_sec;
	long nsec = value->tv_nsec + TICK_NSEC - 1;

	if (sec >= MAX_SEC_IN_JIFFIES){
		sec = MAX_SEC_IN_JIFFIES;
		nsec = 0;
	}
	return ((sec * SEC_CONVERSION) +
		(((u64)nsec * NSEC_CONVERSION) >>
		 (NSEC_JIFFIE_SC - SEC_JIFFIE_SC))) >> SEC_JIFFIE_SC;

}
EXPORT_SYMBOL(timespec64_to_jiffies);

void
jiffies_to_timespec64(const unsigned long jiffies, struct timespec64 *value)
{
	/*
	 * Convert jiffies to nanoseconds and separate with
	 * one divide.
	 */
	u32 rem;
	value->tv_sec = div_u64_rem((u64)jiffies * TICK_NSEC,
				    NSEC_PER_SEC, &rem);
	value->tv_nsec = rem;
}
EXPORT_SYMBOL(jiffies_to_timespec64);

/*
 * Convert jiffies/jiffies_64 to clock_t and back.
 */
clock_t jiffies_to_clock_t(unsigned long x)
{
#if (TICK_NSEC % (NSEC_PER_SEC / USER_HZ)) == 0
# if HZ < USER_HZ
	return x * (USER_HZ / HZ);
# else
	return x / (HZ / USER_HZ);
# endif
#else
	return div_u64((u64)x * TICK_NSEC, NSEC_PER_SEC / USER_HZ);
#endif
}
EXPORT_SYMBOL(jiffies_to_clock_t);

unsigned long clock_t_to_jiffies(unsigned long x)
{
#if (HZ % USER_HZ)==0
	if (x >= ~0UL / (HZ / USER_HZ))
		return ~0UL;
	return x * (HZ / USER_HZ);
#else
	/* Don't worry about loss of precision here .. */
	if (x >= ~0UL / HZ * USER_HZ)
		return ~0UL;

	/* .. but do try to contain it here */
	return div_u64((u64)x * HZ, USER_HZ);
#endif
}
EXPORT_SYMBOL(clock_t_to_jiffies);

u64 jiffies_64_to_clock_t(u64 x)
{
#if (TICK_NSEC % (NSEC_PER_SEC / USER_HZ)) == 0
# if HZ < USER_HZ
	x = div_u64(x * USER_HZ, HZ);
# elif HZ > USER_HZ
	x = div_u64(x, HZ / USER_HZ);
# else
	/* Nothing to do */
# endif
#else
	/*
	 * There are better ways that don't overflow early,
	 * but even this doesn't overflow in hundreds of years
	 * in 64 bits, so..
	 */
	x = div_u64(x * TICK_NSEC, (NSEC_PER_SEC / USER_HZ));
#endif
	return x;
}
EXPORT_SYMBOL(jiffies_64_to_clock_t);

u64 nsec_to_clock_t(u64 x)
{
#if (NSEC_PER_SEC % USER_HZ) == 0
	return div_u64(x, NSEC_PER_SEC / USER_HZ);
#elif (USER_HZ % 512) == 0
	return div_u64(x * USER_HZ / 512, NSEC_PER_SEC / 512);
#else
	/*
         * max relative error 5.7e-8 (1.8s per year) for USER_HZ <= 1024,
         * overflow after 64.99 years.
         * exact for HZ=60, 72, 90, 120, 144, 180, 300, 600, 900, ...
         */
	return div_u64(x * 9, (9ull * NSEC_PER_SEC + (USER_HZ / 2)) / USER_HZ);
#endif
}

u64 jiffies64_to_nsecs(u64 j)
{
#if !(NSEC_PER_SEC % HZ)
	return (NSEC_PER_SEC / HZ) * j;
# else
	return div_u64(j * HZ_TO_NSEC_NUM, HZ_TO_NSEC_DEN);
#endif
}
EXPORT_SYMBOL(jiffies64_to_nsecs);

u64 jiffies64_to_msecs(const u64 j)
{
#if HZ <= MSEC_PER_SEC && !(MSEC_PER_SEC % HZ)
	return (MSEC_PER_SEC / HZ) * j;
#else
	return div_u64(j * HZ_TO_MSEC_NUM, HZ_TO_MSEC_DEN);
#endif
}
EXPORT_SYMBOL(jiffies64_to_msecs);

/**
 * nsecs_to_jiffies64 - Convert nsecs in u64 to jiffies64
 *
 * @n:	nsecs in u64
 *
 * Unlike {m,u}secs_to_jiffies, type of input is not unsigned int but u64.
 * And this doesn't return MAX_JIFFY_OFFSET since this function is designed
 * for scheduler, not for use in device drivers to calculate timeout value.
 *
 * note:
 *   NSEC_PER_SEC = 10^9 = (5^9 * 2^9) = (1953125 * 512)
 *   ULLONG_MAX ns = 18446744073.709551615 secs = about 584 years
 */
u64 nsecs_to_jiffies64(u64 n)
{
#if (NSEC_PER_SEC % HZ) == 0
	/* Common case, HZ = 100, 128, 200, 250, 256, 500, 512, 1000 etc. */
	return div_u64(n, NSEC_PER_SEC / HZ);
#elif (HZ % 512) == 0
	/* overflow after 292 years if HZ = 1024 */
	return div_u64(n * HZ / 512, NSEC_PER_SEC / 512);
#else
	/*
	 * Generic case - optimized for cases where HZ is a multiple of 3.
	 * overflow after 64.99 years, exact for HZ = 60, 72, 90, 120 etc.
	 */
	return div_u64(n * 9, (9ull * NSEC_PER_SEC + HZ / 2) / HZ);
#endif
}
EXPORT_SYMBOL(nsecs_to_jiffies64);

/**
 * nsecs_to_jiffies - Convert nsecs in u64 to jiffies
 *
 * @n:	nsecs in u64
 *
 * Unlike {m,u}secs_to_jiffies, type of input is not unsigned int but u64.
 * And this doesn't return MAX_JIFFY_OFFSET since this function is designed
 * for scheduler, not for use in device drivers to calculate timeout value.
 *
 * note:
 *   NSEC_PER_SEC = 10^9 = (5^9 * 2^9) = (1953125 * 512)
 *   ULLONG_MAX ns = 18446744073.709551615 secs = about 584 years
 */
unsigned long nsecs_to_jiffies(u64 n)
{
	return (unsigned long)nsecs_to_jiffies64(n);
}
EXPORT_SYMBOL_GPL(nsecs_to_jiffies);

/*
 * Add two timespec64 values and do a safety check for overflow.
 * It's assumed that both values are valid (>= 0).
 * And, each timespec64 is in normalized form.
 */
struct timespec64 timespec64_add_safe(const struct timespec64 lhs,
				const struct timespec64 rhs)
{
	struct timespec64 res;

	set_normalized_timespec64(&res, (timeu64_t) lhs.tv_sec + rhs.tv_sec,
			lhs.tv_nsec + rhs.tv_nsec);

	if (unlikely(res.tv_sec < lhs.tv_sec || res.tv_sec < rhs.tv_sec)) {
		res.tv_sec = TIME64_MAX;
		res.tv_nsec = 0;
	}

	return res;
}

int get_timespec64(struct timespec64 *ts,
		   const struct __kernel_timespec __user *uts)
{
	struct __kernel_timespec kts;
	int ret;

	ret = copy_from_user(&kts, uts, sizeof(kts));
	if (ret)
		return -EFAULT;

	ts->tv_sec = kts.tv_sec;

<<<<<<< HEAD
	/* Zero out the padding for 32 bit systems or in compat mode */
	if (IS_ENABLED(CONFIG_64BIT_TIME) && (!IS_ENABLED(CONFIG_64BIT) ||
					      in_compat_syscall()))
=======
	/* Zero out the padding in compat mode */
	if (in_compat_syscall())
>>>>>>> d1988041
		kts.tv_nsec &= 0xFFFFFFFFUL;

	/* In 32-bit mode, this drops the padding */
	ts->tv_nsec = kts.tv_nsec;

	return 0;
}
EXPORT_SYMBOL_GPL(get_timespec64);

int put_timespec64(const struct timespec64 *ts,
		   struct __kernel_timespec __user *uts)
{
	struct __kernel_timespec kts = {
		.tv_sec = ts->tv_sec,
		.tv_nsec = ts->tv_nsec
	};

	return copy_to_user(uts, &kts, sizeof(kts)) ? -EFAULT : 0;
}
EXPORT_SYMBOL_GPL(put_timespec64);

static int __get_old_timespec32(struct timespec64 *ts64,
				   const struct old_timespec32 __user *cts)
{
	struct old_timespec32 ts;
	int ret;

	ret = copy_from_user(&ts, cts, sizeof(ts));
	if (ret)
		return -EFAULT;

	ts64->tv_sec = ts.tv_sec;
	ts64->tv_nsec = ts.tv_nsec;

	return 0;
}

static int __put_old_timespec32(const struct timespec64 *ts64,
				   struct old_timespec32 __user *cts)
{
	struct old_timespec32 ts = {
		.tv_sec = ts64->tv_sec,
		.tv_nsec = ts64->tv_nsec
	};
	return copy_to_user(cts, &ts, sizeof(ts)) ? -EFAULT : 0;
}

int get_old_timespec32(struct timespec64 *ts, const void __user *uts)
{
	if (COMPAT_USE_64BIT_TIME)
		return copy_from_user(ts, uts, sizeof(*ts)) ? -EFAULT : 0;
	else
		return __get_old_timespec32(ts, uts);
}
EXPORT_SYMBOL_GPL(get_old_timespec32);

int put_old_timespec32(const struct timespec64 *ts, void __user *uts)
{
	if (COMPAT_USE_64BIT_TIME)
		return copy_to_user(uts, ts, sizeof(*ts)) ? -EFAULT : 0;
	else
		return __put_old_timespec32(ts, uts);
}
EXPORT_SYMBOL_GPL(put_old_timespec32);

int get_itimerspec64(struct itimerspec64 *it,
			const struct __kernel_itimerspec __user *uit)
{
	int ret;

	ret = get_timespec64(&it->it_interval, &uit->it_interval);
	if (ret)
		return ret;

	ret = get_timespec64(&it->it_value, &uit->it_value);

	return ret;
}
EXPORT_SYMBOL_GPL(get_itimerspec64);

int put_itimerspec64(const struct itimerspec64 *it,
			struct __kernel_itimerspec __user *uit)
{
	int ret;

	ret = put_timespec64(&it->it_interval, &uit->it_interval);
	if (ret)
		return ret;

	ret = put_timespec64(&it->it_value, &uit->it_value);

	return ret;
}
EXPORT_SYMBOL_GPL(put_itimerspec64);

int get_old_itimerspec32(struct itimerspec64 *its,
			const struct old_itimerspec32 __user *uits)
{

	if (__get_old_timespec32(&its->it_interval, &uits->it_interval) ||
	    __get_old_timespec32(&its->it_value, &uits->it_value))
		return -EFAULT;
	return 0;
}
EXPORT_SYMBOL_GPL(get_old_itimerspec32);

int put_old_itimerspec32(const struct itimerspec64 *its,
			struct old_itimerspec32 __user *uits)
{
	if (__put_old_timespec32(&its->it_interval, &uits->it_interval) ||
	    __put_old_timespec32(&its->it_value, &uits->it_value))
		return -EFAULT;
	return 0;
}
EXPORT_SYMBOL_GPL(put_old_itimerspec32);<|MERGE_RESOLUTION|>--- conflicted
+++ resolved
@@ -790,14 +790,8 @@
 
 	ts->tv_sec = kts.tv_sec;
 
-<<<<<<< HEAD
-	/* Zero out the padding for 32 bit systems or in compat mode */
-	if (IS_ENABLED(CONFIG_64BIT_TIME) && (!IS_ENABLED(CONFIG_64BIT) ||
-					      in_compat_syscall()))
-=======
 	/* Zero out the padding in compat mode */
 	if (in_compat_syscall())
->>>>>>> d1988041
 		kts.tv_nsec &= 0xFFFFFFFFUL;
 
 	/* In 32-bit mode, this drops the padding */
