--- conflicted
+++ resolved
@@ -777,11 +777,7 @@
 		schedule();
 	}
 
-<<<<<<< HEAD
-	io_uring_files_cancel(tsk->files);
-=======
 	io_uring_files_cancel();
->>>>>>> 3b17187f
 	exit_signals(tsk);  /* sets PF_EXITING */
 
 	/* sync mm's RSS info before statistics gathering */
