// SPDX-License-Identifier: GPL-2.0-only
/*
 * Minimal file system backend for holding eBPF maps and programs,
 * used by bpf(2) object pinning.
 *
 * Authors:
 *
 *	Daniel Borkmann <daniel@iogearbox.net>
 */

#include <linux/init.h>
#include <linux/magic.h>
#include <linux/major.h>
#include <linux/mount.h>
#include <linux/namei.h>
#include <linux/fs.h>
#include <linux/fs_context.h>
#include <linux/fs_parser.h>
#include <linux/kdev_t.h>
#include <linux/filter.h>
#include <linux/bpf.h>
#include <linux/bpf_trace.h>

enum bpf_type {
	BPF_TYPE_UNSPEC	= 0,
	BPF_TYPE_PROG,
	BPF_TYPE_MAP,
};

static void *bpf_any_get(void *raw, enum bpf_type type)
{
	switch (type) {
	case BPF_TYPE_PROG:
		raw = bpf_prog_inc(raw);
		break;
	case BPF_TYPE_MAP:
		raw = bpf_map_inc(raw, true);
		break;
	default:
		WARN_ON_ONCE(1);
		break;
	}

	return raw;
}

static void bpf_any_put(void *raw, enum bpf_type type)
{
	switch (type) {
	case BPF_TYPE_PROG:
		bpf_prog_put(raw);
		break;
	case BPF_TYPE_MAP:
		bpf_map_put_with_uref(raw);
		break;
	default:
		WARN_ON_ONCE(1);
		break;
	}
}

static void *bpf_fd_probe_obj(u32 ufd, enum bpf_type *type)
{
	void *raw;

	*type = BPF_TYPE_MAP;
	raw = bpf_map_get_with_uref(ufd);
	if (IS_ERR(raw)) {
		*type = BPF_TYPE_PROG;
		raw = bpf_prog_get(ufd);
	}

	return raw;
}

static const struct inode_operations bpf_dir_iops;

static const struct inode_operations bpf_prog_iops = { };
static const struct inode_operations bpf_map_iops  = { };

static struct inode *bpf_get_inode(struct super_block *sb,
				   const struct inode *dir,
				   umode_t mode)
{
	struct inode *inode;

	switch (mode & S_IFMT) {
	case S_IFDIR:
	case S_IFREG:
	case S_IFLNK:
		break;
	default:
		return ERR_PTR(-EINVAL);
	}

	inode = new_inode(sb);
	if (!inode)
		return ERR_PTR(-ENOSPC);

	inode->i_ino = get_next_ino();
	inode->i_atime = current_time(inode);
	inode->i_mtime = inode->i_atime;
	inode->i_ctime = inode->i_atime;

	inode_init_owner(inode, dir, mode);

	return inode;
}

static int bpf_inode_type(const struct inode *inode, enum bpf_type *type)
{
	*type = BPF_TYPE_UNSPEC;
	if (inode->i_op == &bpf_prog_iops)
		*type = BPF_TYPE_PROG;
	else if (inode->i_op == &bpf_map_iops)
		*type = BPF_TYPE_MAP;
	else
		return -EACCES;

	return 0;
}

static void bpf_dentry_finalize(struct dentry *dentry, struct inode *inode,
				struct inode *dir)
{
	d_instantiate(dentry, inode);
	dget(dentry);

	dir->i_mtime = current_time(dir);
	dir->i_ctime = dir->i_mtime;
}

static int bpf_mkdir(struct inode *dir, struct dentry *dentry, umode_t mode)
{
	struct inode *inode;

	inode = bpf_get_inode(dir->i_sb, dir, mode | S_IFDIR);
	if (IS_ERR(inode))
		return PTR_ERR(inode);

	inode->i_op = &bpf_dir_iops;
	inode->i_fop = &simple_dir_operations;

	inc_nlink(inode);
	inc_nlink(dir);

	bpf_dentry_finalize(dentry, inode, dir);
	return 0;
}

struct map_iter {
	void *key;
	bool done;
};

static struct map_iter *map_iter(struct seq_file *m)
{
	return m->private;
}

static struct bpf_map *seq_file_to_map(struct seq_file *m)
{
	return file_inode(m->file)->i_private;
}

static void map_iter_free(struct map_iter *iter)
{
	if (iter) {
		kfree(iter->key);
		kfree(iter);
	}
}

static struct map_iter *map_iter_alloc(struct bpf_map *map)
{
	struct map_iter *iter;

	iter = kzalloc(sizeof(*iter), GFP_KERNEL | __GFP_NOWARN);
	if (!iter)
		goto error;

	iter->key = kzalloc(map->key_size, GFP_KERNEL | __GFP_NOWARN);
	if (!iter->key)
		goto error;

	return iter;

error:
	map_iter_free(iter);
	return NULL;
}

static void *map_seq_next(struct seq_file *m, void *v, loff_t *pos)
{
	struct bpf_map *map = seq_file_to_map(m);
	void *key = map_iter(m)->key;
	void *prev_key;

	if (map_iter(m)->done)
		return NULL;

	if (unlikely(v == SEQ_START_TOKEN))
		prev_key = NULL;
	else
		prev_key = key;

	if (map->ops->map_get_next_key(map, prev_key, key)) {
		map_iter(m)->done = true;
		return NULL;
	}

	++(*pos);
	return key;
}

static void *map_seq_start(struct seq_file *m, loff_t *pos)
{
	if (map_iter(m)->done)
		return NULL;

	return *pos ? map_iter(m)->key : SEQ_START_TOKEN;
}

static void map_seq_stop(struct seq_file *m, void *v)
{
}

static int map_seq_show(struct seq_file *m, void *v)
{
	struct bpf_map *map = seq_file_to_map(m);
	void *key = map_iter(m)->key;

	if (unlikely(v == SEQ_START_TOKEN)) {
		seq_puts(m, "# WARNING!! The output is for debug purpose only\n");
		seq_puts(m, "# WARNING!! The output format will change\n");
	} else {
		map->ops->map_seq_show_elem(map, key, m);
	}

	return 0;
}

static const struct seq_operations bpffs_map_seq_ops = {
	.start	= map_seq_start,
	.next	= map_seq_next,
	.show	= map_seq_show,
	.stop	= map_seq_stop,
};

static int bpffs_map_open(struct inode *inode, struct file *file)
{
	struct bpf_map *map = inode->i_private;
	struct map_iter *iter;
	struct seq_file *m;
	int err;

	iter = map_iter_alloc(map);
	if (!iter)
		return -ENOMEM;

	err = seq_open(file, &bpffs_map_seq_ops);
	if (err) {
		map_iter_free(iter);
		return err;
	}

	m = file->private_data;
	m->private = iter;

	return 0;
}

static int bpffs_map_release(struct inode *inode, struct file *file)
{
	struct seq_file *m = file->private_data;

	map_iter_free(map_iter(m));

	return seq_release(inode, file);
}

/* bpffs_map_fops should only implement the basic
 * read operation for a BPF map.  The purpose is to
 * provide a simple user intuitive way to do
 * "cat bpffs/pathto/a-pinned-map".
 *
 * Other operations (e.g. write, lookup...) should be realized by
 * the userspace tools (e.g. bpftool) through the
 * BPF_OBJ_GET_INFO_BY_FD and the map's lookup/update
 * interface.
 */
static const struct file_operations bpffs_map_fops = {
	.open		= bpffs_map_open,
	.read		= seq_read,
	.release	= bpffs_map_release,
};

static int bpffs_obj_open(struct inode *inode, struct file *file)
{
	return -EIO;
}

static const struct file_operations bpffs_obj_fops = {
	.open		= bpffs_obj_open,
};

static int bpf_mkobj_ops(struct dentry *dentry, umode_t mode, void *raw,
			 const struct inode_operations *iops,
			 const struct file_operations *fops)
{
	struct inode *dir = dentry->d_parent->d_inode;
	struct inode *inode = bpf_get_inode(dir->i_sb, dir, mode);
	if (IS_ERR(inode))
		return PTR_ERR(inode);

	inode->i_op = iops;
	inode->i_fop = fops;
	inode->i_private = raw;

	bpf_dentry_finalize(dentry, inode, dir);
	return 0;
}

static int bpf_mkprog(struct dentry *dentry, umode_t mode, void *arg)
{
	return bpf_mkobj_ops(dentry, mode, arg, &bpf_prog_iops,
			     &bpffs_obj_fops);
}

static int bpf_mkmap(struct dentry *dentry, umode_t mode, void *arg)
{
	struct bpf_map *map = arg;

	return bpf_mkobj_ops(dentry, mode, arg, &bpf_map_iops,
			     bpf_map_support_seq_show(map) ?
			     &bpffs_map_fops : &bpffs_obj_fops);
}

static struct dentry *
bpf_lookup(struct inode *dir, struct dentry *dentry, unsigned flags)
{
	/* Dots in names (e.g. "/sys/fs/bpf/foo.bar") are reserved for future
	 * extensions.
	 */
	if (strchr(dentry->d_name.name, '.'))
		return ERR_PTR(-EPERM);

	return simple_lookup(dir, dentry, flags);
}

static int bpf_symlink(struct inode *dir, struct dentry *dentry,
		       const char *target)
{
	char *link = kstrdup(target, GFP_USER | __GFP_NOWARN);
	struct inode *inode;

	if (!link)
		return -ENOMEM;

	inode = bpf_get_inode(dir->i_sb, dir, S_IRWXUGO | S_IFLNK);
	if (IS_ERR(inode)) {
		kfree(link);
		return PTR_ERR(inode);
	}

	inode->i_op = &simple_symlink_inode_operations;
	inode->i_link = link;

	bpf_dentry_finalize(dentry, inode, dir);
	return 0;
}

static const struct inode_operations bpf_dir_iops = {
	.lookup		= bpf_lookup,
	.mkdir		= bpf_mkdir,
	.symlink	= bpf_symlink,
	.rmdir		= simple_rmdir,
	.rename		= simple_rename,
	.link		= simple_link,
	.unlink		= simple_unlink,
};

static int bpf_obj_do_pin(const struct filename *pathname, void *raw,
			  enum bpf_type type)
{
	struct dentry *dentry;
	struct inode *dir;
	struct path path;
	umode_t mode;
	int ret;

	dentry = kern_path_create(AT_FDCWD, pathname->name, &path, 0);
	if (IS_ERR(dentry))
		return PTR_ERR(dentry);

	mode = S_IFREG | ((S_IRUSR | S_IWUSR) & ~current_umask());

	ret = security_path_mknod(&path, dentry, mode, 0);
	if (ret)
		goto out;

	dir = d_inode(path.dentry);
	if (dir->i_op != &bpf_dir_iops) {
		ret = -EPERM;
		goto out;
	}

	switch (type) {
	case BPF_TYPE_PROG:
		ret = vfs_mkobj(dentry, mode, bpf_mkprog, raw);
		break;
	case BPF_TYPE_MAP:
		ret = vfs_mkobj(dentry, mode, bpf_mkmap, raw);
		break;
	default:
		ret = -EPERM;
	}
out:
	done_path_create(&path, dentry);
	return ret;
}

int bpf_obj_pin_user(u32 ufd, const char __user *pathname)
{
	struct filename *pname;
	enum bpf_type type;
	void *raw;
	int ret;

	pname = getname(pathname);
	if (IS_ERR(pname))
		return PTR_ERR(pname);

	raw = bpf_fd_probe_obj(ufd, &type);
	if (IS_ERR(raw)) {
		ret = PTR_ERR(raw);
		goto out;
	}

	ret = bpf_obj_do_pin(pname, raw, type);
	if (ret != 0)
		bpf_any_put(raw, type);
out:
	putname(pname);
	return ret;
}

static void *bpf_obj_do_get(const struct filename *pathname,
			    enum bpf_type *type, int flags)
{
	struct inode *inode;
	struct path path;
	void *raw;
	int ret;

	ret = kern_path(pathname->name, LOOKUP_FOLLOW, &path);
	if (ret)
		return ERR_PTR(ret);

	inode = d_backing_inode(path.dentry);
	ret = inode_permission(inode, ACC_MODE(flags));
	if (ret)
		goto out;

	ret = bpf_inode_type(inode, type);
	if (ret)
		goto out;

	raw = bpf_any_get(inode->i_private, *type);
	if (!IS_ERR(raw))
		touch_atime(&path);

	path_put(&path);
	return raw;
out:
	path_put(&path);
	return ERR_PTR(ret);
}

int bpf_obj_get_user(const char __user *pathname, int flags)
{
	enum bpf_type type = BPF_TYPE_UNSPEC;
	struct filename *pname;
	int ret = -ENOENT;
	int f_flags;
	void *raw;

	f_flags = bpf_get_file_flag(flags);
	if (f_flags < 0)
		return f_flags;

	pname = getname(pathname);
	if (IS_ERR(pname))
		return PTR_ERR(pname);

	raw = bpf_obj_do_get(pname, &type, f_flags);
	if (IS_ERR(raw)) {
		ret = PTR_ERR(raw);
		goto out;
	}

	if (type == BPF_TYPE_PROG)
		ret = bpf_prog_new_fd(raw);
	else if (type == BPF_TYPE_MAP)
		ret = bpf_map_new_fd(raw, f_flags);
	else
		goto out;

	if (ret < 0)
		bpf_any_put(raw, type);
out:
	putname(pname);
	return ret;
}

static struct bpf_prog *__get_prog_inode(struct inode *inode, enum bpf_prog_type type)
{
	struct bpf_prog *prog;
	int ret = inode_permission(inode, MAY_READ);
	if (ret)
		return ERR_PTR(ret);

	if (inode->i_op == &bpf_map_iops)
		return ERR_PTR(-EINVAL);
	if (inode->i_op != &bpf_prog_iops)
		return ERR_PTR(-EACCES);

	prog = inode->i_private;

	ret = security_bpf_prog(prog);
	if (ret < 0)
		return ERR_PTR(ret);

	if (!bpf_prog_get_ok(prog, &type, false))
		return ERR_PTR(-EINVAL);

	return bpf_prog_inc(prog);
}

struct bpf_prog *bpf_prog_get_type_path(const char *name, enum bpf_prog_type type)
{
	struct bpf_prog *prog;
	struct path path;
	int ret = kern_path(name, LOOKUP_FOLLOW, &path);
	if (ret)
		return ERR_PTR(ret);
	prog = __get_prog_inode(d_backing_inode(path.dentry), type);
	if (!IS_ERR(prog))
		touch_atime(&path);
	path_put(&path);
	return prog;
}
EXPORT_SYMBOL(bpf_prog_get_type_path);

/*
 * Display the mount options in /proc/mounts.
 */
static int bpf_show_options(struct seq_file *m, struct dentry *root)
{
	umode_t mode = d_inode(root)->i_mode & S_IALLUGO & ~S_ISVTX;

	if (mode != S_IRWXUGO)
		seq_printf(m, ",mode=%o", mode);
	return 0;
}

<<<<<<< HEAD
static void bpf_destroy_inode_deferred(struct rcu_head *head)
{
	struct inode *inode = container_of(head, struct inode, i_rcu);
=======
static void bpf_free_inode(struct inode *inode)
{
>>>>>>> f7688b48
	enum bpf_type type;

	if (S_ISLNK(inode->i_mode))
		kfree(inode->i_link);
	if (!bpf_inode_type(inode, &type))
		bpf_any_put(inode->i_private, type);
	free_inode_nonrcu(inode);
}

<<<<<<< HEAD
static void bpf_destroy_inode(struct inode *inode)
{
	call_rcu(&inode->i_rcu, bpf_destroy_inode_deferred);
}

=======
>>>>>>> f7688b48
static const struct super_operations bpf_super_ops = {
	.statfs		= simple_statfs,
	.drop_inode	= generic_delete_inode,
	.show_options	= bpf_show_options,
<<<<<<< HEAD
	.destroy_inode	= bpf_destroy_inode,
=======
	.free_inode	= bpf_free_inode,
>>>>>>> f7688b48
};

enum {
	OPT_MODE,
};

static const struct fs_parameter_spec bpf_param_specs[] = {
	fsparam_u32oct	("mode",			OPT_MODE),
	{}
};

static const struct fs_parameter_description bpf_fs_parameters = {
	.name		= "bpf",
	.specs		= bpf_param_specs,
};

struct bpf_mount_opts {
	umode_t mode;
};

static int bpf_parse_param(struct fs_context *fc, struct fs_parameter *param)
{
	struct bpf_mount_opts *opts = fc->fs_private;
	struct fs_parse_result result;
	int opt;

	opt = fs_parse(fc, &bpf_fs_parameters, param, &result);
	if (opt < 0)
		/* We might like to report bad mount options here, but
		 * traditionally we've ignored all mount options, so we'd
		 * better continue to ignore non-existing options for bpf.
		 */
		return opt == -ENOPARAM ? 0 : opt;

	switch (opt) {
	case OPT_MODE:
		opts->mode = result.uint_32 & S_IALLUGO;
		break;
	}

	return 0;
}

static int bpf_fill_super(struct super_block *sb, struct fs_context *fc)
{
	static const struct tree_descr bpf_rfiles[] = { { "" } };
	struct bpf_mount_opts *opts = fc->fs_private;
	struct inode *inode;
	int ret;

	ret = simple_fill_super(sb, BPF_FS_MAGIC, bpf_rfiles);
	if (ret)
		return ret;

	sb->s_op = &bpf_super_ops;

	inode = sb->s_root->d_inode;
	inode->i_op = &bpf_dir_iops;
	inode->i_mode &= ~S_IALLUGO;
	inode->i_mode |= S_ISVTX | opts->mode;

	return 0;
}

static int bpf_get_tree(struct fs_context *fc)
{
	return get_tree_nodev(fc, bpf_fill_super);
}

static void bpf_free_fc(struct fs_context *fc)
{
	kfree(fc->fs_private);
}

static const struct fs_context_operations bpf_context_ops = {
	.free		= bpf_free_fc,
	.parse_param	= bpf_parse_param,
	.get_tree	= bpf_get_tree,
};

/*
 * Set up the filesystem mount context.
 */
static int bpf_init_fs_context(struct fs_context *fc)
{
	struct bpf_mount_opts *opts;

	opts = kzalloc(sizeof(struct bpf_mount_opts), GFP_KERNEL);
	if (!opts)
		return -ENOMEM;

	opts->mode = S_IRWXUGO;

	fc->fs_private = opts;
	fc->ops = &bpf_context_ops;
	return 0;
}

static struct file_system_type bpf_fs_type = {
	.owner		= THIS_MODULE,
	.name		= "bpf",
	.init_fs_context = bpf_init_fs_context,
	.parameters	= &bpf_fs_parameters,
	.kill_sb	= kill_litter_super,
};

static int __init bpf_init(void)
{
	int ret;

	ret = sysfs_create_mount_point(fs_kobj, "bpf");
	if (ret)
		return ret;

	ret = register_filesystem(&bpf_fs_type);
	if (ret)
		sysfs_remove_mount_point(fs_kobj, "bpf");

	return ret;
}
fs_initcall(bpf_init);<|MERGE_RESOLUTION|>--- conflicted
+++ resolved
@@ -564,14 +564,8 @@
 	return 0;
 }
 
-<<<<<<< HEAD
-static void bpf_destroy_inode_deferred(struct rcu_head *head)
-{
-	struct inode *inode = container_of(head, struct inode, i_rcu);
-=======
 static void bpf_free_inode(struct inode *inode)
 {
->>>>>>> f7688b48
 	enum bpf_type type;
 
 	if (S_ISLNK(inode->i_mode))
@@ -581,23 +575,11 @@
 	free_inode_nonrcu(inode);
 }
 
-<<<<<<< HEAD
-static void bpf_destroy_inode(struct inode *inode)
-{
-	call_rcu(&inode->i_rcu, bpf_destroy_inode_deferred);
-}
-
-=======
->>>>>>> f7688b48
 static const struct super_operations bpf_super_ops = {
 	.statfs		= simple_statfs,
 	.drop_inode	= generic_delete_inode,
 	.show_options	= bpf_show_options,
-<<<<<<< HEAD
-	.destroy_inode	= bpf_destroy_inode,
-=======
 	.free_inode	= bpf_free_inode,
->>>>>>> f7688b48
 };
 
 enum {
