--- conflicted
+++ resolved
@@ -1387,11 +1387,7 @@
 		err = -EFAULT;
 
 	kvfree(value);
-<<<<<<< HEAD
-	kfree(key);
-=======
 	kvfree(key);
->>>>>>> 3b17187f
 	fdput(f);
 	return err;
 }
@@ -1492,11 +1488,7 @@
 		err = -EFAULT;
 
 free_buf:
-<<<<<<< HEAD
-	kfree(buf_prevkey);
-=======
 	kvfree(buf_prevkey);
->>>>>>> 3b17187f
 	kvfree(buf);
 	return err;
 }
