--- conflicted
+++ resolved
@@ -9537,20 +9537,6 @@
 }
 
 /*
-<<<<<<< HEAD
- * Allow a NUMA imbalance if busy CPUs is less than 25% of the domain.
- * This is an approximation as the number of running tasks may not be
- * related to the number of busy CPUs due to sched_setaffinity.
- */
-static inline bool
-allow_numa_imbalance(unsigned int running, unsigned int weight)
-{
-	return (running < (weight >> 2));
-}
-
-/*
-=======
->>>>>>> d60c95ef
  * find_idlest_group() finds and returns the least busy CPU group within the
  * domain.
  *
@@ -9686,12 +9672,6 @@
 			 * Otherwise, keep the task close to the wakeup source
 			 * and improve locality if the number of running tasks
 			 * would remain below threshold where an imbalance is
-<<<<<<< HEAD
-			 * allowed. If there is a real need of migration,
-			 * periodic load balance will take care of it.
-			 */
-			if (allow_numa_imbalance(local_sgs.sum_nr_running + 1, local_sgs.group_weight))
-=======
 			 * allowed while accounting for the possibility the
 			 * task is pinned to a subset of CPUs. If there is a
 			 * real need of migration, periodic load balance will
@@ -9708,7 +9688,6 @@
 			if (!adjust_numa_imbalance(imbalance,
 						   local_sgs.sum_nr_running + 1,
 						   imb_numa_nr)) {
->>>>>>> d60c95ef
 				return NULL;
 			}
 		}
@@ -9870,12 +9849,6 @@
 		WRITE_ONCE(rd->overutilized, SG_OVERUTILIZED);
 		trace_sched_overutilized_tp(rd, SG_OVERUTILIZED);
 	}
-<<<<<<< HEAD
-
-	update_idle_cpu_scan(env, sum_util);
-}
-=======
->>>>>>> d60c95ef
 
 	update_idle_cpu_scan(env, sum_util);
 }
@@ -9989,12 +9962,8 @@
 		/* Consider allowing a small imbalance between NUMA groups */
 		if (env->sd->flags & SD_NUMA) {
 			env->imbalance = adjust_numa_imbalance(env->imbalance,
-<<<<<<< HEAD
-				local->sum_nr_running + 1, local->group_weight);
-=======
 							       local->sum_nr_running + 1,
 							       env->sd->imb_numa_nr);
->>>>>>> d60c95ef
 		}
 #endif
 
