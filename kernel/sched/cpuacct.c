--- conflicted
+++ resolved
@@ -340,11 +340,6 @@
 
 	for (ca = task_ca(tsk); ca; ca = parent_ca(ca))
 		*per_cpu_ptr(ca->cpuusage, cpu) += cputime;
-<<<<<<< HEAD
-
-	rcu_read_unlock();
-=======
->>>>>>> 3a82f341
 }
 
 /*
