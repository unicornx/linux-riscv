// SPDX-License-Identifier: GPL-2.0
/*
 * Infrastructure for profiling code inserted by 'gcc -pg'.
 *
 * Copyright (C) 2007-2008 Steven Rostedt <srostedt@redhat.com>
 * Copyright (C) 2004-2008 Ingo Molnar <mingo@redhat.com>
 *
 * Originally ported from the -rt patch by:
 *   Copyright (C) 2007 Arnaldo Carvalho de Melo <acme@redhat.com>
 *
 * Based on code in the latency_tracer, that is:
 *
 *  Copyright (C) 2004-2006 Ingo Molnar
 *  Copyright (C) 2004 Nadia Yvette Chambers
 */

#include <linux/stop_machine.h>
#include <linux/clocksource.h>
#include <linux/sched/task.h>
#include <linux/kallsyms.h>
#include <linux/security.h>
#include <linux/seq_file.h>
#include <linux/tracefs.h>
#include <linux/hardirq.h>
#include <linux/kthread.h>
#include <linux/uaccess.h>
#include <linux/bsearch.h>
#include <linux/module.h>
#include <linux/ftrace.h>
#include <linux/sysctl.h>
#include <linux/slab.h>
#include <linux/ctype.h>
#include <linux/sort.h>
#include <linux/list.h>
#include <linux/hash.h>
#include <linux/rcupdate.h>
#include <linux/kprobes.h>

#include <trace/events/sched.h>

#include <asm/sections.h>
#include <asm/setup.h>

#include "ftrace_internal.h"
#include "trace_output.h"
#include "trace_stat.h"

#define FTRACE_INVALID_FUNCTION		"__ftrace_invalid_address__"

#define FTRACE_WARN_ON(cond)			\
	({					\
		int ___r = cond;		\
		if (WARN_ON(___r))		\
			ftrace_kill();		\
		___r;				\
	})

#define FTRACE_WARN_ON_ONCE(cond)		\
	({					\
		int ___r = cond;		\
		if (WARN_ON_ONCE(___r))		\
			ftrace_kill();		\
		___r;				\
	})

/* hash bits for specific function selection */
#define FTRACE_HASH_DEFAULT_BITS 10
#define FTRACE_HASH_MAX_BITS 12

#ifdef CONFIG_DYNAMIC_FTRACE
#define INIT_OPS_HASH(opsname)	\
	.func_hash		= &opsname.local_hash,			\
	.local_hash.regex_lock	= __MUTEX_INITIALIZER(opsname.local_hash.regex_lock),
#else
#define INIT_OPS_HASH(opsname)
#endif

enum {
	FTRACE_MODIFY_ENABLE_FL		= (1 << 0),
	FTRACE_MODIFY_MAY_SLEEP_FL	= (1 << 1),
};

struct ftrace_ops ftrace_list_end __read_mostly = {
	.func		= ftrace_stub,
	.flags		= FTRACE_OPS_FL_STUB,
	INIT_OPS_HASH(ftrace_list_end)
};

/* ftrace_enabled is a method to turn ftrace on or off */
int ftrace_enabled __read_mostly;
static int __maybe_unused last_ftrace_enabled;

/* Current function tracing op */
struct ftrace_ops *function_trace_op __read_mostly = &ftrace_list_end;
/* What to set function_trace_op to */
static struct ftrace_ops *set_function_trace_op;

static bool ftrace_pids_enabled(struct ftrace_ops *ops)
{
	struct trace_array *tr;

	if (!(ops->flags & FTRACE_OPS_FL_PID) || !ops->private)
		return false;

	tr = ops->private;

	return tr->function_pids != NULL || tr->function_no_pids != NULL;
}

static void ftrace_update_trampoline(struct ftrace_ops *ops);

/*
 * ftrace_disabled is set when an anomaly is discovered.
 * ftrace_disabled is much stronger than ftrace_enabled.
 */
static int ftrace_disabled __read_mostly;

DEFINE_MUTEX(ftrace_lock);

struct ftrace_ops __rcu *ftrace_ops_list __read_mostly = &ftrace_list_end;
ftrace_func_t ftrace_trace_function __read_mostly = ftrace_stub;
struct ftrace_ops global_ops;

/* Defined by vmlinux.lds.h see the comment above arch_ftrace_ops_list_func for details */
void ftrace_ops_list_func(unsigned long ip, unsigned long parent_ip,
			  struct ftrace_ops *op, struct ftrace_regs *fregs);

static inline void ftrace_ops_init(struct ftrace_ops *ops)
{
#ifdef CONFIG_DYNAMIC_FTRACE
	if (!(ops->flags & FTRACE_OPS_FL_INITIALIZED)) {
		mutex_init(&ops->local_hash.regex_lock);
		ops->func_hash = &ops->local_hash;
		ops->flags |= FTRACE_OPS_FL_INITIALIZED;
	}
#endif
}

static void ftrace_pid_func(unsigned long ip, unsigned long parent_ip,
			    struct ftrace_ops *op, struct ftrace_regs *fregs)
{
	struct trace_array *tr = op->private;
	int pid;

	if (tr) {
		pid = this_cpu_read(tr->array_buffer.data->ftrace_ignore_pid);
		if (pid == FTRACE_PID_IGNORE)
			return;
		if (pid != FTRACE_PID_TRACE &&
		    pid != current->pid)
			return;
	}

	op->saved_func(ip, parent_ip, op, fregs);
}

static void ftrace_sync_ipi(void *data)
{
	/* Probably not needed, but do it anyway */
	smp_rmb();
}

static ftrace_func_t ftrace_ops_get_list_func(struct ftrace_ops *ops)
{
	/*
	 * If this is a dynamic, RCU, or per CPU ops, or we force list func,
	 * then it needs to call the list anyway.
	 */
	if (ops->flags & (FTRACE_OPS_FL_DYNAMIC | FTRACE_OPS_FL_RCU) ||
	    FTRACE_FORCE_LIST_FUNC)
		return ftrace_ops_list_func;

	return ftrace_ops_get_func(ops);
}

static void update_ftrace_function(void)
{
	ftrace_func_t func;

	/*
	 * Prepare the ftrace_ops that the arch callback will use.
	 * If there's only one ftrace_ops registered, the ftrace_ops_list
	 * will point to the ops we want.
	 */
	set_function_trace_op = rcu_dereference_protected(ftrace_ops_list,
						lockdep_is_held(&ftrace_lock));

	/* If there's no ftrace_ops registered, just call the stub function */
	if (set_function_trace_op == &ftrace_list_end) {
		func = ftrace_stub;

	/*
	 * If we are at the end of the list and this ops is
	 * recursion safe and not dynamic and the arch supports passing ops,
	 * then have the mcount trampoline call the function directly.
	 */
	} else if (rcu_dereference_protected(ftrace_ops_list->next,
			lockdep_is_held(&ftrace_lock)) == &ftrace_list_end) {
		func = ftrace_ops_get_list_func(ftrace_ops_list);

	} else {
		/* Just use the default ftrace_ops */
		set_function_trace_op = &ftrace_list_end;
		func = ftrace_ops_list_func;
	}

	update_function_graph_func();

	/* If there's no change, then do nothing more here */
	if (ftrace_trace_function == func)
		return;

	/*
	 * If we are using the list function, it doesn't care
	 * about the function_trace_ops.
	 */
	if (func == ftrace_ops_list_func) {
		ftrace_trace_function = func;
		/*
		 * Don't even bother setting function_trace_ops,
		 * it would be racy to do so anyway.
		 */
		return;
	}

#ifndef CONFIG_DYNAMIC_FTRACE
	/*
	 * For static tracing, we need to be a bit more careful.
	 * The function change takes affect immediately. Thus,
	 * we need to coordinate the setting of the function_trace_ops
	 * with the setting of the ftrace_trace_function.
	 *
	 * Set the function to the list ops, which will call the
	 * function we want, albeit indirectly, but it handles the
	 * ftrace_ops and doesn't depend on function_trace_op.
	 */
	ftrace_trace_function = ftrace_ops_list_func;
	/*
	 * Make sure all CPUs see this. Yes this is slow, but static
	 * tracing is slow and nasty to have enabled.
	 */
	synchronize_rcu_tasks_rude();
	/* Now all cpus are using the list ops. */
	function_trace_op = set_function_trace_op;
	/* Make sure the function_trace_op is visible on all CPUs */
	smp_wmb();
	/* Nasty way to force a rmb on all cpus */
	smp_call_function(ftrace_sync_ipi, NULL, 1);
	/* OK, we are all set to update the ftrace_trace_function now! */
#endif /* !CONFIG_DYNAMIC_FTRACE */

	ftrace_trace_function = func;
}

static void add_ftrace_ops(struct ftrace_ops __rcu **list,
			   struct ftrace_ops *ops)
{
	rcu_assign_pointer(ops->next, *list);

	/*
	 * We are entering ops into the list but another
	 * CPU might be walking that list. We need to make sure
	 * the ops->next pointer is valid before another CPU sees
	 * the ops pointer included into the list.
	 */
	rcu_assign_pointer(*list, ops);
}

static int remove_ftrace_ops(struct ftrace_ops __rcu **list,
			     struct ftrace_ops *ops)
{
	struct ftrace_ops **p;

	/*
	 * If we are removing the last function, then simply point
	 * to the ftrace_stub.
	 */
	if (rcu_dereference_protected(*list,
			lockdep_is_held(&ftrace_lock)) == ops &&
	    rcu_dereference_protected(ops->next,
			lockdep_is_held(&ftrace_lock)) == &ftrace_list_end) {
		*list = &ftrace_list_end;
		return 0;
	}

	for (p = list; *p != &ftrace_list_end; p = &(*p)->next)
		if (*p == ops)
			break;

	if (*p != ops)
		return -1;

	*p = (*p)->next;
	return 0;
}

static void ftrace_update_trampoline(struct ftrace_ops *ops);

int __register_ftrace_function(struct ftrace_ops *ops)
{
	if (ops->flags & FTRACE_OPS_FL_DELETED)
		return -EINVAL;

	if (WARN_ON(ops->flags & FTRACE_OPS_FL_ENABLED))
		return -EBUSY;

#ifndef CONFIG_DYNAMIC_FTRACE_WITH_REGS
	/*
	 * If the ftrace_ops specifies SAVE_REGS, then it only can be used
	 * if the arch supports it, or SAVE_REGS_IF_SUPPORTED is also set.
	 * Setting SAVE_REGS_IF_SUPPORTED makes SAVE_REGS irrelevant.
	 */
	if (ops->flags & FTRACE_OPS_FL_SAVE_REGS &&
	    !(ops->flags & FTRACE_OPS_FL_SAVE_REGS_IF_SUPPORTED))
		return -EINVAL;

	if (ops->flags & FTRACE_OPS_FL_SAVE_REGS_IF_SUPPORTED)
		ops->flags |= FTRACE_OPS_FL_SAVE_REGS;
#endif
	if (!ftrace_enabled && (ops->flags & FTRACE_OPS_FL_PERMANENT))
		return -EBUSY;

	if (!is_kernel_core_data((unsigned long)ops))
		ops->flags |= FTRACE_OPS_FL_DYNAMIC;

	add_ftrace_ops(&ftrace_ops_list, ops);

	/* Always save the function, and reset at unregistering */
	ops->saved_func = ops->func;

	if (ftrace_pids_enabled(ops))
		ops->func = ftrace_pid_func;

	ftrace_update_trampoline(ops);

	if (ftrace_enabled)
		update_ftrace_function();

	return 0;
}

int __unregister_ftrace_function(struct ftrace_ops *ops)
{
	int ret;

	if (WARN_ON(!(ops->flags & FTRACE_OPS_FL_ENABLED)))
		return -EBUSY;

	ret = remove_ftrace_ops(&ftrace_ops_list, ops);

	if (ret < 0)
		return ret;

	if (ftrace_enabled)
		update_ftrace_function();

	ops->func = ops->saved_func;

	return 0;
}

static void ftrace_update_pid_func(void)
{
	struct ftrace_ops *op;

	/* Only do something if we are tracing something */
	if (ftrace_trace_function == ftrace_stub)
		return;

	do_for_each_ftrace_op(op, ftrace_ops_list) {
		if (op->flags & FTRACE_OPS_FL_PID) {
			op->func = ftrace_pids_enabled(op) ?
				ftrace_pid_func : op->saved_func;
			ftrace_update_trampoline(op);
		}
	} while_for_each_ftrace_op(op);

	update_ftrace_function();
}

#ifdef CONFIG_FUNCTION_PROFILER
struct ftrace_profile {
	struct hlist_node		node;
	unsigned long			ip;
	unsigned long			counter;
#ifdef CONFIG_FUNCTION_GRAPH_TRACER
	unsigned long long		time;
	unsigned long long		time_squared;
#endif
};

struct ftrace_profile_page {
	struct ftrace_profile_page	*next;
	unsigned long			index;
	struct ftrace_profile		records[];
};

struct ftrace_profile_stat {
	atomic_t			disabled;
	struct hlist_head		*hash;
	struct ftrace_profile_page	*pages;
	struct ftrace_profile_page	*start;
	struct tracer_stat		stat;
};

#define PROFILE_RECORDS_SIZE						\
	(PAGE_SIZE - offsetof(struct ftrace_profile_page, records))

#define PROFILES_PER_PAGE					\
	(PROFILE_RECORDS_SIZE / sizeof(struct ftrace_profile))

static int ftrace_profile_enabled __read_mostly;

/* ftrace_profile_lock - synchronize the enable and disable of the profiler */
static DEFINE_MUTEX(ftrace_profile_lock);

static DEFINE_PER_CPU(struct ftrace_profile_stat, ftrace_profile_stats);

#define FTRACE_PROFILE_HASH_BITS 10
#define FTRACE_PROFILE_HASH_SIZE (1 << FTRACE_PROFILE_HASH_BITS)

static void *
function_stat_next(void *v, int idx)
{
	struct ftrace_profile *rec = v;
	struct ftrace_profile_page *pg;

	pg = (struct ftrace_profile_page *)((unsigned long)rec & PAGE_MASK);

 again:
	if (idx != 0)
		rec++;

	if ((void *)rec >= (void *)&pg->records[pg->index]) {
		pg = pg->next;
		if (!pg)
			return NULL;
		rec = &pg->records[0];
		if (!rec->counter)
			goto again;
	}

	return rec;
}

static void *function_stat_start(struct tracer_stat *trace)
{
	struct ftrace_profile_stat *stat =
		container_of(trace, struct ftrace_profile_stat, stat);

	if (!stat || !stat->start)
		return NULL;

	return function_stat_next(&stat->start->records[0], 0);
}

#ifdef CONFIG_FUNCTION_GRAPH_TRACER
/* function graph compares on total time */
static int function_stat_cmp(const void *p1, const void *p2)
{
	const struct ftrace_profile *a = p1;
	const struct ftrace_profile *b = p2;

	if (a->time < b->time)
		return -1;
	if (a->time > b->time)
		return 1;
	else
		return 0;
}
#else
/* not function graph compares against hits */
static int function_stat_cmp(const void *p1, const void *p2)
{
	const struct ftrace_profile *a = p1;
	const struct ftrace_profile *b = p2;

	if (a->counter < b->counter)
		return -1;
	if (a->counter > b->counter)
		return 1;
	else
		return 0;
}
#endif

static int function_stat_headers(struct seq_file *m)
{
#ifdef CONFIG_FUNCTION_GRAPH_TRACER
	seq_puts(m, "  Function                               "
		 "Hit    Time            Avg             s^2\n"
		    "  --------                               "
		 "---    ----            ---             ---\n");
#else
	seq_puts(m, "  Function                               Hit\n"
		    "  --------                               ---\n");
#endif
	return 0;
}

static int function_stat_show(struct seq_file *m, void *v)
{
	struct ftrace_profile *rec = v;
	char str[KSYM_SYMBOL_LEN];
	int ret = 0;
#ifdef CONFIG_FUNCTION_GRAPH_TRACER
	static struct trace_seq s;
	unsigned long long avg;
	unsigned long long stddev;
#endif
	mutex_lock(&ftrace_profile_lock);

	/* we raced with function_profile_reset() */
	if (unlikely(rec->counter == 0)) {
		ret = -EBUSY;
		goto out;
	}

#ifdef CONFIG_FUNCTION_GRAPH_TRACER
	avg = div64_ul(rec->time, rec->counter);
	if (tracing_thresh && (avg < tracing_thresh))
		goto out;
#endif

	kallsyms_lookup(rec->ip, NULL, NULL, NULL, str);
	seq_printf(m, "  %-30.30s  %10lu", str, rec->counter);

#ifdef CONFIG_FUNCTION_GRAPH_TRACER
	seq_puts(m, "    ");

	/* Sample standard deviation (s^2) */
	if (rec->counter <= 1)
		stddev = 0;
	else {
		/*
		 * Apply Welford's method:
		 * s^2 = 1 / (n * (n-1)) * (n * \Sum (x_i)^2 - (\Sum x_i)^2)
		 */
		stddev = rec->counter * rec->time_squared -
			 rec->time * rec->time;

		/*
		 * Divide only 1000 for ns^2 -> us^2 conversion.
		 * trace_print_graph_duration will divide 1000 again.
		 */
		stddev = div64_ul(stddev,
				  rec->counter * (rec->counter - 1) * 1000);
	}

	trace_seq_init(&s);
	trace_print_graph_duration(rec->time, &s);
	trace_seq_puts(&s, "    ");
	trace_print_graph_duration(avg, &s);
	trace_seq_puts(&s, "    ");
	trace_print_graph_duration(stddev, &s);
	trace_print_seq(m, &s);
#endif
	seq_putc(m, '\n');
out:
	mutex_unlock(&ftrace_profile_lock);

	return ret;
}

static void ftrace_profile_reset(struct ftrace_profile_stat *stat)
{
	struct ftrace_profile_page *pg;

	pg = stat->pages = stat->start;

	while (pg) {
		memset(pg->records, 0, PROFILE_RECORDS_SIZE);
		pg->index = 0;
		pg = pg->next;
	}

	memset(stat->hash, 0,
	       FTRACE_PROFILE_HASH_SIZE * sizeof(struct hlist_head));
}

static int ftrace_profile_pages_init(struct ftrace_profile_stat *stat)
{
	struct ftrace_profile_page *pg;
	int functions;
	int pages;
	int i;

	/* If we already allocated, do nothing */
	if (stat->pages)
		return 0;

	stat->pages = (void *)get_zeroed_page(GFP_KERNEL);
	if (!stat->pages)
		return -ENOMEM;

#ifdef CONFIG_DYNAMIC_FTRACE
	functions = ftrace_update_tot_cnt;
#else
	/*
	 * We do not know the number of functions that exist because
	 * dynamic tracing is what counts them. With past experience
	 * we have around 20K functions. That should be more than enough.
	 * It is highly unlikely we will execute every function in
	 * the kernel.
	 */
	functions = 20000;
#endif

	pg = stat->start = stat->pages;

	pages = DIV_ROUND_UP(functions, PROFILES_PER_PAGE);

	for (i = 1; i < pages; i++) {
		pg->next = (void *)get_zeroed_page(GFP_KERNEL);
		if (!pg->next)
			goto out_free;
		pg = pg->next;
	}

	return 0;

 out_free:
	pg = stat->start;
	while (pg) {
		unsigned long tmp = (unsigned long)pg;

		pg = pg->next;
		free_page(tmp);
	}

	stat->pages = NULL;
	stat->start = NULL;

	return -ENOMEM;
}

static int ftrace_profile_init_cpu(int cpu)
{
	struct ftrace_profile_stat *stat;
	int size;

	stat = &per_cpu(ftrace_profile_stats, cpu);

	if (stat->hash) {
		/* If the profile is already created, simply reset it */
		ftrace_profile_reset(stat);
		return 0;
	}

	/*
	 * We are profiling all functions, but usually only a few thousand
	 * functions are hit. We'll make a hash of 1024 items.
	 */
	size = FTRACE_PROFILE_HASH_SIZE;

	stat->hash = kcalloc(size, sizeof(struct hlist_head), GFP_KERNEL);

	if (!stat->hash)
		return -ENOMEM;

	/* Preallocate the function profiling pages */
	if (ftrace_profile_pages_init(stat) < 0) {
		kfree(stat->hash);
		stat->hash = NULL;
		return -ENOMEM;
	}

	return 0;
}

static int ftrace_profile_init(void)
{
	int cpu;
	int ret = 0;

	for_each_possible_cpu(cpu) {
		ret = ftrace_profile_init_cpu(cpu);
		if (ret)
			break;
	}

	return ret;
}

/* interrupts must be disabled */
static struct ftrace_profile *
ftrace_find_profiled_func(struct ftrace_profile_stat *stat, unsigned long ip)
{
	struct ftrace_profile *rec;
	struct hlist_head *hhd;
	unsigned long key;

	key = hash_long(ip, FTRACE_PROFILE_HASH_BITS);
	hhd = &stat->hash[key];

	if (hlist_empty(hhd))
		return NULL;

	hlist_for_each_entry_rcu_notrace(rec, hhd, node) {
		if (rec->ip == ip)
			return rec;
	}

	return NULL;
}

static void ftrace_add_profile(struct ftrace_profile_stat *stat,
			       struct ftrace_profile *rec)
{
	unsigned long key;

	key = hash_long(rec->ip, FTRACE_PROFILE_HASH_BITS);
	hlist_add_head_rcu(&rec->node, &stat->hash[key]);
}

/*
 * The memory is already allocated, this simply finds a new record to use.
 */
static struct ftrace_profile *
ftrace_profile_alloc(struct ftrace_profile_stat *stat, unsigned long ip)
{
	struct ftrace_profile *rec = NULL;

	/* prevent recursion (from NMIs) */
	if (atomic_inc_return(&stat->disabled) != 1)
		goto out;

	/*
	 * Try to find the function again since an NMI
	 * could have added it
	 */
	rec = ftrace_find_profiled_func(stat, ip);
	if (rec)
		goto out;

	if (stat->pages->index == PROFILES_PER_PAGE) {
		if (!stat->pages->next)
			goto out;
		stat->pages = stat->pages->next;
	}

	rec = &stat->pages->records[stat->pages->index++];
	rec->ip = ip;
	ftrace_add_profile(stat, rec);

 out:
	atomic_dec(&stat->disabled);

	return rec;
}

static void
function_profile_call(unsigned long ip, unsigned long parent_ip,
		      struct ftrace_ops *ops, struct ftrace_regs *fregs)
{
	struct ftrace_profile_stat *stat;
	struct ftrace_profile *rec;
	unsigned long flags;

	if (!ftrace_profile_enabled)
		return;

	local_irq_save(flags);

	stat = this_cpu_ptr(&ftrace_profile_stats);
	if (!stat->hash || !ftrace_profile_enabled)
		goto out;

	rec = ftrace_find_profiled_func(stat, ip);
	if (!rec) {
		rec = ftrace_profile_alloc(stat, ip);
		if (!rec)
			goto out;
	}

	rec->counter++;
 out:
	local_irq_restore(flags);
}

#ifdef CONFIG_FUNCTION_GRAPH_TRACER
static bool fgraph_graph_time = true;

void ftrace_graph_graph_time_control(bool enable)
{
	fgraph_graph_time = enable;
}

static int profile_graph_entry(struct ftrace_graph_ent *trace)
{
	struct ftrace_ret_stack *ret_stack;

	function_profile_call(trace->func, 0, NULL, NULL);

	/* If function graph is shutting down, ret_stack can be NULL */
	if (!current->ret_stack)
		return 0;

	ret_stack = ftrace_graph_get_ret_stack(current, 0);
	if (ret_stack)
		ret_stack->subtime = 0;

	return 1;
}

static void profile_graph_return(struct ftrace_graph_ret *trace)
{
	struct ftrace_ret_stack *ret_stack;
	struct ftrace_profile_stat *stat;
	unsigned long long calltime;
	struct ftrace_profile *rec;
	unsigned long flags;

	local_irq_save(flags);
	stat = this_cpu_ptr(&ftrace_profile_stats);
	if (!stat->hash || !ftrace_profile_enabled)
		goto out;

	/* If the calltime was zero'd ignore it */
	if (!trace->calltime)
		goto out;

	calltime = trace->rettime - trace->calltime;

	if (!fgraph_graph_time) {

		/* Append this call time to the parent time to subtract */
		ret_stack = ftrace_graph_get_ret_stack(current, 1);
		if (ret_stack)
			ret_stack->subtime += calltime;

		ret_stack = ftrace_graph_get_ret_stack(current, 0);
		if (ret_stack && ret_stack->subtime < calltime)
			calltime -= ret_stack->subtime;
		else
			calltime = 0;
	}

	rec = ftrace_find_profiled_func(stat, trace->func);
	if (rec) {
		rec->time += calltime;
		rec->time_squared += calltime * calltime;
	}

 out:
	local_irq_restore(flags);
}

static struct fgraph_ops fprofiler_ops = {
	.entryfunc = &profile_graph_entry,
	.retfunc = &profile_graph_return,
};

static int register_ftrace_profiler(void)
{
	return register_ftrace_graph(&fprofiler_ops);
}

static void unregister_ftrace_profiler(void)
{
	unregister_ftrace_graph(&fprofiler_ops);
}
#else
static struct ftrace_ops ftrace_profile_ops __read_mostly = {
	.func		= function_profile_call,
	.flags		= FTRACE_OPS_FL_INITIALIZED,
	INIT_OPS_HASH(ftrace_profile_ops)
};

static int register_ftrace_profiler(void)
{
	return register_ftrace_function(&ftrace_profile_ops);
}

static void unregister_ftrace_profiler(void)
{
	unregister_ftrace_function(&ftrace_profile_ops);
}
#endif /* CONFIG_FUNCTION_GRAPH_TRACER */

static ssize_t
ftrace_profile_write(struct file *filp, const char __user *ubuf,
		     size_t cnt, loff_t *ppos)
{
	unsigned long val;
	int ret;

	ret = kstrtoul_from_user(ubuf, cnt, 10, &val);
	if (ret)
		return ret;

	val = !!val;

	mutex_lock(&ftrace_profile_lock);
	if (ftrace_profile_enabled ^ val) {
		if (val) {
			ret = ftrace_profile_init();
			if (ret < 0) {
				cnt = ret;
				goto out;
			}

			ret = register_ftrace_profiler();
			if (ret < 0) {
				cnt = ret;
				goto out;
			}
			ftrace_profile_enabled = 1;
		} else {
			ftrace_profile_enabled = 0;
			/*
			 * unregister_ftrace_profiler calls stop_machine
			 * so this acts like an synchronize_rcu.
			 */
			unregister_ftrace_profiler();
		}
	}
 out:
	mutex_unlock(&ftrace_profile_lock);

	*ppos += cnt;

	return cnt;
}

static ssize_t
ftrace_profile_read(struct file *filp, char __user *ubuf,
		     size_t cnt, loff_t *ppos)
{
	char buf[64];		/* big enough to hold a number */
	int r;

	r = sprintf(buf, "%u\n", ftrace_profile_enabled);
	return simple_read_from_buffer(ubuf, cnt, ppos, buf, r);
}

static const struct file_operations ftrace_profile_fops = {
	.open		= tracing_open_generic,
	.read		= ftrace_profile_read,
	.write		= ftrace_profile_write,
	.llseek		= default_llseek,
};

/* used to initialize the real stat files */
static struct tracer_stat function_stats __initdata = {
	.name		= "functions",
	.stat_start	= function_stat_start,
	.stat_next	= function_stat_next,
	.stat_cmp	= function_stat_cmp,
	.stat_headers	= function_stat_headers,
	.stat_show	= function_stat_show
};

static __init void ftrace_profile_tracefs(struct dentry *d_tracer)
{
	struct ftrace_profile_stat *stat;
	char *name;
	int ret;
	int cpu;

	for_each_possible_cpu(cpu) {
		stat = &per_cpu(ftrace_profile_stats, cpu);

		name = kasprintf(GFP_KERNEL, "function%d", cpu);
		if (!name) {
			/*
			 * The files created are permanent, if something happens
			 * we still do not free memory.
			 */
			WARN(1,
			     "Could not allocate stat file for cpu %d\n",
			     cpu);
			return;
		}
		stat->stat = function_stats;
		stat->stat.name = name;
		ret = register_stat_tracer(&stat->stat);
		if (ret) {
			WARN(1,
			     "Could not register function stat for cpu %d\n",
			     cpu);
			kfree(name);
			return;
		}
	}

<<<<<<< HEAD
	entry = tracefs_create_file("function_profile_enabled",
				    TRACE_MODE_WRITE, d_tracer, NULL,
				    &ftrace_profile_fops);
	if (!entry)
		pr_warn("Could not create tracefs 'function_profile_enabled' entry\n");
=======
	trace_create_file("function_profile_enabled",
			  TRACE_MODE_WRITE, d_tracer, NULL,
			  &ftrace_profile_fops);
>>>>>>> d60c95ef
}

#else /* CONFIG_FUNCTION_PROFILER */
static __init void ftrace_profile_tracefs(struct dentry *d_tracer)
{
}
#endif /* CONFIG_FUNCTION_PROFILER */

#ifdef CONFIG_DYNAMIC_FTRACE

static struct ftrace_ops *removed_ops;

/*
 * Set when doing a global update, like enabling all recs or disabling them.
 * It is not set when just updating a single ftrace_ops.
 */
static bool update_all_ops;

#ifndef CONFIG_FTRACE_MCOUNT_RECORD
# error Dynamic ftrace depends on MCOUNT_RECORD
#endif

struct ftrace_func_probe {
	struct ftrace_probe_ops	*probe_ops;
	struct ftrace_ops	ops;
	struct trace_array	*tr;
	struct list_head	list;
	void			*data;
	int			ref;
};

/*
 * We make these constant because no one should touch them,
 * but they are used as the default "empty hash", to avoid allocating
 * it all the time. These are in a read only section such that if
 * anyone does try to modify it, it will cause an exception.
 */
static const struct hlist_head empty_buckets[1];
static const struct ftrace_hash empty_hash = {
	.buckets = (struct hlist_head *)empty_buckets,
};
#define EMPTY_HASH	((struct ftrace_hash *)&empty_hash)

struct ftrace_ops global_ops = {
	.func				= ftrace_stub,
	.local_hash.notrace_hash	= EMPTY_HASH,
	.local_hash.filter_hash		= EMPTY_HASH,
	INIT_OPS_HASH(global_ops)
	.flags				= FTRACE_OPS_FL_INITIALIZED |
					  FTRACE_OPS_FL_PID,
};

/*
 * Used by the stack unwinder to know about dynamic ftrace trampolines.
 */
struct ftrace_ops *ftrace_ops_trampoline(unsigned long addr)
{
	struct ftrace_ops *op = NULL;

	/*
	 * Some of the ops may be dynamically allocated,
	 * they are freed after a synchronize_rcu().
	 */
	preempt_disable_notrace();

	do_for_each_ftrace_op(op, ftrace_ops_list) {
		/*
		 * This is to check for dynamically allocated trampolines.
		 * Trampolines that are in kernel text will have
		 * core_kernel_text() return true.
		 */
		if (op->trampoline && op->trampoline_size)
			if (addr >= op->trampoline &&
			    addr < op->trampoline + op->trampoline_size) {
				preempt_enable_notrace();
				return op;
			}
	} while_for_each_ftrace_op(op);
	preempt_enable_notrace();

	return NULL;
}

/*
 * This is used by __kernel_text_address() to return true if the
 * address is on a dynamically allocated trampoline that would
 * not return true for either core_kernel_text() or
 * is_module_text_address().
 */
bool is_ftrace_trampoline(unsigned long addr)
{
	return ftrace_ops_trampoline(addr) != NULL;
}

struct ftrace_page {
	struct ftrace_page	*next;
	struct dyn_ftrace	*records;
	int			index;
	int			order;
};

#define ENTRY_SIZE sizeof(struct dyn_ftrace)
#define ENTRIES_PER_PAGE (PAGE_SIZE / ENTRY_SIZE)

static struct ftrace_page	*ftrace_pages_start;
static struct ftrace_page	*ftrace_pages;

static __always_inline unsigned long
ftrace_hash_key(struct ftrace_hash *hash, unsigned long ip)
{
	if (hash->size_bits > 0)
		return hash_long(ip, hash->size_bits);

	return 0;
}

/* Only use this function if ftrace_hash_empty() has already been tested */
static __always_inline struct ftrace_func_entry *
__ftrace_lookup_ip(struct ftrace_hash *hash, unsigned long ip)
{
	unsigned long key;
	struct ftrace_func_entry *entry;
	struct hlist_head *hhd;

	key = ftrace_hash_key(hash, ip);
	hhd = &hash->buckets[key];

	hlist_for_each_entry_rcu_notrace(entry, hhd, hlist) {
		if (entry->ip == ip)
			return entry;
	}
	return NULL;
}

/**
 * ftrace_lookup_ip - Test to see if an ip exists in an ftrace_hash
 * @hash: The hash to look at
 * @ip: The instruction pointer to test
 *
 * Search a given @hash to see if a given instruction pointer (@ip)
 * exists in it.
 *
 * Returns the entry that holds the @ip if found. NULL otherwise.
 */
struct ftrace_func_entry *
ftrace_lookup_ip(struct ftrace_hash *hash, unsigned long ip)
{
	if (ftrace_hash_empty(hash))
		return NULL;

	return __ftrace_lookup_ip(hash, ip);
}

static void __add_hash_entry(struct ftrace_hash *hash,
			     struct ftrace_func_entry *entry)
{
	struct hlist_head *hhd;
	unsigned long key;

	key = ftrace_hash_key(hash, entry->ip);
	hhd = &hash->buckets[key];
	hlist_add_head(&entry->hlist, hhd);
	hash->count++;
}

static int add_hash_entry(struct ftrace_hash *hash, unsigned long ip)
{
	struct ftrace_func_entry *entry;

	entry = kmalloc(sizeof(*entry), GFP_KERNEL);
	if (!entry)
		return -ENOMEM;

	entry->ip = ip;
	__add_hash_entry(hash, entry);

	return 0;
}

static void
free_hash_entry(struct ftrace_hash *hash,
		  struct ftrace_func_entry *entry)
{
	hlist_del(&entry->hlist);
	kfree(entry);
	hash->count--;
}

static void
remove_hash_entry(struct ftrace_hash *hash,
		  struct ftrace_func_entry *entry)
{
	hlist_del_rcu(&entry->hlist);
	hash->count--;
}

static void ftrace_hash_clear(struct ftrace_hash *hash)
{
	struct hlist_head *hhd;
	struct hlist_node *tn;
	struct ftrace_func_entry *entry;
	int size = 1 << hash->size_bits;
	int i;

	if (!hash->count)
		return;

	for (i = 0; i < size; i++) {
		hhd = &hash->buckets[i];
		hlist_for_each_entry_safe(entry, tn, hhd, hlist)
			free_hash_entry(hash, entry);
	}
	FTRACE_WARN_ON(hash->count);
}

static void free_ftrace_mod(struct ftrace_mod_load *ftrace_mod)
{
	list_del(&ftrace_mod->list);
	kfree(ftrace_mod->module);
	kfree(ftrace_mod->func);
	kfree(ftrace_mod);
}

static void clear_ftrace_mod_list(struct list_head *head)
{
	struct ftrace_mod_load *p, *n;

	/* stack tracer isn't supported yet */
	if (!head)
		return;

	mutex_lock(&ftrace_lock);
	list_for_each_entry_safe(p, n, head, list)
		free_ftrace_mod(p);
	mutex_unlock(&ftrace_lock);
}

static void free_ftrace_hash(struct ftrace_hash *hash)
{
	if (!hash || hash == EMPTY_HASH)
		return;
	ftrace_hash_clear(hash);
	kfree(hash->buckets);
	kfree(hash);
}

static void __free_ftrace_hash_rcu(struct rcu_head *rcu)
{
	struct ftrace_hash *hash;

	hash = container_of(rcu, struct ftrace_hash, rcu);
	free_ftrace_hash(hash);
}

static void free_ftrace_hash_rcu(struct ftrace_hash *hash)
{
	if (!hash || hash == EMPTY_HASH)
		return;
	call_rcu(&hash->rcu, __free_ftrace_hash_rcu);
}

/**
 * ftrace_free_filter - remove all filters for an ftrace_ops
 * @ops - the ops to remove the filters from
 */
void ftrace_free_filter(struct ftrace_ops *ops)
{
	ftrace_ops_init(ops);
	free_ftrace_hash(ops->func_hash->filter_hash);
	free_ftrace_hash(ops->func_hash->notrace_hash);
}
EXPORT_SYMBOL_GPL(ftrace_free_filter);

static struct ftrace_hash *alloc_ftrace_hash(int size_bits)
{
	struct ftrace_hash *hash;
	int size;

	hash = kzalloc(sizeof(*hash), GFP_KERNEL);
	if (!hash)
		return NULL;

	size = 1 << size_bits;
	hash->buckets = kcalloc(size, sizeof(*hash->buckets), GFP_KERNEL);

	if (!hash->buckets) {
		kfree(hash);
		return NULL;
	}

	hash->size_bits = size_bits;

	return hash;
}


static int ftrace_add_mod(struct trace_array *tr,
			  const char *func, const char *module,
			  int enable)
{
	struct ftrace_mod_load *ftrace_mod;
	struct list_head *mod_head = enable ? &tr->mod_trace : &tr->mod_notrace;

	ftrace_mod = kzalloc(sizeof(*ftrace_mod), GFP_KERNEL);
	if (!ftrace_mod)
		return -ENOMEM;

	INIT_LIST_HEAD(&ftrace_mod->list);
	ftrace_mod->func = kstrdup(func, GFP_KERNEL);
	ftrace_mod->module = kstrdup(module, GFP_KERNEL);
	ftrace_mod->enable = enable;

	if (!ftrace_mod->func || !ftrace_mod->module)
		goto out_free;

	list_add(&ftrace_mod->list, mod_head);

	return 0;

 out_free:
	free_ftrace_mod(ftrace_mod);

	return -ENOMEM;
}

static struct ftrace_hash *
alloc_and_copy_ftrace_hash(int size_bits, struct ftrace_hash *hash)
{
	struct ftrace_func_entry *entry;
	struct ftrace_hash *new_hash;
	int size;
	int ret;
	int i;

	new_hash = alloc_ftrace_hash(size_bits);
	if (!new_hash)
		return NULL;

	if (hash)
		new_hash->flags = hash->flags;

	/* Empty hash? */
	if (ftrace_hash_empty(hash))
		return new_hash;

	size = 1 << hash->size_bits;
	for (i = 0; i < size; i++) {
		hlist_for_each_entry(entry, &hash->buckets[i], hlist) {
			ret = add_hash_entry(new_hash, entry->ip);
			if (ret < 0)
				goto free_hash;
		}
	}

	FTRACE_WARN_ON(new_hash->count != hash->count);

	return new_hash;

 free_hash:
	free_ftrace_hash(new_hash);
	return NULL;
}

static void
ftrace_hash_rec_disable_modify(struct ftrace_ops *ops, int filter_hash);
static void
ftrace_hash_rec_enable_modify(struct ftrace_ops *ops, int filter_hash);

static int ftrace_hash_ipmodify_update(struct ftrace_ops *ops,
				       struct ftrace_hash *new_hash);

static struct ftrace_hash *dup_hash(struct ftrace_hash *src, int size)
{
	struct ftrace_func_entry *entry;
	struct ftrace_hash *new_hash;
	struct hlist_head *hhd;
	struct hlist_node *tn;
	int bits = 0;
	int i;

	/*
	 * Use around half the size (max bit of it), but
	 * a minimum of 2 is fine (as size of 0 or 1 both give 1 for bits).
	 */
	bits = fls(size / 2);

	/* Don't allocate too much */
	if (bits > FTRACE_HASH_MAX_BITS)
		bits = FTRACE_HASH_MAX_BITS;

	new_hash = alloc_ftrace_hash(bits);
	if (!new_hash)
		return NULL;

	new_hash->flags = src->flags;

	size = 1 << src->size_bits;
	for (i = 0; i < size; i++) {
		hhd = &src->buckets[i];
		hlist_for_each_entry_safe(entry, tn, hhd, hlist) {
			remove_hash_entry(src, entry);
			__add_hash_entry(new_hash, entry);
		}
	}
	return new_hash;
}

static struct ftrace_hash *
__ftrace_hash_move(struct ftrace_hash *src)
{
	int size = src->count;

	/*
	 * If the new source is empty, just return the empty_hash.
	 */
	if (ftrace_hash_empty(src))
		return EMPTY_HASH;

	return dup_hash(src, size);
}

static int
ftrace_hash_move(struct ftrace_ops *ops, int enable,
		 struct ftrace_hash **dst, struct ftrace_hash *src)
{
	struct ftrace_hash *new_hash;
	int ret;

	/* Reject setting notrace hash on IPMODIFY ftrace_ops */
	if (ops->flags & FTRACE_OPS_FL_IPMODIFY && !enable)
		return -EINVAL;

	new_hash = __ftrace_hash_move(src);
	if (!new_hash)
		return -ENOMEM;

	/* Make sure this can be applied if it is IPMODIFY ftrace_ops */
	if (enable) {
		/* IPMODIFY should be updated only when filter_hash updating */
		ret = ftrace_hash_ipmodify_update(ops, new_hash);
		if (ret < 0) {
			free_ftrace_hash(new_hash);
			return ret;
		}
	}

	/*
	 * Remove the current set, update the hash and add
	 * them back.
	 */
	ftrace_hash_rec_disable_modify(ops, enable);

	rcu_assign_pointer(*dst, new_hash);

	ftrace_hash_rec_enable_modify(ops, enable);

	return 0;
}

static bool hash_contains_ip(unsigned long ip,
			     struct ftrace_ops_hash *hash)
{
	/*
	 * The function record is a match if it exists in the filter
	 * hash and not in the notrace hash. Note, an empty hash is
	 * considered a match for the filter hash, but an empty
	 * notrace hash is considered not in the notrace hash.
	 */
	return (ftrace_hash_empty(hash->filter_hash) ||
		__ftrace_lookup_ip(hash->filter_hash, ip)) &&
		(ftrace_hash_empty(hash->notrace_hash) ||
		 !__ftrace_lookup_ip(hash->notrace_hash, ip));
}

/*
 * Test the hashes for this ops to see if we want to call
 * the ops->func or not.
 *
 * It's a match if the ip is in the ops->filter_hash or
 * the filter_hash does not exist or is empty,
 *  AND
 * the ip is not in the ops->notrace_hash.
 *
 * This needs to be called with preemption disabled as
 * the hashes are freed with call_rcu().
 */
int
ftrace_ops_test(struct ftrace_ops *ops, unsigned long ip, void *regs)
{
	struct ftrace_ops_hash hash;
	int ret;

#ifdef CONFIG_DYNAMIC_FTRACE_WITH_REGS
	/*
	 * There's a small race when adding ops that the ftrace handler
	 * that wants regs, may be called without them. We can not
	 * allow that handler to be called if regs is NULL.
	 */
	if (regs == NULL && (ops->flags & FTRACE_OPS_FL_SAVE_REGS))
		return 0;
#endif

	rcu_assign_pointer(hash.filter_hash, ops->func_hash->filter_hash);
	rcu_assign_pointer(hash.notrace_hash, ops->func_hash->notrace_hash);

	if (hash_contains_ip(ip, &hash))
		ret = 1;
	else
		ret = 0;

	return ret;
}

/*
 * This is a double for. Do not use 'break' to break out of the loop,
 * you must use a goto.
 */
#define do_for_each_ftrace_rec(pg, rec)					\
	for (pg = ftrace_pages_start; pg; pg = pg->next) {		\
		int _____i;						\
		for (_____i = 0; _____i < pg->index; _____i++) {	\
			rec = &pg->records[_____i];

#define while_for_each_ftrace_rec()		\
		}				\
	}


static int ftrace_cmp_recs(const void *a, const void *b)
{
	const struct dyn_ftrace *key = a;
	const struct dyn_ftrace *rec = b;

	if (key->flags < rec->ip)
		return -1;
	if (key->ip >= rec->ip + MCOUNT_INSN_SIZE)
		return 1;
	return 0;
}

static struct dyn_ftrace *lookup_rec(unsigned long start, unsigned long end)
{
	struct ftrace_page *pg;
	struct dyn_ftrace *rec = NULL;
	struct dyn_ftrace key;

	key.ip = start;
	key.flags = end;	/* overload flags, as it is unsigned long */

	for (pg = ftrace_pages_start; pg; pg = pg->next) {
		if (end < pg->records[0].ip ||
		    start >= (pg->records[pg->index - 1].ip + MCOUNT_INSN_SIZE))
			continue;
		rec = bsearch(&key, pg->records, pg->index,
			      sizeof(struct dyn_ftrace),
			      ftrace_cmp_recs);
		if (rec)
			break;
	}
	return rec;
}

/**
 * ftrace_location_range - return the first address of a traced location
 *	if it touches the given ip range
 * @start: start of range to search.
 * @end: end of range to search (inclusive). @end points to the last byte
 *	to check.
 *
 * Returns rec->ip if the related ftrace location is a least partly within
 * the given address range. That is, the first address of the instruction
 * that is either a NOP or call to the function tracer. It checks the ftrace
 * internal tables to determine if the address belongs or not.
 */
unsigned long ftrace_location_range(unsigned long start, unsigned long end)
{
	struct dyn_ftrace *rec;

	rec = lookup_rec(start, end);
	if (rec)
		return rec->ip;

	return 0;
}

/**
 * ftrace_location - return the ftrace location
 * @ip: the instruction pointer to check
 *
 * If @ip matches the ftrace location, return @ip.
 * If @ip matches sym+0, return sym's ftrace location.
 * Otherwise, return 0.
 */
unsigned long ftrace_location(unsigned long ip)
{
	struct dyn_ftrace *rec;
	unsigned long offset;
	unsigned long size;

	rec = lookup_rec(ip, ip);
	if (!rec) {
		if (!kallsyms_lookup_size_offset(ip, &size, &offset))
			goto out;

		/* map sym+0 to __fentry__ */
		if (!offset)
			rec = lookup_rec(ip, ip + size - 1);
	}

	if (rec)
		return rec->ip;

out:
	return 0;
}

/**
 * ftrace_text_reserved - return true if range contains an ftrace location
 * @start: start of range to search
 * @end: end of range to search (inclusive). @end points to the last byte to check.
 *
 * Returns 1 if @start and @end contains a ftrace location.
 * That is, the instruction that is either a NOP or call to
 * the function tracer. It checks the ftrace internal tables to
 * determine if the address belongs or not.
 */
int ftrace_text_reserved(const void *start, const void *end)
{
	unsigned long ret;

	ret = ftrace_location_range((unsigned long)start,
				    (unsigned long)end);

	return (int)!!ret;
}

/* Test if ops registered to this rec needs regs */
static bool test_rec_ops_needs_regs(struct dyn_ftrace *rec)
{
	struct ftrace_ops *ops;
	bool keep_regs = false;

	for (ops = ftrace_ops_list;
	     ops != &ftrace_list_end; ops = ops->next) {
		/* pass rec in as regs to have non-NULL val */
		if (ftrace_ops_test(ops, rec->ip, rec)) {
			if (ops->flags & FTRACE_OPS_FL_SAVE_REGS) {
				keep_regs = true;
				break;
			}
		}
	}

	return  keep_regs;
}

static struct ftrace_ops *
ftrace_find_tramp_ops_any(struct dyn_ftrace *rec);
static struct ftrace_ops *
ftrace_find_tramp_ops_any_other(struct dyn_ftrace *rec, struct ftrace_ops *op_exclude);
static struct ftrace_ops *
ftrace_find_tramp_ops_next(struct dyn_ftrace *rec, struct ftrace_ops *ops);

static bool skip_record(struct dyn_ftrace *rec)
{
	/*
	 * At boot up, weak functions are set to disable. Function tracing
	 * can be enabled before they are, and they still need to be disabled now.
	 * If the record is disabled, still continue if it is marked as already
	 * enabled (this is needed to keep the accounting working).
	 */
	return rec->flags & FTRACE_FL_DISABLED &&
		!(rec->flags & FTRACE_FL_ENABLED);
}

static bool __ftrace_hash_rec_update(struct ftrace_ops *ops,
				     int filter_hash,
				     bool inc)
{
	struct ftrace_hash *hash;
	struct ftrace_hash *other_hash;
	struct ftrace_page *pg;
	struct dyn_ftrace *rec;
	bool update = false;
	int count = 0;
	int all = false;

	/* Only update if the ops has been registered */
	if (!(ops->flags & FTRACE_OPS_FL_ENABLED))
		return false;

	/*
	 * In the filter_hash case:
	 *   If the count is zero, we update all records.
	 *   Otherwise we just update the items in the hash.
	 *
	 * In the notrace_hash case:
	 *   We enable the update in the hash.
	 *   As disabling notrace means enabling the tracing,
	 *   and enabling notrace means disabling, the inc variable
	 *   gets inversed.
	 */
	if (filter_hash) {
		hash = ops->func_hash->filter_hash;
		other_hash = ops->func_hash->notrace_hash;
		if (ftrace_hash_empty(hash))
			all = true;
	} else {
		inc = !inc;
		hash = ops->func_hash->notrace_hash;
		other_hash = ops->func_hash->filter_hash;
		/*
		 * If the notrace hash has no items,
		 * then there's nothing to do.
		 */
		if (ftrace_hash_empty(hash))
			return false;
	}

	do_for_each_ftrace_rec(pg, rec) {
		int in_other_hash = 0;
		int in_hash = 0;
		int match = 0;

		if (skip_record(rec))
			continue;

		if (all) {
			/*
			 * Only the filter_hash affects all records.
			 * Update if the record is not in the notrace hash.
			 */
			if (!other_hash || !ftrace_lookup_ip(other_hash, rec->ip))
				match = 1;
		} else {
			in_hash = !!ftrace_lookup_ip(hash, rec->ip);
			in_other_hash = !!ftrace_lookup_ip(other_hash, rec->ip);

			/*
			 * If filter_hash is set, we want to match all functions
			 * that are in the hash but not in the other hash.
			 *
			 * If filter_hash is not set, then we are decrementing.
			 * That means we match anything that is in the hash
			 * and also in the other_hash. That is, we need to turn
			 * off functions in the other hash because they are disabled
			 * by this hash.
			 */
			if (filter_hash && in_hash && !in_other_hash)
				match = 1;
			else if (!filter_hash && in_hash &&
				 (in_other_hash || ftrace_hash_empty(other_hash)))
				match = 1;
		}
		if (!match)
			continue;

		if (inc) {
			rec->flags++;
			if (FTRACE_WARN_ON(ftrace_rec_count(rec) == FTRACE_REF_MAX))
				return false;

			if (ops->flags & FTRACE_OPS_FL_DIRECT)
				rec->flags |= FTRACE_FL_DIRECT;

			/*
			 * If there's only a single callback registered to a
			 * function, and the ops has a trampoline registered
			 * for it, then we can call it directly.
			 */
			if (ftrace_rec_count(rec) == 1 && ops->trampoline)
				rec->flags |= FTRACE_FL_TRAMP;
			else
				/*
				 * If we are adding another function callback
				 * to this function, and the previous had a
				 * custom trampoline in use, then we need to go
				 * back to the default trampoline.
				 */
				rec->flags &= ~FTRACE_FL_TRAMP;

			/*
			 * If any ops wants regs saved for this function
			 * then all ops will get saved regs.
			 */
			if (ops->flags & FTRACE_OPS_FL_SAVE_REGS)
				rec->flags |= FTRACE_FL_REGS;
		} else {
			if (FTRACE_WARN_ON(ftrace_rec_count(rec) == 0))
				return false;
			rec->flags--;

			/*
			 * Only the internal direct_ops should have the
			 * DIRECT flag set. Thus, if it is removing a
			 * function, then that function should no longer
			 * be direct.
			 */
			if (ops->flags & FTRACE_OPS_FL_DIRECT)
				rec->flags &= ~FTRACE_FL_DIRECT;

			/*
			 * If the rec had REGS enabled and the ops that is
			 * being removed had REGS set, then see if there is
			 * still any ops for this record that wants regs.
			 * If not, we can stop recording them.
			 */
			if (ftrace_rec_count(rec) > 0 &&
			    rec->flags & FTRACE_FL_REGS &&
			    ops->flags & FTRACE_OPS_FL_SAVE_REGS) {
				if (!test_rec_ops_needs_regs(rec))
					rec->flags &= ~FTRACE_FL_REGS;
			}

			/*
			 * The TRAMP needs to be set only if rec count
			 * is decremented to one, and the ops that is
			 * left has a trampoline. As TRAMP can only be
			 * enabled if there is only a single ops attached
			 * to it.
			 */
			if (ftrace_rec_count(rec) == 1 &&
			    ftrace_find_tramp_ops_any_other(rec, ops))
				rec->flags |= FTRACE_FL_TRAMP;
			else
				rec->flags &= ~FTRACE_FL_TRAMP;

			/*
			 * flags will be cleared in ftrace_check_record()
			 * if rec count is zero.
			 */
		}
		count++;

		/* Must match FTRACE_UPDATE_CALLS in ftrace_modify_all_code() */
		update |= ftrace_test_record(rec, true) != FTRACE_UPDATE_IGNORE;

		/* Shortcut, if we handled all records, we are done. */
		if (!all && count == hash->count)
			return update;
	} while_for_each_ftrace_rec();

	return update;
}

static bool ftrace_hash_rec_disable(struct ftrace_ops *ops,
				    int filter_hash)
{
	return __ftrace_hash_rec_update(ops, filter_hash, 0);
}

static bool ftrace_hash_rec_enable(struct ftrace_ops *ops,
				   int filter_hash)
{
	return __ftrace_hash_rec_update(ops, filter_hash, 1);
}

static void ftrace_hash_rec_update_modify(struct ftrace_ops *ops,
					  int filter_hash, int inc)
{
	struct ftrace_ops *op;

	__ftrace_hash_rec_update(ops, filter_hash, inc);

	if (ops->func_hash != &global_ops.local_hash)
		return;

	/*
	 * If the ops shares the global_ops hash, then we need to update
	 * all ops that are enabled and use this hash.
	 */
	do_for_each_ftrace_op(op, ftrace_ops_list) {
		/* Already done */
		if (op == ops)
			continue;
		if (op->func_hash == &global_ops.local_hash)
			__ftrace_hash_rec_update(op, filter_hash, inc);
	} while_for_each_ftrace_op(op);
}

static void ftrace_hash_rec_disable_modify(struct ftrace_ops *ops,
					   int filter_hash)
{
	ftrace_hash_rec_update_modify(ops, filter_hash, 0);
}

static void ftrace_hash_rec_enable_modify(struct ftrace_ops *ops,
					  int filter_hash)
{
	ftrace_hash_rec_update_modify(ops, filter_hash, 1);
}

/*
 * Try to update IPMODIFY flag on each ftrace_rec. Return 0 if it is OK
 * or no-needed to update, -EBUSY if it detects a conflict of the flag
 * on a ftrace_rec, and -EINVAL if the new_hash tries to trace all recs.
 * Note that old_hash and new_hash has below meanings
 *  - If the hash is NULL, it hits all recs (if IPMODIFY is set, this is rejected)
 *  - If the hash is EMPTY_HASH, it hits nothing
 *  - Anything else hits the recs which match the hash entries.
 *
 * DIRECT ops does not have IPMODIFY flag, but we still need to check it
 * against functions with FTRACE_FL_IPMODIFY. If there is any overlap, call
 * ops_func(SHARE_IPMODIFY_SELF) to make sure current ops can share with
 * IPMODIFY. If ops_func(SHARE_IPMODIFY_SELF) returns non-zero, propagate
 * the return value to the caller and eventually to the owner of the DIRECT
 * ops.
 */
static int __ftrace_hash_update_ipmodify(struct ftrace_ops *ops,
					 struct ftrace_hash *old_hash,
					 struct ftrace_hash *new_hash)
{
	struct ftrace_page *pg;
	struct dyn_ftrace *rec, *end = NULL;
	int in_old, in_new;
	bool is_ipmodify, is_direct;

	/* Only update if the ops has been registered */
	if (!(ops->flags & FTRACE_OPS_FL_ENABLED))
		return 0;

	is_ipmodify = ops->flags & FTRACE_OPS_FL_IPMODIFY;
	is_direct = ops->flags & FTRACE_OPS_FL_DIRECT;

	/* neither IPMODIFY nor DIRECT, skip */
	if (!is_ipmodify && !is_direct)
		return 0;

	if (WARN_ON_ONCE(is_ipmodify && is_direct))
		return 0;

	/*
	 * Since the IPMODIFY and DIRECT are very address sensitive
	 * actions, we do not allow ftrace_ops to set all functions to new
	 * hash.
	 */
	if (!new_hash || !old_hash)
		return -EINVAL;

	/* Update rec->flags */
	do_for_each_ftrace_rec(pg, rec) {

		if (rec->flags & FTRACE_FL_DISABLED)
			continue;

		/* We need to update only differences of filter_hash */
		in_old = !!ftrace_lookup_ip(old_hash, rec->ip);
		in_new = !!ftrace_lookup_ip(new_hash, rec->ip);
		if (in_old == in_new)
			continue;

		if (in_new) {
			if (rec->flags & FTRACE_FL_IPMODIFY) {
				int ret;

				/* Cannot have two ipmodify on same rec */
				if (is_ipmodify)
					goto rollback;

				FTRACE_WARN_ON(rec->flags & FTRACE_FL_DIRECT);

				/*
				 * Another ops with IPMODIFY is already
				 * attached. We are now attaching a direct
				 * ops. Run SHARE_IPMODIFY_SELF, to check
				 * whether sharing is supported.
				 */
				if (!ops->ops_func)
					return -EBUSY;
				ret = ops->ops_func(ops, FTRACE_OPS_CMD_ENABLE_SHARE_IPMODIFY_SELF);
				if (ret)
					return ret;
			} else if (is_ipmodify) {
				rec->flags |= FTRACE_FL_IPMODIFY;
			}
		} else if (is_ipmodify) {
			rec->flags &= ~FTRACE_FL_IPMODIFY;
		}
	} while_for_each_ftrace_rec();

	return 0;

rollback:
	end = rec;

	/* Roll back what we did above */
	do_for_each_ftrace_rec(pg, rec) {

		if (rec->flags & FTRACE_FL_DISABLED)
			continue;

		if (rec == end)
			goto err_out;

		in_old = !!ftrace_lookup_ip(old_hash, rec->ip);
		in_new = !!ftrace_lookup_ip(new_hash, rec->ip);
		if (in_old == in_new)
			continue;

		if (in_new)
			rec->flags &= ~FTRACE_FL_IPMODIFY;
		else
			rec->flags |= FTRACE_FL_IPMODIFY;
	} while_for_each_ftrace_rec();

err_out:
	return -EBUSY;
}

static int ftrace_hash_ipmodify_enable(struct ftrace_ops *ops)
{
	struct ftrace_hash *hash = ops->func_hash->filter_hash;

	if (ftrace_hash_empty(hash))
		hash = NULL;

	return __ftrace_hash_update_ipmodify(ops, EMPTY_HASH, hash);
}

/* Disabling always succeeds */
static void ftrace_hash_ipmodify_disable(struct ftrace_ops *ops)
{
	struct ftrace_hash *hash = ops->func_hash->filter_hash;

	if (ftrace_hash_empty(hash))
		hash = NULL;

	__ftrace_hash_update_ipmodify(ops, hash, EMPTY_HASH);
}

static int ftrace_hash_ipmodify_update(struct ftrace_ops *ops,
				       struct ftrace_hash *new_hash)
{
	struct ftrace_hash *old_hash = ops->func_hash->filter_hash;

	if (ftrace_hash_empty(old_hash))
		old_hash = NULL;

	if (ftrace_hash_empty(new_hash))
		new_hash = NULL;

	return __ftrace_hash_update_ipmodify(ops, old_hash, new_hash);
}

static void print_ip_ins(const char *fmt, const unsigned char *p)
{
	char ins[MCOUNT_INSN_SIZE];

	if (copy_from_kernel_nofault(ins, p, MCOUNT_INSN_SIZE)) {
		printk(KERN_CONT "%s[FAULT] %px\n", fmt, p);
		return;
	}

	printk(KERN_CONT "%s", fmt);
	pr_cont("%*phC", MCOUNT_INSN_SIZE, ins);
}

enum ftrace_bug_type ftrace_bug_type;
const void *ftrace_expected;

static void print_bug_type(void)
{
	switch (ftrace_bug_type) {
	case FTRACE_BUG_UNKNOWN:
		break;
	case FTRACE_BUG_INIT:
		pr_info("Initializing ftrace call sites\n");
		break;
	case FTRACE_BUG_NOP:
		pr_info("Setting ftrace call site to NOP\n");
		break;
	case FTRACE_BUG_CALL:
		pr_info("Setting ftrace call site to call ftrace function\n");
		break;
	case FTRACE_BUG_UPDATE:
		pr_info("Updating ftrace call site to call a different ftrace function\n");
		break;
	}
}

/**
 * ftrace_bug - report and shutdown function tracer
 * @failed: The failed type (EFAULT, EINVAL, EPERM)
 * @rec: The record that failed
 *
 * The arch code that enables or disables the function tracing
 * can call ftrace_bug() when it has detected a problem in
 * modifying the code. @failed should be one of either:
 * EFAULT - if the problem happens on reading the @ip address
 * EINVAL - if what is read at @ip is not what was expected
 * EPERM - if the problem happens on writing to the @ip address
 */
void ftrace_bug(int failed, struct dyn_ftrace *rec)
{
	unsigned long ip = rec ? rec->ip : 0;

	pr_info("------------[ ftrace bug ]------------\n");

	switch (failed) {
	case -EFAULT:
		pr_info("ftrace faulted on modifying ");
		print_ip_sym(KERN_INFO, ip);
		break;
	case -EINVAL:
		pr_info("ftrace failed to modify ");
		print_ip_sym(KERN_INFO, ip);
		print_ip_ins(" actual:   ", (unsigned char *)ip);
		pr_cont("\n");
		if (ftrace_expected) {
			print_ip_ins(" expected: ", ftrace_expected);
			pr_cont("\n");
		}
		break;
	case -EPERM:
		pr_info("ftrace faulted on writing ");
		print_ip_sym(KERN_INFO, ip);
		break;
	default:
		pr_info("ftrace faulted on unknown error ");
		print_ip_sym(KERN_INFO, ip);
	}
	print_bug_type();
	if (rec) {
		struct ftrace_ops *ops = NULL;

		pr_info("ftrace record flags: %lx\n", rec->flags);
		pr_cont(" (%ld)%s", ftrace_rec_count(rec),
			rec->flags & FTRACE_FL_REGS ? " R" : "  ");
		if (rec->flags & FTRACE_FL_TRAMP_EN) {
			ops = ftrace_find_tramp_ops_any(rec);
			if (ops) {
				do {
					pr_cont("\ttramp: %pS (%pS)",
						(void *)ops->trampoline,
						(void *)ops->func);
					ops = ftrace_find_tramp_ops_next(rec, ops);
				} while (ops);
			} else
				pr_cont("\ttramp: ERROR!");

		}
		ip = ftrace_get_addr_curr(rec);
		pr_cont("\n expected tramp: %lx\n", ip);
	}

	FTRACE_WARN_ON_ONCE(1);
}

static int ftrace_check_record(struct dyn_ftrace *rec, bool enable, bool update)
{
	unsigned long flag = 0UL;

	ftrace_bug_type = FTRACE_BUG_UNKNOWN;

	if (skip_record(rec))
		return FTRACE_UPDATE_IGNORE;

	/*
	 * If we are updating calls:
	 *
	 *   If the record has a ref count, then we need to enable it
	 *   because someone is using it.
	 *
	 *   Otherwise we make sure its disabled.
	 *
	 * If we are disabling calls, then disable all records that
	 * are enabled.
	 */
	if (enable && ftrace_rec_count(rec))
		flag = FTRACE_FL_ENABLED;

	/*
	 * If enabling and the REGS flag does not match the REGS_EN, or
	 * the TRAMP flag doesn't match the TRAMP_EN, then do not ignore
	 * this record. Set flags to fail the compare against ENABLED.
	 * Same for direct calls.
	 */
	if (flag) {
		if (!(rec->flags & FTRACE_FL_REGS) !=
		    !(rec->flags & FTRACE_FL_REGS_EN))
			flag |= FTRACE_FL_REGS;

		if (!(rec->flags & FTRACE_FL_TRAMP) !=
		    !(rec->flags & FTRACE_FL_TRAMP_EN))
			flag |= FTRACE_FL_TRAMP;

		/*
		 * Direct calls are special, as count matters.
		 * We must test the record for direct, if the
		 * DIRECT and DIRECT_EN do not match, but only
		 * if the count is 1. That's because, if the
		 * count is something other than one, we do not
		 * want the direct enabled (it will be done via the
		 * direct helper). But if DIRECT_EN is set, and
		 * the count is not one, we need to clear it.
		 */
		if (ftrace_rec_count(rec) == 1) {
			if (!(rec->flags & FTRACE_FL_DIRECT) !=
			    !(rec->flags & FTRACE_FL_DIRECT_EN))
				flag |= FTRACE_FL_DIRECT;
		} else if (rec->flags & FTRACE_FL_DIRECT_EN) {
			flag |= FTRACE_FL_DIRECT;
		}
	}

	/* If the state of this record hasn't changed, then do nothing */
	if ((rec->flags & FTRACE_FL_ENABLED) == flag)
		return FTRACE_UPDATE_IGNORE;

	if (flag) {
		/* Save off if rec is being enabled (for return value) */
		flag ^= rec->flags & FTRACE_FL_ENABLED;

		if (update) {
			rec->flags |= FTRACE_FL_ENABLED;
			if (flag & FTRACE_FL_REGS) {
				if (rec->flags & FTRACE_FL_REGS)
					rec->flags |= FTRACE_FL_REGS_EN;
				else
					rec->flags &= ~FTRACE_FL_REGS_EN;
			}
			if (flag & FTRACE_FL_TRAMP) {
				if (rec->flags & FTRACE_FL_TRAMP)
					rec->flags |= FTRACE_FL_TRAMP_EN;
				else
					rec->flags &= ~FTRACE_FL_TRAMP_EN;
			}

			if (flag & FTRACE_FL_DIRECT) {
				/*
				 * If there's only one user (direct_ops helper)
				 * then we can call the direct function
				 * directly (no ftrace trampoline).
				 */
				if (ftrace_rec_count(rec) == 1) {
					if (rec->flags & FTRACE_FL_DIRECT)
						rec->flags |= FTRACE_FL_DIRECT_EN;
					else
						rec->flags &= ~FTRACE_FL_DIRECT_EN;
				} else {
					/*
					 * Can only call directly if there's
					 * only one callback to the function.
					 */
					rec->flags &= ~FTRACE_FL_DIRECT_EN;
				}
			}
		}

		/*
		 * If this record is being updated from a nop, then
		 *   return UPDATE_MAKE_CALL.
		 * Otherwise,
		 *   return UPDATE_MODIFY_CALL to tell the caller to convert
		 *   from the save regs, to a non-save regs function or
		 *   vice versa, or from a trampoline call.
		 */
		if (flag & FTRACE_FL_ENABLED) {
			ftrace_bug_type = FTRACE_BUG_CALL;
			return FTRACE_UPDATE_MAKE_CALL;
		}

		ftrace_bug_type = FTRACE_BUG_UPDATE;
		return FTRACE_UPDATE_MODIFY_CALL;
	}

	if (update) {
		/* If there's no more users, clear all flags */
		if (!ftrace_rec_count(rec))
			rec->flags &= FTRACE_FL_DISABLED;
		else
			/*
			 * Just disable the record, but keep the ops TRAMP
			 * and REGS states. The _EN flags must be disabled though.
			 */
			rec->flags &= ~(FTRACE_FL_ENABLED | FTRACE_FL_TRAMP_EN |
					FTRACE_FL_REGS_EN | FTRACE_FL_DIRECT_EN);
	}

	ftrace_bug_type = FTRACE_BUG_NOP;
	return FTRACE_UPDATE_MAKE_NOP;
}

/**
 * ftrace_update_record - set a record that now is tracing or not
 * @rec: the record to update
 * @enable: set to true if the record is tracing, false to force disable
 *
 * The records that represent all functions that can be traced need
 * to be updated when tracing has been enabled.
 */
int ftrace_update_record(struct dyn_ftrace *rec, bool enable)
{
	return ftrace_check_record(rec, enable, true);
}

/**
 * ftrace_test_record - check if the record has been enabled or not
 * @rec: the record to test
 * @enable: set to true to check if enabled, false if it is disabled
 *
 * The arch code may need to test if a record is already set to
 * tracing to determine how to modify the function code that it
 * represents.
 */
int ftrace_test_record(struct dyn_ftrace *rec, bool enable)
{
	return ftrace_check_record(rec, enable, false);
}

static struct ftrace_ops *
ftrace_find_tramp_ops_any(struct dyn_ftrace *rec)
{
	struct ftrace_ops *op;
	unsigned long ip = rec->ip;

	do_for_each_ftrace_op(op, ftrace_ops_list) {

		if (!op->trampoline)
			continue;

		if (hash_contains_ip(ip, op->func_hash))
			return op;
	} while_for_each_ftrace_op(op);

	return NULL;
}

static struct ftrace_ops *
ftrace_find_tramp_ops_any_other(struct dyn_ftrace *rec, struct ftrace_ops *op_exclude)
{
	struct ftrace_ops *op;
	unsigned long ip = rec->ip;

	do_for_each_ftrace_op(op, ftrace_ops_list) {

		if (op == op_exclude || !op->trampoline)
			continue;

		if (hash_contains_ip(ip, op->func_hash))
			return op;
	} while_for_each_ftrace_op(op);

	return NULL;
}

static struct ftrace_ops *
ftrace_find_tramp_ops_next(struct dyn_ftrace *rec,
			   struct ftrace_ops *op)
{
	unsigned long ip = rec->ip;

	while_for_each_ftrace_op(op) {

		if (!op->trampoline)
			continue;

		if (hash_contains_ip(ip, op->func_hash))
			return op;
	}

	return NULL;
}

static struct ftrace_ops *
ftrace_find_tramp_ops_curr(struct dyn_ftrace *rec)
{
	struct ftrace_ops *op;
	unsigned long ip = rec->ip;

	/*
	 * Need to check removed ops first.
	 * If they are being removed, and this rec has a tramp,
	 * and this rec is in the ops list, then it would be the
	 * one with the tramp.
	 */
	if (removed_ops) {
		if (hash_contains_ip(ip, &removed_ops->old_hash))
			return removed_ops;
	}

	/*
	 * Need to find the current trampoline for a rec.
	 * Now, a trampoline is only attached to a rec if there
	 * was a single 'ops' attached to it. But this can be called
	 * when we are adding another op to the rec or removing the
	 * current one. Thus, if the op is being added, we can
	 * ignore it because it hasn't attached itself to the rec
	 * yet.
	 *
	 * If an ops is being modified (hooking to different functions)
	 * then we don't care about the new functions that are being
	 * added, just the old ones (that are probably being removed).
	 *
	 * If we are adding an ops to a function that already is using
	 * a trampoline, it needs to be removed (trampolines are only
	 * for single ops connected), then an ops that is not being
	 * modified also needs to be checked.
	 */
	do_for_each_ftrace_op(op, ftrace_ops_list) {

		if (!op->trampoline)
			continue;

		/*
		 * If the ops is being added, it hasn't gotten to
		 * the point to be removed from this tree yet.
		 */
		if (op->flags & FTRACE_OPS_FL_ADDING)
			continue;


		/*
		 * If the ops is being modified and is in the old
		 * hash, then it is probably being removed from this
		 * function.
		 */
		if ((op->flags & FTRACE_OPS_FL_MODIFYING) &&
		    hash_contains_ip(ip, &op->old_hash))
			return op;
		/*
		 * If the ops is not being added or modified, and it's
		 * in its normal filter hash, then this must be the one
		 * we want!
		 */
		if (!(op->flags & FTRACE_OPS_FL_MODIFYING) &&
		    hash_contains_ip(ip, op->func_hash))
			return op;

	} while_for_each_ftrace_op(op);

	return NULL;
}

static struct ftrace_ops *
ftrace_find_tramp_ops_new(struct dyn_ftrace *rec)
{
	struct ftrace_ops *op;
	unsigned long ip = rec->ip;

	do_for_each_ftrace_op(op, ftrace_ops_list) {
		/* pass rec in as regs to have non-NULL val */
		if (hash_contains_ip(ip, op->func_hash))
			return op;
	} while_for_each_ftrace_op(op);

	return NULL;
}

#ifdef CONFIG_DYNAMIC_FTRACE_WITH_DIRECT_CALLS
/* Protected by rcu_tasks for reading, and direct_mutex for writing */
static struct ftrace_hash *direct_functions = EMPTY_HASH;
static DEFINE_MUTEX(direct_mutex);
int ftrace_direct_func_count;

/*
 * Search the direct_functions hash to see if the given instruction pointer
 * has a direct caller attached to it.
 */
unsigned long ftrace_find_rec_direct(unsigned long ip)
{
	struct ftrace_func_entry *entry;

	entry = __ftrace_lookup_ip(direct_functions, ip);
	if (!entry)
		return 0;

	return entry->direct;
}

static struct ftrace_func_entry*
ftrace_add_rec_direct(unsigned long ip, unsigned long addr,
		      struct ftrace_hash **free_hash)
{
	struct ftrace_func_entry *entry;

	if (ftrace_hash_empty(direct_functions) ||
	    direct_functions->count > 2 * (1 << direct_functions->size_bits)) {
		struct ftrace_hash *new_hash;
		int size = ftrace_hash_empty(direct_functions) ? 0 :
			direct_functions->count + 1;

		if (size < 32)
			size = 32;

		new_hash = dup_hash(direct_functions, size);
		if (!new_hash)
			return NULL;

		*free_hash = direct_functions;
		direct_functions = new_hash;
	}

	entry = kmalloc(sizeof(*entry), GFP_KERNEL);
	if (!entry)
		return NULL;

	entry->ip = ip;
	entry->direct = addr;
	__add_hash_entry(direct_functions, entry);
	return entry;
}

static void call_direct_funcs(unsigned long ip, unsigned long pip,
			      struct ftrace_ops *ops, struct ftrace_regs *fregs)
{
	struct pt_regs *regs = ftrace_get_regs(fregs);
	unsigned long addr;

	addr = ftrace_find_rec_direct(ip);
	if (!addr)
		return;

	arch_ftrace_set_direct_caller(regs, addr);
}

struct ftrace_ops direct_ops = {
	.func		= call_direct_funcs,
	.flags		= FTRACE_OPS_FL_DIRECT | FTRACE_OPS_FL_SAVE_REGS
			  | FTRACE_OPS_FL_PERMANENT,
	/*
	 * By declaring the main trampoline as this trampoline
	 * it will never have one allocated for it. Allocated
	 * trampolines should not call direct functions.
	 * The direct_ops should only be called by the builtin
	 * ftrace_regs_caller trampoline.
	 */
	.trampoline	= FTRACE_REGS_ADDR,
};
#endif /* CONFIG_DYNAMIC_FTRACE_WITH_DIRECT_CALLS */

/**
 * ftrace_get_addr_new - Get the call address to set to
 * @rec:  The ftrace record descriptor
 *
 * If the record has the FTRACE_FL_REGS set, that means that it
 * wants to convert to a callback that saves all regs. If FTRACE_FL_REGS
 * is not set, then it wants to convert to the normal callback.
 *
 * Returns the address of the trampoline to set to
 */
unsigned long ftrace_get_addr_new(struct dyn_ftrace *rec)
{
	struct ftrace_ops *ops;
	unsigned long addr;

	if ((rec->flags & FTRACE_FL_DIRECT) &&
	    (ftrace_rec_count(rec) == 1)) {
		addr = ftrace_find_rec_direct(rec->ip);
		if (addr)
			return addr;
		WARN_ON_ONCE(1);
	}

	/* Trampolines take precedence over regs */
	if (rec->flags & FTRACE_FL_TRAMP) {
		ops = ftrace_find_tramp_ops_new(rec);
		if (FTRACE_WARN_ON(!ops || !ops->trampoline)) {
			pr_warn("Bad trampoline accounting at: %p (%pS) (%lx)\n",
				(void *)rec->ip, (void *)rec->ip, rec->flags);
			/* Ftrace is shutting down, return anything */
			return (unsigned long)FTRACE_ADDR;
		}
		return ops->trampoline;
	}

	if (rec->flags & FTRACE_FL_REGS)
		return (unsigned long)FTRACE_REGS_ADDR;
	else
		return (unsigned long)FTRACE_ADDR;
}

/**
 * ftrace_get_addr_curr - Get the call address that is already there
 * @rec:  The ftrace record descriptor
 *
 * The FTRACE_FL_REGS_EN is set when the record already points to
 * a function that saves all the regs. Basically the '_EN' version
 * represents the current state of the function.
 *
 * Returns the address of the trampoline that is currently being called
 */
unsigned long ftrace_get_addr_curr(struct dyn_ftrace *rec)
{
	struct ftrace_ops *ops;
	unsigned long addr;

	/* Direct calls take precedence over trampolines */
	if (rec->flags & FTRACE_FL_DIRECT_EN) {
		addr = ftrace_find_rec_direct(rec->ip);
		if (addr)
			return addr;
		WARN_ON_ONCE(1);
	}

	/* Trampolines take precedence over regs */
	if (rec->flags & FTRACE_FL_TRAMP_EN) {
		ops = ftrace_find_tramp_ops_curr(rec);
		if (FTRACE_WARN_ON(!ops)) {
			pr_warn("Bad trampoline accounting at: %p (%pS)\n",
				(void *)rec->ip, (void *)rec->ip);
			/* Ftrace is shutting down, return anything */
			return (unsigned long)FTRACE_ADDR;
		}
		return ops->trampoline;
	}

	if (rec->flags & FTRACE_FL_REGS_EN)
		return (unsigned long)FTRACE_REGS_ADDR;
	else
		return (unsigned long)FTRACE_ADDR;
}

static int
__ftrace_replace_code(struct dyn_ftrace *rec, bool enable)
{
	unsigned long ftrace_old_addr;
	unsigned long ftrace_addr;
	int ret;

	ftrace_addr = ftrace_get_addr_new(rec);

	/* This needs to be done before we call ftrace_update_record */
	ftrace_old_addr = ftrace_get_addr_curr(rec);

	ret = ftrace_update_record(rec, enable);

	ftrace_bug_type = FTRACE_BUG_UNKNOWN;

	switch (ret) {
	case FTRACE_UPDATE_IGNORE:
		return 0;

	case FTRACE_UPDATE_MAKE_CALL:
		ftrace_bug_type = FTRACE_BUG_CALL;
		return ftrace_make_call(rec, ftrace_addr);

	case FTRACE_UPDATE_MAKE_NOP:
		ftrace_bug_type = FTRACE_BUG_NOP;
		return ftrace_make_nop(NULL, rec, ftrace_old_addr);

	case FTRACE_UPDATE_MODIFY_CALL:
		ftrace_bug_type = FTRACE_BUG_UPDATE;
		return ftrace_modify_call(rec, ftrace_old_addr, ftrace_addr);
	}

	return -1; /* unknown ftrace bug */
}

void __weak ftrace_replace_code(int mod_flags)
{
	struct dyn_ftrace *rec;
	struct ftrace_page *pg;
	bool enable = mod_flags & FTRACE_MODIFY_ENABLE_FL;
	int schedulable = mod_flags & FTRACE_MODIFY_MAY_SLEEP_FL;
	int failed;

	if (unlikely(ftrace_disabled))
		return;

	do_for_each_ftrace_rec(pg, rec) {

		if (skip_record(rec))
			continue;

		failed = __ftrace_replace_code(rec, enable);
		if (failed) {
			ftrace_bug(failed, rec);
			/* Stop processing */
			return;
		}
		if (schedulable)
			cond_resched();
	} while_for_each_ftrace_rec();
}

struct ftrace_rec_iter {
	struct ftrace_page	*pg;
	int			index;
};

/**
 * ftrace_rec_iter_start - start up iterating over traced functions
 *
 * Returns an iterator handle that is used to iterate over all
 * the records that represent address locations where functions
 * are traced.
 *
 * May return NULL if no records are available.
 */
struct ftrace_rec_iter *ftrace_rec_iter_start(void)
{
	/*
	 * We only use a single iterator.
	 * Protected by the ftrace_lock mutex.
	 */
	static struct ftrace_rec_iter ftrace_rec_iter;
	struct ftrace_rec_iter *iter = &ftrace_rec_iter;

	iter->pg = ftrace_pages_start;
	iter->index = 0;

	/* Could have empty pages */
	while (iter->pg && !iter->pg->index)
		iter->pg = iter->pg->next;

	if (!iter->pg)
		return NULL;

	return iter;
}

/**
 * ftrace_rec_iter_next - get the next record to process.
 * @iter: The handle to the iterator.
 *
 * Returns the next iterator after the given iterator @iter.
 */
struct ftrace_rec_iter *ftrace_rec_iter_next(struct ftrace_rec_iter *iter)
{
	iter->index++;

	if (iter->index >= iter->pg->index) {
		iter->pg = iter->pg->next;
		iter->index = 0;

		/* Could have empty pages */
		while (iter->pg && !iter->pg->index)
			iter->pg = iter->pg->next;
	}

	if (!iter->pg)
		return NULL;

	return iter;
}

/**
 * ftrace_rec_iter_record - get the record at the iterator location
 * @iter: The current iterator location
 *
 * Returns the record that the current @iter is at.
 */
struct dyn_ftrace *ftrace_rec_iter_record(struct ftrace_rec_iter *iter)
{
	return &iter->pg->records[iter->index];
}

static int
ftrace_nop_initialize(struct module *mod, struct dyn_ftrace *rec)
{
	int ret;

	if (unlikely(ftrace_disabled))
		return 0;

	ret = ftrace_init_nop(mod, rec);
	if (ret) {
		ftrace_bug_type = FTRACE_BUG_INIT;
		ftrace_bug(ret, rec);
		return 0;
	}
	return 1;
}

/*
 * archs can override this function if they must do something
 * before the modifying code is performed.
 */
void __weak ftrace_arch_code_modify_prepare(void)
{
}

/*
 * archs can override this function if they must do something
 * after the modifying code is performed.
 */
void __weak ftrace_arch_code_modify_post_process(void)
{
}

void ftrace_modify_all_code(int command)
{
	int update = command & FTRACE_UPDATE_TRACE_FUNC;
	int mod_flags = 0;
	int err = 0;

	if (command & FTRACE_MAY_SLEEP)
		mod_flags = FTRACE_MODIFY_MAY_SLEEP_FL;

	/*
	 * If the ftrace_caller calls a ftrace_ops func directly,
	 * we need to make sure that it only traces functions it
	 * expects to trace. When doing the switch of functions,
	 * we need to update to the ftrace_ops_list_func first
	 * before the transition between old and new calls are set,
	 * as the ftrace_ops_list_func will check the ops hashes
	 * to make sure the ops are having the right functions
	 * traced.
	 */
	if (update) {
		err = ftrace_update_ftrace_func(ftrace_ops_list_func);
		if (FTRACE_WARN_ON(err))
			return;
	}

	if (command & FTRACE_UPDATE_CALLS)
		ftrace_replace_code(mod_flags | FTRACE_MODIFY_ENABLE_FL);
	else if (command & FTRACE_DISABLE_CALLS)
		ftrace_replace_code(mod_flags);

	if (update && ftrace_trace_function != ftrace_ops_list_func) {
		function_trace_op = set_function_trace_op;
		smp_wmb();
		/* If irqs are disabled, we are in stop machine */
		if (!irqs_disabled())
			smp_call_function(ftrace_sync_ipi, NULL, 1);
		err = ftrace_update_ftrace_func(ftrace_trace_function);
		if (FTRACE_WARN_ON(err))
			return;
	}

	if (command & FTRACE_START_FUNC_RET)
		err = ftrace_enable_ftrace_graph_caller();
	else if (command & FTRACE_STOP_FUNC_RET)
		err = ftrace_disable_ftrace_graph_caller();
	FTRACE_WARN_ON(err);
}

static int __ftrace_modify_code(void *data)
{
	int *command = data;

	ftrace_modify_all_code(*command);

	return 0;
}

/**
 * ftrace_run_stop_machine - go back to the stop machine method
 * @command: The command to tell ftrace what to do
 *
 * If an arch needs to fall back to the stop machine method, the
 * it can call this function.
 */
void ftrace_run_stop_machine(int command)
{
	stop_machine(__ftrace_modify_code, &command, NULL);
}

/**
 * arch_ftrace_update_code - modify the code to trace or not trace
 * @command: The command that needs to be done
 *
 * Archs can override this function if it does not need to
 * run stop_machine() to modify code.
 */
void __weak arch_ftrace_update_code(int command)
{
	ftrace_run_stop_machine(command);
}

static void ftrace_run_update_code(int command)
{
	ftrace_arch_code_modify_prepare();

	/*
	 * By default we use stop_machine() to modify the code.
	 * But archs can do what ever they want as long as it
	 * is safe. The stop_machine() is the safest, but also
	 * produces the most overhead.
	 */
	arch_ftrace_update_code(command);

	ftrace_arch_code_modify_post_process();
}

static void ftrace_run_modify_code(struct ftrace_ops *ops, int command,
				   struct ftrace_ops_hash *old_hash)
{
	ops->flags |= FTRACE_OPS_FL_MODIFYING;
	ops->old_hash.filter_hash = old_hash->filter_hash;
	ops->old_hash.notrace_hash = old_hash->notrace_hash;
	ftrace_run_update_code(command);
	ops->old_hash.filter_hash = NULL;
	ops->old_hash.notrace_hash = NULL;
	ops->flags &= ~FTRACE_OPS_FL_MODIFYING;
}

static ftrace_func_t saved_ftrace_func;
static int ftrace_start_up;

void __weak arch_ftrace_trampoline_free(struct ftrace_ops *ops)
{
}

/* List of trace_ops that have allocated trampolines */
static LIST_HEAD(ftrace_ops_trampoline_list);

static void ftrace_add_trampoline_to_kallsyms(struct ftrace_ops *ops)
{
	lockdep_assert_held(&ftrace_lock);
	list_add_rcu(&ops->list, &ftrace_ops_trampoline_list);
}

static void ftrace_remove_trampoline_from_kallsyms(struct ftrace_ops *ops)
{
	lockdep_assert_held(&ftrace_lock);
	list_del_rcu(&ops->list);
	synchronize_rcu();
}

/*
 * "__builtin__ftrace" is used as a module name in /proc/kallsyms for symbols
 * for pages allocated for ftrace purposes, even though "__builtin__ftrace" is
 * not a module.
 */
#define FTRACE_TRAMPOLINE_MOD "__builtin__ftrace"
#define FTRACE_TRAMPOLINE_SYM "ftrace_trampoline"

static void ftrace_trampoline_free(struct ftrace_ops *ops)
{
	if (ops && (ops->flags & FTRACE_OPS_FL_ALLOC_TRAMP) &&
	    ops->trampoline) {
		/*
		 * Record the text poke event before the ksymbol unregister
		 * event.
		 */
		perf_event_text_poke((void *)ops->trampoline,
				     (void *)ops->trampoline,
				     ops->trampoline_size, NULL, 0);
		perf_event_ksymbol(PERF_RECORD_KSYMBOL_TYPE_OOL,
				   ops->trampoline, ops->trampoline_size,
				   true, FTRACE_TRAMPOLINE_SYM);
		/* Remove from kallsyms after the perf events */
		ftrace_remove_trampoline_from_kallsyms(ops);
	}

	arch_ftrace_trampoline_free(ops);
}

static void ftrace_startup_enable(int command)
{
	if (saved_ftrace_func != ftrace_trace_function) {
		saved_ftrace_func = ftrace_trace_function;
		command |= FTRACE_UPDATE_TRACE_FUNC;
	}

	if (!command || !ftrace_enabled)
		return;

	ftrace_run_update_code(command);
}

static void ftrace_startup_all(int command)
{
	update_all_ops = true;
	ftrace_startup_enable(command);
	update_all_ops = false;
}

int ftrace_startup(struct ftrace_ops *ops, int command)
{
	int ret;

	if (unlikely(ftrace_disabled))
		return -ENODEV;

	ret = __register_ftrace_function(ops);
	if (ret)
		return ret;

	ftrace_start_up++;

	/*
	 * Note that ftrace probes uses this to start up
	 * and modify functions it will probe. But we still
	 * set the ADDING flag for modification, as probes
	 * do not have trampolines. If they add them in the
	 * future, then the probes will need to distinguish
	 * between adding and updating probes.
	 */
	ops->flags |= FTRACE_OPS_FL_ENABLED | FTRACE_OPS_FL_ADDING;

	ret = ftrace_hash_ipmodify_enable(ops);
	if (ret < 0) {
		/* Rollback registration process */
		__unregister_ftrace_function(ops);
		ftrace_start_up--;
		ops->flags &= ~FTRACE_OPS_FL_ENABLED;
		if (ops->flags & FTRACE_OPS_FL_DYNAMIC)
			ftrace_trampoline_free(ops);
		return ret;
	}

	if (ftrace_hash_rec_enable(ops, 1))
		command |= FTRACE_UPDATE_CALLS;

	ftrace_startup_enable(command);

	/*
	 * If ftrace is in an undefined state, we just remove ops from list
	 * to prevent the NULL pointer, instead of totally rolling it back and
	 * free trampoline, because those actions could cause further damage.
	 */
	if (unlikely(ftrace_disabled)) {
		__unregister_ftrace_function(ops);
		return -ENODEV;
	}

	ops->flags &= ~FTRACE_OPS_FL_ADDING;

	return 0;
}

int ftrace_shutdown(struct ftrace_ops *ops, int command)
{
	int ret;

	if (unlikely(ftrace_disabled))
		return -ENODEV;

	ret = __unregister_ftrace_function(ops);
	if (ret)
		return ret;

	ftrace_start_up--;
	/*
	 * Just warn in case of unbalance, no need to kill ftrace, it's not
	 * critical but the ftrace_call callers may be never nopped again after
	 * further ftrace uses.
	 */
	WARN_ON_ONCE(ftrace_start_up < 0);

	/* Disabling ipmodify never fails */
	ftrace_hash_ipmodify_disable(ops);

	if (ftrace_hash_rec_disable(ops, 1))
		command |= FTRACE_UPDATE_CALLS;

	ops->flags &= ~FTRACE_OPS_FL_ENABLED;

	if (saved_ftrace_func != ftrace_trace_function) {
		saved_ftrace_func = ftrace_trace_function;
		command |= FTRACE_UPDATE_TRACE_FUNC;
	}

	if (!command || !ftrace_enabled)
		goto out;

	/*
	 * If the ops uses a trampoline, then it needs to be
	 * tested first on update.
	 */
	ops->flags |= FTRACE_OPS_FL_REMOVING;
	removed_ops = ops;

	/* The trampoline logic checks the old hashes */
	ops->old_hash.filter_hash = ops->func_hash->filter_hash;
	ops->old_hash.notrace_hash = ops->func_hash->notrace_hash;

	ftrace_run_update_code(command);

	/*
	 * If there's no more ops registered with ftrace, run a
	 * sanity check to make sure all rec flags are cleared.
	 */
	if (rcu_dereference_protected(ftrace_ops_list,
			lockdep_is_held(&ftrace_lock)) == &ftrace_list_end) {
		struct ftrace_page *pg;
		struct dyn_ftrace *rec;

		do_for_each_ftrace_rec(pg, rec) {
			if (FTRACE_WARN_ON_ONCE(rec->flags & ~FTRACE_FL_DISABLED))
				pr_warn("  %pS flags:%lx\n",
					(void *)rec->ip, rec->flags);
		} while_for_each_ftrace_rec();
	}

	ops->old_hash.filter_hash = NULL;
	ops->old_hash.notrace_hash = NULL;

	removed_ops = NULL;
	ops->flags &= ~FTRACE_OPS_FL_REMOVING;

out:
	/*
	 * Dynamic ops may be freed, we must make sure that all
	 * callers are done before leaving this function.
	 * The same goes for freeing the per_cpu data of the per_cpu
	 * ops.
	 */
	if (ops->flags & FTRACE_OPS_FL_DYNAMIC) {
		/*
		 * We need to do a hard force of sched synchronization.
		 * This is because we use preempt_disable() to do RCU, but
		 * the function tracers can be called where RCU is not watching
		 * (like before user_exit()). We can not rely on the RCU
		 * infrastructure to do the synchronization, thus we must do it
		 * ourselves.
		 */
		synchronize_rcu_tasks_rude();

		/*
		 * When the kernel is preemptive, tasks can be preempted
		 * while on a ftrace trampoline. Just scheduling a task on
		 * a CPU is not good enough to flush them. Calling
		 * synchronize_rcu_tasks() will wait for those tasks to
		 * execute and either schedule voluntarily or enter user space.
		 */
		if (IS_ENABLED(CONFIG_PREEMPTION))
			synchronize_rcu_tasks();

		ftrace_trampoline_free(ops);
	}

	return 0;
}

static u64		ftrace_update_time;
unsigned long		ftrace_update_tot_cnt;
unsigned long		ftrace_number_of_pages;
unsigned long		ftrace_number_of_groups;

static inline int ops_traces_mod(struct ftrace_ops *ops)
{
	/*
	 * Filter_hash being empty will default to trace module.
	 * But notrace hash requires a test of individual module functions.
	 */
	return ftrace_hash_empty(ops->func_hash->filter_hash) &&
		ftrace_hash_empty(ops->func_hash->notrace_hash);
}

static int ftrace_update_code(struct module *mod, struct ftrace_page *new_pgs)
{
	bool init_nop = ftrace_need_init_nop();
	struct ftrace_page *pg;
	struct dyn_ftrace *p;
	u64 start, stop;
	unsigned long update_cnt = 0;
	unsigned long rec_flags = 0;
	int i;

	start = ftrace_now(raw_smp_processor_id());

	/*
	 * When a module is loaded, this function is called to convert
	 * the calls to mcount in its text to nops, and also to create
	 * an entry in the ftrace data. Now, if ftrace is activated
	 * after this call, but before the module sets its text to
	 * read-only, the modification of enabling ftrace can fail if
	 * the read-only is done while ftrace is converting the calls.
	 * To prevent this, the module's records are set as disabled
	 * and will be enabled after the call to set the module's text
	 * to read-only.
	 */
	if (mod)
		rec_flags |= FTRACE_FL_DISABLED;

	for (pg = new_pgs; pg; pg = pg->next) {

		for (i = 0; i < pg->index; i++) {

			/* If something went wrong, bail without enabling anything */
			if (unlikely(ftrace_disabled))
				return -1;

			p = &pg->records[i];
			p->flags = rec_flags;

			/*
			 * Do the initial record conversion from mcount jump
			 * to the NOP instructions.
			 */
			if (init_nop && !ftrace_nop_initialize(mod, p))
				break;

			update_cnt++;
		}
	}

	stop = ftrace_now(raw_smp_processor_id());
	ftrace_update_time = stop - start;
	ftrace_update_tot_cnt += update_cnt;

	return 0;
}

static int ftrace_allocate_records(struct ftrace_page *pg, int count)
{
	int order;
	int pages;
	int cnt;

	if (WARN_ON(!count))
		return -EINVAL;

	/* We want to fill as much as possible, with no empty pages */
	pages = DIV_ROUND_UP(count, ENTRIES_PER_PAGE);
	order = fls(pages) - 1;

 again:
	pg->records = (void *)__get_free_pages(GFP_KERNEL | __GFP_ZERO, order);

	if (!pg->records) {
		/* if we can't allocate this size, try something smaller */
		if (!order)
			return -ENOMEM;
		order--;
		goto again;
	}

	ftrace_number_of_pages += 1 << order;
	ftrace_number_of_groups++;

	cnt = (PAGE_SIZE << order) / ENTRY_SIZE;
	pg->order = order;

	if (cnt > count)
		cnt = count;

	return cnt;
}

static struct ftrace_page *
ftrace_allocate_pages(unsigned long num_to_init)
{
	struct ftrace_page *start_pg;
	struct ftrace_page *pg;
	int cnt;

	if (!num_to_init)
		return NULL;

	start_pg = pg = kzalloc(sizeof(*pg), GFP_KERNEL);
	if (!pg)
		return NULL;

	/*
	 * Try to allocate as much as possible in one continues
	 * location that fills in all of the space. We want to
	 * waste as little space as possible.
	 */
	for (;;) {
		cnt = ftrace_allocate_records(pg, num_to_init);
		if (cnt < 0)
			goto free_pages;

		num_to_init -= cnt;
		if (!num_to_init)
			break;

		pg->next = kzalloc(sizeof(*pg), GFP_KERNEL);
		if (!pg->next)
			goto free_pages;

		pg = pg->next;
	}

	return start_pg;

 free_pages:
	pg = start_pg;
	while (pg) {
		if (pg->records) {
			free_pages((unsigned long)pg->records, pg->order);
			ftrace_number_of_pages -= 1 << pg->order;
		}
		start_pg = pg->next;
		kfree(pg);
		pg = start_pg;
		ftrace_number_of_groups--;
	}
	pr_info("ftrace: FAILED to allocate memory for functions\n");
	return NULL;
}

#define FTRACE_BUFF_MAX (KSYM_SYMBOL_LEN+4) /* room for wildcards */

struct ftrace_iterator {
	loff_t				pos;
	loff_t				func_pos;
	loff_t				mod_pos;
	struct ftrace_page		*pg;
	struct dyn_ftrace		*func;
	struct ftrace_func_probe	*probe;
	struct ftrace_func_entry	*probe_entry;
	struct trace_parser		parser;
	struct ftrace_hash		*hash;
	struct ftrace_ops		*ops;
	struct trace_array		*tr;
	struct list_head		*mod_list;
	int				pidx;
	int				idx;
	unsigned			flags;
};

static void *
t_probe_next(struct seq_file *m, loff_t *pos)
{
	struct ftrace_iterator *iter = m->private;
	struct trace_array *tr = iter->ops->private;
	struct list_head *func_probes;
	struct ftrace_hash *hash;
	struct list_head *next;
	struct hlist_node *hnd = NULL;
	struct hlist_head *hhd;
	int size;

	(*pos)++;
	iter->pos = *pos;

	if (!tr)
		return NULL;

	func_probes = &tr->func_probes;
	if (list_empty(func_probes))
		return NULL;

	if (!iter->probe) {
		next = func_probes->next;
		iter->probe = list_entry(next, struct ftrace_func_probe, list);
	}

	if (iter->probe_entry)
		hnd = &iter->probe_entry->hlist;

	hash = iter->probe->ops.func_hash->filter_hash;

	/*
	 * A probe being registered may temporarily have an empty hash
	 * and it's at the end of the func_probes list.
	 */
	if (!hash || hash == EMPTY_HASH)
		return NULL;

	size = 1 << hash->size_bits;

 retry:
	if (iter->pidx >= size) {
		if (iter->probe->list.next == func_probes)
			return NULL;
		next = iter->probe->list.next;
		iter->probe = list_entry(next, struct ftrace_func_probe, list);
		hash = iter->probe->ops.func_hash->filter_hash;
		size = 1 << hash->size_bits;
		iter->pidx = 0;
	}

	hhd = &hash->buckets[iter->pidx];

	if (hlist_empty(hhd)) {
		iter->pidx++;
		hnd = NULL;
		goto retry;
	}

	if (!hnd)
		hnd = hhd->first;
	else {
		hnd = hnd->next;
		if (!hnd) {
			iter->pidx++;
			goto retry;
		}
	}

	if (WARN_ON_ONCE(!hnd))
		return NULL;

	iter->probe_entry = hlist_entry(hnd, struct ftrace_func_entry, hlist);

	return iter;
}

static void *t_probe_start(struct seq_file *m, loff_t *pos)
{
	struct ftrace_iterator *iter = m->private;
	void *p = NULL;
	loff_t l;

	if (!(iter->flags & FTRACE_ITER_DO_PROBES))
		return NULL;

	if (iter->mod_pos > *pos)
		return NULL;

	iter->probe = NULL;
	iter->probe_entry = NULL;
	iter->pidx = 0;
	for (l = 0; l <= (*pos - iter->mod_pos); ) {
		p = t_probe_next(m, &l);
		if (!p)
			break;
	}
	if (!p)
		return NULL;

	/* Only set this if we have an item */
	iter->flags |= FTRACE_ITER_PROBE;

	return iter;
}

static int
t_probe_show(struct seq_file *m, struct ftrace_iterator *iter)
{
	struct ftrace_func_entry *probe_entry;
	struct ftrace_probe_ops *probe_ops;
	struct ftrace_func_probe *probe;

	probe = iter->probe;
	probe_entry = iter->probe_entry;

	if (WARN_ON_ONCE(!probe || !probe_entry))
		return -EIO;

	probe_ops = probe->probe_ops;

	if (probe_ops->print)
		return probe_ops->print(m, probe_entry->ip, probe_ops, probe->data);

	seq_printf(m, "%ps:%ps\n", (void *)probe_entry->ip,
		   (void *)probe_ops->func);

	return 0;
}

static void *
t_mod_next(struct seq_file *m, loff_t *pos)
{
	struct ftrace_iterator *iter = m->private;
	struct trace_array *tr = iter->tr;

	(*pos)++;
	iter->pos = *pos;

	iter->mod_list = iter->mod_list->next;

	if (iter->mod_list == &tr->mod_trace ||
	    iter->mod_list == &tr->mod_notrace) {
		iter->flags &= ~FTRACE_ITER_MOD;
		return NULL;
	}

	iter->mod_pos = *pos;

	return iter;
}

static void *t_mod_start(struct seq_file *m, loff_t *pos)
{
	struct ftrace_iterator *iter = m->private;
	void *p = NULL;
	loff_t l;

	if (iter->func_pos > *pos)
		return NULL;

	iter->mod_pos = iter->func_pos;

	/* probes are only available if tr is set */
	if (!iter->tr)
		return NULL;

	for (l = 0; l <= (*pos - iter->func_pos); ) {
		p = t_mod_next(m, &l);
		if (!p)
			break;
	}
	if (!p) {
		iter->flags &= ~FTRACE_ITER_MOD;
		return t_probe_start(m, pos);
	}

	/* Only set this if we have an item */
	iter->flags |= FTRACE_ITER_MOD;

	return iter;
}

static int
t_mod_show(struct seq_file *m, struct ftrace_iterator *iter)
{
	struct ftrace_mod_load *ftrace_mod;
	struct trace_array *tr = iter->tr;

	if (WARN_ON_ONCE(!iter->mod_list) ||
			 iter->mod_list == &tr->mod_trace ||
			 iter->mod_list == &tr->mod_notrace)
		return -EIO;

	ftrace_mod = list_entry(iter->mod_list, struct ftrace_mod_load, list);

	if (ftrace_mod->func)
		seq_printf(m, "%s", ftrace_mod->func);
	else
		seq_putc(m, '*');

	seq_printf(m, ":mod:%s\n", ftrace_mod->module);

	return 0;
}

static void *
t_func_next(struct seq_file *m, loff_t *pos)
{
	struct ftrace_iterator *iter = m->private;
	struct dyn_ftrace *rec = NULL;

	(*pos)++;

 retry:
	if (iter->idx >= iter->pg->index) {
		if (iter->pg->next) {
			iter->pg = iter->pg->next;
			iter->idx = 0;
			goto retry;
		}
	} else {
		rec = &iter->pg->records[iter->idx++];
		if (((iter->flags & (FTRACE_ITER_FILTER | FTRACE_ITER_NOTRACE)) &&
		     !ftrace_lookup_ip(iter->hash, rec->ip)) ||

		    ((iter->flags & FTRACE_ITER_ENABLED) &&
		     !(rec->flags & FTRACE_FL_ENABLED))) {

			rec = NULL;
			goto retry;
		}
	}

	if (!rec)
		return NULL;

	iter->pos = iter->func_pos = *pos;
	iter->func = rec;

	return iter;
}

static void *
t_next(struct seq_file *m, void *v, loff_t *pos)
{
	struct ftrace_iterator *iter = m->private;
	loff_t l = *pos; /* t_probe_start() must use original pos */
	void *ret;

	if (unlikely(ftrace_disabled))
		return NULL;

	if (iter->flags & FTRACE_ITER_PROBE)
		return t_probe_next(m, pos);

	if (iter->flags & FTRACE_ITER_MOD)
		return t_mod_next(m, pos);

	if (iter->flags & FTRACE_ITER_PRINTALL) {
		/* next must increment pos, and t_probe_start does not */
		(*pos)++;
		return t_mod_start(m, &l);
	}

	ret = t_func_next(m, pos);

	if (!ret)
		return t_mod_start(m, &l);

	return ret;
}

static void reset_iter_read(struct ftrace_iterator *iter)
{
	iter->pos = 0;
	iter->func_pos = 0;
	iter->flags &= ~(FTRACE_ITER_PRINTALL | FTRACE_ITER_PROBE | FTRACE_ITER_MOD);
}

static void *t_start(struct seq_file *m, loff_t *pos)
{
	struct ftrace_iterator *iter = m->private;
	void *p = NULL;
	loff_t l;

	mutex_lock(&ftrace_lock);

	if (unlikely(ftrace_disabled))
		return NULL;

	/*
	 * If an lseek was done, then reset and start from beginning.
	 */
	if (*pos < iter->pos)
		reset_iter_read(iter);

	/*
	 * For set_ftrace_filter reading, if we have the filter
	 * off, we can short cut and just print out that all
	 * functions are enabled.
	 */
	if ((iter->flags & (FTRACE_ITER_FILTER | FTRACE_ITER_NOTRACE)) &&
	    ftrace_hash_empty(iter->hash)) {
		iter->func_pos = 1; /* Account for the message */
		if (*pos > 0)
			return t_mod_start(m, pos);
		iter->flags |= FTRACE_ITER_PRINTALL;
		/* reset in case of seek/pread */
		iter->flags &= ~FTRACE_ITER_PROBE;
		return iter;
	}

	if (iter->flags & FTRACE_ITER_MOD)
		return t_mod_start(m, pos);

	/*
	 * Unfortunately, we need to restart at ftrace_pages_start
	 * every time we let go of the ftrace_mutex. This is because
	 * those pointers can change without the lock.
	 */
	iter->pg = ftrace_pages_start;
	iter->idx = 0;
	for (l = 0; l <= *pos; ) {
		p = t_func_next(m, &l);
		if (!p)
			break;
	}

	if (!p)
		return t_mod_start(m, pos);

	return iter;
}

static void t_stop(struct seq_file *m, void *p)
{
	mutex_unlock(&ftrace_lock);
}

void * __weak
arch_ftrace_trampoline_func(struct ftrace_ops *ops, struct dyn_ftrace *rec)
{
	return NULL;
}

static void add_trampoline_func(struct seq_file *m, struct ftrace_ops *ops,
				struct dyn_ftrace *rec)
{
	void *ptr;

	ptr = arch_ftrace_trampoline_func(ops, rec);
	if (ptr)
		seq_printf(m, " ->%pS", ptr);
}

#ifdef FTRACE_MCOUNT_MAX_OFFSET
/*
 * Weak functions can still have an mcount/fentry that is saved in
 * the __mcount_loc section. These can be detected by having a
 * symbol offset of greater than FTRACE_MCOUNT_MAX_OFFSET, as the
 * symbol found by kallsyms is not the function that the mcount/fentry
 * is part of. The offset is much greater in these cases.
 *
 * Test the record to make sure that the ip points to a valid kallsyms
 * and if not, mark it disabled.
 */
static int test_for_valid_rec(struct dyn_ftrace *rec)
{
	char str[KSYM_SYMBOL_LEN];
	unsigned long offset;
	const char *ret;

	ret = kallsyms_lookup(rec->ip, NULL, &offset, NULL, str);

	/* Weak functions can cause invalid addresses */
	if (!ret || offset > FTRACE_MCOUNT_MAX_OFFSET) {
		rec->flags |= FTRACE_FL_DISABLED;
		return 0;
	}
	return 1;
}

static struct workqueue_struct *ftrace_check_wq __initdata;
static struct work_struct ftrace_check_work __initdata;

/*
 * Scan all the mcount/fentry entries to make sure they are valid.
 */
static __init void ftrace_check_work_func(struct work_struct *work)
{
	struct ftrace_page *pg;
	struct dyn_ftrace *rec;

	mutex_lock(&ftrace_lock);
	do_for_each_ftrace_rec(pg, rec) {
		test_for_valid_rec(rec);
	} while_for_each_ftrace_rec();
	mutex_unlock(&ftrace_lock);
}

static int __init ftrace_check_for_weak_functions(void)
{
	INIT_WORK(&ftrace_check_work, ftrace_check_work_func);

	ftrace_check_wq = alloc_workqueue("ftrace_check_wq", WQ_UNBOUND, 0);

	queue_work(ftrace_check_wq, &ftrace_check_work);
	return 0;
}

static int __init ftrace_check_sync(void)
{
	/* Make sure the ftrace_check updates are finished */
	if (ftrace_check_wq)
		destroy_workqueue(ftrace_check_wq);
	return 0;
}

late_initcall_sync(ftrace_check_sync);
subsys_initcall(ftrace_check_for_weak_functions);

static int print_rec(struct seq_file *m, unsigned long ip)
{
	unsigned long offset;
	char str[KSYM_SYMBOL_LEN];
	char *modname;
	const char *ret;

	ret = kallsyms_lookup(ip, NULL, &offset, &modname, str);
	/* Weak functions can cause invalid addresses */
	if (!ret || offset > FTRACE_MCOUNT_MAX_OFFSET) {
		snprintf(str, KSYM_SYMBOL_LEN, "%s_%ld",
			 FTRACE_INVALID_FUNCTION, offset);
		ret = NULL;
	}

	seq_puts(m, str);
	if (modname)
		seq_printf(m, " [%s]", modname);
	return ret == NULL ? -1 : 0;
}
#else
static inline int test_for_valid_rec(struct dyn_ftrace *rec)
{
	return 1;
}

static inline int print_rec(struct seq_file *m, unsigned long ip)
{
	seq_printf(m, "%ps", (void *)ip);
	return 0;
}
#endif

static int t_show(struct seq_file *m, void *v)
{
	struct ftrace_iterator *iter = m->private;
	struct dyn_ftrace *rec;

	if (iter->flags & FTRACE_ITER_PROBE)
		return t_probe_show(m, iter);

	if (iter->flags & FTRACE_ITER_MOD)
		return t_mod_show(m, iter);

	if (iter->flags & FTRACE_ITER_PRINTALL) {
		if (iter->flags & FTRACE_ITER_NOTRACE)
			seq_puts(m, "#### no functions disabled ####\n");
		else
			seq_puts(m, "#### all functions enabled ####\n");
		return 0;
	}

	rec = iter->func;

	if (!rec)
		return 0;

	if (print_rec(m, rec->ip)) {
		/* This should only happen when a rec is disabled */
		WARN_ON_ONCE(!(rec->flags & FTRACE_FL_DISABLED));
		seq_putc(m, '\n');
		return 0;
	}

	if (iter->flags & FTRACE_ITER_ENABLED) {
		struct ftrace_ops *ops;

		seq_printf(m, " (%ld)%s%s%s",
			   ftrace_rec_count(rec),
			   rec->flags & FTRACE_FL_REGS ? " R" : "  ",
			   rec->flags & FTRACE_FL_IPMODIFY ? " I" : "  ",
			   rec->flags & FTRACE_FL_DIRECT ? " D" : "  ");
		if (rec->flags & FTRACE_FL_TRAMP_EN) {
			ops = ftrace_find_tramp_ops_any(rec);
			if (ops) {
				do {
					seq_printf(m, "\ttramp: %pS (%pS)",
						   (void *)ops->trampoline,
						   (void *)ops->func);
					add_trampoline_func(m, ops, rec);
					ops = ftrace_find_tramp_ops_next(rec, ops);
				} while (ops);
			} else
				seq_puts(m, "\ttramp: ERROR!");
		} else {
			add_trampoline_func(m, NULL, rec);
		}
		if (rec->flags & FTRACE_FL_DIRECT) {
			unsigned long direct;

			direct = ftrace_find_rec_direct(rec->ip);
			if (direct)
				seq_printf(m, "\n\tdirect-->%pS", (void *)direct);
		}
	}

	seq_putc(m, '\n');

	return 0;
}

static const struct seq_operations show_ftrace_seq_ops = {
	.start = t_start,
	.next = t_next,
	.stop = t_stop,
	.show = t_show,
};

static int
ftrace_avail_open(struct inode *inode, struct file *file)
{
	struct ftrace_iterator *iter;
	int ret;

	ret = security_locked_down(LOCKDOWN_TRACEFS);
	if (ret)
		return ret;

	if (unlikely(ftrace_disabled))
		return -ENODEV;

	iter = __seq_open_private(file, &show_ftrace_seq_ops, sizeof(*iter));
	if (!iter)
		return -ENOMEM;

	iter->pg = ftrace_pages_start;
	iter->ops = &global_ops;

	return 0;
}

static int
ftrace_enabled_open(struct inode *inode, struct file *file)
{
	struct ftrace_iterator *iter;

	/*
	 * This shows us what functions are currently being
	 * traced and by what. Not sure if we want lockdown
	 * to hide such critical information for an admin.
	 * Although, perhaps it can show information we don't
	 * want people to see, but if something is tracing
	 * something, we probably want to know about it.
	 */

	iter = __seq_open_private(file, &show_ftrace_seq_ops, sizeof(*iter));
	if (!iter)
		return -ENOMEM;

	iter->pg = ftrace_pages_start;
	iter->flags = FTRACE_ITER_ENABLED;
	iter->ops = &global_ops;

	return 0;
}

/**
 * ftrace_regex_open - initialize function tracer filter files
 * @ops: The ftrace_ops that hold the hash filters
 * @flag: The type of filter to process
 * @inode: The inode, usually passed in to your open routine
 * @file: The file, usually passed in to your open routine
 *
 * ftrace_regex_open() initializes the filter files for the
 * @ops. Depending on @flag it may process the filter hash or
 * the notrace hash of @ops. With this called from the open
 * routine, you can use ftrace_filter_write() for the write
 * routine if @flag has FTRACE_ITER_FILTER set, or
 * ftrace_notrace_write() if @flag has FTRACE_ITER_NOTRACE set.
 * tracing_lseek() should be used as the lseek routine, and
 * release must call ftrace_regex_release().
 */
int
ftrace_regex_open(struct ftrace_ops *ops, int flag,
		  struct inode *inode, struct file *file)
{
	struct ftrace_iterator *iter;
	struct ftrace_hash *hash;
	struct list_head *mod_head;
	struct trace_array *tr = ops->private;
	int ret = -ENOMEM;

	ftrace_ops_init(ops);

	if (unlikely(ftrace_disabled))
		return -ENODEV;

	if (tracing_check_open_get_tr(tr))
		return -ENODEV;

	iter = kzalloc(sizeof(*iter), GFP_KERNEL);
	if (!iter)
		goto out;

	if (trace_parser_get_init(&iter->parser, FTRACE_BUFF_MAX))
		goto out;

	iter->ops = ops;
	iter->flags = flag;
	iter->tr = tr;

	mutex_lock(&ops->func_hash->regex_lock);

	if (flag & FTRACE_ITER_NOTRACE) {
		hash = ops->func_hash->notrace_hash;
		mod_head = tr ? &tr->mod_notrace : NULL;
	} else {
		hash = ops->func_hash->filter_hash;
		mod_head = tr ? &tr->mod_trace : NULL;
	}

	iter->mod_list = mod_head;

	if (file->f_mode & FMODE_WRITE) {
		const int size_bits = FTRACE_HASH_DEFAULT_BITS;

		if (file->f_flags & O_TRUNC) {
			iter->hash = alloc_ftrace_hash(size_bits);
			clear_ftrace_mod_list(mod_head);
	        } else {
			iter->hash = alloc_and_copy_ftrace_hash(size_bits, hash);
		}

		if (!iter->hash) {
			trace_parser_put(&iter->parser);
			goto out_unlock;
		}
	} else
		iter->hash = hash;

	ret = 0;

	if (file->f_mode & FMODE_READ) {
		iter->pg = ftrace_pages_start;

		ret = seq_open(file, &show_ftrace_seq_ops);
		if (!ret) {
			struct seq_file *m = file->private_data;
			m->private = iter;
		} else {
			/* Failed */
			free_ftrace_hash(iter->hash);
			trace_parser_put(&iter->parser);
		}
	} else
		file->private_data = iter;

 out_unlock:
	mutex_unlock(&ops->func_hash->regex_lock);

 out:
	if (ret) {
		kfree(iter);
		if (tr)
			trace_array_put(tr);
	}

	return ret;
}

static int
ftrace_filter_open(struct inode *inode, struct file *file)
{
	struct ftrace_ops *ops = inode->i_private;

	/* Checks for tracefs lockdown */
	return ftrace_regex_open(ops,
			FTRACE_ITER_FILTER | FTRACE_ITER_DO_PROBES,
			inode, file);
}

static int
ftrace_notrace_open(struct inode *inode, struct file *file)
{
	struct ftrace_ops *ops = inode->i_private;

	/* Checks for tracefs lockdown */
	return ftrace_regex_open(ops, FTRACE_ITER_NOTRACE,
				 inode, file);
}

/* Type for quick search ftrace basic regexes (globs) from filter_parse_regex */
struct ftrace_glob {
	char *search;
	unsigned len;
	int type;
};

/*
 * If symbols in an architecture don't correspond exactly to the user-visible
 * name of what they represent, it is possible to define this function to
 * perform the necessary adjustments.
*/
char * __weak arch_ftrace_match_adjust(char *str, const char *search)
{
	return str;
}

static int ftrace_match(char *str, struct ftrace_glob *g)
{
	int matched = 0;
	int slen;

	str = arch_ftrace_match_adjust(str, g->search);

	switch (g->type) {
	case MATCH_FULL:
		if (strcmp(str, g->search) == 0)
			matched = 1;
		break;
	case MATCH_FRONT_ONLY:
		if (strncmp(str, g->search, g->len) == 0)
			matched = 1;
		break;
	case MATCH_MIDDLE_ONLY:
		if (strstr(str, g->search))
			matched = 1;
		break;
	case MATCH_END_ONLY:
		slen = strlen(str);
		if (slen >= g->len &&
		    memcmp(str + slen - g->len, g->search, g->len) == 0)
			matched = 1;
		break;
	case MATCH_GLOB:
		if (glob_match(g->search, str))
			matched = 1;
		break;
	}

	return matched;
}

static int
enter_record(struct ftrace_hash *hash, struct dyn_ftrace *rec, int clear_filter)
{
	struct ftrace_func_entry *entry;
	int ret = 0;

	entry = ftrace_lookup_ip(hash, rec->ip);
	if (clear_filter) {
		/* Do nothing if it doesn't exist */
		if (!entry)
			return 0;

		free_hash_entry(hash, entry);
	} else {
		/* Do nothing if it exists */
		if (entry)
			return 0;

		ret = add_hash_entry(hash, rec->ip);
	}
	return ret;
}

static int
add_rec_by_index(struct ftrace_hash *hash, struct ftrace_glob *func_g,
		 int clear_filter)
{
	long index = simple_strtoul(func_g->search, NULL, 0);
	struct ftrace_page *pg;
	struct dyn_ftrace *rec;

	/* The index starts at 1 */
	if (--index < 0)
		return 0;

	do_for_each_ftrace_rec(pg, rec) {
		if (pg->index <= index) {
			index -= pg->index;
			/* this is a double loop, break goes to the next page */
			break;
		}
		rec = &pg->records[index];
		enter_record(hash, rec, clear_filter);
		return 1;
	} while_for_each_ftrace_rec();
	return 0;
}

#ifdef FTRACE_MCOUNT_MAX_OFFSET
static int lookup_ip(unsigned long ip, char **modname, char *str)
{
	unsigned long offset;

	kallsyms_lookup(ip, NULL, &offset, modname, str);
	if (offset > FTRACE_MCOUNT_MAX_OFFSET)
		return -1;
	return 0;
}
#else
static int lookup_ip(unsigned long ip, char **modname, char *str)
{
	kallsyms_lookup(ip, NULL, NULL, modname, str);
	return 0;
}
#endif

static int
ftrace_match_record(struct dyn_ftrace *rec, struct ftrace_glob *func_g,
		struct ftrace_glob *mod_g, int exclude_mod)
{
	char str[KSYM_SYMBOL_LEN];
	char *modname;

	if (lookup_ip(rec->ip, &modname, str)) {
		/* This should only happen when a rec is disabled */
		WARN_ON_ONCE(system_state == SYSTEM_RUNNING &&
			     !(rec->flags & FTRACE_FL_DISABLED));
		return 0;
	}

	if (mod_g) {
		int mod_matches = (modname) ? ftrace_match(modname, mod_g) : 0;

		/* blank module name to match all modules */
		if (!mod_g->len) {
			/* blank module globbing: modname xor exclude_mod */
			if (!exclude_mod != !modname)
				goto func_match;
			return 0;
		}

		/*
		 * exclude_mod is set to trace everything but the given
		 * module. If it is set and the module matches, then
		 * return 0. If it is not set, and the module doesn't match
		 * also return 0. Otherwise, check the function to see if
		 * that matches.
		 */
		if (!mod_matches == !exclude_mod)
			return 0;
func_match:
		/* blank search means to match all funcs in the mod */
		if (!func_g->len)
			return 1;
	}

	return ftrace_match(str, func_g);
}

static int
match_records(struct ftrace_hash *hash, char *func, int len, char *mod)
{
	struct ftrace_page *pg;
	struct dyn_ftrace *rec;
	struct ftrace_glob func_g = { .type = MATCH_FULL };
	struct ftrace_glob mod_g = { .type = MATCH_FULL };
	struct ftrace_glob *mod_match = (mod) ? &mod_g : NULL;
	int exclude_mod = 0;
	int found = 0;
	int ret;
	int clear_filter = 0;

	if (func) {
		func_g.type = filter_parse_regex(func, len, &func_g.search,
						 &clear_filter);
		func_g.len = strlen(func_g.search);
	}

	if (mod) {
		mod_g.type = filter_parse_regex(mod, strlen(mod),
				&mod_g.search, &exclude_mod);
		mod_g.len = strlen(mod_g.search);
	}

	mutex_lock(&ftrace_lock);

	if (unlikely(ftrace_disabled))
		goto out_unlock;

	if (func_g.type == MATCH_INDEX) {
		found = add_rec_by_index(hash, &func_g, clear_filter);
		goto out_unlock;
	}

	do_for_each_ftrace_rec(pg, rec) {

		if (rec->flags & FTRACE_FL_DISABLED)
			continue;

		if (ftrace_match_record(rec, &func_g, mod_match, exclude_mod)) {
			ret = enter_record(hash, rec, clear_filter);
			if (ret < 0) {
				found = ret;
				goto out_unlock;
			}
			found = 1;
		}
	} while_for_each_ftrace_rec();
 out_unlock:
	mutex_unlock(&ftrace_lock);

	return found;
}

static int
ftrace_match_records(struct ftrace_hash *hash, char *buff, int len)
{
	return match_records(hash, buff, len, NULL);
}

static void ftrace_ops_update_code(struct ftrace_ops *ops,
				   struct ftrace_ops_hash *old_hash)
{
	struct ftrace_ops *op;

	if (!ftrace_enabled)
		return;

	if (ops->flags & FTRACE_OPS_FL_ENABLED) {
		ftrace_run_modify_code(ops, FTRACE_UPDATE_CALLS, old_hash);
		return;
	}

	/*
	 * If this is the shared global_ops filter, then we need to
	 * check if there is another ops that shares it, is enabled.
	 * If so, we still need to run the modify code.
	 */
	if (ops->func_hash != &global_ops.local_hash)
		return;

	do_for_each_ftrace_op(op, ftrace_ops_list) {
		if (op->func_hash == &global_ops.local_hash &&
		    op->flags & FTRACE_OPS_FL_ENABLED) {
			ftrace_run_modify_code(op, FTRACE_UPDATE_CALLS, old_hash);
			/* Only need to do this once */
			return;
		}
	} while_for_each_ftrace_op(op);
}

static int ftrace_hash_move_and_update_ops(struct ftrace_ops *ops,
					   struct ftrace_hash **orig_hash,
					   struct ftrace_hash *hash,
					   int enable)
{
	struct ftrace_ops_hash old_hash_ops;
	struct ftrace_hash *old_hash;
	int ret;

	old_hash = *orig_hash;
	old_hash_ops.filter_hash = ops->func_hash->filter_hash;
	old_hash_ops.notrace_hash = ops->func_hash->notrace_hash;
	ret = ftrace_hash_move(ops, enable, orig_hash, hash);
	if (!ret) {
		ftrace_ops_update_code(ops, &old_hash_ops);
		free_ftrace_hash_rcu(old_hash);
	}
	return ret;
}

static bool module_exists(const char *module)
{
	/* All modules have the symbol __this_module */
	static const char this_mod[] = "__this_module";
	char modname[MAX_PARAM_PREFIX_LEN + sizeof(this_mod) + 2];
	unsigned long val;
	int n;

	n = snprintf(modname, sizeof(modname), "%s:%s", module, this_mod);

	if (n > sizeof(modname) - 1)
		return false;

	val = module_kallsyms_lookup_name(modname);
	return val != 0;
}

static int cache_mod(struct trace_array *tr,
		     const char *func, char *module, int enable)
{
	struct ftrace_mod_load *ftrace_mod, *n;
	struct list_head *head = enable ? &tr->mod_trace : &tr->mod_notrace;
	int ret;

	mutex_lock(&ftrace_lock);

	/* We do not cache inverse filters */
	if (func[0] == '!') {
		func++;
		ret = -EINVAL;

		/* Look to remove this hash */
		list_for_each_entry_safe(ftrace_mod, n, head, list) {
			if (strcmp(ftrace_mod->module, module) != 0)
				continue;

			/* no func matches all */
			if (strcmp(func, "*") == 0 ||
			    (ftrace_mod->func &&
			     strcmp(ftrace_mod->func, func) == 0)) {
				ret = 0;
				free_ftrace_mod(ftrace_mod);
				continue;
			}
		}
		goto out;
	}

	ret = -EINVAL;
	/* We only care about modules that have not been loaded yet */
	if (module_exists(module))
		goto out;

	/* Save this string off, and execute it when the module is loaded */
	ret = ftrace_add_mod(tr, func, module, enable);
 out:
	mutex_unlock(&ftrace_lock);

	return ret;
}

static int
ftrace_set_regex(struct ftrace_ops *ops, unsigned char *buf, int len,
		 int reset, int enable);

#ifdef CONFIG_MODULES
static void process_mod_list(struct list_head *head, struct ftrace_ops *ops,
			     char *mod, bool enable)
{
	struct ftrace_mod_load *ftrace_mod, *n;
	struct ftrace_hash **orig_hash, *new_hash;
	LIST_HEAD(process_mods);
	char *func;

	mutex_lock(&ops->func_hash->regex_lock);

	if (enable)
		orig_hash = &ops->func_hash->filter_hash;
	else
		orig_hash = &ops->func_hash->notrace_hash;

	new_hash = alloc_and_copy_ftrace_hash(FTRACE_HASH_DEFAULT_BITS,
					      *orig_hash);
	if (!new_hash)
		goto out; /* warn? */

	mutex_lock(&ftrace_lock);

	list_for_each_entry_safe(ftrace_mod, n, head, list) {

		if (strcmp(ftrace_mod->module, mod) != 0)
			continue;

		if (ftrace_mod->func)
			func = kstrdup(ftrace_mod->func, GFP_KERNEL);
		else
			func = kstrdup("*", GFP_KERNEL);

		if (!func) /* warn? */
			continue;

		list_move(&ftrace_mod->list, &process_mods);

		/* Use the newly allocated func, as it may be "*" */
		kfree(ftrace_mod->func);
		ftrace_mod->func = func;
	}

	mutex_unlock(&ftrace_lock);

	list_for_each_entry_safe(ftrace_mod, n, &process_mods, list) {

		func = ftrace_mod->func;

		/* Grabs ftrace_lock, which is why we have this extra step */
		match_records(new_hash, func, strlen(func), mod);
		free_ftrace_mod(ftrace_mod);
	}

	if (enable && list_empty(head))
		new_hash->flags &= ~FTRACE_HASH_FL_MOD;

	mutex_lock(&ftrace_lock);

	ftrace_hash_move_and_update_ops(ops, orig_hash,
					      new_hash, enable);
	mutex_unlock(&ftrace_lock);

 out:
	mutex_unlock(&ops->func_hash->regex_lock);

	free_ftrace_hash(new_hash);
}

static void process_cached_mods(const char *mod_name)
{
	struct trace_array *tr;
	char *mod;

	mod = kstrdup(mod_name, GFP_KERNEL);
	if (!mod)
		return;

	mutex_lock(&trace_types_lock);
	list_for_each_entry(tr, &ftrace_trace_arrays, list) {
		if (!list_empty(&tr->mod_trace))
			process_mod_list(&tr->mod_trace, tr->ops, mod, true);
		if (!list_empty(&tr->mod_notrace))
			process_mod_list(&tr->mod_notrace, tr->ops, mod, false);
	}
	mutex_unlock(&trace_types_lock);

	kfree(mod);
}
#endif

/*
 * We register the module command as a template to show others how
 * to register the a command as well.
 */

static int
ftrace_mod_callback(struct trace_array *tr, struct ftrace_hash *hash,
		    char *func_orig, char *cmd, char *module, int enable)
{
	char *func;
	int ret;

	/* match_records() modifies func, and we need the original */
	func = kstrdup(func_orig, GFP_KERNEL);
	if (!func)
		return -ENOMEM;

	/*
	 * cmd == 'mod' because we only registered this func
	 * for the 'mod' ftrace_func_command.
	 * But if you register one func with multiple commands,
	 * you can tell which command was used by the cmd
	 * parameter.
	 */
	ret = match_records(hash, func, strlen(func), module);
	kfree(func);

	if (!ret)
		return cache_mod(tr, func_orig, module, enable);
	if (ret < 0)
		return ret;
	return 0;
}

static struct ftrace_func_command ftrace_mod_cmd = {
	.name			= "mod",
	.func			= ftrace_mod_callback,
};

static int __init ftrace_mod_cmd_init(void)
{
	return register_ftrace_command(&ftrace_mod_cmd);
}
core_initcall(ftrace_mod_cmd_init);

static void function_trace_probe_call(unsigned long ip, unsigned long parent_ip,
				      struct ftrace_ops *op, struct ftrace_regs *fregs)
{
	struct ftrace_probe_ops *probe_ops;
	struct ftrace_func_probe *probe;

	probe = container_of(op, struct ftrace_func_probe, ops);
	probe_ops = probe->probe_ops;

	/*
	 * Disable preemption for these calls to prevent a RCU grace
	 * period. This syncs the hash iteration and freeing of items
	 * on the hash. rcu_read_lock is too dangerous here.
	 */
	preempt_disable_notrace();
	probe_ops->func(ip, parent_ip, probe->tr, probe_ops, probe->data);
	preempt_enable_notrace();
}

struct ftrace_func_map {
	struct ftrace_func_entry	entry;
	void				*data;
};

struct ftrace_func_mapper {
	struct ftrace_hash		hash;
};

/**
 * allocate_ftrace_func_mapper - allocate a new ftrace_func_mapper
 *
 * Returns a ftrace_func_mapper descriptor that can be used to map ips to data.
 */
struct ftrace_func_mapper *allocate_ftrace_func_mapper(void)
{
	struct ftrace_hash *hash;

	/*
	 * The mapper is simply a ftrace_hash, but since the entries
	 * in the hash are not ftrace_func_entry type, we define it
	 * as a separate structure.
	 */
	hash = alloc_ftrace_hash(FTRACE_HASH_DEFAULT_BITS);
	return (struct ftrace_func_mapper *)hash;
}

/**
 * ftrace_func_mapper_find_ip - Find some data mapped to an ip
 * @mapper: The mapper that has the ip maps
 * @ip: the instruction pointer to find the data for
 *
 * Returns the data mapped to @ip if found otherwise NULL. The return
 * is actually the address of the mapper data pointer. The address is
 * returned for use cases where the data is no bigger than a long, and
 * the user can use the data pointer as its data instead of having to
 * allocate more memory for the reference.
 */
void **ftrace_func_mapper_find_ip(struct ftrace_func_mapper *mapper,
				  unsigned long ip)
{
	struct ftrace_func_entry *entry;
	struct ftrace_func_map *map;

	entry = ftrace_lookup_ip(&mapper->hash, ip);
	if (!entry)
		return NULL;

	map = (struct ftrace_func_map *)entry;
	return &map->data;
}

/**
 * ftrace_func_mapper_add_ip - Map some data to an ip
 * @mapper: The mapper that has the ip maps
 * @ip: The instruction pointer address to map @data to
 * @data: The data to map to @ip
 *
 * Returns 0 on success otherwise an error.
 */
int ftrace_func_mapper_add_ip(struct ftrace_func_mapper *mapper,
			      unsigned long ip, void *data)
{
	struct ftrace_func_entry *entry;
	struct ftrace_func_map *map;

	entry = ftrace_lookup_ip(&mapper->hash, ip);
	if (entry)
		return -EBUSY;

	map = kmalloc(sizeof(*map), GFP_KERNEL);
	if (!map)
		return -ENOMEM;

	map->entry.ip = ip;
	map->data = data;

	__add_hash_entry(&mapper->hash, &map->entry);

	return 0;
}

/**
 * ftrace_func_mapper_remove_ip - Remove an ip from the mapping
 * @mapper: The mapper that has the ip maps
 * @ip: The instruction pointer address to remove the data from
 *
 * Returns the data if it is found, otherwise NULL.
 * Note, if the data pointer is used as the data itself, (see
 * ftrace_func_mapper_find_ip(), then the return value may be meaningless,
 * if the data pointer was set to zero.
 */
void *ftrace_func_mapper_remove_ip(struct ftrace_func_mapper *mapper,
				   unsigned long ip)
{
	struct ftrace_func_entry *entry;
	struct ftrace_func_map *map;
	void *data;

	entry = ftrace_lookup_ip(&mapper->hash, ip);
	if (!entry)
		return NULL;

	map = (struct ftrace_func_map *)entry;
	data = map->data;

	remove_hash_entry(&mapper->hash, entry);
	kfree(entry);

	return data;
}

/**
 * free_ftrace_func_mapper - free a mapping of ips and data
 * @mapper: The mapper that has the ip maps
 * @free_func: A function to be called on each data item.
 *
 * This is used to free the function mapper. The @free_func is optional
 * and can be used if the data needs to be freed as well.
 */
void free_ftrace_func_mapper(struct ftrace_func_mapper *mapper,
			     ftrace_mapper_func free_func)
{
	struct ftrace_func_entry *entry;
	struct ftrace_func_map *map;
	struct hlist_head *hhd;
	int size, i;

	if (!mapper)
		return;

	if (free_func && mapper->hash.count) {
		size = 1 << mapper->hash.size_bits;
		for (i = 0; i < size; i++) {
			hhd = &mapper->hash.buckets[i];
			hlist_for_each_entry(entry, hhd, hlist) {
				map = (struct ftrace_func_map *)entry;
				free_func(map);
			}
		}
	}
	free_ftrace_hash(&mapper->hash);
}

static void release_probe(struct ftrace_func_probe *probe)
{
	struct ftrace_probe_ops *probe_ops;

	mutex_lock(&ftrace_lock);

	WARN_ON(probe->ref <= 0);

	/* Subtract the ref that was used to protect this instance */
	probe->ref--;

	if (!probe->ref) {
		probe_ops = probe->probe_ops;
		/*
		 * Sending zero as ip tells probe_ops to free
		 * the probe->data itself
		 */
		if (probe_ops->free)
			probe_ops->free(probe_ops, probe->tr, 0, probe->data);
		list_del(&probe->list);
		kfree(probe);
	}
	mutex_unlock(&ftrace_lock);
}

static void acquire_probe_locked(struct ftrace_func_probe *probe)
{
	/*
	 * Add one ref to keep it from being freed when releasing the
	 * ftrace_lock mutex.
	 */
	probe->ref++;
}

int
register_ftrace_function_probe(char *glob, struct trace_array *tr,
			       struct ftrace_probe_ops *probe_ops,
			       void *data)
{
	struct ftrace_func_probe *probe = NULL, *iter;
	struct ftrace_func_entry *entry;
	struct ftrace_hash **orig_hash;
	struct ftrace_hash *old_hash;
	struct ftrace_hash *hash;
	int count = 0;
	int size;
	int ret;
	int i;

	if (WARN_ON(!tr))
		return -EINVAL;

	/* We do not support '!' for function probes */
	if (WARN_ON(glob[0] == '!'))
		return -EINVAL;


	mutex_lock(&ftrace_lock);
	/* Check if the probe_ops is already registered */
	list_for_each_entry(iter, &tr->func_probes, list) {
		if (iter->probe_ops == probe_ops) {
			probe = iter;
			break;
		}
	}
	if (!probe) {
		probe = kzalloc(sizeof(*probe), GFP_KERNEL);
		if (!probe) {
			mutex_unlock(&ftrace_lock);
			return -ENOMEM;
		}
		probe->probe_ops = probe_ops;
		probe->ops.func = function_trace_probe_call;
		probe->tr = tr;
		ftrace_ops_init(&probe->ops);
		list_add(&probe->list, &tr->func_probes);
	}

	acquire_probe_locked(probe);

	mutex_unlock(&ftrace_lock);

	/*
	 * Note, there's a small window here that the func_hash->filter_hash
	 * may be NULL or empty. Need to be careful when reading the loop.
	 */
	mutex_lock(&probe->ops.func_hash->regex_lock);

	orig_hash = &probe->ops.func_hash->filter_hash;
	old_hash = *orig_hash;
	hash = alloc_and_copy_ftrace_hash(FTRACE_HASH_DEFAULT_BITS, old_hash);

	if (!hash) {
		ret = -ENOMEM;
		goto out;
	}

	ret = ftrace_match_records(hash, glob, strlen(glob));

	/* Nothing found? */
	if (!ret)
		ret = -EINVAL;

	if (ret < 0)
		goto out;

	size = 1 << hash->size_bits;
	for (i = 0; i < size; i++) {
		hlist_for_each_entry(entry, &hash->buckets[i], hlist) {
			if (ftrace_lookup_ip(old_hash, entry->ip))
				continue;
			/*
			 * The caller might want to do something special
			 * for each function we find. We call the callback
			 * to give the caller an opportunity to do so.
			 */
			if (probe_ops->init) {
				ret = probe_ops->init(probe_ops, tr,
						      entry->ip, data,
						      &probe->data);
				if (ret < 0) {
					if (probe_ops->free && count)
						probe_ops->free(probe_ops, tr,
								0, probe->data);
					probe->data = NULL;
					goto out;
				}
			}
			count++;
		}
	}

	mutex_lock(&ftrace_lock);

	if (!count) {
		/* Nothing was added? */
		ret = -EINVAL;
		goto out_unlock;
	}

	ret = ftrace_hash_move_and_update_ops(&probe->ops, orig_hash,
					      hash, 1);
	if (ret < 0)
		goto err_unlock;

	/* One ref for each new function traced */
	probe->ref += count;

	if (!(probe->ops.flags & FTRACE_OPS_FL_ENABLED))
		ret = ftrace_startup(&probe->ops, 0);

 out_unlock:
	mutex_unlock(&ftrace_lock);

	if (!ret)
		ret = count;
 out:
	mutex_unlock(&probe->ops.func_hash->regex_lock);
	free_ftrace_hash(hash);

	release_probe(probe);

	return ret;

 err_unlock:
	if (!probe_ops->free || !count)
		goto out_unlock;

	/* Failed to do the move, need to call the free functions */
	for (i = 0; i < size; i++) {
		hlist_for_each_entry(entry, &hash->buckets[i], hlist) {
			if (ftrace_lookup_ip(old_hash, entry->ip))
				continue;
			probe_ops->free(probe_ops, tr, entry->ip, probe->data);
		}
	}
	goto out_unlock;
}

int
unregister_ftrace_function_probe_func(char *glob, struct trace_array *tr,
				      struct ftrace_probe_ops *probe_ops)
{
	struct ftrace_func_probe *probe = NULL, *iter;
	struct ftrace_ops_hash old_hash_ops;
	struct ftrace_func_entry *entry;
	struct ftrace_glob func_g;
	struct ftrace_hash **orig_hash;
	struct ftrace_hash *old_hash;
	struct ftrace_hash *hash = NULL;
	struct hlist_node *tmp;
	struct hlist_head hhd;
	char str[KSYM_SYMBOL_LEN];
	int count = 0;
	int i, ret = -ENODEV;
	int size;

	if (!glob || !strlen(glob) || !strcmp(glob, "*"))
		func_g.search = NULL;
	else {
		int not;

		func_g.type = filter_parse_regex(glob, strlen(glob),
						 &func_g.search, &not);
		func_g.len = strlen(func_g.search);

		/* we do not support '!' for function probes */
		if (WARN_ON(not))
			return -EINVAL;
	}

	mutex_lock(&ftrace_lock);
	/* Check if the probe_ops is already registered */
	list_for_each_entry(iter, &tr->func_probes, list) {
		if (iter->probe_ops == probe_ops) {
			probe = iter;
			break;
		}
	}
	if (!probe)
		goto err_unlock_ftrace;

	ret = -EINVAL;
	if (!(probe->ops.flags & FTRACE_OPS_FL_INITIALIZED))
		goto err_unlock_ftrace;

	acquire_probe_locked(probe);

	mutex_unlock(&ftrace_lock);

	mutex_lock(&probe->ops.func_hash->regex_lock);

	orig_hash = &probe->ops.func_hash->filter_hash;
	old_hash = *orig_hash;

	if (ftrace_hash_empty(old_hash))
		goto out_unlock;

	old_hash_ops.filter_hash = old_hash;
	/* Probes only have filters */
	old_hash_ops.notrace_hash = NULL;

	ret = -ENOMEM;
	hash = alloc_and_copy_ftrace_hash(FTRACE_HASH_DEFAULT_BITS, old_hash);
	if (!hash)
		goto out_unlock;

	INIT_HLIST_HEAD(&hhd);

	size = 1 << hash->size_bits;
	for (i = 0; i < size; i++) {
		hlist_for_each_entry_safe(entry, tmp, &hash->buckets[i], hlist) {

			if (func_g.search) {
				kallsyms_lookup(entry->ip, NULL, NULL,
						NULL, str);
				if (!ftrace_match(str, &func_g))
					continue;
			}
			count++;
			remove_hash_entry(hash, entry);
			hlist_add_head(&entry->hlist, &hhd);
		}
	}

	/* Nothing found? */
	if (!count) {
		ret = -EINVAL;
		goto out_unlock;
	}

	mutex_lock(&ftrace_lock);

	WARN_ON(probe->ref < count);

	probe->ref -= count;

	if (ftrace_hash_empty(hash))
		ftrace_shutdown(&probe->ops, 0);

	ret = ftrace_hash_move_and_update_ops(&probe->ops, orig_hash,
					      hash, 1);

	/* still need to update the function call sites */
	if (ftrace_enabled && !ftrace_hash_empty(hash))
		ftrace_run_modify_code(&probe->ops, FTRACE_UPDATE_CALLS,
				       &old_hash_ops);
	synchronize_rcu();

	hlist_for_each_entry_safe(entry, tmp, &hhd, hlist) {
		hlist_del(&entry->hlist);
		if (probe_ops->free)
			probe_ops->free(probe_ops, tr, entry->ip, probe->data);
		kfree(entry);
	}
	mutex_unlock(&ftrace_lock);

 out_unlock:
	mutex_unlock(&probe->ops.func_hash->regex_lock);
	free_ftrace_hash(hash);

	release_probe(probe);

	return ret;

 err_unlock_ftrace:
	mutex_unlock(&ftrace_lock);
	return ret;
}

void clear_ftrace_function_probes(struct trace_array *tr)
{
	struct ftrace_func_probe *probe, *n;

	list_for_each_entry_safe(probe, n, &tr->func_probes, list)
		unregister_ftrace_function_probe_func(NULL, tr, probe->probe_ops);
}

static LIST_HEAD(ftrace_commands);
static DEFINE_MUTEX(ftrace_cmd_mutex);

/*
 * Currently we only register ftrace commands from __init, so mark this
 * __init too.
 */
__init int register_ftrace_command(struct ftrace_func_command *cmd)
{
	struct ftrace_func_command *p;
	int ret = 0;

	mutex_lock(&ftrace_cmd_mutex);
	list_for_each_entry(p, &ftrace_commands, list) {
		if (strcmp(cmd->name, p->name) == 0) {
			ret = -EBUSY;
			goto out_unlock;
		}
	}
	list_add(&cmd->list, &ftrace_commands);
 out_unlock:
	mutex_unlock(&ftrace_cmd_mutex);

	return ret;
}

/*
 * Currently we only unregister ftrace commands from __init, so mark
 * this __init too.
 */
__init int unregister_ftrace_command(struct ftrace_func_command *cmd)
{
	struct ftrace_func_command *p, *n;
	int ret = -ENODEV;

	mutex_lock(&ftrace_cmd_mutex);
	list_for_each_entry_safe(p, n, &ftrace_commands, list) {
		if (strcmp(cmd->name, p->name) == 0) {
			ret = 0;
			list_del_init(&p->list);
			goto out_unlock;
		}
	}
 out_unlock:
	mutex_unlock(&ftrace_cmd_mutex);

	return ret;
}

static int ftrace_process_regex(struct ftrace_iterator *iter,
				char *buff, int len, int enable)
{
	struct ftrace_hash *hash = iter->hash;
	struct trace_array *tr = iter->ops->private;
	char *func, *command, *next = buff;
	struct ftrace_func_command *p;
	int ret = -EINVAL;

	func = strsep(&next, ":");

	if (!next) {
		ret = ftrace_match_records(hash, func, len);
		if (!ret)
			ret = -EINVAL;
		if (ret < 0)
			return ret;
		return 0;
	}

	/* command found */

	command = strsep(&next, ":");

	mutex_lock(&ftrace_cmd_mutex);
	list_for_each_entry(p, &ftrace_commands, list) {
		if (strcmp(p->name, command) == 0) {
			ret = p->func(tr, hash, func, command, next, enable);
			goto out_unlock;
		}
	}
 out_unlock:
	mutex_unlock(&ftrace_cmd_mutex);

	return ret;
}

static ssize_t
ftrace_regex_write(struct file *file, const char __user *ubuf,
		   size_t cnt, loff_t *ppos, int enable)
{
	struct ftrace_iterator *iter;
	struct trace_parser *parser;
	ssize_t ret, read;

	if (!cnt)
		return 0;

	if (file->f_mode & FMODE_READ) {
		struct seq_file *m = file->private_data;
		iter = m->private;
	} else
		iter = file->private_data;

	if (unlikely(ftrace_disabled))
		return -ENODEV;

	/* iter->hash is a local copy, so we don't need regex_lock */

	parser = &iter->parser;
	read = trace_get_user(parser, ubuf, cnt, ppos);

	if (read >= 0 && trace_parser_loaded(parser) &&
	    !trace_parser_cont(parser)) {
		ret = ftrace_process_regex(iter, parser->buffer,
					   parser->idx, enable);
		trace_parser_clear(parser);
		if (ret < 0)
			goto out;
	}

	ret = read;
 out:
	return ret;
}

ssize_t
ftrace_filter_write(struct file *file, const char __user *ubuf,
		    size_t cnt, loff_t *ppos)
{
	return ftrace_regex_write(file, ubuf, cnt, ppos, 1);
}

ssize_t
ftrace_notrace_write(struct file *file, const char __user *ubuf,
		     size_t cnt, loff_t *ppos)
{
	return ftrace_regex_write(file, ubuf, cnt, ppos, 0);
}

static int
__ftrace_match_addr(struct ftrace_hash *hash, unsigned long ip, int remove)
{
	struct ftrace_func_entry *entry;

	ip = ftrace_location(ip);
	if (!ip)
		return -EINVAL;

	if (remove) {
		entry = ftrace_lookup_ip(hash, ip);
		if (!entry)
			return -ENOENT;
		free_hash_entry(hash, entry);
		return 0;
	}

	return add_hash_entry(hash, ip);
}

static int
ftrace_match_addr(struct ftrace_hash *hash, unsigned long *ips,
		  unsigned int cnt, int remove)
{
	unsigned int i;
	int err;

	for (i = 0; i < cnt; i++) {
		err = __ftrace_match_addr(hash, ips[i], remove);
		if (err) {
			/*
			 * This expects the @hash is a temporary hash and if this
			 * fails the caller must free the @hash.
			 */
			return err;
		}
	}
	return 0;
}

static int
ftrace_set_hash(struct ftrace_ops *ops, unsigned char *buf, int len,
		unsigned long *ips, unsigned int cnt,
		int remove, int reset, int enable)
{
	struct ftrace_hash **orig_hash;
	struct ftrace_hash *hash;
	int ret;

	if (unlikely(ftrace_disabled))
		return -ENODEV;

	mutex_lock(&ops->func_hash->regex_lock);

	if (enable)
		orig_hash = &ops->func_hash->filter_hash;
	else
		orig_hash = &ops->func_hash->notrace_hash;

	if (reset)
		hash = alloc_ftrace_hash(FTRACE_HASH_DEFAULT_BITS);
	else
		hash = alloc_and_copy_ftrace_hash(FTRACE_HASH_DEFAULT_BITS, *orig_hash);

	if (!hash) {
		ret = -ENOMEM;
		goto out_regex_unlock;
	}

	if (buf && !ftrace_match_records(hash, buf, len)) {
		ret = -EINVAL;
		goto out_regex_unlock;
	}
	if (ips) {
		ret = ftrace_match_addr(hash, ips, cnt, remove);
		if (ret < 0)
			goto out_regex_unlock;
	}

	mutex_lock(&ftrace_lock);
	ret = ftrace_hash_move_and_update_ops(ops, orig_hash, hash, enable);
	mutex_unlock(&ftrace_lock);

 out_regex_unlock:
	mutex_unlock(&ops->func_hash->regex_lock);

	free_ftrace_hash(hash);
	return ret;
}

static int
ftrace_set_addr(struct ftrace_ops *ops, unsigned long *ips, unsigned int cnt,
		int remove, int reset, int enable)
{
	return ftrace_set_hash(ops, NULL, 0, ips, cnt, remove, reset, enable);
}

#ifdef CONFIG_DYNAMIC_FTRACE_WITH_DIRECT_CALLS

struct ftrace_direct_func {
	struct list_head	next;
	unsigned long		addr;
	int			count;
};

static LIST_HEAD(ftrace_direct_funcs);

/**
 * ftrace_find_direct_func - test an address if it is a registered direct caller
 * @addr: The address of a registered direct caller
 *
 * This searches to see if a ftrace direct caller has been registered
 * at a specific address, and if so, it returns a descriptor for it.
 *
 * This can be used by architecture code to see if an address is
 * a direct caller (trampoline) attached to a fentry/mcount location.
 * This is useful for the function_graph tracer, as it may need to
 * do adjustments if it traced a location that also has a direct
 * trampoline attached to it.
 */
struct ftrace_direct_func *ftrace_find_direct_func(unsigned long addr)
{
	struct ftrace_direct_func *entry;
	bool found = false;

	/* May be called by fgraph trampoline (protected by rcu tasks) */
	list_for_each_entry_rcu(entry, &ftrace_direct_funcs, next) {
		if (entry->addr == addr) {
			found = true;
			break;
		}
	}
	if (found)
		return entry;

	return NULL;
}

static struct ftrace_direct_func *ftrace_alloc_direct_func(unsigned long addr)
{
	struct ftrace_direct_func *direct;

	direct = kmalloc(sizeof(*direct), GFP_KERNEL);
	if (!direct)
		return NULL;
	direct->addr = addr;
	direct->count = 0;
	list_add_rcu(&direct->next, &ftrace_direct_funcs);
	ftrace_direct_func_count++;
	return direct;
}

static int register_ftrace_function_nolock(struct ftrace_ops *ops);

/**
 * register_ftrace_direct - Call a custom trampoline directly
 * @ip: The address of the nop at the beginning of a function
 * @addr: The address of the trampoline to call at @ip
 *
 * This is used to connect a direct call from the nop location (@ip)
 * at the start of ftrace traced functions. The location that it calls
 * (@addr) must be able to handle a direct call, and save the parameters
 * of the function being traced, and restore them (or inject new ones
 * if needed), before returning.
 *
 * Returns:
 *  0 on success
 *  -EBUSY - Another direct function is already attached (there can be only one)
 *  -ENODEV - @ip does not point to a ftrace nop location (or not supported)
 *  -ENOMEM - There was an allocation failure.
 */
int register_ftrace_direct(unsigned long ip, unsigned long addr)
{
	struct ftrace_direct_func *direct;
	struct ftrace_func_entry *entry;
	struct ftrace_hash *free_hash = NULL;
	struct dyn_ftrace *rec;
	int ret = -ENODEV;

	mutex_lock(&direct_mutex);

	ip = ftrace_location(ip);
	if (!ip)
		goto out_unlock;

	/* See if there's a direct function at @ip already */
	ret = -EBUSY;
	if (ftrace_find_rec_direct(ip))
		goto out_unlock;

	ret = -ENODEV;
	rec = lookup_rec(ip, ip);
	if (!rec)
		goto out_unlock;

	/*
	 * Check if the rec says it has a direct call but we didn't
	 * find one earlier?
	 */
	if (WARN_ON(rec->flags & FTRACE_FL_DIRECT))
		goto out_unlock;

	/* Make sure the ip points to the exact record */
	if (ip != rec->ip) {
		ip = rec->ip;
		/* Need to check this ip for a direct. */
		if (ftrace_find_rec_direct(ip))
			goto out_unlock;
	}

	ret = -ENOMEM;
	direct = ftrace_find_direct_func(addr);
	if (!direct) {
		direct = ftrace_alloc_direct_func(addr);
		if (!direct)
			goto out_unlock;
	}

	entry = ftrace_add_rec_direct(ip, addr, &free_hash);
	if (!entry)
		goto out_unlock;

	ret = ftrace_set_filter_ip(&direct_ops, ip, 0, 0);

	if (!ret && !(direct_ops.flags & FTRACE_OPS_FL_ENABLED)) {
		ret = register_ftrace_function_nolock(&direct_ops);
		if (ret)
			ftrace_set_filter_ip(&direct_ops, ip, 1, 0);
	}

	if (ret) {
		remove_hash_entry(direct_functions, entry);
		kfree(entry);
		if (!direct->count) {
			list_del_rcu(&direct->next);
			synchronize_rcu_tasks();
			kfree(direct);
			if (free_hash)
				free_ftrace_hash(free_hash);
			free_hash = NULL;
			ftrace_direct_func_count--;
		}
	} else {
		direct->count++;
	}
 out_unlock:
	mutex_unlock(&direct_mutex);

	if (free_hash) {
		synchronize_rcu_tasks();
		free_ftrace_hash(free_hash);
	}

	return ret;
}
EXPORT_SYMBOL_GPL(register_ftrace_direct);

static struct ftrace_func_entry *find_direct_entry(unsigned long *ip,
						   struct dyn_ftrace **recp)
{
	struct ftrace_func_entry *entry;
	struct dyn_ftrace *rec;

	rec = lookup_rec(*ip, *ip);
	if (!rec)
		return NULL;

	entry = __ftrace_lookup_ip(direct_functions, rec->ip);
	if (!entry) {
		WARN_ON(rec->flags & FTRACE_FL_DIRECT);
		return NULL;
	}

	WARN_ON(!(rec->flags & FTRACE_FL_DIRECT));

	/* Passed in ip just needs to be on the call site */
	*ip = rec->ip;

	if (recp)
		*recp = rec;

	return entry;
}

int unregister_ftrace_direct(unsigned long ip, unsigned long addr)
{
	struct ftrace_direct_func *direct;
	struct ftrace_func_entry *entry;
	struct ftrace_hash *hash;
	int ret = -ENODEV;

	mutex_lock(&direct_mutex);

	ip = ftrace_location(ip);
	if (!ip)
		goto out_unlock;

	entry = find_direct_entry(&ip, NULL);
	if (!entry)
		goto out_unlock;

	hash = direct_ops.func_hash->filter_hash;
	if (hash->count == 1)
		unregister_ftrace_function(&direct_ops);

	ret = ftrace_set_filter_ip(&direct_ops, ip, 1, 0);

	WARN_ON(ret);

	remove_hash_entry(direct_functions, entry);

	direct = ftrace_find_direct_func(addr);
	if (!WARN_ON(!direct)) {
		/* This is the good path (see the ! before WARN) */
		direct->count--;
		WARN_ON(direct->count < 0);
		if (!direct->count) {
			list_del_rcu(&direct->next);
			synchronize_rcu_tasks();
			kfree(direct);
			kfree(entry);
			ftrace_direct_func_count--;
		}
	}
 out_unlock:
	mutex_unlock(&direct_mutex);

	return ret;
}
EXPORT_SYMBOL_GPL(unregister_ftrace_direct);

static struct ftrace_ops stub_ops = {
	.func		= ftrace_stub,
};

/**
 * ftrace_modify_direct_caller - modify ftrace nop directly
 * @entry: The ftrace hash entry of the direct helper for @rec
 * @rec: The record representing the function site to patch
 * @old_addr: The location that the site at @rec->ip currently calls
 * @new_addr: The location that the site at @rec->ip should call
 *
 * An architecture may overwrite this function to optimize the
 * changing of the direct callback on an ftrace nop location.
 * This is called with the ftrace_lock mutex held, and no other
 * ftrace callbacks are on the associated record (@rec). Thus,
 * it is safe to modify the ftrace record, where it should be
 * currently calling @old_addr directly, to call @new_addr.
 *
 * This is called with direct_mutex locked.
 *
 * Safety checks should be made to make sure that the code at
 * @rec->ip is currently calling @old_addr. And this must
 * also update entry->direct to @new_addr.
 */
int __weak ftrace_modify_direct_caller(struct ftrace_func_entry *entry,
				       struct dyn_ftrace *rec,
				       unsigned long old_addr,
				       unsigned long new_addr)
{
	unsigned long ip = rec->ip;
	int ret;

	lockdep_assert_held(&direct_mutex);

	/*
	 * The ftrace_lock was used to determine if the record
	 * had more than one registered user to it. If it did,
	 * we needed to prevent that from changing to do the quick
	 * switch. But if it did not (only a direct caller was attached)
	 * then this function is called. But this function can deal
	 * with attached callers to the rec that we care about, and
	 * since this function uses standard ftrace calls that take
	 * the ftrace_lock mutex, we need to release it.
	 */
	mutex_unlock(&ftrace_lock);

	/*
	 * By setting a stub function at the same address, we force
	 * the code to call the iterator and the direct_ops helper.
	 * This means that @ip does not call the direct call, and
	 * we can simply modify it.
	 */
	ret = ftrace_set_filter_ip(&stub_ops, ip, 0, 0);
	if (ret)
		goto out_lock;

	ret = register_ftrace_function_nolock(&stub_ops);
	if (ret) {
		ftrace_set_filter_ip(&stub_ops, ip, 1, 0);
		goto out_lock;
	}

	entry->direct = new_addr;

	/*
	 * By removing the stub, we put back the direct call, calling
	 * the @new_addr.
	 */
	unregister_ftrace_function(&stub_ops);
	ftrace_set_filter_ip(&stub_ops, ip, 1, 0);

 out_lock:
	mutex_lock(&ftrace_lock);

	return ret;
}

/**
 * modify_ftrace_direct - Modify an existing direct call to call something else
 * @ip: The instruction pointer to modify
 * @old_addr: The address that the current @ip calls directly
 * @new_addr: The address that the @ip should call
 *
 * This modifies a ftrace direct caller at an instruction pointer without
 * having to disable it first. The direct call will switch over to the
 * @new_addr without missing anything.
 *
 * Returns: zero on success. Non zero on error, which includes:
 *  -ENODEV : the @ip given has no direct caller attached
 *  -EINVAL : the @old_addr does not match the current direct caller
 */
int modify_ftrace_direct(unsigned long ip,
			 unsigned long old_addr, unsigned long new_addr)
{
	struct ftrace_direct_func *direct, *new_direct = NULL;
	struct ftrace_func_entry *entry;
	struct dyn_ftrace *rec;
	int ret = -ENODEV;

	mutex_lock(&direct_mutex);

	mutex_lock(&ftrace_lock);

	ip = ftrace_location(ip);
	if (!ip)
		goto out_unlock;

	entry = find_direct_entry(&ip, &rec);
	if (!entry)
		goto out_unlock;

	ret = -EINVAL;
	if (entry->direct != old_addr)
		goto out_unlock;

	direct = ftrace_find_direct_func(old_addr);
	if (WARN_ON(!direct))
		goto out_unlock;
	if (direct->count > 1) {
		ret = -ENOMEM;
		new_direct = ftrace_alloc_direct_func(new_addr);
		if (!new_direct)
			goto out_unlock;
		direct->count--;
		new_direct->count++;
	} else {
		direct->addr = new_addr;
	}

	/*
	 * If there's no other ftrace callback on the rec->ip location,
	 * then it can be changed directly by the architecture.
	 * If there is another caller, then we just need to change the
	 * direct caller helper to point to @new_addr.
	 */
	if (ftrace_rec_count(rec) == 1) {
		ret = ftrace_modify_direct_caller(entry, rec, old_addr, new_addr);
	} else {
		entry->direct = new_addr;
		ret = 0;
	}

	if (unlikely(ret && new_direct)) {
		direct->count++;
		list_del_rcu(&new_direct->next);
		synchronize_rcu_tasks();
		kfree(new_direct);
		ftrace_direct_func_count--;
	}

 out_unlock:
	mutex_unlock(&ftrace_lock);
	mutex_unlock(&direct_mutex);
	return ret;
}
EXPORT_SYMBOL_GPL(modify_ftrace_direct);

#define MULTI_FLAGS (FTRACE_OPS_FL_DIRECT | FTRACE_OPS_FL_SAVE_REGS)

static int check_direct_multi(struct ftrace_ops *ops)
{
	if (!(ops->flags & FTRACE_OPS_FL_INITIALIZED))
		return -EINVAL;
	if ((ops->flags & MULTI_FLAGS) != MULTI_FLAGS)
		return -EINVAL;
	return 0;
}

static void remove_direct_functions_hash(struct ftrace_hash *hash, unsigned long addr)
{
	struct ftrace_func_entry *entry, *del;
	int size, i;

	size = 1 << hash->size_bits;
	for (i = 0; i < size; i++) {
		hlist_for_each_entry(entry, &hash->buckets[i], hlist) {
			del = __ftrace_lookup_ip(direct_functions, entry->ip);
			if (del && del->direct == addr) {
				remove_hash_entry(direct_functions, del);
				kfree(del);
			}
		}
	}
}

/**
 * register_ftrace_direct_multi - Call a custom trampoline directly
 * for multiple functions registered in @ops
 * @ops: The address of the struct ftrace_ops object
 * @addr: The address of the trampoline to call at @ops functions
 *
 * This is used to connect a direct calls to @addr from the nop locations
 * of the functions registered in @ops (with by ftrace_set_filter_ip
 * function).
 *
 * The location that it calls (@addr) must be able to handle a direct call,
 * and save the parameters of the function being traced, and restore them
 * (or inject new ones if needed), before returning.
 *
 * Returns:
 *  0 on success
 *  -EINVAL  - The @ops object was already registered with this call or
 *             when there are no functions in @ops object.
 *  -EBUSY   - Another direct function is already attached (there can be only one)
 *  -ENODEV  - @ip does not point to a ftrace nop location (or not supported)
 *  -ENOMEM  - There was an allocation failure.
 */
int register_ftrace_direct_multi(struct ftrace_ops *ops, unsigned long addr)
{
	struct ftrace_hash *hash, *free_hash = NULL;
	struct ftrace_func_entry *entry, *new;
	int err = -EBUSY, size, i;

	if (ops->func || ops->trampoline)
		return -EINVAL;
	if (!(ops->flags & FTRACE_OPS_FL_INITIALIZED))
		return -EINVAL;
	if (ops->flags & FTRACE_OPS_FL_ENABLED)
		return -EINVAL;

	hash = ops->func_hash->filter_hash;
	if (ftrace_hash_empty(hash))
		return -EINVAL;

	mutex_lock(&direct_mutex);

	/* Make sure requested entries are not already registered.. */
	size = 1 << hash->size_bits;
	for (i = 0; i < size; i++) {
		hlist_for_each_entry(entry, &hash->buckets[i], hlist) {
			if (ftrace_find_rec_direct(entry->ip))
				goto out_unlock;
		}
	}

	/* ... and insert them to direct_functions hash. */
	err = -ENOMEM;
	for (i = 0; i < size; i++) {
		hlist_for_each_entry(entry, &hash->buckets[i], hlist) {
			new = ftrace_add_rec_direct(entry->ip, addr, &free_hash);
			if (!new)
				goto out_remove;
			entry->direct = addr;
		}
	}

	ops->func = call_direct_funcs;
	ops->flags = MULTI_FLAGS;
	ops->trampoline = FTRACE_REGS_ADDR;

	err = register_ftrace_function_nolock(ops);

 out_remove:
	if (err)
		remove_direct_functions_hash(hash, addr);

 out_unlock:
	mutex_unlock(&direct_mutex);

	if (free_hash) {
		synchronize_rcu_tasks();
		free_ftrace_hash(free_hash);
	}
	return err;
}
EXPORT_SYMBOL_GPL(register_ftrace_direct_multi);

/**
 * unregister_ftrace_direct_multi - Remove calls to custom trampoline
 * previously registered by register_ftrace_direct_multi for @ops object.
 * @ops: The address of the struct ftrace_ops object
 *
 * This is used to remove a direct calls to @addr from the nop locations
 * of the functions registered in @ops (with by ftrace_set_filter_ip
 * function).
 *
 * Returns:
 *  0 on success
 *  -EINVAL - The @ops object was not properly registered.
 */
int unregister_ftrace_direct_multi(struct ftrace_ops *ops, unsigned long addr)
{
	struct ftrace_hash *hash = ops->func_hash->filter_hash;
	int err;

	if (check_direct_multi(ops))
		return -EINVAL;
	if (!(ops->flags & FTRACE_OPS_FL_ENABLED))
		return -EINVAL;

	mutex_lock(&direct_mutex);
	err = unregister_ftrace_function(ops);
	remove_direct_functions_hash(hash, addr);
	mutex_unlock(&direct_mutex);

	/* cleanup for possible another register call */
	ops->func = NULL;
	ops->trampoline = 0;
	return err;
}
EXPORT_SYMBOL_GPL(unregister_ftrace_direct_multi);

static int
__modify_ftrace_direct_multi(struct ftrace_ops *ops, unsigned long addr)
{
	struct ftrace_hash *hash;
	struct ftrace_func_entry *entry, *iter;
	static struct ftrace_ops tmp_ops = {
		.func		= ftrace_stub,
		.flags		= FTRACE_OPS_FL_STUB,
	};
	int i, size;
	int err;

	lockdep_assert_held_once(&direct_mutex);

	/* Enable the tmp_ops to have the same functions as the direct ops */
	ftrace_ops_init(&tmp_ops);
	tmp_ops.func_hash = ops->func_hash;

	err = register_ftrace_function_nolock(&tmp_ops);
	if (err)
		return err;

	/*
	 * Now the ftrace_ops_list_func() is called to do the direct callers.
	 * We can safely change the direct functions attached to each entry.
	 */
	mutex_lock(&ftrace_lock);

	hash = ops->func_hash->filter_hash;
	size = 1 << hash->size_bits;
	for (i = 0; i < size; i++) {
		hlist_for_each_entry(iter, &hash->buckets[i], hlist) {
			entry = __ftrace_lookup_ip(direct_functions, iter->ip);
			if (!entry)
				continue;
			entry->direct = addr;
		}
	}

	mutex_unlock(&ftrace_lock);

	/* Removing the tmp_ops will add the updated direct callers to the functions */
	unregister_ftrace_function(&tmp_ops);

	return err;
}

/**
 * modify_ftrace_direct_multi_nolock - Modify an existing direct 'multi' call
 * to call something else
 * @ops: The address of the struct ftrace_ops object
 * @addr: The address of the new trampoline to call at @ops functions
 *
 * This is used to unregister currently registered direct caller and
 * register new one @addr on functions registered in @ops object.
 *
 * Note there's window between ftrace_shutdown and ftrace_startup calls
 * where there will be no callbacks called.
 *
 * Caller should already have direct_mutex locked, so we don't lock
 * direct_mutex here.
 *
 * Returns: zero on success. Non zero on error, which includes:
 *  -EINVAL - The @ops object was not properly registered.
 */
int modify_ftrace_direct_multi_nolock(struct ftrace_ops *ops, unsigned long addr)
{
	if (check_direct_multi(ops))
		return -EINVAL;
	if (!(ops->flags & FTRACE_OPS_FL_ENABLED))
		return -EINVAL;

	return __modify_ftrace_direct_multi(ops, addr);
}
EXPORT_SYMBOL_GPL(modify_ftrace_direct_multi_nolock);

/**
 * modify_ftrace_direct_multi - Modify an existing direct 'multi' call
 * to call something else
 * @ops: The address of the struct ftrace_ops object
 * @addr: The address of the new trampoline to call at @ops functions
 *
 * This is used to unregister currently registered direct caller and
 * register new one @addr on functions registered in @ops object.
 *
 * Note there's window between ftrace_shutdown and ftrace_startup calls
 * where there will be no callbacks called.
 *
 * Returns: zero on success. Non zero on error, which includes:
 *  -EINVAL - The @ops object was not properly registered.
 */
int modify_ftrace_direct_multi(struct ftrace_ops *ops, unsigned long addr)
{
	int err;

	if (check_direct_multi(ops))
		return -EINVAL;
	if (!(ops->flags & FTRACE_OPS_FL_ENABLED))
		return -EINVAL;

	mutex_lock(&direct_mutex);
	err = __modify_ftrace_direct_multi(ops, addr);
	mutex_unlock(&direct_mutex);
	return err;
}
EXPORT_SYMBOL_GPL(modify_ftrace_direct_multi);
#endif /* CONFIG_DYNAMIC_FTRACE_WITH_DIRECT_CALLS */

/**
 * ftrace_set_filter_ip - set a function to filter on in ftrace by address
 * @ops - the ops to set the filter with
 * @ip - the address to add to or remove from the filter.
 * @remove - non zero to remove the ip from the filter
 * @reset - non zero to reset all filters before applying this filter.
 *
 * Filters denote which functions should be enabled when tracing is enabled
 * If @ip is NULL, it fails to update filter.
 *
 * This can allocate memory which must be freed before @ops can be freed,
 * either by removing each filtered addr or by using
 * ftrace_free_filter(@ops).
 */
int ftrace_set_filter_ip(struct ftrace_ops *ops, unsigned long ip,
			 int remove, int reset)
{
	ftrace_ops_init(ops);
	return ftrace_set_addr(ops, &ip, 1, remove, reset, 1);
}
EXPORT_SYMBOL_GPL(ftrace_set_filter_ip);

/**
 * ftrace_set_filter_ips - set functions to filter on in ftrace by addresses
 * @ops - the ops to set the filter with
 * @ips - the array of addresses to add to or remove from the filter.
 * @cnt - the number of addresses in @ips
 * @remove - non zero to remove ips from the filter
 * @reset - non zero to reset all filters before applying this filter.
 *
 * Filters denote which functions should be enabled when tracing is enabled
 * If @ips array or any ip specified within is NULL , it fails to update filter.
 *
 * This can allocate memory which must be freed before @ops can be freed,
 * either by removing each filtered addr or by using
 * ftrace_free_filter(@ops).
*/
int ftrace_set_filter_ips(struct ftrace_ops *ops, unsigned long *ips,
			  unsigned int cnt, int remove, int reset)
{
	ftrace_ops_init(ops);
	return ftrace_set_addr(ops, ips, cnt, remove, reset, 1);
}
EXPORT_SYMBOL_GPL(ftrace_set_filter_ips);

/**
 * ftrace_ops_set_global_filter - setup ops to use global filters
 * @ops - the ops which will use the global filters
 *
 * ftrace users who need global function trace filtering should call this.
 * It can set the global filter only if ops were not initialized before.
 */
void ftrace_ops_set_global_filter(struct ftrace_ops *ops)
{
	if (ops->flags & FTRACE_OPS_FL_INITIALIZED)
		return;

	ftrace_ops_init(ops);
	ops->func_hash = &global_ops.local_hash;
}
EXPORT_SYMBOL_GPL(ftrace_ops_set_global_filter);

static int
ftrace_set_regex(struct ftrace_ops *ops, unsigned char *buf, int len,
		 int reset, int enable)
{
	return ftrace_set_hash(ops, buf, len, NULL, 0, 0, reset, enable);
}

/**
 * ftrace_set_filter - set a function to filter on in ftrace
 * @ops - the ops to set the filter with
 * @buf - the string that holds the function filter text.
 * @len - the length of the string.
 * @reset - non zero to reset all filters before applying this filter.
 *
 * Filters denote which functions should be enabled when tracing is enabled.
 * If @buf is NULL and reset is set, all functions will be enabled for tracing.
 *
 * This can allocate memory which must be freed before @ops can be freed,
 * either by removing each filtered addr or by using
 * ftrace_free_filter(@ops).
 */
int ftrace_set_filter(struct ftrace_ops *ops, unsigned char *buf,
		       int len, int reset)
{
	ftrace_ops_init(ops);
	return ftrace_set_regex(ops, buf, len, reset, 1);
}
EXPORT_SYMBOL_GPL(ftrace_set_filter);

/**
 * ftrace_set_notrace - set a function to not trace in ftrace
 * @ops - the ops to set the notrace filter with
 * @buf - the string that holds the function notrace text.
 * @len - the length of the string.
 * @reset - non zero to reset all filters before applying this filter.
 *
 * Notrace Filters denote which functions should not be enabled when tracing
 * is enabled. If @buf is NULL and reset is set, all functions will be enabled
 * for tracing.
 *
 * This can allocate memory which must be freed before @ops can be freed,
 * either by removing each filtered addr or by using
 * ftrace_free_filter(@ops).
 */
int ftrace_set_notrace(struct ftrace_ops *ops, unsigned char *buf,
			int len, int reset)
{
	ftrace_ops_init(ops);
	return ftrace_set_regex(ops, buf, len, reset, 0);
}
EXPORT_SYMBOL_GPL(ftrace_set_notrace);
/**
 * ftrace_set_global_filter - set a function to filter on with global tracers
 * @buf - the string that holds the function filter text.
 * @len - the length of the string.
 * @reset - non zero to reset all filters before applying this filter.
 *
 * Filters denote which functions should be enabled when tracing is enabled.
 * If @buf is NULL and reset is set, all functions will be enabled for tracing.
 */
void ftrace_set_global_filter(unsigned char *buf, int len, int reset)
{
	ftrace_set_regex(&global_ops, buf, len, reset, 1);
}
EXPORT_SYMBOL_GPL(ftrace_set_global_filter);

/**
 * ftrace_set_global_notrace - set a function to not trace with global tracers
 * @buf - the string that holds the function notrace text.
 * @len - the length of the string.
 * @reset - non zero to reset all filters before applying this filter.
 *
 * Notrace Filters denote which functions should not be enabled when tracing
 * is enabled. If @buf is NULL and reset is set, all functions will be enabled
 * for tracing.
 */
void ftrace_set_global_notrace(unsigned char *buf, int len, int reset)
{
	ftrace_set_regex(&global_ops, buf, len, reset, 0);
}
EXPORT_SYMBOL_GPL(ftrace_set_global_notrace);

/*
 * command line interface to allow users to set filters on boot up.
 */
#define FTRACE_FILTER_SIZE		COMMAND_LINE_SIZE
static char ftrace_notrace_buf[FTRACE_FILTER_SIZE] __initdata;
static char ftrace_filter_buf[FTRACE_FILTER_SIZE] __initdata;

/* Used by function selftest to not test if filter is set */
bool ftrace_filter_param __initdata;

static int __init set_ftrace_notrace(char *str)
{
	ftrace_filter_param = true;
	strlcpy(ftrace_notrace_buf, str, FTRACE_FILTER_SIZE);
	return 1;
}
__setup("ftrace_notrace=", set_ftrace_notrace);

static int __init set_ftrace_filter(char *str)
{
	ftrace_filter_param = true;
	strlcpy(ftrace_filter_buf, str, FTRACE_FILTER_SIZE);
	return 1;
}
__setup("ftrace_filter=", set_ftrace_filter);

#ifdef CONFIG_FUNCTION_GRAPH_TRACER
static char ftrace_graph_buf[FTRACE_FILTER_SIZE] __initdata;
static char ftrace_graph_notrace_buf[FTRACE_FILTER_SIZE] __initdata;
static int ftrace_graph_set_hash(struct ftrace_hash *hash, char *buffer);

static int __init set_graph_function(char *str)
{
	strlcpy(ftrace_graph_buf, str, FTRACE_FILTER_SIZE);
	return 1;
}
__setup("ftrace_graph_filter=", set_graph_function);

static int __init set_graph_notrace_function(char *str)
{
	strlcpy(ftrace_graph_notrace_buf, str, FTRACE_FILTER_SIZE);
	return 1;
}
__setup("ftrace_graph_notrace=", set_graph_notrace_function);

static int __init set_graph_max_depth_function(char *str)
{
	if (!str)
		return 0;
	fgraph_max_depth = simple_strtoul(str, NULL, 0);
	return 1;
}
__setup("ftrace_graph_max_depth=", set_graph_max_depth_function);

static void __init set_ftrace_early_graph(char *buf, int enable)
{
	int ret;
	char *func;
	struct ftrace_hash *hash;

	hash = alloc_ftrace_hash(FTRACE_HASH_DEFAULT_BITS);
	if (MEM_FAIL(!hash, "Failed to allocate hash\n"))
		return;

	while (buf) {
		func = strsep(&buf, ",");
		/* we allow only one expression at a time */
		ret = ftrace_graph_set_hash(hash, func);
		if (ret)
			printk(KERN_DEBUG "ftrace: function %s not "
					  "traceable\n", func);
	}

	if (enable)
		ftrace_graph_hash = hash;
	else
		ftrace_graph_notrace_hash = hash;
}
#endif /* CONFIG_FUNCTION_GRAPH_TRACER */

void __init
ftrace_set_early_filter(struct ftrace_ops *ops, char *buf, int enable)
{
	char *func;

	ftrace_ops_init(ops);

	while (buf) {
		func = strsep(&buf, ",");
		ftrace_set_regex(ops, func, strlen(func), 0, enable);
	}
}

static void __init set_ftrace_early_filters(void)
{
	if (ftrace_filter_buf[0])
		ftrace_set_early_filter(&global_ops, ftrace_filter_buf, 1);
	if (ftrace_notrace_buf[0])
		ftrace_set_early_filter(&global_ops, ftrace_notrace_buf, 0);
#ifdef CONFIG_FUNCTION_GRAPH_TRACER
	if (ftrace_graph_buf[0])
		set_ftrace_early_graph(ftrace_graph_buf, 1);
	if (ftrace_graph_notrace_buf[0])
		set_ftrace_early_graph(ftrace_graph_notrace_buf, 0);
#endif /* CONFIG_FUNCTION_GRAPH_TRACER */
}

int ftrace_regex_release(struct inode *inode, struct file *file)
{
	struct seq_file *m = (struct seq_file *)file->private_data;
	struct ftrace_iterator *iter;
	struct ftrace_hash **orig_hash;
	struct trace_parser *parser;
	int filter_hash;

	if (file->f_mode & FMODE_READ) {
		iter = m->private;
		seq_release(inode, file);
	} else
		iter = file->private_data;

	parser = &iter->parser;
	if (trace_parser_loaded(parser)) {
		int enable = !(iter->flags & FTRACE_ITER_NOTRACE);

		ftrace_process_regex(iter, parser->buffer,
				     parser->idx, enable);
	}

	trace_parser_put(parser);

	mutex_lock(&iter->ops->func_hash->regex_lock);

	if (file->f_mode & FMODE_WRITE) {
		filter_hash = !!(iter->flags & FTRACE_ITER_FILTER);

		if (filter_hash) {
			orig_hash = &iter->ops->func_hash->filter_hash;
			if (iter->tr) {
				if (list_empty(&iter->tr->mod_trace))
					iter->hash->flags &= ~FTRACE_HASH_FL_MOD;
				else
					iter->hash->flags |= FTRACE_HASH_FL_MOD;
			}
		} else
			orig_hash = &iter->ops->func_hash->notrace_hash;

		mutex_lock(&ftrace_lock);
		ftrace_hash_move_and_update_ops(iter->ops, orig_hash,
						      iter->hash, filter_hash);
		mutex_unlock(&ftrace_lock);
	} else {
		/* For read only, the hash is the ops hash */
		iter->hash = NULL;
	}

	mutex_unlock(&iter->ops->func_hash->regex_lock);
	free_ftrace_hash(iter->hash);
	if (iter->tr)
		trace_array_put(iter->tr);
	kfree(iter);

	return 0;
}

static const struct file_operations ftrace_avail_fops = {
	.open = ftrace_avail_open,
	.read = seq_read,
	.llseek = seq_lseek,
	.release = seq_release_private,
};

static const struct file_operations ftrace_enabled_fops = {
	.open = ftrace_enabled_open,
	.read = seq_read,
	.llseek = seq_lseek,
	.release = seq_release_private,
};

static const struct file_operations ftrace_filter_fops = {
	.open = ftrace_filter_open,
	.read = seq_read,
	.write = ftrace_filter_write,
	.llseek = tracing_lseek,
	.release = ftrace_regex_release,
};

static const struct file_operations ftrace_notrace_fops = {
	.open = ftrace_notrace_open,
	.read = seq_read,
	.write = ftrace_notrace_write,
	.llseek = tracing_lseek,
	.release = ftrace_regex_release,
};

#ifdef CONFIG_FUNCTION_GRAPH_TRACER

static DEFINE_MUTEX(graph_lock);

struct ftrace_hash __rcu *ftrace_graph_hash = EMPTY_HASH;
struct ftrace_hash __rcu *ftrace_graph_notrace_hash = EMPTY_HASH;

enum graph_filter_type {
	GRAPH_FILTER_NOTRACE	= 0,
	GRAPH_FILTER_FUNCTION,
};

#define FTRACE_GRAPH_EMPTY	((void *)1)

struct ftrace_graph_data {
	struct ftrace_hash		*hash;
	struct ftrace_func_entry	*entry;
	int				idx;   /* for hash table iteration */
	enum graph_filter_type		type;
	struct ftrace_hash		*new_hash;
	const struct seq_operations	*seq_ops;
	struct trace_parser		parser;
};

static void *
__g_next(struct seq_file *m, loff_t *pos)
{
	struct ftrace_graph_data *fgd = m->private;
	struct ftrace_func_entry *entry = fgd->entry;
	struct hlist_head *head;
	int i, idx = fgd->idx;

	if (*pos >= fgd->hash->count)
		return NULL;

	if (entry) {
		hlist_for_each_entry_continue(entry, hlist) {
			fgd->entry = entry;
			return entry;
		}

		idx++;
	}

	for (i = idx; i < 1 << fgd->hash->size_bits; i++) {
		head = &fgd->hash->buckets[i];
		hlist_for_each_entry(entry, head, hlist) {
			fgd->entry = entry;
			fgd->idx = i;
			return entry;
		}
	}
	return NULL;
}

static void *
g_next(struct seq_file *m, void *v, loff_t *pos)
{
	(*pos)++;
	return __g_next(m, pos);
}

static void *g_start(struct seq_file *m, loff_t *pos)
{
	struct ftrace_graph_data *fgd = m->private;

	mutex_lock(&graph_lock);

	if (fgd->type == GRAPH_FILTER_FUNCTION)
		fgd->hash = rcu_dereference_protected(ftrace_graph_hash,
					lockdep_is_held(&graph_lock));
	else
		fgd->hash = rcu_dereference_protected(ftrace_graph_notrace_hash,
					lockdep_is_held(&graph_lock));

	/* Nothing, tell g_show to print all functions are enabled */
	if (ftrace_hash_empty(fgd->hash) && !*pos)
		return FTRACE_GRAPH_EMPTY;

	fgd->idx = 0;
	fgd->entry = NULL;
	return __g_next(m, pos);
}

static void g_stop(struct seq_file *m, void *p)
{
	mutex_unlock(&graph_lock);
}

static int g_show(struct seq_file *m, void *v)
{
	struct ftrace_func_entry *entry = v;

	if (!entry)
		return 0;

	if (entry == FTRACE_GRAPH_EMPTY) {
		struct ftrace_graph_data *fgd = m->private;

		if (fgd->type == GRAPH_FILTER_FUNCTION)
			seq_puts(m, "#### all functions enabled ####\n");
		else
			seq_puts(m, "#### no functions disabled ####\n");
		return 0;
	}

	seq_printf(m, "%ps\n", (void *)entry->ip);

	return 0;
}

static const struct seq_operations ftrace_graph_seq_ops = {
	.start = g_start,
	.next = g_next,
	.stop = g_stop,
	.show = g_show,
};

static int
__ftrace_graph_open(struct inode *inode, struct file *file,
		    struct ftrace_graph_data *fgd)
{
	int ret;
	struct ftrace_hash *new_hash = NULL;

	ret = security_locked_down(LOCKDOWN_TRACEFS);
	if (ret)
		return ret;

	if (file->f_mode & FMODE_WRITE) {
		const int size_bits = FTRACE_HASH_DEFAULT_BITS;

		if (trace_parser_get_init(&fgd->parser, FTRACE_BUFF_MAX))
			return -ENOMEM;

		if (file->f_flags & O_TRUNC)
			new_hash = alloc_ftrace_hash(size_bits);
		else
			new_hash = alloc_and_copy_ftrace_hash(size_bits,
							      fgd->hash);
		if (!new_hash) {
			ret = -ENOMEM;
			goto out;
		}
	}

	if (file->f_mode & FMODE_READ) {
		ret = seq_open(file, &ftrace_graph_seq_ops);
		if (!ret) {
			struct seq_file *m = file->private_data;
			m->private = fgd;
		} else {
			/* Failed */
			free_ftrace_hash(new_hash);
			new_hash = NULL;
		}
	} else
		file->private_data = fgd;

out:
	if (ret < 0 && file->f_mode & FMODE_WRITE)
		trace_parser_put(&fgd->parser);

	fgd->new_hash = new_hash;

	/*
	 * All uses of fgd->hash must be taken with the graph_lock
	 * held. The graph_lock is going to be released, so force
	 * fgd->hash to be reinitialized when it is taken again.
	 */
	fgd->hash = NULL;

	return ret;
}

static int
ftrace_graph_open(struct inode *inode, struct file *file)
{
	struct ftrace_graph_data *fgd;
	int ret;

	if (unlikely(ftrace_disabled))
		return -ENODEV;

	fgd = kmalloc(sizeof(*fgd), GFP_KERNEL);
	if (fgd == NULL)
		return -ENOMEM;

	mutex_lock(&graph_lock);

	fgd->hash = rcu_dereference_protected(ftrace_graph_hash,
					lockdep_is_held(&graph_lock));
	fgd->type = GRAPH_FILTER_FUNCTION;
	fgd->seq_ops = &ftrace_graph_seq_ops;

	ret = __ftrace_graph_open(inode, file, fgd);
	if (ret < 0)
		kfree(fgd);

	mutex_unlock(&graph_lock);
	return ret;
}

static int
ftrace_graph_notrace_open(struct inode *inode, struct file *file)
{
	struct ftrace_graph_data *fgd;
	int ret;

	if (unlikely(ftrace_disabled))
		return -ENODEV;

	fgd = kmalloc(sizeof(*fgd), GFP_KERNEL);
	if (fgd == NULL)
		return -ENOMEM;

	mutex_lock(&graph_lock);

	fgd->hash = rcu_dereference_protected(ftrace_graph_notrace_hash,
					lockdep_is_held(&graph_lock));
	fgd->type = GRAPH_FILTER_NOTRACE;
	fgd->seq_ops = &ftrace_graph_seq_ops;

	ret = __ftrace_graph_open(inode, file, fgd);
	if (ret < 0)
		kfree(fgd);

	mutex_unlock(&graph_lock);
	return ret;
}

static int
ftrace_graph_release(struct inode *inode, struct file *file)
{
	struct ftrace_graph_data *fgd;
	struct ftrace_hash *old_hash, *new_hash;
	struct trace_parser *parser;
	int ret = 0;

	if (file->f_mode & FMODE_READ) {
		struct seq_file *m = file->private_data;

		fgd = m->private;
		seq_release(inode, file);
	} else {
		fgd = file->private_data;
	}


	if (file->f_mode & FMODE_WRITE) {

		parser = &fgd->parser;

		if (trace_parser_loaded((parser))) {
			ret = ftrace_graph_set_hash(fgd->new_hash,
						    parser->buffer);
		}

		trace_parser_put(parser);

		new_hash = __ftrace_hash_move(fgd->new_hash);
		if (!new_hash) {
			ret = -ENOMEM;
			goto out;
		}

		mutex_lock(&graph_lock);

		if (fgd->type == GRAPH_FILTER_FUNCTION) {
			old_hash = rcu_dereference_protected(ftrace_graph_hash,
					lockdep_is_held(&graph_lock));
			rcu_assign_pointer(ftrace_graph_hash, new_hash);
		} else {
			old_hash = rcu_dereference_protected(ftrace_graph_notrace_hash,
					lockdep_is_held(&graph_lock));
			rcu_assign_pointer(ftrace_graph_notrace_hash, new_hash);
		}

		mutex_unlock(&graph_lock);

		/*
		 * We need to do a hard force of sched synchronization.
		 * This is because we use preempt_disable() to do RCU, but
		 * the function tracers can be called where RCU is not watching
		 * (like before user_exit()). We can not rely on the RCU
		 * infrastructure to do the synchronization, thus we must do it
		 * ourselves.
		 */
		if (old_hash != EMPTY_HASH)
			synchronize_rcu_tasks_rude();

		free_ftrace_hash(old_hash);
	}

 out:
	free_ftrace_hash(fgd->new_hash);
	kfree(fgd);

	return ret;
}

static int
ftrace_graph_set_hash(struct ftrace_hash *hash, char *buffer)
{
	struct ftrace_glob func_g;
	struct dyn_ftrace *rec;
	struct ftrace_page *pg;
	struct ftrace_func_entry *entry;
	int fail = 1;
	int not;

	/* decode regex */
	func_g.type = filter_parse_regex(buffer, strlen(buffer),
					 &func_g.search, &not);

	func_g.len = strlen(func_g.search);

	mutex_lock(&ftrace_lock);

	if (unlikely(ftrace_disabled)) {
		mutex_unlock(&ftrace_lock);
		return -ENODEV;
	}

	do_for_each_ftrace_rec(pg, rec) {

		if (rec->flags & FTRACE_FL_DISABLED)
			continue;

		if (ftrace_match_record(rec, &func_g, NULL, 0)) {
			entry = ftrace_lookup_ip(hash, rec->ip);

			if (!not) {
				fail = 0;

				if (entry)
					continue;
				if (add_hash_entry(hash, rec->ip) < 0)
					goto out;
			} else {
				if (entry) {
					free_hash_entry(hash, entry);
					fail = 0;
				}
			}
		}
	} while_for_each_ftrace_rec();
out:
	mutex_unlock(&ftrace_lock);

	if (fail)
		return -EINVAL;

	return 0;
}

static ssize_t
ftrace_graph_write(struct file *file, const char __user *ubuf,
		   size_t cnt, loff_t *ppos)
{
	ssize_t read, ret = 0;
	struct ftrace_graph_data *fgd = file->private_data;
	struct trace_parser *parser;

	if (!cnt)
		return 0;

	/* Read mode uses seq functions */
	if (file->f_mode & FMODE_READ) {
		struct seq_file *m = file->private_data;
		fgd = m->private;
	}

	parser = &fgd->parser;

	read = trace_get_user(parser, ubuf, cnt, ppos);

	if (read >= 0 && trace_parser_loaded(parser) &&
	    !trace_parser_cont(parser)) {

		ret = ftrace_graph_set_hash(fgd->new_hash,
					    parser->buffer);
		trace_parser_clear(parser);
	}

	if (!ret)
		ret = read;

	return ret;
}

static const struct file_operations ftrace_graph_fops = {
	.open		= ftrace_graph_open,
	.read		= seq_read,
	.write		= ftrace_graph_write,
	.llseek		= tracing_lseek,
	.release	= ftrace_graph_release,
};

static const struct file_operations ftrace_graph_notrace_fops = {
	.open		= ftrace_graph_notrace_open,
	.read		= seq_read,
	.write		= ftrace_graph_write,
	.llseek		= tracing_lseek,
	.release	= ftrace_graph_release,
};
#endif /* CONFIG_FUNCTION_GRAPH_TRACER */

void ftrace_create_filter_files(struct ftrace_ops *ops,
				struct dentry *parent)
{

	trace_create_file("set_ftrace_filter", TRACE_MODE_WRITE, parent,
			  ops, &ftrace_filter_fops);

	trace_create_file("set_ftrace_notrace", TRACE_MODE_WRITE, parent,
			  ops, &ftrace_notrace_fops);
}

/*
 * The name "destroy_filter_files" is really a misnomer. Although
 * in the future, it may actually delete the files, but this is
 * really intended to make sure the ops passed in are disabled
 * and that when this function returns, the caller is free to
 * free the ops.
 *
 * The "destroy" name is only to match the "create" name that this
 * should be paired with.
 */
void ftrace_destroy_filter_files(struct ftrace_ops *ops)
{
	mutex_lock(&ftrace_lock);
	if (ops->flags & FTRACE_OPS_FL_ENABLED)
		ftrace_shutdown(ops, 0);
	ops->flags |= FTRACE_OPS_FL_DELETED;
	ftrace_free_filter(ops);
	mutex_unlock(&ftrace_lock);
}

static __init int ftrace_init_dyn_tracefs(struct dentry *d_tracer)
{

	trace_create_file("available_filter_functions", TRACE_MODE_READ,
			d_tracer, NULL, &ftrace_avail_fops);

	trace_create_file("enabled_functions", TRACE_MODE_READ,
			d_tracer, NULL, &ftrace_enabled_fops);

	ftrace_create_filter_files(&global_ops, d_tracer);

#ifdef CONFIG_FUNCTION_GRAPH_TRACER
	trace_create_file("set_graph_function", TRACE_MODE_WRITE, d_tracer,
				    NULL,
				    &ftrace_graph_fops);
	trace_create_file("set_graph_notrace", TRACE_MODE_WRITE, d_tracer,
				    NULL,
				    &ftrace_graph_notrace_fops);
#endif /* CONFIG_FUNCTION_GRAPH_TRACER */

	return 0;
}

static int ftrace_cmp_ips(const void *a, const void *b)
{
	const unsigned long *ipa = a;
	const unsigned long *ipb = b;

	if (*ipa > *ipb)
		return 1;
	if (*ipa < *ipb)
		return -1;
	return 0;
}

#ifdef CONFIG_FTRACE_SORT_STARTUP_TEST
static void test_is_sorted(unsigned long *start, unsigned long count)
{
	int i;

	for (i = 1; i < count; i++) {
		if (WARN(start[i - 1] > start[i],
			 "[%d] %pS at %lx is not sorted with %pS at %lx\n", i,
			 (void *)start[i - 1], start[i - 1],
			 (void *)start[i], start[i]))
			break;
	}
	if (i == count)
		pr_info("ftrace section at %px sorted properly\n", start);
}
#else
static void test_is_sorted(unsigned long *start, unsigned long count)
{
}
#endif

static int ftrace_process_locs(struct module *mod,
			       unsigned long *start,
			       unsigned long *end)
{
	struct ftrace_page *start_pg;
	struct ftrace_page *pg;
	struct dyn_ftrace *rec;
	unsigned long count;
	unsigned long *p;
	unsigned long addr;
	unsigned long flags = 0; /* Shut up gcc */
	int ret = -ENOMEM;

	count = end - start;

	if (!count)
		return 0;

	/*
	 * Sorting mcount in vmlinux at build time depend on
	 * CONFIG_BUILDTIME_MCOUNT_SORT, while mcount loc in
	 * modules can not be sorted at build time.
	 */
	if (!IS_ENABLED(CONFIG_BUILDTIME_MCOUNT_SORT) || mod) {
		sort(start, count, sizeof(*start),
		     ftrace_cmp_ips, NULL);
	} else {
		test_is_sorted(start, count);
	}

	start_pg = ftrace_allocate_pages(count);
	if (!start_pg)
		return -ENOMEM;

	mutex_lock(&ftrace_lock);

	/*
	 * Core and each module needs their own pages, as
	 * modules will free them when they are removed.
	 * Force a new page to be allocated for modules.
	 */
	if (!mod) {
		WARN_ON(ftrace_pages || ftrace_pages_start);
		/* First initialization */
		ftrace_pages = ftrace_pages_start = start_pg;
	} else {
		if (!ftrace_pages)
			goto out;

		if (WARN_ON(ftrace_pages->next)) {
			/* Hmm, we have free pages? */
			while (ftrace_pages->next)
				ftrace_pages = ftrace_pages->next;
		}

		ftrace_pages->next = start_pg;
	}

	p = start;
	pg = start_pg;
	while (p < end) {
		unsigned long end_offset;
		addr = ftrace_call_adjust(*p++);
		/*
		 * Some architecture linkers will pad between
		 * the different mcount_loc sections of different
		 * object files to satisfy alignments.
		 * Skip any NULL pointers.
		 */
		if (!addr)
			continue;

		end_offset = (pg->index+1) * sizeof(pg->records[0]);
		if (end_offset > PAGE_SIZE << pg->order) {
			/* We should have allocated enough */
			if (WARN_ON(!pg->next))
				break;
			pg = pg->next;
		}

		rec = &pg->records[pg->index++];
		rec->ip = addr;
	}

	/* We should have used all pages */
	WARN_ON(pg->next);

	/* Assign the last page to ftrace_pages */
	ftrace_pages = pg;

	/*
	 * We only need to disable interrupts on start up
	 * because we are modifying code that an interrupt
	 * may execute, and the modification is not atomic.
	 * But for modules, nothing runs the code we modify
	 * until we are finished with it, and there's no
	 * reason to cause large interrupt latencies while we do it.
	 */
	if (!mod)
		local_irq_save(flags);
	ftrace_update_code(mod, start_pg);
	if (!mod)
		local_irq_restore(flags);
	ret = 0;
 out:
	mutex_unlock(&ftrace_lock);

	return ret;
}

struct ftrace_mod_func {
	struct list_head	list;
	char			*name;
	unsigned long		ip;
	unsigned int		size;
};

struct ftrace_mod_map {
	struct rcu_head		rcu;
	struct list_head	list;
	struct module		*mod;
	unsigned long		start_addr;
	unsigned long		end_addr;
	struct list_head	funcs;
	unsigned int		num_funcs;
};

static int ftrace_get_trampoline_kallsym(unsigned int symnum,
					 unsigned long *value, char *type,
					 char *name, char *module_name,
					 int *exported)
{
	struct ftrace_ops *op;

	list_for_each_entry_rcu(op, &ftrace_ops_trampoline_list, list) {
		if (!op->trampoline || symnum--)
			continue;
		*value = op->trampoline;
		*type = 't';
		strlcpy(name, FTRACE_TRAMPOLINE_SYM, KSYM_NAME_LEN);
		strlcpy(module_name, FTRACE_TRAMPOLINE_MOD, MODULE_NAME_LEN);
		*exported = 0;
		return 0;
	}

	return -ERANGE;
}

#if defined(CONFIG_DYNAMIC_FTRACE_WITH_DIRECT_CALLS) || defined(CONFIG_MODULES)
/*
 * Check if the current ops references the given ip.
 *
 * If the ops traces all functions, then it was already accounted for.
 * If the ops does not trace the current record function, skip it.
 * If the ops ignores the function via notrace filter, skip it.
 */
static bool
ops_references_ip(struct ftrace_ops *ops, unsigned long ip)
{
	/* If ops isn't enabled, ignore it */
	if (!(ops->flags & FTRACE_OPS_FL_ENABLED))
		return false;

	/* If ops traces all then it includes this function */
	if (ops_traces_mod(ops))
		return true;

	/* The function must be in the filter */
	if (!ftrace_hash_empty(ops->func_hash->filter_hash) &&
	    !__ftrace_lookup_ip(ops->func_hash->filter_hash, ip))
		return false;

	/* If in notrace hash, we ignore it too */
	if (ftrace_lookup_ip(ops->func_hash->notrace_hash, ip))
		return false;

	return true;
}
#endif

#ifdef CONFIG_MODULES

#define next_to_ftrace_page(p) container_of(p, struct ftrace_page, next)

static LIST_HEAD(ftrace_mod_maps);

static int referenced_filters(struct dyn_ftrace *rec)
{
	struct ftrace_ops *ops;
	int cnt = 0;

	for (ops = ftrace_ops_list; ops != &ftrace_list_end; ops = ops->next) {
		if (ops_references_ip(ops, rec->ip)) {
			if (WARN_ON_ONCE(ops->flags & FTRACE_OPS_FL_DIRECT))
				continue;
			if (WARN_ON_ONCE(ops->flags & FTRACE_OPS_FL_IPMODIFY))
				continue;
			cnt++;
			if (ops->flags & FTRACE_OPS_FL_SAVE_REGS)
				rec->flags |= FTRACE_FL_REGS;
			if (cnt == 1 && ops->trampoline)
				rec->flags |= FTRACE_FL_TRAMP;
			else
				rec->flags &= ~FTRACE_FL_TRAMP;
		}
	}

	return cnt;
}

static void
clear_mod_from_hash(struct ftrace_page *pg, struct ftrace_hash *hash)
{
	struct ftrace_func_entry *entry;
	struct dyn_ftrace *rec;
	int i;

	if (ftrace_hash_empty(hash))
		return;

	for (i = 0; i < pg->index; i++) {
		rec = &pg->records[i];
		entry = __ftrace_lookup_ip(hash, rec->ip);
		/*
		 * Do not allow this rec to match again.
		 * Yeah, it may waste some memory, but will be removed
		 * if/when the hash is modified again.
		 */
		if (entry)
			entry->ip = 0;
	}
}

/* Clear any records from hashes */
static void clear_mod_from_hashes(struct ftrace_page *pg)
{
	struct trace_array *tr;

	mutex_lock(&trace_types_lock);
	list_for_each_entry(tr, &ftrace_trace_arrays, list) {
		if (!tr->ops || !tr->ops->func_hash)
			continue;
		mutex_lock(&tr->ops->func_hash->regex_lock);
		clear_mod_from_hash(pg, tr->ops->func_hash->filter_hash);
		clear_mod_from_hash(pg, tr->ops->func_hash->notrace_hash);
		mutex_unlock(&tr->ops->func_hash->regex_lock);
	}
	mutex_unlock(&trace_types_lock);
}

static void ftrace_free_mod_map(struct rcu_head *rcu)
{
	struct ftrace_mod_map *mod_map = container_of(rcu, struct ftrace_mod_map, rcu);
	struct ftrace_mod_func *mod_func;
	struct ftrace_mod_func *n;

	/* All the contents of mod_map are now not visible to readers */
	list_for_each_entry_safe(mod_func, n, &mod_map->funcs, list) {
		kfree(mod_func->name);
		list_del(&mod_func->list);
		kfree(mod_func);
	}

	kfree(mod_map);
}

void ftrace_release_mod(struct module *mod)
{
	struct ftrace_mod_map *mod_map;
	struct ftrace_mod_map *n;
	struct dyn_ftrace *rec;
	struct ftrace_page **last_pg;
	struct ftrace_page *tmp_page = NULL;
	struct ftrace_page *pg;

	mutex_lock(&ftrace_lock);

	if (ftrace_disabled)
		goto out_unlock;

	list_for_each_entry_safe(mod_map, n, &ftrace_mod_maps, list) {
		if (mod_map->mod == mod) {
			list_del_rcu(&mod_map->list);
			call_rcu(&mod_map->rcu, ftrace_free_mod_map);
			break;
		}
	}

	/*
	 * Each module has its own ftrace_pages, remove
	 * them from the list.
	 */
	last_pg = &ftrace_pages_start;
	for (pg = ftrace_pages_start; pg; pg = *last_pg) {
		rec = &pg->records[0];
		if (within_module_core(rec->ip, mod) ||
		    within_module_init(rec->ip, mod)) {
			/*
			 * As core pages are first, the first
			 * page should never be a module page.
			 */
			if (WARN_ON(pg == ftrace_pages_start))
				goto out_unlock;

			/* Check if we are deleting the last page */
			if (pg == ftrace_pages)
				ftrace_pages = next_to_ftrace_page(last_pg);

			ftrace_update_tot_cnt -= pg->index;
			*last_pg = pg->next;

			pg->next = tmp_page;
			tmp_page = pg;
		} else
			last_pg = &pg->next;
	}
 out_unlock:
	mutex_unlock(&ftrace_lock);

	for (pg = tmp_page; pg; pg = tmp_page) {

		/* Needs to be called outside of ftrace_lock */
		clear_mod_from_hashes(pg);

		if (pg->records) {
			free_pages((unsigned long)pg->records, pg->order);
			ftrace_number_of_pages -= 1 << pg->order;
		}
		tmp_page = pg->next;
		kfree(pg);
		ftrace_number_of_groups--;
	}
}

void ftrace_module_enable(struct module *mod)
{
	struct dyn_ftrace *rec;
	struct ftrace_page *pg;

	mutex_lock(&ftrace_lock);

	if (ftrace_disabled)
		goto out_unlock;

	/*
	 * If the tracing is enabled, go ahead and enable the record.
	 *
	 * The reason not to enable the record immediately is the
	 * inherent check of ftrace_make_nop/ftrace_make_call for
	 * correct previous instructions.  Making first the NOP
	 * conversion puts the module to the correct state, thus
	 * passing the ftrace_make_call check.
	 *
	 * We also delay this to after the module code already set the
	 * text to read-only, as we now need to set it back to read-write
	 * so that we can modify the text.
	 */
	if (ftrace_start_up)
		ftrace_arch_code_modify_prepare();

	do_for_each_ftrace_rec(pg, rec) {
		int cnt;
		/*
		 * do_for_each_ftrace_rec() is a double loop.
		 * module text shares the pg. If a record is
		 * not part of this module, then skip this pg,
		 * which the "break" will do.
		 */
		if (!within_module_core(rec->ip, mod) &&
		    !within_module_init(rec->ip, mod))
			break;

		/* Weak functions should still be ignored */
		if (!test_for_valid_rec(rec)) {
			/* Clear all other flags. Should not be enabled anyway */
			rec->flags = FTRACE_FL_DISABLED;
			continue;
		}

		cnt = 0;

		/*
		 * When adding a module, we need to check if tracers are
		 * currently enabled and if they are, and can trace this record,
		 * we need to enable the module functions as well as update the
		 * reference counts for those function records.
		 */
		if (ftrace_start_up)
			cnt += referenced_filters(rec);

		rec->flags &= ~FTRACE_FL_DISABLED;
		rec->flags += cnt;

		if (ftrace_start_up && cnt) {
			int failed = __ftrace_replace_code(rec, 1);
			if (failed) {
				ftrace_bug(failed, rec);
				goto out_loop;
			}
		}

	} while_for_each_ftrace_rec();

 out_loop:
	if (ftrace_start_up)
		ftrace_arch_code_modify_post_process();

 out_unlock:
	mutex_unlock(&ftrace_lock);

	process_cached_mods(mod->name);
}

void ftrace_module_init(struct module *mod)
{
	int ret;

	if (ftrace_disabled || !mod->num_ftrace_callsites)
		return;

	ret = ftrace_process_locs(mod, mod->ftrace_callsites,
				  mod->ftrace_callsites + mod->num_ftrace_callsites);
	if (ret)
		pr_warn("ftrace: failed to allocate entries for module '%s' functions\n",
			mod->name);
}

static void save_ftrace_mod_rec(struct ftrace_mod_map *mod_map,
				struct dyn_ftrace *rec)
{
	struct ftrace_mod_func *mod_func;
	unsigned long symsize;
	unsigned long offset;
	char str[KSYM_SYMBOL_LEN];
	char *modname;
	const char *ret;

	ret = kallsyms_lookup(rec->ip, &symsize, &offset, &modname, str);
	if (!ret)
		return;

	mod_func = kmalloc(sizeof(*mod_func), GFP_KERNEL);
	if (!mod_func)
		return;

	mod_func->name = kstrdup(str, GFP_KERNEL);
	if (!mod_func->name) {
		kfree(mod_func);
		return;
	}

	mod_func->ip = rec->ip - offset;
	mod_func->size = symsize;

	mod_map->num_funcs++;

	list_add_rcu(&mod_func->list, &mod_map->funcs);
}

static struct ftrace_mod_map *
allocate_ftrace_mod_map(struct module *mod,
			unsigned long start, unsigned long end)
{
	struct ftrace_mod_map *mod_map;

	mod_map = kmalloc(sizeof(*mod_map), GFP_KERNEL);
	if (!mod_map)
		return NULL;

	mod_map->mod = mod;
	mod_map->start_addr = start;
	mod_map->end_addr = end;
	mod_map->num_funcs = 0;

	INIT_LIST_HEAD_RCU(&mod_map->funcs);

	list_add_rcu(&mod_map->list, &ftrace_mod_maps);

	return mod_map;
}

static const char *
ftrace_func_address_lookup(struct ftrace_mod_map *mod_map,
			   unsigned long addr, unsigned long *size,
			   unsigned long *off, char *sym)
{
	struct ftrace_mod_func *found_func =  NULL;
	struct ftrace_mod_func *mod_func;

	list_for_each_entry_rcu(mod_func, &mod_map->funcs, list) {
		if (addr >= mod_func->ip &&
		    addr < mod_func->ip + mod_func->size) {
			found_func = mod_func;
			break;
		}
	}

	if (found_func) {
		if (size)
			*size = found_func->size;
		if (off)
			*off = addr - found_func->ip;
		if (sym)
			strlcpy(sym, found_func->name, KSYM_NAME_LEN);

		return found_func->name;
	}

	return NULL;
}

const char *
ftrace_mod_address_lookup(unsigned long addr, unsigned long *size,
		   unsigned long *off, char **modname, char *sym)
{
	struct ftrace_mod_map *mod_map;
	const char *ret = NULL;

	/* mod_map is freed via call_rcu() */
	preempt_disable();
	list_for_each_entry_rcu(mod_map, &ftrace_mod_maps, list) {
		ret = ftrace_func_address_lookup(mod_map, addr, size, off, sym);
		if (ret) {
			if (modname)
				*modname = mod_map->mod->name;
			break;
		}
	}
	preempt_enable();

	return ret;
}

int ftrace_mod_get_kallsym(unsigned int symnum, unsigned long *value,
			   char *type, char *name,
			   char *module_name, int *exported)
{
	struct ftrace_mod_map *mod_map;
	struct ftrace_mod_func *mod_func;
	int ret;

	preempt_disable();
	list_for_each_entry_rcu(mod_map, &ftrace_mod_maps, list) {

		if (symnum >= mod_map->num_funcs) {
			symnum -= mod_map->num_funcs;
			continue;
		}

		list_for_each_entry_rcu(mod_func, &mod_map->funcs, list) {
			if (symnum > 1) {
				symnum--;
				continue;
			}

			*value = mod_func->ip;
			*type = 'T';
			strlcpy(name, mod_func->name, KSYM_NAME_LEN);
			strlcpy(module_name, mod_map->mod->name, MODULE_NAME_LEN);
			*exported = 1;
			preempt_enable();
			return 0;
		}
		WARN_ON(1);
		break;
	}
	ret = ftrace_get_trampoline_kallsym(symnum, value, type, name,
					    module_name, exported);
	preempt_enable();
	return ret;
}

#else
static void save_ftrace_mod_rec(struct ftrace_mod_map *mod_map,
				struct dyn_ftrace *rec) { }
static inline struct ftrace_mod_map *
allocate_ftrace_mod_map(struct module *mod,
			unsigned long start, unsigned long end)
{
	return NULL;
}
int ftrace_mod_get_kallsym(unsigned int symnum, unsigned long *value,
			   char *type, char *name, char *module_name,
			   int *exported)
{
	int ret;

	preempt_disable();
	ret = ftrace_get_trampoline_kallsym(symnum, value, type, name,
					    module_name, exported);
	preempt_enable();
	return ret;
}
#endif /* CONFIG_MODULES */

struct ftrace_init_func {
	struct list_head list;
	unsigned long ip;
};

/* Clear any init ips from hashes */
static void
clear_func_from_hash(struct ftrace_init_func *func, struct ftrace_hash *hash)
{
	struct ftrace_func_entry *entry;

	entry = ftrace_lookup_ip(hash, func->ip);
	/*
	 * Do not allow this rec to match again.
	 * Yeah, it may waste some memory, but will be removed
	 * if/when the hash is modified again.
	 */
	if (entry)
		entry->ip = 0;
}

static void
clear_func_from_hashes(struct ftrace_init_func *func)
{
	struct trace_array *tr;

	mutex_lock(&trace_types_lock);
	list_for_each_entry(tr, &ftrace_trace_arrays, list) {
		if (!tr->ops || !tr->ops->func_hash)
			continue;
		mutex_lock(&tr->ops->func_hash->regex_lock);
		clear_func_from_hash(func, tr->ops->func_hash->filter_hash);
		clear_func_from_hash(func, tr->ops->func_hash->notrace_hash);
		mutex_unlock(&tr->ops->func_hash->regex_lock);
	}
	mutex_unlock(&trace_types_lock);
}

static void add_to_clear_hash_list(struct list_head *clear_list,
				   struct dyn_ftrace *rec)
{
	struct ftrace_init_func *func;

	func = kmalloc(sizeof(*func), GFP_KERNEL);
	if (!func) {
		MEM_FAIL(1, "alloc failure, ftrace filter could be stale\n");
		return;
	}

	func->ip = rec->ip;
	list_add(&func->list, clear_list);
}

void ftrace_free_mem(struct module *mod, void *start_ptr, void *end_ptr)
{
	unsigned long start = (unsigned long)(start_ptr);
	unsigned long end = (unsigned long)(end_ptr);
	struct ftrace_page **last_pg = &ftrace_pages_start;
	struct ftrace_page *pg;
	struct dyn_ftrace *rec;
	struct dyn_ftrace key;
	struct ftrace_mod_map *mod_map = NULL;
	struct ftrace_init_func *func, *func_next;
	struct list_head clear_hash;

	INIT_LIST_HEAD(&clear_hash);

	key.ip = start;
	key.flags = end;	/* overload flags, as it is unsigned long */

	mutex_lock(&ftrace_lock);

	/*
	 * If we are freeing module init memory, then check if
	 * any tracer is active. If so, we need to save a mapping of
	 * the module functions being freed with the address.
	 */
	if (mod && ftrace_ops_list != &ftrace_list_end)
		mod_map = allocate_ftrace_mod_map(mod, start, end);

	for (pg = ftrace_pages_start; pg; last_pg = &pg->next, pg = *last_pg) {
		if (end < pg->records[0].ip ||
		    start >= (pg->records[pg->index - 1].ip + MCOUNT_INSN_SIZE))
			continue;
 again:
		rec = bsearch(&key, pg->records, pg->index,
			      sizeof(struct dyn_ftrace),
			      ftrace_cmp_recs);
		if (!rec)
			continue;

		/* rec will be cleared from hashes after ftrace_lock unlock */
		add_to_clear_hash_list(&clear_hash, rec);

		if (mod_map)
			save_ftrace_mod_rec(mod_map, rec);

		pg->index--;
		ftrace_update_tot_cnt--;
		if (!pg->index) {
			*last_pg = pg->next;
			if (pg->records) {
				free_pages((unsigned long)pg->records, pg->order);
				ftrace_number_of_pages -= 1 << pg->order;
			}
			ftrace_number_of_groups--;
			kfree(pg);
			pg = container_of(last_pg, struct ftrace_page, next);
			if (!(*last_pg))
				ftrace_pages = pg;
			continue;
		}
		memmove(rec, rec + 1,
			(pg->index - (rec - pg->records)) * sizeof(*rec));
		/* More than one function may be in this block */
		goto again;
	}
	mutex_unlock(&ftrace_lock);

	list_for_each_entry_safe(func, func_next, &clear_hash, list) {
		clear_func_from_hashes(func);
		kfree(func);
	}
}

void __init ftrace_free_init_mem(void)
{
	void *start = (void *)(&__init_begin);
	void *end = (void *)(&__init_end);

	ftrace_boot_snapshot();

	ftrace_free_mem(NULL, start, end);
}

int __init __weak ftrace_dyn_arch_init(void)
{
	return 0;
}

void __init ftrace_init(void)
{
	extern unsigned long __start_mcount_loc[];
	extern unsigned long __stop_mcount_loc[];
	unsigned long count, flags;
	int ret;

	local_irq_save(flags);
	ret = ftrace_dyn_arch_init();
	local_irq_restore(flags);
	if (ret)
		goto failed;

	count = __stop_mcount_loc - __start_mcount_loc;
	if (!count) {
		pr_info("ftrace: No functions to be traced?\n");
		goto failed;
	}

	pr_info("ftrace: allocating %ld entries in %ld pages\n",
		count, DIV_ROUND_UP(count, ENTRIES_PER_PAGE));
<<<<<<< HEAD

	last_ftrace_enabled = ftrace_enabled = 1;
=======
>>>>>>> d60c95ef

	ret = ftrace_process_locs(NULL,
				  __start_mcount_loc,
				  __stop_mcount_loc);
	if (ret) {
		pr_warn("ftrace: failed to allocate entries for functions\n");
		goto failed;
	}

	pr_info("ftrace: allocated %ld pages with %ld groups\n",
		ftrace_number_of_pages, ftrace_number_of_groups);

	last_ftrace_enabled = ftrace_enabled = 1;

	set_ftrace_early_filters();

	return;
 failed:
	ftrace_disabled = 1;
}

/* Do nothing if arch does not support this */
void __weak arch_ftrace_update_trampoline(struct ftrace_ops *ops)
{
}

static void ftrace_update_trampoline(struct ftrace_ops *ops)
{
	unsigned long trampoline = ops->trampoline;

	arch_ftrace_update_trampoline(ops);
	if (ops->trampoline && ops->trampoline != trampoline &&
	    (ops->flags & FTRACE_OPS_FL_ALLOC_TRAMP)) {
		/* Add to kallsyms before the perf events */
		ftrace_add_trampoline_to_kallsyms(ops);
		perf_event_ksymbol(PERF_RECORD_KSYMBOL_TYPE_OOL,
				   ops->trampoline, ops->trampoline_size, false,
				   FTRACE_TRAMPOLINE_SYM);
		/*
		 * Record the perf text poke event after the ksymbol register
		 * event.
		 */
		perf_event_text_poke((void *)ops->trampoline, NULL, 0,
				     (void *)ops->trampoline,
				     ops->trampoline_size);
	}
}

void ftrace_init_trace_array(struct trace_array *tr)
{
	INIT_LIST_HEAD(&tr->func_probes);
	INIT_LIST_HEAD(&tr->mod_trace);
	INIT_LIST_HEAD(&tr->mod_notrace);
}
#else

struct ftrace_ops global_ops = {
	.func			= ftrace_stub,
	.flags			= FTRACE_OPS_FL_INITIALIZED |
				  FTRACE_OPS_FL_PID,
};

static int __init ftrace_nodyn_init(void)
{
	ftrace_enabled = 1;
	return 0;
}
core_initcall(ftrace_nodyn_init);

static inline int ftrace_init_dyn_tracefs(struct dentry *d_tracer) { return 0; }
static inline void ftrace_startup_all(int command) { }

static void ftrace_update_trampoline(struct ftrace_ops *ops)
{
}

#endif /* CONFIG_DYNAMIC_FTRACE */

__init void ftrace_init_global_array_ops(struct trace_array *tr)
{
	tr->ops = &global_ops;
	tr->ops->private = tr;
	ftrace_init_trace_array(tr);
}

void ftrace_init_array_ops(struct trace_array *tr, ftrace_func_t func)
{
	/* If we filter on pids, update to use the pid function */
	if (tr->flags & TRACE_ARRAY_FL_GLOBAL) {
		if (WARN_ON(tr->ops->func != ftrace_stub))
			printk("ftrace ops had %pS for function\n",
			       tr->ops->func);
	}
	tr->ops->func = func;
	tr->ops->private = tr;
}

void ftrace_reset_array_ops(struct trace_array *tr)
{
	tr->ops->func = ftrace_stub;
}

static nokprobe_inline void
__ftrace_ops_list_func(unsigned long ip, unsigned long parent_ip,
		       struct ftrace_ops *ignored, struct ftrace_regs *fregs)
{
	struct pt_regs *regs = ftrace_get_regs(fregs);
	struct ftrace_ops *op;
	int bit;

	/*
	 * The ftrace_test_and_set_recursion() will disable preemption,
	 * which is required since some of the ops may be dynamically
	 * allocated, they must be freed after a synchronize_rcu().
	 */
	bit = trace_test_and_set_recursion(ip, parent_ip, TRACE_LIST_START);
	if (bit < 0)
		return;

	do_for_each_ftrace_op(op, ftrace_ops_list) {
		/* Stub functions don't need to be called nor tested */
		if (op->flags & FTRACE_OPS_FL_STUB)
			continue;
		/*
		 * Check the following for each ops before calling their func:
		 *  if RCU flag is set, then rcu_is_watching() must be true
		 *  if PER_CPU is set, then ftrace_function_local_disable()
		 *                          must be false
		 *  Otherwise test if the ip matches the ops filter
		 *
		 * If any of the above fails then the op->func() is not executed.
		 */
		if ((!(op->flags & FTRACE_OPS_FL_RCU) || rcu_is_watching()) &&
		    ftrace_ops_test(op, ip, regs)) {
			if (FTRACE_WARN_ON(!op->func)) {
				pr_warn("op=%p %pS\n", op, op);
				goto out;
			}
			op->func(ip, parent_ip, op, fregs);
		}
	} while_for_each_ftrace_op(op);
out:
	trace_clear_recursion(bit);
}

/*
 * Some archs only support passing ip and parent_ip. Even though
 * the list function ignores the op parameter, we do not want any
 * C side effects, where a function is called without the caller
 * sending a third parameter.
 * Archs are to support both the regs and ftrace_ops at the same time.
 * If they support ftrace_ops, it is assumed they support regs.
 * If call backs want to use regs, they must either check for regs
 * being NULL, or CONFIG_DYNAMIC_FTRACE_WITH_REGS.
 * Note, CONFIG_DYNAMIC_FTRACE_WITH_REGS expects a full regs to be saved.
 * An architecture can pass partial regs with ftrace_ops and still
 * set the ARCH_SUPPORTS_FTRACE_OPS.
 *
 * In vmlinux.lds.h, ftrace_ops_list_func() is defined to be
 * arch_ftrace_ops_list_func.
 */
#if ARCH_SUPPORTS_FTRACE_OPS
void arch_ftrace_ops_list_func(unsigned long ip, unsigned long parent_ip,
			       struct ftrace_ops *op, struct ftrace_regs *fregs)
{
	__ftrace_ops_list_func(ip, parent_ip, NULL, fregs);
}
#else
void arch_ftrace_ops_list_func(unsigned long ip, unsigned long parent_ip)
{
	__ftrace_ops_list_func(ip, parent_ip, NULL, NULL);
}
#endif
NOKPROBE_SYMBOL(arch_ftrace_ops_list_func);

/*
 * If there's only one function registered but it does not support
 * recursion, needs RCU protection and/or requires per cpu handling, then
 * this function will be called by the mcount trampoline.
 */
static void ftrace_ops_assist_func(unsigned long ip, unsigned long parent_ip,
				   struct ftrace_ops *op, struct ftrace_regs *fregs)
{
	int bit;

	bit = trace_test_and_set_recursion(ip, parent_ip, TRACE_LIST_START);
	if (bit < 0)
		return;

	if (!(op->flags & FTRACE_OPS_FL_RCU) || rcu_is_watching())
		op->func(ip, parent_ip, op, fregs);

	trace_clear_recursion(bit);
}
NOKPROBE_SYMBOL(ftrace_ops_assist_func);

/**
 * ftrace_ops_get_func - get the function a trampoline should call
 * @ops: the ops to get the function for
 *
 * Normally the mcount trampoline will call the ops->func, but there
 * are times that it should not. For example, if the ops does not
 * have its own recursion protection, then it should call the
 * ftrace_ops_assist_func() instead.
 *
 * Returns the function that the trampoline should call for @ops.
 */
ftrace_func_t ftrace_ops_get_func(struct ftrace_ops *ops)
{
	/*
	 * If the function does not handle recursion or needs to be RCU safe,
	 * then we need to call the assist handler.
	 */
	if (ops->flags & (FTRACE_OPS_FL_RECURSION |
			  FTRACE_OPS_FL_RCU))
		return ftrace_ops_assist_func;

	return ops->func;
}

static void
ftrace_filter_pid_sched_switch_probe(void *data, bool preempt,
				     struct task_struct *prev,
				     struct task_struct *next,
				     unsigned int prev_state)
{
	struct trace_array *tr = data;
	struct trace_pid_list *pid_list;
	struct trace_pid_list *no_pid_list;

	pid_list = rcu_dereference_sched(tr->function_pids);
	no_pid_list = rcu_dereference_sched(tr->function_no_pids);

	if (trace_ignore_this_task(pid_list, no_pid_list, next))
		this_cpu_write(tr->array_buffer.data->ftrace_ignore_pid,
			       FTRACE_PID_IGNORE);
	else
		this_cpu_write(tr->array_buffer.data->ftrace_ignore_pid,
			       next->pid);
}

static void
ftrace_pid_follow_sched_process_fork(void *data,
				     struct task_struct *self,
				     struct task_struct *task)
{
	struct trace_pid_list *pid_list;
	struct trace_array *tr = data;

	pid_list = rcu_dereference_sched(tr->function_pids);
	trace_filter_add_remove_task(pid_list, self, task);

	pid_list = rcu_dereference_sched(tr->function_no_pids);
	trace_filter_add_remove_task(pid_list, self, task);
}

static void
ftrace_pid_follow_sched_process_exit(void *data, struct task_struct *task)
{
	struct trace_pid_list *pid_list;
	struct trace_array *tr = data;

	pid_list = rcu_dereference_sched(tr->function_pids);
	trace_filter_add_remove_task(pid_list, NULL, task);

	pid_list = rcu_dereference_sched(tr->function_no_pids);
	trace_filter_add_remove_task(pid_list, NULL, task);
}

void ftrace_pid_follow_fork(struct trace_array *tr, bool enable)
{
	if (enable) {
		register_trace_sched_process_fork(ftrace_pid_follow_sched_process_fork,
						  tr);
		register_trace_sched_process_free(ftrace_pid_follow_sched_process_exit,
						  tr);
	} else {
		unregister_trace_sched_process_fork(ftrace_pid_follow_sched_process_fork,
						    tr);
		unregister_trace_sched_process_free(ftrace_pid_follow_sched_process_exit,
						    tr);
	}
}

static void clear_ftrace_pids(struct trace_array *tr, int type)
{
	struct trace_pid_list *pid_list;
	struct trace_pid_list *no_pid_list;
	int cpu;

	pid_list = rcu_dereference_protected(tr->function_pids,
					     lockdep_is_held(&ftrace_lock));
	no_pid_list = rcu_dereference_protected(tr->function_no_pids,
						lockdep_is_held(&ftrace_lock));

	/* Make sure there's something to do */
	if (!pid_type_enabled(type, pid_list, no_pid_list))
		return;

	/* See if the pids still need to be checked after this */
	if (!still_need_pid_events(type, pid_list, no_pid_list)) {
		unregister_trace_sched_switch(ftrace_filter_pid_sched_switch_probe, tr);
		for_each_possible_cpu(cpu)
			per_cpu_ptr(tr->array_buffer.data, cpu)->ftrace_ignore_pid = FTRACE_PID_TRACE;
	}

	if (type & TRACE_PIDS)
		rcu_assign_pointer(tr->function_pids, NULL);

	if (type & TRACE_NO_PIDS)
		rcu_assign_pointer(tr->function_no_pids, NULL);

	/* Wait till all users are no longer using pid filtering */
	synchronize_rcu();

	if ((type & TRACE_PIDS) && pid_list)
		trace_pid_list_free(pid_list);

	if ((type & TRACE_NO_PIDS) && no_pid_list)
		trace_pid_list_free(no_pid_list);
}

void ftrace_clear_pids(struct trace_array *tr)
{
	mutex_lock(&ftrace_lock);

	clear_ftrace_pids(tr, TRACE_PIDS | TRACE_NO_PIDS);

	mutex_unlock(&ftrace_lock);
}

static void ftrace_pid_reset(struct trace_array *tr, int type)
{
	mutex_lock(&ftrace_lock);
	clear_ftrace_pids(tr, type);

	ftrace_update_pid_func();
	ftrace_startup_all(0);

	mutex_unlock(&ftrace_lock);
}

/* Greater than any max PID */
#define FTRACE_NO_PIDS		(void *)(PID_MAX_LIMIT + 1)

static void *fpid_start(struct seq_file *m, loff_t *pos)
	__acquires(RCU)
{
	struct trace_pid_list *pid_list;
	struct trace_array *tr = m->private;

	mutex_lock(&ftrace_lock);
	rcu_read_lock_sched();

	pid_list = rcu_dereference_sched(tr->function_pids);

	if (!pid_list)
		return !(*pos) ? FTRACE_NO_PIDS : NULL;

	return trace_pid_start(pid_list, pos);
}

static void *fpid_next(struct seq_file *m, void *v, loff_t *pos)
{
	struct trace_array *tr = m->private;
	struct trace_pid_list *pid_list = rcu_dereference_sched(tr->function_pids);

	if (v == FTRACE_NO_PIDS) {
		(*pos)++;
		return NULL;
	}
	return trace_pid_next(pid_list, v, pos);
}

static void fpid_stop(struct seq_file *m, void *p)
	__releases(RCU)
{
	rcu_read_unlock_sched();
	mutex_unlock(&ftrace_lock);
}

static int fpid_show(struct seq_file *m, void *v)
{
	if (v == FTRACE_NO_PIDS) {
		seq_puts(m, "no pid\n");
		return 0;
	}

	return trace_pid_show(m, v);
}

static const struct seq_operations ftrace_pid_sops = {
	.start = fpid_start,
	.next = fpid_next,
	.stop = fpid_stop,
	.show = fpid_show,
};

static void *fnpid_start(struct seq_file *m, loff_t *pos)
	__acquires(RCU)
{
	struct trace_pid_list *pid_list;
	struct trace_array *tr = m->private;

	mutex_lock(&ftrace_lock);
	rcu_read_lock_sched();

	pid_list = rcu_dereference_sched(tr->function_no_pids);

	if (!pid_list)
		return !(*pos) ? FTRACE_NO_PIDS : NULL;

	return trace_pid_start(pid_list, pos);
}

static void *fnpid_next(struct seq_file *m, void *v, loff_t *pos)
{
	struct trace_array *tr = m->private;
	struct trace_pid_list *pid_list = rcu_dereference_sched(tr->function_no_pids);

	if (v == FTRACE_NO_PIDS) {
		(*pos)++;
		return NULL;
	}
	return trace_pid_next(pid_list, v, pos);
}

static const struct seq_operations ftrace_no_pid_sops = {
	.start = fnpid_start,
	.next = fnpid_next,
	.stop = fpid_stop,
	.show = fpid_show,
};

static int pid_open(struct inode *inode, struct file *file, int type)
{
	const struct seq_operations *seq_ops;
	struct trace_array *tr = inode->i_private;
	struct seq_file *m;
	int ret = 0;

	ret = tracing_check_open_get_tr(tr);
	if (ret)
		return ret;

	if ((file->f_mode & FMODE_WRITE) &&
	    (file->f_flags & O_TRUNC))
		ftrace_pid_reset(tr, type);

	switch (type) {
	case TRACE_PIDS:
		seq_ops = &ftrace_pid_sops;
		break;
	case TRACE_NO_PIDS:
		seq_ops = &ftrace_no_pid_sops;
		break;
	default:
		trace_array_put(tr);
		WARN_ON_ONCE(1);
		return -EINVAL;
	}

	ret = seq_open(file, seq_ops);
	if (ret < 0) {
		trace_array_put(tr);
	} else {
		m = file->private_data;
		/* copy tr over to seq ops */
		m->private = tr;
	}

	return ret;
}

static int
ftrace_pid_open(struct inode *inode, struct file *file)
{
	return pid_open(inode, file, TRACE_PIDS);
}

static int
ftrace_no_pid_open(struct inode *inode, struct file *file)
{
	return pid_open(inode, file, TRACE_NO_PIDS);
}

static void ignore_task_cpu(void *data)
{
	struct trace_array *tr = data;
	struct trace_pid_list *pid_list;
	struct trace_pid_list *no_pid_list;

	/*
	 * This function is called by on_each_cpu() while the
	 * event_mutex is held.
	 */
	pid_list = rcu_dereference_protected(tr->function_pids,
					     mutex_is_locked(&ftrace_lock));
	no_pid_list = rcu_dereference_protected(tr->function_no_pids,
						mutex_is_locked(&ftrace_lock));

	if (trace_ignore_this_task(pid_list, no_pid_list, current))
		this_cpu_write(tr->array_buffer.data->ftrace_ignore_pid,
			       FTRACE_PID_IGNORE);
	else
		this_cpu_write(tr->array_buffer.data->ftrace_ignore_pid,
			       current->pid);
}

static ssize_t
pid_write(struct file *filp, const char __user *ubuf,
	  size_t cnt, loff_t *ppos, int type)
{
	struct seq_file *m = filp->private_data;
	struct trace_array *tr = m->private;
	struct trace_pid_list *filtered_pids;
	struct trace_pid_list *other_pids;
	struct trace_pid_list *pid_list;
	ssize_t ret;

	if (!cnt)
		return 0;

	mutex_lock(&ftrace_lock);

	switch (type) {
	case TRACE_PIDS:
		filtered_pids = rcu_dereference_protected(tr->function_pids,
					     lockdep_is_held(&ftrace_lock));
		other_pids = rcu_dereference_protected(tr->function_no_pids,
					     lockdep_is_held(&ftrace_lock));
		break;
	case TRACE_NO_PIDS:
		filtered_pids = rcu_dereference_protected(tr->function_no_pids,
					     lockdep_is_held(&ftrace_lock));
		other_pids = rcu_dereference_protected(tr->function_pids,
					     lockdep_is_held(&ftrace_lock));
		break;
	default:
		ret = -EINVAL;
		WARN_ON_ONCE(1);
		goto out;
	}

	ret = trace_pid_write(filtered_pids, &pid_list, ubuf, cnt);
	if (ret < 0)
		goto out;

	switch (type) {
	case TRACE_PIDS:
		rcu_assign_pointer(tr->function_pids, pid_list);
		break;
	case TRACE_NO_PIDS:
		rcu_assign_pointer(tr->function_no_pids, pid_list);
		break;
	}


	if (filtered_pids) {
		synchronize_rcu();
		trace_pid_list_free(filtered_pids);
	} else if (pid_list && !other_pids) {
		/* Register a probe to set whether to ignore the tracing of a task */
		register_trace_sched_switch(ftrace_filter_pid_sched_switch_probe, tr);
	}

	/*
	 * Ignoring of pids is done at task switch. But we have to
	 * check for those tasks that are currently running.
	 * Always do this in case a pid was appended or removed.
	 */
	on_each_cpu(ignore_task_cpu, tr, 1);

	ftrace_update_pid_func();
	ftrace_startup_all(0);
 out:
	mutex_unlock(&ftrace_lock);

	if (ret > 0)
		*ppos += ret;

	return ret;
}

static ssize_t
ftrace_pid_write(struct file *filp, const char __user *ubuf,
		 size_t cnt, loff_t *ppos)
{
	return pid_write(filp, ubuf, cnt, ppos, TRACE_PIDS);
}

static ssize_t
ftrace_no_pid_write(struct file *filp, const char __user *ubuf,
		    size_t cnt, loff_t *ppos)
{
	return pid_write(filp, ubuf, cnt, ppos, TRACE_NO_PIDS);
}

static int
ftrace_pid_release(struct inode *inode, struct file *file)
{
	struct trace_array *tr = inode->i_private;

	trace_array_put(tr);

	return seq_release(inode, file);
}

static const struct file_operations ftrace_pid_fops = {
	.open		= ftrace_pid_open,
	.write		= ftrace_pid_write,
	.read		= seq_read,
	.llseek		= tracing_lseek,
	.release	= ftrace_pid_release,
};

static const struct file_operations ftrace_no_pid_fops = {
	.open		= ftrace_no_pid_open,
	.write		= ftrace_no_pid_write,
	.read		= seq_read,
	.llseek		= tracing_lseek,
	.release	= ftrace_pid_release,
};

void ftrace_init_tracefs(struct trace_array *tr, struct dentry *d_tracer)
{
	trace_create_file("set_ftrace_pid", TRACE_MODE_WRITE, d_tracer,
			    tr, &ftrace_pid_fops);
	trace_create_file("set_ftrace_notrace_pid", TRACE_MODE_WRITE,
			  d_tracer, tr, &ftrace_no_pid_fops);
}

void __init ftrace_init_tracefs_toplevel(struct trace_array *tr,
					 struct dentry *d_tracer)
{
	/* Only the top level directory has the dyn_tracefs and profile */
	WARN_ON(!(tr->flags & TRACE_ARRAY_FL_GLOBAL));

	ftrace_init_dyn_tracefs(d_tracer);
	ftrace_profile_tracefs(d_tracer);
}

/**
 * ftrace_kill - kill ftrace
 *
 * This function should be used by panic code. It stops ftrace
 * but in a not so nice way. If you need to simply kill ftrace
 * from a non-atomic section, use ftrace_kill.
 */
void ftrace_kill(void)
{
	ftrace_disabled = 1;
	ftrace_enabled = 0;
	ftrace_trace_function = ftrace_stub;
}

/**
 * ftrace_is_dead - Test if ftrace is dead or not.
 *
 * Returns 1 if ftrace is "dead", zero otherwise.
 */
int ftrace_is_dead(void)
{
	return ftrace_disabled;
}

#ifdef CONFIG_DYNAMIC_FTRACE_WITH_DIRECT_CALLS
/*
 * When registering ftrace_ops with IPMODIFY, it is necessary to make sure
 * it doesn't conflict with any direct ftrace_ops. If there is existing
 * direct ftrace_ops on a kernel function being patched, call
 * FTRACE_OPS_CMD_ENABLE_SHARE_IPMODIFY_PEER on it to enable sharing.
 *
 * @ops:     ftrace_ops being registered.
 *
 * Returns:
 *         0 on success;
 *         Negative on failure.
 */
static int prepare_direct_functions_for_ipmodify(struct ftrace_ops *ops)
{
	struct ftrace_func_entry *entry;
	struct ftrace_hash *hash;
	struct ftrace_ops *op;
	int size, i, ret;

	lockdep_assert_held_once(&direct_mutex);

	if (!(ops->flags & FTRACE_OPS_FL_IPMODIFY))
		return 0;

	hash = ops->func_hash->filter_hash;
	size = 1 << hash->size_bits;
	for (i = 0; i < size; i++) {
		hlist_for_each_entry(entry, &hash->buckets[i], hlist) {
			unsigned long ip = entry->ip;
			bool found_op = false;

			mutex_lock(&ftrace_lock);
			do_for_each_ftrace_op(op, ftrace_ops_list) {
				if (!(op->flags & FTRACE_OPS_FL_DIRECT))
					continue;
				if (ops_references_ip(op, ip)) {
					found_op = true;
					break;
				}
			} while_for_each_ftrace_op(op);
			mutex_unlock(&ftrace_lock);

			if (found_op) {
				if (!op->ops_func)
					return -EBUSY;

				ret = op->ops_func(op, FTRACE_OPS_CMD_ENABLE_SHARE_IPMODIFY_PEER);
				if (ret)
					return ret;
			}
		}
	}

	return 0;
}

/*
 * Similar to prepare_direct_functions_for_ipmodify, clean up after ops
 * with IPMODIFY is unregistered. The cleanup is optional for most DIRECT
 * ops.
 */
static void cleanup_direct_functions_after_ipmodify(struct ftrace_ops *ops)
{
	struct ftrace_func_entry *entry;
	struct ftrace_hash *hash;
	struct ftrace_ops *op;
	int size, i;

	if (!(ops->flags & FTRACE_OPS_FL_IPMODIFY))
		return;

	mutex_lock(&direct_mutex);

	hash = ops->func_hash->filter_hash;
	size = 1 << hash->size_bits;
	for (i = 0; i < size; i++) {
		hlist_for_each_entry(entry, &hash->buckets[i], hlist) {
			unsigned long ip = entry->ip;
			bool found_op = false;

			mutex_lock(&ftrace_lock);
			do_for_each_ftrace_op(op, ftrace_ops_list) {
				if (!(op->flags & FTRACE_OPS_FL_DIRECT))
					continue;
				if (ops_references_ip(op, ip)) {
					found_op = true;
					break;
				}
			} while_for_each_ftrace_op(op);
			mutex_unlock(&ftrace_lock);

			/* The cleanup is optional, ignore any errors */
			if (found_op && op->ops_func)
				op->ops_func(op, FTRACE_OPS_CMD_DISABLE_SHARE_IPMODIFY_PEER);
		}
	}
	mutex_unlock(&direct_mutex);
}

#define lock_direct_mutex()	mutex_lock(&direct_mutex)
#define unlock_direct_mutex()	mutex_unlock(&direct_mutex)

#else  /* CONFIG_DYNAMIC_FTRACE_WITH_DIRECT_CALLS */

static int prepare_direct_functions_for_ipmodify(struct ftrace_ops *ops)
{
	return 0;
}

static void cleanup_direct_functions_after_ipmodify(struct ftrace_ops *ops)
{
}

#define lock_direct_mutex()	do { } while (0)
#define unlock_direct_mutex()	do { } while (0)

#endif  /* CONFIG_DYNAMIC_FTRACE_WITH_DIRECT_CALLS */

/*
 * Similar to register_ftrace_function, except we don't lock direct_mutex.
 */
static int register_ftrace_function_nolock(struct ftrace_ops *ops)
{
	int ret;

	ftrace_ops_init(ops);

	mutex_lock(&ftrace_lock);

	ret = ftrace_startup(ops, 0);

	mutex_unlock(&ftrace_lock);

	return ret;
}

/**
 * register_ftrace_function - register a function for profiling
 * @ops:	ops structure that holds the function for profiling.
 *
 * Register a function to be called by all functions in the
 * kernel.
 *
 * Note: @ops->func and all the functions it calls must be labeled
 *       with "notrace", otherwise it will go into a
 *       recursive loop.
 */
int register_ftrace_function(struct ftrace_ops *ops)
{
	int ret;

	lock_direct_mutex();
	ret = prepare_direct_functions_for_ipmodify(ops);
	if (ret < 0)
		goto out_unlock;

	ret = register_ftrace_function_nolock(ops);

out_unlock:
	unlock_direct_mutex();
	return ret;
}
EXPORT_SYMBOL_GPL(register_ftrace_function);

/**
 * unregister_ftrace_function - unregister a function for profiling.
 * @ops:	ops structure that holds the function to unregister
 *
 * Unregister a function that was added to be called by ftrace profiling.
 */
int unregister_ftrace_function(struct ftrace_ops *ops)
{
	int ret;

	mutex_lock(&ftrace_lock);
	ret = ftrace_shutdown(ops, 0);
	mutex_unlock(&ftrace_lock);

	cleanup_direct_functions_after_ipmodify(ops);
	return ret;
}
EXPORT_SYMBOL_GPL(unregister_ftrace_function);

static int symbols_cmp(const void *a, const void *b)
{
	const char **str_a = (const char **) a;
	const char **str_b = (const char **) b;

	return strcmp(*str_a, *str_b);
}

struct kallsyms_data {
	unsigned long *addrs;
	const char **syms;
	size_t cnt;
	size_t found;
};

static int kallsyms_callback(void *data, const char *name,
			     struct module *mod, unsigned long addr)
{
	struct kallsyms_data *args = data;
	const char **sym;
	int idx;

	sym = bsearch(&name, args->syms, args->cnt, sizeof(*args->syms), symbols_cmp);
	if (!sym)
		return 0;

	idx = sym - args->syms;
	if (args->addrs[idx])
		return 0;

	if (!ftrace_location(addr))
		return 0;

	args->addrs[idx] = addr;
	args->found++;
	return args->found == args->cnt ? 1 : 0;
}

/**
 * ftrace_lookup_symbols - Lookup addresses for array of symbols
 *
 * @sorted_syms: array of symbols pointers symbols to resolve,
 * must be alphabetically sorted
 * @cnt: number of symbols/addresses in @syms/@addrs arrays
 * @addrs: array for storing resulting addresses
 *
 * This function looks up addresses for array of symbols provided in
 * @syms array (must be alphabetically sorted) and stores them in
 * @addrs array, which needs to be big enough to store at least @cnt
 * addresses.
 *
 * This function returns 0 if all provided symbols are found,
 * -ESRCH otherwise.
 */
int ftrace_lookup_symbols(const char **sorted_syms, size_t cnt, unsigned long *addrs)
{
	struct kallsyms_data args;
	int err;

	memset(addrs, 0, sizeof(*addrs) * cnt);
	args.addrs = addrs;
	args.syms = sorted_syms;
	args.cnt = cnt;
	args.found = 0;
	err = kallsyms_on_each_symbol(kallsyms_callback, &args);
	if (err < 0)
		return err;
	return args.found == args.cnt ? 0 : -ESRCH;
}

#ifdef CONFIG_SYSCTL

#ifdef CONFIG_DYNAMIC_FTRACE
static void ftrace_startup_sysctl(void)
{
	int command;

	if (unlikely(ftrace_disabled))
		return;

	/* Force update next time */
	saved_ftrace_func = NULL;
	/* ftrace_start_up is true if we want ftrace running */
	if (ftrace_start_up) {
		command = FTRACE_UPDATE_CALLS;
		if (ftrace_graph_active)
			command |= FTRACE_START_FUNC_RET;
		ftrace_startup_enable(command);
	}
}

static void ftrace_shutdown_sysctl(void)
{
	int command;

	if (unlikely(ftrace_disabled))
		return;

	/* ftrace_start_up is true if ftrace is running */
	if (ftrace_start_up) {
		command = FTRACE_DISABLE_CALLS;
		if (ftrace_graph_active)
			command |= FTRACE_STOP_FUNC_RET;
		ftrace_run_update_code(command);
	}
}
#else
# define ftrace_startup_sysctl()       do { } while (0)
# define ftrace_shutdown_sysctl()      do { } while (0)
#endif /* CONFIG_DYNAMIC_FTRACE */

static bool is_permanent_ops_registered(void)
{
	struct ftrace_ops *op;

	do_for_each_ftrace_op(op, ftrace_ops_list) {
		if (op->flags & FTRACE_OPS_FL_PERMANENT)
			return true;
	} while_for_each_ftrace_op(op);

	return false;
}

static int
ftrace_enable_sysctl(struct ctl_table *table, int write,
		     void *buffer, size_t *lenp, loff_t *ppos)
{
	int ret = -ENODEV;

	mutex_lock(&ftrace_lock);

	if (unlikely(ftrace_disabled))
		goto out;

	ret = proc_dointvec(table, write, buffer, lenp, ppos);

	if (ret || !write || (last_ftrace_enabled == !!ftrace_enabled))
		goto out;

	if (ftrace_enabled) {

		/* we are starting ftrace again */
		if (rcu_dereference_protected(ftrace_ops_list,
			lockdep_is_held(&ftrace_lock)) != &ftrace_list_end)
			update_ftrace_function();

		ftrace_startup_sysctl();

	} else {
		if (is_permanent_ops_registered()) {
			ftrace_enabled = true;
			ret = -EBUSY;
			goto out;
		}

		/* stopping ftrace calls (just send to ftrace_stub) */
		ftrace_trace_function = ftrace_stub;

		ftrace_shutdown_sysctl();
	}

	last_ftrace_enabled = !!ftrace_enabled;
 out:
	mutex_unlock(&ftrace_lock);
	return ret;
}

static struct ctl_table ftrace_sysctls[] = {
	{
		.procname       = "ftrace_enabled",
		.data           = &ftrace_enabled,
		.maxlen         = sizeof(int),
		.mode           = 0644,
		.proc_handler   = ftrace_enable_sysctl,
	},
	{}
};

static int __init ftrace_sysctl_init(void)
{
	register_sysctl_init("kernel", ftrace_sysctls);
	return 0;
}
late_initcall(ftrace_sysctl_init);
#endif<|MERGE_RESOLUTION|>--- conflicted
+++ resolved
@@ -984,17 +984,9 @@
 		}
 	}
 
-<<<<<<< HEAD
-	entry = tracefs_create_file("function_profile_enabled",
-				    TRACE_MODE_WRITE, d_tracer, NULL,
-				    &ftrace_profile_fops);
-	if (!entry)
-		pr_warn("Could not create tracefs 'function_profile_enabled' entry\n");
-=======
 	trace_create_file("function_profile_enabled",
 			  TRACE_MODE_WRITE, d_tracer, NULL,
 			  &ftrace_profile_fops);
->>>>>>> d60c95ef
 }
 
 #else /* CONFIG_FUNCTION_PROFILER */
@@ -7422,11 +7414,6 @@
 
 	pr_info("ftrace: allocating %ld entries in %ld pages\n",
 		count, DIV_ROUND_UP(count, ENTRIES_PER_PAGE));
-<<<<<<< HEAD
-
-	last_ftrace_enabled = ftrace_enabled = 1;
-=======
->>>>>>> d60c95ef
 
 	ret = ftrace_process_locs(NULL,
 				  __start_mcount_loc,
