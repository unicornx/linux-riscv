// SPDX-License-Identifier: GPL-2.0
/*
 * Infrastructure for profiling code inserted by 'gcc -pg'.
 *
 * Copyright (C) 2007-2008 Steven Rostedt <srostedt@redhat.com>
 * Copyright (C) 2004-2008 Ingo Molnar <mingo@redhat.com>
 *
 * Originally ported from the -rt patch by:
 *   Copyright (C) 2007 Arnaldo Carvalho de Melo <acme@redhat.com>
 *
 * Based on code in the latency_tracer, that is:
 *
 *  Copyright (C) 2004-2006 Ingo Molnar
 *  Copyright (C) 2004 Nadia Yvette Chambers
 */

#include <linux/stop_machine.h>
#include <linux/clocksource.h>
#include <linux/sched/task.h>
#include <linux/kallsyms.h>
#include <linux/security.h>
#include <linux/seq_file.h>
#include <linux/tracefs.h>
#include <linux/hardirq.h>
#include <linux/kthread.h>
#include <linux/uaccess.h>
#include <linux/bsearch.h>
#include <linux/module.h>
#include <linux/ftrace.h>
#include <linux/sysctl.h>
#include <linux/slab.h>
#include <linux/ctype.h>
#include <linux/sort.h>
#include <linux/list.h>
#include <linux/hash.h>
#include <linux/rcupdate.h>
#include <linux/kprobes.h>

#include <trace/events/sched.h>

#include <asm/sections.h>
#include <asm/setup.h>

#include "ftrace_internal.h"
#include "trace_output.h"
#include "trace_stat.h"

#define FTRACE_WARN_ON(cond)			\
	({					\
		int ___r = cond;		\
		if (WARN_ON(___r))		\
			ftrace_kill();		\
		___r;				\
	})

#define FTRACE_WARN_ON_ONCE(cond)		\
	({					\
		int ___r = cond;		\
		if (WARN_ON_ONCE(___r))		\
			ftrace_kill();		\
		___r;				\
	})

/* hash bits for specific function selection */
#define FTRACE_HASH_DEFAULT_BITS 10
#define FTRACE_HASH_MAX_BITS 12

#ifdef CONFIG_DYNAMIC_FTRACE
#define INIT_OPS_HASH(opsname)	\
	.func_hash		= &opsname.local_hash,			\
	.local_hash.regex_lock	= __MUTEX_INITIALIZER(opsname.local_hash.regex_lock),
#else
#define INIT_OPS_HASH(opsname)
#endif

enum {
	FTRACE_MODIFY_ENABLE_FL		= (1 << 0),
	FTRACE_MODIFY_MAY_SLEEP_FL	= (1 << 1),
};

struct ftrace_ops ftrace_list_end __read_mostly = {
	.func		= ftrace_stub,
	.flags		= FTRACE_OPS_FL_RECURSION_SAFE | FTRACE_OPS_FL_STUB,
	INIT_OPS_HASH(ftrace_list_end)
};

/* ftrace_enabled is a method to turn ftrace on or off */
int ftrace_enabled __read_mostly;
static int last_ftrace_enabled;

/* Current function tracing op */
struct ftrace_ops *function_trace_op __read_mostly = &ftrace_list_end;
/* What to set function_trace_op to */
static struct ftrace_ops *set_function_trace_op;

static bool ftrace_pids_enabled(struct ftrace_ops *ops)
{
	struct trace_array *tr;

	if (!(ops->flags & FTRACE_OPS_FL_PID) || !ops->private)
		return false;

	tr = ops->private;

	return tr->function_pids != NULL || tr->function_no_pids != NULL;
}

static void ftrace_update_trampoline(struct ftrace_ops *ops);

/*
 * ftrace_disabled is set when an anomaly is discovered.
 * ftrace_disabled is much stronger than ftrace_enabled.
 */
static int ftrace_disabled __read_mostly;

DEFINE_MUTEX(ftrace_lock);

struct ftrace_ops __rcu *ftrace_ops_list __read_mostly = &ftrace_list_end;
ftrace_func_t ftrace_trace_function __read_mostly = ftrace_stub;
struct ftrace_ops global_ops;

#if ARCH_SUPPORTS_FTRACE_OPS
static void ftrace_ops_list_func(unsigned long ip, unsigned long parent_ip,
				 struct ftrace_ops *op, struct pt_regs *regs);
#else
/* See comment below, where ftrace_ops_list_func is defined */
static void ftrace_ops_no_ops(unsigned long ip, unsigned long parent_ip);
#define ftrace_ops_list_func ((ftrace_func_t)ftrace_ops_no_ops)
#endif

static inline void ftrace_ops_init(struct ftrace_ops *ops)
{
#ifdef CONFIG_DYNAMIC_FTRACE
	if (!(ops->flags & FTRACE_OPS_FL_INITIALIZED)) {
		mutex_init(&ops->local_hash.regex_lock);
		ops->func_hash = &ops->local_hash;
		ops->flags |= FTRACE_OPS_FL_INITIALIZED;
	}
#endif
}

static void ftrace_pid_func(unsigned long ip, unsigned long parent_ip,
			    struct ftrace_ops *op, struct pt_regs *regs)
{
	struct trace_array *tr = op->private;
	int pid;

	if (tr) {
		pid = this_cpu_read(tr->array_buffer.data->ftrace_ignore_pid);
		if (pid == FTRACE_PID_IGNORE)
			return;
		if (pid != FTRACE_PID_TRACE &&
		    pid != current->pid)
			return;
	}

	op->saved_func(ip, parent_ip, op, regs);
}

static void ftrace_sync_ipi(void *data)
{
	/* Probably not needed, but do it anyway */
	smp_rmb();
}

static ftrace_func_t ftrace_ops_get_list_func(struct ftrace_ops *ops)
{
	/*
	 * If this is a dynamic, RCU, or per CPU ops, or we force list func,
	 * then it needs to call the list anyway.
	 */
	if (ops->flags & (FTRACE_OPS_FL_DYNAMIC | FTRACE_OPS_FL_RCU) ||
	    FTRACE_FORCE_LIST_FUNC)
		return ftrace_ops_list_func;

	return ftrace_ops_get_func(ops);
}

static void update_ftrace_function(void)
{
	ftrace_func_t func;

	/*
	 * Prepare the ftrace_ops that the arch callback will use.
	 * If there's only one ftrace_ops registered, the ftrace_ops_list
	 * will point to the ops we want.
	 */
	set_function_trace_op = rcu_dereference_protected(ftrace_ops_list,
						lockdep_is_held(&ftrace_lock));

	/* If there's no ftrace_ops registered, just call the stub function */
	if (set_function_trace_op == &ftrace_list_end) {
		func = ftrace_stub;

	/*
	 * If we are at the end of the list and this ops is
	 * recursion safe and not dynamic and the arch supports passing ops,
	 * then have the mcount trampoline call the function directly.
	 */
	} else if (rcu_dereference_protected(ftrace_ops_list->next,
			lockdep_is_held(&ftrace_lock)) == &ftrace_list_end) {
		func = ftrace_ops_get_list_func(ftrace_ops_list);

	} else {
		/* Just use the default ftrace_ops */
		set_function_trace_op = &ftrace_list_end;
		func = ftrace_ops_list_func;
	}

	update_function_graph_func();

	/* If there's no change, then do nothing more here */
	if (ftrace_trace_function == func)
		return;

	/*
	 * If we are using the list function, it doesn't care
	 * about the function_trace_ops.
	 */
	if (func == ftrace_ops_list_func) {
		ftrace_trace_function = func;
		/*
		 * Don't even bother setting function_trace_ops,
		 * it would be racy to do so anyway.
		 */
		return;
	}

#ifndef CONFIG_DYNAMIC_FTRACE
	/*
	 * For static tracing, we need to be a bit more careful.
	 * The function change takes affect immediately. Thus,
	 * we need to coordinate the setting of the function_trace_ops
	 * with the setting of the ftrace_trace_function.
	 *
	 * Set the function to the list ops, which will call the
	 * function we want, albeit indirectly, but it handles the
	 * ftrace_ops and doesn't depend on function_trace_op.
	 */
	ftrace_trace_function = ftrace_ops_list_func;
	/*
	 * Make sure all CPUs see this. Yes this is slow, but static
	 * tracing is slow and nasty to have enabled.
	 */
	synchronize_rcu_tasks_rude();
	/* Now all cpus are using the list ops. */
	function_trace_op = set_function_trace_op;
	/* Make sure the function_trace_op is visible on all CPUs */
	smp_wmb();
	/* Nasty way to force a rmb on all cpus */
	smp_call_function(ftrace_sync_ipi, NULL, 1);
	/* OK, we are all set to update the ftrace_trace_function now! */
#endif /* !CONFIG_DYNAMIC_FTRACE */

	ftrace_trace_function = func;
}

static void add_ftrace_ops(struct ftrace_ops __rcu **list,
			   struct ftrace_ops *ops)
{
	rcu_assign_pointer(ops->next, *list);

	/*
	 * We are entering ops into the list but another
	 * CPU might be walking that list. We need to make sure
	 * the ops->next pointer is valid before another CPU sees
	 * the ops pointer included into the list.
	 */
	rcu_assign_pointer(*list, ops);
}

static int remove_ftrace_ops(struct ftrace_ops __rcu **list,
			     struct ftrace_ops *ops)
{
	struct ftrace_ops **p;

	/*
	 * If we are removing the last function, then simply point
	 * to the ftrace_stub.
	 */
	if (rcu_dereference_protected(*list,
			lockdep_is_held(&ftrace_lock)) == ops &&
	    rcu_dereference_protected(ops->next,
			lockdep_is_held(&ftrace_lock)) == &ftrace_list_end) {
		*list = &ftrace_list_end;
		return 0;
	}

	for (p = list; *p != &ftrace_list_end; p = &(*p)->next)
		if (*p == ops)
			break;

	if (*p != ops)
		return -1;

	*p = (*p)->next;
	return 0;
}

static void ftrace_update_trampoline(struct ftrace_ops *ops);

int __register_ftrace_function(struct ftrace_ops *ops)
{
	if (ops->flags & FTRACE_OPS_FL_DELETED)
		return -EINVAL;

	if (WARN_ON(ops->flags & FTRACE_OPS_FL_ENABLED))
		return -EBUSY;

#ifndef CONFIG_DYNAMIC_FTRACE_WITH_REGS
	/*
	 * If the ftrace_ops specifies SAVE_REGS, then it only can be used
	 * if the arch supports it, or SAVE_REGS_IF_SUPPORTED is also set.
	 * Setting SAVE_REGS_IF_SUPPORTED makes SAVE_REGS irrelevant.
	 */
	if (ops->flags & FTRACE_OPS_FL_SAVE_REGS &&
	    !(ops->flags & FTRACE_OPS_FL_SAVE_REGS_IF_SUPPORTED))
		return -EINVAL;

	if (ops->flags & FTRACE_OPS_FL_SAVE_REGS_IF_SUPPORTED)
		ops->flags |= FTRACE_OPS_FL_SAVE_REGS;
#endif
	if (!ftrace_enabled && (ops->flags & FTRACE_OPS_FL_PERMANENT))
		return -EBUSY;

	if (!core_kernel_data((unsigned long)ops))
		ops->flags |= FTRACE_OPS_FL_DYNAMIC;

	add_ftrace_ops(&ftrace_ops_list, ops);

	/* Always save the function, and reset at unregistering */
	ops->saved_func = ops->func;

	if (ftrace_pids_enabled(ops))
		ops->func = ftrace_pid_func;

	ftrace_update_trampoline(ops);

	if (ftrace_enabled)
		update_ftrace_function();

	return 0;
}

int __unregister_ftrace_function(struct ftrace_ops *ops)
{
	int ret;

	if (WARN_ON(!(ops->flags & FTRACE_OPS_FL_ENABLED)))
		return -EBUSY;

	ret = remove_ftrace_ops(&ftrace_ops_list, ops);

	if (ret < 0)
		return ret;

	if (ftrace_enabled)
		update_ftrace_function();

	ops->func = ops->saved_func;

	return 0;
}

static void ftrace_update_pid_func(void)
{
	struct ftrace_ops *op;

	/* Only do something if we are tracing something */
	if (ftrace_trace_function == ftrace_stub)
		return;

	do_for_each_ftrace_op(op, ftrace_ops_list) {
		if (op->flags & FTRACE_OPS_FL_PID) {
			op->func = ftrace_pids_enabled(op) ?
				ftrace_pid_func : op->saved_func;
			ftrace_update_trampoline(op);
		}
	} while_for_each_ftrace_op(op);

	update_ftrace_function();
}

#ifdef CONFIG_FUNCTION_PROFILER
struct ftrace_profile {
	struct hlist_node		node;
	unsigned long			ip;
	unsigned long			counter;
#ifdef CONFIG_FUNCTION_GRAPH_TRACER
	unsigned long long		time;
	unsigned long long		time_squared;
#endif
};

struct ftrace_profile_page {
	struct ftrace_profile_page	*next;
	unsigned long			index;
	struct ftrace_profile		records[];
};

struct ftrace_profile_stat {
	atomic_t			disabled;
	struct hlist_head		*hash;
	struct ftrace_profile_page	*pages;
	struct ftrace_profile_page	*start;
	struct tracer_stat		stat;
};

#define PROFILE_RECORDS_SIZE						\
	(PAGE_SIZE - offsetof(struct ftrace_profile_page, records))

#define PROFILES_PER_PAGE					\
	(PROFILE_RECORDS_SIZE / sizeof(struct ftrace_profile))

static int ftrace_profile_enabled __read_mostly;

/* ftrace_profile_lock - synchronize the enable and disable of the profiler */
static DEFINE_MUTEX(ftrace_profile_lock);

static DEFINE_PER_CPU(struct ftrace_profile_stat, ftrace_profile_stats);

#define FTRACE_PROFILE_HASH_BITS 10
#define FTRACE_PROFILE_HASH_SIZE (1 << FTRACE_PROFILE_HASH_BITS)

static void *
function_stat_next(void *v, int idx)
{
	struct ftrace_profile *rec = v;
	struct ftrace_profile_page *pg;

	pg = (struct ftrace_profile_page *)((unsigned long)rec & PAGE_MASK);

 again:
	if (idx != 0)
		rec++;

	if ((void *)rec >= (void *)&pg->records[pg->index]) {
		pg = pg->next;
		if (!pg)
			return NULL;
		rec = &pg->records[0];
		if (!rec->counter)
			goto again;
	}

	return rec;
}

static void *function_stat_start(struct tracer_stat *trace)
{
	struct ftrace_profile_stat *stat =
		container_of(trace, struct ftrace_profile_stat, stat);

	if (!stat || !stat->start)
		return NULL;

	return function_stat_next(&stat->start->records[0], 0);
}

#ifdef CONFIG_FUNCTION_GRAPH_TRACER
/* function graph compares on total time */
static int function_stat_cmp(const void *p1, const void *p2)
{
	const struct ftrace_profile *a = p1;
	const struct ftrace_profile *b = p2;

	if (a->time < b->time)
		return -1;
	if (a->time > b->time)
		return 1;
	else
		return 0;
}
#else
/* not function graph compares against hits */
static int function_stat_cmp(const void *p1, const void *p2)
{
	const struct ftrace_profile *a = p1;
	const struct ftrace_profile *b = p2;

	if (a->counter < b->counter)
		return -1;
	if (a->counter > b->counter)
		return 1;
	else
		return 0;
}
#endif

static int function_stat_headers(struct seq_file *m)
{
#ifdef CONFIG_FUNCTION_GRAPH_TRACER
	seq_puts(m, "  Function                               "
		 "Hit    Time            Avg             s^2\n"
		    "  --------                               "
		 "---    ----            ---             ---\n");
#else
	seq_puts(m, "  Function                               Hit\n"
		    "  --------                               ---\n");
#endif
	return 0;
}

static int function_stat_show(struct seq_file *m, void *v)
{
	struct ftrace_profile *rec = v;
	char str[KSYM_SYMBOL_LEN];
	int ret = 0;
#ifdef CONFIG_FUNCTION_GRAPH_TRACER
	static struct trace_seq s;
	unsigned long long avg;
	unsigned long long stddev;
#endif
	mutex_lock(&ftrace_profile_lock);

	/* we raced with function_profile_reset() */
	if (unlikely(rec->counter == 0)) {
		ret = -EBUSY;
		goto out;
	}

#ifdef CONFIG_FUNCTION_GRAPH_TRACER
	avg = div64_ul(rec->time, rec->counter);
	if (tracing_thresh && (avg < tracing_thresh))
		goto out;
#endif

	kallsyms_lookup(rec->ip, NULL, NULL, NULL, str);
	seq_printf(m, "  %-30.30s  %10lu", str, rec->counter);

#ifdef CONFIG_FUNCTION_GRAPH_TRACER
	seq_puts(m, "    ");

	/* Sample standard deviation (s^2) */
	if (rec->counter <= 1)
		stddev = 0;
	else {
		/*
		 * Apply Welford's method:
		 * s^2 = 1 / (n * (n-1)) * (n * \Sum (x_i)^2 - (\Sum x_i)^2)
		 */
		stddev = rec->counter * rec->time_squared -
			 rec->time * rec->time;

		/*
		 * Divide only 1000 for ns^2 -> us^2 conversion.
		 * trace_print_graph_duration will divide 1000 again.
		 */
		stddev = div64_ul(stddev,
				  rec->counter * (rec->counter - 1) * 1000);
	}

	trace_seq_init(&s);
	trace_print_graph_duration(rec->time, &s);
	trace_seq_puts(&s, "    ");
	trace_print_graph_duration(avg, &s);
	trace_seq_puts(&s, "    ");
	trace_print_graph_duration(stddev, &s);
	trace_print_seq(m, &s);
#endif
	seq_putc(m, '\n');
out:
	mutex_unlock(&ftrace_profile_lock);

	return ret;
}

static void ftrace_profile_reset(struct ftrace_profile_stat *stat)
{
	struct ftrace_profile_page *pg;

	pg = stat->pages = stat->start;

	while (pg) {
		memset(pg->records, 0, PROFILE_RECORDS_SIZE);
		pg->index = 0;
		pg = pg->next;
	}

	memset(stat->hash, 0,
	       FTRACE_PROFILE_HASH_SIZE * sizeof(struct hlist_head));
}

int ftrace_profile_pages_init(struct ftrace_profile_stat *stat)
{
	struct ftrace_profile_page *pg;
	int functions;
	int pages;
	int i;

	/* If we already allocated, do nothing */
	if (stat->pages)
		return 0;

	stat->pages = (void *)get_zeroed_page(GFP_KERNEL);
	if (!stat->pages)
		return -ENOMEM;

#ifdef CONFIG_DYNAMIC_FTRACE
	functions = ftrace_update_tot_cnt;
#else
	/*
	 * We do not know the number of functions that exist because
	 * dynamic tracing is what counts them. With past experience
	 * we have around 20K functions. That should be more than enough.
	 * It is highly unlikely we will execute every function in
	 * the kernel.
	 */
	functions = 20000;
#endif

	pg = stat->start = stat->pages;

	pages = DIV_ROUND_UP(functions, PROFILES_PER_PAGE);

	for (i = 1; i < pages; i++) {
		pg->next = (void *)get_zeroed_page(GFP_KERNEL);
		if (!pg->next)
			goto out_free;
		pg = pg->next;
	}

	return 0;

 out_free:
	pg = stat->start;
	while (pg) {
		unsigned long tmp = (unsigned long)pg;

		pg = pg->next;
		free_page(tmp);
	}

	stat->pages = NULL;
	stat->start = NULL;

	return -ENOMEM;
}

static int ftrace_profile_init_cpu(int cpu)
{
	struct ftrace_profile_stat *stat;
	int size;

	stat = &per_cpu(ftrace_profile_stats, cpu);

	if (stat->hash) {
		/* If the profile is already created, simply reset it */
		ftrace_profile_reset(stat);
		return 0;
	}

	/*
	 * We are profiling all functions, but usually only a few thousand
	 * functions are hit. We'll make a hash of 1024 items.
	 */
	size = FTRACE_PROFILE_HASH_SIZE;

	stat->hash = kcalloc(size, sizeof(struct hlist_head), GFP_KERNEL);

	if (!stat->hash)
		return -ENOMEM;

	/* Preallocate the function profiling pages */
	if (ftrace_profile_pages_init(stat) < 0) {
		kfree(stat->hash);
		stat->hash = NULL;
		return -ENOMEM;
	}

	return 0;
}

static int ftrace_profile_init(void)
{
	int cpu;
	int ret = 0;

	for_each_possible_cpu(cpu) {
		ret = ftrace_profile_init_cpu(cpu);
		if (ret)
			break;
	}

	return ret;
}

/* interrupts must be disabled */
static struct ftrace_profile *
ftrace_find_profiled_func(struct ftrace_profile_stat *stat, unsigned long ip)
{
	struct ftrace_profile *rec;
	struct hlist_head *hhd;
	unsigned long key;

	key = hash_long(ip, FTRACE_PROFILE_HASH_BITS);
	hhd = &stat->hash[key];

	if (hlist_empty(hhd))
		return NULL;

	hlist_for_each_entry_rcu_notrace(rec, hhd, node) {
		if (rec->ip == ip)
			return rec;
	}

	return NULL;
}

static void ftrace_add_profile(struct ftrace_profile_stat *stat,
			       struct ftrace_profile *rec)
{
	unsigned long key;

	key = hash_long(rec->ip, FTRACE_PROFILE_HASH_BITS);
	hlist_add_head_rcu(&rec->node, &stat->hash[key]);
}

/*
 * The memory is already allocated, this simply finds a new record to use.
 */
static struct ftrace_profile *
ftrace_profile_alloc(struct ftrace_profile_stat *stat, unsigned long ip)
{
	struct ftrace_profile *rec = NULL;

	/* prevent recursion (from NMIs) */
	if (atomic_inc_return(&stat->disabled) != 1)
		goto out;

	/*
	 * Try to find the function again since an NMI
	 * could have added it
	 */
	rec = ftrace_find_profiled_func(stat, ip);
	if (rec)
		goto out;

	if (stat->pages->index == PROFILES_PER_PAGE) {
		if (!stat->pages->next)
			goto out;
		stat->pages = stat->pages->next;
	}

	rec = &stat->pages->records[stat->pages->index++];
	rec->ip = ip;
	ftrace_add_profile(stat, rec);

 out:
	atomic_dec(&stat->disabled);

	return rec;
}

static void
function_profile_call(unsigned long ip, unsigned long parent_ip,
		      struct ftrace_ops *ops, struct pt_regs *regs)
{
	struct ftrace_profile_stat *stat;
	struct ftrace_profile *rec;
	unsigned long flags;

	if (!ftrace_profile_enabled)
		return;

	local_irq_save(flags);

	stat = this_cpu_ptr(&ftrace_profile_stats);
	if (!stat->hash || !ftrace_profile_enabled)
		goto out;

	rec = ftrace_find_profiled_func(stat, ip);
	if (!rec) {
		rec = ftrace_profile_alloc(stat, ip);
		if (!rec)
			goto out;
	}

	rec->counter++;
 out:
	local_irq_restore(flags);
}

#ifdef CONFIG_FUNCTION_GRAPH_TRACER
static bool fgraph_graph_time = true;

void ftrace_graph_graph_time_control(bool enable)
{
	fgraph_graph_time = enable;
}

static int profile_graph_entry(struct ftrace_graph_ent *trace)
{
	struct ftrace_ret_stack *ret_stack;

	function_profile_call(trace->func, 0, NULL, NULL);

	/* If function graph is shutting down, ret_stack can be NULL */
	if (!current->ret_stack)
		return 0;

	ret_stack = ftrace_graph_get_ret_stack(current, 0);
	if (ret_stack)
		ret_stack->subtime = 0;

	return 1;
}

static void profile_graph_return(struct ftrace_graph_ret *trace)
{
	struct ftrace_ret_stack *ret_stack;
	struct ftrace_profile_stat *stat;
	unsigned long long calltime;
	struct ftrace_profile *rec;
	unsigned long flags;

	local_irq_save(flags);
	stat = this_cpu_ptr(&ftrace_profile_stats);
	if (!stat->hash || !ftrace_profile_enabled)
		goto out;

	/* If the calltime was zero'd ignore it */
	if (!trace->calltime)
		goto out;

	calltime = trace->rettime - trace->calltime;

	if (!fgraph_graph_time) {

		/* Append this call time to the parent time to subtract */
		ret_stack = ftrace_graph_get_ret_stack(current, 1);
		if (ret_stack)
			ret_stack->subtime += calltime;

		ret_stack = ftrace_graph_get_ret_stack(current, 0);
		if (ret_stack && ret_stack->subtime < calltime)
			calltime -= ret_stack->subtime;
		else
			calltime = 0;
	}

	rec = ftrace_find_profiled_func(stat, trace->func);
	if (rec) {
		rec->time += calltime;
		rec->time_squared += calltime * calltime;
	}

 out:
	local_irq_restore(flags);
}

static struct fgraph_ops fprofiler_ops = {
	.entryfunc = &profile_graph_entry,
	.retfunc = &profile_graph_return,
};

static int register_ftrace_profiler(void)
{
	return register_ftrace_graph(&fprofiler_ops);
}

static void unregister_ftrace_profiler(void)
{
	unregister_ftrace_graph(&fprofiler_ops);
}
#else
static struct ftrace_ops ftrace_profile_ops __read_mostly = {
	.func		= function_profile_call,
	.flags		= FTRACE_OPS_FL_RECURSION_SAFE | FTRACE_OPS_FL_INITIALIZED,
	INIT_OPS_HASH(ftrace_profile_ops)
};

static int register_ftrace_profiler(void)
{
	return register_ftrace_function(&ftrace_profile_ops);
}

static void unregister_ftrace_profiler(void)
{
	unregister_ftrace_function(&ftrace_profile_ops);
}
#endif /* CONFIG_FUNCTION_GRAPH_TRACER */

static ssize_t
ftrace_profile_write(struct file *filp, const char __user *ubuf,
		     size_t cnt, loff_t *ppos)
{
	unsigned long val;
	int ret;

	ret = kstrtoul_from_user(ubuf, cnt, 10, &val);
	if (ret)
		return ret;

	val = !!val;

	mutex_lock(&ftrace_profile_lock);
	if (ftrace_profile_enabled ^ val) {
		if (val) {
			ret = ftrace_profile_init();
			if (ret < 0) {
				cnt = ret;
				goto out;
			}

			ret = register_ftrace_profiler();
			if (ret < 0) {
				cnt = ret;
				goto out;
			}
			ftrace_profile_enabled = 1;
		} else {
			ftrace_profile_enabled = 0;
			/*
			 * unregister_ftrace_profiler calls stop_machine
			 * so this acts like an synchronize_rcu.
			 */
			unregister_ftrace_profiler();
		}
	}
 out:
	mutex_unlock(&ftrace_profile_lock);

	*ppos += cnt;

	return cnt;
}

static ssize_t
ftrace_profile_read(struct file *filp, char __user *ubuf,
		     size_t cnt, loff_t *ppos)
{
	char buf[64];		/* big enough to hold a number */
	int r;

	r = sprintf(buf, "%u\n", ftrace_profile_enabled);
	return simple_read_from_buffer(ubuf, cnt, ppos, buf, r);
}

static const struct file_operations ftrace_profile_fops = {
	.open		= tracing_open_generic,
	.read		= ftrace_profile_read,
	.write		= ftrace_profile_write,
	.llseek		= default_llseek,
};

/* used to initialize the real stat files */
static struct tracer_stat function_stats __initdata = {
	.name		= "functions",
	.stat_start	= function_stat_start,
	.stat_next	= function_stat_next,
	.stat_cmp	= function_stat_cmp,
	.stat_headers	= function_stat_headers,
	.stat_show	= function_stat_show
};

static __init void ftrace_profile_tracefs(struct dentry *d_tracer)
{
	struct ftrace_profile_stat *stat;
	struct dentry *entry;
	char *name;
	int ret;
	int cpu;

	for_each_possible_cpu(cpu) {
		stat = &per_cpu(ftrace_profile_stats, cpu);

		name = kasprintf(GFP_KERNEL, "function%d", cpu);
		if (!name) {
			/*
			 * The files created are permanent, if something happens
			 * we still do not free memory.
			 */
			WARN(1,
			     "Could not allocate stat file for cpu %d\n",
			     cpu);
			return;
		}
		stat->stat = function_stats;
		stat->stat.name = name;
		ret = register_stat_tracer(&stat->stat);
		if (ret) {
			WARN(1,
			     "Could not register function stat for cpu %d\n",
			     cpu);
			kfree(name);
			return;
		}
	}

	entry = tracefs_create_file("function_profile_enabled", 0644,
				    d_tracer, NULL, &ftrace_profile_fops);
	if (!entry)
		pr_warn("Could not create tracefs 'function_profile_enabled' entry\n");
}

#else /* CONFIG_FUNCTION_PROFILER */
static __init void ftrace_profile_tracefs(struct dentry *d_tracer)
{
}
#endif /* CONFIG_FUNCTION_PROFILER */

#ifdef CONFIG_DYNAMIC_FTRACE

static struct ftrace_ops *removed_ops;

/*
 * Set when doing a global update, like enabling all recs or disabling them.
 * It is not set when just updating a single ftrace_ops.
 */
static bool update_all_ops;

#ifndef CONFIG_FTRACE_MCOUNT_RECORD
# error Dynamic ftrace depends on MCOUNT_RECORD
#endif

struct ftrace_func_probe {
	struct ftrace_probe_ops	*probe_ops;
	struct ftrace_ops	ops;
	struct trace_array	*tr;
	struct list_head	list;
	void			*data;
	int			ref;
};

/*
 * We make these constant because no one should touch them,
 * but they are used as the default "empty hash", to avoid allocating
 * it all the time. These are in a read only section such that if
 * anyone does try to modify it, it will cause an exception.
 */
static const struct hlist_head empty_buckets[1];
static const struct ftrace_hash empty_hash = {
	.buckets = (struct hlist_head *)empty_buckets,
};
#define EMPTY_HASH	((struct ftrace_hash *)&empty_hash)

struct ftrace_ops global_ops = {
	.func				= ftrace_stub,
	.local_hash.notrace_hash	= EMPTY_HASH,
	.local_hash.filter_hash		= EMPTY_HASH,
	INIT_OPS_HASH(global_ops)
	.flags				= FTRACE_OPS_FL_RECURSION_SAFE |
					  FTRACE_OPS_FL_INITIALIZED |
					  FTRACE_OPS_FL_PID,
};

/*
 * Used by the stack undwinder to know about dynamic ftrace trampolines.
 */
struct ftrace_ops *ftrace_ops_trampoline(unsigned long addr)
{
	struct ftrace_ops *op = NULL;

	/*
	 * Some of the ops may be dynamically allocated,
	 * they are freed after a synchronize_rcu().
	 */
	preempt_disable_notrace();

	do_for_each_ftrace_op(op, ftrace_ops_list) {
		/*
		 * This is to check for dynamically allocated trampolines.
		 * Trampolines that are in kernel text will have
		 * core_kernel_text() return true.
		 */
		if (op->trampoline && op->trampoline_size)
			if (addr >= op->trampoline &&
			    addr < op->trampoline + op->trampoline_size) {
				preempt_enable_notrace();
				return op;
			}
	} while_for_each_ftrace_op(op);
	preempt_enable_notrace();

	return NULL;
}

/*
 * This is used by __kernel_text_address() to return true if the
 * address is on a dynamically allocated trampoline that would
 * not return true for either core_kernel_text() or
 * is_module_text_address().
 */
bool is_ftrace_trampoline(unsigned long addr)
{
	return ftrace_ops_trampoline(addr) != NULL;
}

struct ftrace_page {
	struct ftrace_page	*next;
	struct dyn_ftrace	*records;
	int			index;
	int			size;
};

#define ENTRY_SIZE sizeof(struct dyn_ftrace)
#define ENTRIES_PER_PAGE (PAGE_SIZE / ENTRY_SIZE)

static struct ftrace_page	*ftrace_pages_start;
static struct ftrace_page	*ftrace_pages;

static __always_inline unsigned long
ftrace_hash_key(struct ftrace_hash *hash, unsigned long ip)
{
	if (hash->size_bits > 0)
		return hash_long(ip, hash->size_bits);

	return 0;
}

/* Only use this function if ftrace_hash_empty() has already been tested */
static __always_inline struct ftrace_func_entry *
__ftrace_lookup_ip(struct ftrace_hash *hash, unsigned long ip)
{
	unsigned long key;
	struct ftrace_func_entry *entry;
	struct hlist_head *hhd;

	key = ftrace_hash_key(hash, ip);
	hhd = &hash->buckets[key];

	hlist_for_each_entry_rcu_notrace(entry, hhd, hlist) {
		if (entry->ip == ip)
			return entry;
	}
	return NULL;
}

/**
 * ftrace_lookup_ip - Test to see if an ip exists in an ftrace_hash
 * @hash: The hash to look at
 * @ip: The instruction pointer to test
 *
 * Search a given @hash to see if a given instruction pointer (@ip)
 * exists in it.
 *
 * Returns the entry that holds the @ip if found. NULL otherwise.
 */
struct ftrace_func_entry *
ftrace_lookup_ip(struct ftrace_hash *hash, unsigned long ip)
{
	if (ftrace_hash_empty(hash))
		return NULL;

	return __ftrace_lookup_ip(hash, ip);
}

static void __add_hash_entry(struct ftrace_hash *hash,
			     struct ftrace_func_entry *entry)
{
	struct hlist_head *hhd;
	unsigned long key;

	key = ftrace_hash_key(hash, entry->ip);
	hhd = &hash->buckets[key];
	hlist_add_head(&entry->hlist, hhd);
	hash->count++;
}

static int add_hash_entry(struct ftrace_hash *hash, unsigned long ip)
{
	struct ftrace_func_entry *entry;

	entry = kmalloc(sizeof(*entry), GFP_KERNEL);
	if (!entry)
		return -ENOMEM;

	entry->ip = ip;
	__add_hash_entry(hash, entry);

	return 0;
}

static void
free_hash_entry(struct ftrace_hash *hash,
		  struct ftrace_func_entry *entry)
{
	hlist_del(&entry->hlist);
	kfree(entry);
	hash->count--;
}

static void
remove_hash_entry(struct ftrace_hash *hash,
		  struct ftrace_func_entry *entry)
{
	hlist_del_rcu(&entry->hlist);
	hash->count--;
}

static void ftrace_hash_clear(struct ftrace_hash *hash)
{
	struct hlist_head *hhd;
	struct hlist_node *tn;
	struct ftrace_func_entry *entry;
	int size = 1 << hash->size_bits;
	int i;

	if (!hash->count)
		return;

	for (i = 0; i < size; i++) {
		hhd = &hash->buckets[i];
		hlist_for_each_entry_safe(entry, tn, hhd, hlist)
			free_hash_entry(hash, entry);
	}
	FTRACE_WARN_ON(hash->count);
}

static void free_ftrace_mod(struct ftrace_mod_load *ftrace_mod)
{
	list_del(&ftrace_mod->list);
	kfree(ftrace_mod->module);
	kfree(ftrace_mod->func);
	kfree(ftrace_mod);
}

static void clear_ftrace_mod_list(struct list_head *head)
{
	struct ftrace_mod_load *p, *n;

	/* stack tracer isn't supported yet */
	if (!head)
		return;

	mutex_lock(&ftrace_lock);
	list_for_each_entry_safe(p, n, head, list)
		free_ftrace_mod(p);
	mutex_unlock(&ftrace_lock);
}

static void free_ftrace_hash(struct ftrace_hash *hash)
{
	if (!hash || hash == EMPTY_HASH)
		return;
	ftrace_hash_clear(hash);
	kfree(hash->buckets);
	kfree(hash);
}

static void __free_ftrace_hash_rcu(struct rcu_head *rcu)
{
	struct ftrace_hash *hash;

	hash = container_of(rcu, struct ftrace_hash, rcu);
	free_ftrace_hash(hash);
}

static void free_ftrace_hash_rcu(struct ftrace_hash *hash)
{
	if (!hash || hash == EMPTY_HASH)
		return;
	call_rcu(&hash->rcu, __free_ftrace_hash_rcu);
}

void ftrace_free_filter(struct ftrace_ops *ops)
{
	ftrace_ops_init(ops);
	free_ftrace_hash(ops->func_hash->filter_hash);
	free_ftrace_hash(ops->func_hash->notrace_hash);
}

static struct ftrace_hash *alloc_ftrace_hash(int size_bits)
{
	struct ftrace_hash *hash;
	int size;

	hash = kzalloc(sizeof(*hash), GFP_KERNEL);
	if (!hash)
		return NULL;

	size = 1 << size_bits;
	hash->buckets = kcalloc(size, sizeof(*hash->buckets), GFP_KERNEL);

	if (!hash->buckets) {
		kfree(hash);
		return NULL;
	}

	hash->size_bits = size_bits;

	return hash;
}


static int ftrace_add_mod(struct trace_array *tr,
			  const char *func, const char *module,
			  int enable)
{
	struct ftrace_mod_load *ftrace_mod;
	struct list_head *mod_head = enable ? &tr->mod_trace : &tr->mod_notrace;

	ftrace_mod = kzalloc(sizeof(*ftrace_mod), GFP_KERNEL);
	if (!ftrace_mod)
		return -ENOMEM;

	ftrace_mod->func = kstrdup(func, GFP_KERNEL);
	ftrace_mod->module = kstrdup(module, GFP_KERNEL);
	ftrace_mod->enable = enable;

	if (!ftrace_mod->func || !ftrace_mod->module)
		goto out_free;

	list_add(&ftrace_mod->list, mod_head);

	return 0;

 out_free:
	free_ftrace_mod(ftrace_mod);

	return -ENOMEM;
}

static struct ftrace_hash *
alloc_and_copy_ftrace_hash(int size_bits, struct ftrace_hash *hash)
{
	struct ftrace_func_entry *entry;
	struct ftrace_hash *new_hash;
	int size;
	int ret;
	int i;

	new_hash = alloc_ftrace_hash(size_bits);
	if (!new_hash)
		return NULL;

	if (hash)
		new_hash->flags = hash->flags;

	/* Empty hash? */
	if (ftrace_hash_empty(hash))
		return new_hash;

	size = 1 << hash->size_bits;
	for (i = 0; i < size; i++) {
		hlist_for_each_entry(entry, &hash->buckets[i], hlist) {
			ret = add_hash_entry(new_hash, entry->ip);
			if (ret < 0)
				goto free_hash;
		}
	}

	FTRACE_WARN_ON(new_hash->count != hash->count);

	return new_hash;

 free_hash:
	free_ftrace_hash(new_hash);
	return NULL;
}

static void
ftrace_hash_rec_disable_modify(struct ftrace_ops *ops, int filter_hash);
static void
ftrace_hash_rec_enable_modify(struct ftrace_ops *ops, int filter_hash);

static int ftrace_hash_ipmodify_update(struct ftrace_ops *ops,
				       struct ftrace_hash *new_hash);

static struct ftrace_hash *dup_hash(struct ftrace_hash *src, int size)
{
	struct ftrace_func_entry *entry;
	struct ftrace_hash *new_hash;
	struct hlist_head *hhd;
	struct hlist_node *tn;
	int bits = 0;
	int i;

	/*
	 * Use around half the size (max bit of it), but
	 * a minimum of 2 is fine (as size of 0 or 1 both give 1 for bits).
	 */
	bits = fls(size / 2);

	/* Don't allocate too much */
	if (bits > FTRACE_HASH_MAX_BITS)
		bits = FTRACE_HASH_MAX_BITS;

	new_hash = alloc_ftrace_hash(bits);
	if (!new_hash)
		return NULL;

	new_hash->flags = src->flags;

	size = 1 << src->size_bits;
	for (i = 0; i < size; i++) {
		hhd = &src->buckets[i];
		hlist_for_each_entry_safe(entry, tn, hhd, hlist) {
			remove_hash_entry(src, entry);
			__add_hash_entry(new_hash, entry);
		}
	}
	return new_hash;
}

static struct ftrace_hash *
__ftrace_hash_move(struct ftrace_hash *src)
{
	int size = src->count;

	/*
	 * If the new source is empty, just return the empty_hash.
	 */
	if (ftrace_hash_empty(src))
		return EMPTY_HASH;

	return dup_hash(src, size);
}

static int
ftrace_hash_move(struct ftrace_ops *ops, int enable,
		 struct ftrace_hash **dst, struct ftrace_hash *src)
{
	struct ftrace_hash *new_hash;
	int ret;

	/* Reject setting notrace hash on IPMODIFY ftrace_ops */
	if (ops->flags & FTRACE_OPS_FL_IPMODIFY && !enable)
		return -EINVAL;

	new_hash = __ftrace_hash_move(src);
	if (!new_hash)
		return -ENOMEM;

	/* Make sure this can be applied if it is IPMODIFY ftrace_ops */
	if (enable) {
		/* IPMODIFY should be updated only when filter_hash updating */
		ret = ftrace_hash_ipmodify_update(ops, new_hash);
		if (ret < 0) {
			free_ftrace_hash(new_hash);
			return ret;
		}
	}

	/*
	 * Remove the current set, update the hash and add
	 * them back.
	 */
	ftrace_hash_rec_disable_modify(ops, enable);

	rcu_assign_pointer(*dst, new_hash);

	ftrace_hash_rec_enable_modify(ops, enable);

	return 0;
}

static bool hash_contains_ip(unsigned long ip,
			     struct ftrace_ops_hash *hash)
{
	/*
	 * The function record is a match if it exists in the filter
	 * hash and not in the notrace hash. Note, an empty hash is
	 * considered a match for the filter hash, but an empty
	 * notrace hash is considered not in the notrace hash.
	 */
	return (ftrace_hash_empty(hash->filter_hash) ||
		__ftrace_lookup_ip(hash->filter_hash, ip)) &&
		(ftrace_hash_empty(hash->notrace_hash) ||
		 !__ftrace_lookup_ip(hash->notrace_hash, ip));
}

/*
 * Test the hashes for this ops to see if we want to call
 * the ops->func or not.
 *
 * It's a match if the ip is in the ops->filter_hash or
 * the filter_hash does not exist or is empty,
 *  AND
 * the ip is not in the ops->notrace_hash.
 *
 * This needs to be called with preemption disabled as
 * the hashes are freed with call_rcu().
 */
int
ftrace_ops_test(struct ftrace_ops *ops, unsigned long ip, void *regs)
{
	struct ftrace_ops_hash hash;
	int ret;

#ifdef CONFIG_DYNAMIC_FTRACE_WITH_REGS
	/*
	 * There's a small race when adding ops that the ftrace handler
	 * that wants regs, may be called without them. We can not
	 * allow that handler to be called if regs is NULL.
	 */
	if (regs == NULL && (ops->flags & FTRACE_OPS_FL_SAVE_REGS))
		return 0;
#endif

	rcu_assign_pointer(hash.filter_hash, ops->func_hash->filter_hash);
	rcu_assign_pointer(hash.notrace_hash, ops->func_hash->notrace_hash);

	if (hash_contains_ip(ip, &hash))
		ret = 1;
	else
		ret = 0;

	return ret;
}

/*
 * This is a double for. Do not use 'break' to break out of the loop,
 * you must use a goto.
 */
#define do_for_each_ftrace_rec(pg, rec)					\
	for (pg = ftrace_pages_start; pg; pg = pg->next) {		\
		int _____i;						\
		for (_____i = 0; _____i < pg->index; _____i++) {	\
			rec = &pg->records[_____i];

#define while_for_each_ftrace_rec()		\
		}				\
	}


static int ftrace_cmp_recs(const void *a, const void *b)
{
	const struct dyn_ftrace *key = a;
	const struct dyn_ftrace *rec = b;

	if (key->flags < rec->ip)
		return -1;
	if (key->ip >= rec->ip + MCOUNT_INSN_SIZE)
		return 1;
	return 0;
}

static struct dyn_ftrace *lookup_rec(unsigned long start, unsigned long end)
{
	struct ftrace_page *pg;
	struct dyn_ftrace *rec = NULL;
	struct dyn_ftrace key;

	key.ip = start;
	key.flags = end;	/* overload flags, as it is unsigned long */

	for (pg = ftrace_pages_start; pg; pg = pg->next) {
		if (end < pg->records[0].ip ||
		    start >= (pg->records[pg->index - 1].ip + MCOUNT_INSN_SIZE))
			continue;
		rec = bsearch(&key, pg->records, pg->index,
			      sizeof(struct dyn_ftrace),
			      ftrace_cmp_recs);
		if (rec)
			break;
	}
	return rec;
}

/**
 * ftrace_location_range - return the first address of a traced location
 *	if it touches the given ip range
 * @start: start of range to search.
 * @end: end of range to search (inclusive). @end points to the last byte
 *	to check.
 *
 * Returns rec->ip if the related ftrace location is a least partly within
 * the given address range. That is, the first address of the instruction
 * that is either a NOP or call to the function tracer. It checks the ftrace
 * internal tables to determine if the address belongs or not.
 */
unsigned long ftrace_location_range(unsigned long start, unsigned long end)
{
	struct dyn_ftrace *rec;

	rec = lookup_rec(start, end);
	if (rec)
		return rec->ip;

	return 0;
}

/**
 * ftrace_location - return true if the ip giving is a traced location
 * @ip: the instruction pointer to check
 *
 * Returns rec->ip if @ip given is a pointer to a ftrace location.
 * That is, the instruction that is either a NOP or call to
 * the function tracer. It checks the ftrace internal tables to
 * determine if the address belongs or not.
 */
unsigned long ftrace_location(unsigned long ip)
{
	return ftrace_location_range(ip, ip);
}

/**
 * ftrace_text_reserved - return true if range contains an ftrace location
 * @start: start of range to search
 * @end: end of range to search (inclusive). @end points to the last byte to check.
 *
 * Returns 1 if @start and @end contains a ftrace location.
 * That is, the instruction that is either a NOP or call to
 * the function tracer. It checks the ftrace internal tables to
 * determine if the address belongs or not.
 */
int ftrace_text_reserved(const void *start, const void *end)
{
	unsigned long ret;

	ret = ftrace_location_range((unsigned long)start,
				    (unsigned long)end);

	return (int)!!ret;
}

/* Test if ops registered to this rec needs regs */
static bool test_rec_ops_needs_regs(struct dyn_ftrace *rec)
{
	struct ftrace_ops *ops;
	bool keep_regs = false;

	for (ops = ftrace_ops_list;
	     ops != &ftrace_list_end; ops = ops->next) {
		/* pass rec in as regs to have non-NULL val */
		if (ftrace_ops_test(ops, rec->ip, rec)) {
			if (ops->flags & FTRACE_OPS_FL_SAVE_REGS) {
				keep_regs = true;
				break;
			}
		}
	}

	return  keep_regs;
}

static struct ftrace_ops *
ftrace_find_tramp_ops_any(struct dyn_ftrace *rec);
static struct ftrace_ops *
ftrace_find_tramp_ops_any_other(struct dyn_ftrace *rec, struct ftrace_ops *op_exclude);
static struct ftrace_ops *
ftrace_find_tramp_ops_next(struct dyn_ftrace *rec, struct ftrace_ops *ops);

static bool __ftrace_hash_rec_update(struct ftrace_ops *ops,
				     int filter_hash,
				     bool inc)
{
	struct ftrace_hash *hash;
	struct ftrace_hash *other_hash;
	struct ftrace_page *pg;
	struct dyn_ftrace *rec;
	bool update = false;
	int count = 0;
	int all = false;

	/* Only update if the ops has been registered */
	if (!(ops->flags & FTRACE_OPS_FL_ENABLED))
		return false;

	/*
	 * In the filter_hash case:
	 *   If the count is zero, we update all records.
	 *   Otherwise we just update the items in the hash.
	 *
	 * In the notrace_hash case:
	 *   We enable the update in the hash.
	 *   As disabling notrace means enabling the tracing,
	 *   and enabling notrace means disabling, the inc variable
	 *   gets inversed.
	 */
	if (filter_hash) {
		hash = ops->func_hash->filter_hash;
		other_hash = ops->func_hash->notrace_hash;
		if (ftrace_hash_empty(hash))
			all = true;
	} else {
		inc = !inc;
		hash = ops->func_hash->notrace_hash;
		other_hash = ops->func_hash->filter_hash;
		/*
		 * If the notrace hash has no items,
		 * then there's nothing to do.
		 */
		if (ftrace_hash_empty(hash))
			return false;
	}

	do_for_each_ftrace_rec(pg, rec) {
		int in_other_hash = 0;
		int in_hash = 0;
		int match = 0;

		if (rec->flags & FTRACE_FL_DISABLED)
			continue;

		if (all) {
			/*
			 * Only the filter_hash affects all records.
			 * Update if the record is not in the notrace hash.
			 */
			if (!other_hash || !ftrace_lookup_ip(other_hash, rec->ip))
				match = 1;
		} else {
			in_hash = !!ftrace_lookup_ip(hash, rec->ip);
			in_other_hash = !!ftrace_lookup_ip(other_hash, rec->ip);

			/*
			 * If filter_hash is set, we want to match all functions
			 * that are in the hash but not in the other hash.
			 *
			 * If filter_hash is not set, then we are decrementing.
			 * That means we match anything that is in the hash
			 * and also in the other_hash. That is, we need to turn
			 * off functions in the other hash because they are disabled
			 * by this hash.
			 */
			if (filter_hash && in_hash && !in_other_hash)
				match = 1;
			else if (!filter_hash && in_hash &&
				 (in_other_hash || ftrace_hash_empty(other_hash)))
				match = 1;
		}
		if (!match)
			continue;

		if (inc) {
			rec->flags++;
			if (FTRACE_WARN_ON(ftrace_rec_count(rec) == FTRACE_REF_MAX))
				return false;

			if (ops->flags & FTRACE_OPS_FL_DIRECT)
				rec->flags |= FTRACE_FL_DIRECT;

			/*
			 * If there's only a single callback registered to a
			 * function, and the ops has a trampoline registered
			 * for it, then we can call it directly.
			 */
			if (ftrace_rec_count(rec) == 1 && ops->trampoline)
				rec->flags |= FTRACE_FL_TRAMP;
			else
				/*
				 * If we are adding another function callback
				 * to this function, and the previous had a
				 * custom trampoline in use, then we need to go
				 * back to the default trampoline.
				 */
				rec->flags &= ~FTRACE_FL_TRAMP;

			/*
			 * If any ops wants regs saved for this function
			 * then all ops will get saved regs.
			 */
			if (ops->flags & FTRACE_OPS_FL_SAVE_REGS)
				rec->flags |= FTRACE_FL_REGS;
		} else {
			if (FTRACE_WARN_ON(ftrace_rec_count(rec) == 0))
				return false;
			rec->flags--;

			/*
			 * Only the internal direct_ops should have the
			 * DIRECT flag set. Thus, if it is removing a
			 * function, then that function should no longer
			 * be direct.
			 */
			if (ops->flags & FTRACE_OPS_FL_DIRECT)
				rec->flags &= ~FTRACE_FL_DIRECT;

			/*
			 * If the rec had REGS enabled and the ops that is
			 * being removed had REGS set, then see if there is
			 * still any ops for this record that wants regs.
			 * If not, we can stop recording them.
			 */
			if (ftrace_rec_count(rec) > 0 &&
			    rec->flags & FTRACE_FL_REGS &&
			    ops->flags & FTRACE_OPS_FL_SAVE_REGS) {
				if (!test_rec_ops_needs_regs(rec))
					rec->flags &= ~FTRACE_FL_REGS;
			}

			/*
			 * The TRAMP needs to be set only if rec count
			 * is decremented to one, and the ops that is
			 * left has a trampoline. As TRAMP can only be
			 * enabled if there is only a single ops attached
			 * to it.
			 */
			if (ftrace_rec_count(rec) == 1 &&
			    ftrace_find_tramp_ops_any_other(rec, ops))
				rec->flags |= FTRACE_FL_TRAMP;
			else
				rec->flags &= ~FTRACE_FL_TRAMP;

			/*
			 * flags will be cleared in ftrace_check_record()
			 * if rec count is zero.
			 */
		}
		count++;

		/* Must match FTRACE_UPDATE_CALLS in ftrace_modify_all_code() */
		update |= ftrace_test_record(rec, true) != FTRACE_UPDATE_IGNORE;

		/* Shortcut, if we handled all records, we are done. */
		if (!all && count == hash->count)
			return update;
	} while_for_each_ftrace_rec();

	return update;
}

static bool ftrace_hash_rec_disable(struct ftrace_ops *ops,
				    int filter_hash)
{
	return __ftrace_hash_rec_update(ops, filter_hash, 0);
}

static bool ftrace_hash_rec_enable(struct ftrace_ops *ops,
				   int filter_hash)
{
	return __ftrace_hash_rec_update(ops, filter_hash, 1);
}

static void ftrace_hash_rec_update_modify(struct ftrace_ops *ops,
					  int filter_hash, int inc)
{
	struct ftrace_ops *op;

	__ftrace_hash_rec_update(ops, filter_hash, inc);

	if (ops->func_hash != &global_ops.local_hash)
		return;

	/*
	 * If the ops shares the global_ops hash, then we need to update
	 * all ops that are enabled and use this hash.
	 */
	do_for_each_ftrace_op(op, ftrace_ops_list) {
		/* Already done */
		if (op == ops)
			continue;
		if (op->func_hash == &global_ops.local_hash)
			__ftrace_hash_rec_update(op, filter_hash, inc);
	} while_for_each_ftrace_op(op);
}

static void ftrace_hash_rec_disable_modify(struct ftrace_ops *ops,
					   int filter_hash)
{
	ftrace_hash_rec_update_modify(ops, filter_hash, 0);
}

static void ftrace_hash_rec_enable_modify(struct ftrace_ops *ops,
					  int filter_hash)
{
	ftrace_hash_rec_update_modify(ops, filter_hash, 1);
}

/*
 * Try to update IPMODIFY flag on each ftrace_rec. Return 0 if it is OK
 * or no-needed to update, -EBUSY if it detects a conflict of the flag
 * on a ftrace_rec, and -EINVAL if the new_hash tries to trace all recs.
 * Note that old_hash and new_hash has below meanings
 *  - If the hash is NULL, it hits all recs (if IPMODIFY is set, this is rejected)
 *  - If the hash is EMPTY_HASH, it hits nothing
 *  - Anything else hits the recs which match the hash entries.
 */
static int __ftrace_hash_update_ipmodify(struct ftrace_ops *ops,
					 struct ftrace_hash *old_hash,
					 struct ftrace_hash *new_hash)
{
	struct ftrace_page *pg;
	struct dyn_ftrace *rec, *end = NULL;
	int in_old, in_new;

	/* Only update if the ops has been registered */
	if (!(ops->flags & FTRACE_OPS_FL_ENABLED))
		return 0;

	if (!(ops->flags & FTRACE_OPS_FL_IPMODIFY))
		return 0;

	/*
	 * Since the IPMODIFY is a very address sensitive action, we do not
	 * allow ftrace_ops to set all functions to new hash.
	 */
	if (!new_hash || !old_hash)
		return -EINVAL;

	/* Update rec->flags */
	do_for_each_ftrace_rec(pg, rec) {

		if (rec->flags & FTRACE_FL_DISABLED)
			continue;

		/* We need to update only differences of filter_hash */
		in_old = !!ftrace_lookup_ip(old_hash, rec->ip);
		in_new = !!ftrace_lookup_ip(new_hash, rec->ip);
		if (in_old == in_new)
			continue;

		if (in_new) {
			/* New entries must ensure no others are using it */
			if (rec->flags & FTRACE_FL_IPMODIFY)
				goto rollback;
			rec->flags |= FTRACE_FL_IPMODIFY;
		} else /* Removed entry */
			rec->flags &= ~FTRACE_FL_IPMODIFY;
	} while_for_each_ftrace_rec();

	return 0;

rollback:
	end = rec;

	/* Roll back what we did above */
	do_for_each_ftrace_rec(pg, rec) {

		if (rec->flags & FTRACE_FL_DISABLED)
			continue;

		if (rec == end)
			goto err_out;

		in_old = !!ftrace_lookup_ip(old_hash, rec->ip);
		in_new = !!ftrace_lookup_ip(new_hash, rec->ip);
		if (in_old == in_new)
			continue;

		if (in_new)
			rec->flags &= ~FTRACE_FL_IPMODIFY;
		else
			rec->flags |= FTRACE_FL_IPMODIFY;
	} while_for_each_ftrace_rec();

err_out:
	return -EBUSY;
}

static int ftrace_hash_ipmodify_enable(struct ftrace_ops *ops)
{
	struct ftrace_hash *hash = ops->func_hash->filter_hash;

	if (ftrace_hash_empty(hash))
		hash = NULL;

	return __ftrace_hash_update_ipmodify(ops, EMPTY_HASH, hash);
}

/* Disabling always succeeds */
static void ftrace_hash_ipmodify_disable(struct ftrace_ops *ops)
{
	struct ftrace_hash *hash = ops->func_hash->filter_hash;

	if (ftrace_hash_empty(hash))
		hash = NULL;

	__ftrace_hash_update_ipmodify(ops, hash, EMPTY_HASH);
}

static int ftrace_hash_ipmodify_update(struct ftrace_ops *ops,
				       struct ftrace_hash *new_hash)
{
	struct ftrace_hash *old_hash = ops->func_hash->filter_hash;

	if (ftrace_hash_empty(old_hash))
		old_hash = NULL;

	if (ftrace_hash_empty(new_hash))
		new_hash = NULL;

	return __ftrace_hash_update_ipmodify(ops, old_hash, new_hash);
}

static void print_ip_ins(const char *fmt, const unsigned char *p)
{
	int i;

	printk(KERN_CONT "%s", fmt);

	for (i = 0; i < MCOUNT_INSN_SIZE; i++)
		printk(KERN_CONT "%s%02x", i ? ":" : "", p[i]);
}

enum ftrace_bug_type ftrace_bug_type;
const void *ftrace_expected;

static void print_bug_type(void)
{
	switch (ftrace_bug_type) {
	case FTRACE_BUG_UNKNOWN:
		break;
	case FTRACE_BUG_INIT:
		pr_info("Initializing ftrace call sites\n");
		break;
	case FTRACE_BUG_NOP:
		pr_info("Setting ftrace call site to NOP\n");
		break;
	case FTRACE_BUG_CALL:
		pr_info("Setting ftrace call site to call ftrace function\n");
		break;
	case FTRACE_BUG_UPDATE:
		pr_info("Updating ftrace call site to call a different ftrace function\n");
		break;
	}
}

/**
 * ftrace_bug - report and shutdown function tracer
 * @failed: The failed type (EFAULT, EINVAL, EPERM)
 * @rec: The record that failed
 *
 * The arch code that enables or disables the function tracing
 * can call ftrace_bug() when it has detected a problem in
 * modifying the code. @failed should be one of either:
 * EFAULT - if the problem happens on reading the @ip address
 * EINVAL - if what is read at @ip is not what was expected
 * EPERM - if the problem happens on writing to the @ip address
 */
void ftrace_bug(int failed, struct dyn_ftrace *rec)
{
	unsigned long ip = rec ? rec->ip : 0;

	pr_info("------------[ ftrace bug ]------------\n");

	switch (failed) {
	case -EFAULT:
		pr_info("ftrace faulted on modifying ");
		print_ip_sym(KERN_INFO, ip);
		break;
	case -EINVAL:
		pr_info("ftrace failed to modify ");
		print_ip_sym(KERN_INFO, ip);
		print_ip_ins(" actual:   ", (unsigned char *)ip);
		pr_cont("\n");
		if (ftrace_expected) {
			print_ip_ins(" expected: ", ftrace_expected);
			pr_cont("\n");
		}
		break;
	case -EPERM:
		pr_info("ftrace faulted on writing ");
		print_ip_sym(KERN_INFO, ip);
		break;
	default:
		pr_info("ftrace faulted on unknown error ");
		print_ip_sym(KERN_INFO, ip);
	}
	print_bug_type();
	if (rec) {
		struct ftrace_ops *ops = NULL;

		pr_info("ftrace record flags: %lx\n", rec->flags);
		pr_cont(" (%ld)%s", ftrace_rec_count(rec),
			rec->flags & FTRACE_FL_REGS ? " R" : "  ");
		if (rec->flags & FTRACE_FL_TRAMP_EN) {
			ops = ftrace_find_tramp_ops_any(rec);
			if (ops) {
				do {
					pr_cont("\ttramp: %pS (%pS)",
						(void *)ops->trampoline,
						(void *)ops->func);
					ops = ftrace_find_tramp_ops_next(rec, ops);
				} while (ops);
			} else
				pr_cont("\ttramp: ERROR!");

		}
		ip = ftrace_get_addr_curr(rec);
		pr_cont("\n expected tramp: %lx\n", ip);
	}

	FTRACE_WARN_ON_ONCE(1);
}

static int ftrace_check_record(struct dyn_ftrace *rec, bool enable, bool update)
{
	unsigned long flag = 0UL;

	ftrace_bug_type = FTRACE_BUG_UNKNOWN;

	if (rec->flags & FTRACE_FL_DISABLED)
		return FTRACE_UPDATE_IGNORE;

	/*
	 * If we are updating calls:
	 *
	 *   If the record has a ref count, then we need to enable it
	 *   because someone is using it.
	 *
	 *   Otherwise we make sure its disabled.
	 *
	 * If we are disabling calls, then disable all records that
	 * are enabled.
	 */
	if (enable && ftrace_rec_count(rec))
		flag = FTRACE_FL_ENABLED;

	/*
	 * If enabling and the REGS flag does not match the REGS_EN, or
	 * the TRAMP flag doesn't match the TRAMP_EN, then do not ignore
	 * this record. Set flags to fail the compare against ENABLED.
	 * Same for direct calls.
	 */
	if (flag) {
		if (!(rec->flags & FTRACE_FL_REGS) !=
		    !(rec->flags & FTRACE_FL_REGS_EN))
			flag |= FTRACE_FL_REGS;

		if (!(rec->flags & FTRACE_FL_TRAMP) !=
		    !(rec->flags & FTRACE_FL_TRAMP_EN))
			flag |= FTRACE_FL_TRAMP;

		/*
		 * Direct calls are special, as count matters.
		 * We must test the record for direct, if the
		 * DIRECT and DIRECT_EN do not match, but only
		 * if the count is 1. That's because, if the
		 * count is something other than one, we do not
		 * want the direct enabled (it will be done via the
		 * direct helper). But if DIRECT_EN is set, and
		 * the count is not one, we need to clear it.
		 */
		if (ftrace_rec_count(rec) == 1) {
			if (!(rec->flags & FTRACE_FL_DIRECT) !=
			    !(rec->flags & FTRACE_FL_DIRECT_EN))
				flag |= FTRACE_FL_DIRECT;
		} else if (rec->flags & FTRACE_FL_DIRECT_EN) {
			flag |= FTRACE_FL_DIRECT;
		}
	}

	/* If the state of this record hasn't changed, then do nothing */
	if ((rec->flags & FTRACE_FL_ENABLED) == flag)
		return FTRACE_UPDATE_IGNORE;

	if (flag) {
		/* Save off if rec is being enabled (for return value) */
		flag ^= rec->flags & FTRACE_FL_ENABLED;

		if (update) {
			rec->flags |= FTRACE_FL_ENABLED;
			if (flag & FTRACE_FL_REGS) {
				if (rec->flags & FTRACE_FL_REGS)
					rec->flags |= FTRACE_FL_REGS_EN;
				else
					rec->flags &= ~FTRACE_FL_REGS_EN;
			}
			if (flag & FTRACE_FL_TRAMP) {
				if (rec->flags & FTRACE_FL_TRAMP)
					rec->flags |= FTRACE_FL_TRAMP_EN;
				else
					rec->flags &= ~FTRACE_FL_TRAMP_EN;
			}
			if (flag & FTRACE_FL_DIRECT) {
				/*
				 * If there's only one user (direct_ops helper)
				 * then we can call the direct function
				 * directly (no ftrace trampoline).
				 */
				if (ftrace_rec_count(rec) == 1) {
					if (rec->flags & FTRACE_FL_DIRECT)
						rec->flags |= FTRACE_FL_DIRECT_EN;
					else
						rec->flags &= ~FTRACE_FL_DIRECT_EN;
				} else {
					/*
					 * Can only call directly if there's
					 * only one callback to the function.
					 */
					rec->flags &= ~FTRACE_FL_DIRECT_EN;
				}
			}
		}

		/*
		 * If this record is being updated from a nop, then
		 *   return UPDATE_MAKE_CALL.
		 * Otherwise,
		 *   return UPDATE_MODIFY_CALL to tell the caller to convert
		 *   from the save regs, to a non-save regs function or
		 *   vice versa, or from a trampoline call.
		 */
		if (flag & FTRACE_FL_ENABLED) {
			ftrace_bug_type = FTRACE_BUG_CALL;
			return FTRACE_UPDATE_MAKE_CALL;
		}

		ftrace_bug_type = FTRACE_BUG_UPDATE;
		return FTRACE_UPDATE_MODIFY_CALL;
	}

	if (update) {
		/* If there's no more users, clear all flags */
		if (!ftrace_rec_count(rec))
			rec->flags = 0;
		else
			/*
			 * Just disable the record, but keep the ops TRAMP
			 * and REGS states. The _EN flags must be disabled though.
			 */
			rec->flags &= ~(FTRACE_FL_ENABLED | FTRACE_FL_TRAMP_EN |
					FTRACE_FL_REGS_EN | FTRACE_FL_DIRECT_EN);
	}

	ftrace_bug_type = FTRACE_BUG_NOP;
	return FTRACE_UPDATE_MAKE_NOP;
}

/**
 * ftrace_update_record, set a record that now is tracing or not
 * @rec: the record to update
 * @enable: set to true if the record is tracing, false to force disable
 *
 * The records that represent all functions that can be traced need
 * to be updated when tracing has been enabled.
 */
int ftrace_update_record(struct dyn_ftrace *rec, bool enable)
{
	return ftrace_check_record(rec, enable, true);
}

/**
 * ftrace_test_record, check if the record has been enabled or not
 * @rec: the record to test
 * @enable: set to true to check if enabled, false if it is disabled
 *
 * The arch code may need to test if a record is already set to
 * tracing to determine how to modify the function code that it
 * represents.
 */
int ftrace_test_record(struct dyn_ftrace *rec, bool enable)
{
	return ftrace_check_record(rec, enable, false);
}

static struct ftrace_ops *
ftrace_find_tramp_ops_any(struct dyn_ftrace *rec)
{
	struct ftrace_ops *op;
	unsigned long ip = rec->ip;

	do_for_each_ftrace_op(op, ftrace_ops_list) {

		if (!op->trampoline)
			continue;

		if (hash_contains_ip(ip, op->func_hash))
			return op;
	} while_for_each_ftrace_op(op);

	return NULL;
}

static struct ftrace_ops *
ftrace_find_tramp_ops_any_other(struct dyn_ftrace *rec, struct ftrace_ops *op_exclude)
{
	struct ftrace_ops *op;
	unsigned long ip = rec->ip;

	do_for_each_ftrace_op(op, ftrace_ops_list) {

		if (op == op_exclude || !op->trampoline)
			continue;

		if (hash_contains_ip(ip, op->func_hash))
			return op;
	} while_for_each_ftrace_op(op);

	return NULL;
}

static struct ftrace_ops *
ftrace_find_tramp_ops_next(struct dyn_ftrace *rec,
			   struct ftrace_ops *op)
{
	unsigned long ip = rec->ip;

	while_for_each_ftrace_op(op) {

		if (!op->trampoline)
			continue;

		if (hash_contains_ip(ip, op->func_hash))
			return op;
	}

	return NULL;
}

static struct ftrace_ops *
ftrace_find_tramp_ops_curr(struct dyn_ftrace *rec)
{
	struct ftrace_ops *op;
	unsigned long ip = rec->ip;

	/*
	 * Need to check removed ops first.
	 * If they are being removed, and this rec has a tramp,
	 * and this rec is in the ops list, then it would be the
	 * one with the tramp.
	 */
	if (removed_ops) {
		if (hash_contains_ip(ip, &removed_ops->old_hash))
			return removed_ops;
	}

	/*
	 * Need to find the current trampoline for a rec.
	 * Now, a trampoline is only attached to a rec if there
	 * was a single 'ops' attached to it. But this can be called
	 * when we are adding another op to the rec or removing the
	 * current one. Thus, if the op is being added, we can
	 * ignore it because it hasn't attached itself to the rec
	 * yet.
	 *
	 * If an ops is being modified (hooking to different functions)
	 * then we don't care about the new functions that are being
	 * added, just the old ones (that are probably being removed).
	 *
	 * If we are adding an ops to a function that already is using
	 * a trampoline, it needs to be removed (trampolines are only
	 * for single ops connected), then an ops that is not being
	 * modified also needs to be checked.
	 */
	do_for_each_ftrace_op(op, ftrace_ops_list) {

		if (!op->trampoline)
			continue;

		/*
		 * If the ops is being added, it hasn't gotten to
		 * the point to be removed from this tree yet.
		 */
		if (op->flags & FTRACE_OPS_FL_ADDING)
			continue;


		/*
		 * If the ops is being modified and is in the old
		 * hash, then it is probably being removed from this
		 * function.
		 */
		if ((op->flags & FTRACE_OPS_FL_MODIFYING) &&
		    hash_contains_ip(ip, &op->old_hash))
			return op;
		/*
		 * If the ops is not being added or modified, and it's
		 * in its normal filter hash, then this must be the one
		 * we want!
		 */
		if (!(op->flags & FTRACE_OPS_FL_MODIFYING) &&
		    hash_contains_ip(ip, op->func_hash))
			return op;

	} while_for_each_ftrace_op(op);

	return NULL;
}

static struct ftrace_ops *
ftrace_find_tramp_ops_new(struct dyn_ftrace *rec)
{
	struct ftrace_ops *op;
	unsigned long ip = rec->ip;

	do_for_each_ftrace_op(op, ftrace_ops_list) {
		/* pass rec in as regs to have non-NULL val */
		if (hash_contains_ip(ip, op->func_hash))
			return op;
	} while_for_each_ftrace_op(op);

	return NULL;
}

#ifdef CONFIG_DYNAMIC_FTRACE_WITH_DIRECT_CALLS
/* Protected by rcu_tasks for reading, and direct_mutex for writing */
static struct ftrace_hash *direct_functions = EMPTY_HASH;
static DEFINE_MUTEX(direct_mutex);
int ftrace_direct_func_count;

/*
 * Search the direct_functions hash to see if the given instruction pointer
 * has a direct caller attached to it.
 */
unsigned long ftrace_find_rec_direct(unsigned long ip)
{
	struct ftrace_func_entry *entry;

	entry = __ftrace_lookup_ip(direct_functions, ip);
	if (!entry)
		return 0;

	return entry->direct;
}

static void call_direct_funcs(unsigned long ip, unsigned long pip,
			      struct ftrace_ops *ops, struct pt_regs *regs)
{
	unsigned long addr;

	addr = ftrace_find_rec_direct(ip);
	if (!addr)
		return;

	arch_ftrace_set_direct_caller(regs, addr);
}

struct ftrace_ops direct_ops = {
	.func		= call_direct_funcs,
	.flags		= FTRACE_OPS_FL_IPMODIFY | FTRACE_OPS_FL_RECURSION_SAFE
			  | FTRACE_OPS_FL_DIRECT | FTRACE_OPS_FL_SAVE_REGS
			  | FTRACE_OPS_FL_PERMANENT,
	/*
	 * By declaring the main trampoline as this trampoline
	 * it will never have one allocated for it. Allocated
	 * trampolines should not call direct functions.
	 * The direct_ops should only be called by the builtin
	 * ftrace_regs_caller trampoline.
	 */
	.trampoline	= FTRACE_REGS_ADDR,
};
#endif /* CONFIG_DYNAMIC_FTRACE_WITH_DIRECT_CALLS */

/**
 * ftrace_get_addr_new - Get the call address to set to
 * @rec:  The ftrace record descriptor
 *
 * If the record has the FTRACE_FL_REGS set, that means that it
 * wants to convert to a callback that saves all regs. If FTRACE_FL_REGS
 * is not set, then it wants to convert to the normal callback.
 *
 * Returns the address of the trampoline to set to
 */
unsigned long ftrace_get_addr_new(struct dyn_ftrace *rec)
{
	struct ftrace_ops *ops;
	unsigned long addr;

	if ((rec->flags & FTRACE_FL_DIRECT) &&
	    (ftrace_rec_count(rec) == 1)) {
		addr = ftrace_find_rec_direct(rec->ip);
		if (addr)
			return addr;
		WARN_ON_ONCE(1);
	}

	/* Trampolines take precedence over regs */
	if (rec->flags & FTRACE_FL_TRAMP) {
		ops = ftrace_find_tramp_ops_new(rec);
		if (FTRACE_WARN_ON(!ops || !ops->trampoline)) {
			pr_warn("Bad trampoline accounting at: %p (%pS) (%lx)\n",
				(void *)rec->ip, (void *)rec->ip, rec->flags);
			/* Ftrace is shutting down, return anything */
			return (unsigned long)FTRACE_ADDR;
		}
		return ops->trampoline;
	}

	if (rec->flags & FTRACE_FL_REGS)
		return (unsigned long)FTRACE_REGS_ADDR;
	else
		return (unsigned long)FTRACE_ADDR;
}

/**
 * ftrace_get_addr_curr - Get the call address that is already there
 * @rec:  The ftrace record descriptor
 *
 * The FTRACE_FL_REGS_EN is set when the record already points to
 * a function that saves all the regs. Basically the '_EN' version
 * represents the current state of the function.
 *
 * Returns the address of the trampoline that is currently being called
 */
unsigned long ftrace_get_addr_curr(struct dyn_ftrace *rec)
{
	struct ftrace_ops *ops;
	unsigned long addr;

	/* Direct calls take precedence over trampolines */
	if (rec->flags & FTRACE_FL_DIRECT_EN) {
		addr = ftrace_find_rec_direct(rec->ip);
		if (addr)
			return addr;
		WARN_ON_ONCE(1);
	}

	/* Trampolines take precedence over regs */
	if (rec->flags & FTRACE_FL_TRAMP_EN) {
		ops = ftrace_find_tramp_ops_curr(rec);
		if (FTRACE_WARN_ON(!ops)) {
			pr_warn("Bad trampoline accounting at: %p (%pS)\n",
				(void *)rec->ip, (void *)rec->ip);
			/* Ftrace is shutting down, return anything */
			return (unsigned long)FTRACE_ADDR;
		}
		return ops->trampoline;
	}

	if (rec->flags & FTRACE_FL_REGS_EN)
		return (unsigned long)FTRACE_REGS_ADDR;
	else
		return (unsigned long)FTRACE_ADDR;
}

static int
__ftrace_replace_code(struct dyn_ftrace *rec, bool enable)
{
	unsigned long ftrace_old_addr;
	unsigned long ftrace_addr;
	int ret;

	ftrace_addr = ftrace_get_addr_new(rec);

	/* This needs to be done before we call ftrace_update_record */
	ftrace_old_addr = ftrace_get_addr_curr(rec);

	ret = ftrace_update_record(rec, enable);

	ftrace_bug_type = FTRACE_BUG_UNKNOWN;

	switch (ret) {
	case FTRACE_UPDATE_IGNORE:
		return 0;

	case FTRACE_UPDATE_MAKE_CALL:
		ftrace_bug_type = FTRACE_BUG_CALL;
		return ftrace_make_call(rec, ftrace_addr);

	case FTRACE_UPDATE_MAKE_NOP:
		ftrace_bug_type = FTRACE_BUG_NOP;
		return ftrace_make_nop(NULL, rec, ftrace_old_addr);

	case FTRACE_UPDATE_MODIFY_CALL:
		ftrace_bug_type = FTRACE_BUG_UPDATE;
		return ftrace_modify_call(rec, ftrace_old_addr, ftrace_addr);
	}

	return -1; /* unknown ftrace bug */
}

void __weak ftrace_replace_code(int mod_flags)
{
	struct dyn_ftrace *rec;
	struct ftrace_page *pg;
	bool enable = mod_flags & FTRACE_MODIFY_ENABLE_FL;
	int schedulable = mod_flags & FTRACE_MODIFY_MAY_SLEEP_FL;
	int failed;

	if (unlikely(ftrace_disabled))
		return;

	do_for_each_ftrace_rec(pg, rec) {

		if (rec->flags & FTRACE_FL_DISABLED)
			continue;

		failed = __ftrace_replace_code(rec, enable);
		if (failed) {
			ftrace_bug(failed, rec);
			/* Stop processing */
			return;
		}
		if (schedulable)
			cond_resched();
	} while_for_each_ftrace_rec();
}

struct ftrace_rec_iter {
	struct ftrace_page	*pg;
	int			index;
};

/**
 * ftrace_rec_iter_start, start up iterating over traced functions
 *
 * Returns an iterator handle that is used to iterate over all
 * the records that represent address locations where functions
 * are traced.
 *
 * May return NULL if no records are available.
 */
struct ftrace_rec_iter *ftrace_rec_iter_start(void)
{
	/*
	 * We only use a single iterator.
	 * Protected by the ftrace_lock mutex.
	 */
	static struct ftrace_rec_iter ftrace_rec_iter;
	struct ftrace_rec_iter *iter = &ftrace_rec_iter;

	iter->pg = ftrace_pages_start;
	iter->index = 0;

	/* Could have empty pages */
	while (iter->pg && !iter->pg->index)
		iter->pg = iter->pg->next;

	if (!iter->pg)
		return NULL;

	return iter;
}

/**
 * ftrace_rec_iter_next, get the next record to process.
 * @iter: The handle to the iterator.
 *
 * Returns the next iterator after the given iterator @iter.
 */
struct ftrace_rec_iter *ftrace_rec_iter_next(struct ftrace_rec_iter *iter)
{
	iter->index++;

	if (iter->index >= iter->pg->index) {
		iter->pg = iter->pg->next;
		iter->index = 0;

		/* Could have empty pages */
		while (iter->pg && !iter->pg->index)
			iter->pg = iter->pg->next;
	}

	if (!iter->pg)
		return NULL;

	return iter;
}

/**
 * ftrace_rec_iter_record, get the record at the iterator location
 * @iter: The current iterator location
 *
 * Returns the record that the current @iter is at.
 */
struct dyn_ftrace *ftrace_rec_iter_record(struct ftrace_rec_iter *iter)
{
	return &iter->pg->records[iter->index];
}

static int
ftrace_nop_initialize(struct module *mod, struct dyn_ftrace *rec)
{
	int ret;

	if (unlikely(ftrace_disabled))
		return 0;

	ret = ftrace_init_nop(mod, rec);
	if (ret) {
		ftrace_bug_type = FTRACE_BUG_INIT;
		ftrace_bug(ret, rec);
		return 0;
	}
	return 1;
}

/*
 * archs can override this function if they must do something
 * before the modifying code is performed.
 */
int __weak ftrace_arch_code_modify_prepare(void)
{
	return 0;
}

/*
 * archs can override this function if they must do something
 * after the modifying code is performed.
 */
int __weak ftrace_arch_code_modify_post_process(void)
{
	return 0;
}

void ftrace_modify_all_code(int command)
{
	int update = command & FTRACE_UPDATE_TRACE_FUNC;
	int mod_flags = 0;
	int err = 0;

	if (command & FTRACE_MAY_SLEEP)
		mod_flags = FTRACE_MODIFY_MAY_SLEEP_FL;

	/*
	 * If the ftrace_caller calls a ftrace_ops func directly,
	 * we need to make sure that it only traces functions it
	 * expects to trace. When doing the switch of functions,
	 * we need to update to the ftrace_ops_list_func first
	 * before the transition between old and new calls are set,
	 * as the ftrace_ops_list_func will check the ops hashes
	 * to make sure the ops are having the right functions
	 * traced.
	 */
	if (update) {
		err = ftrace_update_ftrace_func(ftrace_ops_list_func);
		if (FTRACE_WARN_ON(err))
			return;
	}

	if (command & FTRACE_UPDATE_CALLS)
		ftrace_replace_code(mod_flags | FTRACE_MODIFY_ENABLE_FL);
	else if (command & FTRACE_DISABLE_CALLS)
		ftrace_replace_code(mod_flags);

	if (update && ftrace_trace_function != ftrace_ops_list_func) {
		function_trace_op = set_function_trace_op;
		smp_wmb();
		/* If irqs are disabled, we are in stop machine */
		if (!irqs_disabled())
			smp_call_function(ftrace_sync_ipi, NULL, 1);
		err = ftrace_update_ftrace_func(ftrace_trace_function);
		if (FTRACE_WARN_ON(err))
			return;
	}

	if (command & FTRACE_START_FUNC_RET)
		err = ftrace_enable_ftrace_graph_caller();
	else if (command & FTRACE_STOP_FUNC_RET)
		err = ftrace_disable_ftrace_graph_caller();
	FTRACE_WARN_ON(err);
}

static int __ftrace_modify_code(void *data)
{
	int *command = data;

	ftrace_modify_all_code(*command);

	return 0;
}

/**
 * ftrace_run_stop_machine, go back to the stop machine method
 * @command: The command to tell ftrace what to do
 *
 * If an arch needs to fall back to the stop machine method, the
 * it can call this function.
 */
void ftrace_run_stop_machine(int command)
{
	stop_machine(__ftrace_modify_code, &command, NULL);
}

/**
 * arch_ftrace_update_code, modify the code to trace or not trace
 * @command: The command that needs to be done
 *
 * Archs can override this function if it does not need to
 * run stop_machine() to modify code.
 */
void __weak arch_ftrace_update_code(int command)
{
	ftrace_run_stop_machine(command);
}

static void ftrace_run_update_code(int command)
{
	int ret;

	ret = ftrace_arch_code_modify_prepare();
	FTRACE_WARN_ON(ret);
	if (ret)
		return;

	/*
	 * By default we use stop_machine() to modify the code.
	 * But archs can do what ever they want as long as it
	 * is safe. The stop_machine() is the safest, but also
	 * produces the most overhead.
	 */
	arch_ftrace_update_code(command);

	ret = ftrace_arch_code_modify_post_process();
	FTRACE_WARN_ON(ret);
}

static void ftrace_run_modify_code(struct ftrace_ops *ops, int command,
				   struct ftrace_ops_hash *old_hash)
{
	ops->flags |= FTRACE_OPS_FL_MODIFYING;
	ops->old_hash.filter_hash = old_hash->filter_hash;
	ops->old_hash.notrace_hash = old_hash->notrace_hash;
	ftrace_run_update_code(command);
	ops->old_hash.filter_hash = NULL;
	ops->old_hash.notrace_hash = NULL;
	ops->flags &= ~FTRACE_OPS_FL_MODIFYING;
}

static ftrace_func_t saved_ftrace_func;
static int ftrace_start_up;

void __weak arch_ftrace_trampoline_free(struct ftrace_ops *ops)
{
}

/* List of trace_ops that have allocated trampolines */
static LIST_HEAD(ftrace_ops_trampoline_list);

static void ftrace_add_trampoline_to_kallsyms(struct ftrace_ops *ops)
{
	lockdep_assert_held(&ftrace_lock);
	list_add_rcu(&ops->list, &ftrace_ops_trampoline_list);
}

static void ftrace_remove_trampoline_from_kallsyms(struct ftrace_ops *ops)
{
	lockdep_assert_held(&ftrace_lock);
	list_del_rcu(&ops->list);
	synchronize_rcu();
}

/*
 * "__builtin__ftrace" is used as a module name in /proc/kallsyms for symbols
 * for pages allocated for ftrace purposes, even though "__builtin__ftrace" is
 * not a module.
 */
#define FTRACE_TRAMPOLINE_MOD "__builtin__ftrace"
#define FTRACE_TRAMPOLINE_SYM "ftrace_trampoline"

static void ftrace_trampoline_free(struct ftrace_ops *ops)
{
	if (ops && (ops->flags & FTRACE_OPS_FL_ALLOC_TRAMP) &&
	    ops->trampoline) {
		/*
		 * Record the text poke event before the ksymbol unregister
		 * event.
		 */
		perf_event_text_poke((void *)ops->trampoline,
				     (void *)ops->trampoline,
				     ops->trampoline_size, NULL, 0);
		perf_event_ksymbol(PERF_RECORD_KSYMBOL_TYPE_OOL,
				   ops->trampoline, ops->trampoline_size,
				   true, FTRACE_TRAMPOLINE_SYM);
		/* Remove from kallsyms after the perf events */
		ftrace_remove_trampoline_from_kallsyms(ops);
	}

	arch_ftrace_trampoline_free(ops);
}

static void ftrace_startup_enable(int command)
{
	if (saved_ftrace_func != ftrace_trace_function) {
		saved_ftrace_func = ftrace_trace_function;
		command |= FTRACE_UPDATE_TRACE_FUNC;
	}

	if (!command || !ftrace_enabled)
		return;

	ftrace_run_update_code(command);
}

static void ftrace_startup_all(int command)
{
	update_all_ops = true;
	ftrace_startup_enable(command);
	update_all_ops = false;
}

int ftrace_startup(struct ftrace_ops *ops, int command)
{
	int ret;

	if (unlikely(ftrace_disabled))
		return -ENODEV;

	ret = __register_ftrace_function(ops);
	if (ret)
		return ret;

	ftrace_start_up++;

	/*
	 * Note that ftrace probes uses this to start up
	 * and modify functions it will probe. But we still
	 * set the ADDING flag for modification, as probes
	 * do not have trampolines. If they add them in the
	 * future, then the probes will need to distinguish
	 * between adding and updating probes.
	 */
	ops->flags |= FTRACE_OPS_FL_ENABLED | FTRACE_OPS_FL_ADDING;

	ret = ftrace_hash_ipmodify_enable(ops);
	if (ret < 0) {
		/* Rollback registration process */
		__unregister_ftrace_function(ops);
		ftrace_start_up--;
		ops->flags &= ~FTRACE_OPS_FL_ENABLED;
		if (ops->flags & FTRACE_OPS_FL_DYNAMIC)
			ftrace_trampoline_free(ops);
		return ret;
	}

	if (ftrace_hash_rec_enable(ops, 1))
		command |= FTRACE_UPDATE_CALLS;

	ftrace_startup_enable(command);

	ops->flags &= ~FTRACE_OPS_FL_ADDING;

	return 0;
}

int ftrace_shutdown(struct ftrace_ops *ops, int command)
{
	int ret;

	if (unlikely(ftrace_disabled))
		return -ENODEV;

	ret = __unregister_ftrace_function(ops);
	if (ret)
		return ret;

	ftrace_start_up--;
	/*
	 * Just warn in case of unbalance, no need to kill ftrace, it's not
	 * critical but the ftrace_call callers may be never nopped again after
	 * further ftrace uses.
	 */
	WARN_ON_ONCE(ftrace_start_up < 0);

	/* Disabling ipmodify never fails */
	ftrace_hash_ipmodify_disable(ops);

	if (ftrace_hash_rec_disable(ops, 1))
		command |= FTRACE_UPDATE_CALLS;

	ops->flags &= ~FTRACE_OPS_FL_ENABLED;

	if (saved_ftrace_func != ftrace_trace_function) {
		saved_ftrace_func = ftrace_trace_function;
		command |= FTRACE_UPDATE_TRACE_FUNC;
	}

	if (!command || !ftrace_enabled) {
		/*
		 * If these are dynamic or per_cpu ops, they still
		 * need their data freed. Since, function tracing is
		 * not currently active, we can just free them
		 * without synchronizing all CPUs.
		 */
		if (ops->flags & FTRACE_OPS_FL_DYNAMIC)
			goto free_ops;

		return 0;
	}

	/*
	 * If the ops uses a trampoline, then it needs to be
	 * tested first on update.
	 */
	ops->flags |= FTRACE_OPS_FL_REMOVING;
	removed_ops = ops;

	/* The trampoline logic checks the old hashes */
	ops->old_hash.filter_hash = ops->func_hash->filter_hash;
	ops->old_hash.notrace_hash = ops->func_hash->notrace_hash;

	ftrace_run_update_code(command);

	/*
	 * If there's no more ops registered with ftrace, run a
	 * sanity check to make sure all rec flags are cleared.
	 */
	if (rcu_dereference_protected(ftrace_ops_list,
			lockdep_is_held(&ftrace_lock)) == &ftrace_list_end) {
		struct ftrace_page *pg;
		struct dyn_ftrace *rec;

		do_for_each_ftrace_rec(pg, rec) {
			if (FTRACE_WARN_ON_ONCE(rec->flags & ~FTRACE_FL_DISABLED))
				pr_warn("  %pS flags:%lx\n",
					(void *)rec->ip, rec->flags);
		} while_for_each_ftrace_rec();
	}

	ops->old_hash.filter_hash = NULL;
	ops->old_hash.notrace_hash = NULL;

	removed_ops = NULL;
	ops->flags &= ~FTRACE_OPS_FL_REMOVING;

	/*
	 * Dynamic ops may be freed, we must make sure that all
	 * callers are done before leaving this function.
	 * The same goes for freeing the per_cpu data of the per_cpu
	 * ops.
	 */
	if (ops->flags & FTRACE_OPS_FL_DYNAMIC) {
		/*
		 * We need to do a hard force of sched synchronization.
		 * This is because we use preempt_disable() to do RCU, but
		 * the function tracers can be called where RCU is not watching
		 * (like before user_exit()). We can not rely on the RCU
		 * infrastructure to do the synchronization, thus we must do it
		 * ourselves.
		 */
		synchronize_rcu_tasks_rude();

		/*
		 * When the kernel is preemptive, tasks can be preempted
		 * while on a ftrace trampoline. Just scheduling a task on
		 * a CPU is not good enough to flush them. Calling
		 * synchornize_rcu_tasks() will wait for those tasks to
		 * execute and either schedule voluntarily or enter user space.
		 */
		if (IS_ENABLED(CONFIG_PREEMPTION))
			synchronize_rcu_tasks();

 free_ops:
		ftrace_trampoline_free(ops);
	}

	return 0;
}

static void ftrace_startup_sysctl(void)
{
	int command;

	if (unlikely(ftrace_disabled))
		return;

	/* Force update next time */
	saved_ftrace_func = NULL;
	/* ftrace_start_up is true if we want ftrace running */
	if (ftrace_start_up) {
		command = FTRACE_UPDATE_CALLS;
		if (ftrace_graph_active)
			command |= FTRACE_START_FUNC_RET;
		ftrace_startup_enable(command);
	}
}

static void ftrace_shutdown_sysctl(void)
{
	int command;

	if (unlikely(ftrace_disabled))
		return;

	/* ftrace_start_up is true if ftrace is running */
	if (ftrace_start_up) {
		command = FTRACE_DISABLE_CALLS;
		if (ftrace_graph_active)
			command |= FTRACE_STOP_FUNC_RET;
		ftrace_run_update_code(command);
	}
}

static u64		ftrace_update_time;
unsigned long		ftrace_update_tot_cnt;
unsigned long		ftrace_number_of_pages;
unsigned long		ftrace_number_of_groups;

static inline int ops_traces_mod(struct ftrace_ops *ops)
{
	/*
	 * Filter_hash being empty will default to trace module.
	 * But notrace hash requires a test of individual module functions.
	 */
	return ftrace_hash_empty(ops->func_hash->filter_hash) &&
		ftrace_hash_empty(ops->func_hash->notrace_hash);
}

/*
 * Check if the current ops references the record.
 *
 * If the ops traces all functions, then it was already accounted for.
 * If the ops does not trace the current record function, skip it.
 * If the ops ignores the function via notrace filter, skip it.
 */
static inline bool
ops_references_rec(struct ftrace_ops *ops, struct dyn_ftrace *rec)
{
	/* If ops isn't enabled, ignore it */
	if (!(ops->flags & FTRACE_OPS_FL_ENABLED))
		return false;

	/* If ops traces all then it includes this function */
	if (ops_traces_mod(ops))
		return true;

	/* The function must be in the filter */
	if (!ftrace_hash_empty(ops->func_hash->filter_hash) &&
	    !__ftrace_lookup_ip(ops->func_hash->filter_hash, rec->ip))
		return false;

	/* If in notrace hash, we ignore it too */
	if (ftrace_lookup_ip(ops->func_hash->notrace_hash, rec->ip))
		return false;

	return true;
}

static int ftrace_update_code(struct module *mod, struct ftrace_page *new_pgs)
{
	struct ftrace_page *pg;
	struct dyn_ftrace *p;
	u64 start, stop;
	unsigned long update_cnt = 0;
	unsigned long rec_flags = 0;
	int i;

	start = ftrace_now(raw_smp_processor_id());

	/*
	 * When a module is loaded, this function is called to convert
	 * the calls to mcount in its text to nops, and also to create
	 * an entry in the ftrace data. Now, if ftrace is activated
	 * after this call, but before the module sets its text to
	 * read-only, the modification of enabling ftrace can fail if
	 * the read-only is done while ftrace is converting the calls.
	 * To prevent this, the module's records are set as disabled
	 * and will be enabled after the call to set the module's text
	 * to read-only.
	 */
	if (mod)
		rec_flags |= FTRACE_FL_DISABLED;

	for (pg = new_pgs; pg; pg = pg->next) {

		for (i = 0; i < pg->index; i++) {

			/* If something went wrong, bail without enabling anything */
			if (unlikely(ftrace_disabled))
				return -1;

			p = &pg->records[i];
			p->flags = rec_flags;

			/*
			 * Do the initial record conversion from mcount jump
			 * to the NOP instructions.
			 */
			if (!__is_defined(CC_USING_NOP_MCOUNT) &&
			    !ftrace_nop_initialize(mod, p))
				break;

			update_cnt++;
		}
	}

	stop = ftrace_now(raw_smp_processor_id());
	ftrace_update_time = stop - start;
	ftrace_update_tot_cnt += update_cnt;

	return 0;
}

static int ftrace_allocate_records(struct ftrace_page *pg, int count)
{
	int order;
	int pages;
	int cnt;

	if (WARN_ON(!count))
		return -EINVAL;

	pages = DIV_ROUND_UP(count, ENTRIES_PER_PAGE);
	order = get_count_order(pages);

	/*
	 * We want to fill as much as possible. No more than a page
	 * may be empty.
	 */
	if (!is_power_of_2(pages))
		order--;

 again:
	pg->records = (void *)__get_free_pages(GFP_KERNEL | __GFP_ZERO, order);

	if (!pg->records) {
		/* if we can't allocate this size, try something smaller */
		if (!order)
			return -ENOMEM;
		order >>= 1;
		goto again;
	}

	ftrace_number_of_pages += 1 << order;
	ftrace_number_of_groups++;

	cnt = (PAGE_SIZE << order) / ENTRY_SIZE;
	pg->size = cnt;

	if (cnt > count)
		cnt = count;

	return cnt;
}

static struct ftrace_page *
ftrace_allocate_pages(unsigned long num_to_init)
{
	struct ftrace_page *start_pg;
	struct ftrace_page *pg;
	int order;
	int cnt;

	if (!num_to_init)
		return NULL;

	start_pg = pg = kzalloc(sizeof(*pg), GFP_KERNEL);
	if (!pg)
		return NULL;

	/*
	 * Try to allocate as much as possible in one continues
	 * location that fills in all of the space. We want to
	 * waste as little space as possible.
	 */
	for (;;) {
		cnt = ftrace_allocate_records(pg, num_to_init);
		if (cnt < 0)
			goto free_pages;

		num_to_init -= cnt;
		if (!num_to_init)
			break;

		pg->next = kzalloc(sizeof(*pg), GFP_KERNEL);
		if (!pg->next)
			goto free_pages;

		pg = pg->next;
	}

	return start_pg;

 free_pages:
	pg = start_pg;
	while (pg) {
		order = get_count_order(pg->size / ENTRIES_PER_PAGE);
		free_pages((unsigned long)pg->records, order);
		start_pg = pg->next;
		kfree(pg);
		pg = start_pg;
		ftrace_number_of_pages -= 1 << order;
		ftrace_number_of_groups--;
	}
	pr_info("ftrace: FAILED to allocate memory for functions\n");
	return NULL;
}

#define FTRACE_BUFF_MAX (KSYM_SYMBOL_LEN+4) /* room for wildcards */

struct ftrace_iterator {
	loff_t				pos;
	loff_t				func_pos;
	loff_t				mod_pos;
	struct ftrace_page		*pg;
	struct dyn_ftrace		*func;
	struct ftrace_func_probe	*probe;
	struct ftrace_func_entry	*probe_entry;
	struct trace_parser		parser;
	struct ftrace_hash		*hash;
	struct ftrace_ops		*ops;
	struct trace_array		*tr;
	struct list_head		*mod_list;
	int				pidx;
	int				idx;
	unsigned			flags;
};

static void *
t_probe_next(struct seq_file *m, loff_t *pos)
{
	struct ftrace_iterator *iter = m->private;
	struct trace_array *tr = iter->ops->private;
	struct list_head *func_probes;
	struct ftrace_hash *hash;
	struct list_head *next;
	struct hlist_node *hnd = NULL;
	struct hlist_head *hhd;
	int size;

	(*pos)++;
	iter->pos = *pos;

	if (!tr)
		return NULL;

	func_probes = &tr->func_probes;
	if (list_empty(func_probes))
		return NULL;

	if (!iter->probe) {
		next = func_probes->next;
		iter->probe = list_entry(next, struct ftrace_func_probe, list);
	}

	if (iter->probe_entry)
		hnd = &iter->probe_entry->hlist;

	hash = iter->probe->ops.func_hash->filter_hash;

	/*
	 * A probe being registered may temporarily have an empty hash
	 * and it's at the end of the func_probes list.
	 */
	if (!hash || hash == EMPTY_HASH)
		return NULL;

	size = 1 << hash->size_bits;

 retry:
	if (iter->pidx >= size) {
		if (iter->probe->list.next == func_probes)
			return NULL;
		next = iter->probe->list.next;
		iter->probe = list_entry(next, struct ftrace_func_probe, list);
		hash = iter->probe->ops.func_hash->filter_hash;
		size = 1 << hash->size_bits;
		iter->pidx = 0;
	}

	hhd = &hash->buckets[iter->pidx];

	if (hlist_empty(hhd)) {
		iter->pidx++;
		hnd = NULL;
		goto retry;
	}

	if (!hnd)
		hnd = hhd->first;
	else {
		hnd = hnd->next;
		if (!hnd) {
			iter->pidx++;
			goto retry;
		}
	}

	if (WARN_ON_ONCE(!hnd))
		return NULL;

	iter->probe_entry = hlist_entry(hnd, struct ftrace_func_entry, hlist);

	return iter;
}

static void *t_probe_start(struct seq_file *m, loff_t *pos)
{
	struct ftrace_iterator *iter = m->private;
	void *p = NULL;
	loff_t l;

	if (!(iter->flags & FTRACE_ITER_DO_PROBES))
		return NULL;

	if (iter->mod_pos > *pos)
		return NULL;

	iter->probe = NULL;
	iter->probe_entry = NULL;
	iter->pidx = 0;
	for (l = 0; l <= (*pos - iter->mod_pos); ) {
		p = t_probe_next(m, &l);
		if (!p)
			break;
	}
	if (!p)
		return NULL;

	/* Only set this if we have an item */
	iter->flags |= FTRACE_ITER_PROBE;

	return iter;
}

static int
t_probe_show(struct seq_file *m, struct ftrace_iterator *iter)
{
	struct ftrace_func_entry *probe_entry;
	struct ftrace_probe_ops *probe_ops;
	struct ftrace_func_probe *probe;

	probe = iter->probe;
	probe_entry = iter->probe_entry;

	if (WARN_ON_ONCE(!probe || !probe_entry))
		return -EIO;

	probe_ops = probe->probe_ops;

	if (probe_ops->print)
		return probe_ops->print(m, probe_entry->ip, probe_ops, probe->data);

	seq_printf(m, "%ps:%ps\n", (void *)probe_entry->ip,
		   (void *)probe_ops->func);

	return 0;
}

static void *
t_mod_next(struct seq_file *m, loff_t *pos)
{
	struct ftrace_iterator *iter = m->private;
	struct trace_array *tr = iter->tr;

	(*pos)++;
	iter->pos = *pos;

	iter->mod_list = iter->mod_list->next;

	if (iter->mod_list == &tr->mod_trace ||
	    iter->mod_list == &tr->mod_notrace) {
		iter->flags &= ~FTRACE_ITER_MOD;
		return NULL;
	}

	iter->mod_pos = *pos;

	return iter;
}

static void *t_mod_start(struct seq_file *m, loff_t *pos)
{
	struct ftrace_iterator *iter = m->private;
	void *p = NULL;
	loff_t l;

	if (iter->func_pos > *pos)
		return NULL;

	iter->mod_pos = iter->func_pos;

	/* probes are only available if tr is set */
	if (!iter->tr)
		return NULL;

	for (l = 0; l <= (*pos - iter->func_pos); ) {
		p = t_mod_next(m, &l);
		if (!p)
			break;
	}
	if (!p) {
		iter->flags &= ~FTRACE_ITER_MOD;
		return t_probe_start(m, pos);
	}

	/* Only set this if we have an item */
	iter->flags |= FTRACE_ITER_MOD;

	return iter;
}

static int
t_mod_show(struct seq_file *m, struct ftrace_iterator *iter)
{
	struct ftrace_mod_load *ftrace_mod;
	struct trace_array *tr = iter->tr;

	if (WARN_ON_ONCE(!iter->mod_list) ||
			 iter->mod_list == &tr->mod_trace ||
			 iter->mod_list == &tr->mod_notrace)
		return -EIO;

	ftrace_mod = list_entry(iter->mod_list, struct ftrace_mod_load, list);

	if (ftrace_mod->func)
		seq_printf(m, "%s", ftrace_mod->func);
	else
		seq_putc(m, '*');

	seq_printf(m, ":mod:%s\n", ftrace_mod->module);

	return 0;
}

static void *
t_func_next(struct seq_file *m, loff_t *pos)
{
	struct ftrace_iterator *iter = m->private;
	struct dyn_ftrace *rec = NULL;

	(*pos)++;

 retry:
	if (iter->idx >= iter->pg->index) {
		if (iter->pg->next) {
			iter->pg = iter->pg->next;
			iter->idx = 0;
			goto retry;
		}
	} else {
		rec = &iter->pg->records[iter->idx++];
		if (((iter->flags & (FTRACE_ITER_FILTER | FTRACE_ITER_NOTRACE)) &&
		     !ftrace_lookup_ip(iter->hash, rec->ip)) ||

		    ((iter->flags & FTRACE_ITER_ENABLED) &&
		     !(rec->flags & FTRACE_FL_ENABLED))) {

			rec = NULL;
			goto retry;
		}
	}

	if (!rec)
		return NULL;

	iter->pos = iter->func_pos = *pos;
	iter->func = rec;

	return iter;
}

static void *
t_next(struct seq_file *m, void *v, loff_t *pos)
{
	struct ftrace_iterator *iter = m->private;
	loff_t l = *pos; /* t_probe_start() must use original pos */
	void *ret;

	if (unlikely(ftrace_disabled))
		return NULL;

	if (iter->flags & FTRACE_ITER_PROBE)
		return t_probe_next(m, pos);

	if (iter->flags & FTRACE_ITER_MOD)
		return t_mod_next(m, pos);

	if (iter->flags & FTRACE_ITER_PRINTALL) {
		/* next must increment pos, and t_probe_start does not */
		(*pos)++;
		return t_mod_start(m, &l);
	}

	ret = t_func_next(m, pos);

	if (!ret)
		return t_mod_start(m, &l);

	return ret;
}

static void reset_iter_read(struct ftrace_iterator *iter)
{
	iter->pos = 0;
	iter->func_pos = 0;
	iter->flags &= ~(FTRACE_ITER_PRINTALL | FTRACE_ITER_PROBE | FTRACE_ITER_MOD);
}

static void *t_start(struct seq_file *m, loff_t *pos)
{
	struct ftrace_iterator *iter = m->private;
	void *p = NULL;
	loff_t l;

	mutex_lock(&ftrace_lock);

	if (unlikely(ftrace_disabled))
		return NULL;

	/*
	 * If an lseek was done, then reset and start from beginning.
	 */
	if (*pos < iter->pos)
		reset_iter_read(iter);

	/*
	 * For set_ftrace_filter reading, if we have the filter
	 * off, we can short cut and just print out that all
	 * functions are enabled.
	 */
	if ((iter->flags & (FTRACE_ITER_FILTER | FTRACE_ITER_NOTRACE)) &&
	    ftrace_hash_empty(iter->hash)) {
		iter->func_pos = 1; /* Account for the message */
		if (*pos > 0)
			return t_mod_start(m, pos);
		iter->flags |= FTRACE_ITER_PRINTALL;
		/* reset in case of seek/pread */
		iter->flags &= ~FTRACE_ITER_PROBE;
		return iter;
	}

	if (iter->flags & FTRACE_ITER_MOD)
		return t_mod_start(m, pos);

	/*
	 * Unfortunately, we need to restart at ftrace_pages_start
	 * every time we let go of the ftrace_mutex. This is because
	 * those pointers can change without the lock.
	 */
	iter->pg = ftrace_pages_start;
	iter->idx = 0;
	for (l = 0; l <= *pos; ) {
		p = t_func_next(m, &l);
		if (!p)
			break;
	}

	if (!p)
		return t_mod_start(m, pos);

	return iter;
}

static void t_stop(struct seq_file *m, void *p)
{
	mutex_unlock(&ftrace_lock);
}

void * __weak
arch_ftrace_trampoline_func(struct ftrace_ops *ops, struct dyn_ftrace *rec)
{
	return NULL;
}

static void add_trampoline_func(struct seq_file *m, struct ftrace_ops *ops,
				struct dyn_ftrace *rec)
{
	void *ptr;

	ptr = arch_ftrace_trampoline_func(ops, rec);
	if (ptr)
		seq_printf(m, " ->%pS", ptr);
}

static int t_show(struct seq_file *m, void *v)
{
	struct ftrace_iterator *iter = m->private;
	struct dyn_ftrace *rec;

	if (iter->flags & FTRACE_ITER_PROBE)
		return t_probe_show(m, iter);

	if (iter->flags & FTRACE_ITER_MOD)
		return t_mod_show(m, iter);

	if (iter->flags & FTRACE_ITER_PRINTALL) {
		if (iter->flags & FTRACE_ITER_NOTRACE)
			seq_puts(m, "#### no functions disabled ####\n");
		else
			seq_puts(m, "#### all functions enabled ####\n");
		return 0;
	}

	rec = iter->func;

	if (!rec)
		return 0;

	seq_printf(m, "%ps", (void *)rec->ip);
	if (iter->flags & FTRACE_ITER_ENABLED) {
		struct ftrace_ops *ops;

		seq_printf(m, " (%ld)%s%s%s",
			   ftrace_rec_count(rec),
			   rec->flags & FTRACE_FL_REGS ? " R" : "  ",
			   rec->flags & FTRACE_FL_IPMODIFY ? " I" : "  ",
			   rec->flags & FTRACE_FL_DIRECT ? " D" : "  ");
		if (rec->flags & FTRACE_FL_TRAMP_EN) {
			ops = ftrace_find_tramp_ops_any(rec);
			if (ops) {
				do {
					seq_printf(m, "\ttramp: %pS (%pS)",
						   (void *)ops->trampoline,
						   (void *)ops->func);
					add_trampoline_func(m, ops, rec);
					ops = ftrace_find_tramp_ops_next(rec, ops);
				} while (ops);
			} else
				seq_puts(m, "\ttramp: ERROR!");
		} else {
			add_trampoline_func(m, NULL, rec);
		}
		if (rec->flags & FTRACE_FL_DIRECT) {
			unsigned long direct;

			direct = ftrace_find_rec_direct(rec->ip);
			if (direct)
				seq_printf(m, "\n\tdirect-->%pS", (void *)direct);
		}
	}

	seq_putc(m, '\n');

	return 0;
}

static const struct seq_operations show_ftrace_seq_ops = {
	.start = t_start,
	.next = t_next,
	.stop = t_stop,
	.show = t_show,
};

static int
ftrace_avail_open(struct inode *inode, struct file *file)
{
	struct ftrace_iterator *iter;
	int ret;

	ret = security_locked_down(LOCKDOWN_TRACEFS);
	if (ret)
		return ret;

	if (unlikely(ftrace_disabled))
		return -ENODEV;

	iter = __seq_open_private(file, &show_ftrace_seq_ops, sizeof(*iter));
	if (!iter)
		return -ENOMEM;

	iter->pg = ftrace_pages_start;
	iter->ops = &global_ops;

	return 0;
}

static int
ftrace_enabled_open(struct inode *inode, struct file *file)
{
	struct ftrace_iterator *iter;

	/*
	 * This shows us what functions are currently being
	 * traced and by what. Not sure if we want lockdown
	 * to hide such critical information for an admin.
	 * Although, perhaps it can show information we don't
	 * want people to see, but if something is tracing
	 * something, we probably want to know about it.
	 */

	iter = __seq_open_private(file, &show_ftrace_seq_ops, sizeof(*iter));
	if (!iter)
		return -ENOMEM;

	iter->pg = ftrace_pages_start;
	iter->flags = FTRACE_ITER_ENABLED;
	iter->ops = &global_ops;

	return 0;
}

/**
 * ftrace_regex_open - initialize function tracer filter files
 * @ops: The ftrace_ops that hold the hash filters
 * @flag: The type of filter to process
 * @inode: The inode, usually passed in to your open routine
 * @file: The file, usually passed in to your open routine
 *
 * ftrace_regex_open() initializes the filter files for the
 * @ops. Depending on @flag it may process the filter hash or
 * the notrace hash of @ops. With this called from the open
 * routine, you can use ftrace_filter_write() for the write
 * routine if @flag has FTRACE_ITER_FILTER set, or
 * ftrace_notrace_write() if @flag has FTRACE_ITER_NOTRACE set.
 * tracing_lseek() should be used as the lseek routine, and
 * release must call ftrace_regex_release().
 */
int
ftrace_regex_open(struct ftrace_ops *ops, int flag,
		  struct inode *inode, struct file *file)
{
	struct ftrace_iterator *iter;
	struct ftrace_hash *hash;
	struct list_head *mod_head;
	struct trace_array *tr = ops->private;
	int ret = -ENOMEM;

	ftrace_ops_init(ops);

	if (unlikely(ftrace_disabled))
		return -ENODEV;

	if (tracing_check_open_get_tr(tr))
		return -ENODEV;

	iter = kzalloc(sizeof(*iter), GFP_KERNEL);
	if (!iter)
		goto out;

	if (trace_parser_get_init(&iter->parser, FTRACE_BUFF_MAX))
		goto out;

	iter->ops = ops;
	iter->flags = flag;
	iter->tr = tr;

	mutex_lock(&ops->func_hash->regex_lock);

	if (flag & FTRACE_ITER_NOTRACE) {
		hash = ops->func_hash->notrace_hash;
		mod_head = tr ? &tr->mod_notrace : NULL;
	} else {
		hash = ops->func_hash->filter_hash;
		mod_head = tr ? &tr->mod_trace : NULL;
	}

	iter->mod_list = mod_head;

	if (file->f_mode & FMODE_WRITE) {
		const int size_bits = FTRACE_HASH_DEFAULT_BITS;

		if (file->f_flags & O_TRUNC) {
			iter->hash = alloc_ftrace_hash(size_bits);
			clear_ftrace_mod_list(mod_head);
	        } else {
			iter->hash = alloc_and_copy_ftrace_hash(size_bits, hash);
		}

		if (!iter->hash) {
			trace_parser_put(&iter->parser);
			goto out_unlock;
		}
	} else
		iter->hash = hash;

	ret = 0;

	if (file->f_mode & FMODE_READ) {
		iter->pg = ftrace_pages_start;

		ret = seq_open(file, &show_ftrace_seq_ops);
		if (!ret) {
			struct seq_file *m = file->private_data;
			m->private = iter;
		} else {
			/* Failed */
			free_ftrace_hash(iter->hash);
			trace_parser_put(&iter->parser);
		}
	} else
		file->private_data = iter;

 out_unlock:
	mutex_unlock(&ops->func_hash->regex_lock);

 out:
	if (ret) {
		kfree(iter);
		if (tr)
			trace_array_put(tr);
	}

	return ret;
}

static int
ftrace_filter_open(struct inode *inode, struct file *file)
{
	struct ftrace_ops *ops = inode->i_private;

	/* Checks for tracefs lockdown */
	return ftrace_regex_open(ops,
			FTRACE_ITER_FILTER | FTRACE_ITER_DO_PROBES,
			inode, file);
}

static int
ftrace_notrace_open(struct inode *inode, struct file *file)
{
	struct ftrace_ops *ops = inode->i_private;

	/* Checks for tracefs lockdown */
	return ftrace_regex_open(ops, FTRACE_ITER_NOTRACE,
				 inode, file);
}

/* Type for quick search ftrace basic regexes (globs) from filter_parse_regex */
struct ftrace_glob {
	char *search;
	unsigned len;
	int type;
};

/*
 * If symbols in an architecture don't correspond exactly to the user-visible
 * name of what they represent, it is possible to define this function to
 * perform the necessary adjustments.
*/
char * __weak arch_ftrace_match_adjust(char *str, const char *search)
{
	return str;
}

static int ftrace_match(char *str, struct ftrace_glob *g)
{
	int matched = 0;
	int slen;

	str = arch_ftrace_match_adjust(str, g->search);

	switch (g->type) {
	case MATCH_FULL:
		if (strcmp(str, g->search) == 0)
			matched = 1;
		break;
	case MATCH_FRONT_ONLY:
		if (strncmp(str, g->search, g->len) == 0)
			matched = 1;
		break;
	case MATCH_MIDDLE_ONLY:
		if (strstr(str, g->search))
			matched = 1;
		break;
	case MATCH_END_ONLY:
		slen = strlen(str);
		if (slen >= g->len &&
		    memcmp(str + slen - g->len, g->search, g->len) == 0)
			matched = 1;
		break;
	case MATCH_GLOB:
		if (glob_match(g->search, str))
			matched = 1;
		break;
	}

	return matched;
}

static int
enter_record(struct ftrace_hash *hash, struct dyn_ftrace *rec, int clear_filter)
{
	struct ftrace_func_entry *entry;
	int ret = 0;

	entry = ftrace_lookup_ip(hash, rec->ip);
	if (clear_filter) {
		/* Do nothing if it doesn't exist */
		if (!entry)
			return 0;

		free_hash_entry(hash, entry);
	} else {
		/* Do nothing if it exists */
		if (entry)
			return 0;

		ret = add_hash_entry(hash, rec->ip);
	}
	return ret;
}

static int
add_rec_by_index(struct ftrace_hash *hash, struct ftrace_glob *func_g,
		 int clear_filter)
{
	long index = simple_strtoul(func_g->search, NULL, 0);
	struct ftrace_page *pg;
	struct dyn_ftrace *rec;

	/* The index starts at 1 */
	if (--index < 0)
		return 0;

	do_for_each_ftrace_rec(pg, rec) {
		if (pg->index <= index) {
			index -= pg->index;
			/* this is a double loop, break goes to the next page */
			break;
		}
		rec = &pg->records[index];
		enter_record(hash, rec, clear_filter);
		return 1;
	} while_for_each_ftrace_rec();
	return 0;
}

static int
ftrace_match_record(struct dyn_ftrace *rec, struct ftrace_glob *func_g,
		struct ftrace_glob *mod_g, int exclude_mod)
{
	char str[KSYM_SYMBOL_LEN];
	char *modname;

	kallsyms_lookup(rec->ip, NULL, NULL, &modname, str);

	if (mod_g) {
		int mod_matches = (modname) ? ftrace_match(modname, mod_g) : 0;

		/* blank module name to match all modules */
		if (!mod_g->len) {
			/* blank module globbing: modname xor exclude_mod */
			if (!exclude_mod != !modname)
				goto func_match;
			return 0;
		}

		/*
		 * exclude_mod is set to trace everything but the given
		 * module. If it is set and the module matches, then
		 * return 0. If it is not set, and the module doesn't match
		 * also return 0. Otherwise, check the function to see if
		 * that matches.
		 */
		if (!mod_matches == !exclude_mod)
			return 0;
func_match:
		/* blank search means to match all funcs in the mod */
		if (!func_g->len)
			return 1;
	}

	return ftrace_match(str, func_g);
}

static int
match_records(struct ftrace_hash *hash, char *func, int len, char *mod)
{
	struct ftrace_page *pg;
	struct dyn_ftrace *rec;
	struct ftrace_glob func_g = { .type = MATCH_FULL };
	struct ftrace_glob mod_g = { .type = MATCH_FULL };
	struct ftrace_glob *mod_match = (mod) ? &mod_g : NULL;
	int exclude_mod = 0;
	int found = 0;
	int ret;
	int clear_filter = 0;

	if (func) {
		func_g.type = filter_parse_regex(func, len, &func_g.search,
						 &clear_filter);
		func_g.len = strlen(func_g.search);
	}

	if (mod) {
		mod_g.type = filter_parse_regex(mod, strlen(mod),
				&mod_g.search, &exclude_mod);
		mod_g.len = strlen(mod_g.search);
	}

	mutex_lock(&ftrace_lock);

	if (unlikely(ftrace_disabled))
		goto out_unlock;

	if (func_g.type == MATCH_INDEX) {
		found = add_rec_by_index(hash, &func_g, clear_filter);
		goto out_unlock;
	}

	do_for_each_ftrace_rec(pg, rec) {

		if (rec->flags & FTRACE_FL_DISABLED)
			continue;

		if (ftrace_match_record(rec, &func_g, mod_match, exclude_mod)) {
			ret = enter_record(hash, rec, clear_filter);
			if (ret < 0) {
				found = ret;
				goto out_unlock;
			}
			found = 1;
		}
	} while_for_each_ftrace_rec();
 out_unlock:
	mutex_unlock(&ftrace_lock);

	return found;
}

static int
ftrace_match_records(struct ftrace_hash *hash, char *buff, int len)
{
	return match_records(hash, buff, len, NULL);
}

static void ftrace_ops_update_code(struct ftrace_ops *ops,
				   struct ftrace_ops_hash *old_hash)
{
	struct ftrace_ops *op;

	if (!ftrace_enabled)
		return;

	if (ops->flags & FTRACE_OPS_FL_ENABLED) {
		ftrace_run_modify_code(ops, FTRACE_UPDATE_CALLS, old_hash);
		return;
	}

	/*
	 * If this is the shared global_ops filter, then we need to
	 * check if there is another ops that shares it, is enabled.
	 * If so, we still need to run the modify code.
	 */
	if (ops->func_hash != &global_ops.local_hash)
		return;

	do_for_each_ftrace_op(op, ftrace_ops_list) {
		if (op->func_hash == &global_ops.local_hash &&
		    op->flags & FTRACE_OPS_FL_ENABLED) {
			ftrace_run_modify_code(op, FTRACE_UPDATE_CALLS, old_hash);
			/* Only need to do this once */
			return;
		}
	} while_for_each_ftrace_op(op);
}

static int ftrace_hash_move_and_update_ops(struct ftrace_ops *ops,
					   struct ftrace_hash **orig_hash,
					   struct ftrace_hash *hash,
					   int enable)
{
	struct ftrace_ops_hash old_hash_ops;
	struct ftrace_hash *old_hash;
	int ret;

	old_hash = *orig_hash;
	old_hash_ops.filter_hash = ops->func_hash->filter_hash;
	old_hash_ops.notrace_hash = ops->func_hash->notrace_hash;
	ret = ftrace_hash_move(ops, enable, orig_hash, hash);
	if (!ret) {
		ftrace_ops_update_code(ops, &old_hash_ops);
		free_ftrace_hash_rcu(old_hash);
	}
	return ret;
}

static bool module_exists(const char *module)
{
	/* All modules have the symbol __this_module */
	static const char this_mod[] = "__this_module";
	char modname[MAX_PARAM_PREFIX_LEN + sizeof(this_mod) + 2];
	unsigned long val;
	int n;

	n = snprintf(modname, sizeof(modname), "%s:%s", module, this_mod);

	if (n > sizeof(modname) - 1)
		return false;

	val = module_kallsyms_lookup_name(modname);
	return val != 0;
}

static int cache_mod(struct trace_array *tr,
		     const char *func, char *module, int enable)
{
	struct ftrace_mod_load *ftrace_mod, *n;
	struct list_head *head = enable ? &tr->mod_trace : &tr->mod_notrace;
	int ret;

	mutex_lock(&ftrace_lock);

	/* We do not cache inverse filters */
	if (func[0] == '!') {
		func++;
		ret = -EINVAL;

		/* Look to remove this hash */
		list_for_each_entry_safe(ftrace_mod, n, head, list) {
			if (strcmp(ftrace_mod->module, module) != 0)
				continue;

			/* no func matches all */
			if (strcmp(func, "*") == 0 ||
			    (ftrace_mod->func &&
			     strcmp(ftrace_mod->func, func) == 0)) {
				ret = 0;
				free_ftrace_mod(ftrace_mod);
				continue;
			}
		}
		goto out;
	}

	ret = -EINVAL;
	/* We only care about modules that have not been loaded yet */
	if (module_exists(module))
		goto out;

	/* Save this string off, and execute it when the module is loaded */
	ret = ftrace_add_mod(tr, func, module, enable);
 out:
	mutex_unlock(&ftrace_lock);

	return ret;
}

static int
ftrace_set_regex(struct ftrace_ops *ops, unsigned char *buf, int len,
		 int reset, int enable);

#ifdef CONFIG_MODULES
static void process_mod_list(struct list_head *head, struct ftrace_ops *ops,
			     char *mod, bool enable)
{
	struct ftrace_mod_load *ftrace_mod, *n;
	struct ftrace_hash **orig_hash, *new_hash;
	LIST_HEAD(process_mods);
	char *func;
	int ret;

	mutex_lock(&ops->func_hash->regex_lock);

	if (enable)
		orig_hash = &ops->func_hash->filter_hash;
	else
		orig_hash = &ops->func_hash->notrace_hash;

	new_hash = alloc_and_copy_ftrace_hash(FTRACE_HASH_DEFAULT_BITS,
					      *orig_hash);
	if (!new_hash)
		goto out; /* warn? */

	mutex_lock(&ftrace_lock);

	list_for_each_entry_safe(ftrace_mod, n, head, list) {

		if (strcmp(ftrace_mod->module, mod) != 0)
			continue;

		if (ftrace_mod->func)
			func = kstrdup(ftrace_mod->func, GFP_KERNEL);
		else
			func = kstrdup("*", GFP_KERNEL);

		if (!func) /* warn? */
			continue;

		list_del(&ftrace_mod->list);
		list_add(&ftrace_mod->list, &process_mods);

		/* Use the newly allocated func, as it may be "*" */
		kfree(ftrace_mod->func);
		ftrace_mod->func = func;
	}

	mutex_unlock(&ftrace_lock);

	list_for_each_entry_safe(ftrace_mod, n, &process_mods, list) {

		func = ftrace_mod->func;

		/* Grabs ftrace_lock, which is why we have this extra step */
		match_records(new_hash, func, strlen(func), mod);
		free_ftrace_mod(ftrace_mod);
	}

	if (enable && list_empty(head))
		new_hash->flags &= ~FTRACE_HASH_FL_MOD;

	mutex_lock(&ftrace_lock);

	ret = ftrace_hash_move_and_update_ops(ops, orig_hash,
					      new_hash, enable);
	mutex_unlock(&ftrace_lock);

 out:
	mutex_unlock(&ops->func_hash->regex_lock);

	free_ftrace_hash(new_hash);
}

static void process_cached_mods(const char *mod_name)
{
	struct trace_array *tr;
	char *mod;

	mod = kstrdup(mod_name, GFP_KERNEL);
	if (!mod)
		return;

	mutex_lock(&trace_types_lock);
	list_for_each_entry(tr, &ftrace_trace_arrays, list) {
		if (!list_empty(&tr->mod_trace))
			process_mod_list(&tr->mod_trace, tr->ops, mod, true);
		if (!list_empty(&tr->mod_notrace))
			process_mod_list(&tr->mod_notrace, tr->ops, mod, false);
	}
	mutex_unlock(&trace_types_lock);

	kfree(mod);
}
#endif

/*
 * We register the module command as a template to show others how
 * to register the a command as well.
 */

static int
ftrace_mod_callback(struct trace_array *tr, struct ftrace_hash *hash,
		    char *func_orig, char *cmd, char *module, int enable)
{
	char *func;
	int ret;

	/* match_records() modifies func, and we need the original */
	func = kstrdup(func_orig, GFP_KERNEL);
	if (!func)
		return -ENOMEM;

	/*
	 * cmd == 'mod' because we only registered this func
	 * for the 'mod' ftrace_func_command.
	 * But if you register one func with multiple commands,
	 * you can tell which command was used by the cmd
	 * parameter.
	 */
	ret = match_records(hash, func, strlen(func), module);
	kfree(func);

	if (!ret)
		return cache_mod(tr, func_orig, module, enable);
	if (ret < 0)
		return ret;
	return 0;
}

static struct ftrace_func_command ftrace_mod_cmd = {
	.name			= "mod",
	.func			= ftrace_mod_callback,
};

static int __init ftrace_mod_cmd_init(void)
{
	return register_ftrace_command(&ftrace_mod_cmd);
}
core_initcall(ftrace_mod_cmd_init);

static void function_trace_probe_call(unsigned long ip, unsigned long parent_ip,
				      struct ftrace_ops *op, struct pt_regs *pt_regs)
{
	struct ftrace_probe_ops *probe_ops;
	struct ftrace_func_probe *probe;

	probe = container_of(op, struct ftrace_func_probe, ops);
	probe_ops = probe->probe_ops;

	/*
	 * Disable preemption for these calls to prevent a RCU grace
	 * period. This syncs the hash iteration and freeing of items
	 * on the hash. rcu_read_lock is too dangerous here.
	 */
	preempt_disable_notrace();
	probe_ops->func(ip, parent_ip, probe->tr, probe_ops, probe->data);
	preempt_enable_notrace();
}

struct ftrace_func_map {
	struct ftrace_func_entry	entry;
	void				*data;
};

struct ftrace_func_mapper {
	struct ftrace_hash		hash;
};

/**
 * allocate_ftrace_func_mapper - allocate a new ftrace_func_mapper
 *
 * Returns a ftrace_func_mapper descriptor that can be used to map ips to data.
 */
struct ftrace_func_mapper *allocate_ftrace_func_mapper(void)
{
	struct ftrace_hash *hash;

	/*
	 * The mapper is simply a ftrace_hash, but since the entries
	 * in the hash are not ftrace_func_entry type, we define it
	 * as a separate structure.
	 */
	hash = alloc_ftrace_hash(FTRACE_HASH_DEFAULT_BITS);
	return (struct ftrace_func_mapper *)hash;
}

/**
 * ftrace_func_mapper_find_ip - Find some data mapped to an ip
 * @mapper: The mapper that has the ip maps
 * @ip: the instruction pointer to find the data for
 *
 * Returns the data mapped to @ip if found otherwise NULL. The return
 * is actually the address of the mapper data pointer. The address is
 * returned for use cases where the data is no bigger than a long, and
 * the user can use the data pointer as its data instead of having to
 * allocate more memory for the reference.
 */
void **ftrace_func_mapper_find_ip(struct ftrace_func_mapper *mapper,
				  unsigned long ip)
{
	struct ftrace_func_entry *entry;
	struct ftrace_func_map *map;

	entry = ftrace_lookup_ip(&mapper->hash, ip);
	if (!entry)
		return NULL;

	map = (struct ftrace_func_map *)entry;
	return &map->data;
}

/**
 * ftrace_func_mapper_add_ip - Map some data to an ip
 * @mapper: The mapper that has the ip maps
 * @ip: The instruction pointer address to map @data to
 * @data: The data to map to @ip
 *
 * Returns 0 on success otherwise an error.
 */
int ftrace_func_mapper_add_ip(struct ftrace_func_mapper *mapper,
			      unsigned long ip, void *data)
{
	struct ftrace_func_entry *entry;
	struct ftrace_func_map *map;

	entry = ftrace_lookup_ip(&mapper->hash, ip);
	if (entry)
		return -EBUSY;

	map = kmalloc(sizeof(*map), GFP_KERNEL);
	if (!map)
		return -ENOMEM;

	map->entry.ip = ip;
	map->data = data;

	__add_hash_entry(&mapper->hash, &map->entry);

	return 0;
}

/**
 * ftrace_func_mapper_remove_ip - Remove an ip from the mapping
 * @mapper: The mapper that has the ip maps
 * @ip: The instruction pointer address to remove the data from
 *
 * Returns the data if it is found, otherwise NULL.
 * Note, if the data pointer is used as the data itself, (see 
 * ftrace_func_mapper_find_ip(), then the return value may be meaningless,
 * if the data pointer was set to zero.
 */
void *ftrace_func_mapper_remove_ip(struct ftrace_func_mapper *mapper,
				   unsigned long ip)
{
	struct ftrace_func_entry *entry;
	struct ftrace_func_map *map;
	void *data;

	entry = ftrace_lookup_ip(&mapper->hash, ip);
	if (!entry)
		return NULL;

	map = (struct ftrace_func_map *)entry;
	data = map->data;

	remove_hash_entry(&mapper->hash, entry);
	kfree(entry);

	return data;
}

/**
 * free_ftrace_func_mapper - free a mapping of ips and data
 * @mapper: The mapper that has the ip maps
 * @free_func: A function to be called on each data item.
 *
 * This is used to free the function mapper. The @free_func is optional
 * and can be used if the data needs to be freed as well.
 */
void free_ftrace_func_mapper(struct ftrace_func_mapper *mapper,
			     ftrace_mapper_func free_func)
{
	struct ftrace_func_entry *entry;
	struct ftrace_func_map *map;
	struct hlist_head *hhd;
	int size, i;

	if (!mapper)
		return;

	if (free_func && mapper->hash.count) {
		size = 1 << mapper->hash.size_bits;
		for (i = 0; i < size; i++) {
			hhd = &mapper->hash.buckets[i];
			hlist_for_each_entry(entry, hhd, hlist) {
				map = (struct ftrace_func_map *)entry;
				free_func(map);
			}
		}
	}
	free_ftrace_hash(&mapper->hash);
}

static void release_probe(struct ftrace_func_probe *probe)
{
	struct ftrace_probe_ops *probe_ops;

	mutex_lock(&ftrace_lock);

	WARN_ON(probe->ref <= 0);

	/* Subtract the ref that was used to protect this instance */
	probe->ref--;

	if (!probe->ref) {
		probe_ops = probe->probe_ops;
		/*
		 * Sending zero as ip tells probe_ops to free
		 * the probe->data itself
		 */
		if (probe_ops->free)
			probe_ops->free(probe_ops, probe->tr, 0, probe->data);
		list_del(&probe->list);
		kfree(probe);
	}
	mutex_unlock(&ftrace_lock);
}

static void acquire_probe_locked(struct ftrace_func_probe *probe)
{
	/*
	 * Add one ref to keep it from being freed when releasing the
	 * ftrace_lock mutex.
	 */
	probe->ref++;
}

int
register_ftrace_function_probe(char *glob, struct trace_array *tr,
			       struct ftrace_probe_ops *probe_ops,
			       void *data)
{
	struct ftrace_func_entry *entry;
	struct ftrace_func_probe *probe;
	struct ftrace_hash **orig_hash;
	struct ftrace_hash *old_hash;
	struct ftrace_hash *hash;
	int count = 0;
	int size;
	int ret;
	int i;

	if (WARN_ON(!tr))
		return -EINVAL;

	/* We do not support '!' for function probes */
	if (WARN_ON(glob[0] == '!'))
		return -EINVAL;


	mutex_lock(&ftrace_lock);
	/* Check if the probe_ops is already registered */
	list_for_each_entry(probe, &tr->func_probes, list) {
		if (probe->probe_ops == probe_ops)
			break;
	}
	if (&probe->list == &tr->func_probes) {
		probe = kzalloc(sizeof(*probe), GFP_KERNEL);
		if (!probe) {
			mutex_unlock(&ftrace_lock);
			return -ENOMEM;
		}
		probe->probe_ops = probe_ops;
		probe->ops.func = function_trace_probe_call;
		probe->tr = tr;
		ftrace_ops_init(&probe->ops);
		list_add(&probe->list, &tr->func_probes);
	}

	acquire_probe_locked(probe);

	mutex_unlock(&ftrace_lock);

	/*
	 * Note, there's a small window here that the func_hash->filter_hash
	 * may be NULL or empty. Need to be careful when reading the loop.
	 */
	mutex_lock(&probe->ops.func_hash->regex_lock);

	orig_hash = &probe->ops.func_hash->filter_hash;
	old_hash = *orig_hash;
	hash = alloc_and_copy_ftrace_hash(FTRACE_HASH_DEFAULT_BITS, old_hash);

	if (!hash) {
		ret = -ENOMEM;
		goto out;
	}

	ret = ftrace_match_records(hash, glob, strlen(glob));

	/* Nothing found? */
	if (!ret)
		ret = -EINVAL;

	if (ret < 0)
		goto out;

	size = 1 << hash->size_bits;
	for (i = 0; i < size; i++) {
		hlist_for_each_entry(entry, &hash->buckets[i], hlist) {
			if (ftrace_lookup_ip(old_hash, entry->ip))
				continue;
			/*
			 * The caller might want to do something special
			 * for each function we find. We call the callback
			 * to give the caller an opportunity to do so.
			 */
			if (probe_ops->init) {
				ret = probe_ops->init(probe_ops, tr,
						      entry->ip, data,
						      &probe->data);
				if (ret < 0) {
					if (probe_ops->free && count)
						probe_ops->free(probe_ops, tr,
								0, probe->data);
					probe->data = NULL;
					goto out;
				}
			}
			count++;
		}
	}

	mutex_lock(&ftrace_lock);

	if (!count) {
		/* Nothing was added? */
		ret = -EINVAL;
		goto out_unlock;
	}

	ret = ftrace_hash_move_and_update_ops(&probe->ops, orig_hash,
					      hash, 1);
	if (ret < 0)
		goto err_unlock;

	/* One ref for each new function traced */
	probe->ref += count;

	if (!(probe->ops.flags & FTRACE_OPS_FL_ENABLED))
		ret = ftrace_startup(&probe->ops, 0);

 out_unlock:
	mutex_unlock(&ftrace_lock);

	if (!ret)
		ret = count;
 out:
	mutex_unlock(&probe->ops.func_hash->regex_lock);
	free_ftrace_hash(hash);

	release_probe(probe);

	return ret;

 err_unlock:
	if (!probe_ops->free || !count)
		goto out_unlock;

	/* Failed to do the move, need to call the free functions */
	for (i = 0; i < size; i++) {
		hlist_for_each_entry(entry, &hash->buckets[i], hlist) {
			if (ftrace_lookup_ip(old_hash, entry->ip))
				continue;
			probe_ops->free(probe_ops, tr, entry->ip, probe->data);
		}
	}
	goto out_unlock;
}

int
unregister_ftrace_function_probe_func(char *glob, struct trace_array *tr,
				      struct ftrace_probe_ops *probe_ops)
{
	struct ftrace_ops_hash old_hash_ops;
	struct ftrace_func_entry *entry;
	struct ftrace_func_probe *probe;
	struct ftrace_glob func_g;
	struct ftrace_hash **orig_hash;
	struct ftrace_hash *old_hash;
	struct ftrace_hash *hash = NULL;
	struct hlist_node *tmp;
	struct hlist_head hhd;
	char str[KSYM_SYMBOL_LEN];
	int count = 0;
	int i, ret = -ENODEV;
	int size;

	if (!glob || !strlen(glob) || !strcmp(glob, "*"))
		func_g.search = NULL;
	else {
		int not;

		func_g.type = filter_parse_regex(glob, strlen(glob),
						 &func_g.search, &not);
		func_g.len = strlen(func_g.search);

		/* we do not support '!' for function probes */
		if (WARN_ON(not))
			return -EINVAL;
	}

	mutex_lock(&ftrace_lock);
	/* Check if the probe_ops is already registered */
	list_for_each_entry(probe, &tr->func_probes, list) {
		if (probe->probe_ops == probe_ops)
			break;
	}
	if (&probe->list == &tr->func_probes)
		goto err_unlock_ftrace;

	ret = -EINVAL;
	if (!(probe->ops.flags & FTRACE_OPS_FL_INITIALIZED))
		goto err_unlock_ftrace;

	acquire_probe_locked(probe);

	mutex_unlock(&ftrace_lock);

	mutex_lock(&probe->ops.func_hash->regex_lock);

	orig_hash = &probe->ops.func_hash->filter_hash;
	old_hash = *orig_hash;

	if (ftrace_hash_empty(old_hash))
		goto out_unlock;

	old_hash_ops.filter_hash = old_hash;
	/* Probes only have filters */
	old_hash_ops.notrace_hash = NULL;

	ret = -ENOMEM;
	hash = alloc_and_copy_ftrace_hash(FTRACE_HASH_DEFAULT_BITS, old_hash);
	if (!hash)
		goto out_unlock;

	INIT_HLIST_HEAD(&hhd);

	size = 1 << hash->size_bits;
	for (i = 0; i < size; i++) {
		hlist_for_each_entry_safe(entry, tmp, &hash->buckets[i], hlist) {

			if (func_g.search) {
				kallsyms_lookup(entry->ip, NULL, NULL,
						NULL, str);
				if (!ftrace_match(str, &func_g))
					continue;
			}
			count++;
			remove_hash_entry(hash, entry);
			hlist_add_head(&entry->hlist, &hhd);
		}
	}

	/* Nothing found? */
	if (!count) {
		ret = -EINVAL;
		goto out_unlock;
	}

	mutex_lock(&ftrace_lock);

	WARN_ON(probe->ref < count);

	probe->ref -= count;

	if (ftrace_hash_empty(hash))
		ftrace_shutdown(&probe->ops, 0);

	ret = ftrace_hash_move_and_update_ops(&probe->ops, orig_hash,
					      hash, 1);

	/* still need to update the function call sites */
	if (ftrace_enabled && !ftrace_hash_empty(hash))
		ftrace_run_modify_code(&probe->ops, FTRACE_UPDATE_CALLS,
				       &old_hash_ops);
	synchronize_rcu();

	hlist_for_each_entry_safe(entry, tmp, &hhd, hlist) {
		hlist_del(&entry->hlist);
		if (probe_ops->free)
			probe_ops->free(probe_ops, tr, entry->ip, probe->data);
		kfree(entry);
	}
	mutex_unlock(&ftrace_lock);

 out_unlock:
	mutex_unlock(&probe->ops.func_hash->regex_lock);
	free_ftrace_hash(hash);

	release_probe(probe);

	return ret;

 err_unlock_ftrace:
	mutex_unlock(&ftrace_lock);
	return ret;
}

void clear_ftrace_function_probes(struct trace_array *tr)
{
	struct ftrace_func_probe *probe, *n;

	list_for_each_entry_safe(probe, n, &tr->func_probes, list)
		unregister_ftrace_function_probe_func(NULL, tr, probe->probe_ops);
}

static LIST_HEAD(ftrace_commands);
static DEFINE_MUTEX(ftrace_cmd_mutex);

/*
 * Currently we only register ftrace commands from __init, so mark this
 * __init too.
 */
__init int register_ftrace_command(struct ftrace_func_command *cmd)
{
	struct ftrace_func_command *p;
	int ret = 0;

	mutex_lock(&ftrace_cmd_mutex);
	list_for_each_entry(p, &ftrace_commands, list) {
		if (strcmp(cmd->name, p->name) == 0) {
			ret = -EBUSY;
			goto out_unlock;
		}
	}
	list_add(&cmd->list, &ftrace_commands);
 out_unlock:
	mutex_unlock(&ftrace_cmd_mutex);

	return ret;
}

/*
 * Currently we only unregister ftrace commands from __init, so mark
 * this __init too.
 */
__init int unregister_ftrace_command(struct ftrace_func_command *cmd)
{
	struct ftrace_func_command *p, *n;
	int ret = -ENODEV;

	mutex_lock(&ftrace_cmd_mutex);
	list_for_each_entry_safe(p, n, &ftrace_commands, list) {
		if (strcmp(cmd->name, p->name) == 0) {
			ret = 0;
			list_del_init(&p->list);
			goto out_unlock;
		}
	}
 out_unlock:
	mutex_unlock(&ftrace_cmd_mutex);

	return ret;
}

static int ftrace_process_regex(struct ftrace_iterator *iter,
				char *buff, int len, int enable)
{
	struct ftrace_hash *hash = iter->hash;
	struct trace_array *tr = iter->ops->private;
	char *func, *command, *next = buff;
	struct ftrace_func_command *p;
	int ret = -EINVAL;

	func = strsep(&next, ":");

	if (!next) {
		ret = ftrace_match_records(hash, func, len);
		if (!ret)
			ret = -EINVAL;
		if (ret < 0)
			return ret;
		return 0;
	}

	/* command found */

	command = strsep(&next, ":");

	mutex_lock(&ftrace_cmd_mutex);
	list_for_each_entry(p, &ftrace_commands, list) {
		if (strcmp(p->name, command) == 0) {
			ret = p->func(tr, hash, func, command, next, enable);
			goto out_unlock;
		}
	}
 out_unlock:
	mutex_unlock(&ftrace_cmd_mutex);

	return ret;
}

static ssize_t
ftrace_regex_write(struct file *file, const char __user *ubuf,
		   size_t cnt, loff_t *ppos, int enable)
{
	struct ftrace_iterator *iter;
	struct trace_parser *parser;
	ssize_t ret, read;

	if (!cnt)
		return 0;

	if (file->f_mode & FMODE_READ) {
		struct seq_file *m = file->private_data;
		iter = m->private;
	} else
		iter = file->private_data;

	if (unlikely(ftrace_disabled))
		return -ENODEV;

	/* iter->hash is a local copy, so we don't need regex_lock */

	parser = &iter->parser;
	read = trace_get_user(parser, ubuf, cnt, ppos);

	if (read >= 0 && trace_parser_loaded(parser) &&
	    !trace_parser_cont(parser)) {
		ret = ftrace_process_regex(iter, parser->buffer,
					   parser->idx, enable);
		trace_parser_clear(parser);
		if (ret < 0)
			goto out;
	}

	ret = read;
 out:
	return ret;
}

ssize_t
ftrace_filter_write(struct file *file, const char __user *ubuf,
		    size_t cnt, loff_t *ppos)
{
	return ftrace_regex_write(file, ubuf, cnt, ppos, 1);
}

ssize_t
ftrace_notrace_write(struct file *file, const char __user *ubuf,
		     size_t cnt, loff_t *ppos)
{
	return ftrace_regex_write(file, ubuf, cnt, ppos, 0);
}

static int
ftrace_match_addr(struct ftrace_hash *hash, unsigned long ip, int remove)
{
	struct ftrace_func_entry *entry;

	if (!ftrace_location(ip))
		return -EINVAL;

	if (remove) {
		entry = ftrace_lookup_ip(hash, ip);
		if (!entry)
			return -ENOENT;
		free_hash_entry(hash, entry);
		return 0;
	}

	return add_hash_entry(hash, ip);
}

static int
ftrace_set_hash(struct ftrace_ops *ops, unsigned char *buf, int len,
		unsigned long ip, int remove, int reset, int enable)
{
	struct ftrace_hash **orig_hash;
	struct ftrace_hash *hash;
	int ret;

	if (unlikely(ftrace_disabled))
		return -ENODEV;

	mutex_lock(&ops->func_hash->regex_lock);

	if (enable)
		orig_hash = &ops->func_hash->filter_hash;
	else
		orig_hash = &ops->func_hash->notrace_hash;

	if (reset)
		hash = alloc_ftrace_hash(FTRACE_HASH_DEFAULT_BITS);
	else
		hash = alloc_and_copy_ftrace_hash(FTRACE_HASH_DEFAULT_BITS, *orig_hash);

	if (!hash) {
		ret = -ENOMEM;
		goto out_regex_unlock;
	}

	if (buf && !ftrace_match_records(hash, buf, len)) {
		ret = -EINVAL;
		goto out_regex_unlock;
	}
	if (ip) {
		ret = ftrace_match_addr(hash, ip, remove);
		if (ret < 0)
			goto out_regex_unlock;
	}

	mutex_lock(&ftrace_lock);
	ret = ftrace_hash_move_and_update_ops(ops, orig_hash, hash, enable);
	mutex_unlock(&ftrace_lock);

 out_regex_unlock:
	mutex_unlock(&ops->func_hash->regex_lock);

	free_ftrace_hash(hash);
	return ret;
}

static int
ftrace_set_addr(struct ftrace_ops *ops, unsigned long ip, int remove,
		int reset, int enable)
{
	return ftrace_set_hash(ops, NULL, 0, ip, remove, reset, enable);
}

#ifdef CONFIG_DYNAMIC_FTRACE_WITH_DIRECT_CALLS

struct ftrace_direct_func {
	struct list_head	next;
	unsigned long		addr;
	int			count;
};

static LIST_HEAD(ftrace_direct_funcs);

/**
 * ftrace_find_direct_func - test an address if it is a registered direct caller
 * @addr: The address of a registered direct caller
 *
 * This searches to see if a ftrace direct caller has been registered
 * at a specific address, and if so, it returns a descriptor for it.
 *
 * This can be used by architecture code to see if an address is
 * a direct caller (trampoline) attached to a fentry/mcount location.
 * This is useful for the function_graph tracer, as it may need to
 * do adjustments if it traced a location that also has a direct
 * trampoline attached to it.
 */
struct ftrace_direct_func *ftrace_find_direct_func(unsigned long addr)
{
	struct ftrace_direct_func *entry;
	bool found = false;

	/* May be called by fgraph trampoline (protected by rcu tasks) */
	list_for_each_entry_rcu(entry, &ftrace_direct_funcs, next) {
		if (entry->addr == addr) {
			found = true;
			break;
		}
	}
	if (found)
		return entry;

	return NULL;
}

/**
 * register_ftrace_direct - Call a custom trampoline directly
 * @ip: The address of the nop at the beginning of a function
 * @addr: The address of the trampoline to call at @ip
 *
 * This is used to connect a direct call from the nop location (@ip)
 * at the start of ftrace traced functions. The location that it calls
 * (@addr) must be able to handle a direct call, and save the parameters
 * of the function being traced, and restore them (or inject new ones
 * if needed), before returning.
 *
 * Returns:
 *  0 on success
 *  -EBUSY - Another direct function is already attached (there can be only one)
 *  -ENODEV - @ip does not point to a ftrace nop location (or not supported)
 *  -ENOMEM - There was an allocation failure.
 */
int register_ftrace_direct(unsigned long ip, unsigned long addr)
{
	struct ftrace_direct_func *direct;
	struct ftrace_func_entry *entry;
	struct ftrace_hash *free_hash = NULL;
	struct dyn_ftrace *rec;
	int ret = -EBUSY;

	mutex_lock(&direct_mutex);

	/* See if there's a direct function at @ip already */
	if (ftrace_find_rec_direct(ip))
		goto out_unlock;

	ret = -ENODEV;
	rec = lookup_rec(ip, ip);
	if (!rec)
		goto out_unlock;

	/*
	 * Check if the rec says it has a direct call but we didn't
	 * find one earlier?
	 */
	if (WARN_ON(rec->flags & FTRACE_FL_DIRECT))
		goto out_unlock;

	/* Make sure the ip points to the exact record */
	if (ip != rec->ip) {
		ip = rec->ip;
		/* Need to check this ip for a direct. */
		if (ftrace_find_rec_direct(ip))
			goto out_unlock;
	}

	ret = -ENOMEM;
	if (ftrace_hash_empty(direct_functions) ||
	    direct_functions->count > 2 * (1 << direct_functions->size_bits)) {
		struct ftrace_hash *new_hash;
		int size = ftrace_hash_empty(direct_functions) ? 0 :
			direct_functions->count + 1;

		if (size < 32)
			size = 32;

		new_hash = dup_hash(direct_functions, size);
		if (!new_hash)
			goto out_unlock;

		free_hash = direct_functions;
		direct_functions = new_hash;
	}

	entry = kmalloc(sizeof(*entry), GFP_KERNEL);
	if (!entry)
		goto out_unlock;

	direct = ftrace_find_direct_func(addr);
	if (!direct) {
		direct = kmalloc(sizeof(*direct), GFP_KERNEL);
		if (!direct) {
			kfree(entry);
			goto out_unlock;
		}
		direct->addr = addr;
		direct->count = 0;
		list_add_rcu(&direct->next, &ftrace_direct_funcs);
		ftrace_direct_func_count++;
	}

	entry->ip = ip;
	entry->direct = addr;
	__add_hash_entry(direct_functions, entry);

	ret = ftrace_set_filter_ip(&direct_ops, ip, 0, 0);
	if (ret)
		remove_hash_entry(direct_functions, entry);

	if (!ret && !(direct_ops.flags & FTRACE_OPS_FL_ENABLED)) {
		ret = register_ftrace_function(&direct_ops);
		if (ret)
			ftrace_set_filter_ip(&direct_ops, ip, 1, 0);
	}

	if (ret) {
		kfree(entry);
		if (!direct->count) {
			list_del_rcu(&direct->next);
			synchronize_rcu_tasks();
			kfree(direct);
			if (free_hash)
				free_ftrace_hash(free_hash);
			free_hash = NULL;
			ftrace_direct_func_count--;
		}
	} else {
		direct->count++;
	}
 out_unlock:
	mutex_unlock(&direct_mutex);

	if (free_hash) {
		synchronize_rcu_tasks();
		free_ftrace_hash(free_hash);
	}

	return ret;
}
EXPORT_SYMBOL_GPL(register_ftrace_direct);

static struct ftrace_func_entry *find_direct_entry(unsigned long *ip,
						   struct dyn_ftrace **recp)
{
	struct ftrace_func_entry *entry;
	struct dyn_ftrace *rec;

	rec = lookup_rec(*ip, *ip);
	if (!rec)
		return NULL;

	entry = __ftrace_lookup_ip(direct_functions, rec->ip);
	if (!entry) {
		WARN_ON(rec->flags & FTRACE_FL_DIRECT);
		return NULL;
	}

	WARN_ON(!(rec->flags & FTRACE_FL_DIRECT));

	/* Passed in ip just needs to be on the call site */
	*ip = rec->ip;

	if (recp)
		*recp = rec;

	return entry;
}

int unregister_ftrace_direct(unsigned long ip, unsigned long addr)
{
	struct ftrace_direct_func *direct;
	struct ftrace_func_entry *entry;
	int ret = -ENODEV;

	mutex_lock(&direct_mutex);

	entry = find_direct_entry(&ip, NULL);
	if (!entry)
		goto out_unlock;

	if (direct_functions->count == 1)
		unregister_ftrace_function(&direct_ops);

	ret = ftrace_set_filter_ip(&direct_ops, ip, 1, 0);

	WARN_ON(ret);

	remove_hash_entry(direct_functions, entry);

	direct = ftrace_find_direct_func(addr);
	if (!WARN_ON(!direct)) {
		/* This is the good path (see the ! before WARN) */
		direct->count--;
		WARN_ON(direct->count < 0);
		if (!direct->count) {
			list_del_rcu(&direct->next);
			synchronize_rcu_tasks();
			kfree(direct);
			kfree(entry);
			ftrace_direct_func_count--;
		}
	}
 out_unlock:
	mutex_unlock(&direct_mutex);

	return ret;
}
EXPORT_SYMBOL_GPL(unregister_ftrace_direct);

static struct ftrace_ops stub_ops = {
	.func		= ftrace_stub,
};

/**
 * ftrace_modify_direct_caller - modify ftrace nop directly
 * @entry: The ftrace hash entry of the direct helper for @rec
 * @rec: The record representing the function site to patch
 * @old_addr: The location that the site at @rec->ip currently calls
 * @new_addr: The location that the site at @rec->ip should call
 *
 * An architecture may overwrite this function to optimize the
 * changing of the direct callback on an ftrace nop location.
 * This is called with the ftrace_lock mutex held, and no other
 * ftrace callbacks are on the associated record (@rec). Thus,
 * it is safe to modify the ftrace record, where it should be
 * currently calling @old_addr directly, to call @new_addr.
 *
 * Safety checks should be made to make sure that the code at
 * @rec->ip is currently calling @old_addr. And this must
 * also update entry->direct to @new_addr.
 */
int __weak ftrace_modify_direct_caller(struct ftrace_func_entry *entry,
				       struct dyn_ftrace *rec,
				       unsigned long old_addr,
				       unsigned long new_addr)
{
	unsigned long ip = rec->ip;
	int ret;

	/*
	 * The ftrace_lock was used to determine if the record
	 * had more than one registered user to it. If it did,
	 * we needed to prevent that from changing to do the quick
	 * switch. But if it did not (only a direct caller was attached)
	 * then this function is called. But this function can deal
	 * with attached callers to the rec that we care about, and
	 * since this function uses standard ftrace calls that take
	 * the ftrace_lock mutex, we need to release it.
	 */
	mutex_unlock(&ftrace_lock);

	/*
	 * By setting a stub function at the same address, we force
	 * the code to call the iterator and the direct_ops helper.
	 * This means that @ip does not call the direct call, and
	 * we can simply modify it.
	 */
	ret = ftrace_set_filter_ip(&stub_ops, ip, 0, 0);
	if (ret)
		goto out_lock;

	ret = register_ftrace_function(&stub_ops);
	if (ret) {
		ftrace_set_filter_ip(&stub_ops, ip, 1, 0);
		goto out_lock;
	}

	entry->direct = new_addr;

	/*
	 * By removing the stub, we put back the direct call, calling
	 * the @new_addr.
	 */
	unregister_ftrace_function(&stub_ops);
	ftrace_set_filter_ip(&stub_ops, ip, 1, 0);

 out_lock:
	mutex_lock(&ftrace_lock);

	return ret;
}

/**
 * modify_ftrace_direct - Modify an existing direct call to call something else
 * @ip: The instruction pointer to modify
 * @old_addr: The address that the current @ip calls directly
 * @new_addr: The address that the @ip should call
 *
 * This modifies a ftrace direct caller at an instruction pointer without
 * having to disable it first. The direct call will switch over to the
 * @new_addr without missing anything.
 *
 * Returns: zero on success. Non zero on error, which includes:
 *  -ENODEV : the @ip given has no direct caller attached
 *  -EINVAL : the @old_addr does not match the current direct caller
 */
int modify_ftrace_direct(unsigned long ip,
			 unsigned long old_addr, unsigned long new_addr)
{
	struct ftrace_func_entry *entry;
	struct dyn_ftrace *rec;
	int ret = -ENODEV;

	mutex_lock(&direct_mutex);

	mutex_lock(&ftrace_lock);
	entry = find_direct_entry(&ip, &rec);
	if (!entry)
		goto out_unlock;

	ret = -EINVAL;
	if (entry->direct != old_addr)
		goto out_unlock;

	/*
	 * If there's no other ftrace callback on the rec->ip location,
	 * then it can be changed directly by the architecture.
	 * If there is another caller, then we just need to change the
	 * direct caller helper to point to @new_addr.
	 */
	if (ftrace_rec_count(rec) == 1) {
		ret = ftrace_modify_direct_caller(entry, rec, old_addr, new_addr);
	} else {
		entry->direct = new_addr;
		ret = 0;
	}

 out_unlock:
	mutex_unlock(&ftrace_lock);
	mutex_unlock(&direct_mutex);
	return ret;
}
EXPORT_SYMBOL_GPL(modify_ftrace_direct);
#endif /* CONFIG_DYNAMIC_FTRACE_WITH_DIRECT_CALLS */

/**
 * ftrace_set_filter_ip - set a function to filter on in ftrace by address
 * @ops - the ops to set the filter with
 * @ip - the address to add to or remove from the filter.
 * @remove - non zero to remove the ip from the filter
 * @reset - non zero to reset all filters before applying this filter.
 *
 * Filters denote which functions should be enabled when tracing is enabled
 * If @ip is NULL, it failes to update filter.
 */
int ftrace_set_filter_ip(struct ftrace_ops *ops, unsigned long ip,
			 int remove, int reset)
{
	ftrace_ops_init(ops);
	return ftrace_set_addr(ops, ip, remove, reset, 1);
}
EXPORT_SYMBOL_GPL(ftrace_set_filter_ip);

/**
 * ftrace_ops_set_global_filter - setup ops to use global filters
 * @ops - the ops which will use the global filters
 *
 * ftrace users who need global function trace filtering should call this.
 * It can set the global filter only if ops were not initialized before.
 */
void ftrace_ops_set_global_filter(struct ftrace_ops *ops)
{
	if (ops->flags & FTRACE_OPS_FL_INITIALIZED)
		return;

	ftrace_ops_init(ops);
	ops->func_hash = &global_ops.local_hash;
}
EXPORT_SYMBOL_GPL(ftrace_ops_set_global_filter);

static int
ftrace_set_regex(struct ftrace_ops *ops, unsigned char *buf, int len,
		 int reset, int enable)
{
	return ftrace_set_hash(ops, buf, len, 0, 0, reset, enable);
}

/**
 * ftrace_set_filter - set a function to filter on in ftrace
 * @ops - the ops to set the filter with
 * @buf - the string that holds the function filter text.
 * @len - the length of the string.
 * @reset - non zero to reset all filters before applying this filter.
 *
 * Filters denote which functions should be enabled when tracing is enabled.
 * If @buf is NULL and reset is set, all functions will be enabled for tracing.
 */
int ftrace_set_filter(struct ftrace_ops *ops, unsigned char *buf,
		       int len, int reset)
{
	ftrace_ops_init(ops);
	return ftrace_set_regex(ops, buf, len, reset, 1);
}
EXPORT_SYMBOL_GPL(ftrace_set_filter);

/**
 * ftrace_set_notrace - set a function to not trace in ftrace
 * @ops - the ops to set the notrace filter with
 * @buf - the string that holds the function notrace text.
 * @len - the length of the string.
 * @reset - non zero to reset all filters before applying this filter.
 *
 * Notrace Filters denote which functions should not be enabled when tracing
 * is enabled. If @buf is NULL and reset is set, all functions will be enabled
 * for tracing.
 */
int ftrace_set_notrace(struct ftrace_ops *ops, unsigned char *buf,
			int len, int reset)
{
	ftrace_ops_init(ops);
	return ftrace_set_regex(ops, buf, len, reset, 0);
}
EXPORT_SYMBOL_GPL(ftrace_set_notrace);
/**
 * ftrace_set_global_filter - set a function to filter on with global tracers
 * @buf - the string that holds the function filter text.
 * @len - the length of the string.
 * @reset - non zero to reset all filters before applying this filter.
 *
 * Filters denote which functions should be enabled when tracing is enabled.
 * If @buf is NULL and reset is set, all functions will be enabled for tracing.
 */
void ftrace_set_global_filter(unsigned char *buf, int len, int reset)
{
	ftrace_set_regex(&global_ops, buf, len, reset, 1);
}
EXPORT_SYMBOL_GPL(ftrace_set_global_filter);

/**
 * ftrace_set_global_notrace - set a function to not trace with global tracers
 * @buf - the string that holds the function notrace text.
 * @len - the length of the string.
 * @reset - non zero to reset all filters before applying this filter.
 *
 * Notrace Filters denote which functions should not be enabled when tracing
 * is enabled. If @buf is NULL and reset is set, all functions will be enabled
 * for tracing.
 */
void ftrace_set_global_notrace(unsigned char *buf, int len, int reset)
{
	ftrace_set_regex(&global_ops, buf, len, reset, 0);
}
EXPORT_SYMBOL_GPL(ftrace_set_global_notrace);

/*
 * command line interface to allow users to set filters on boot up.
 */
#define FTRACE_FILTER_SIZE		COMMAND_LINE_SIZE
static char ftrace_notrace_buf[FTRACE_FILTER_SIZE] __initdata;
static char ftrace_filter_buf[FTRACE_FILTER_SIZE] __initdata;

/* Used by function selftest to not test if filter is set */
bool ftrace_filter_param __initdata;

static int __init set_ftrace_notrace(char *str)
{
	ftrace_filter_param = true;
	strlcpy(ftrace_notrace_buf, str, FTRACE_FILTER_SIZE);
	return 1;
}
__setup("ftrace_notrace=", set_ftrace_notrace);

static int __init set_ftrace_filter(char *str)
{
	ftrace_filter_param = true;
	strlcpy(ftrace_filter_buf, str, FTRACE_FILTER_SIZE);
	return 1;
}
__setup("ftrace_filter=", set_ftrace_filter);

#ifdef CONFIG_FUNCTION_GRAPH_TRACER
static char ftrace_graph_buf[FTRACE_FILTER_SIZE] __initdata;
static char ftrace_graph_notrace_buf[FTRACE_FILTER_SIZE] __initdata;
static int ftrace_graph_set_hash(struct ftrace_hash *hash, char *buffer);

static int __init set_graph_function(char *str)
{
	strlcpy(ftrace_graph_buf, str, FTRACE_FILTER_SIZE);
	return 1;
}
__setup("ftrace_graph_filter=", set_graph_function);

static int __init set_graph_notrace_function(char *str)
{
	strlcpy(ftrace_graph_notrace_buf, str, FTRACE_FILTER_SIZE);
	return 1;
}
__setup("ftrace_graph_notrace=", set_graph_notrace_function);

static int __init set_graph_max_depth_function(char *str)
{
	if (!str)
		return 0;
	fgraph_max_depth = simple_strtoul(str, NULL, 0);
	return 1;
}
__setup("ftrace_graph_max_depth=", set_graph_max_depth_function);

static void __init set_ftrace_early_graph(char *buf, int enable)
{
	int ret;
	char *func;
	struct ftrace_hash *hash;

	hash = alloc_ftrace_hash(FTRACE_HASH_DEFAULT_BITS);
	if (MEM_FAIL(!hash, "Failed to allocate hash\n"))
		return;

	while (buf) {
		func = strsep(&buf, ",");
		/* we allow only one expression at a time */
		ret = ftrace_graph_set_hash(hash, func);
		if (ret)
			printk(KERN_DEBUG "ftrace: function %s not "
					  "traceable\n", func);
	}

	if (enable)
		ftrace_graph_hash = hash;
	else
		ftrace_graph_notrace_hash = hash;
}
#endif /* CONFIG_FUNCTION_GRAPH_TRACER */

void __init
ftrace_set_early_filter(struct ftrace_ops *ops, char *buf, int enable)
{
	char *func;

	ftrace_ops_init(ops);

	while (buf) {
		func = strsep(&buf, ",");
		ftrace_set_regex(ops, func, strlen(func), 0, enable);
	}
}

static void __init set_ftrace_early_filters(void)
{
	if (ftrace_filter_buf[0])
		ftrace_set_early_filter(&global_ops, ftrace_filter_buf, 1);
	if (ftrace_notrace_buf[0])
		ftrace_set_early_filter(&global_ops, ftrace_notrace_buf, 0);
#ifdef CONFIG_FUNCTION_GRAPH_TRACER
	if (ftrace_graph_buf[0])
		set_ftrace_early_graph(ftrace_graph_buf, 1);
	if (ftrace_graph_notrace_buf[0])
		set_ftrace_early_graph(ftrace_graph_notrace_buf, 0);
#endif /* CONFIG_FUNCTION_GRAPH_TRACER */
}

int ftrace_regex_release(struct inode *inode, struct file *file)
{
	struct seq_file *m = (struct seq_file *)file->private_data;
	struct ftrace_iterator *iter;
	struct ftrace_hash **orig_hash;
	struct trace_parser *parser;
	int filter_hash;
	int ret;

	if (file->f_mode & FMODE_READ) {
		iter = m->private;
		seq_release(inode, file);
	} else
		iter = file->private_data;

	parser = &iter->parser;
	if (trace_parser_loaded(parser)) {
		ftrace_match_records(iter->hash, parser->buffer, parser->idx);
	}

	trace_parser_put(parser);

	mutex_lock(&iter->ops->func_hash->regex_lock);

	if (file->f_mode & FMODE_WRITE) {
		filter_hash = !!(iter->flags & FTRACE_ITER_FILTER);

		if (filter_hash) {
			orig_hash = &iter->ops->func_hash->filter_hash;
			if (iter->tr && !list_empty(&iter->tr->mod_trace))
				iter->hash->flags |= FTRACE_HASH_FL_MOD;
		} else
			orig_hash = &iter->ops->func_hash->notrace_hash;

		mutex_lock(&ftrace_lock);
		ret = ftrace_hash_move_and_update_ops(iter->ops, orig_hash,
						      iter->hash, filter_hash);
		mutex_unlock(&ftrace_lock);
	} else {
		/* For read only, the hash is the ops hash */
		iter->hash = NULL;
	}

	mutex_unlock(&iter->ops->func_hash->regex_lock);
	free_ftrace_hash(iter->hash);
	if (iter->tr)
		trace_array_put(iter->tr);
	kfree(iter);

	return 0;
}

static const struct file_operations ftrace_avail_fops = {
	.open = ftrace_avail_open,
	.read = seq_read,
	.llseek = seq_lseek,
	.release = seq_release_private,
};

static const struct file_operations ftrace_enabled_fops = {
	.open = ftrace_enabled_open,
	.read = seq_read,
	.llseek = seq_lseek,
	.release = seq_release_private,
};

static const struct file_operations ftrace_filter_fops = {
	.open = ftrace_filter_open,
	.read = seq_read,
	.write = ftrace_filter_write,
	.llseek = tracing_lseek,
	.release = ftrace_regex_release,
};

static const struct file_operations ftrace_notrace_fops = {
	.open = ftrace_notrace_open,
	.read = seq_read,
	.write = ftrace_notrace_write,
	.llseek = tracing_lseek,
	.release = ftrace_regex_release,
};

#ifdef CONFIG_FUNCTION_GRAPH_TRACER

static DEFINE_MUTEX(graph_lock);

struct ftrace_hash __rcu *ftrace_graph_hash = EMPTY_HASH;
struct ftrace_hash __rcu *ftrace_graph_notrace_hash = EMPTY_HASH;

enum graph_filter_type {
	GRAPH_FILTER_NOTRACE	= 0,
	GRAPH_FILTER_FUNCTION,
};

#define FTRACE_GRAPH_EMPTY	((void *)1)

struct ftrace_graph_data {
	struct ftrace_hash		*hash;
	struct ftrace_func_entry	*entry;
	int				idx;   /* for hash table iteration */
	enum graph_filter_type		type;
	struct ftrace_hash		*new_hash;
	const struct seq_operations	*seq_ops;
	struct trace_parser		parser;
};

static void *
__g_next(struct seq_file *m, loff_t *pos)
{
	struct ftrace_graph_data *fgd = m->private;
	struct ftrace_func_entry *entry = fgd->entry;
	struct hlist_head *head;
	int i, idx = fgd->idx;

	if (*pos >= fgd->hash->count)
		return NULL;

	if (entry) {
		hlist_for_each_entry_continue(entry, hlist) {
			fgd->entry = entry;
			return entry;
		}

		idx++;
	}

	for (i = idx; i < 1 << fgd->hash->size_bits; i++) {
		head = &fgd->hash->buckets[i];
		hlist_for_each_entry(entry, head, hlist) {
			fgd->entry = entry;
			fgd->idx = i;
			return entry;
		}
	}
	return NULL;
}

static void *
g_next(struct seq_file *m, void *v, loff_t *pos)
{
	(*pos)++;
	return __g_next(m, pos);
}

static void *g_start(struct seq_file *m, loff_t *pos)
{
	struct ftrace_graph_data *fgd = m->private;

	mutex_lock(&graph_lock);

	if (fgd->type == GRAPH_FILTER_FUNCTION)
		fgd->hash = rcu_dereference_protected(ftrace_graph_hash,
					lockdep_is_held(&graph_lock));
	else
		fgd->hash = rcu_dereference_protected(ftrace_graph_notrace_hash,
					lockdep_is_held(&graph_lock));

	/* Nothing, tell g_show to print all functions are enabled */
	if (ftrace_hash_empty(fgd->hash) && !*pos)
		return FTRACE_GRAPH_EMPTY;

	fgd->idx = 0;
	fgd->entry = NULL;
	return __g_next(m, pos);
}

static void g_stop(struct seq_file *m, void *p)
{
	mutex_unlock(&graph_lock);
}

static int g_show(struct seq_file *m, void *v)
{
	struct ftrace_func_entry *entry = v;

	if (!entry)
		return 0;

	if (entry == FTRACE_GRAPH_EMPTY) {
		struct ftrace_graph_data *fgd = m->private;

		if (fgd->type == GRAPH_FILTER_FUNCTION)
			seq_puts(m, "#### all functions enabled ####\n");
		else
			seq_puts(m, "#### no functions disabled ####\n");
		return 0;
	}

	seq_printf(m, "%ps\n", (void *)entry->ip);

	return 0;
}

static const struct seq_operations ftrace_graph_seq_ops = {
	.start = g_start,
	.next = g_next,
	.stop = g_stop,
	.show = g_show,
};

static int
__ftrace_graph_open(struct inode *inode, struct file *file,
		    struct ftrace_graph_data *fgd)
{
	int ret;
	struct ftrace_hash *new_hash = NULL;

	ret = security_locked_down(LOCKDOWN_TRACEFS);
	if (ret)
		return ret;

	if (file->f_mode & FMODE_WRITE) {
		const int size_bits = FTRACE_HASH_DEFAULT_BITS;

		if (trace_parser_get_init(&fgd->parser, FTRACE_BUFF_MAX))
			return -ENOMEM;

		if (file->f_flags & O_TRUNC)
			new_hash = alloc_ftrace_hash(size_bits);
		else
			new_hash = alloc_and_copy_ftrace_hash(size_bits,
							      fgd->hash);
		if (!new_hash) {
			ret = -ENOMEM;
			goto out;
		}
	}

	if (file->f_mode & FMODE_READ) {
		ret = seq_open(file, &ftrace_graph_seq_ops);
		if (!ret) {
			struct seq_file *m = file->private_data;
			m->private = fgd;
		} else {
			/* Failed */
			free_ftrace_hash(new_hash);
			new_hash = NULL;
		}
	} else
		file->private_data = fgd;

out:
	if (ret < 0 && file->f_mode & FMODE_WRITE)
		trace_parser_put(&fgd->parser);

	fgd->new_hash = new_hash;

	/*
	 * All uses of fgd->hash must be taken with the graph_lock
	 * held. The graph_lock is going to be released, so force
	 * fgd->hash to be reinitialized when it is taken again.
	 */
	fgd->hash = NULL;

	return ret;
}

static int
ftrace_graph_open(struct inode *inode, struct file *file)
{
	struct ftrace_graph_data *fgd;
	int ret;

	if (unlikely(ftrace_disabled))
		return -ENODEV;

	fgd = kmalloc(sizeof(*fgd), GFP_KERNEL);
	if (fgd == NULL)
		return -ENOMEM;

	mutex_lock(&graph_lock);

	fgd->hash = rcu_dereference_protected(ftrace_graph_hash,
					lockdep_is_held(&graph_lock));
	fgd->type = GRAPH_FILTER_FUNCTION;
	fgd->seq_ops = &ftrace_graph_seq_ops;

	ret = __ftrace_graph_open(inode, file, fgd);
	if (ret < 0)
		kfree(fgd);

	mutex_unlock(&graph_lock);
	return ret;
}

static int
ftrace_graph_notrace_open(struct inode *inode, struct file *file)
{
	struct ftrace_graph_data *fgd;
	int ret;

	if (unlikely(ftrace_disabled))
		return -ENODEV;

	fgd = kmalloc(sizeof(*fgd), GFP_KERNEL);
	if (fgd == NULL)
		return -ENOMEM;

	mutex_lock(&graph_lock);

	fgd->hash = rcu_dereference_protected(ftrace_graph_notrace_hash,
					lockdep_is_held(&graph_lock));
	fgd->type = GRAPH_FILTER_NOTRACE;
	fgd->seq_ops = &ftrace_graph_seq_ops;

	ret = __ftrace_graph_open(inode, file, fgd);
	if (ret < 0)
		kfree(fgd);

	mutex_unlock(&graph_lock);
	return ret;
}

static int
ftrace_graph_release(struct inode *inode, struct file *file)
{
	struct ftrace_graph_data *fgd;
	struct ftrace_hash *old_hash, *new_hash;
	struct trace_parser *parser;
	int ret = 0;

	if (file->f_mode & FMODE_READ) {
		struct seq_file *m = file->private_data;

		fgd = m->private;
		seq_release(inode, file);
	} else {
		fgd = file->private_data;
	}


	if (file->f_mode & FMODE_WRITE) {

		parser = &fgd->parser;

		if (trace_parser_loaded((parser))) {
			ret = ftrace_graph_set_hash(fgd->new_hash,
						    parser->buffer);
		}

		trace_parser_put(parser);

		new_hash = __ftrace_hash_move(fgd->new_hash);
		if (!new_hash) {
			ret = -ENOMEM;
			goto out;
		}

		mutex_lock(&graph_lock);

		if (fgd->type == GRAPH_FILTER_FUNCTION) {
			old_hash = rcu_dereference_protected(ftrace_graph_hash,
					lockdep_is_held(&graph_lock));
			rcu_assign_pointer(ftrace_graph_hash, new_hash);
		} else {
			old_hash = rcu_dereference_protected(ftrace_graph_notrace_hash,
					lockdep_is_held(&graph_lock));
			rcu_assign_pointer(ftrace_graph_notrace_hash, new_hash);
		}

		mutex_unlock(&graph_lock);

		/*
		 * We need to do a hard force of sched synchronization.
		 * This is because we use preempt_disable() to do RCU, but
		 * the function tracers can be called where RCU is not watching
		 * (like before user_exit()). We can not rely on the RCU
		 * infrastructure to do the synchronization, thus we must do it
		 * ourselves.
		 */
<<<<<<< HEAD
		schedule_on_each_cpu(ftrace_sync);
=======
		synchronize_rcu_tasks_rude();
>>>>>>> d1988041

		free_ftrace_hash(old_hash);
	}

 out:
	free_ftrace_hash(fgd->new_hash);
	kfree(fgd);

	return ret;
}

static int
ftrace_graph_set_hash(struct ftrace_hash *hash, char *buffer)
{
	struct ftrace_glob func_g;
	struct dyn_ftrace *rec;
	struct ftrace_page *pg;
	struct ftrace_func_entry *entry;
	int fail = 1;
	int not;

	/* decode regex */
	func_g.type = filter_parse_regex(buffer, strlen(buffer),
					 &func_g.search, &not);

	func_g.len = strlen(func_g.search);

	mutex_lock(&ftrace_lock);

	if (unlikely(ftrace_disabled)) {
		mutex_unlock(&ftrace_lock);
		return -ENODEV;
	}

	do_for_each_ftrace_rec(pg, rec) {

		if (rec->flags & FTRACE_FL_DISABLED)
			continue;

		if (ftrace_match_record(rec, &func_g, NULL, 0)) {
			entry = ftrace_lookup_ip(hash, rec->ip);

			if (!not) {
				fail = 0;

				if (entry)
					continue;
				if (add_hash_entry(hash, rec->ip) < 0)
					goto out;
			} else {
				if (entry) {
					free_hash_entry(hash, entry);
					fail = 0;
				}
			}
		}
	} while_for_each_ftrace_rec();
out:
	mutex_unlock(&ftrace_lock);

	if (fail)
		return -EINVAL;

	return 0;
}

static ssize_t
ftrace_graph_write(struct file *file, const char __user *ubuf,
		   size_t cnt, loff_t *ppos)
{
	ssize_t read, ret = 0;
	struct ftrace_graph_data *fgd = file->private_data;
	struct trace_parser *parser;

	if (!cnt)
		return 0;

	/* Read mode uses seq functions */
	if (file->f_mode & FMODE_READ) {
		struct seq_file *m = file->private_data;
		fgd = m->private;
	}

	parser = &fgd->parser;

	read = trace_get_user(parser, ubuf, cnt, ppos);

	if (read >= 0 && trace_parser_loaded(parser) &&
	    !trace_parser_cont(parser)) {

		ret = ftrace_graph_set_hash(fgd->new_hash,
					    parser->buffer);
		trace_parser_clear(parser);
	}

	if (!ret)
		ret = read;

	return ret;
}

static const struct file_operations ftrace_graph_fops = {
	.open		= ftrace_graph_open,
	.read		= seq_read,
	.write		= ftrace_graph_write,
	.llseek		= tracing_lseek,
	.release	= ftrace_graph_release,
};

static const struct file_operations ftrace_graph_notrace_fops = {
	.open		= ftrace_graph_notrace_open,
	.read		= seq_read,
	.write		= ftrace_graph_write,
	.llseek		= tracing_lseek,
	.release	= ftrace_graph_release,
};
#endif /* CONFIG_FUNCTION_GRAPH_TRACER */

void ftrace_create_filter_files(struct ftrace_ops *ops,
				struct dentry *parent)
{

	trace_create_file("set_ftrace_filter", 0644, parent,
			  ops, &ftrace_filter_fops);

	trace_create_file("set_ftrace_notrace", 0644, parent,
			  ops, &ftrace_notrace_fops);
}

/*
 * The name "destroy_filter_files" is really a misnomer. Although
 * in the future, it may actually delete the files, but this is
 * really intended to make sure the ops passed in are disabled
 * and that when this function returns, the caller is free to
 * free the ops.
 *
 * The "destroy" name is only to match the "create" name that this
 * should be paired with.
 */
void ftrace_destroy_filter_files(struct ftrace_ops *ops)
{
	mutex_lock(&ftrace_lock);
	if (ops->flags & FTRACE_OPS_FL_ENABLED)
		ftrace_shutdown(ops, 0);
	ops->flags |= FTRACE_OPS_FL_DELETED;
	ftrace_free_filter(ops);
	mutex_unlock(&ftrace_lock);
}

static __init int ftrace_init_dyn_tracefs(struct dentry *d_tracer)
{

	trace_create_file("available_filter_functions", 0444,
			d_tracer, NULL, &ftrace_avail_fops);

	trace_create_file("enabled_functions", 0444,
			d_tracer, NULL, &ftrace_enabled_fops);

	ftrace_create_filter_files(&global_ops, d_tracer);

#ifdef CONFIG_FUNCTION_GRAPH_TRACER
	trace_create_file("set_graph_function", 0644, d_tracer,
				    NULL,
				    &ftrace_graph_fops);
	trace_create_file("set_graph_notrace", 0644, d_tracer,
				    NULL,
				    &ftrace_graph_notrace_fops);
#endif /* CONFIG_FUNCTION_GRAPH_TRACER */

	return 0;
}

static int ftrace_cmp_ips(const void *a, const void *b)
{
	const unsigned long *ipa = a;
	const unsigned long *ipb = b;

	if (*ipa > *ipb)
		return 1;
	if (*ipa < *ipb)
		return -1;
	return 0;
}

static int ftrace_process_locs(struct module *mod,
			       unsigned long *start,
			       unsigned long *end)
{
	struct ftrace_page *start_pg;
	struct ftrace_page *pg;
	struct dyn_ftrace *rec;
	unsigned long count;
	unsigned long *p;
	unsigned long addr;
	unsigned long flags = 0; /* Shut up gcc */
	int ret = -ENOMEM;

	count = end - start;

	if (!count)
		return 0;

	sort(start, count, sizeof(*start),
	     ftrace_cmp_ips, NULL);

	start_pg = ftrace_allocate_pages(count);
	if (!start_pg)
		return -ENOMEM;

	mutex_lock(&ftrace_lock);

	/*
	 * Core and each module needs their own pages, as
	 * modules will free them when they are removed.
	 * Force a new page to be allocated for modules.
	 */
	if (!mod) {
		WARN_ON(ftrace_pages || ftrace_pages_start);
		/* First initialization */
		ftrace_pages = ftrace_pages_start = start_pg;
	} else {
		if (!ftrace_pages)
			goto out;

		if (WARN_ON(ftrace_pages->next)) {
			/* Hmm, we have free pages? */
			while (ftrace_pages->next)
				ftrace_pages = ftrace_pages->next;
		}

		ftrace_pages->next = start_pg;
	}

	p = start;
	pg = start_pg;
	while (p < end) {
		addr = ftrace_call_adjust(*p++);
		/*
		 * Some architecture linkers will pad between
		 * the different mcount_loc sections of different
		 * object files to satisfy alignments.
		 * Skip any NULL pointers.
		 */
		if (!addr)
			continue;

		if (pg->index == pg->size) {
			/* We should have allocated enough */
			if (WARN_ON(!pg->next))
				break;
			pg = pg->next;
		}

		rec = &pg->records[pg->index++];
		rec->ip = addr;
	}

	/* We should have used all pages */
	WARN_ON(pg->next);

	/* Assign the last page to ftrace_pages */
	ftrace_pages = pg;

	/*
	 * We only need to disable interrupts on start up
	 * because we are modifying code that an interrupt
	 * may execute, and the modification is not atomic.
	 * But for modules, nothing runs the code we modify
	 * until we are finished with it, and there's no
	 * reason to cause large interrupt latencies while we do it.
	 */
	if (!mod)
		local_irq_save(flags);
	ftrace_update_code(mod, start_pg);
	if (!mod)
		local_irq_restore(flags);
	ret = 0;
 out:
	mutex_unlock(&ftrace_lock);

	return ret;
}

struct ftrace_mod_func {
	struct list_head	list;
	char			*name;
	unsigned long		ip;
	unsigned int		size;
};

struct ftrace_mod_map {
	struct rcu_head		rcu;
	struct list_head	list;
	struct module		*mod;
	unsigned long		start_addr;
	unsigned long		end_addr;
	struct list_head	funcs;
	unsigned int		num_funcs;
};

static int ftrace_get_trampoline_kallsym(unsigned int symnum,
					 unsigned long *value, char *type,
					 char *name, char *module_name,
					 int *exported)
{
	struct ftrace_ops *op;

	list_for_each_entry_rcu(op, &ftrace_ops_trampoline_list, list) {
		if (!op->trampoline || symnum--)
			continue;
		*value = op->trampoline;
		*type = 't';
		strlcpy(name, FTRACE_TRAMPOLINE_SYM, KSYM_NAME_LEN);
		strlcpy(module_name, FTRACE_TRAMPOLINE_MOD, MODULE_NAME_LEN);
		*exported = 0;
		return 0;
	}

	return -ERANGE;
}

#ifdef CONFIG_MODULES

#define next_to_ftrace_page(p) container_of(p, struct ftrace_page, next)

static LIST_HEAD(ftrace_mod_maps);

static int referenced_filters(struct dyn_ftrace *rec)
{
	struct ftrace_ops *ops;
	int cnt = 0;

	for (ops = ftrace_ops_list; ops != &ftrace_list_end; ops = ops->next) {
		if (ops_references_rec(ops, rec)) {
<<<<<<< HEAD
			cnt++;
			if (ops->flags & FTRACE_OPS_FL_SAVE_REGS)
				rec->flags |= FTRACE_FL_REGS;
=======
			if (WARN_ON_ONCE(ops->flags & FTRACE_OPS_FL_DIRECT))
				continue;
			if (WARN_ON_ONCE(ops->flags & FTRACE_OPS_FL_IPMODIFY))
				continue;
			cnt++;
			if (ops->flags & FTRACE_OPS_FL_SAVE_REGS)
				rec->flags |= FTRACE_FL_REGS;
			if (cnt == 1 && ops->trampoline)
				rec->flags |= FTRACE_FL_TRAMP;
			else
				rec->flags &= ~FTRACE_FL_TRAMP;
>>>>>>> d1988041
		}
	}

	return cnt;
}

static void
clear_mod_from_hash(struct ftrace_page *pg, struct ftrace_hash *hash)
{
	struct ftrace_func_entry *entry;
	struct dyn_ftrace *rec;
	int i;

	if (ftrace_hash_empty(hash))
		return;

	for (i = 0; i < pg->index; i++) {
		rec = &pg->records[i];
		entry = __ftrace_lookup_ip(hash, rec->ip);
		/*
		 * Do not allow this rec to match again.
		 * Yeah, it may waste some memory, but will be removed
		 * if/when the hash is modified again.
		 */
		if (entry)
			entry->ip = 0;
	}
}

/* Clear any records from hashs */
static void clear_mod_from_hashes(struct ftrace_page *pg)
{
	struct trace_array *tr;

	mutex_lock(&trace_types_lock);
	list_for_each_entry(tr, &ftrace_trace_arrays, list) {
		if (!tr->ops || !tr->ops->func_hash)
			continue;
		mutex_lock(&tr->ops->func_hash->regex_lock);
		clear_mod_from_hash(pg, tr->ops->func_hash->filter_hash);
		clear_mod_from_hash(pg, tr->ops->func_hash->notrace_hash);
		mutex_unlock(&tr->ops->func_hash->regex_lock);
	}
	mutex_unlock(&trace_types_lock);
}

static void ftrace_free_mod_map(struct rcu_head *rcu)
{
	struct ftrace_mod_map *mod_map = container_of(rcu, struct ftrace_mod_map, rcu);
	struct ftrace_mod_func *mod_func;
	struct ftrace_mod_func *n;

	/* All the contents of mod_map are now not visible to readers */
	list_for_each_entry_safe(mod_func, n, &mod_map->funcs, list) {
		kfree(mod_func->name);
		list_del(&mod_func->list);
		kfree(mod_func);
	}

	kfree(mod_map);
}

void ftrace_release_mod(struct module *mod)
{
	struct ftrace_mod_map *mod_map;
	struct ftrace_mod_map *n;
	struct dyn_ftrace *rec;
	struct ftrace_page **last_pg;
	struct ftrace_page *tmp_page = NULL;
	struct ftrace_page *pg;
	int order;

	mutex_lock(&ftrace_lock);

	if (ftrace_disabled)
		goto out_unlock;

	list_for_each_entry_safe(mod_map, n, &ftrace_mod_maps, list) {
		if (mod_map->mod == mod) {
			list_del_rcu(&mod_map->list);
			call_rcu(&mod_map->rcu, ftrace_free_mod_map);
			break;
		}
	}

	/*
	 * Each module has its own ftrace_pages, remove
	 * them from the list.
	 */
	last_pg = &ftrace_pages_start;
	for (pg = ftrace_pages_start; pg; pg = *last_pg) {
		rec = &pg->records[0];
		if (within_module_core(rec->ip, mod) ||
		    within_module_init(rec->ip, mod)) {
			/*
			 * As core pages are first, the first
			 * page should never be a module page.
			 */
			if (WARN_ON(pg == ftrace_pages_start))
				goto out_unlock;

			/* Check if we are deleting the last page */
			if (pg == ftrace_pages)
				ftrace_pages = next_to_ftrace_page(last_pg);

			ftrace_update_tot_cnt -= pg->index;
			*last_pg = pg->next;

			pg->next = tmp_page;
			tmp_page = pg;
		} else
			last_pg = &pg->next;
	}
 out_unlock:
	mutex_unlock(&ftrace_lock);

	for (pg = tmp_page; pg; pg = tmp_page) {

		/* Needs to be called outside of ftrace_lock */
		clear_mod_from_hashes(pg);

		order = get_count_order(pg->size / ENTRIES_PER_PAGE);
		free_pages((unsigned long)pg->records, order);
		tmp_page = pg->next;
		kfree(pg);
		ftrace_number_of_pages -= 1 << order;
		ftrace_number_of_groups--;
	}
}

void ftrace_module_enable(struct module *mod)
{
	struct dyn_ftrace *rec;
	struct ftrace_page *pg;

	mutex_lock(&ftrace_lock);

	if (ftrace_disabled)
		goto out_unlock;

	/*
	 * If the tracing is enabled, go ahead and enable the record.
	 *
	 * The reason not to enable the record immediately is the
	 * inherent check of ftrace_make_nop/ftrace_make_call for
	 * correct previous instructions.  Making first the NOP
	 * conversion puts the module to the correct state, thus
	 * passing the ftrace_make_call check.
	 *
	 * We also delay this to after the module code already set the
	 * text to read-only, as we now need to set it back to read-write
	 * so that we can modify the text.
	 */
	if (ftrace_start_up)
		ftrace_arch_code_modify_prepare();

	do_for_each_ftrace_rec(pg, rec) {
		int cnt;
		/*
		 * do_for_each_ftrace_rec() is a double loop.
		 * module text shares the pg. If a record is
		 * not part of this module, then skip this pg,
		 * which the "break" will do.
		 */
		if (!within_module_core(rec->ip, mod) &&
		    !within_module_init(rec->ip, mod))
			break;

		cnt = 0;

		/*
		 * When adding a module, we need to check if tracers are
		 * currently enabled and if they are, and can trace this record,
		 * we need to enable the module functions as well as update the
		 * reference counts for those function records.
		 */
		if (ftrace_start_up)
			cnt += referenced_filters(rec);

		rec->flags &= ~FTRACE_FL_DISABLED;
		rec->flags += cnt;

		if (ftrace_start_up && cnt) {
			int failed = __ftrace_replace_code(rec, 1);
			if (failed) {
				ftrace_bug(failed, rec);
				goto out_loop;
			}
		}

	} while_for_each_ftrace_rec();

 out_loop:
	if (ftrace_start_up)
		ftrace_arch_code_modify_post_process();

 out_unlock:
	mutex_unlock(&ftrace_lock);

	process_cached_mods(mod->name);
}

void ftrace_module_init(struct module *mod)
{
	if (ftrace_disabled || !mod->num_ftrace_callsites)
		return;

	ftrace_process_locs(mod, mod->ftrace_callsites,
			    mod->ftrace_callsites + mod->num_ftrace_callsites);
}

static void save_ftrace_mod_rec(struct ftrace_mod_map *mod_map,
				struct dyn_ftrace *rec)
{
	struct ftrace_mod_func *mod_func;
	unsigned long symsize;
	unsigned long offset;
	char str[KSYM_SYMBOL_LEN];
	char *modname;
	const char *ret;

	ret = kallsyms_lookup(rec->ip, &symsize, &offset, &modname, str);
	if (!ret)
		return;

	mod_func = kmalloc(sizeof(*mod_func), GFP_KERNEL);
	if (!mod_func)
		return;

	mod_func->name = kstrdup(str, GFP_KERNEL);
	if (!mod_func->name) {
		kfree(mod_func);
		return;
	}

	mod_func->ip = rec->ip - offset;
	mod_func->size = symsize;

	mod_map->num_funcs++;

	list_add_rcu(&mod_func->list, &mod_map->funcs);
}

static struct ftrace_mod_map *
allocate_ftrace_mod_map(struct module *mod,
			unsigned long start, unsigned long end)
{
	struct ftrace_mod_map *mod_map;

	mod_map = kmalloc(sizeof(*mod_map), GFP_KERNEL);
	if (!mod_map)
		return NULL;

	mod_map->mod = mod;
	mod_map->start_addr = start;
	mod_map->end_addr = end;
	mod_map->num_funcs = 0;

	INIT_LIST_HEAD_RCU(&mod_map->funcs);

	list_add_rcu(&mod_map->list, &ftrace_mod_maps);

	return mod_map;
}

static const char *
ftrace_func_address_lookup(struct ftrace_mod_map *mod_map,
			   unsigned long addr, unsigned long *size,
			   unsigned long *off, char *sym)
{
	struct ftrace_mod_func *found_func =  NULL;
	struct ftrace_mod_func *mod_func;

	list_for_each_entry_rcu(mod_func, &mod_map->funcs, list) {
		if (addr >= mod_func->ip &&
		    addr < mod_func->ip + mod_func->size) {
			found_func = mod_func;
			break;
		}
	}

	if (found_func) {
		if (size)
			*size = found_func->size;
		if (off)
			*off = addr - found_func->ip;
		if (sym)
			strlcpy(sym, found_func->name, KSYM_NAME_LEN);

		return found_func->name;
	}

	return NULL;
}

const char *
ftrace_mod_address_lookup(unsigned long addr, unsigned long *size,
		   unsigned long *off, char **modname, char *sym)
{
	struct ftrace_mod_map *mod_map;
	const char *ret = NULL;

	/* mod_map is freed via call_rcu() */
	preempt_disable();
	list_for_each_entry_rcu(mod_map, &ftrace_mod_maps, list) {
		ret = ftrace_func_address_lookup(mod_map, addr, size, off, sym);
		if (ret) {
			if (modname)
				*modname = mod_map->mod->name;
			break;
		}
	}
	preempt_enable();

	return ret;
}

int ftrace_mod_get_kallsym(unsigned int symnum, unsigned long *value,
			   char *type, char *name,
			   char *module_name, int *exported)
{
	struct ftrace_mod_map *mod_map;
	struct ftrace_mod_func *mod_func;
	int ret;

	preempt_disable();
	list_for_each_entry_rcu(mod_map, &ftrace_mod_maps, list) {

		if (symnum >= mod_map->num_funcs) {
			symnum -= mod_map->num_funcs;
			continue;
		}

		list_for_each_entry_rcu(mod_func, &mod_map->funcs, list) {
			if (symnum > 1) {
				symnum--;
				continue;
			}

			*value = mod_func->ip;
			*type = 'T';
			strlcpy(name, mod_func->name, KSYM_NAME_LEN);
			strlcpy(module_name, mod_map->mod->name, MODULE_NAME_LEN);
			*exported = 1;
			preempt_enable();
			return 0;
		}
		WARN_ON(1);
		break;
	}
	ret = ftrace_get_trampoline_kallsym(symnum, value, type, name,
					    module_name, exported);
	preempt_enable();
	return ret;
}

#else
static void save_ftrace_mod_rec(struct ftrace_mod_map *mod_map,
				struct dyn_ftrace *rec) { }
static inline struct ftrace_mod_map *
allocate_ftrace_mod_map(struct module *mod,
			unsigned long start, unsigned long end)
{
	return NULL;
}
int ftrace_mod_get_kallsym(unsigned int symnum, unsigned long *value,
			   char *type, char *name, char *module_name,
			   int *exported)
{
	int ret;

	preempt_disable();
	ret = ftrace_get_trampoline_kallsym(symnum, value, type, name,
					    module_name, exported);
	preempt_enable();
	return ret;
}
#endif /* CONFIG_MODULES */

struct ftrace_init_func {
	struct list_head list;
	unsigned long ip;
};

/* Clear any init ips from hashes */
static void
clear_func_from_hash(struct ftrace_init_func *func, struct ftrace_hash *hash)
{
	struct ftrace_func_entry *entry;

	entry = ftrace_lookup_ip(hash, func->ip);
	/*
	 * Do not allow this rec to match again.
	 * Yeah, it may waste some memory, but will be removed
	 * if/when the hash is modified again.
	 */
	if (entry)
		entry->ip = 0;
}

static void
clear_func_from_hashes(struct ftrace_init_func *func)
{
	struct trace_array *tr;

	mutex_lock(&trace_types_lock);
	list_for_each_entry(tr, &ftrace_trace_arrays, list) {
		if (!tr->ops || !tr->ops->func_hash)
			continue;
		mutex_lock(&tr->ops->func_hash->regex_lock);
		clear_func_from_hash(func, tr->ops->func_hash->filter_hash);
		clear_func_from_hash(func, tr->ops->func_hash->notrace_hash);
		mutex_unlock(&tr->ops->func_hash->regex_lock);
	}
	mutex_unlock(&trace_types_lock);
}

static void add_to_clear_hash_list(struct list_head *clear_list,
				   struct dyn_ftrace *rec)
{
	struct ftrace_init_func *func;

	func = kmalloc(sizeof(*func), GFP_KERNEL);
	if (!func) {
		MEM_FAIL(1, "alloc failure, ftrace filter could be stale\n");
		return;
	}

	func->ip = rec->ip;
	list_add(&func->list, clear_list);
}

void ftrace_free_mem(struct module *mod, void *start_ptr, void *end_ptr)
{
	unsigned long start = (unsigned long)(start_ptr);
	unsigned long end = (unsigned long)(end_ptr);
	struct ftrace_page **last_pg = &ftrace_pages_start;
	struct ftrace_page *pg;
	struct dyn_ftrace *rec;
	struct dyn_ftrace key;
	struct ftrace_mod_map *mod_map = NULL;
	struct ftrace_init_func *func, *func_next;
	struct list_head clear_hash;
	int order;

	INIT_LIST_HEAD(&clear_hash);

	key.ip = start;
	key.flags = end;	/* overload flags, as it is unsigned long */

	mutex_lock(&ftrace_lock);

	/*
	 * If we are freeing module init memory, then check if
	 * any tracer is active. If so, we need to save a mapping of
	 * the module functions being freed with the address.
	 */
	if (mod && ftrace_ops_list != &ftrace_list_end)
		mod_map = allocate_ftrace_mod_map(mod, start, end);

	for (pg = ftrace_pages_start; pg; last_pg = &pg->next, pg = *last_pg) {
		if (end < pg->records[0].ip ||
		    start >= (pg->records[pg->index - 1].ip + MCOUNT_INSN_SIZE))
			continue;
 again:
		rec = bsearch(&key, pg->records, pg->index,
			      sizeof(struct dyn_ftrace),
			      ftrace_cmp_recs);
		if (!rec)
			continue;

		/* rec will be cleared from hashes after ftrace_lock unlock */
		add_to_clear_hash_list(&clear_hash, rec);

		if (mod_map)
			save_ftrace_mod_rec(mod_map, rec);

		pg->index--;
		ftrace_update_tot_cnt--;
		if (!pg->index) {
			*last_pg = pg->next;
			order = get_count_order(pg->size / ENTRIES_PER_PAGE);
			free_pages((unsigned long)pg->records, order);
			ftrace_number_of_pages -= 1 << order;
			ftrace_number_of_groups--;
			kfree(pg);
			pg = container_of(last_pg, struct ftrace_page, next);
			if (!(*last_pg))
				ftrace_pages = pg;
			continue;
		}
		memmove(rec, rec + 1,
			(pg->index - (rec - pg->records)) * sizeof(*rec));
		/* More than one function may be in this block */
		goto again;
	}
	mutex_unlock(&ftrace_lock);

	list_for_each_entry_safe(func, func_next, &clear_hash, list) {
		clear_func_from_hashes(func);
		kfree(func);
	}
}

void __init ftrace_free_init_mem(void)
{
	void *start = (void *)(&__init_begin);
	void *end = (void *)(&__init_end);

	ftrace_free_mem(NULL, start, end);
}

void __init ftrace_init(void)
{
	extern unsigned long __start_mcount_loc[];
	extern unsigned long __stop_mcount_loc[];
	unsigned long count, flags;
	int ret;

	local_irq_save(flags);
	ret = ftrace_dyn_arch_init();
	local_irq_restore(flags);
	if (ret)
		goto failed;

	count = __stop_mcount_loc - __start_mcount_loc;
	if (!count) {
		pr_info("ftrace: No functions to be traced?\n");
		goto failed;
	}

	pr_info("ftrace: allocating %ld entries in %ld pages\n",
		count, count / ENTRIES_PER_PAGE + 1);

	last_ftrace_enabled = ftrace_enabled = 1;

	ret = ftrace_process_locs(NULL,
				  __start_mcount_loc,
				  __stop_mcount_loc);

	pr_info("ftrace: allocated %ld pages with %ld groups\n",
		ftrace_number_of_pages, ftrace_number_of_groups);

	set_ftrace_early_filters();

	return;
 failed:
	ftrace_disabled = 1;
}

/* Do nothing if arch does not support this */
void __weak arch_ftrace_update_trampoline(struct ftrace_ops *ops)
{
}

static void ftrace_update_trampoline(struct ftrace_ops *ops)
{
	unsigned long trampoline = ops->trampoline;

	arch_ftrace_update_trampoline(ops);
	if (ops->trampoline && ops->trampoline != trampoline &&
	    (ops->flags & FTRACE_OPS_FL_ALLOC_TRAMP)) {
		/* Add to kallsyms before the perf events */
		ftrace_add_trampoline_to_kallsyms(ops);
		perf_event_ksymbol(PERF_RECORD_KSYMBOL_TYPE_OOL,
				   ops->trampoline, ops->trampoline_size, false,
				   FTRACE_TRAMPOLINE_SYM);
		/*
		 * Record the perf text poke event after the ksymbol register
		 * event.
		 */
		perf_event_text_poke((void *)ops->trampoline, NULL, 0,
				     (void *)ops->trampoline,
				     ops->trampoline_size);
	}
}

void ftrace_init_trace_array(struct trace_array *tr)
{
	INIT_LIST_HEAD(&tr->func_probes);
	INIT_LIST_HEAD(&tr->mod_trace);
	INIT_LIST_HEAD(&tr->mod_notrace);
}
#else

struct ftrace_ops global_ops = {
	.func			= ftrace_stub,
	.flags			= FTRACE_OPS_FL_RECURSION_SAFE |
				  FTRACE_OPS_FL_INITIALIZED |
				  FTRACE_OPS_FL_PID,
};

static int __init ftrace_nodyn_init(void)
{
	ftrace_enabled = 1;
	return 0;
}
core_initcall(ftrace_nodyn_init);

static inline int ftrace_init_dyn_tracefs(struct dentry *d_tracer) { return 0; }
static inline void ftrace_startup_enable(int command) { }
static inline void ftrace_startup_all(int command) { }

# define ftrace_startup_sysctl()	do { } while (0)
# define ftrace_shutdown_sysctl()	do { } while (0)

static void ftrace_update_trampoline(struct ftrace_ops *ops)
{
}

#endif /* CONFIG_DYNAMIC_FTRACE */

__init void ftrace_init_global_array_ops(struct trace_array *tr)
{
	tr->ops = &global_ops;
	tr->ops->private = tr;
	ftrace_init_trace_array(tr);
}

void ftrace_init_array_ops(struct trace_array *tr, ftrace_func_t func)
{
	/* If we filter on pids, update to use the pid function */
	if (tr->flags & TRACE_ARRAY_FL_GLOBAL) {
		if (WARN_ON(tr->ops->func != ftrace_stub))
			printk("ftrace ops had %pS for function\n",
			       tr->ops->func);
	}
	tr->ops->func = func;
	tr->ops->private = tr;
}

void ftrace_reset_array_ops(struct trace_array *tr)
{
	tr->ops->func = ftrace_stub;
}

static nokprobe_inline void
__ftrace_ops_list_func(unsigned long ip, unsigned long parent_ip,
		       struct ftrace_ops *ignored, struct pt_regs *regs)
{
	struct ftrace_ops *op;
	int bit;

	bit = trace_test_and_set_recursion(TRACE_LIST_START, TRACE_LIST_MAX);
	if (bit < 0)
		return;

	/*
	 * Some of the ops may be dynamically allocated,
	 * they must be freed after a synchronize_rcu().
	 */
	preempt_disable_notrace();

	do_for_each_ftrace_op(op, ftrace_ops_list) {
		/* Stub functions don't need to be called nor tested */
		if (op->flags & FTRACE_OPS_FL_STUB)
			continue;
		/*
		 * Check the following for each ops before calling their func:
		 *  if RCU flag is set, then rcu_is_watching() must be true
		 *  if PER_CPU is set, then ftrace_function_local_disable()
		 *                          must be false
		 *  Otherwise test if the ip matches the ops filter
		 *
		 * If any of the above fails then the op->func() is not executed.
		 */
		if ((!(op->flags & FTRACE_OPS_FL_RCU) || rcu_is_watching()) &&
		    ftrace_ops_test(op, ip, regs)) {
			if (FTRACE_WARN_ON(!op->func)) {
				pr_warn("op=%p %pS\n", op, op);
				goto out;
			}
			op->func(ip, parent_ip, op, regs);
		}
	} while_for_each_ftrace_op(op);
out:
	preempt_enable_notrace();
	trace_clear_recursion(bit);
}

/*
 * Some archs only support passing ip and parent_ip. Even though
 * the list function ignores the op parameter, we do not want any
 * C side effects, where a function is called without the caller
 * sending a third parameter.
 * Archs are to support both the regs and ftrace_ops at the same time.
 * If they support ftrace_ops, it is assumed they support regs.
 * If call backs want to use regs, they must either check for regs
 * being NULL, or CONFIG_DYNAMIC_FTRACE_WITH_REGS.
 * Note, CONFIG_DYNAMIC_FTRACE_WITH_REGS expects a full regs to be saved.
 * An architecture can pass partial regs with ftrace_ops and still
 * set the ARCH_SUPPORTS_FTRACE_OPS.
 */
#if ARCH_SUPPORTS_FTRACE_OPS
static void ftrace_ops_list_func(unsigned long ip, unsigned long parent_ip,
				 struct ftrace_ops *op, struct pt_regs *regs)
{
	__ftrace_ops_list_func(ip, parent_ip, NULL, regs);
}
NOKPROBE_SYMBOL(ftrace_ops_list_func);
#else
static void ftrace_ops_no_ops(unsigned long ip, unsigned long parent_ip)
{
	__ftrace_ops_list_func(ip, parent_ip, NULL, NULL);
}
NOKPROBE_SYMBOL(ftrace_ops_no_ops);
#endif

/*
 * If there's only one function registered but it does not support
 * recursion, needs RCU protection and/or requires per cpu handling, then
 * this function will be called by the mcount trampoline.
 */
static void ftrace_ops_assist_func(unsigned long ip, unsigned long parent_ip,
				   struct ftrace_ops *op, struct pt_regs *regs)
{
	int bit;

	bit = trace_test_and_set_recursion(TRACE_LIST_START, TRACE_LIST_MAX);
	if (bit < 0)
		return;

	preempt_disable_notrace();

	if (!(op->flags & FTRACE_OPS_FL_RCU) || rcu_is_watching())
		op->func(ip, parent_ip, op, regs);

	preempt_enable_notrace();
	trace_clear_recursion(bit);
}
NOKPROBE_SYMBOL(ftrace_ops_assist_func);

/**
 * ftrace_ops_get_func - get the function a trampoline should call
 * @ops: the ops to get the function for
 *
 * Normally the mcount trampoline will call the ops->func, but there
 * are times that it should not. For example, if the ops does not
 * have its own recursion protection, then it should call the
 * ftrace_ops_assist_func() instead.
 *
 * Returns the function that the trampoline should call for @ops.
 */
ftrace_func_t ftrace_ops_get_func(struct ftrace_ops *ops)
{
	/*
	 * If the function does not handle recursion, needs to be RCU safe,
	 * or does per cpu logic, then we need to call the assist handler.
	 */
	if (!(ops->flags & FTRACE_OPS_FL_RECURSION_SAFE) ||
	    ops->flags & FTRACE_OPS_FL_RCU)
		return ftrace_ops_assist_func;

	return ops->func;
}

static void
ftrace_filter_pid_sched_switch_probe(void *data, bool preempt,
		    struct task_struct *prev, struct task_struct *next)
{
	struct trace_array *tr = data;
	struct trace_pid_list *pid_list;
	struct trace_pid_list *no_pid_list;

	pid_list = rcu_dereference_sched(tr->function_pids);
	no_pid_list = rcu_dereference_sched(tr->function_no_pids);

	if (trace_ignore_this_task(pid_list, no_pid_list, next))
		this_cpu_write(tr->array_buffer.data->ftrace_ignore_pid,
			       FTRACE_PID_IGNORE);
	else
		this_cpu_write(tr->array_buffer.data->ftrace_ignore_pid,
			       next->pid);
}

static void
ftrace_pid_follow_sched_process_fork(void *data,
				     struct task_struct *self,
				     struct task_struct *task)
{
	struct trace_pid_list *pid_list;
	struct trace_array *tr = data;

	pid_list = rcu_dereference_sched(tr->function_pids);
	trace_filter_add_remove_task(pid_list, self, task);

	pid_list = rcu_dereference_sched(tr->function_no_pids);
	trace_filter_add_remove_task(pid_list, self, task);
}

static void
ftrace_pid_follow_sched_process_exit(void *data, struct task_struct *task)
{
	struct trace_pid_list *pid_list;
	struct trace_array *tr = data;

	pid_list = rcu_dereference_sched(tr->function_pids);
	trace_filter_add_remove_task(pid_list, NULL, task);

	pid_list = rcu_dereference_sched(tr->function_no_pids);
	trace_filter_add_remove_task(pid_list, NULL, task);
}

void ftrace_pid_follow_fork(struct trace_array *tr, bool enable)
{
	if (enable) {
		register_trace_sched_process_fork(ftrace_pid_follow_sched_process_fork,
						  tr);
		register_trace_sched_process_free(ftrace_pid_follow_sched_process_exit,
						  tr);
	} else {
		unregister_trace_sched_process_fork(ftrace_pid_follow_sched_process_fork,
						    tr);
		unregister_trace_sched_process_free(ftrace_pid_follow_sched_process_exit,
						    tr);
	}
}

static void clear_ftrace_pids(struct trace_array *tr, int type)
{
	struct trace_pid_list *pid_list;
	struct trace_pid_list *no_pid_list;
	int cpu;

	pid_list = rcu_dereference_protected(tr->function_pids,
					     lockdep_is_held(&ftrace_lock));
	no_pid_list = rcu_dereference_protected(tr->function_no_pids,
						lockdep_is_held(&ftrace_lock));

	/* Make sure there's something to do */
	if (!pid_type_enabled(type, pid_list, no_pid_list))
		return;

	/* See if the pids still need to be checked after this */
	if (!still_need_pid_events(type, pid_list, no_pid_list)) {
		unregister_trace_sched_switch(ftrace_filter_pid_sched_switch_probe, tr);
		for_each_possible_cpu(cpu)
			per_cpu_ptr(tr->array_buffer.data, cpu)->ftrace_ignore_pid = FTRACE_PID_TRACE;
	}

	if (type & TRACE_PIDS)
		rcu_assign_pointer(tr->function_pids, NULL);

	if (type & TRACE_NO_PIDS)
		rcu_assign_pointer(tr->function_no_pids, NULL);

	/* Wait till all users are no longer using pid filtering */
	synchronize_rcu();

	if ((type & TRACE_PIDS) && pid_list)
		trace_free_pid_list(pid_list);

	if ((type & TRACE_NO_PIDS) && no_pid_list)
		trace_free_pid_list(no_pid_list);
}

void ftrace_clear_pids(struct trace_array *tr)
{
	mutex_lock(&ftrace_lock);

	clear_ftrace_pids(tr, TRACE_PIDS | TRACE_NO_PIDS);

	mutex_unlock(&ftrace_lock);
}

static void ftrace_pid_reset(struct trace_array *tr, int type)
{
	mutex_lock(&ftrace_lock);
	clear_ftrace_pids(tr, type);

	ftrace_update_pid_func();
	ftrace_startup_all(0);

	mutex_unlock(&ftrace_lock);
}

/* Greater than any max PID */
#define FTRACE_NO_PIDS		(void *)(PID_MAX_LIMIT + 1)

static void *fpid_start(struct seq_file *m, loff_t *pos)
	__acquires(RCU)
{
	struct trace_pid_list *pid_list;
	struct trace_array *tr = m->private;

	mutex_lock(&ftrace_lock);
	rcu_read_lock_sched();

	pid_list = rcu_dereference_sched(tr->function_pids);

	if (!pid_list)
		return !(*pos) ? FTRACE_NO_PIDS : NULL;

	return trace_pid_start(pid_list, pos);
}

static void *fpid_next(struct seq_file *m, void *v, loff_t *pos)
{
	struct trace_array *tr = m->private;
	struct trace_pid_list *pid_list = rcu_dereference_sched(tr->function_pids);

	if (v == FTRACE_NO_PIDS) {
		(*pos)++;
		return NULL;
	}
	return trace_pid_next(pid_list, v, pos);
}

static void fpid_stop(struct seq_file *m, void *p)
	__releases(RCU)
{
	rcu_read_unlock_sched();
	mutex_unlock(&ftrace_lock);
}

static int fpid_show(struct seq_file *m, void *v)
{
	if (v == FTRACE_NO_PIDS) {
		seq_puts(m, "no pid\n");
		return 0;
	}

	return trace_pid_show(m, v);
}

static const struct seq_operations ftrace_pid_sops = {
	.start = fpid_start,
	.next = fpid_next,
	.stop = fpid_stop,
	.show = fpid_show,
};

static void *fnpid_start(struct seq_file *m, loff_t *pos)
	__acquires(RCU)
{
	struct trace_pid_list *pid_list;
	struct trace_array *tr = m->private;

	mutex_lock(&ftrace_lock);
	rcu_read_lock_sched();

	pid_list = rcu_dereference_sched(tr->function_no_pids);

	if (!pid_list)
		return !(*pos) ? FTRACE_NO_PIDS : NULL;

	return trace_pid_start(pid_list, pos);
}

static void *fnpid_next(struct seq_file *m, void *v, loff_t *pos)
{
	struct trace_array *tr = m->private;
	struct trace_pid_list *pid_list = rcu_dereference_sched(tr->function_no_pids);

	if (v == FTRACE_NO_PIDS) {
		(*pos)++;
		return NULL;
	}
	return trace_pid_next(pid_list, v, pos);
}

static const struct seq_operations ftrace_no_pid_sops = {
	.start = fnpid_start,
	.next = fnpid_next,
	.stop = fpid_stop,
	.show = fpid_show,
};

static int pid_open(struct inode *inode, struct file *file, int type)
{
	const struct seq_operations *seq_ops;
	struct trace_array *tr = inode->i_private;
	struct seq_file *m;
	int ret = 0;

	ret = tracing_check_open_get_tr(tr);
	if (ret)
		return ret;

	if ((file->f_mode & FMODE_WRITE) &&
	    (file->f_flags & O_TRUNC))
		ftrace_pid_reset(tr, type);

	switch (type) {
	case TRACE_PIDS:
		seq_ops = &ftrace_pid_sops;
		break;
	case TRACE_NO_PIDS:
		seq_ops = &ftrace_no_pid_sops;
		break;
	default:
		trace_array_put(tr);
		WARN_ON_ONCE(1);
		return -EINVAL;
	}

	ret = seq_open(file, seq_ops);
	if (ret < 0) {
		trace_array_put(tr);
	} else {
		m = file->private_data;
		/* copy tr over to seq ops */
		m->private = tr;
	}

	return ret;
}

static int
ftrace_pid_open(struct inode *inode, struct file *file)
{
	return pid_open(inode, file, TRACE_PIDS);
}

static int
ftrace_no_pid_open(struct inode *inode, struct file *file)
{
	return pid_open(inode, file, TRACE_NO_PIDS);
}

static void ignore_task_cpu(void *data)
{
	struct trace_array *tr = data;
	struct trace_pid_list *pid_list;
	struct trace_pid_list *no_pid_list;

	/*
	 * This function is called by on_each_cpu() while the
	 * event_mutex is held.
	 */
	pid_list = rcu_dereference_protected(tr->function_pids,
					     mutex_is_locked(&ftrace_lock));
	no_pid_list = rcu_dereference_protected(tr->function_no_pids,
						mutex_is_locked(&ftrace_lock));

	if (trace_ignore_this_task(pid_list, no_pid_list, current))
		this_cpu_write(tr->array_buffer.data->ftrace_ignore_pid,
			       FTRACE_PID_IGNORE);
	else
		this_cpu_write(tr->array_buffer.data->ftrace_ignore_pid,
			       current->pid);
}

static ssize_t
pid_write(struct file *filp, const char __user *ubuf,
	  size_t cnt, loff_t *ppos, int type)
{
	struct seq_file *m = filp->private_data;
	struct trace_array *tr = m->private;
	struct trace_pid_list *filtered_pids;
	struct trace_pid_list *other_pids;
	struct trace_pid_list *pid_list;
	ssize_t ret;

	if (!cnt)
		return 0;

	mutex_lock(&ftrace_lock);

	switch (type) {
	case TRACE_PIDS:
		filtered_pids = rcu_dereference_protected(tr->function_pids,
					     lockdep_is_held(&ftrace_lock));
		other_pids = rcu_dereference_protected(tr->function_no_pids,
					     lockdep_is_held(&ftrace_lock));
		break;
	case TRACE_NO_PIDS:
		filtered_pids = rcu_dereference_protected(tr->function_no_pids,
					     lockdep_is_held(&ftrace_lock));
		other_pids = rcu_dereference_protected(tr->function_pids,
					     lockdep_is_held(&ftrace_lock));
		break;
	default:
		ret = -EINVAL;
		WARN_ON_ONCE(1);
		goto out;
	}

	ret = trace_pid_write(filtered_pids, &pid_list, ubuf, cnt);
	if (ret < 0)
		goto out;

	switch (type) {
	case TRACE_PIDS:
		rcu_assign_pointer(tr->function_pids, pid_list);
		break;
	case TRACE_NO_PIDS:
		rcu_assign_pointer(tr->function_no_pids, pid_list);
		break;
	}


	if (filtered_pids) {
		synchronize_rcu();
		trace_free_pid_list(filtered_pids);
	} else if (pid_list && !other_pids) {
		/* Register a probe to set whether to ignore the tracing of a task */
		register_trace_sched_switch(ftrace_filter_pid_sched_switch_probe, tr);
	}

	/*
	 * Ignoring of pids is done at task switch. But we have to
	 * check for those tasks that are currently running.
	 * Always do this in case a pid was appended or removed.
	 */
	on_each_cpu(ignore_task_cpu, tr, 1);

	ftrace_update_pid_func();
	ftrace_startup_all(0);
 out:
	mutex_unlock(&ftrace_lock);

	if (ret > 0)
		*ppos += ret;

	return ret;
}

static ssize_t
ftrace_pid_write(struct file *filp, const char __user *ubuf,
		 size_t cnt, loff_t *ppos)
{
	return pid_write(filp, ubuf, cnt, ppos, TRACE_PIDS);
}

static ssize_t
ftrace_no_pid_write(struct file *filp, const char __user *ubuf,
		    size_t cnt, loff_t *ppos)
{
	return pid_write(filp, ubuf, cnt, ppos, TRACE_NO_PIDS);
}

static int
ftrace_pid_release(struct inode *inode, struct file *file)
{
	struct trace_array *tr = inode->i_private;

	trace_array_put(tr);

	return seq_release(inode, file);
}

static const struct file_operations ftrace_pid_fops = {
	.open		= ftrace_pid_open,
	.write		= ftrace_pid_write,
	.read		= seq_read,
	.llseek		= tracing_lseek,
	.release	= ftrace_pid_release,
};

static const struct file_operations ftrace_no_pid_fops = {
	.open		= ftrace_no_pid_open,
	.write		= ftrace_no_pid_write,
	.read		= seq_read,
	.llseek		= tracing_lseek,
	.release	= ftrace_pid_release,
};

void ftrace_init_tracefs(struct trace_array *tr, struct dentry *d_tracer)
{
	trace_create_file("set_ftrace_pid", 0644, d_tracer,
			    tr, &ftrace_pid_fops);
	trace_create_file("set_ftrace_notrace_pid", 0644, d_tracer,
			    tr, &ftrace_no_pid_fops);
}

void __init ftrace_init_tracefs_toplevel(struct trace_array *tr,
					 struct dentry *d_tracer)
{
	/* Only the top level directory has the dyn_tracefs and profile */
	WARN_ON(!(tr->flags & TRACE_ARRAY_FL_GLOBAL));

	ftrace_init_dyn_tracefs(d_tracer);
	ftrace_profile_tracefs(d_tracer);
}

/**
 * ftrace_kill - kill ftrace
 *
 * This function should be used by panic code. It stops ftrace
 * but in a not so nice way. If you need to simply kill ftrace
 * from a non-atomic section, use ftrace_kill.
 */
void ftrace_kill(void)
{
	ftrace_disabled = 1;
	ftrace_enabled = 0;
	ftrace_trace_function = ftrace_stub;
}

/**
 * Test if ftrace is dead or not.
 */
int ftrace_is_dead(void)
{
	return ftrace_disabled;
}

/**
 * register_ftrace_function - register a function for profiling
 * @ops - ops structure that holds the function for profiling.
 *
 * Register a function to be called by all functions in the
 * kernel.
 *
 * Note: @ops->func and all the functions it calls must be labeled
 *       with "notrace", otherwise it will go into a
 *       recursive loop.
 */
int register_ftrace_function(struct ftrace_ops *ops)
{
	int ret = -1;

	ftrace_ops_init(ops);

	mutex_lock(&ftrace_lock);

	ret = ftrace_startup(ops, 0);

	mutex_unlock(&ftrace_lock);

	return ret;
}
EXPORT_SYMBOL_GPL(register_ftrace_function);

/**
 * unregister_ftrace_function - unregister a function for profiling.
 * @ops - ops structure that holds the function to unregister
 *
 * Unregister a function that was added to be called by ftrace profiling.
 */
int unregister_ftrace_function(struct ftrace_ops *ops)
{
	int ret;

	mutex_lock(&ftrace_lock);
	ret = ftrace_shutdown(ops, 0);
	mutex_unlock(&ftrace_lock);

	return ret;
}
EXPORT_SYMBOL_GPL(unregister_ftrace_function);

static bool is_permanent_ops_registered(void)
{
	struct ftrace_ops *op;

	do_for_each_ftrace_op(op, ftrace_ops_list) {
		if (op->flags & FTRACE_OPS_FL_PERMANENT)
			return true;
	} while_for_each_ftrace_op(op);

	return false;
}

int
ftrace_enable_sysctl(struct ctl_table *table, int write,
		     void *buffer, size_t *lenp, loff_t *ppos)
{
	int ret = -ENODEV;

	mutex_lock(&ftrace_lock);

	if (unlikely(ftrace_disabled))
		goto out;

	ret = proc_dointvec(table, write, buffer, lenp, ppos);

	if (ret || !write || (last_ftrace_enabled == !!ftrace_enabled))
		goto out;

	if (ftrace_enabled) {

		/* we are starting ftrace again */
		if (rcu_dereference_protected(ftrace_ops_list,
			lockdep_is_held(&ftrace_lock)) != &ftrace_list_end)
			update_ftrace_function();

		ftrace_startup_sysctl();

	} else {
		if (is_permanent_ops_registered()) {
			ftrace_enabled = true;
			ret = -EBUSY;
			goto out;
		}

		/* stopping ftrace calls (just send to ftrace_stub) */
		ftrace_trace_function = ftrace_stub;

		ftrace_shutdown_sysctl();
	}

	last_ftrace_enabled = !!ftrace_enabled;
 out:
	mutex_unlock(&ftrace_lock);
	return ret;
}<|MERGE_RESOLUTION|>--- conflicted
+++ resolved
@@ -5951,11 +5951,7 @@
 		 * infrastructure to do the synchronization, thus we must do it
 		 * ourselves.
 		 */
-<<<<<<< HEAD
-		schedule_on_each_cpu(ftrace_sync);
-=======
 		synchronize_rcu_tasks_rude();
->>>>>>> d1988041
 
 		free_ftrace_hash(old_hash);
 	}
@@ -6290,11 +6286,6 @@
 
 	for (ops = ftrace_ops_list; ops != &ftrace_list_end; ops = ops->next) {
 		if (ops_references_rec(ops, rec)) {
-<<<<<<< HEAD
-			cnt++;
-			if (ops->flags & FTRACE_OPS_FL_SAVE_REGS)
-				rec->flags |= FTRACE_FL_REGS;
-=======
 			if (WARN_ON_ONCE(ops->flags & FTRACE_OPS_FL_DIRECT))
 				continue;
 			if (WARN_ON_ONCE(ops->flags & FTRACE_OPS_FL_IPMODIFY))
@@ -6306,7 +6297,6 @@
 				rec->flags |= FTRACE_FL_TRAMP;
 			else
 				rec->flags &= ~FTRACE_FL_TRAMP;
->>>>>>> d1988041
 		}
 	}
 
