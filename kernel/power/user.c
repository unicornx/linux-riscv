// SPDX-License-Identifier: GPL-2.0-only
/*
 * linux/kernel/power/user.c
 *
 * This file provides the user space interface for software suspend/resume.
 *
 * Copyright (C) 2006 Rafael J. Wysocki <rjw@sisk.pl>
 */

#include <linux/suspend.h>
#include <linux/reboot.h>
#include <linux/string.h>
#include <linux/device.h>
#include <linux/miscdevice.h>
#include <linux/mm.h>
#include <linux/swap.h>
#include <linux/swapops.h>
#include <linux/pm.h>
#include <linux/fs.h>
#include <linux/compat.h>
#include <linux/console.h>
#include <linux/cpu.h>
#include <linux/freezer.h>

#include <linux/uaccess.h>

#include "power.h"

static bool need_wait;

static struct snapshot_data {
	struct snapshot_handle handle;
	int swap;
	int mode;
	bool frozen;
	bool ready;
	bool platform_support;
	bool free_bitmaps;
	dev_t dev;
} snapshot_state;

int is_hibernate_resume_dev(dev_t dev)
{
	return hibernation_available() && snapshot_state.dev == dev;
}

static int snapshot_open(struct inode *inode, struct file *filp)
{
	struct snapshot_data *data;
	unsigned int sleep_flags;
	int error;

	if (!hibernation_available())
		return -EPERM;

	sleep_flags = lock_system_sleep();

	if (!hibernate_acquire()) {
		error = -EBUSY;
		goto Unlock;
	}

	if ((filp->f_flags & O_ACCMODE) == O_RDWR) {
		hibernate_release();
		error = -ENOSYS;
		goto Unlock;
	}
	nonseekable_open(inode, filp);
	data = &snapshot_state;
	filp->private_data = data;
	memset(&data->handle, 0, sizeof(struct snapshot_handle));
	if ((filp->f_flags & O_ACCMODE) == O_RDONLY) {
		/* Hibernating.  The image device should be accessible. */
		data->swap = swap_type_of(swsusp_resume_device, 0);
		data->mode = O_RDONLY;
		data->free_bitmaps = false;
		error = pm_notifier_call_chain_robust(PM_HIBERNATION_PREPARE, PM_POST_HIBERNATION);
	} else {
		/*
		 * Resuming.  We may need to wait for the image device to
		 * appear.
		 */
		need_wait = true;

		data->swap = -1;
		data->mode = O_WRONLY;
		error = pm_notifier_call_chain_robust(PM_RESTORE_PREPARE, PM_POST_RESTORE);
		if (!error) {
			error = create_basic_memory_bitmaps();
			data->free_bitmaps = !error;
		}
	}
	if (error)
		hibernate_release();

	data->frozen = false;
	data->ready = false;
	data->platform_support = false;
	data->dev = 0;

 Unlock:
	unlock_system_sleep(sleep_flags);

	return error;
}

static int snapshot_release(struct inode *inode, struct file *filp)
{
	struct snapshot_data *data;
	unsigned int sleep_flags;

	sleep_flags = lock_system_sleep();

	swsusp_free();
	data = filp->private_data;
	data->dev = 0;
	free_all_swap_pages(data->swap);
	if (data->frozen) {
		pm_restore_gfp_mask();
		free_basic_memory_bitmaps();
		thaw_processes();
	} else if (data->free_bitmaps) {
		free_basic_memory_bitmaps();
	}
	pm_notifier_call_chain(data->mode == O_RDONLY ?
			PM_POST_HIBERNATION : PM_POST_RESTORE);
	hibernate_release();

	unlock_system_sleep(sleep_flags);

	return 0;
}

static ssize_t snapshot_read(struct file *filp, char __user *buf,
                             size_t count, loff_t *offp)
{
	loff_t pg_offp = *offp & ~PAGE_MASK;
	struct snapshot_data *data;
	unsigned int sleep_flags;
	ssize_t res;

	sleep_flags = lock_system_sleep();

	data = filp->private_data;
	if (!data->ready) {
		res = -ENODATA;
		goto Unlock;
	}
	if (!pg_offp) { /* on page boundary? */
		res = snapshot_read_next(&data->handle);
		if (res <= 0)
			goto Unlock;
	} else {
		res = PAGE_SIZE - pg_offp;
	}

	res = simple_read_from_buffer(buf, count, &pg_offp,
			data_of(data->handle), res);
	if (res > 0)
		*offp += res;

 Unlock:
	unlock_system_sleep(sleep_flags);

	return res;
}

static ssize_t snapshot_write(struct file *filp, const char __user *buf,
                              size_t count, loff_t *offp)
{
	loff_t pg_offp = *offp & ~PAGE_MASK;
	struct snapshot_data *data;
	unsigned long sleep_flags;
	ssize_t res;

	if (need_wait) {
		wait_for_device_probe();
		need_wait = false;
	}

<<<<<<< HEAD
	lock_system_sleep();
=======
	sleep_flags = lock_system_sleep();
>>>>>>> d60c95ef

	data = filp->private_data;

	if (!pg_offp) {
		res = snapshot_write_next(&data->handle);
		if (res <= 0)
			goto unlock;
	} else {
		res = PAGE_SIZE;
	}

	if (!data_of(data->handle)) {
		res = -EINVAL;
		goto unlock;
	}

	res = simple_write_to_buffer(data_of(data->handle), res, &pg_offp,
			buf, count);
	if (res > 0)
		*offp += res;
unlock:
	unlock_system_sleep(sleep_flags);

	return res;
}

struct compat_resume_swap_area {
	compat_loff_t offset;
	u32 dev;
} __packed;

static int snapshot_set_swap_area(struct snapshot_data *data,
		void __user *argp)
{
	sector_t offset;
	dev_t swdev;

	if (swsusp_swap_in_use())
		return -EPERM;

	if (in_compat_syscall()) {
		struct compat_resume_swap_area swap_area;

		if (copy_from_user(&swap_area, argp, sizeof(swap_area)))
			return -EFAULT;
		swdev = new_decode_dev(swap_area.dev);
		offset = swap_area.offset;
	} else {
		struct resume_swap_area swap_area;

		if (copy_from_user(&swap_area, argp, sizeof(swap_area)))
			return -EFAULT;
		swdev = new_decode_dev(swap_area.dev);
		offset = swap_area.offset;
	}

	/*
	 * User space encodes device types as two-byte values,
	 * so we need to recode them
	 */
	data->swap = swap_type_of(swdev, offset);
	if (data->swap < 0)
		return swdev ? -ENODEV : -EINVAL;
	data->dev = swdev;
	return 0;
}

static long snapshot_ioctl(struct file *filp, unsigned int cmd,
							unsigned long arg)
{
	int error = 0;
	struct snapshot_data *data;
	loff_t size;
	sector_t offset;

	if (need_wait) {
		wait_for_device_probe();
		need_wait = false;
	}

	if (_IOC_TYPE(cmd) != SNAPSHOT_IOC_MAGIC)
		return -ENOTTY;
	if (_IOC_NR(cmd) > SNAPSHOT_IOC_MAXNR)
		return -ENOTTY;
	if (!capable(CAP_SYS_ADMIN))
		return -EPERM;

	if (!mutex_trylock(&system_transition_mutex))
		return -EBUSY;

	lock_device_hotplug();
	data = filp->private_data;

	switch (cmd) {

	case SNAPSHOT_FREEZE:
		if (data->frozen)
			break;

		ksys_sync_helper();

		error = freeze_processes();
		if (error)
			break;

		error = create_basic_memory_bitmaps();
		if (error)
			thaw_processes();
		else
			data->frozen = true;

		break;

	case SNAPSHOT_UNFREEZE:
		if (!data->frozen || data->ready)
			break;
		pm_restore_gfp_mask();
		free_basic_memory_bitmaps();
		data->free_bitmaps = false;
		thaw_processes();
		data->frozen = false;
		break;

	case SNAPSHOT_CREATE_IMAGE:
		if (data->mode != O_RDONLY || !data->frozen  || data->ready) {
			error = -EPERM;
			break;
		}
		pm_restore_gfp_mask();
		error = hibernation_snapshot(data->platform_support);
		if (!error) {
			error = put_user(in_suspend, (int __user *)arg);
			data->ready = !freezer_test_done && !error;
			freezer_test_done = false;
		}
		break;

	case SNAPSHOT_ATOMIC_RESTORE:
		snapshot_write_finalize(&data->handle);
		if (data->mode != O_WRONLY || !data->frozen ||
		    !snapshot_image_loaded(&data->handle)) {
			error = -EPERM;
			break;
		}
		error = hibernation_restore(data->platform_support);
		break;

	case SNAPSHOT_FREE:
		swsusp_free();
		memset(&data->handle, 0, sizeof(struct snapshot_handle));
		data->ready = false;
		/*
		 * It is necessary to thaw kernel threads here, because
		 * SNAPSHOT_CREATE_IMAGE may be invoked directly after
		 * SNAPSHOT_FREE.  In that case, if kernel threads were not
		 * thawed, the preallocation of memory carried out by
		 * hibernation_snapshot() might run into problems (i.e. it
		 * might fail or even deadlock).
		 */
		thaw_kernel_threads();
		break;

	case SNAPSHOT_PREF_IMAGE_SIZE:
		image_size = arg;
		break;

	case SNAPSHOT_GET_IMAGE_SIZE:
		if (!data->ready) {
			error = -ENODATA;
			break;
		}
		size = snapshot_get_image_size();
		size <<= PAGE_SHIFT;
		error = put_user(size, (loff_t __user *)arg);
		break;

	case SNAPSHOT_AVAIL_SWAP_SIZE:
		size = count_swap_pages(data->swap, 1);
		size <<= PAGE_SHIFT;
		error = put_user(size, (loff_t __user *)arg);
		break;

	case SNAPSHOT_ALLOC_SWAP_PAGE:
		if (data->swap < 0 || data->swap >= MAX_SWAPFILES) {
			error = -ENODEV;
			break;
		}
		offset = alloc_swapdev_block(data->swap);
		if (offset) {
			offset <<= PAGE_SHIFT;
			error = put_user(offset, (loff_t __user *)arg);
		} else {
			error = -ENOSPC;
		}
		break;

	case SNAPSHOT_FREE_SWAP_PAGES:
		if (data->swap < 0 || data->swap >= MAX_SWAPFILES) {
			error = -ENODEV;
			break;
		}
		free_all_swap_pages(data->swap);
		break;

	case SNAPSHOT_S2RAM:
		if (!data->frozen) {
			error = -EPERM;
			break;
		}
		/*
		 * Tasks are frozen and the notifiers have been called with
		 * PM_HIBERNATION_PREPARE
		 */
		error = suspend_devices_and_enter(PM_SUSPEND_MEM);
		data->ready = false;
		break;

	case SNAPSHOT_PLATFORM_SUPPORT:
		data->platform_support = !!arg;
		break;

	case SNAPSHOT_POWER_OFF:
		if (data->platform_support)
			error = hibernation_platform_enter();
		break;

	case SNAPSHOT_SET_SWAP_AREA:
		error = snapshot_set_swap_area(data, (void __user *)arg);
		break;

	default:
		error = -ENOTTY;

	}

	unlock_device_hotplug();
	mutex_unlock(&system_transition_mutex);

	return error;
}

#ifdef CONFIG_COMPAT
static long
snapshot_compat_ioctl(struct file *file, unsigned int cmd, unsigned long arg)
{
	BUILD_BUG_ON(sizeof(loff_t) != sizeof(compat_loff_t));

	switch (cmd) {
	case SNAPSHOT_GET_IMAGE_SIZE:
	case SNAPSHOT_AVAIL_SWAP_SIZE:
	case SNAPSHOT_ALLOC_SWAP_PAGE:
	case SNAPSHOT_CREATE_IMAGE:
	case SNAPSHOT_SET_SWAP_AREA:
		return snapshot_ioctl(file, cmd,
				      (unsigned long) compat_ptr(arg));
	default:
		return snapshot_ioctl(file, cmd, arg);
	}
}
#endif /* CONFIG_COMPAT */

static const struct file_operations snapshot_fops = {
	.open = snapshot_open,
	.release = snapshot_release,
	.read = snapshot_read,
	.write = snapshot_write,
	.llseek = no_llseek,
	.unlocked_ioctl = snapshot_ioctl,
#ifdef CONFIG_COMPAT
	.compat_ioctl = snapshot_compat_ioctl,
#endif
};

static struct miscdevice snapshot_device = {
	.minor = SNAPSHOT_MINOR,
	.name = "snapshot",
	.fops = &snapshot_fops,
};

static int __init snapshot_device_init(void)
{
	return misc_register(&snapshot_device);
};

device_initcall(snapshot_device_init);<|MERGE_RESOLUTION|>--- conflicted
+++ resolved
@@ -178,11 +178,7 @@
 		need_wait = false;
 	}
 
-<<<<<<< HEAD
-	lock_system_sleep();
-=======
 	sleep_flags = lock_system_sleep();
->>>>>>> d60c95ef
 
 	data = filp->private_data;
 
