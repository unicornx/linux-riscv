--- conflicted
+++ resolved
@@ -1,12 +1,7 @@
 # SPDX-License-Identifier: GPL-2.0
 VERSION = 5
-<<<<<<< HEAD
-PATCHLEVEL = 15
-SUBLEVEL = 19
-=======
 PATCHLEVEL = 16
 SUBLEVEL = 5
->>>>>>> 92b4b594
 EXTRAVERSION =
 NAME = Gobble Gobble
 
