--- conflicted
+++ resolved
@@ -6160,11 +6160,7 @@
 	if (kvmppc_radix_possible()) {
 		r = kvmppc_radix_init();
 		if (r)
-<<<<<<< HEAD
-			return r;
-=======
 			goto err;
->>>>>>> 3a82f341
 	}
 
 	r = kvmppc_uvmem_init();
