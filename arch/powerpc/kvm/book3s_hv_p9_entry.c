--- conflicted
+++ resolved
@@ -5,10 +5,6 @@
 #include <asm/dbell.h>
 #include <asm/ppc-opcode.h>
 
-<<<<<<< HEAD
-#ifdef CONFIG_KVM_BOOK3S_HV_EXIT_TIMING
-static void __accumulate_time(struct kvm_vcpu *vcpu, struct kvmhv_tb_accumulator *next)
-=======
 #include "book3s_hv.h"
 
 static void load_spr_state(struct kvm_vcpu *vcpu,
@@ -222,7 +218,6 @@
 
 #ifdef CONFIG_KVM_BOOK3S_HV_P9_TIMING
 void accumulate_time(struct kvm_vcpu *vcpu, struct kvmhv_tb_accumulator *next)
->>>>>>> d60c95ef
 {
 	struct kvmppc_vcore *vc = vcpu->arch.vcore;
 	struct kvmhv_tb_accumulator *curr;
@@ -252,18 +247,7 @@
 	smp_wmb();
 	curr->seqcount = seq + 2;
 }
-<<<<<<< HEAD
-
-#define start_timing(vcpu, next) __accumulate_time(vcpu, next)
-#define end_timing(vcpu) __accumulate_time(vcpu, NULL)
-#define accumulate_time(vcpu, next) __accumulate_time(vcpu, next)
-#else
-#define start_timing(vcpu, next) do {} while (0)
-#define end_timing(vcpu) do {} while (0)
-#define accumulate_time(vcpu, next) do {} while (0)
-=======
 EXPORT_SYMBOL_GPL(accumulate_time);
->>>>>>> d60c95ef
 #endif
 
 static inline u64 mfslbv(unsigned int idx)
