--- conflicted
+++ resolved
@@ -371,18 +371,11 @@
 #define __NR_open_by_handle_at	346
 #define __NR_clock_adjtime	347
 #define __NR_syncfs		348
-<<<<<<< HEAD
+#define __NR_sendmmsg		349
 
 #ifdef __KERNEL__
 
-#define __NR_syscalls		349
-=======
-#define __NR_sendmmsg		349
-
-#ifdef __KERNEL__
-
 #define __NR_syscalls		350
->>>>>>> d762f438
 
 #define __NR__exit __NR_exit
 #define NR_syscalls	__NR_syscalls
