// SPDX-License-Identifier: GPL-2.0
/* Copyright (c) 2016, The Linux Foundation. All rights reserved. */

#include <dt-bindings/interrupt-controller/arm-gic.h>
#include <dt-bindings/clock/qcom,gcc-msm8998.h>
#include <dt-bindings/clock/qcom,gpucc-msm8998.h>
#include <dt-bindings/clock/qcom,rpmcc.h>
#include <dt-bindings/power/qcom-rpmpd.h>
#include <dt-bindings/gpio/gpio.h>

/ {
	interrupt-parent = <&intc>;

	qcom,msm-id = <292 0x0>;

	#address-cells = <2>;
	#size-cells = <2>;

	chosen { };

	memory {
		device_type = "memory";
		/* We expect the bootloader to fill in the reg */
		reg = <0 0 0 0>;
	};

	reserved-memory {
		#address-cells = <2>;
		#size-cells = <2>;
		ranges;

		hyp_mem: memory@85800000 {
			reg = <0x0 0x85800000 0x0 0x600000>;
			no-map;
		};

		xbl_mem: memory@85e00000 {
			reg = <0x0 0x85e00000 0x0 0x100000>;
			no-map;
		};

		smem_mem: smem-mem@86000000 {
			reg = <0x0 0x86000000 0x0 0x200000>;
			no-map;
		};

		tz_mem: memory@86200000 {
			reg = <0x0 0x86200000 0x0 0x2d00000>;
			no-map;
		};

		rmtfs_mem: memory@88f00000 {
			compatible = "qcom,rmtfs-mem";
			reg = <0x0 0x88f00000 0x0 0x200000>;
			no-map;

			qcom,client-id = <1>;
			qcom,vmid = <15>;
		};

		spss_mem: memory@8ab00000 {
			reg = <0x0 0x8ab00000 0x0 0x700000>;
			no-map;
		};

		adsp_mem: memory@8b200000 {
			reg = <0x0 0x8b200000 0x0 0x1a00000>;
			no-map;
		};

		mpss_mem: memory@8cc00000 {
			reg = <0x0 0x8cc00000 0x0 0x7000000>;
			no-map;
		};

		venus_mem: memory@93c00000 {
			reg = <0x0 0x93c00000 0x0 0x500000>;
			no-map;
		};

		mba_mem: memory@94100000 {
			reg = <0x0 0x94100000 0x0 0x200000>;
			no-map;
		};

		slpi_mem: memory@94300000 {
			reg = <0x0 0x94300000 0x0 0xf00000>;
			no-map;
		};

		ipa_fw_mem: memory@95200000 {
			reg = <0x0 0x95200000 0x0 0x10000>;
			no-map;
		};

		ipa_gsi_mem: memory@95210000 {
			reg = <0x0 0x95210000 0x0 0x5000>;
			no-map;
		};

		gpu_mem: memory@95600000 {
			reg = <0x0 0x95600000 0x0 0x100000>;
			no-map;
		};

		wlan_msa_mem: memory@95700000 {
			reg = <0x0 0x95700000 0x0 0x100000>;
			no-map;
		};
	};

	clocks {
		xo: xo-board {
			compatible = "fixed-clock";
			#clock-cells = <0>;
			clock-frequency = <19200000>;
			clock-output-names = "xo_board";
		};

		sleep_clk {
			compatible = "fixed-clock";
			#clock-cells = <0>;
			clock-frequency = <32764>;
		};
	};

	cpus {
		#address-cells = <2>;
		#size-cells = <0>;

		CPU0: cpu@0 {
			device_type = "cpu";
			compatible = "qcom,kryo280";
			reg = <0x0 0x0>;
			enable-method = "psci";
			cpu-idle-states = <&LITTLE_CPU_SLEEP_0 &LITTLE_CPU_SLEEP_1>;
			next-level-cache = <&L2_0>;
			L2_0: l2-cache {
				compatible = "arm,arch-cache";
				cache-level = <2>;
			};
			L1_I_0: l1-icache {
				compatible = "arm,arch-cache";
			};
			L1_D_0: l1-dcache {
				compatible = "arm,arch-cache";
			};
		};

		CPU1: cpu@1 {
			device_type = "cpu";
			compatible = "qcom,kryo280";
			reg = <0x0 0x1>;
			enable-method = "psci";
			cpu-idle-states = <&LITTLE_CPU_SLEEP_0 &LITTLE_CPU_SLEEP_1>;
			next-level-cache = <&L2_0>;
			L1_I_1: l1-icache {
				compatible = "arm,arch-cache";
			};
			L1_D_1: l1-dcache {
				compatible = "arm,arch-cache";
			};
		};

		CPU2: cpu@2 {
			device_type = "cpu";
			compatible = "qcom,kryo280";
			reg = <0x0 0x2>;
			enable-method = "psci";
			cpu-idle-states = <&LITTLE_CPU_SLEEP_0 &LITTLE_CPU_SLEEP_1>;
			next-level-cache = <&L2_0>;
			L1_I_2: l1-icache {
				compatible = "arm,arch-cache";
			};
			L1_D_2: l1-dcache {
				compatible = "arm,arch-cache";
			};
		};

		CPU3: cpu@3 {
			device_type = "cpu";
			compatible = "qcom,kryo280";
			reg = <0x0 0x3>;
			enable-method = "psci";
			cpu-idle-states = <&LITTLE_CPU_SLEEP_0 &LITTLE_CPU_SLEEP_1>;
			next-level-cache = <&L2_0>;
			L1_I_3: l1-icache {
				compatible = "arm,arch-cache";
			};
			L1_D_3: l1-dcache {
				compatible = "arm,arch-cache";
			};
		};

		CPU4: cpu@100 {
			device_type = "cpu";
			compatible = "qcom,kryo280";
			reg = <0x0 0x100>;
			enable-method = "psci";
			cpu-idle-states = <&BIG_CPU_SLEEP_0 &BIG_CPU_SLEEP_1>;
			next-level-cache = <&L2_1>;
			L2_1: l2-cache {
				compatible = "arm,arch-cache";
				cache-level = <2>;
			};
			L1_I_100: l1-icache {
				compatible = "arm,arch-cache";
			};
			L1_D_100: l1-dcache {
				compatible = "arm,arch-cache";
			};
		};

		CPU5: cpu@101 {
			device_type = "cpu";
			compatible = "qcom,kryo280";
			reg = <0x0 0x101>;
			enable-method = "psci";
			cpu-idle-states = <&BIG_CPU_SLEEP_0 &BIG_CPU_SLEEP_1>;
			next-level-cache = <&L2_1>;
			L1_I_101: l1-icache {
				compatible = "arm,arch-cache";
			};
			L1_D_101: l1-dcache {
				compatible = "arm,arch-cache";
			};
		};

		CPU6: cpu@102 {
			device_type = "cpu";
			compatible = "qcom,kryo280";
			reg = <0x0 0x102>;
			enable-method = "psci";
			cpu-idle-states = <&BIG_CPU_SLEEP_0 &BIG_CPU_SLEEP_1>;
			next-level-cache = <&L2_1>;
			L1_I_102: l1-icache {
				compatible = "arm,arch-cache";
			};
			L1_D_102: l1-dcache {
				compatible = "arm,arch-cache";
			};
		};

		CPU7: cpu@103 {
			device_type = "cpu";
			compatible = "qcom,kryo280";
			reg = <0x0 0x103>;
			enable-method = "psci";
			cpu-idle-states = <&BIG_CPU_SLEEP_0 &BIG_CPU_SLEEP_1>;
			next-level-cache = <&L2_1>;
			L1_I_103: l1-icache {
				compatible = "arm,arch-cache";
			};
			L1_D_103: l1-dcache {
				compatible = "arm,arch-cache";
			};
		};

		cpu-map {
			cluster0 {
				core0 {
					cpu = <&CPU0>;
				};

				core1 {
					cpu = <&CPU1>;
				};

				core2 {
					cpu = <&CPU2>;
				};

				core3 {
					cpu = <&CPU3>;
				};
			};

			cluster1 {
				core0 {
					cpu = <&CPU4>;
				};

				core1 {
					cpu = <&CPU5>;
				};

				core2 {
					cpu = <&CPU6>;
				};

				core3 {
					cpu = <&CPU7>;
				};
			};
		};

		idle-states {
			entry-method = "psci";

			LITTLE_CPU_SLEEP_0: cpu-sleep-0-0 {
				compatible = "arm,idle-state";
				idle-state-name = "little-retention";
				arm,psci-suspend-param = <0x00000002>;
				entry-latency-us = <81>;
				exit-latency-us = <86>;
				min-residency-us = <200>;
			};

			LITTLE_CPU_SLEEP_1: cpu-sleep-0-1 {
				compatible = "arm,idle-state";
				idle-state-name = "little-power-collapse";
				arm,psci-suspend-param = <0x40000003>;
				entry-latency-us = <273>;
				exit-latency-us = <612>;
				min-residency-us = <1000>;
				local-timer-stop;
			};

			BIG_CPU_SLEEP_0: cpu-sleep-1-0 {
				compatible = "arm,idle-state";
				idle-state-name = "big-retention";
				arm,psci-suspend-param = <0x00000002>;
				entry-latency-us = <79>;
				exit-latency-us = <82>;
				min-residency-us = <200>;
			};

			BIG_CPU_SLEEP_1: cpu-sleep-1-1 {
				compatible = "arm,idle-state";
				idle-state-name = "big-power-collapse";
				arm,psci-suspend-param = <0x40000003>;
				entry-latency-us = <336>;
				exit-latency-us = <525>;
				min-residency-us = <1000>;
				local-timer-stop;
			};
		};
	};

	firmware {
		scm {
			compatible = "qcom,scm-msm8998", "qcom,scm";
		};
	};

	tcsr_mutex: hwlock {
		compatible = "qcom,tcsr-mutex";
		syscon = <&tcsr_mutex_regs 0 0x1000>;
		#hwlock-cells = <1>;
	};

	psci {
		compatible = "arm,psci-1.0";
		method = "smc";
	};

	rpm-glink {
		compatible = "qcom,glink-rpm";

		interrupts = <GIC_SPI 168 IRQ_TYPE_EDGE_RISING>;
		qcom,rpm-msg-ram = <&rpm_msg_ram>;
		mboxes = <&apcs_glb 0>;

		rpm_requests: rpm-requests {
			compatible = "qcom,rpm-msm8998";
			qcom,glink-channels = "rpm_requests";

			rpmcc: clock-controller {
				compatible = "qcom,rpmcc-msm8998", "qcom,rpmcc";
				#clock-cells = <1>;
			};

			rpmpd: power-controller {
				compatible = "qcom,msm8998-rpmpd";
				#power-domain-cells = <1>;
				operating-points-v2 = <&rpmpd_opp_table>;

				rpmpd_opp_table: opp-table {
					compatible = "operating-points-v2";

					rpmpd_opp_ret: opp1 {
						opp-level = <16>;
					};

					rpmpd_opp_ret_plus: opp2 {
						opp-level = <32>;
					};

					rpmpd_opp_min_svs: opp3 {
						opp-level = <48>;
					};

					rpmpd_opp_low_svs: opp4 {
						opp-level = <64>;
					};

					rpmpd_opp_svs: opp5 {
						opp-level = <128>;
					};

					rpmpd_opp_svs_plus: opp6 {
						opp-level = <192>;
					};

					rpmpd_opp_nom: opp7 {
						opp-level = <256>;
					};

					rpmpd_opp_nom_plus: opp8 {
						opp-level = <320>;
					};

					rpmpd_opp_turbo: opp9 {
						opp-level = <384>;
					};

					rpmpd_opp_turbo_plus: opp10 {
						opp-level = <512>;
					};
				};
			};
		};
	};

	smem {
		compatible = "qcom,smem";
		memory-region = <&smem_mem>;
		hwlocks = <&tcsr_mutex 3>;
	};

	smp2p-lpass {
		compatible = "qcom,smp2p";
		qcom,smem = <443>, <429>;

		interrupts = <GIC_SPI 158 IRQ_TYPE_EDGE_RISING>;

		mboxes = <&apcs_glb 10>;

		qcom,local-pid = <0>;
		qcom,remote-pid = <2>;

		adsp_smp2p_out: master-kernel {
			qcom,entry-name = "master-kernel";
			#qcom,smem-state-cells = <1>;
		};

		adsp_smp2p_in: slave-kernel {
			qcom,entry-name = "slave-kernel";

			interrupt-controller;
			#interrupt-cells = <2>;
		};
	};

	smp2p-mpss {
		compatible = "qcom,smp2p";
		qcom,smem = <435>, <428>;
		interrupts = <GIC_SPI 451 IRQ_TYPE_EDGE_RISING>;
		mboxes = <&apcs_glb 14>;
		qcom,local-pid = <0>;
		qcom,remote-pid = <1>;

		modem_smp2p_out: master-kernel {
			qcom,entry-name = "master-kernel";
			#qcom,smem-state-cells = <1>;
		};

		modem_smp2p_in: slave-kernel {
			qcom,entry-name = "slave-kernel";
			interrupt-controller;
			#interrupt-cells = <2>;
		};
	};

	smp2p-slpi {
		compatible = "qcom,smp2p";
		qcom,smem = <481>, <430>;
		interrupts = <GIC_SPI 178 IRQ_TYPE_EDGE_RISING>;
		mboxes = <&apcs_glb 26>;
		qcom,local-pid = <0>;
		qcom,remote-pid = <3>;

		slpi_smp2p_out: master-kernel {
			qcom,entry-name = "master-kernel";
			#qcom,smem-state-cells = <1>;
		};

		slpi_smp2p_in: slave-kernel {
			qcom,entry-name = "slave-kernel";
			interrupt-controller;
			#interrupt-cells = <2>;
		};
	};

	thermal-zones {
		cpu0-thermal {
			polling-delay-passive = <250>;
			polling-delay = <1000>;

			thermal-sensors = <&tsens0 1>;

			trips {
				cpu0_alert0: trip-point0 {
					temperature = <75000>;
					hysteresis = <2000>;
					type = "passive";
				};

				cpu0_crit: cpu_crit {
					temperature = <110000>;
					hysteresis = <2000>;
					type = "critical";
				};
			};
		};

		cpu1-thermal {
			polling-delay-passive = <250>;
			polling-delay = <1000>;

			thermal-sensors = <&tsens0 2>;

			trips {
				cpu1_alert0: trip-point0 {
					temperature = <75000>;
					hysteresis = <2000>;
					type = "passive";
				};

				cpu1_crit: cpu_crit {
					temperature = <110000>;
					hysteresis = <2000>;
					type = "critical";
				};
			};
		};

		cpu2-thermal {
			polling-delay-passive = <250>;
			polling-delay = <1000>;

			thermal-sensors = <&tsens0 3>;

			trips {
				cpu2_alert0: trip-point0 {
					temperature = <75000>;
					hysteresis = <2000>;
					type = "passive";
				};

				cpu2_crit: cpu_crit {
					temperature = <110000>;
					hysteresis = <2000>;
					type = "critical";
				};
			};
		};

		cpu3-thermal {
			polling-delay-passive = <250>;
			polling-delay = <1000>;

			thermal-sensors = <&tsens0 4>;

			trips {
				cpu3_alert0: trip-point0 {
					temperature = <75000>;
					hysteresis = <2000>;
					type = "passive";
				};

				cpu3_crit: cpu_crit {
					temperature = <110000>;
					hysteresis = <2000>;
					type = "critical";
				};
			};
		};

		cpu4-thermal {
			polling-delay-passive = <250>;
			polling-delay = <1000>;

			thermal-sensors = <&tsens0 7>;

			trips {
				cpu4_alert0: trip-point0 {
					temperature = <75000>;
					hysteresis = <2000>;
					type = "passive";
				};

				cpu4_crit: cpu_crit {
					temperature = <110000>;
					hysteresis = <2000>;
					type = "critical";
				};
			};
		};

		cpu5-thermal {
			polling-delay-passive = <250>;
			polling-delay = <1000>;

			thermal-sensors = <&tsens0 8>;

			trips {
				cpu5_alert0: trip-point0 {
					temperature = <75000>;
					hysteresis = <2000>;
					type = "passive";
				};

				cpu5_crit: cpu_crit {
					temperature = <110000>;
					hysteresis = <2000>;
					type = "critical";
				};
			};
		};

		cpu6-thermal {
			polling-delay-passive = <250>;
			polling-delay = <1000>;

			thermal-sensors = <&tsens0 9>;

			trips {
				cpu6_alert0: trip-point0 {
					temperature = <75000>;
					hysteresis = <2000>;
					type = "passive";
				};

				cpu6_crit: cpu_crit {
					temperature = <110000>;
					hysteresis = <2000>;
					type = "critical";
				};
			};
		};

		cpu7-thermal {
			polling-delay-passive = <250>;
			polling-delay = <1000>;

			thermal-sensors = <&tsens0 10>;

			trips {
				cpu7_alert0: trip-point0 {
					temperature = <75000>;
					hysteresis = <2000>;
					type = "passive";
				};

				cpu7_crit: cpu_crit {
					temperature = <110000>;
					hysteresis = <2000>;
					type = "critical";
				};
			};
		};

		gpu-thermal-bottom {
			polling-delay-passive = <250>;
			polling-delay = <1000>;

			thermal-sensors = <&tsens0 12>;

			trips {
				gpu1_alert0: trip-point0 {
					temperature = <90000>;
					hysteresis = <2000>;
					type = "hot";
				};
			};
		};

		gpu-thermal-top {
			polling-delay-passive = <250>;
			polling-delay = <1000>;

			thermal-sensors = <&tsens0 13>;

			trips {
				gpu2_alert0: trip-point0 {
					temperature = <90000>;
					hysteresis = <2000>;
					type = "hot";
				};
			};
		};

		clust0-mhm-thermal {
			polling-delay-passive = <250>;
			polling-delay = <1000>;

			thermal-sensors = <&tsens0 5>;

			trips {
				cluster0_mhm_alert0: trip-point0 {
					temperature = <90000>;
					hysteresis = <2000>;
					type = "hot";
				};
			};
		};

		clust1-mhm-thermal {
			polling-delay-passive = <250>;
			polling-delay = <1000>;

			thermal-sensors = <&tsens0 6>;

			trips {
				cluster1_mhm_alert0: trip-point0 {
					temperature = <90000>;
					hysteresis = <2000>;
					type = "hot";
				};
			};
		};

		cluster1-l2-thermal {
			polling-delay-passive = <250>;
			polling-delay = <1000>;

			thermal-sensors = <&tsens0 11>;

			trips {
				cluster1_l2_alert0: trip-point0 {
					temperature = <90000>;
					hysteresis = <2000>;
					type = "hot";
				};
			};
		};

		modem-thermal {
			polling-delay-passive = <250>;
			polling-delay = <1000>;

			thermal-sensors = <&tsens1 1>;

			trips {
				modem_alert0: trip-point0 {
					temperature = <90000>;
					hysteresis = <2000>;
					type = "hot";
				};
			};
		};

		mem-thermal {
			polling-delay-passive = <250>;
			polling-delay = <1000>;

			thermal-sensors = <&tsens1 2>;

			trips {
				mem_alert0: trip-point0 {
					temperature = <90000>;
					hysteresis = <2000>;
					type = "hot";
				};
			};
		};

		wlan-thermal {
			polling-delay-passive = <250>;
			polling-delay = <1000>;

			thermal-sensors = <&tsens1 3>;

			trips {
				wlan_alert0: trip-point0 {
					temperature = <90000>;
					hysteresis = <2000>;
					type = "hot";
				};
			};
		};

		q6-dsp-thermal {
			polling-delay-passive = <250>;
			polling-delay = <1000>;

			thermal-sensors = <&tsens1 4>;

			trips {
				q6_dsp_alert0: trip-point0 {
					temperature = <90000>;
					hysteresis = <2000>;
					type = "hot";
				};
			};
		};

		camera-thermal {
			polling-delay-passive = <250>;
			polling-delay = <1000>;

			thermal-sensors = <&tsens1 5>;

			trips {
				camera_alert0: trip-point0 {
					temperature = <90000>;
					hysteresis = <2000>;
					type = "hot";
				};
			};
		};

		multimedia-thermal {
			polling-delay-passive = <250>;
			polling-delay = <1000>;

			thermal-sensors = <&tsens1 6>;

			trips {
				multimedia_alert0: trip-point0 {
					temperature = <90000>;
					hysteresis = <2000>;
					type = "hot";
				};
			};
		};
	};

	timer {
		compatible = "arm,armv8-timer";
		interrupts = <GIC_PPI 1 IRQ_TYPE_LEVEL_LOW>,
			     <GIC_PPI 2 IRQ_TYPE_LEVEL_LOW>,
			     <GIC_PPI 3 IRQ_TYPE_LEVEL_LOW>,
			     <GIC_PPI 0 IRQ_TYPE_LEVEL_LOW>;
	};

	soc: soc {
		#address-cells = <1>;
		#size-cells = <1>;
		ranges = <0 0 0 0xffffffff>;
		compatible = "simple-bus";

		gcc: clock-controller@100000 {
			compatible = "qcom,gcc-msm8998";
			#clock-cells = <1>;
			#reset-cells = <1>;
			#power-domain-cells = <1>;
			reg = <0x00100000 0xb0000>;
		};

		rpm_msg_ram: memory@778000 {
			compatible = "qcom,rpm-msg-ram";
			reg = <0x00778000 0x7000>;
		};

		qfprom: qfprom@780000 {
			compatible = "qcom,qfprom";
			reg = <0x00780000 0x621c>;
			#address-cells = <1>;
			#size-cells = <1>;

			qusb2_hstx_trim: hstx-trim@423a {
				reg = <0x423a 0x1>;
				bits = <0 4>;
			};
		};

		tsens0: thermal@10ab000 {
			compatible = "qcom,msm8998-tsens", "qcom,tsens-v2";
			reg = <0x010ab000 0x1000>, /* TM */
			      <0x010aa000 0x1000>; /* SROT */
			#qcom,sensors = <14>;
			interrupts = <GIC_SPI 458 IRQ_TYPE_LEVEL_HIGH>,
				     <GIC_SPI 445 IRQ_TYPE_LEVEL_HIGH>;
			interrupt-names = "uplow", "critical";
			#thermal-sensor-cells = <1>;
		};

		tsens1: thermal@10ae000 {
			compatible = "qcom,msm8998-tsens", "qcom,tsens-v2";
			reg = <0x010ae000 0x1000>, /* TM */
			      <0x010ad000 0x1000>; /* SROT */
			#qcom,sensors = <8>;
			interrupts = <GIC_SPI 184 IRQ_TYPE_LEVEL_HIGH>,
				     <GIC_SPI 430 IRQ_TYPE_LEVEL_HIGH>;
			interrupt-names = "uplow", "critical";
			#thermal-sensor-cells = <1>;
		};

		anoc1_smmu: iommu@1680000 {
			compatible = "qcom,msm8998-smmu-v2", "qcom,smmu-v2";
			reg = <0x01680000 0x10000>;
			#iommu-cells = <1>;

			#global-interrupts = <0>;
			interrupts =
				<GIC_SPI 364 IRQ_TYPE_EDGE_RISING>,
				<GIC_SPI 365 IRQ_TYPE_EDGE_RISING>,
				<GIC_SPI 366 IRQ_TYPE_EDGE_RISING>,
				<GIC_SPI 367 IRQ_TYPE_EDGE_RISING>,
				<GIC_SPI 368 IRQ_TYPE_EDGE_RISING>,
				<GIC_SPI 369 IRQ_TYPE_EDGE_RISING>;
		};

		anoc2_smmu: iommu@16c0000 {
			compatible = "qcom,msm8998-smmu-v2", "qcom,smmu-v2";
			reg = <0x016c0000 0x40000>;
			#iommu-cells = <1>;

			#global-interrupts = <0>;
			interrupts =
				<GIC_SPI 373 IRQ_TYPE_EDGE_RISING>,
				<GIC_SPI 374 IRQ_TYPE_EDGE_RISING>,
				<GIC_SPI 375 IRQ_TYPE_EDGE_RISING>,
				<GIC_SPI 376 IRQ_TYPE_EDGE_RISING>,
				<GIC_SPI 377 IRQ_TYPE_EDGE_RISING>,
				<GIC_SPI 378 IRQ_TYPE_EDGE_RISING>,
				<GIC_SPI 462 IRQ_TYPE_EDGE_RISING>,
				<GIC_SPI 463 IRQ_TYPE_EDGE_RISING>,
				<GIC_SPI 464 IRQ_TYPE_EDGE_RISING>,
				<GIC_SPI 465 IRQ_TYPE_EDGE_RISING>;
		};

		pcie0: pci@1c00000 {
			compatible = "qcom,pcie-msm8996";
			reg =	<0x01c00000 0x2000>,
				<0x1b000000 0xf1d>,
				<0x1b000f20 0xa8>,
				<0x1b100000 0x100000>;
			reg-names = "parf", "dbi", "elbi", "config";
			device_type = "pci";
			linux,pci-domain = <0>;
			bus-range = <0x00 0xff>;
			#address-cells = <3>;
			#size-cells = <2>;
			num-lanes = <1>;
			phys = <&pciephy>;
			phy-names = "pciephy";

			ranges = <0x01000000 0x0 0x1b200000 0x1b200000 0x0 0x100000>,
				 <0x02000000 0x0 0x1b300000 0x1b300000 0x0 0xd00000>;

			#interrupt-cells = <1>;
			interrupts = <GIC_SPI 405 IRQ_TYPE_LEVEL_HIGH>;
			interrupt-names = "msi";
			interrupt-map-mask = <0 0 0 0x7>;
			interrupt-map =	<0 0 0 1 &intc 0 135 IRQ_TYPE_LEVEL_HIGH>,
					<0 0 0 2 &intc 0 136 IRQ_TYPE_LEVEL_HIGH>,
					<0 0 0 3 &intc 0 138 IRQ_TYPE_LEVEL_HIGH>,
					<0 0 0 4 &intc 0 139 IRQ_TYPE_LEVEL_HIGH>;

			clocks = <&gcc GCC_PCIE_0_PIPE_CLK>,
				 <&gcc GCC_PCIE_0_MSTR_AXI_CLK>,
				 <&gcc GCC_PCIE_0_SLV_AXI_CLK>,
				 <&gcc GCC_PCIE_0_CFG_AHB_CLK>,
				 <&gcc GCC_PCIE_0_AUX_CLK>;
			clock-names = "pipe", "bus_master", "bus_slave", "cfg", "aux";

			power-domains = <&gcc PCIE_0_GDSC>;
			iommu-map = <0x100 &anoc1_smmu 0x1480 1>;
			perst-gpios = <&tlmm 35 GPIO_ACTIVE_LOW>;
		};

		phy@1c06000 {
			compatible = "qcom,msm8998-qmp-pcie-phy";
			reg = <0x01c06000 0x18c>;
			#address-cells = <1>;
			#size-cells = <1>;
			ranges;

			clocks = <&gcc GCC_PCIE_PHY_AUX_CLK>,
				 <&gcc GCC_PCIE_0_CFG_AHB_CLK>,
				 <&gcc GCC_PCIE_CLKREF_CLK>;
			clock-names = "aux", "cfg_ahb", "ref";

			resets = <&gcc GCC_PCIE_0_PHY_BCR>, <&gcc GCC_PCIE_PHY_BCR>;
			reset-names = "phy", "common";

			vdda-phy-supply = <&vreg_l1a_0p875>;
			vdda-pll-supply = <&vreg_l2a_1p2>;

			pciephy: lane@1c06800 {
				reg = <0x01c06200 0x128>, <0x01c06400 0x1fc>, <0x01c06800 0x20c>;
				#phy-cells = <0>;

				clocks = <&gcc GCC_PCIE_0_PIPE_CLK>;
				clock-names = "pipe0";
				clock-output-names = "pcie_0_pipe_clk_src";
				#clock-cells = <0>;
			};
		};

		ufshc: ufshc@1da4000 {
			compatible = "qcom,msm8998-ufshc", "qcom,ufshc", "jedec,ufs-2.0";
			reg = <0x01da4000 0x2500>;
			interrupts = <GIC_SPI 265 IRQ_TYPE_LEVEL_HIGH>;
			phys = <&ufsphy_lanes>;
			phy-names = "ufsphy";
			lanes-per-direction = <2>;
			power-domains = <&gcc UFS_GDSC>;
			#reset-cells = <1>;

			clock-names =
				"core_clk",
				"bus_aggr_clk",
				"iface_clk",
				"core_clk_unipro",
				"ref_clk",
				"tx_lane0_sync_clk",
				"rx_lane0_sync_clk",
				"rx_lane1_sync_clk";
			clocks =
				<&gcc GCC_UFS_AXI_CLK>,
				<&gcc GCC_AGGRE1_UFS_AXI_CLK>,
				<&gcc GCC_UFS_AHB_CLK>,
				<&gcc GCC_UFS_UNIPRO_CORE_CLK>,
				<&rpmcc RPM_SMD_LN_BB_CLK1>,
				<&gcc GCC_UFS_TX_SYMBOL_0_CLK>,
				<&gcc GCC_UFS_RX_SYMBOL_0_CLK>,
				<&gcc GCC_UFS_RX_SYMBOL_1_CLK>;
			freq-table-hz =
				<50000000 200000000>,
				<0 0>,
				<0 0>,
				<37500000 150000000>,
				<0 0>,
				<0 0>,
				<0 0>,
				<0 0>;

			resets = <&gcc GCC_UFS_BCR>;
			reset-names = "rst";
		};

		ufsphy: phy@1da7000 {
			compatible = "qcom,msm8998-qmp-ufs-phy";
			reg = <0x01da7000 0x18c>;
			#address-cells = <1>;
			#size-cells = <1>;
			ranges;

			clock-names =
				"ref",
				"ref_aux";
			clocks =
				<&gcc GCC_UFS_CLKREF_CLK>,
				<&gcc GCC_UFS_PHY_AUX_CLK>;

			reset-names = "ufsphy";
			resets = <&ufshc 0>;

			ufsphy_lanes: lanes@1da7400 {
				reg = <0x01da7400 0x128>,
				      <0x01da7600 0x1fc>,
				      <0x01da7c00 0x1dc>,
				      <0x01da7800 0x128>,
				      <0x01da7a00 0x1fc>;
				#phy-cells = <0>;
			};
		};

		tcsr_mutex_regs: syscon@1f40000 {
			compatible = "syscon";
			reg = <0x01f40000 0x40000>;
		};

		tlmm: pinctrl@3400000 {
			compatible = "qcom,msm8998-pinctrl";
			reg = <0x03400000 0xc00000>;
			interrupts = <GIC_SPI 208 IRQ_TYPE_LEVEL_HIGH>;
			gpio-controller;
			#gpio-cells = <0x2>;
			interrupt-controller;
			#interrupt-cells = <0x2>;
		};

<<<<<<< HEAD
=======
		remoteproc_mss: remoteproc@4080000 {
			compatible = "qcom,msm8998-mss-pil";
			reg = <0x04080000 0x100>, <0x04180000 0x20>;
			reg-names = "qdsp6", "rmb";

			interrupts-extended =
				<&intc GIC_SPI 448 IRQ_TYPE_EDGE_RISING>,
				<&modem_smp2p_in 0 IRQ_TYPE_EDGE_RISING>,
				<&modem_smp2p_in 1 IRQ_TYPE_EDGE_RISING>,
				<&modem_smp2p_in 2 IRQ_TYPE_EDGE_RISING>,
				<&modem_smp2p_in 3 IRQ_TYPE_EDGE_RISING>,
				<&modem_smp2p_in 7 IRQ_TYPE_EDGE_RISING>;
			interrupt-names = "wdog", "fatal", "ready",
					  "handover", "stop-ack",
					  "shutdown-ack";

			clocks = <&gcc GCC_MSS_CFG_AHB_CLK>,
				 <&gcc GCC_BIMC_MSS_Q6_AXI_CLK>,
				 <&gcc GCC_BOOT_ROM_AHB_CLK>,
				 <&gcc GCC_MSS_GPLL0_DIV_CLK_SRC>,
				 <&gcc GCC_MSS_SNOC_AXI_CLK>,
				 <&gcc GCC_MSS_MNOC_BIMC_AXI_CLK>,
				 <&rpmcc RPM_SMD_QDSS_CLK>,
				 <&rpmcc RPM_SMD_XO_CLK_SRC>;
			clock-names = "iface", "bus", "mem", "gpll0_mss",
				      "snoc_axi", "mnoc_axi", "qdss", "xo";

			qcom,smem-states = <&modem_smp2p_out 0>;
			qcom,smem-state-names = "stop";

			resets = <&gcc GCC_MSS_RESTART>;
			reset-names = "mss_restart";

			qcom,halt-regs = <&tcsr_mutex_regs 0x23000 0x25000 0x24000>;

			power-domains = <&rpmpd MSM8998_VDDCX>,
					<&rpmpd MSM8998_VDDMX>;
			power-domain-names = "cx", "mx";

			mba {
				memory-region = <&mba_mem>;
			};

			mpss {
				memory-region = <&mpss_mem>;
			};

			glink-edge {
				interrupts = <GIC_SPI 452 IRQ_TYPE_EDGE_RISING>;
				label = "modem";
				qcom,remote-pid = <1>;
				mboxes = <&apcs_glb 15>;
			};
		};

		gpucc: clock-controller@5065000 {
			compatible = "qcom,msm8998-gpucc";
			#clock-cells = <1>;
			#reset-cells = <1>;
			#power-domain-cells = <1>;
			reg = <0x05065000 0x9000>;

			clocks = <&rpmcc RPM_SMD_XO_CLK_SRC>,
				 <&gcc GPLL0_OUT_MAIN>;
			clock-names = "xo",
				      "gpll0";
		};

		remoteproc_slpi: remoteproc@5800000 {
			compatible = "qcom,msm8998-slpi-pas";
			reg = <0x05800000 0x4040>;

			interrupts-extended = <&intc GIC_SPI 390 IRQ_TYPE_EDGE_RISING>,
					      <&slpi_smp2p_in 0 IRQ_TYPE_EDGE_RISING>,
					      <&slpi_smp2p_in 1 IRQ_TYPE_EDGE_RISING>,
					      <&slpi_smp2p_in 2 IRQ_TYPE_EDGE_RISING>,
					      <&slpi_smp2p_in 3 IRQ_TYPE_EDGE_RISING>;
			interrupt-names = "wdog", "fatal", "ready",
					  "handover", "stop-ack";

			px-supply = <&vreg_lvs2a_1p8>;

			clocks = <&rpmcc RPM_SMD_XO_CLK_SRC>,
				 <&rpmcc RPM_SMD_AGGR2_NOC_CLK>;
			clock-names = "xo", "aggre2";

			memory-region = <&slpi_mem>;

			qcom,smem-states = <&slpi_smp2p_out 0>;
			qcom,smem-state-names = "stop";

			power-domains = <&rpmpd MSM8998_SSCCX>;
			power-domain-names = "ssc_cx";

			status = "disabled";

			glink-edge {
				interrupts = <GIC_SPI 179 IRQ_TYPE_EDGE_RISING>;
				label = "dsps";
				qcom,remote-pid = <3>;
				mboxes = <&apcs_glb 27>;
			};
		};

>>>>>>> d1988041
		stm: stm@6002000 {
			compatible = "arm,coresight-stm", "arm,primecell";
			reg = <0x06002000 0x1000>,
			      <0x16280000 0x180000>;
			reg-names = "stm-base", "stm-data-base";
			status = "disabled";

			clocks = <&rpmcc RPM_SMD_QDSS_CLK>, <&rpmcc RPM_SMD_QDSS_A_CLK>;
			clock-names = "apb_pclk", "atclk";

			out-ports {
				port {
					stm_out: endpoint {
						remote-endpoint = <&funnel0_in7>;
					};
				};
			};
		};

		funnel1: funnel@6041000 {
			compatible = "arm,coresight-dynamic-funnel", "arm,primecell";
			reg = <0x06041000 0x1000>;
			status = "disabled";

			clocks = <&rpmcc RPM_SMD_QDSS_CLK>, <&rpmcc RPM_SMD_QDSS_A_CLK>;
			clock-names = "apb_pclk", "atclk";

			out-ports {
				port {
					funnel0_out: endpoint {
						remote-endpoint =
						  <&merge_funnel_in0>;
					};
				};
			};

			in-ports {
				#address-cells = <1>;
				#size-cells = <0>;

				port@7 {
					reg = <7>;
					funnel0_in7: endpoint {
						remote-endpoint = <&stm_out>;
					};
				};
			};
		};

		funnel2: funnel@6042000 {
			compatible = "arm,coresight-dynamic-funnel", "arm,primecell";
			reg = <0x06042000 0x1000>;
			status = "disabled";

			clocks = <&rpmcc RPM_SMD_QDSS_CLK>, <&rpmcc RPM_SMD_QDSS_A_CLK>;
			clock-names = "apb_pclk", "atclk";

			out-ports {
				port {
					funnel1_out: endpoint {
						remote-endpoint =
						  <&merge_funnel_in1>;
					};
				};
			};

			in-ports {
				#address-cells = <1>;
				#size-cells = <0>;

				port@6 {
					reg = <6>;
					funnel1_in6: endpoint {
						remote-endpoint =
						  <&apss_merge_funnel_out>;
					};
				};
			};
		};

		funnel3: funnel@6045000 {
			compatible = "arm,coresight-dynamic-funnel", "arm,primecell";
			reg = <0x06045000 0x1000>;
			status = "disabled";

			clocks = <&rpmcc RPM_SMD_QDSS_CLK>, <&rpmcc RPM_SMD_QDSS_A_CLK>;
			clock-names = "apb_pclk", "atclk";

			out-ports {
				port {
					merge_funnel_out: endpoint {
						remote-endpoint =
						  <&etf_in>;
					};
				};
			};

			in-ports {
				#address-cells = <1>;
				#size-cells = <0>;

				port@0 {
					reg = <0>;
					merge_funnel_in0: endpoint {
						remote-endpoint =
						  <&funnel0_out>;
					};
				};

				port@1 {
					reg = <1>;
					merge_funnel_in1: endpoint {
						remote-endpoint =
						  <&funnel1_out>;
					};
				};
			};
		};

		replicator1: replicator@6046000 {
			compatible = "arm,coresight-dynamic-replicator", "arm,primecell";
			reg = <0x06046000 0x1000>;
			status = "disabled";

			clocks = <&rpmcc RPM_SMD_QDSS_CLK>, <&rpmcc RPM_SMD_QDSS_A_CLK>;
			clock-names = "apb_pclk", "atclk";

			out-ports {
				port {
					replicator_out: endpoint {
						remote-endpoint = <&etr_in>;
					};
				};
			};

			in-ports {
				port {
					replicator_in: endpoint {
						remote-endpoint = <&etf_out>;
					};
				};
			};
		};

		etf: etf@6047000 {
			compatible = "arm,coresight-tmc", "arm,primecell";
			reg = <0x06047000 0x1000>;
			status = "disabled";

			clocks = <&rpmcc RPM_SMD_QDSS_CLK>, <&rpmcc RPM_SMD_QDSS_A_CLK>;
			clock-names = "apb_pclk", "atclk";

			out-ports {
				port {
					etf_out: endpoint {
						remote-endpoint =
						  <&replicator_in>;
					};
				};
			};

			in-ports {
				port {
					etf_in: endpoint {
						remote-endpoint =
						  <&merge_funnel_out>;
					};
				};
			};
		};

		etr: etr@6048000 {
			compatible = "arm,coresight-tmc", "arm,primecell";
			reg = <0x06048000 0x1000>;
			status = "disabled";

			clocks = <&rpmcc RPM_SMD_QDSS_CLK>, <&rpmcc RPM_SMD_QDSS_A_CLK>;
			clock-names = "apb_pclk", "atclk";
			arm,scatter-gather;

			in-ports {
				port {
					etr_in: endpoint {
						remote-endpoint =
						  <&replicator_out>;
					};
				};
			};
		};

		etm1: etm@7840000 {
			compatible = "arm,coresight-etm4x", "arm,primecell";
			reg = <0x07840000 0x1000>;
			status = "disabled";

			clocks = <&rpmcc RPM_SMD_QDSS_CLK>, <&rpmcc RPM_SMD_QDSS_A_CLK>;
			clock-names = "apb_pclk", "atclk";

			cpu = <&CPU0>;

			out-ports {
				port {
					etm0_out: endpoint {
						remote-endpoint =
						  <&apss_funnel_in0>;
					};
				};
			};
		};

		etm2: etm@7940000 {
			compatible = "arm,coresight-etm4x", "arm,primecell";
			reg = <0x07940000 0x1000>;
			status = "disabled";

			clocks = <&rpmcc RPM_SMD_QDSS_CLK>, <&rpmcc RPM_SMD_QDSS_A_CLK>;
			clock-names = "apb_pclk", "atclk";

			cpu = <&CPU1>;

			out-ports {
				port {
					etm1_out: endpoint {
						remote-endpoint =
						  <&apss_funnel_in1>;
					};
				};
			};
		};

		etm3: etm@7a40000 {
			compatible = "arm,coresight-etm4x", "arm,primecell";
			reg = <0x07a40000 0x1000>;
			status = "disabled";

			clocks = <&rpmcc RPM_SMD_QDSS_CLK>, <&rpmcc RPM_SMD_QDSS_A_CLK>;
			clock-names = "apb_pclk", "atclk";

			cpu = <&CPU2>;

			out-ports {
				port {
					etm2_out: endpoint {
						remote-endpoint =
						  <&apss_funnel_in2>;
					};
				};
			};
		};

		etm4: etm@7b40000 {
			compatible = "arm,coresight-etm4x", "arm,primecell";
			reg = <0x07b40000 0x1000>;
			status = "disabled";

			clocks = <&rpmcc RPM_SMD_QDSS_CLK>, <&rpmcc RPM_SMD_QDSS_A_CLK>;
			clock-names = "apb_pclk", "atclk";

			cpu = <&CPU3>;

			out-ports {
				port {
					etm3_out: endpoint {
						remote-endpoint =
						  <&apss_funnel_in3>;
					};
				};
			};
		};

		funnel4: funnel@7b60000 { /* APSS Funnel */
			compatible = "arm,coresight-etm4x", "arm,primecell";
			reg = <0x07b60000 0x1000>;
			status = "disabled";

			clocks = <&rpmcc RPM_SMD_QDSS_CLK>, <&rpmcc RPM_SMD_QDSS_A_CLK>;
			clock-names = "apb_pclk", "atclk";

			out-ports {
				port {
					apss_funnel_out: endpoint {
						remote-endpoint =
						  <&apss_merge_funnel_in>;
					};
				};
			};

			in-ports {
				#address-cells = <1>;
				#size-cells = <0>;

				port@0 {
					reg = <0>;
					apss_funnel_in0: endpoint {
						remote-endpoint =
						  <&etm0_out>;
					};
				};

				port@1 {
					reg = <1>;
					apss_funnel_in1: endpoint {
						remote-endpoint =
						  <&etm1_out>;
					};
				};

				port@2 {
					reg = <2>;
					apss_funnel_in2: endpoint {
						remote-endpoint =
						  <&etm2_out>;
					};
				};

				port@3 {
					reg = <3>;
					apss_funnel_in3: endpoint {
						remote-endpoint =
						  <&etm3_out>;
					};
				};

				port@4 {
					reg = <4>;
					apss_funnel_in4: endpoint {
						remote-endpoint =
						  <&etm4_out>;
					};
				};

				port@5 {
					reg = <5>;
					apss_funnel_in5: endpoint {
						remote-endpoint =
						  <&etm5_out>;
					};
				};

				port@6 {
					reg = <6>;
					apss_funnel_in6: endpoint {
						remote-endpoint =
						  <&etm6_out>;
					};
				};

				port@7 {
					reg = <7>;
					apss_funnel_in7: endpoint {
						remote-endpoint =
						  <&etm7_out>;
					};
				};
			};
		};

		funnel5: funnel@7b70000 {
			compatible = "arm,coresight-dynamic-funnel", "arm,primecell";
			reg = <0x07b70000 0x1000>;
			status = "disabled";

			clocks = <&rpmcc RPM_SMD_QDSS_CLK>, <&rpmcc RPM_SMD_QDSS_A_CLK>;
			clock-names = "apb_pclk", "atclk";

			out-ports {
				port {
					apss_merge_funnel_out: endpoint {
						remote-endpoint =
						  <&funnel1_in6>;
					};
				};
			};

			in-ports {
				port {
					apss_merge_funnel_in: endpoint {
						remote-endpoint =
						  <&apss_funnel_out>;
					};
				};
			};
		};

		etm5: etm@7c40000 {
			compatible = "arm,coresight-etm4x", "arm,primecell";
			reg = <0x07c40000 0x1000>;
			status = "disabled";

			clocks = <&rpmcc RPM_SMD_QDSS_CLK>, <&rpmcc RPM_SMD_QDSS_A_CLK>;
			clock-names = "apb_pclk", "atclk";

			cpu = <&CPU4>;

			port{
				etm4_out: endpoint {
					remote-endpoint = <&apss_funnel_in4>;
				};
			};
		};

		etm6: etm@7d40000 {
			compatible = "arm,coresight-etm4x", "arm,primecell";
			reg = <0x07d40000 0x1000>;
			status = "disabled";

			clocks = <&rpmcc RPM_SMD_QDSS_CLK>, <&rpmcc RPM_SMD_QDSS_A_CLK>;
			clock-names = "apb_pclk", "atclk";

			cpu = <&CPU5>;

			port{
				etm5_out: endpoint {
					remote-endpoint = <&apss_funnel_in5>;
				};
			};
		};

		etm7: etm@7e40000 {
			compatible = "arm,coresight-etm4x", "arm,primecell";
			reg = <0x07e40000 0x1000>;
			status = "disabled";

			clocks = <&rpmcc RPM_SMD_QDSS_CLK>, <&rpmcc RPM_SMD_QDSS_A_CLK>;
			clock-names = "apb_pclk", "atclk";

			cpu = <&CPU6>;

			port{
				etm6_out: endpoint {
					remote-endpoint = <&apss_funnel_in6>;
				};
			};
		};

		etm8: etm@7f40000 {
			compatible = "arm,coresight-etm4x", "arm,primecell";
			reg = <0x07f40000 0x1000>;
			status = "disabled";

			clocks = <&rpmcc RPM_SMD_QDSS_CLK>, <&rpmcc RPM_SMD_QDSS_A_CLK>;
			clock-names = "apb_pclk", "atclk";

			cpu = <&CPU7>;

			port{
				etm7_out: endpoint {
					remote-endpoint = <&apss_funnel_in7>;
				};
			};
		};

		spmi_bus: spmi@800f000 {
			compatible = "qcom,spmi-pmic-arb";
			reg =	<0x0800f000 0x1000>,
				<0x08400000 0x1000000>,
				<0x09400000 0x1000000>,
				<0x0a400000 0x220000>,
				<0x0800a000 0x3000>;
			reg-names = "core", "chnls", "obsrvr", "intr", "cnfg";
			interrupt-names = "periph_irq";
			interrupts = <GIC_SPI 326 IRQ_TYPE_LEVEL_HIGH>;
			qcom,ee = <0>;
			qcom,channel = <0>;
			#address-cells = <2>;
			#size-cells = <0>;
			interrupt-controller;
			#interrupt-cells = <4>;
			cell-index = <0>;
		};

		usb3: usb@a8f8800 {
			compatible = "qcom,msm8998-dwc3", "qcom,dwc3";
			reg = <0x0a8f8800 0x400>;
			status = "disabled";
			#address-cells = <1>;
			#size-cells = <1>;
			ranges;

			clocks = <&gcc GCC_CFG_NOC_USB3_AXI_CLK>,
				 <&gcc GCC_USB30_MASTER_CLK>,
				 <&gcc GCC_AGGRE1_USB3_AXI_CLK>,
				 <&gcc GCC_USB30_MOCK_UTMI_CLK>,
				 <&gcc GCC_USB30_SLEEP_CLK>;
			clock-names = "cfg_noc", "core", "iface", "mock_utmi",
				      "sleep";

			assigned-clocks = <&gcc GCC_USB30_MOCK_UTMI_CLK>,
					  <&gcc GCC_USB30_MASTER_CLK>;
			assigned-clock-rates = <19200000>, <120000000>;

			interrupts = <GIC_SPI 347 IRQ_TYPE_LEVEL_HIGH>,
				     <GIC_SPI 243 IRQ_TYPE_LEVEL_HIGH>;
			interrupt-names = "hs_phy_irq", "ss_phy_irq";

			power-domains = <&gcc USB_30_GDSC>;

			resets = <&gcc GCC_USB_30_BCR>;

			usb3_dwc3: dwc3@a800000 {
				compatible = "snps,dwc3";
				reg = <0x0a800000 0xcd00>;
				interrupts = <GIC_SPI 131 IRQ_TYPE_LEVEL_HIGH>;
				snps,dis_u2_susphy_quirk;
				snps,dis_enblslpm_quirk;
				phys = <&qusb2phy>, <&usb1_ssphy>;
				phy-names = "usb2-phy", "usb3-phy";
				snps,has-lpm-erratum;
				snps,hird-threshold = /bits/ 8 <0x10>;
			};
		};

		usb3phy: phy@c010000 {
			compatible = "qcom,msm8998-qmp-usb3-phy";
			reg = <0x0c010000 0x18c>;
			status = "disabled";
			#clock-cells = <1>;
			#address-cells = <1>;
			#size-cells = <1>;
			ranges;

			clocks = <&gcc GCC_USB3_PHY_AUX_CLK>,
				 <&gcc GCC_USB_PHY_CFG_AHB2PHY_CLK>,
				 <&gcc GCC_USB3_CLKREF_CLK>;
			clock-names = "aux", "cfg_ahb", "ref";

			resets = <&gcc GCC_USB3_PHY_BCR>,
				 <&gcc GCC_USB3PHY_PHY_BCR>;
			reset-names = "phy", "common";

			usb1_ssphy: lane@c010200 {
				reg = <0xc010200 0x128>,
				      <0xc010400 0x200>,
				      <0xc010c00 0x20c>,
				      <0xc010600 0x128>,
				      <0xc010800 0x200>;
				#phy-cells = <0>;
				clocks = <&gcc GCC_USB3_PHY_PIPE_CLK>;
				clock-names = "pipe0";
				clock-output-names = "usb3_phy_pipe_clk_src";
			};
		};

		qusb2phy: phy@c012000 {
			compatible = "qcom,msm8998-qusb2-phy";
			reg = <0x0c012000 0x2a8>;
			status = "disabled";
			#phy-cells = <0>;

			clocks = <&gcc GCC_USB_PHY_CFG_AHB2PHY_CLK>,
				 <&gcc GCC_RX1_USB2_CLKREF_CLK>;
			clock-names = "cfg_ahb", "ref";

			resets = <&gcc GCC_QUSB2PHY_PRIM_BCR>;

			nvmem-cells = <&qusb2_hstx_trim>;
		};

		sdhc2: sdhci@c0a4900 {
			compatible = "qcom,sdhci-msm-v4";
			reg = <0x0c0a4900 0x314>, <0x0c0a4000 0x800>;
			reg-names = "hc_mem", "core_mem";

			interrupts = <GIC_SPI 125 IRQ_TYPE_LEVEL_HIGH>,
				     <GIC_SPI 221 IRQ_TYPE_LEVEL_HIGH>;
			interrupt-names = "hc_irq", "pwr_irq";

			clock-names = "iface", "core", "xo";
			clocks = <&gcc GCC_SDCC2_AHB_CLK>,
				 <&gcc GCC_SDCC2_APPS_CLK>,
				 <&xo>;
			bus-width = <4>;
			status = "disabled";
		};

		blsp1_dma: dma@c144000 {
			compatible = "qcom,bam-v1.7.0";
			reg = <0x0c144000 0x25000>;
			interrupts = <GIC_SPI 238 IRQ_TYPE_LEVEL_HIGH>;
			clocks = <&gcc GCC_BLSP1_AHB_CLK>;
			clock-names = "bam_clk";
			#dma-cells = <1>;
			qcom,ee = <0>;
			qcom,controlled-remotely;
			num-channels = <18>;
			qcom,num-ees = <4>;
		};

		blsp1_uart3: serial@c171000 {
			compatible = "qcom,msm-uartdm-v1.4", "qcom,msm-uartdm";
			reg = <0x0c171000 0x1000>;
			interrupts = <GIC_SPI 109 IRQ_TYPE_LEVEL_HIGH>;
			clocks = <&gcc GCC_BLSP1_UART3_APPS_CLK>,
				 <&gcc GCC_BLSP1_AHB_CLK>;
			clock-names = "core", "iface";
			dmas = <&blsp1_dma 4>, <&blsp1_dma 5>;
			dma-names = "tx", "rx";
			pinctrl-names = "default";
			pinctrl-0 = <&blsp1_uart3_on>;
			status = "disabled";
		};

		blsp1_i2c1: i2c@c175000 {
			compatible = "qcom,i2c-qup-v2.2.1";
			reg = <0x0c175000 0x600>;
			interrupts = <GIC_SPI 95 IRQ_TYPE_LEVEL_HIGH>;

			clocks = <&gcc GCC_BLSP1_QUP1_I2C_APPS_CLK>,
				 <&gcc GCC_BLSP1_AHB_CLK>;
			clock-names = "core", "iface";
			clock-frequency = <400000>;

			status = "disabled";
			#address-cells = <1>;
			#size-cells = <0>;
		};

		blsp1_i2c2: i2c@c176000 {
			compatible = "qcom,i2c-qup-v2.2.1";
			reg = <0x0c176000 0x600>;
			interrupts = <GIC_SPI 96 IRQ_TYPE_LEVEL_HIGH>;

			clocks = <&gcc GCC_BLSP1_QUP2_I2C_APPS_CLK>,
				 <&gcc GCC_BLSP1_AHB_CLK>;
			clock-names = "core", "iface";
			clock-frequency = <400000>;

			status = "disabled";
			#address-cells = <1>;
			#size-cells = <0>;
		};

		blsp1_i2c3: i2c@c177000 {
			compatible = "qcom,i2c-qup-v2.2.1";
			reg = <0x0c177000 0x600>;
			interrupts = <GIC_SPI 97 IRQ_TYPE_LEVEL_HIGH>;

			clocks = <&gcc GCC_BLSP1_QUP3_I2C_APPS_CLK>,
				 <&gcc GCC_BLSP1_AHB_CLK>;
			clock-names = "core", "iface";
			clock-frequency = <400000>;

			status = "disabled";
			#address-cells = <1>;
			#size-cells = <0>;
		};

		blsp1_i2c4: i2c@c178000 {
			compatible = "qcom,i2c-qup-v2.2.1";
			reg = <0x0c178000 0x600>;
			interrupts = <GIC_SPI 98 IRQ_TYPE_LEVEL_HIGH>;

			clocks = <&gcc GCC_BLSP1_QUP4_I2C_APPS_CLK>,
				 <&gcc GCC_BLSP1_AHB_CLK>;
			clock-names = "core", "iface";
			clock-frequency = <400000>;

			status = "disabled";
			#address-cells = <1>;
			#size-cells = <0>;
		};

		blsp1_i2c5: i2c@c179000 {
			compatible = "qcom,i2c-qup-v2.2.1";
			reg = <0x0c179000 0x600>;
			interrupts = <GIC_SPI 99 IRQ_TYPE_LEVEL_HIGH>;

			clocks = <&gcc GCC_BLSP1_QUP5_I2C_APPS_CLK>,
				 <&gcc GCC_BLSP1_AHB_CLK>;
			clock-names = "core", "iface";
			clock-frequency = <400000>;

			status = "disabled";
			#address-cells = <1>;
			#size-cells = <0>;
		};

		blsp1_i2c6: i2c@c17a000 {
			compatible = "qcom,i2c-qup-v2.2.1";
			reg = <0x0c17a000 0x600>;
			interrupts = <GIC_SPI 100 IRQ_TYPE_LEVEL_HIGH>;

			clocks = <&gcc GCC_BLSP1_QUP6_I2C_APPS_CLK>,
				 <&gcc GCC_BLSP1_AHB_CLK>;
			clock-names = "core", "iface";
			clock-frequency = <400000>;

			status = "disabled";
			#address-cells = <1>;
			#size-cells = <0>;
		};

		blsp2_uart1: serial@c1b0000 {
			compatible = "qcom,msm-uartdm-v1.4", "qcom,msm-uartdm";
			reg = <0x0c1b0000 0x1000>;
			interrupts = <GIC_SPI 114 IRQ_TYPE_LEVEL_HIGH>;
			clocks = <&gcc GCC_BLSP2_UART2_APPS_CLK>,
				 <&gcc GCC_BLSP2_AHB_CLK>;
			clock-names = "core", "iface";
			status = "disabled";
		};

		blsp2_i2c0: i2c@c1b5000 {
			compatible = "qcom,i2c-qup-v2.2.1";
			reg = <0x0c1b5000 0x600>;
			interrupts = <GIC_SPI 101 IRQ_TYPE_LEVEL_HIGH>;

			clocks = <&gcc GCC_BLSP2_QUP1_I2C_APPS_CLK>,
				 <&gcc GCC_BLSP2_AHB_CLK>;
			clock-names = "core", "iface";
			clock-frequency = <400000>;

			status = "disabled";
			#address-cells = <1>;
			#size-cells = <0>;
		};

		blsp2_i2c1: i2c@c1b6000 {
			compatible = "qcom,i2c-qup-v2.2.1";
			reg = <0x0c1b6000 0x600>;
			interrupts = <GIC_SPI 102 IRQ_TYPE_LEVEL_HIGH>;

			clocks = <&gcc GCC_BLSP2_QUP2_I2C_APPS_CLK>,
				 <&gcc GCC_BLSP2_AHB_CLK>;
			clock-names = "core", "iface";
			clock-frequency = <400000>;

			status = "disabled";
			#address-cells = <1>;
			#size-cells = <0>;
		};

		blsp2_i2c2: i2c@c1b7000 {
			compatible = "qcom,i2c-qup-v2.2.1";
			reg = <0x0c1b7000 0x600>;
			interrupts = <GIC_SPI 103 IRQ_TYPE_LEVEL_HIGH>;

			clocks = <&gcc GCC_BLSP2_QUP3_I2C_APPS_CLK>,
				 <&gcc GCC_BLSP2_AHB_CLK>;
			clock-names = "core", "iface";
			clock-frequency = <400000>;

			status = "disabled";
			#address-cells = <1>;
			#size-cells = <0>;
		};

		blsp2_i2c3: i2c@c1b8000 {
			compatible = "qcom,i2c-qup-v2.2.1";
			reg = <0x0c1b8000 0x600>;
			interrupts = <GIC_SPI 104 IRQ_TYPE_LEVEL_HIGH>;

			clocks = <&gcc GCC_BLSP2_QUP4_I2C_APPS_CLK>,
				 <&gcc GCC_BLSP2_AHB_CLK>;
			clock-names = "core", "iface";
			clock-frequency = <400000>;

			status = "disabled";
			#address-cells = <1>;
			#size-cells = <0>;
		};

		blsp2_i2c4: i2c@c1b9000 {
			compatible = "qcom,i2c-qup-v2.2.1";
			reg = <0x0c1b9000 0x600>;
			interrupts = <GIC_SPI 105 IRQ_TYPE_LEVEL_HIGH>;

			clocks = <&gcc GCC_BLSP2_QUP5_I2C_APPS_CLK>,
				 <&gcc GCC_BLSP2_AHB_CLK>;
			clock-names = "core", "iface";
			clock-frequency = <400000>;

			status = "disabled";
			#address-cells = <1>;
			#size-cells = <0>;
		};

		blsp2_i2c5: i2c@c1ba000 {
			compatible = "qcom,i2c-qup-v2.2.1";
			reg = <0x0c1ba000 0x600>;
			interrupts = <GIC_SPI 106 IRQ_TYPE_LEVEL_HIGH>;

			clocks = <&gcc GCC_BLSP2_QUP6_I2C_APPS_CLK>,
				 <&gcc GCC_BLSP2_AHB_CLK>;
			clock-names = "core", "iface";
			clock-frequency = <400000>;

			status = "disabled";
			#address-cells = <1>;
			#size-cells = <0>;
		};

		remoteproc_adsp: remoteproc@17300000 {
			compatible = "qcom,msm8998-adsp-pas";
			reg = <0x17300000 0x4040>;

			interrupts-extended = <&intc GIC_SPI 162 IRQ_TYPE_EDGE_RISING>,
					      <&adsp_smp2p_in 0 IRQ_TYPE_EDGE_RISING>,
					      <&adsp_smp2p_in 1 IRQ_TYPE_EDGE_RISING>,
					      <&adsp_smp2p_in 2 IRQ_TYPE_EDGE_RISING>,
					      <&adsp_smp2p_in 3 IRQ_TYPE_EDGE_RISING>;
			interrupt-names = "wdog", "fatal", "ready",
					  "handover", "stop-ack";

			clocks = <&rpmcc RPM_SMD_XO_CLK_SRC>;
			clock-names = "xo";

			memory-region = <&adsp_mem>;

			qcom,smem-states = <&adsp_smp2p_out 0>;
			qcom,smem-state-names = "stop";

			power-domains = <&rpmpd MSM8998_VDDCX>;
			power-domain-names = "cx";

			status = "disabled";

			glink-edge {
				interrupts = <GIC_SPI 157 IRQ_TYPE_EDGE_RISING>;
				label = "lpass";
				qcom,remote-pid = <2>;
				mboxes = <&apcs_glb 9>;
			};
		};

		apcs_glb: mailbox@17911000 {
			compatible = "qcom,msm8998-apcs-hmss-global";
			reg = <0x17911000 0x1000>;

			#mbox-cells = <1>;
		};

		timer@17920000 {
			#address-cells = <1>;
			#size-cells = <1>;
			ranges;
			compatible = "arm,armv7-timer-mem";
			reg = <0x17920000 0x1000>;

			frame@17921000 {
				frame-number = <0>;
				interrupts = <GIC_SPI 8 IRQ_TYPE_LEVEL_HIGH>,
					     <GIC_SPI 7 IRQ_TYPE_LEVEL_HIGH>;
				reg = <0x17921000 0x1000>,
				      <0x17922000 0x1000>;
			};

			frame@17923000 {
				frame-number = <1>;
				interrupts = <GIC_SPI 9 IRQ_TYPE_LEVEL_HIGH>;
				reg = <0x17923000 0x1000>;
				status = "disabled";
			};

			frame@17924000 {
				frame-number = <2>;
				interrupts = <GIC_SPI 10 IRQ_TYPE_LEVEL_HIGH>;
				reg = <0x17924000 0x1000>;
				status = "disabled";
			};

			frame@17925000 {
				frame-number = <3>;
				interrupts = <GIC_SPI 11 IRQ_TYPE_LEVEL_HIGH>;
				reg = <0x17925000 0x1000>;
				status = "disabled";
			};

			frame@17926000 {
				frame-number = <4>;
				interrupts = <GIC_SPI 12 IRQ_TYPE_LEVEL_HIGH>;
				reg = <0x17926000 0x1000>;
				status = "disabled";
			};

			frame@17927000 {
				frame-number = <5>;
				interrupts = <GIC_SPI 13 IRQ_TYPE_LEVEL_HIGH>;
				reg = <0x17927000 0x1000>;
				status = "disabled";
			};

			frame@17928000 {
				frame-number = <6>;
				interrupts = <GIC_SPI 14 IRQ_TYPE_LEVEL_HIGH>;
				reg = <0x17928000 0x1000>;
				status = "disabled";
			};
		};

		intc: interrupt-controller@17a00000 {
			compatible = "arm,gic-v3";
			reg = <0x17a00000 0x10000>,       /* GICD */
			      <0x17b00000 0x100000>;      /* GICR * 8 */
			#interrupt-cells = <3>;
			#address-cells = <1>;
			#size-cells = <1>;
			ranges;
			interrupt-controller;
			#redistributor-regions = <1>;
			redistributor-stride = <0x0 0x20000>;
			interrupts = <GIC_PPI 9 IRQ_TYPE_LEVEL_HIGH>;
		};

		wifi: wifi@18800000 {
			compatible = "qcom,wcn3990-wifi";
			status = "disabled";
			reg = <0x18800000 0x800000>;
			reg-names = "membase";
			memory-region = <&wlan_msa_mem>;
			clocks = <&rpmcc RPM_SMD_RF_CLK2_PIN>;
			clock-names = "cxo_ref_clk_pin";
			interrupts =
				<GIC_SPI 413 IRQ_TYPE_LEVEL_HIGH>,
				<GIC_SPI 414 IRQ_TYPE_LEVEL_HIGH>,
				<GIC_SPI 415 IRQ_TYPE_LEVEL_HIGH>,
				<GIC_SPI 416 IRQ_TYPE_LEVEL_HIGH>,
				<GIC_SPI 417 IRQ_TYPE_LEVEL_HIGH>,
				<GIC_SPI 418 IRQ_TYPE_LEVEL_HIGH>,
				<GIC_SPI 420 IRQ_TYPE_LEVEL_HIGH>,
				<GIC_SPI 421 IRQ_TYPE_LEVEL_HIGH>,
				<GIC_SPI 422 IRQ_TYPE_LEVEL_HIGH>,
				<GIC_SPI 423 IRQ_TYPE_LEVEL_HIGH>,
				<GIC_SPI 424 IRQ_TYPE_LEVEL_HIGH>,
				<GIC_SPI 425 IRQ_TYPE_LEVEL_HIGH>;
			iommus = <&anoc2_smmu 0x1900>,
				 <&anoc2_smmu 0x1901>;
			qcom,snoc-host-cap-8bit-quirk;
		};
	};
};

#include "msm8998-pins.dtsi"<|MERGE_RESOLUTION|>--- conflicted
+++ resolved
@@ -1075,8 +1075,6 @@
 			#interrupt-cells = <0x2>;
 		};
 
-<<<<<<< HEAD
-=======
 		remoteproc_mss: remoteproc@4080000 {
 			compatible = "qcom,msm8998-mss-pil";
 			reg = <0x04080000 0x100>, <0x04180000 0x20>;
@@ -1181,7 +1179,6 @@
 			};
 		};
 
->>>>>>> d1988041
 		stm: stm@6002000 {
 			compatible = "arm,coresight-stm", "arm,primecell";
 			reg = <0x06002000 0x1000>,
