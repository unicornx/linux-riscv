// SPDX-License-Identifier: GPL-2.0
/* Copyright (c) 2019, Jeffrey Hugo. All rights reserved. */

/*
 * Common include for MSM8998 clamshell devices, ie the Lenovo Miix 630,
 * Asus NovaGo TP370QL, and HP Envy x2.  All three devices are basically the
 * same, with differences in peripherals.
 */

#include "msm8998.dtsi"
#include "pm8998.dtsi"
#include "pm8005.dtsi"

/ {
	chosen {
	};

	vph_pwr: vph-pwr-regulator {
		compatible = "regulator-fixed";
		regulator-name = "vph_pwr";
		regulator-always-on;
		regulator-boot-on;
	};
};

<<<<<<< HEAD
=======
&blsp1_uart3 {
	status = "okay";

	bluetooth {
		compatible = "qcom,wcn3990-bt";

		vddio-supply = <&vreg_s4a_1p8>;
		vddxo-supply = <&vreg_l7a_1p8>;
		vddrf-supply = <&vreg_l17a_1p3>;
		vddch0-supply = <&vreg_l25a_3p3>;
		max-speed = <3200000>;
	};
};

>>>>>>> d1988041
/*
 * The laptop FW does not appear to support the retention state as it is
 * not advertised as enabled in ACPI, and enabling it in DT can cause boot
 * hangs.
 */
&CPU0 {
	cpu-idle-states = <&LITTLE_CPU_SLEEP_1>;
};

&CPU1 {
	cpu-idle-states = <&LITTLE_CPU_SLEEP_1>;
};

&CPU2 {
	cpu-idle-states = <&LITTLE_CPU_SLEEP_1>;
};

&CPU3 {
	cpu-idle-states = <&LITTLE_CPU_SLEEP_1>;
};

&CPU4 {
	cpu-idle-states = <&BIG_CPU_SLEEP_1>;
};

&CPU5 {
	cpu-idle-states = <&BIG_CPU_SLEEP_1>;
};

&CPU6 {
	cpu-idle-states = <&BIG_CPU_SLEEP_1>;
};

&CPU7 {
	cpu-idle-states = <&BIG_CPU_SLEEP_1>;
};

<<<<<<< HEAD
=======
&pm8005_lsid1 {
	pm8005-regulators {
		compatible = "qcom,pm8005-regulators";

		vdd_s1-supply = <&vph_pwr>;

		pm8005_s1: s1 { /* VDD_GFX supply */
			regulator-min-microvolt = <524000>;
			regulator-max-microvolt = <1100000>;
			regulator-enable-ramp-delay = <500>;

			/* hack until we rig up the gpu consumer */
			regulator-always-on;
		};
	};
};

>>>>>>> d1988041
&qusb2phy {
	status = "okay";

	vdda-pll-supply = <&vreg_l12a_1p8>;
	vdda-phy-dpdm-supply = <&vreg_l24a_3p075>;
};

&rpm_requests {
	pm8998-regulators {
		compatible = "qcom,rpm-pm8998-regulators";

		vdd_s1-supply = <&vph_pwr>;
		vdd_s2-supply = <&vph_pwr>;
		vdd_s3-supply = <&vph_pwr>;
		vdd_s4-supply = <&vph_pwr>;
		vdd_s5-supply = <&vph_pwr>;
		vdd_s6-supply = <&vph_pwr>;
		vdd_s7-supply = <&vph_pwr>;
		vdd_s8-supply = <&vph_pwr>;
		vdd_s9-supply = <&vph_pwr>;
		vdd_s10-supply = <&vph_pwr>;
		vdd_s11-supply = <&vph_pwr>;
		vdd_s12-supply = <&vph_pwr>;
		vdd_s13-supply = <&vph_pwr>;
		vdd_l1_l27-supply = <&vreg_s7a_1p025>;
		vdd_l2_l8_l17-supply = <&vreg_s3a_1p35>;
		vdd_l3_l11-supply = <&vreg_s7a_1p025>;
		vdd_l4_l5-supply = <&vreg_s7a_1p025>;
		vdd_l6-supply = <&vreg_s5a_2p04>;
		vdd_l7_l12_l14_l15-supply = <&vreg_s5a_2p04>;
		vdd_l9-supply = <&vph_pwr>;
		vdd_l10_l23_l25-supply = <&vph_pwr>;
		vdd_l13_l19_l21-supply = <&vph_pwr>;
		vdd_l16_l28-supply = <&vph_pwr>;
		vdd_l18_l22-supply = <&vph_pwr>;
		vdd_l20_l24-supply = <&vph_pwr>;
		vdd_l26-supply = <&vreg_s3a_1p35>;
		vdd_lvs1_lvs2-supply = <&vreg_s4a_1p8>;

		vreg_s3a_1p35: s3 {
			regulator-min-microvolt = <1352000>;
			regulator-max-microvolt = <1352000>;
		};
		vreg_s4a_1p8: s4 {
			regulator-min-microvolt = <1800000>;
			regulator-max-microvolt = <1800000>;
			regulator-allow-set-load;
		};
		vreg_s5a_2p04: s5 {
			regulator-min-microvolt = <1904000>;
			regulator-max-microvolt = <2040000>;
		};
		vreg_s7a_1p025: s7 {
			regulator-min-microvolt = <900000>;
			regulator-max-microvolt = <1028000>;
		};
		vreg_l1a_0p875: l1 {
			regulator-min-microvolt = <880000>;
			regulator-max-microvolt = <880000>;
			regulator-allow-set-load;
		};
		vreg_l2a_1p2: l2 {
			regulator-min-microvolt = <1200000>;
			regulator-max-microvolt = <1200000>;
			regulator-allow-set-load;
		};
		vreg_l3a_1p0: l3 {
			regulator-min-microvolt = <1000000>;
			regulator-max-microvolt = <1000000>;
		};
		vreg_l5a_0p8: l5 {
			regulator-min-microvolt = <800000>;
			regulator-max-microvolt = <800000>;
		};
		vreg_l6a_1p8: l6 {
			regulator-min-microvolt = <1808000>;
			regulator-max-microvolt = <1808000>;
		};
		vreg_l7a_1p8: l7 {
			regulator-min-microvolt = <1800000>;
			regulator-max-microvolt = <1800000>;
			regulator-allow-set-load;
		};
		vreg_l8a_1p2: l8 {
			regulator-min-microvolt = <1200000>;
			regulator-max-microvolt = <1200000>;
		};
		vreg_l9a_1p8: l9 {
			regulator-min-microvolt = <1808000>;
			regulator-max-microvolt = <2960000>;
		};
		vreg_l10a_1p8: l10 {
			regulator-min-microvolt = <1808000>;
			regulator-max-microvolt = <2960000>;
		};
		vreg_l11a_1p0: l11 {
			regulator-min-microvolt = <1000000>;
			regulator-max-microvolt = <1000000>;
		};
		vreg_l12a_1p8: l12 {
			regulator-min-microvolt = <1800000>;
			regulator-max-microvolt = <1800000>;
		};
		vreg_l13a_2p95: l13 {
			regulator-min-microvolt = <1808000>;
			regulator-max-microvolt = <2960000>;
		};
		vreg_l14a_1p88: l14 {
			regulator-min-microvolt = <1880000>;
			regulator-max-microvolt = <1880000>;
		};
		vreg_l15a_1p8: l15 {
			regulator-min-microvolt = <1800000>;
			regulator-max-microvolt = <1800000>;
		};
		vreg_l16a_2p7: l16 {
			regulator-min-microvolt = <2704000>;
			regulator-max-microvolt = <2704000>;
		};
		vreg_l17a_1p3: l17 {
			regulator-min-microvolt = <1304000>;
			regulator-max-microvolt = <1304000>;
			regulator-allow-set-load;
		};
		vreg_l18a_2p7: l18 {
			regulator-min-microvolt = <2704000>;
			regulator-max-microvolt = <2704000>;
		};
		vreg_l19a_3p0: l19 {
			regulator-min-microvolt = <3008000>;
			regulator-max-microvolt = <3008000>;
		};
		vreg_l20a_2p95: l20 {
			regulator-min-microvolt = <2960000>;
			regulator-max-microvolt = <2960000>;
			regulator-allow-set-load;
		};
		vreg_l21a_2p95: l21 {
			regulator-min-microvolt = <2960000>;
			regulator-max-microvolt = <2960000>;
			regulator-allow-set-load;
			regulator-system-load = <800000>;
		};
		vreg_l22a_2p85: l22 {
			regulator-min-microvolt = <2864000>;
			regulator-max-microvolt = <2864000>;
		};
		vreg_l23a_3p3: l23 {
			regulator-min-microvolt = <3312000>;
			regulator-max-microvolt = <3312000>;
		};
		vreg_l24a_3p075: l24 {
			regulator-min-microvolt = <3088000>;
			regulator-max-microvolt = <3088000>;
		};
		vreg_l25a_3p3: l25 {
			regulator-min-microvolt = <3104000>;
			regulator-max-microvolt = <3312000>;
			regulator-allow-set-load;
		};
		vreg_l26a_1p2: l26 {
			regulator-min-microvolt = <1200000>;
			regulator-max-microvolt = <1200000>;
		};
		vreg_l28_3p0: l28 {
			regulator-min-microvolt = <3008000>;
			regulator-max-microvolt = <3008000>;
		};

		vreg_lvs1a_1p8: lvs1 {
			regulator-min-microvolt = <1800000>;
			regulator-max-microvolt = <1800000>;
		};

		vreg_lvs2a_1p8: lvs2 {
			regulator-min-microvolt = <1800000>;
			regulator-max-microvolt = <1800000>;
		};

	};
};

&tlmm {
	gpio-reserved-ranges = <0 4>, <81 4>;

	touchpad: touchpad {
		config {
			pins = "gpio123";
			bias-pull-up;           /* pull up */
		};
	};
};

&sdhc2 {
	status = "okay";

	vmmc-supply = <&vreg_l21a_2p95>;
	vqmmc-supply = <&vreg_l13a_2p95>;

	pinctrl-names = "default", "sleep";
	pinctrl-0 = <&sdc2_clk_on  &sdc2_cmd_on  &sdc2_data_on  &sdc2_cd_on>;
	pinctrl-1 = <&sdc2_clk_off &sdc2_cmd_off &sdc2_data_off &sdc2_cd_off>;
};

&usb3 {
	status = "okay";
};

&usb3_dwc3 {
	dr_mode = "host"; /* Force to host until we have Type-C hooked up */
};

&usb3phy {
	status = "okay";

	vdda-phy-supply = <&vreg_l1a_0p875>;
	vdda-pll-supply = <&vreg_l2a_1p2>;
};

&wifi {
	status = "okay";

	vdd-0.8-cx-mx-supply = <&vreg_l5a_0p8>;
	vdd-1.8-xo-supply = <&vreg_l7a_1p8>;
	vdd-1.3-rfa-supply = <&vreg_l17a_1p3>;
	vdd-3.3-ch0-supply = <&vreg_l25a_3p3>;
};

/* PINCTRL - board-specific pinctrl */
&blsp1_uart3_on {
	rx {
		/delete-property/ bias-disable;
		/*
		 * Configure a pull-up on 45 (RX). This is needed to
		 * avoid garbage data when the TX pin of the Bluetooth
		 * module is in tri-state (module powered off or not
		 * driving the signal yet).
		 */
		bias-pull-up;
	};

	cts {
		/delete-property/ bias-disable;
		/*
		 * Configure a pull-down on 47 (CTS) to match the pull
		 * of the Bluetooth module.
		 */
		bias-pull-down;
	};
};<|MERGE_RESOLUTION|>--- conflicted
+++ resolved
@@ -23,8 +23,6 @@
 	};
 };
 
-<<<<<<< HEAD
-=======
 &blsp1_uart3 {
 	status = "okay";
 
@@ -39,7 +37,6 @@
 	};
 };
 
->>>>>>> d1988041
 /*
  * The laptop FW does not appear to support the retention state as it is
  * not advertised as enabled in ACPI, and enabling it in DT can cause boot
@@ -77,8 +74,6 @@
 	cpu-idle-states = <&BIG_CPU_SLEEP_1>;
 };
 
-<<<<<<< HEAD
-=======
 &pm8005_lsid1 {
 	pm8005-regulators {
 		compatible = "qcom,pm8005-regulators";
@@ -96,7 +91,6 @@
 	};
 };
 
->>>>>>> d1988041
 &qusb2phy {
 	status = "okay";
 
