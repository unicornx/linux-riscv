// SPDX-License-Identifier: BSD-3-Clause
/*
 * Copyright (c) 2020, The Linux Foundation. All rights reserved.
 */

#include <dt-bindings/interrupt-controller/arm-gic.h>
#include <dt-bindings/clock/qcom,dispcc-sm8250.h>
#include <dt-bindings/clock/qcom,gcc-sm8250.h>
#include <dt-bindings/clock/qcom,gpucc-sm8250.h>
#include <dt-bindings/clock/qcom,rpmh.h>
#include <dt-bindings/clock/qcom,sm8250-lpass-aoncc.h>
#include <dt-bindings/clock/qcom,sm8250-lpass-audiocc.h>
#include <dt-bindings/dma/qcom-gpi.h>
#include <dt-bindings/gpio/gpio.h>
#include <dt-bindings/interconnect/qcom,osm-l3.h>
#include <dt-bindings/interconnect/qcom,sm8250.h>
#include <dt-bindings/mailbox/qcom-ipcc.h>
#include <dt-bindings/power/qcom-rpmpd.h>
#include <dt-bindings/soc/qcom,apr.h>
#include <dt-bindings/soc/qcom,rpmh-rsc.h>
#include <dt-bindings/sound/qcom,q6afe.h>
#include <dt-bindings/thermal/thermal.h>
#include <dt-bindings/clock/qcom,camcc-sm8250.h>
#include <dt-bindings/clock/qcom,videocc-sm8250.h>

/ {
	interrupt-parent = <&intc>;

	#address-cells = <2>;
	#size-cells = <2>;

	aliases {
		i2c0 = &i2c0;
		i2c1 = &i2c1;
		i2c2 = &i2c2;
		i2c3 = &i2c3;
		i2c4 = &i2c4;
		i2c5 = &i2c5;
		i2c6 = &i2c6;
		i2c7 = &i2c7;
		i2c8 = &i2c8;
		i2c9 = &i2c9;
		i2c10 = &i2c10;
		i2c11 = &i2c11;
		i2c12 = &i2c12;
		i2c13 = &i2c13;
		i2c14 = &i2c14;
		i2c15 = &i2c15;
		i2c16 = &i2c16;
		i2c17 = &i2c17;
		i2c18 = &i2c18;
		i2c19 = &i2c19;
		spi0 = &spi0;
		spi1 = &spi1;
		spi2 = &spi2;
		spi3 = &spi3;
		spi4 = &spi4;
		spi5 = &spi5;
		spi6 = &spi6;
		spi7 = &spi7;
		spi8 = &spi8;
		spi9 = &spi9;
		spi10 = &spi10;
		spi11 = &spi11;
		spi12 = &spi12;
		spi13 = &spi13;
		spi14 = &spi14;
		spi15 = &spi15;
		spi16 = &spi16;
		spi17 = &spi17;
		spi18 = &spi18;
		spi19 = &spi19;
	};

	chosen { };

	clocks {
		xo_board: xo-board {
			compatible = "fixed-clock";
			#clock-cells = <0>;
			clock-frequency = <38400000>;
			clock-output-names = "xo_board";
		};

		sleep_clk: sleep-clk {
			compatible = "fixed-clock";
			clock-frequency = <32768>;
			#clock-cells = <0>;
		};
	};

	cpus {
		#address-cells = <2>;
		#size-cells = <0>;

		CPU0: cpu@0 {
			device_type = "cpu";
			compatible = "qcom,kryo485";
			reg = <0x0 0x0>;
			enable-method = "psci";
			capacity-dmips-mhz = <448>;
			dynamic-power-coefficient = <205>;
			next-level-cache = <&L2_0>;
			power-domains = <&CPU_PD0>;
			power-domain-names = "psci";
			qcom,freq-domain = <&cpufreq_hw 0>;
			operating-points-v2 = <&cpu0_opp_table>;
			interconnects = <&gem_noc MASTER_AMPSS_M0 &mc_virt SLAVE_EBI_CH0>,
					<&epss_l3 MASTER_OSM_L3_APPS &epss_l3 SLAVE_OSM_L3>;
			#cooling-cells = <2>;
			L2_0: l2-cache {
				compatible = "cache";
				next-level-cache = <&L3_0>;
				L3_0: l3-cache {
					compatible = "cache";
				};
			};
		};

		CPU1: cpu@100 {
			device_type = "cpu";
			compatible = "qcom,kryo485";
			reg = <0x0 0x100>;
			enable-method = "psci";
			capacity-dmips-mhz = <448>;
			dynamic-power-coefficient = <205>;
			next-level-cache = <&L2_100>;
			power-domains = <&CPU_PD1>;
			power-domain-names = "psci";
			qcom,freq-domain = <&cpufreq_hw 0>;
			operating-points-v2 = <&cpu0_opp_table>;
			interconnects = <&gem_noc MASTER_AMPSS_M0 &mc_virt SLAVE_EBI_CH0>,
					<&epss_l3 MASTER_OSM_L3_APPS &epss_l3 SLAVE_OSM_L3>;
			#cooling-cells = <2>;
			L2_100: l2-cache {
				compatible = "cache";
				next-level-cache = <&L3_0>;
			};
		};

		CPU2: cpu@200 {
			device_type = "cpu";
			compatible = "qcom,kryo485";
			reg = <0x0 0x200>;
			enable-method = "psci";
			capacity-dmips-mhz = <448>;
			dynamic-power-coefficient = <205>;
			next-level-cache = <&L2_200>;
			power-domains = <&CPU_PD2>;
			power-domain-names = "psci";
			qcom,freq-domain = <&cpufreq_hw 0>;
			operating-points-v2 = <&cpu0_opp_table>;
			interconnects = <&gem_noc MASTER_AMPSS_M0 &mc_virt SLAVE_EBI_CH0>,
					<&epss_l3 MASTER_OSM_L3_APPS &epss_l3 SLAVE_OSM_L3>;
			#cooling-cells = <2>;
			L2_200: l2-cache {
				compatible = "cache";
				next-level-cache = <&L3_0>;
			};
		};

		CPU3: cpu@300 {
			device_type = "cpu";
			compatible = "qcom,kryo485";
			reg = <0x0 0x300>;
			enable-method = "psci";
			capacity-dmips-mhz = <448>;
			dynamic-power-coefficient = <205>;
			next-level-cache = <&L2_300>;
			power-domains = <&CPU_PD3>;
			power-domain-names = "psci";
			qcom,freq-domain = <&cpufreq_hw 0>;
			operating-points-v2 = <&cpu0_opp_table>;
			interconnects = <&gem_noc MASTER_AMPSS_M0 &mc_virt SLAVE_EBI_CH0>,
					<&epss_l3 MASTER_OSM_L3_APPS &epss_l3 SLAVE_OSM_L3>;
			#cooling-cells = <2>;
			L2_300: l2-cache {
				compatible = "cache";
				next-level-cache = <&L3_0>;
			};
		};

		CPU4: cpu@400 {
			device_type = "cpu";
			compatible = "qcom,kryo485";
			reg = <0x0 0x400>;
			enable-method = "psci";
			capacity-dmips-mhz = <1024>;
			dynamic-power-coefficient = <379>;
			next-level-cache = <&L2_400>;
			power-domains = <&CPU_PD4>;
			power-domain-names = "psci";
			qcom,freq-domain = <&cpufreq_hw 1>;
			operating-points-v2 = <&cpu4_opp_table>;
			interconnects = <&gem_noc MASTER_AMPSS_M0 &mc_virt SLAVE_EBI_CH0>,
					<&epss_l3 MASTER_OSM_L3_APPS &epss_l3 SLAVE_OSM_L3>;
			#cooling-cells = <2>;
			L2_400: l2-cache {
				compatible = "cache";
				next-level-cache = <&L3_0>;
			};
		};

		CPU5: cpu@500 {
			device_type = "cpu";
			compatible = "qcom,kryo485";
			reg = <0x0 0x500>;
			enable-method = "psci";
			capacity-dmips-mhz = <1024>;
			dynamic-power-coefficient = <379>;
			next-level-cache = <&L2_500>;
			power-domains = <&CPU_PD5>;
			power-domain-names = "psci";
			qcom,freq-domain = <&cpufreq_hw 1>;
			operating-points-v2 = <&cpu4_opp_table>;
			interconnects = <&gem_noc MASTER_AMPSS_M0 &mc_virt SLAVE_EBI_CH0>,
					<&epss_l3 MASTER_OSM_L3_APPS &epss_l3 SLAVE_OSM_L3>;
			#cooling-cells = <2>;
			L2_500: l2-cache {
				compatible = "cache";
				next-level-cache = <&L3_0>;
			};

		};

		CPU6: cpu@600 {
			device_type = "cpu";
			compatible = "qcom,kryo485";
			reg = <0x0 0x600>;
			enable-method = "psci";
			capacity-dmips-mhz = <1024>;
			dynamic-power-coefficient = <379>;
			next-level-cache = <&L2_600>;
			power-domains = <&CPU_PD6>;
			power-domain-names = "psci";
			qcom,freq-domain = <&cpufreq_hw 1>;
			operating-points-v2 = <&cpu4_opp_table>;
			interconnects = <&gem_noc MASTER_AMPSS_M0 &mc_virt SLAVE_EBI_CH0>,
					<&epss_l3 MASTER_OSM_L3_APPS &epss_l3 SLAVE_OSM_L3>;
			#cooling-cells = <2>;
			L2_600: l2-cache {
				compatible = "cache";
				next-level-cache = <&L3_0>;
			};
		};

		CPU7: cpu@700 {
			device_type = "cpu";
			compatible = "qcom,kryo485";
			reg = <0x0 0x700>;
			enable-method = "psci";
			capacity-dmips-mhz = <1024>;
			dynamic-power-coefficient = <444>;
			next-level-cache = <&L2_700>;
			power-domains = <&CPU_PD7>;
			power-domain-names = "psci";
			qcom,freq-domain = <&cpufreq_hw 2>;
			operating-points-v2 = <&cpu7_opp_table>;
			interconnects = <&gem_noc MASTER_AMPSS_M0 &mc_virt SLAVE_EBI_CH0>,
					<&epss_l3 MASTER_OSM_L3_APPS &epss_l3 SLAVE_OSM_L3>;
			#cooling-cells = <2>;
			L2_700: l2-cache {
				compatible = "cache";
				next-level-cache = <&L3_0>;
			};
		};

		cpu-map {
			cluster0 {
				core0 {
					cpu = <&CPU0>;
				};

				core1 {
					cpu = <&CPU1>;
				};

				core2 {
					cpu = <&CPU2>;
				};

				core3 {
					cpu = <&CPU3>;
				};

				core4 {
					cpu = <&CPU4>;
				};

				core5 {
					cpu = <&CPU5>;
				};

				core6 {
					cpu = <&CPU6>;
				};

				core7 {
					cpu = <&CPU7>;
				};
			};
		};

		idle-states {
			entry-method = "psci";

			LITTLE_CPU_SLEEP_0: cpu-sleep-0-0 {
				compatible = "arm,idle-state";
				idle-state-name = "silver-rail-power-collapse";
				arm,psci-suspend-param = <0x40000004>;
				entry-latency-us = <360>;
				exit-latency-us = <531>;
				min-residency-us = <3934>;
				local-timer-stop;
			};

			BIG_CPU_SLEEP_0: cpu-sleep-1-0 {
				compatible = "arm,idle-state";
				idle-state-name = "gold-rail-power-collapse";
				arm,psci-suspend-param = <0x40000004>;
				entry-latency-us = <702>;
				exit-latency-us = <1061>;
				min-residency-us = <4488>;
				local-timer-stop;
			};
		};

		domain-idle-states {
			CLUSTER_SLEEP_0: cluster-sleep-0 {
				compatible = "domain-idle-state";
				idle-state-name = "cluster-llcc-off";
				arm,psci-suspend-param = <0x4100c244>;
				entry-latency-us = <3264>;
				exit-latency-us = <6562>;
				min-residency-us = <9987>;
				local-timer-stop;
				status = "disabled";
			};
		};
	};

	cpu0_opp_table: opp-table-cpu0 {
		compatible = "operating-points-v2";
		opp-shared;

		cpu0_opp1: opp-300000000 {
			opp-hz = /bits/ 64 <300000000>;
			opp-peak-kBps = <800000 9600000>;
		};

		cpu0_opp2: opp-403200000 {
			opp-hz = /bits/ 64 <403200000>;
			opp-peak-kBps = <800000 9600000>;
		};

		cpu0_opp3: opp-518400000 {
			opp-hz = /bits/ 64 <518400000>;
			opp-peak-kBps = <800000 16588800>;
		};

		cpu0_opp4: opp-614400000 {
			opp-hz = /bits/ 64 <614400000>;
			opp-peak-kBps = <800000 16588800>;
		};

		cpu0_opp5: opp-691200000 {
			opp-hz = /bits/ 64 <691200000>;
			opp-peak-kBps = <800000 19660800>;
		};

		cpu0_opp6: opp-787200000 {
			opp-hz = /bits/ 64 <787200000>;
			opp-peak-kBps = <1804000 19660800>;
		};

		cpu0_opp7: opp-883200000 {
			opp-hz = /bits/ 64 <883200000>;
			opp-peak-kBps = <1804000 23347200>;
		};

		cpu0_opp8: opp-979200000 {
			opp-hz = /bits/ 64 <979200000>;
			opp-peak-kBps = <1804000 26419200>;
		};

		cpu0_opp9: opp-1075200000 {
			opp-hz = /bits/ 64 <1075200000>;
			opp-peak-kBps = <1804000 29491200>;
		};

		cpu0_opp10: opp-1171200000 {
			opp-hz = /bits/ 64 <1171200000>;
			opp-peak-kBps = <1804000 32563200>;
		};

		cpu0_opp11: opp-1248000000 {
			opp-hz = /bits/ 64 <1248000000>;
			opp-peak-kBps = <1804000 36249600>;
		};

		cpu0_opp12: opp-1344000000 {
			opp-hz = /bits/ 64 <1344000000>;
			opp-peak-kBps = <2188000 36249600>;
		};

		cpu0_opp13: opp-1420800000 {
			opp-hz = /bits/ 64 <1420800000>;
			opp-peak-kBps = <2188000 39321600>;
		};

		cpu0_opp14: opp-1516800000 {
			opp-hz = /bits/ 64 <1516800000>;
			opp-peak-kBps = <3072000 42393600>;
		};

		cpu0_opp15: opp-1612800000 {
			opp-hz = /bits/ 64 <1612800000>;
			opp-peak-kBps = <3072000 42393600>;
		};

		cpu0_opp16: opp-1708800000 {
			opp-hz = /bits/ 64 <1708800000>;
			opp-peak-kBps = <4068000 42393600>;
		};

		cpu0_opp17: opp-1804800000 {
			opp-hz = /bits/ 64 <1804800000>;
			opp-peak-kBps = <4068000 42393600>;
		};
	};

	cpu4_opp_table: opp-table-cpu4 {
		compatible = "operating-points-v2";
		opp-shared;

		cpu4_opp1: opp-710400000 {
			opp-hz = /bits/ 64 <710400000>;
			opp-peak-kBps = <1804000 19660800>;
		};

		cpu4_opp2: opp-825600000 {
			opp-hz = /bits/ 64 <825600000>;
			opp-peak-kBps = <2188000 23347200>;
		};

		cpu4_opp3: opp-940800000 {
			opp-hz = /bits/ 64 <940800000>;
			opp-peak-kBps = <2188000 26419200>;
		};

		cpu4_opp4: opp-1056000000 {
			opp-hz = /bits/ 64 <1056000000>;
			opp-peak-kBps = <3072000 26419200>;
		};

		cpu4_opp5: opp-1171200000 {
			opp-hz = /bits/ 64 <1171200000>;
			opp-peak-kBps = <3072000 29491200>;
		};

		cpu4_opp6: opp-1286400000 {
			opp-hz = /bits/ 64 <1286400000>;
			opp-peak-kBps = <4068000 29491200>;
		};

		cpu4_opp7: opp-1382400000 {
			opp-hz = /bits/ 64 <1382400000>;
			opp-peak-kBps = <4068000 32563200>;
		};

		cpu4_opp8: opp-1478400000 {
			opp-hz = /bits/ 64 <1478400000>;
			opp-peak-kBps = <4068000 32563200>;
		};

		cpu4_opp9: opp-1574400000 {
			opp-hz = /bits/ 64 <1574400000>;
			opp-peak-kBps = <5412000 39321600>;
		};

		cpu4_opp10: opp-1670400000 {
			opp-hz = /bits/ 64 <1670400000>;
			opp-peak-kBps = <5412000 42393600>;
		};

		cpu4_opp11: opp-1766400000 {
			opp-hz = /bits/ 64 <1766400000>;
			opp-peak-kBps = <5412000 45465600>;
		};

		cpu4_opp12: opp-1862400000 {
			opp-hz = /bits/ 64 <1862400000>;
			opp-peak-kBps = <6220000 45465600>;
		};

		cpu4_opp13: opp-1958400000 {
			opp-hz = /bits/ 64 <1958400000>;
			opp-peak-kBps = <6220000 48537600>;
		};

		cpu4_opp14: opp-2054400000 {
			opp-hz = /bits/ 64 <2054400000>;
			opp-peak-kBps = <7216000 48537600>;
		};

		cpu4_opp15: opp-2150400000 {
			opp-hz = /bits/ 64 <2150400000>;
			opp-peak-kBps = <7216000 51609600>;
		};

		cpu4_opp16: opp-2246400000 {
			opp-hz = /bits/ 64 <2246400000>;
			opp-peak-kBps = <7216000 51609600>;
		};

		cpu4_opp17: opp-2342400000 {
			opp-hz = /bits/ 64 <2342400000>;
			opp-peak-kBps = <8368000 51609600>;
		};

		cpu4_opp18: opp-2419200000 {
			opp-hz = /bits/ 64 <2419200000>;
			opp-peak-kBps = <8368000 51609600>;
		};
	};

	cpu7_opp_table: opp-table-cpu7 {
		compatible = "operating-points-v2";
		opp-shared;

		cpu7_opp1: opp-844800000 {
			opp-hz = /bits/ 64 <844800000>;
			opp-peak-kBps = <2188000 19660800>;
		};

		cpu7_opp2: opp-960000000 {
			opp-hz = /bits/ 64 <960000000>;
			opp-peak-kBps = <2188000 26419200>;
		};

		cpu7_opp3: opp-1075200000 {
			opp-hz = /bits/ 64 <1075200000>;
			opp-peak-kBps = <3072000 26419200>;
		};

		cpu7_opp4: opp-1190400000 {
			opp-hz = /bits/ 64 <1190400000>;
			opp-peak-kBps = <3072000 29491200>;
		};

		cpu7_opp5: opp-1305600000 {
			opp-hz = /bits/ 64 <1305600000>;
			opp-peak-kBps = <4068000 32563200>;
		};

		cpu7_opp6: opp-1401600000 {
			opp-hz = /bits/ 64 <1401600000>;
			opp-peak-kBps = <4068000 32563200>;
		};

		cpu7_opp7: opp-1516800000 {
			opp-hz = /bits/ 64 <1516800000>;
			opp-peak-kBps = <4068000 36249600>;
		};

		cpu7_opp8: opp-1632000000 {
			opp-hz = /bits/ 64 <1632000000>;
			opp-peak-kBps = <5412000 39321600>;
		};

		cpu7_opp9: opp-1747200000 {
			opp-hz = /bits/ 64 <1708800000>;
			opp-peak-kBps = <5412000 42393600>;
		};

		cpu7_opp10: opp-1862400000 {
			opp-hz = /bits/ 64 <1862400000>;
			opp-peak-kBps = <6220000 45465600>;
		};

		cpu7_opp11: opp-1977600000 {
			opp-hz = /bits/ 64 <1977600000>;
			opp-peak-kBps = <6220000 48537600>;
		};

		cpu7_opp12: opp-2073600000 {
			opp-hz = /bits/ 64 <2073600000>;
			opp-peak-kBps = <7216000 48537600>;
		};

		cpu7_opp13: opp-2169600000 {
			opp-hz = /bits/ 64 <2169600000>;
			opp-peak-kBps = <7216000 51609600>;
		};

		cpu7_opp14: opp-2265600000 {
			opp-hz = /bits/ 64 <2265600000>;
			opp-peak-kBps = <7216000 51609600>;
		};

		cpu7_opp15: opp-2361600000 {
			opp-hz = /bits/ 64 <2361600000>;
			opp-peak-kBps = <8368000 51609600>;
		};

		cpu7_opp16: opp-2457600000 {
			opp-hz = /bits/ 64 <2457600000>;
			opp-peak-kBps = <8368000 51609600>;
		};

		cpu7_opp17: opp-2553600000 {
			opp-hz = /bits/ 64 <2553600000>;
			opp-peak-kBps = <8368000 51609600>;
		};

		cpu7_opp18: opp-2649600000 {
			opp-hz = /bits/ 64 <2649600000>;
			opp-peak-kBps = <8368000 51609600>;
		};

		cpu7_opp19: opp-2745600000 {
			opp-hz = /bits/ 64 <2745600000>;
			opp-peak-kBps = <8368000 51609600>;
		};

		cpu7_opp20: opp-2841600000 {
			opp-hz = /bits/ 64 <2841600000>;
			opp-peak-kBps = <8368000 51609600>;
		};
	};

	firmware {
		scm: scm {
			compatible = "qcom,scm-sm8250", "qcom,scm";
			#reset-cells = <1>;
		};
	};

	memory@80000000 {
		device_type = "memory";
		/* We expect the bootloader to fill in the size */
		reg = <0x0 0x80000000 0x0 0x0>;
	};

	pmu {
		compatible = "arm,armv8-pmuv3";
		interrupts = <GIC_PPI 7 IRQ_TYPE_LEVEL_LOW>;
	};

	psci {
		compatible = "arm,psci-1.0";
		method = "smc";

		CPU_PD0: cpu0 {
			#power-domain-cells = <0>;
			power-domains = <&CLUSTER_PD>;
			domain-idle-states = <&LITTLE_CPU_SLEEP_0>;
		};

		CPU_PD1: cpu1 {
			#power-domain-cells = <0>;
			power-domains = <&CLUSTER_PD>;
			domain-idle-states = <&LITTLE_CPU_SLEEP_0>;
		};

		CPU_PD2: cpu2 {
			#power-domain-cells = <0>;
			power-domains = <&CLUSTER_PD>;
			domain-idle-states = <&LITTLE_CPU_SLEEP_0>;
		};

		CPU_PD3: cpu3 {
			#power-domain-cells = <0>;
			power-domains = <&CLUSTER_PD>;
			domain-idle-states = <&LITTLE_CPU_SLEEP_0>;
		};

		CPU_PD4: cpu4 {
			#power-domain-cells = <0>;
			power-domains = <&CLUSTER_PD>;
			domain-idle-states = <&BIG_CPU_SLEEP_0>;
		};

		CPU_PD5: cpu5 {
			#power-domain-cells = <0>;
			power-domains = <&CLUSTER_PD>;
			domain-idle-states = <&BIG_CPU_SLEEP_0>;
		};

		CPU_PD6: cpu6 {
			#power-domain-cells = <0>;
			power-domains = <&CLUSTER_PD>;
			domain-idle-states = <&BIG_CPU_SLEEP_0>;
		};

		CPU_PD7: cpu7 {
			#power-domain-cells = <0>;
			power-domains = <&CLUSTER_PD>;
			domain-idle-states = <&BIG_CPU_SLEEP_0>;
		};

		CLUSTER_PD: cpu-cluster0 {
			#power-domain-cells = <0>;
			domain-idle-states = <&CLUSTER_SLEEP_0>;
		};
	};

	qup_opp_table: opp-table-qup {
		compatible = "operating-points-v2";

		opp-50000000 {
			opp-hz = /bits/ 64 <50000000>;
			required-opps = <&rpmhpd_opp_min_svs>;
		};

		opp-75000000 {
			opp-hz = /bits/ 64 <75000000>;
			required-opps = <&rpmhpd_opp_low_svs>;
		};

		opp-120000000 {
			opp-hz = /bits/ 64 <120000000>;
			required-opps = <&rpmhpd_opp_svs>;
		};
	};

	reserved-memory {
		#address-cells = <2>;
		#size-cells = <2>;
		ranges;

		hyp_mem: memory@80000000 {
			reg = <0x0 0x80000000 0x0 0x600000>;
			no-map;
		};

		xbl_aop_mem: memory@80700000 {
			reg = <0x0 0x80700000 0x0 0x160000>;
			no-map;
		};

		cmd_db: memory@80860000 {
			compatible = "qcom,cmd-db";
			reg = <0x0 0x80860000 0x0 0x20000>;
			no-map;
		};

		smem_mem: memory@80900000 {
			reg = <0x0 0x80900000 0x0 0x200000>;
			no-map;
		};

		removed_mem: memory@80b00000 {
			reg = <0x0 0x80b00000 0x0 0x5300000>;
			no-map;
		};

		camera_mem: memory@86200000 {
			reg = <0x0 0x86200000 0x0 0x500000>;
			no-map;
		};

		wlan_mem: memory@86700000 {
			reg = <0x0 0x86700000 0x0 0x100000>;
			no-map;
		};

		ipa_fw_mem: memory@86800000 {
			reg = <0x0 0x86800000 0x0 0x10000>;
			no-map;
		};

		ipa_gsi_mem: memory@86810000 {
			reg = <0x0 0x86810000 0x0 0xa000>;
			no-map;
		};

		gpu_mem: memory@8681a000 {
			reg = <0x0 0x8681a000 0x0 0x2000>;
			no-map;
		};

		npu_mem: memory@86900000 {
			reg = <0x0 0x86900000 0x0 0x500000>;
			no-map;
		};

		video_mem: memory@86e00000 {
			reg = <0x0 0x86e00000 0x0 0x500000>;
			no-map;
		};

		cvp_mem: memory@87300000 {
			reg = <0x0 0x87300000 0x0 0x500000>;
			no-map;
		};

		cdsp_mem: memory@87800000 {
			reg = <0x0 0x87800000 0x0 0x1400000>;
			no-map;
		};

		slpi_mem: memory@88c00000 {
			reg = <0x0 0x88c00000 0x0 0x1500000>;
			no-map;
		};

		adsp_mem: memory@8a100000 {
			reg = <0x0 0x8a100000 0x0 0x1d00000>;
			no-map;
		};

		spss_mem: memory@8be00000 {
			reg = <0x0 0x8be00000 0x0 0x100000>;
			no-map;
		};

		cdsp_secure_heap: memory@8bf00000 {
			reg = <0x0 0x8bf00000 0x0 0x4600000>;
			no-map;
		};
	};

	smem {
		compatible = "qcom,smem";
		memory-region = <&smem_mem>;
		hwlocks = <&tcsr_mutex 3>;
	};

	smp2p-adsp {
		compatible = "qcom,smp2p";
		qcom,smem = <443>, <429>;
		interrupts-extended = <&ipcc IPCC_CLIENT_LPASS
					     IPCC_MPROC_SIGNAL_SMP2P
					     IRQ_TYPE_EDGE_RISING>;
		mboxes = <&ipcc IPCC_CLIENT_LPASS
				IPCC_MPROC_SIGNAL_SMP2P>;

		qcom,local-pid = <0>;
		qcom,remote-pid = <2>;

		smp2p_adsp_out: master-kernel {
			qcom,entry-name = "master-kernel";
			#qcom,smem-state-cells = <1>;
		};

		smp2p_adsp_in: slave-kernel {
			qcom,entry-name = "slave-kernel";
			interrupt-controller;
			#interrupt-cells = <2>;
		};
	};

	smp2p-cdsp {
		compatible = "qcom,smp2p";
		qcom,smem = <94>, <432>;
		interrupts-extended = <&ipcc IPCC_CLIENT_CDSP
					     IPCC_MPROC_SIGNAL_SMP2P
					     IRQ_TYPE_EDGE_RISING>;
		mboxes = <&ipcc IPCC_CLIENT_CDSP
				IPCC_MPROC_SIGNAL_SMP2P>;

		qcom,local-pid = <0>;
		qcom,remote-pid = <5>;

		smp2p_cdsp_out: master-kernel {
			qcom,entry-name = "master-kernel";
			#qcom,smem-state-cells = <1>;
		};

		smp2p_cdsp_in: slave-kernel {
			qcom,entry-name = "slave-kernel";
			interrupt-controller;
			#interrupt-cells = <2>;
		};
	};

	smp2p-slpi {
		compatible = "qcom,smp2p";
		qcom,smem = <481>, <430>;
		interrupts-extended = <&ipcc IPCC_CLIENT_SLPI
					     IPCC_MPROC_SIGNAL_SMP2P
					     IRQ_TYPE_EDGE_RISING>;
		mboxes = <&ipcc IPCC_CLIENT_SLPI
				IPCC_MPROC_SIGNAL_SMP2P>;

		qcom,local-pid = <0>;
		qcom,remote-pid = <3>;

		smp2p_slpi_out: master-kernel {
			qcom,entry-name = "master-kernel";
			#qcom,smem-state-cells = <1>;
		};

		smp2p_slpi_in: slave-kernel {
			qcom,entry-name = "slave-kernel";
			interrupt-controller;
			#interrupt-cells = <2>;
		};
	};

	soc: soc@0 {
		#address-cells = <2>;
		#size-cells = <2>;
		ranges = <0 0 0 0 0x10 0>;
		dma-ranges = <0 0 0 0 0x10 0>;
		compatible = "simple-bus";

		gcc: clock-controller@100000 {
			compatible = "qcom,gcc-sm8250";
			reg = <0x0 0x00100000 0x0 0x1f0000>;
			#clock-cells = <1>;
			#reset-cells = <1>;
			#power-domain-cells = <1>;
			clock-names = "bi_tcxo",
				      "bi_tcxo_ao",
				      "sleep_clk";
			clocks = <&rpmhcc RPMH_CXO_CLK>,
				 <&rpmhcc RPMH_CXO_CLK_A>,
				 <&sleep_clk>;
		};

		ipcc: mailbox@408000 {
			compatible = "qcom,sm8250-ipcc", "qcom,ipcc";
			reg = <0 0x00408000 0 0x1000>;
			interrupts = <GIC_SPI 229 IRQ_TYPE_LEVEL_HIGH>;
			interrupt-controller;
			#interrupt-cells = <3>;
			#mbox-cells = <2>;
		};

		rng: rng@793000 {
			compatible = "qcom,prng-ee";
			reg = <0 0x00793000 0 0x1000>;
			clocks = <&gcc GCC_PRNG_AHB_CLK>;
			clock-names = "core";
		};

		gpi_dma2: dma-controller@800000 {
			compatible = "qcom,sm8250-gpi-dma";
			reg = <0 0x00800000 0 0x70000>;
			interrupts = <GIC_SPI 588 IRQ_TYPE_LEVEL_HIGH>,
				     <GIC_SPI 589 IRQ_TYPE_LEVEL_HIGH>,
				     <GIC_SPI 590 IRQ_TYPE_LEVEL_HIGH>,
				     <GIC_SPI 591 IRQ_TYPE_LEVEL_HIGH>,
				     <GIC_SPI 592 IRQ_TYPE_LEVEL_HIGH>,
				     <GIC_SPI 593 IRQ_TYPE_LEVEL_HIGH>,
				     <GIC_SPI 594 IRQ_TYPE_LEVEL_HIGH>,
				     <GIC_SPI 595 IRQ_TYPE_LEVEL_HIGH>,
				     <GIC_SPI 596 IRQ_TYPE_LEVEL_HIGH>,
				     <GIC_SPI 597 IRQ_TYPE_LEVEL_HIGH>;
			dma-channels = <10>;
			dma-channel-mask = <0x3f>;
			iommus = <&apps_smmu 0x76 0x0>;
			#dma-cells = <3>;
			status = "disabled";
		};

		qupv3_id_2: geniqup@8c0000 {
			compatible = "qcom,geni-se-qup";
			reg = <0x0 0x008c0000 0x0 0x6000>;
			clock-names = "m-ahb", "s-ahb";
			clocks = <&gcc GCC_QUPV3_WRAP_2_M_AHB_CLK>,
				 <&gcc GCC_QUPV3_WRAP_2_S_AHB_CLK>;
			#address-cells = <2>;
			#size-cells = <2>;
			iommus = <&apps_smmu 0x63 0x0>;
			ranges;
			status = "disabled";

			i2c14: i2c@880000 {
				compatible = "qcom,geni-i2c";
				reg = <0 0x00880000 0 0x4000>;
				clock-names = "se";
				clocks = <&gcc GCC_QUPV3_WRAP2_S0_CLK>;
				pinctrl-names = "default";
				pinctrl-0 = <&qup_i2c14_default>;
				interrupts = <GIC_SPI 373 IRQ_TYPE_LEVEL_HIGH>;
				dmas = <&gpi_dma2 0 0 QCOM_GPI_I2C>,
				       <&gpi_dma2 1 0 QCOM_GPI_I2C>;
				dma-names = "tx", "rx";
				#address-cells = <1>;
				#size-cells = <0>;
				status = "disabled";
			};

			spi14: spi@880000 {
				compatible = "qcom,geni-spi";
				reg = <0 0x00880000 0 0x4000>;
				clock-names = "se";
				clocks = <&gcc GCC_QUPV3_WRAP2_S0_CLK>;
				interrupts = <GIC_SPI 373 IRQ_TYPE_LEVEL_HIGH>;
				dmas = <&gpi_dma2 0 0 QCOM_GPI_SPI>,
				       <&gpi_dma2 1 0 QCOM_GPI_SPI>;
				dma-names = "tx", "rx";
				power-domains = <&rpmhpd SM8250_CX>;
				operating-points-v2 = <&qup_opp_table>;
				#address-cells = <1>;
				#size-cells = <0>;
				status = "disabled";
			};

			i2c15: i2c@884000 {
				compatible = "qcom,geni-i2c";
				reg = <0 0x00884000 0 0x4000>;
				clock-names = "se";
				clocks = <&gcc GCC_QUPV3_WRAP2_S1_CLK>;
				pinctrl-names = "default";
				pinctrl-0 = <&qup_i2c15_default>;
				interrupts = <GIC_SPI 583 IRQ_TYPE_LEVEL_HIGH>;
				dmas = <&gpi_dma2 0 1 QCOM_GPI_I2C>,
				       <&gpi_dma2 1 1 QCOM_GPI_I2C>;
				dma-names = "tx", "rx";
				#address-cells = <1>;
				#size-cells = <0>;
				status = "disabled";
			};

			spi15: spi@884000 {
				compatible = "qcom,geni-spi";
				reg = <0 0x00884000 0 0x4000>;
				clock-names = "se";
				clocks = <&gcc GCC_QUPV3_WRAP2_S1_CLK>;
				interrupts = <GIC_SPI 583 IRQ_TYPE_LEVEL_HIGH>;
				dmas = <&gpi_dma2 0 1 QCOM_GPI_SPI>,
				       <&gpi_dma2 1 1 QCOM_GPI_SPI>;
				dma-names = "tx", "rx";
				power-domains = <&rpmhpd SM8250_CX>;
				operating-points-v2 = <&qup_opp_table>;
				#address-cells = <1>;
				#size-cells = <0>;
				status = "disabled";
			};

			i2c16: i2c@888000 {
				compatible = "qcom,geni-i2c";
				reg = <0 0x00888000 0 0x4000>;
				clock-names = "se";
				clocks = <&gcc GCC_QUPV3_WRAP2_S2_CLK>;
				pinctrl-names = "default";
				pinctrl-0 = <&qup_i2c16_default>;
				interrupts = <GIC_SPI 584 IRQ_TYPE_LEVEL_HIGH>;
				dmas = <&gpi_dma2 0 2 QCOM_GPI_I2C>,
				       <&gpi_dma2 1 2 QCOM_GPI_I2C>;
				dma-names = "tx", "rx";
				#address-cells = <1>;
				#size-cells = <0>;
				status = "disabled";
			};

			spi16: spi@888000 {
				compatible = "qcom,geni-spi";
				reg = <0 0x00888000 0 0x4000>;
				clock-names = "se";
				clocks = <&gcc GCC_QUPV3_WRAP2_S2_CLK>;
				interrupts = <GIC_SPI 584 IRQ_TYPE_LEVEL_HIGH>;
				dmas = <&gpi_dma2 0 2 QCOM_GPI_SPI>,
				       <&gpi_dma2 1 2 QCOM_GPI_SPI>;
				dma-names = "tx", "rx";
				power-domains = <&rpmhpd SM8250_CX>;
				operating-points-v2 = <&qup_opp_table>;
				#address-cells = <1>;
				#size-cells = <0>;
				status = "disabled";
			};

			i2c17: i2c@88c000 {
				compatible = "qcom,geni-i2c";
				reg = <0 0x0088c000 0 0x4000>;
				clock-names = "se";
				clocks = <&gcc GCC_QUPV3_WRAP2_S3_CLK>;
				pinctrl-names = "default";
				pinctrl-0 = <&qup_i2c17_default>;
				interrupts = <GIC_SPI 585 IRQ_TYPE_LEVEL_HIGH>;
				dmas = <&gpi_dma2 0 3 QCOM_GPI_I2C>,
				       <&gpi_dma2 1 3 QCOM_GPI_I2C>;
				dma-names = "tx", "rx";
				#address-cells = <1>;
				#size-cells = <0>;
				status = "disabled";
			};

			spi17: spi@88c000 {
				compatible = "qcom,geni-spi";
				reg = <0 0x0088c000 0 0x4000>;
				clock-names = "se";
				clocks = <&gcc GCC_QUPV3_WRAP2_S3_CLK>;
				interrupts = <GIC_SPI 585 IRQ_TYPE_LEVEL_HIGH>;
				dmas = <&gpi_dma2 0 3 QCOM_GPI_SPI>,
				       <&gpi_dma2 1 3 QCOM_GPI_SPI>;
				dma-names = "tx", "rx";
				power-domains = <&rpmhpd SM8250_CX>;
				operating-points-v2 = <&qup_opp_table>;
				#address-cells = <1>;
				#size-cells = <0>;
				status = "disabled";
			};

			uart17: serial@88c000 {
				compatible = "qcom,geni-uart";
				reg = <0 0x0088c000 0 0x4000>;
				clock-names = "se";
				clocks = <&gcc GCC_QUPV3_WRAP2_S3_CLK>;
				pinctrl-names = "default";
				pinctrl-0 = <&qup_uart17_default>;
				interrupts = <GIC_SPI 585 IRQ_TYPE_LEVEL_HIGH>;
				power-domains = <&rpmhpd SM8250_CX>;
				operating-points-v2 = <&qup_opp_table>;
				status = "disabled";
			};

			i2c18: i2c@890000 {
				compatible = "qcom,geni-i2c";
				reg = <0 0x00890000 0 0x4000>;
				clock-names = "se";
				clocks = <&gcc GCC_QUPV3_WRAP2_S4_CLK>;
				pinctrl-names = "default";
				pinctrl-0 = <&qup_i2c18_default>;
				interrupts = <GIC_SPI 586 IRQ_TYPE_LEVEL_HIGH>;
				dmas = <&gpi_dma2 0 4 QCOM_GPI_I2C>,
				       <&gpi_dma2 1 4 QCOM_GPI_I2C>;
				dma-names = "tx", "rx";
				#address-cells = <1>;
				#size-cells = <0>;
				status = "disabled";
			};

			spi18: spi@890000 {
				compatible = "qcom,geni-spi";
				reg = <0 0x00890000 0 0x4000>;
				clock-names = "se";
				clocks = <&gcc GCC_QUPV3_WRAP2_S4_CLK>;
				interrupts = <GIC_SPI 586 IRQ_TYPE_LEVEL_HIGH>;
				dmas = <&gpi_dma2 0 4 QCOM_GPI_SPI>,
				       <&gpi_dma2 1 4 QCOM_GPI_SPI>;
				dma-names = "tx", "rx";
				power-domains = <&rpmhpd SM8250_CX>;
				operating-points-v2 = <&qup_opp_table>;
				#address-cells = <1>;
				#size-cells = <0>;
				status = "disabled";
			};

			uart18: serial@890000 {
				compatible = "qcom,geni-uart";
				reg = <0 0x00890000 0 0x4000>;
				clock-names = "se";
				clocks = <&gcc GCC_QUPV3_WRAP2_S4_CLK>;
				pinctrl-names = "default";
				pinctrl-0 = <&qup_uart18_default>;
				interrupts = <GIC_SPI 586 IRQ_TYPE_LEVEL_HIGH>;
				power-domains = <&rpmhpd SM8250_CX>;
				operating-points-v2 = <&qup_opp_table>;
				status = "disabled";
			};

			i2c19: i2c@894000 {
				compatible = "qcom,geni-i2c";
				reg = <0 0x00894000 0 0x4000>;
				clock-names = "se";
				clocks = <&gcc GCC_QUPV3_WRAP2_S5_CLK>;
				pinctrl-names = "default";
				pinctrl-0 = <&qup_i2c19_default>;
				interrupts = <GIC_SPI 587 IRQ_TYPE_LEVEL_HIGH>;
				dmas = <&gpi_dma2 0 5 QCOM_GPI_I2C>,
				       <&gpi_dma2 1 5 QCOM_GPI_I2C>;
				dma-names = "tx", "rx";
				#address-cells = <1>;
				#size-cells = <0>;
				status = "disabled";
			};

			spi19: spi@894000 {
				compatible = "qcom,geni-spi";
				reg = <0 0x00894000 0 0x4000>;
				clock-names = "se";
				clocks = <&gcc GCC_QUPV3_WRAP2_S5_CLK>;
				interrupts = <GIC_SPI 587 IRQ_TYPE_LEVEL_HIGH>;
				dmas = <&gpi_dma2 0 5 QCOM_GPI_SPI>,
				       <&gpi_dma2 1 5 QCOM_GPI_SPI>;
				dma-names = "tx", "rx";
				power-domains = <&rpmhpd SM8250_CX>;
				operating-points-v2 = <&qup_opp_table>;
				#address-cells = <1>;
				#size-cells = <0>;
				status = "disabled";
			};
		};

		gpi_dma0: dma-controller@900000 {
			compatible = "qcom,sm8250-gpi-dma";
			reg = <0 0x00900000 0 0x70000>;
			interrupts = <GIC_SPI 244 IRQ_TYPE_LEVEL_HIGH>,
				     <GIC_SPI 245 IRQ_TYPE_LEVEL_HIGH>,
				     <GIC_SPI 246 IRQ_TYPE_LEVEL_HIGH>,
				     <GIC_SPI 247 IRQ_TYPE_LEVEL_HIGH>,
				     <GIC_SPI 248 IRQ_TYPE_LEVEL_HIGH>,
				     <GIC_SPI 249 IRQ_TYPE_LEVEL_HIGH>,
				     <GIC_SPI 250 IRQ_TYPE_LEVEL_HIGH>,
				     <GIC_SPI 251 IRQ_TYPE_LEVEL_HIGH>,
				     <GIC_SPI 252 IRQ_TYPE_LEVEL_HIGH>,
				     <GIC_SPI 253 IRQ_TYPE_LEVEL_HIGH>,
				     <GIC_SPI 254 IRQ_TYPE_LEVEL_HIGH>,
				     <GIC_SPI 255 IRQ_TYPE_LEVEL_HIGH>,
				     <GIC_SPI 256 IRQ_TYPE_LEVEL_HIGH>;
			dma-channels = <15>;
			dma-channel-mask = <0x7ff>;
			iommus = <&apps_smmu 0x5b6 0x0>;
			#dma-cells = <3>;
			status = "disabled";
		};

		qupv3_id_0: geniqup@9c0000 {
			compatible = "qcom,geni-se-qup";
			reg = <0x0 0x009c0000 0x0 0x6000>;
			clock-names = "m-ahb", "s-ahb";
			clocks = <&gcc GCC_QUPV3_WRAP_0_M_AHB_CLK>,
				 <&gcc GCC_QUPV3_WRAP_0_S_AHB_CLK>;
			#address-cells = <2>;
			#size-cells = <2>;
			iommus = <&apps_smmu 0x5a3 0x0>;
			ranges;
			status = "disabled";

			i2c0: i2c@980000 {
				compatible = "qcom,geni-i2c";
				reg = <0 0x00980000 0 0x4000>;
				clock-names = "se";
				clocks = <&gcc GCC_QUPV3_WRAP0_S0_CLK>;
				pinctrl-names = "default";
				pinctrl-0 = <&qup_i2c0_default>;
				interrupts = <GIC_SPI 601 IRQ_TYPE_LEVEL_HIGH>;
				dmas = <&gpi_dma0 0 0 QCOM_GPI_I2C>,
				       <&gpi_dma0 1 0 QCOM_GPI_I2C>;
				dma-names = "tx", "rx";
				#address-cells = <1>;
				#size-cells = <0>;
				status = "disabled";
			};

			spi0: spi@980000 {
				compatible = "qcom,geni-spi";
				reg = <0 0x00980000 0 0x4000>;
				clock-names = "se";
				clocks = <&gcc GCC_QUPV3_WRAP0_S0_CLK>;
				interrupts = <GIC_SPI 601 IRQ_TYPE_LEVEL_HIGH>;
				dmas = <&gpi_dma0 0 0 QCOM_GPI_SPI>,
				       <&gpi_dma0 1 0 QCOM_GPI_SPI>;
				dma-names = "tx", "rx";
				power-domains = <&rpmhpd SM8250_CX>;
				operating-points-v2 = <&qup_opp_table>;
				#address-cells = <1>;
				#size-cells = <0>;
				status = "disabled";
			};

			i2c1: i2c@984000 {
				compatible = "qcom,geni-i2c";
				reg = <0 0x00984000 0 0x4000>;
				clock-names = "se";
				clocks = <&gcc GCC_QUPV3_WRAP0_S1_CLK>;
				pinctrl-names = "default";
				pinctrl-0 = <&qup_i2c1_default>;
				interrupts = <GIC_SPI 602 IRQ_TYPE_LEVEL_HIGH>;
				dmas = <&gpi_dma0 0 1 QCOM_GPI_I2C>,
				       <&gpi_dma0 1 1 QCOM_GPI_I2C>;
				dma-names = "tx", "rx";
				#address-cells = <1>;
				#size-cells = <0>;
				status = "disabled";
			};

			spi1: spi@984000 {
				compatible = "qcom,geni-spi";
				reg = <0 0x00984000 0 0x4000>;
				clock-names = "se";
				clocks = <&gcc GCC_QUPV3_WRAP0_S1_CLK>;
				interrupts = <GIC_SPI 602 IRQ_TYPE_LEVEL_HIGH>;
				dmas = <&gpi_dma0 0 1 QCOM_GPI_SPI>,
				       <&gpi_dma0 1 1 QCOM_GPI_SPI>;
				dma-names = "tx", "rx";
				power-domains = <&rpmhpd SM8250_CX>;
				operating-points-v2 = <&qup_opp_table>;
				#address-cells = <1>;
				#size-cells = <0>;
				status = "disabled";
			};

			i2c2: i2c@988000 {
				compatible = "qcom,geni-i2c";
				reg = <0 0x00988000 0 0x4000>;
				clock-names = "se";
				clocks = <&gcc GCC_QUPV3_WRAP0_S2_CLK>;
				pinctrl-names = "default";
				pinctrl-0 = <&qup_i2c2_default>;
				interrupts = <GIC_SPI 603 IRQ_TYPE_LEVEL_HIGH>;
				dmas = <&gpi_dma0 0 2 QCOM_GPI_I2C>,
				       <&gpi_dma0 1 2 QCOM_GPI_I2C>;
				dma-names = "tx", "rx";
				#address-cells = <1>;
				#size-cells = <0>;
				status = "disabled";
			};

			spi2: spi@988000 {
				compatible = "qcom,geni-spi";
				reg = <0 0x00988000 0 0x4000>;
				clock-names = "se";
				clocks = <&gcc GCC_QUPV3_WRAP0_S2_CLK>;
				interrupts = <GIC_SPI 603 IRQ_TYPE_LEVEL_HIGH>;
				dmas = <&gpi_dma0 0 2 QCOM_GPI_SPI>,
				       <&gpi_dma0 1 2 QCOM_GPI_SPI>;
				dma-names = "tx", "rx";
				power-domains = <&rpmhpd SM8250_CX>;
				operating-points-v2 = <&qup_opp_table>;
				#address-cells = <1>;
				#size-cells = <0>;
				status = "disabled";
			};

			uart2: serial@988000 {
				compatible = "qcom,geni-debug-uart";
				reg = <0 0x00988000 0 0x4000>;
				clock-names = "se";
				clocks = <&gcc GCC_QUPV3_WRAP0_S2_CLK>;
				pinctrl-names = "default";
				pinctrl-0 = <&qup_uart2_default>;
				interrupts = <GIC_SPI 603 IRQ_TYPE_LEVEL_HIGH>;
				power-domains = <&rpmhpd SM8250_CX>;
				operating-points-v2 = <&qup_opp_table>;
				status = "disabled";
			};

			i2c3: i2c@98c000 {
				compatible = "qcom,geni-i2c";
				reg = <0 0x0098c000 0 0x4000>;
				clock-names = "se";
				clocks = <&gcc GCC_QUPV3_WRAP0_S3_CLK>;
				pinctrl-names = "default";
				pinctrl-0 = <&qup_i2c3_default>;
				interrupts = <GIC_SPI 604 IRQ_TYPE_LEVEL_HIGH>;
				dmas = <&gpi_dma0 0 3 QCOM_GPI_I2C>,
				       <&gpi_dma0 1 3 QCOM_GPI_I2C>;
				dma-names = "tx", "rx";
				#address-cells = <1>;
				#size-cells = <0>;
				status = "disabled";
			};

			spi3: spi@98c000 {
				compatible = "qcom,geni-spi";
				reg = <0 0x0098c000 0 0x4000>;
				clock-names = "se";
				clocks = <&gcc GCC_QUPV3_WRAP0_S3_CLK>;
				interrupts = <GIC_SPI 604 IRQ_TYPE_LEVEL_HIGH>;
				dmas = <&gpi_dma0 0 3 QCOM_GPI_SPI>,
				       <&gpi_dma0 1 3 QCOM_GPI_SPI>;
				dma-names = "tx", "rx";
				power-domains = <&rpmhpd SM8250_CX>;
				operating-points-v2 = <&qup_opp_table>;
				#address-cells = <1>;
				#size-cells = <0>;
				status = "disabled";
			};

			i2c4: i2c@990000 {
				compatible = "qcom,geni-i2c";
				reg = <0 0x00990000 0 0x4000>;
				clock-names = "se";
				clocks = <&gcc GCC_QUPV3_WRAP0_S4_CLK>;
				pinctrl-names = "default";
				pinctrl-0 = <&qup_i2c4_default>;
				interrupts = <GIC_SPI 605 IRQ_TYPE_LEVEL_HIGH>;
				dmas = <&gpi_dma0 0 4 QCOM_GPI_I2C>,
				       <&gpi_dma0 1 4 QCOM_GPI_I2C>;
				dma-names = "tx", "rx";
				#address-cells = <1>;
				#size-cells = <0>;
				status = "disabled";
			};

			spi4: spi@990000 {
				compatible = "qcom,geni-spi";
				reg = <0 0x00990000 0 0x4000>;
				clock-names = "se";
				clocks = <&gcc GCC_QUPV3_WRAP0_S4_CLK>;
				interrupts = <GIC_SPI 605 IRQ_TYPE_LEVEL_HIGH>;
				dmas = <&gpi_dma0 0 4 QCOM_GPI_SPI>,
				       <&gpi_dma0 1 4 QCOM_GPI_SPI>;
				dma-names = "tx", "rx";
				power-domains = <&rpmhpd SM8250_CX>;
				operating-points-v2 = <&qup_opp_table>;
				#address-cells = <1>;
				#size-cells = <0>;
				status = "disabled";
			};

			i2c5: i2c@994000 {
				compatible = "qcom,geni-i2c";
				reg = <0 0x00994000 0 0x4000>;
				clock-names = "se";
				clocks = <&gcc GCC_QUPV3_WRAP0_S5_CLK>;
				pinctrl-names = "default";
				pinctrl-0 = <&qup_i2c5_default>;
				interrupts = <GIC_SPI 606 IRQ_TYPE_LEVEL_HIGH>;
				dmas = <&gpi_dma0 0 5 QCOM_GPI_I2C>,
				       <&gpi_dma0 1 5 QCOM_GPI_I2C>;
				dma-names = "tx", "rx";
				#address-cells = <1>;
				#size-cells = <0>;
				status = "disabled";
			};

			spi5: spi@994000 {
				compatible = "qcom,geni-spi";
				reg = <0 0x00994000 0 0x4000>;
				clock-names = "se";
				clocks = <&gcc GCC_QUPV3_WRAP0_S5_CLK>;
				interrupts = <GIC_SPI 606 IRQ_TYPE_LEVEL_HIGH>;
				dmas = <&gpi_dma0 0 5 QCOM_GPI_SPI>,
				       <&gpi_dma0 1 5 QCOM_GPI_SPI>;
				dma-names = "tx", "rx";
				power-domains = <&rpmhpd SM8250_CX>;
				operating-points-v2 = <&qup_opp_table>;
				#address-cells = <1>;
				#size-cells = <0>;
				status = "disabled";
			};

			i2c6: i2c@998000 {
				compatible = "qcom,geni-i2c";
				reg = <0 0x00998000 0 0x4000>;
				clock-names = "se";
				clocks = <&gcc GCC_QUPV3_WRAP0_S6_CLK>;
				pinctrl-names = "default";
				pinctrl-0 = <&qup_i2c6_default>;
				interrupts = <GIC_SPI 607 IRQ_TYPE_LEVEL_HIGH>;
				dmas = <&gpi_dma0 0 6 QCOM_GPI_I2C>,
				       <&gpi_dma0 1 6 QCOM_GPI_I2C>;
				dma-names = "tx", "rx";
				#address-cells = <1>;
				#size-cells = <0>;
				status = "disabled";
			};

			spi6: spi@998000 {
				compatible = "qcom,geni-spi";
				reg = <0 0x00998000 0 0x4000>;
				clock-names = "se";
				clocks = <&gcc GCC_QUPV3_WRAP0_S6_CLK>;
				interrupts = <GIC_SPI 607 IRQ_TYPE_LEVEL_HIGH>;
				dmas = <&gpi_dma0 0 6 QCOM_GPI_SPI>,
				       <&gpi_dma0 1 6 QCOM_GPI_SPI>;
				dma-names = "tx", "rx";
				power-domains = <&rpmhpd SM8250_CX>;
				operating-points-v2 = <&qup_opp_table>;
				#address-cells = <1>;
				#size-cells = <0>;
				status = "disabled";
			};

			uart6: serial@998000 {
				compatible = "qcom,geni-uart";
				reg = <0 0x00998000 0 0x4000>;
				clock-names = "se";
				clocks = <&gcc GCC_QUPV3_WRAP0_S6_CLK>;
				pinctrl-names = "default";
				pinctrl-0 = <&qup_uart6_default>;
				interrupts = <GIC_SPI 607 IRQ_TYPE_LEVEL_HIGH>;
				power-domains = <&rpmhpd SM8250_CX>;
				operating-points-v2 = <&qup_opp_table>;
				status = "disabled";
			};

			i2c7: i2c@99c000 {
				compatible = "qcom,geni-i2c";
				reg = <0 0x0099c000 0 0x4000>;
				clock-names = "se";
				clocks = <&gcc GCC_QUPV3_WRAP0_S7_CLK>;
				pinctrl-names = "default";
				pinctrl-0 = <&qup_i2c7_default>;
				interrupts = <GIC_SPI 608 IRQ_TYPE_LEVEL_HIGH>;
				dmas = <&gpi_dma0 0 7 QCOM_GPI_I2C>,
				       <&gpi_dma0 1 7 QCOM_GPI_I2C>;
				dma-names = "tx", "rx";
				#address-cells = <1>;
				#size-cells = <0>;
				status = "disabled";
			};

			spi7: spi@99c000 {
				compatible = "qcom,geni-spi";
				reg = <0 0x0099c000 0 0x4000>;
				clock-names = "se";
				clocks = <&gcc GCC_QUPV3_WRAP0_S7_CLK>;
				interrupts = <GIC_SPI 608 IRQ_TYPE_LEVEL_HIGH>;
				dmas = <&gpi_dma0 0 7 QCOM_GPI_SPI>,
				       <&gpi_dma0 1 7 QCOM_GPI_SPI>;
				dma-names = "tx", "rx";
				power-domains = <&rpmhpd SM8250_CX>;
				operating-points-v2 = <&qup_opp_table>;
				#address-cells = <1>;
				#size-cells = <0>;
				status = "disabled";
			};
		};

		gpi_dma1: dma-controller@a00000 {
			compatible = "qcom,sm8250-gpi-dma";
			reg = <0 0x00a00000 0 0x70000>;
			interrupts = <GIC_SPI 279 IRQ_TYPE_LEVEL_HIGH>,
				     <GIC_SPI 280 IRQ_TYPE_LEVEL_HIGH>,
				     <GIC_SPI 281 IRQ_TYPE_LEVEL_HIGH>,
				     <GIC_SPI 282 IRQ_TYPE_LEVEL_HIGH>,
				     <GIC_SPI 283 IRQ_TYPE_LEVEL_HIGH>,
				     <GIC_SPI 284 IRQ_TYPE_LEVEL_HIGH>,
				     <GIC_SPI 293 IRQ_TYPE_LEVEL_HIGH>,
				     <GIC_SPI 294 IRQ_TYPE_LEVEL_HIGH>,
				     <GIC_SPI 295 IRQ_TYPE_LEVEL_HIGH>,
				     <GIC_SPI 296 IRQ_TYPE_LEVEL_HIGH>;
			dma-channels = <10>;
			dma-channel-mask = <0x3f>;
			iommus = <&apps_smmu 0x56 0x0>;
			#dma-cells = <3>;
			status = "disabled";
		};

		qupv3_id_1: geniqup@ac0000 {
			compatible = "qcom,geni-se-qup";
			reg = <0x0 0x00ac0000 0x0 0x6000>;
			clock-names = "m-ahb", "s-ahb";
			clocks = <&gcc GCC_QUPV3_WRAP_1_M_AHB_CLK>,
				 <&gcc GCC_QUPV3_WRAP_1_S_AHB_CLK>;
			#address-cells = <2>;
			#size-cells = <2>;
			iommus = <&apps_smmu 0x43 0x0>;
			ranges;
			status = "disabled";

			i2c8: i2c@a80000 {
				compatible = "qcom,geni-i2c";
				reg = <0 0x00a80000 0 0x4000>;
				clock-names = "se";
				clocks = <&gcc GCC_QUPV3_WRAP1_S0_CLK>;
				pinctrl-names = "default";
				pinctrl-0 = <&qup_i2c8_default>;
				interrupts = <GIC_SPI 353 IRQ_TYPE_LEVEL_HIGH>;
				dmas = <&gpi_dma1 0 0 QCOM_GPI_I2C>,
				       <&gpi_dma1 1 0 QCOM_GPI_I2C>;
				dma-names = "tx", "rx";
				#address-cells = <1>;
				#size-cells = <0>;
				status = "disabled";
			};

			spi8: spi@a80000 {
				compatible = "qcom,geni-spi";
				reg = <0 0x00a80000 0 0x4000>;
				clock-names = "se";
				clocks = <&gcc GCC_QUPV3_WRAP1_S0_CLK>;
				interrupts = <GIC_SPI 353 IRQ_TYPE_LEVEL_HIGH>;
				dmas = <&gpi_dma1 0 0 QCOM_GPI_SPI>,
				       <&gpi_dma1 1 0 QCOM_GPI_SPI>;
				dma-names = "tx", "rx";
				power-domains = <&rpmhpd SM8250_CX>;
				operating-points-v2 = <&qup_opp_table>;
				#address-cells = <1>;
				#size-cells = <0>;
				status = "disabled";
			};

			i2c9: i2c@a84000 {
				compatible = "qcom,geni-i2c";
				reg = <0 0x00a84000 0 0x4000>;
				clock-names = "se";
				clocks = <&gcc GCC_QUPV3_WRAP1_S1_CLK>;
				pinctrl-names = "default";
				pinctrl-0 = <&qup_i2c9_default>;
				interrupts = <GIC_SPI 354 IRQ_TYPE_LEVEL_HIGH>;
				dmas = <&gpi_dma1 0 1 QCOM_GPI_I2C>,
				       <&gpi_dma1 1 1 QCOM_GPI_I2C>;
				dma-names = "tx", "rx";
				#address-cells = <1>;
				#size-cells = <0>;
				status = "disabled";
			};

			spi9: spi@a84000 {
				compatible = "qcom,geni-spi";
				reg = <0 0x00a84000 0 0x4000>;
				clock-names = "se";
				clocks = <&gcc GCC_QUPV3_WRAP1_S1_CLK>;
				interrupts = <GIC_SPI 354 IRQ_TYPE_LEVEL_HIGH>;
				dmas = <&gpi_dma1 0 1 QCOM_GPI_SPI>,
				       <&gpi_dma1 1 1 QCOM_GPI_SPI>;
				dma-names = "tx", "rx";
				power-domains = <&rpmhpd SM8250_CX>;
				operating-points-v2 = <&qup_opp_table>;
				#address-cells = <1>;
				#size-cells = <0>;
				status = "disabled";
			};

			i2c10: i2c@a88000 {
				compatible = "qcom,geni-i2c";
				reg = <0 0x00a88000 0 0x4000>;
				clock-names = "se";
				clocks = <&gcc GCC_QUPV3_WRAP1_S2_CLK>;
				pinctrl-names = "default";
				pinctrl-0 = <&qup_i2c10_default>;
				interrupts = <GIC_SPI 355 IRQ_TYPE_LEVEL_HIGH>;
				dmas = <&gpi_dma1 0 2 QCOM_GPI_I2C>,
				       <&gpi_dma1 1 2 QCOM_GPI_I2C>;
				dma-names = "tx", "rx";
				#address-cells = <1>;
				#size-cells = <0>;
				status = "disabled";
			};

			spi10: spi@a88000 {
				compatible = "qcom,geni-spi";
				reg = <0 0x00a88000 0 0x4000>;
				clock-names = "se";
				clocks = <&gcc GCC_QUPV3_WRAP1_S2_CLK>;
				interrupts = <GIC_SPI 355 IRQ_TYPE_LEVEL_HIGH>;
				dmas = <&gpi_dma1 0 2 QCOM_GPI_SPI>,
				       <&gpi_dma1 1 2 QCOM_GPI_SPI>;
				dma-names = "tx", "rx";
				power-domains = <&rpmhpd SM8250_CX>;
				operating-points-v2 = <&qup_opp_table>;
				#address-cells = <1>;
				#size-cells = <0>;
				status = "disabled";
			};

			i2c11: i2c@a8c000 {
				compatible = "qcom,geni-i2c";
				reg = <0 0x00a8c000 0 0x4000>;
				clock-names = "se";
				clocks = <&gcc GCC_QUPV3_WRAP1_S3_CLK>;
				pinctrl-names = "default";
				pinctrl-0 = <&qup_i2c11_default>;
				interrupts = <GIC_SPI 356 IRQ_TYPE_LEVEL_HIGH>;
				dmas = <&gpi_dma1 0 3 QCOM_GPI_I2C>,
				       <&gpi_dma1 1 3 QCOM_GPI_I2C>;
				dma-names = "tx", "rx";
				#address-cells = <1>;
				#size-cells = <0>;
				status = "disabled";
			};

			spi11: spi@a8c000 {
				compatible = "qcom,geni-spi";
				reg = <0 0x00a8c000 0 0x4000>;
				clock-names = "se";
				clocks = <&gcc GCC_QUPV3_WRAP1_S3_CLK>;
				interrupts = <GIC_SPI 356 IRQ_TYPE_LEVEL_HIGH>;
				dmas = <&gpi_dma1 0 3 QCOM_GPI_SPI>,
				       <&gpi_dma1 1 3 QCOM_GPI_SPI>;
				dma-names = "tx", "rx";
				power-domains = <&rpmhpd SM8250_CX>;
				operating-points-v2 = <&qup_opp_table>;
				#address-cells = <1>;
				#size-cells = <0>;
				status = "disabled";
			};

			i2c12: i2c@a90000 {
				compatible = "qcom,geni-i2c";
				reg = <0 0x00a90000 0 0x4000>;
				clock-names = "se";
				clocks = <&gcc GCC_QUPV3_WRAP1_S4_CLK>;
				pinctrl-names = "default";
				pinctrl-0 = <&qup_i2c12_default>;
				interrupts = <GIC_SPI 357 IRQ_TYPE_LEVEL_HIGH>;
				dmas = <&gpi_dma1 0 4 QCOM_GPI_I2C>,
				       <&gpi_dma1 1 4 QCOM_GPI_I2C>;
				dma-names = "tx", "rx";
				#address-cells = <1>;
				#size-cells = <0>;
				status = "disabled";
			};

			spi12: spi@a90000 {
				compatible = "qcom,geni-spi";
				reg = <0 0x00a90000 0 0x4000>;
				clock-names = "se";
				clocks = <&gcc GCC_QUPV3_WRAP1_S4_CLK>;
				interrupts = <GIC_SPI 357 IRQ_TYPE_LEVEL_HIGH>;
				dmas = <&gpi_dma1 0 4 QCOM_GPI_SPI>,
				       <&gpi_dma1 1 4 QCOM_GPI_SPI>;
				dma-names = "tx", "rx";
				power-domains = <&rpmhpd SM8250_CX>;
				operating-points-v2 = <&qup_opp_table>;
				#address-cells = <1>;
				#size-cells = <0>;
				status = "disabled";
			};

			uart12: serial@a90000 {
				compatible = "qcom,geni-debug-uart";
				reg = <0x0 0x00a90000 0x0 0x4000>;
				clock-names = "se";
				clocks = <&gcc GCC_QUPV3_WRAP1_S4_CLK>;
				pinctrl-names = "default";
				pinctrl-0 = <&qup_uart12_default>;
				interrupts = <GIC_SPI 357 IRQ_TYPE_LEVEL_HIGH>;
				power-domains = <&rpmhpd SM8250_CX>;
				operating-points-v2 = <&qup_opp_table>;
				status = "disabled";
			};

			i2c13: i2c@a94000 {
				compatible = "qcom,geni-i2c";
				reg = <0 0x00a94000 0 0x4000>;
				clock-names = "se";
				clocks = <&gcc GCC_QUPV3_WRAP1_S5_CLK>;
				pinctrl-names = "default";
				pinctrl-0 = <&qup_i2c13_default>;
				interrupts = <GIC_SPI 358 IRQ_TYPE_LEVEL_HIGH>;
				dmas = <&gpi_dma1 0 5 QCOM_GPI_I2C>,
				       <&gpi_dma1 1 5 QCOM_GPI_I2C>;
				dma-names = "tx", "rx";
				#address-cells = <1>;
				#size-cells = <0>;
				status = "disabled";
			};

			spi13: spi@a94000 {
				compatible = "qcom,geni-spi";
				reg = <0 0x00a94000 0 0x4000>;
				clock-names = "se";
				clocks = <&gcc GCC_QUPV3_WRAP1_S5_CLK>;
				interrupts = <GIC_SPI 358 IRQ_TYPE_LEVEL_HIGH>;
				dmas = <&gpi_dma1 0 5 QCOM_GPI_SPI>,
				       <&gpi_dma1 1 5 QCOM_GPI_SPI>;
				dma-names = "tx", "rx";
				power-domains = <&rpmhpd SM8250_CX>;
				operating-points-v2 = <&qup_opp_table>;
				#address-cells = <1>;
				#size-cells = <0>;
				status = "disabled";
			};
		};

		config_noc: interconnect@1500000 {
			compatible = "qcom,sm8250-config-noc";
			reg = <0 0x01500000 0 0xa580>;
			#interconnect-cells = <1>;
			qcom,bcm-voters = <&apps_bcm_voter>;
		};

		system_noc: interconnect@1620000 {
			compatible = "qcom,sm8250-system-noc";
			reg = <0 0x01620000 0 0x1c200>;
			#interconnect-cells = <1>;
			qcom,bcm-voters = <&apps_bcm_voter>;
		};

		mc_virt: interconnect@163d000 {
			compatible = "qcom,sm8250-mc-virt";
			reg = <0 0x0163d000 0 0x1000>;
			#interconnect-cells = <1>;
			qcom,bcm-voters = <&apps_bcm_voter>;
		};

		aggre1_noc: interconnect@16e0000 {
			compatible = "qcom,sm8250-aggre1-noc";
			reg = <0 0x016e0000 0 0x1f180>;
			#interconnect-cells = <1>;
			qcom,bcm-voters = <&apps_bcm_voter>;
		};

		aggre2_noc: interconnect@1700000 {
			compatible = "qcom,sm8250-aggre2-noc";
			reg = <0 0x01700000 0 0x33000>;
			#interconnect-cells = <1>;
			qcom,bcm-voters = <&apps_bcm_voter>;
		};

		compute_noc: interconnect@1733000 {
			compatible = "qcom,sm8250-compute-noc";
			reg = <0 0x01733000 0 0xa180>;
			#interconnect-cells = <1>;
			qcom,bcm-voters = <&apps_bcm_voter>;
		};

		mmss_noc: interconnect@1740000 {
			compatible = "qcom,sm8250-mmss-noc";
			reg = <0 0x01740000 0 0x1f080>;
			#interconnect-cells = <1>;
			qcom,bcm-voters = <&apps_bcm_voter>;
		};

		pcie0: pci@1c00000 {
			compatible = "qcom,pcie-sm8250";
			reg = <0 0x01c00000 0 0x3000>,
			      <0 0x60000000 0 0xf1d>,
			      <0 0x60000f20 0 0xa8>,
			      <0 0x60001000 0 0x1000>,
			      <0 0x60100000 0 0x100000>;
			reg-names = "parf", "dbi", "elbi", "atu", "config";
			device_type = "pci";
			linux,pci-domain = <0>;
			bus-range = <0x00 0xff>;
			num-lanes = <1>;

			#address-cells = <3>;
			#size-cells = <2>;

			ranges = <0x01000000 0x0 0x60200000 0 0x60200000 0x0 0x100000>,
				 <0x02000000 0x0 0x60300000 0 0x60300000 0x0 0x3d00000>;

			interrupts = <GIC_SPI 141 IRQ_TYPE_LEVEL_HIGH>,
				     <GIC_SPI 142 IRQ_TYPE_LEVEL_HIGH>,
				     <GIC_SPI 143 IRQ_TYPE_LEVEL_HIGH>,
				     <GIC_SPI 144 IRQ_TYPE_LEVEL_HIGH>,
				     <GIC_SPI 145 IRQ_TYPE_LEVEL_HIGH>,
				     <GIC_SPI 146 IRQ_TYPE_LEVEL_HIGH>,
				     <GIC_SPI 147 IRQ_TYPE_LEVEL_HIGH>,
				     <GIC_SPI 148 IRQ_TYPE_LEVEL_HIGH>;
			interrupt-names = "msi0", "msi1", "msi2", "msi3",
					  "msi4", "msi5", "msi6", "msi7";
			#interrupt-cells = <1>;
			interrupt-map-mask = <0 0 0 0x7>;
			interrupt-map = <0 0 0 1 &intc 0 149 IRQ_TYPE_LEVEL_HIGH>, /* int_a */
					<0 0 0 2 &intc 0 150 IRQ_TYPE_LEVEL_HIGH>, /* int_b */
					<0 0 0 3 &intc 0 151 IRQ_TYPE_LEVEL_HIGH>, /* int_c */
					<0 0 0 4 &intc 0 152 IRQ_TYPE_LEVEL_HIGH>; /* int_d */

			clocks = <&gcc GCC_PCIE_0_PIPE_CLK>,
				 <&gcc GCC_PCIE_0_AUX_CLK>,
				 <&gcc GCC_PCIE_0_CFG_AHB_CLK>,
				 <&gcc GCC_PCIE_0_MSTR_AXI_CLK>,
				 <&gcc GCC_PCIE_0_SLV_AXI_CLK>,
				 <&gcc GCC_PCIE_0_SLV_Q2A_AXI_CLK>,
				 <&gcc GCC_AGGRE_NOC_PCIE_TBU_CLK>,
				 <&gcc GCC_DDRSS_PCIE_SF_TBU_CLK>;
			clock-names = "pipe",
				      "aux",
				      "cfg",
				      "bus_master",
				      "bus_slave",
				      "slave_q2a",
				      "tbu",
				      "ddrss_sf_tbu";

			iommus = <&apps_smmu 0x1c00 0x7f>;
			iommu-map = <0x0   &apps_smmu 0x1c00 0x1>,
				    <0x100 &apps_smmu 0x1c01 0x1>;

			resets = <&gcc GCC_PCIE_0_BCR>;
			reset-names = "pci";

			power-domains = <&gcc PCIE_0_GDSC>;

			phys = <&pcie0_lane>;
			phy-names = "pciephy";

			perst-gpios = <&tlmm 79 GPIO_ACTIVE_LOW>;
			wake-gpios = <&tlmm 81 GPIO_ACTIVE_HIGH>;

			pinctrl-names = "default";
			pinctrl-0 = <&pcie0_default_state>;

			status = "disabled";
		};

		pcie0_phy: phy@1c06000 {
			compatible = "qcom,sm8250-qmp-gen3x1-pcie-phy";
			reg = <0 0x01c06000 0 0x1c0>;
			#address-cells = <2>;
			#size-cells = <2>;
			ranges;
			clocks = <&gcc GCC_PCIE_PHY_AUX_CLK>,
				 <&gcc GCC_PCIE_0_CFG_AHB_CLK>,
				 <&gcc GCC_PCIE_WIFI_CLKREF_EN>,
				 <&gcc GCC_PCIE0_PHY_REFGEN_CLK>;
			clock-names = "aux", "cfg_ahb", "ref", "refgen";

			resets = <&gcc GCC_PCIE_0_PHY_BCR>;
			reset-names = "phy";

			assigned-clocks = <&gcc GCC_PCIE0_PHY_REFGEN_CLK>;
			assigned-clock-rates = <100000000>;

			status = "disabled";

			pcie0_lane: phy@1c06200 {
				reg = <0 0x1c06200 0 0x170>, /* tx */
				      <0 0x1c06400 0 0x200>, /* rx */
				      <0 0x1c06800 0 0x1f0>, /* pcs */
				      <0 0x1c06c00 0 0xf4>; /* "pcs_lane" same as pcs_misc? */
				clocks = <&gcc GCC_PCIE_0_PIPE_CLK>;
				clock-names = "pipe0";

				#phy-cells = <0>;

				#clock-cells = <0>;
				clock-output-names = "pcie_0_pipe_clk";
			};
		};

		pcie1: pci@1c08000 {
			compatible = "qcom,pcie-sm8250";
			reg = <0 0x01c08000 0 0x3000>,
			      <0 0x40000000 0 0xf1d>,
			      <0 0x40000f20 0 0xa8>,
			      <0 0x40001000 0 0x1000>,
			      <0 0x40100000 0 0x100000>;
			reg-names = "parf", "dbi", "elbi", "atu", "config";
			device_type = "pci";
			linux,pci-domain = <1>;
			bus-range = <0x00 0xff>;
			num-lanes = <2>;

			#address-cells = <3>;
			#size-cells = <2>;

			ranges = <0x01000000 0x0 0x40200000 0x0 0x40200000 0x0 0x100000>,
				 <0x02000000 0x0 0x40300000 0x0 0x40300000 0x0 0x1fd00000>;

			interrupts = <GIC_SPI 307 IRQ_TYPE_LEVEL_HIGH>;
			interrupt-names = "msi";
			#interrupt-cells = <1>;
			interrupt-map-mask = <0 0 0 0x7>;
			interrupt-map = <0 0 0 1 &intc 0 434 IRQ_TYPE_LEVEL_HIGH>, /* int_a */
					<0 0 0 2 &intc 0 435 IRQ_TYPE_LEVEL_HIGH>, /* int_b */
					<0 0 0 3 &intc 0 438 IRQ_TYPE_LEVEL_HIGH>, /* int_c */
					<0 0 0 4 &intc 0 439 IRQ_TYPE_LEVEL_HIGH>; /* int_d */

			clocks = <&gcc GCC_PCIE_1_PIPE_CLK>,
				 <&gcc GCC_PCIE_1_AUX_CLK>,
				 <&gcc GCC_PCIE_1_CFG_AHB_CLK>,
				 <&gcc GCC_PCIE_1_MSTR_AXI_CLK>,
				 <&gcc GCC_PCIE_1_SLV_AXI_CLK>,
				 <&gcc GCC_PCIE_1_SLV_Q2A_AXI_CLK>,
				 <&gcc GCC_PCIE_WIGIG_CLKREF_EN>,
				 <&gcc GCC_AGGRE_NOC_PCIE_TBU_CLK>,
				 <&gcc GCC_DDRSS_PCIE_SF_TBU_CLK>;
			clock-names = "pipe",
				      "aux",
				      "cfg",
				      "bus_master",
				      "bus_slave",
				      "slave_q2a",
				      "ref",
				      "tbu",
				      "ddrss_sf_tbu";

			assigned-clocks = <&gcc GCC_PCIE_1_AUX_CLK>;
			assigned-clock-rates = <19200000>;

			iommus = <&apps_smmu 0x1c80 0x7f>;
			iommu-map = <0x0   &apps_smmu 0x1c80 0x1>,
				    <0x100 &apps_smmu 0x1c81 0x1>;

			resets = <&gcc GCC_PCIE_1_BCR>;
			reset-names = "pci";

			power-domains = <&gcc PCIE_1_GDSC>;

			phys = <&pcie1_lane>;
			phy-names = "pciephy";

			perst-gpios = <&tlmm 82 GPIO_ACTIVE_LOW>;
			wake-gpios = <&tlmm 84 GPIO_ACTIVE_HIGH>;

			pinctrl-names = "default";
			pinctrl-0 = <&pcie1_default_state>;

			status = "disabled";
		};

		pcie1_phy: phy@1c0e000 {
			compatible = "qcom,sm8250-qmp-gen3x2-pcie-phy";
			reg = <0 0x01c0e000 0 0x1c0>;
			#address-cells = <2>;
			#size-cells = <2>;
			ranges;
			clocks = <&gcc GCC_PCIE_PHY_AUX_CLK>,
				 <&gcc GCC_PCIE_1_CFG_AHB_CLK>,
				 <&gcc GCC_PCIE_WIGIG_CLKREF_EN>,
				 <&gcc GCC_PCIE1_PHY_REFGEN_CLK>;
			clock-names = "aux", "cfg_ahb", "ref", "refgen";

			resets = <&gcc GCC_PCIE_1_PHY_BCR>;
			reset-names = "phy";

			assigned-clocks = <&gcc GCC_PCIE1_PHY_REFGEN_CLK>;
			assigned-clock-rates = <100000000>;

			status = "disabled";

			pcie1_lane: phy@1c0e200 {
				reg = <0 0x1c0e200 0 0x170>, /* tx0 */
				      <0 0x1c0e400 0 0x200>, /* rx0 */
				      <0 0x1c0ea00 0 0x1f0>, /* pcs */
				      <0 0x1c0e600 0 0x170>, /* tx1 */
				      <0 0x1c0e800 0 0x200>, /* rx1 */
				      <0 0x1c0ee00 0 0xf4>; /* "pcs_com" same as pcs_misc? */
				clocks = <&gcc GCC_PCIE_1_PIPE_CLK>;
				clock-names = "pipe0";

				#phy-cells = <0>;

				#clock-cells = <0>;
				clock-output-names = "pcie_1_pipe_clk";
			};
		};

		pcie2: pci@1c10000 {
			compatible = "qcom,pcie-sm8250";
			reg = <0 0x01c10000 0 0x3000>,
			      <0 0x64000000 0 0xf1d>,
			      <0 0x64000f20 0 0xa8>,
			      <0 0x64001000 0 0x1000>,
			      <0 0x64100000 0 0x100000>;
			reg-names = "parf", "dbi", "elbi", "atu", "config";
			device_type = "pci";
			linux,pci-domain = <2>;
			bus-range = <0x00 0xff>;
			num-lanes = <2>;

			#address-cells = <3>;
			#size-cells = <2>;

			ranges = <0x01000000 0x0 0x64200000 0x0 0x64200000 0x0 0x100000>,
				 <0x02000000 0x0 0x64300000 0x0 0x64300000 0x0 0x3d00000>;

			interrupts = <GIC_SPI 243 IRQ_TYPE_LEVEL_HIGH>;
			interrupt-names = "msi";
			#interrupt-cells = <1>;
			interrupt-map-mask = <0 0 0 0x7>;
			interrupt-map = <0 0 0 1 &intc 0 290 IRQ_TYPE_LEVEL_HIGH>, /* int_a */
					<0 0 0 2 &intc 0 415 IRQ_TYPE_LEVEL_HIGH>, /* int_b */
					<0 0 0 3 &intc 0 416 IRQ_TYPE_LEVEL_HIGH>, /* int_c */
					<0 0 0 4 &intc 0 417 IRQ_TYPE_LEVEL_HIGH>; /* int_d */

			clocks = <&gcc GCC_PCIE_2_PIPE_CLK>,
				 <&gcc GCC_PCIE_2_AUX_CLK>,
				 <&gcc GCC_PCIE_2_CFG_AHB_CLK>,
				 <&gcc GCC_PCIE_2_MSTR_AXI_CLK>,
				 <&gcc GCC_PCIE_2_SLV_AXI_CLK>,
				 <&gcc GCC_PCIE_2_SLV_Q2A_AXI_CLK>,
				 <&gcc GCC_PCIE_MDM_CLKREF_EN>,
				 <&gcc GCC_AGGRE_NOC_PCIE_TBU_CLK>,
				 <&gcc GCC_DDRSS_PCIE_SF_TBU_CLK>;
			clock-names = "pipe",
				      "aux",
				      "cfg",
				      "bus_master",
				      "bus_slave",
				      "slave_q2a",
				      "ref",
				      "tbu",
				      "ddrss_sf_tbu";

			assigned-clocks = <&gcc GCC_PCIE_2_AUX_CLK>;
			assigned-clock-rates = <19200000>;

			iommus = <&apps_smmu 0x1d00 0x7f>;
			iommu-map = <0x0   &apps_smmu 0x1d00 0x1>,
				    <0x100 &apps_smmu 0x1d01 0x1>;

			resets = <&gcc GCC_PCIE_2_BCR>;
			reset-names = "pci";

			power-domains = <&gcc PCIE_2_GDSC>;

			phys = <&pcie2_lane>;
			phy-names = "pciephy";

			perst-gpios = <&tlmm 85 GPIO_ACTIVE_LOW>;
			wake-gpios = <&tlmm 87 GPIO_ACTIVE_HIGH>;

			pinctrl-names = "default";
			pinctrl-0 = <&pcie2_default_state>;

			status = "disabled";
		};

		pcie2_phy: phy@1c16000 {
			compatible = "qcom,sm8250-qmp-modem-pcie-phy";
			reg = <0 0x1c16000 0 0x1c0>;
			#address-cells = <2>;
			#size-cells = <2>;
			ranges;
			clocks = <&gcc GCC_PCIE_PHY_AUX_CLK>,
				 <&gcc GCC_PCIE_2_CFG_AHB_CLK>,
				 <&gcc GCC_PCIE_MDM_CLKREF_EN>,
				 <&gcc GCC_PCIE2_PHY_REFGEN_CLK>;
			clock-names = "aux", "cfg_ahb", "ref", "refgen";

			resets = <&gcc GCC_PCIE_2_PHY_BCR>;
			reset-names = "phy";

			assigned-clocks = <&gcc GCC_PCIE2_PHY_REFGEN_CLK>;
			assigned-clock-rates = <100000000>;

			status = "disabled";

			pcie2_lane: phy@1c16200 {
				reg = <0 0x1c16200 0 0x170>, /* tx0 */
				      <0 0x1c16400 0 0x200>, /* rx0 */
				      <0 0x1c16a00 0 0x1f0>, /* pcs */
				      <0 0x1c16600 0 0x170>, /* tx1 */
				      <0 0x1c16800 0 0x200>, /* rx1 */
				      <0 0x1c16e00 0 0xf4>; /* "pcs_com" same as pcs_misc? */
				clocks = <&gcc GCC_PCIE_2_PIPE_CLK>;
				clock-names = "pipe0";

				#phy-cells = <0>;

				#clock-cells = <0>;
				clock-output-names = "pcie_2_pipe_clk";
			};
		};

		ufs_mem_hc: ufshc@1d84000 {
			compatible = "qcom,sm8250-ufshc", "qcom,ufshc",
				     "jedec,ufs-2.0";
			reg = <0 0x01d84000 0 0x3000>;
			interrupts = <GIC_SPI 265 IRQ_TYPE_LEVEL_HIGH>;
			phys = <&ufs_mem_phy_lanes>;
			phy-names = "ufsphy";
			lanes-per-direction = <2>;
			#reset-cells = <1>;
			resets = <&gcc GCC_UFS_PHY_BCR>;
			reset-names = "rst";

			power-domains = <&gcc UFS_PHY_GDSC>;

			iommus = <&apps_smmu 0x0e0 0>, <&apps_smmu 0x4e0 0>;

			clock-names =
				"core_clk",
				"bus_aggr_clk",
				"iface_clk",
				"core_clk_unipro",
				"ref_clk",
				"tx_lane0_sync_clk",
				"rx_lane0_sync_clk",
				"rx_lane1_sync_clk";
			clocks =
				<&gcc GCC_UFS_PHY_AXI_CLK>,
				<&gcc GCC_AGGRE_UFS_PHY_AXI_CLK>,
				<&gcc GCC_UFS_PHY_AHB_CLK>,
				<&gcc GCC_UFS_PHY_UNIPRO_CORE_CLK>,
				<&rpmhcc RPMH_CXO_CLK>,
				<&gcc GCC_UFS_PHY_TX_SYMBOL_0_CLK>,
				<&gcc GCC_UFS_PHY_RX_SYMBOL_0_CLK>,
				<&gcc GCC_UFS_PHY_RX_SYMBOL_1_CLK>;
			freq-table-hz =
				<37500000 300000000>,
				<0 0>,
				<0 0>,
				<37500000 300000000>,
				<0 0>,
				<0 0>,
				<0 0>,
				<0 0>;

			status = "disabled";
		};

		ufs_mem_phy: phy@1d87000 {
			compatible = "qcom,sm8250-qmp-ufs-phy";
			reg = <0 0x01d87000 0 0x1c0>;
			#address-cells = <2>;
			#size-cells = <2>;
			ranges;
			clock-names = "ref",
				      "ref_aux";
			clocks = <&rpmhcc RPMH_CXO_CLK>,
				 <&gcc GCC_UFS_PHY_PHY_AUX_CLK>;

			resets = <&ufs_mem_hc 0>;
			reset-names = "ufsphy";
			status = "disabled";

			ufs_mem_phy_lanes: phy@1d87400 {
				reg = <0 0x01d87400 0 0x16c>,
				      <0 0x01d87600 0 0x200>,
				      <0 0x01d87c00 0 0x200>,
				      <0 0x01d87800 0 0x16c>,
				      <0 0x01d87a00 0 0x200>;
				#phy-cells = <0>;
			};
		};

		ipa_virt: interconnect@1e00000 {
			compatible = "qcom,sm8250-ipa-virt";
			reg = <0 0x01e00000 0 0x1000>;
			#interconnect-cells = <1>;
			qcom,bcm-voters = <&apps_bcm_voter>;
		};

		tcsr_mutex: hwlock@1f40000 {
			compatible = "qcom,tcsr-mutex";
			reg = <0x0 0x01f40000 0x0 0x40000>;
			#hwlock-cells = <1>;
		};

		wsamacro: codec@3240000 {
			compatible = "qcom,sm8250-lpass-wsa-macro";
			reg = <0 0x03240000 0 0x1000>;
			clocks = <&audiocc LPASS_CDC_WSA_MCLK>,
				 <&audiocc LPASS_CDC_WSA_NPL>,
				 <&q6afecc LPASS_HW_MACRO_VOTE LPASS_CLK_ATTRIBUTE_COUPLE_NO>,
				 <&q6afecc LPASS_HW_DCODEC_VOTE LPASS_CLK_ATTRIBUTE_COUPLE_NO>,
				 <&aoncc LPASS_CDC_VA_MCLK>,
				 <&vamacro>;

			clock-names = "mclk", "npl", "macro", "dcodec", "va", "fsgen";

			#clock-cells = <0>;
			clock-frequency = <9600000>;
			clock-output-names = "mclk";
			#sound-dai-cells = <1>;

			pinctrl-names = "default";
			pinctrl-0 = <&wsa_swr_active>;
		};

		swr0: soundwire-controller@3250000 {
			reg = <0 0x03250000 0 0x2000>;
			compatible = "qcom,soundwire-v1.5.1";
			interrupts = <GIC_SPI 202 IRQ_TYPE_LEVEL_HIGH>;
			clocks = <&wsamacro>;
			clock-names = "iface";

			qcom,din-ports = <2>;
			qcom,dout-ports = <6>;

			qcom,ports-sinterval-low =	/bits/ 8 <0x07 0x1f 0x3f 0x07 0x1f 0x3f 0x0f 0x0f>;
			qcom,ports-offset1 =		/bits/ 8 <0x01 0x02 0x0c 0x06 0x12 0x0d 0x07 0x0a>;
			qcom,ports-offset2 =		/bits/ 8 <0xff 0x00 0x1f 0xff 0x00 0x1f 0x00 0x00>;
			qcom,ports-block-pack-mode =	/bits/ 8 <0x0 0x0 0x1 0x0 0x0 0x1 0x0 0x0>;

			#sound-dai-cells = <1>;
			#address-cells = <2>;
			#size-cells = <0>;
		};

		audiocc: clock-controller@3300000 {
			compatible = "qcom,sm8250-lpass-audiocc";
			reg = <0 0x03300000 0 0x30000>;
			#clock-cells = <1>;
			clocks = <&q6afecc LPASS_HW_MACRO_VOTE LPASS_CLK_ATTRIBUTE_COUPLE_NO>,
				<&q6afecc LPASS_HW_DCODEC_VOTE LPASS_CLK_ATTRIBUTE_COUPLE_NO>,
				<&q6afecc LPASS_CLK_ID_TX_CORE_MCLK LPASS_CLK_ATTRIBUTE_COUPLE_NO>;
			clock-names = "core", "audio", "bus";
		};

		vamacro: codec@3370000 {
			compatible = "qcom,sm8250-lpass-va-macro";
			reg = <0 0x03370000 0 0x1000>;
			clocks = <&aoncc LPASS_CDC_VA_MCLK>,
				<&q6afecc LPASS_HW_MACRO_VOTE LPASS_CLK_ATTRIBUTE_COUPLE_NO>,
				<&q6afecc LPASS_HW_DCODEC_VOTE LPASS_CLK_ATTRIBUTE_COUPLE_NO>;

			clock-names = "mclk", "macro", "dcodec";

			#clock-cells = <0>;
			clock-frequency = <9600000>;
			clock-output-names = "fsgen";
			#sound-dai-cells = <1>;
		};

		rxmacro: rxmacro@3200000 {
			pinctrl-names = "default";
			pinctrl-0 = <&rx_swr_active>;
			compatible = "qcom,sm8250-lpass-rx-macro";
			reg = <0 0x3200000 0 0x1000>;
			status = "disabled";

			clocks = <&q6afecc LPASS_CLK_ID_TX_CORE_MCLK LPASS_CLK_ATTRIBUTE_COUPLE_NO>,
				<&q6afecc LPASS_CLK_ID_TX_CORE_NPL_MCLK  LPASS_CLK_ATTRIBUTE_COUPLE_NO>,
				<&q6afecc LPASS_HW_MACRO_VOTE LPASS_CLK_ATTRIBUTE_COUPLE_NO>,
				<&q6afecc LPASS_HW_DCODEC_VOTE LPASS_CLK_ATTRIBUTE_COUPLE_NO>,
				<&vamacro>;

			clock-names = "mclk", "npl", "macro", "dcodec", "fsgen";

			#clock-cells = <0>;
			clock-frequency = <9600000>;
			clock-output-names = "mclk";
			#sound-dai-cells = <1>;
		};

		swr1: soundwire-controller@3210000 {
			reg = <0 0x3210000 0 0x2000>;
			compatible = "qcom,soundwire-v1.5.1";
			status = "disabled";
			interrupts = <GIC_SPI 298 IRQ_TYPE_LEVEL_HIGH>;
			clocks = <&rxmacro>;
			clock-names = "iface";
			label = "RX";
			qcom,din-ports = <0>;
			qcom,dout-ports = <5>;

			qcom,ports-sinterval-low =	/bits/ 8 <0x03 0x1F 0x1F 0x07 0x00>;
			qcom,ports-offset1 =		/bits/ 8 <0x00 0x00 0x0B 0x01 0x00>;
			qcom,ports-offset2 =		/bits/ 8 <0x00 0x00 0x0B 0x00 0x00>;
			qcom,ports-hstart =		/bits/ 8 <0xFF 0x03 0xFF 0xFF 0xFF>;
			qcom,ports-hstop =		/bits/ 8 <0xFF 0x06 0xFF 0xFF 0xFF>;
			qcom,ports-word-length =	/bits/ 8 <0x01 0x07 0x04 0xFF 0xFF>;
			qcom,ports-block-pack-mode =	/bits/ 8 <0xFF 0x00 0x01 0xFF 0xFF>;
			qcom,ports-lane-control =	/bits/ 8 <0x01 0x00 0x00 0x00 0x00>;
			qcom,ports-block-group-count =	/bits/ 8 <0xFF 0xFF 0xFF 0xFF 0x00>;

			#sound-dai-cells = <1>;
			#address-cells = <2>;
			#size-cells = <0>;
		};

		txmacro: txmacro@3220000 {
			pinctrl-names = "default";
			pinctrl-0 = <&tx_swr_active>;
			compatible = "qcom,sm8250-lpass-tx-macro";
			reg = <0 0x3220000 0 0x1000>;
			status = "disabled";

			clocks = <&q6afecc LPASS_CLK_ID_TX_CORE_MCLK LPASS_CLK_ATTRIBUTE_COUPLE_NO>,
				 <&q6afecc LPASS_CLK_ID_TX_CORE_NPL_MCLK  LPASS_CLK_ATTRIBUTE_COUPLE_NO>,
				 <&q6afecc LPASS_HW_MACRO_VOTE LPASS_CLK_ATTRIBUTE_COUPLE_NO>,
				 <&q6afecc LPASS_HW_DCODEC_VOTE LPASS_CLK_ATTRIBUTE_COUPLE_NO>,
				 <&vamacro>;

			clock-names = "mclk", "npl", "macro", "dcodec", "fsgen";

			#clock-cells = <0>;
			clock-frequency = <9600000>;
			clock-output-names = "mclk";
			#address-cells = <2>;
			#size-cells = <2>;
			#sound-dai-cells = <1>;
		};

		/* tx macro */
		swr2: soundwire-controller@3230000 {
			reg = <0 0x3230000 0 0x2000>;
			compatible = "qcom,soundwire-v1.5.1";
			interrupts-extended = <&intc GIC_SPI 297 IRQ_TYPE_LEVEL_HIGH>;
			interrupt-names = "core";
			status = "disabled";

			clocks = <&txmacro>;
			clock-names = "iface";
			label = "TX";

			qcom,din-ports = <5>;
			qcom,dout-ports = <0>;
			qcom,ports-sinterval-low =	/bits/ 8 <0xFF 0x01 0x01 0x03 0x03>;
			qcom,ports-offset1 =		/bits/ 8 <0xFF 0x01 0x00 0x02 0x00>;
			qcom,ports-offset2 =		/bits/ 8 <0xFF 0x00 0x00 0x00 0x00>;
			qcom,ports-block-pack-mode =	/bits/ 8 <0xFF 0xFF 0xFF 0xFF 0xFF>;
			qcom,ports-hstart =		/bits/ 8 <0xFF 0xFF 0xFF 0xFF 0xFF>;
			qcom,ports-hstop =		/bits/ 8 <0xFF 0xFF 0xFF 0xFF 0xFF>;
			qcom,ports-word-length =	/bits/ 8 <0xFF 0xFF 0xFF 0xFF 0xFF>;
			qcom,ports-block-group-count =	/bits/ 8 <0xFF 0xFF 0xFF 0xFF 0xFF>;
			qcom,ports-lane-control =	/bits/ 8 <0xFF 0x00 0x01 0x00 0x01>;
			qcom,port-offset = <1>;
			#sound-dai-cells = <1>;
			#address-cells = <2>;
			#size-cells = <0>;
		};

		aoncc: clock-controller@3380000 {
			compatible = "qcom,sm8250-lpass-aoncc";
			reg = <0 0x03380000 0 0x40000>;
			#clock-cells = <1>;
			clocks = <&q6afecc LPASS_HW_MACRO_VOTE LPASS_CLK_ATTRIBUTE_COUPLE_NO>,
				<&q6afecc LPASS_HW_DCODEC_VOTE LPASS_CLK_ATTRIBUTE_COUPLE_NO>,
				<&q6afecc LPASS_CLK_ID_TX_CORE_NPL_MCLK LPASS_CLK_ATTRIBUTE_COUPLE_NO>;
			clock-names = "core", "audio", "bus";
		};

		lpass_tlmm: pinctrl@33c0000{
			compatible = "qcom,sm8250-lpass-lpi-pinctrl";
			reg = <0 0x033c0000 0x0 0x20000>,
			      <0 0x03550000 0x0 0x10000>;
			gpio-controller;
			#gpio-cells = <2>;
			gpio-ranges = <&lpass_tlmm 0 0 14>;

			clocks = <&q6afecc LPASS_HW_MACRO_VOTE LPASS_CLK_ATTRIBUTE_COUPLE_NO>,
				<&q6afecc LPASS_HW_DCODEC_VOTE LPASS_CLK_ATTRIBUTE_COUPLE_NO>;
			clock-names = "core", "audio";

			wsa_swr_active: wsa-swr-active-pins {
				clk {
					pins = "gpio10";
					function = "wsa_swr_clk";
					drive-strength = <2>;
					slew-rate = <1>;
					bias-disable;
				};

				data {
					pins = "gpio11";
					function = "wsa_swr_data";
					drive-strength = <2>;
					slew-rate = <1>;
					bias-bus-hold;

				};
			};

			wsa_swr_sleep: wsa-swr-sleep-pins {
				clk {
					pins = "gpio10";
					function = "wsa_swr_clk";
					drive-strength = <2>;
					input-enable;
					bias-pull-down;
				};

				data {
					pins = "gpio11";
					function = "wsa_swr_data";
					drive-strength = <2>;
					input-enable;
					bias-pull-down;

				};
			};

			dmic01_active: dmic01-active-pins {
				clk {
					pins = "gpio6";
					function = "dmic1_clk";
					drive-strength = <8>;
					output-high;
				};
				data {
					pins = "gpio7";
					function = "dmic1_data";
					drive-strength = <8>;
					input-enable;
				};
			};

			dmic01_sleep: dmic01-sleep-pins {
				clk {
					pins = "gpio6";
					function = "dmic1_clk";
					drive-strength = <2>;
					bias-disable;
					output-low;
				};

				data {
					pins = "gpio7";
					function = "dmic1_data";
					drive-strength = <2>;
					bias-pull-down;
<<<<<<< HEAD
=======
					input-enable;
				};
			};

			rx_swr_active: rx_swr-active-pins {
				clk {
					pins = "gpio3";
					function = "swr_rx_clk";
					drive-strength = <2>;
					slew-rate = <1>;
					bias-disable;
				};

				data {
					pins = "gpio4", "gpio5";
					function = "swr_rx_data";
					drive-strength = <2>;
					slew-rate = <1>;
					bias-bus-hold;
				};
			};

			tx_swr_active: tx_swr-active-pins {
				clk {
					pins = "gpio0";
					function = "swr_tx_clk";
					drive-strength = <2>;
					slew-rate = <1>;
					bias-disable;
				};

				data {
					pins = "gpio1", "gpio2";
					function = "swr_tx_data";
					drive-strength = <2>;
					slew-rate = <1>;
					bias-bus-hold;
				};
			};

			tx_swr_sleep: tx_swr-sleep-pins {
				clk {
					pins = "gpio0";
					function = "swr_tx_clk";
					drive-strength = <2>;
>>>>>>> d60c95ef
					input-enable;
					bias-pull-down;
				};

				data1 {
					pins = "gpio1";
					function = "swr_tx_data";
					drive-strength = <2>;
					input-enable;
					bias-bus-hold;
				};

				data2 {
					pins = "gpio2";
					function = "swr_tx_data";
					drive-strength = <2>;
					input-enable;
					bias-pull-down;
				};
			};
		};

		gpu: gpu@3d00000 {
			compatible = "qcom,adreno-650.2",
				     "qcom,adreno";

			reg = <0 0x03d00000 0 0x40000>;
			reg-names = "kgsl_3d0_reg_memory";

			interrupts = <GIC_SPI 300 IRQ_TYPE_LEVEL_HIGH>;

			iommus = <&adreno_smmu 0 0x401>;

			operating-points-v2 = <&gpu_opp_table>;

			qcom,gmu = <&gmu>;

			status = "disabled";

			zap-shader {
				memory-region = <&gpu_mem>;
			};

			/* note: downstream checks gpu binning for 670 Mhz */
			gpu_opp_table: opp-table {
				compatible = "operating-points-v2";

				opp-670000000 {
					opp-hz = /bits/ 64 <670000000>;
					opp-level = <RPMH_REGULATOR_LEVEL_NOM_L1>;
				};

				opp-587000000 {
					opp-hz = /bits/ 64 <587000000>;
					opp-level = <RPMH_REGULATOR_LEVEL_NOM>;
				};

				opp-525000000 {
					opp-hz = /bits/ 64 <525000000>;
					opp-level = <RPMH_REGULATOR_LEVEL_SVS_L2>;
				};

				opp-490000000 {
					opp-hz = /bits/ 64 <490000000>;
					opp-level = <RPMH_REGULATOR_LEVEL_SVS_L1>;
				};

				opp-441600000 {
					opp-hz = /bits/ 64 <441600000>;
					opp-level = <RPMH_REGULATOR_LEVEL_SVS_L0>;
				};

				opp-400000000 {
					opp-hz = /bits/ 64 <400000000>;
					opp-level = <RPMH_REGULATOR_LEVEL_SVS>;
				};

				opp-305000000 {
					opp-hz = /bits/ 64 <305000000>;
					opp-level = <RPMH_REGULATOR_LEVEL_LOW_SVS>;
				};
			};
		};

		gmu: gmu@3d6a000 {
			compatible = "qcom,adreno-gmu-650.2", "qcom,adreno-gmu";

			reg = <0 0x03d6a000 0 0x30000>,
			      <0 0x3de0000 0 0x10000>,
			      <0 0xb290000 0 0x10000>,
			      <0 0xb490000 0 0x10000>;
			reg-names = "gmu", "rscc", "gmu_pdc", "gmu_pdc_seq";

			interrupts = <GIC_SPI 304 IRQ_TYPE_LEVEL_HIGH>,
				     <GIC_SPI 305 IRQ_TYPE_LEVEL_HIGH>;
			interrupt-names = "hfi", "gmu";

			clocks = <&gpucc GPU_CC_AHB_CLK>,
				 <&gpucc GPU_CC_CX_GMU_CLK>,
				 <&gpucc GPU_CC_CXO_CLK>,
				 <&gcc GCC_DDRSS_GPU_AXI_CLK>,
				 <&gcc GCC_GPU_MEMNOC_GFX_CLK>;
			clock-names = "ahb", "gmu", "cxo", "axi", "memnoc";

			power-domains = <&gpucc GPU_CX_GDSC>,
					<&gpucc GPU_GX_GDSC>;
			power-domain-names = "cx", "gx";

			iommus = <&adreno_smmu 5 0x400>;

			operating-points-v2 = <&gmu_opp_table>;

			status = "disabled";

			gmu_opp_table: opp-table {
				compatible = "operating-points-v2";

				opp-200000000 {
					opp-hz = /bits/ 64 <200000000>;
					opp-level = <RPMH_REGULATOR_LEVEL_MIN_SVS>;
				};
			};
		};

		gpucc: clock-controller@3d90000 {
			compatible = "qcom,sm8250-gpucc";
			reg = <0 0x03d90000 0 0x9000>;
			clocks = <&rpmhcc RPMH_CXO_CLK>,
				 <&gcc GCC_GPU_GPLL0_CLK_SRC>,
				 <&gcc GCC_GPU_GPLL0_DIV_CLK_SRC>;
			clock-names = "bi_tcxo",
				      "gcc_gpu_gpll0_clk_src",
				      "gcc_gpu_gpll0_div_clk_src";
			#clock-cells = <1>;
			#reset-cells = <1>;
			#power-domain-cells = <1>;
		};

		adreno_smmu: iommu@3da0000 {
			compatible = "qcom,sm8250-smmu-500", "qcom,adreno-smmu", "arm,mmu-500";
			reg = <0 0x03da0000 0 0x10000>;
			#iommu-cells = <2>;
			#global-interrupts = <2>;
			interrupts = <GIC_SPI 672 IRQ_TYPE_LEVEL_HIGH>,
				     <GIC_SPI 673 IRQ_TYPE_LEVEL_HIGH>,
				     <GIC_SPI 678 IRQ_TYPE_LEVEL_HIGH>,
				     <GIC_SPI 679 IRQ_TYPE_LEVEL_HIGH>,
				     <GIC_SPI 680 IRQ_TYPE_LEVEL_HIGH>,
				     <GIC_SPI 681 IRQ_TYPE_LEVEL_HIGH>,
				     <GIC_SPI 682 IRQ_TYPE_LEVEL_HIGH>,
				     <GIC_SPI 683 IRQ_TYPE_LEVEL_HIGH>,
				     <GIC_SPI 684 IRQ_TYPE_LEVEL_HIGH>,
				     <GIC_SPI 685 IRQ_TYPE_LEVEL_HIGH>;
			clocks = <&gpucc GPU_CC_AHB_CLK>,
				 <&gcc GCC_GPU_MEMNOC_GFX_CLK>,
				 <&gcc GCC_GPU_SNOC_DVM_GFX_CLK>;
			clock-names = "ahb", "bus", "iface";

			power-domains = <&gpucc GPU_CX_GDSC>;
		};

		slpi: remoteproc@5c00000 {
			compatible = "qcom,sm8250-slpi-pas";
			reg = <0 0x05c00000 0 0x4000>;

			interrupts-extended = <&pdc 9 IRQ_TYPE_LEVEL_HIGH>,
					      <&smp2p_slpi_in 0 IRQ_TYPE_EDGE_RISING>,
					      <&smp2p_slpi_in 1 IRQ_TYPE_EDGE_RISING>,
					      <&smp2p_slpi_in 2 IRQ_TYPE_EDGE_RISING>,
					      <&smp2p_slpi_in 3 IRQ_TYPE_EDGE_RISING>;
			interrupt-names = "wdog", "fatal", "ready",
					  "handover", "stop-ack";

			clocks = <&rpmhcc RPMH_CXO_CLK>;
			clock-names = "xo";

			power-domains = <&rpmhpd SM8250_LCX>,
					<&rpmhpd SM8250_LMX>;
			power-domain-names = "lcx", "lmx";

			memory-region = <&slpi_mem>;

			qcom,qmp = <&aoss_qmp>;

			qcom,smem-states = <&smp2p_slpi_out 0>;
			qcom,smem-state-names = "stop";

			status = "disabled";

			glink-edge {
				interrupts-extended = <&ipcc IPCC_CLIENT_SLPI
							     IPCC_MPROC_SIGNAL_GLINK_QMP
							     IRQ_TYPE_EDGE_RISING>;
				mboxes = <&ipcc IPCC_CLIENT_SLPI
						IPCC_MPROC_SIGNAL_GLINK_QMP>;

				label = "slpi";
				qcom,remote-pid = <3>;

				fastrpc {
					compatible = "qcom,fastrpc";
					qcom,glink-channels = "fastrpcglink-apps-dsp";
					label = "sdsp";
					qcom,non-secure-domain;
					#address-cells = <1>;
					#size-cells = <0>;

					compute-cb@1 {
						compatible = "qcom,fastrpc-compute-cb";
						reg = <1>;
						iommus = <&apps_smmu 0x0541 0x0>;
					};

					compute-cb@2 {
						compatible = "qcom,fastrpc-compute-cb";
						reg = <2>;
						iommus = <&apps_smmu 0x0542 0x0>;
					};

					compute-cb@3 {
						compatible = "qcom,fastrpc-compute-cb";
						reg = <3>;
						iommus = <&apps_smmu 0x0543 0x0>;
						/* note: shared-cb = <4> in downstream */
					};
				};
			};
		};

		cdsp: remoteproc@8300000 {
			compatible = "qcom,sm8250-cdsp-pas";
			reg = <0 0x08300000 0 0x10000>;

			interrupts-extended = <&intc GIC_SPI 578 IRQ_TYPE_LEVEL_HIGH>,
					      <&smp2p_cdsp_in 0 IRQ_TYPE_EDGE_RISING>,
					      <&smp2p_cdsp_in 1 IRQ_TYPE_EDGE_RISING>,
					      <&smp2p_cdsp_in 2 IRQ_TYPE_EDGE_RISING>,
					      <&smp2p_cdsp_in 3 IRQ_TYPE_EDGE_RISING>;
			interrupt-names = "wdog", "fatal", "ready",
					  "handover", "stop-ack";

			clocks = <&rpmhcc RPMH_CXO_CLK>;
			clock-names = "xo";

			power-domains = <&rpmhpd SM8250_CX>;

			memory-region = <&cdsp_mem>;

			qcom,qmp = <&aoss_qmp>;

			qcom,smem-states = <&smp2p_cdsp_out 0>;
			qcom,smem-state-names = "stop";

			status = "disabled";

			glink-edge {
				interrupts-extended = <&ipcc IPCC_CLIENT_CDSP
							     IPCC_MPROC_SIGNAL_GLINK_QMP
							     IRQ_TYPE_EDGE_RISING>;
				mboxes = <&ipcc IPCC_CLIENT_CDSP
						IPCC_MPROC_SIGNAL_GLINK_QMP>;

				label = "cdsp";
				qcom,remote-pid = <5>;

				fastrpc {
					compatible = "qcom,fastrpc";
					qcom,glink-channels = "fastrpcglink-apps-dsp";
					label = "cdsp";
					qcom,non-secure-domain;
					#address-cells = <1>;
					#size-cells = <0>;

					compute-cb@1 {
						compatible = "qcom,fastrpc-compute-cb";
						reg = <1>;
						iommus = <&apps_smmu 0x1001 0x0460>;
					};

					compute-cb@2 {
						compatible = "qcom,fastrpc-compute-cb";
						reg = <2>;
						iommus = <&apps_smmu 0x1002 0x0460>;
					};

					compute-cb@3 {
						compatible = "qcom,fastrpc-compute-cb";
						reg = <3>;
						iommus = <&apps_smmu 0x1003 0x0460>;
					};

					compute-cb@4 {
						compatible = "qcom,fastrpc-compute-cb";
						reg = <4>;
						iommus = <&apps_smmu 0x1004 0x0460>;
					};

					compute-cb@5 {
						compatible = "qcom,fastrpc-compute-cb";
						reg = <5>;
						iommus = <&apps_smmu 0x1005 0x0460>;
					};

					compute-cb@6 {
						compatible = "qcom,fastrpc-compute-cb";
						reg = <6>;
						iommus = <&apps_smmu 0x1006 0x0460>;
					};

					compute-cb@7 {
						compatible = "qcom,fastrpc-compute-cb";
						reg = <7>;
						iommus = <&apps_smmu 0x1007 0x0460>;
					};

					compute-cb@8 {
						compatible = "qcom,fastrpc-compute-cb";
						reg = <8>;
						iommus = <&apps_smmu 0x1008 0x0460>;
					};

					/* note: secure cb9 in downstream */
				};
			};
		};

		sound: sound {
		};

		usb_1_hsphy: phy@88e3000 {
			compatible = "qcom,sm8250-usb-hs-phy",
				     "qcom,usb-snps-hs-7nm-phy";
			reg = <0 0x088e3000 0 0x400>;
			status = "disabled";
			#phy-cells = <0>;

			clocks = <&rpmhcc RPMH_CXO_CLK>;
			clock-names = "ref";

			resets = <&gcc GCC_QUSB2PHY_PRIM_BCR>;
		};

		usb_2_hsphy: phy@88e4000 {
			compatible = "qcom,sm8250-usb-hs-phy",
				     "qcom,usb-snps-hs-7nm-phy";
			reg = <0 0x088e4000 0 0x400>;
			status = "disabled";
			#phy-cells = <0>;

			clocks = <&rpmhcc RPMH_CXO_CLK>;
			clock-names = "ref";

			resets = <&gcc GCC_QUSB2PHY_SEC_BCR>;
		};

		usb_1_qmpphy: phy@88e9000 {
			compatible = "qcom,sm8250-qmp-usb3-dp-phy";
			reg = <0 0x088e9000 0 0x200>,
			      <0 0x088e8000 0 0x40>,
			      <0 0x088ea000 0 0x200>;
			status = "disabled";
			#address-cells = <2>;
			#size-cells = <2>;
			ranges;

			clocks = <&gcc GCC_USB3_PRIM_PHY_AUX_CLK>,
				 <&rpmhcc RPMH_CXO_CLK>,
				 <&gcc GCC_USB3_PRIM_PHY_COM_AUX_CLK>;
			clock-names = "aux", "ref_clk_src", "com_aux";

			resets = <&gcc GCC_USB3_DP_PHY_PRIM_BCR>,
				 <&gcc GCC_USB3_PHY_PRIM_BCR>;
			reset-names = "phy", "common";

			usb_1_ssphy: usb3-phy@88e9200 {
				reg = <0 0x088e9200 0 0x200>,
				      <0 0x088e9400 0 0x200>,
				      <0 0x088e9c00 0 0x400>,
				      <0 0x088e9600 0 0x200>,
				      <0 0x088e9800 0 0x200>,
				      <0 0x088e9a00 0 0x100>;
				#clock-cells = <0>;
				#phy-cells = <0>;
				clocks = <&gcc GCC_USB3_PRIM_PHY_PIPE_CLK>;
				clock-names = "pipe0";
				clock-output-names = "usb3_phy_pipe_clk_src";
			};

			dp_phy: dp-phy@88ea200 {
				reg = <0 0x088ea200 0 0x200>,
				      <0 0x088ea400 0 0x200>,
				      <0 0x088eaa00 0 0x200>,
				      <0 0x088ea600 0 0x200>,
				      <0 0x088ea800 0 0x200>;
				#phy-cells = <0>;
				#clock-cells = <1>;
			};
		};

		usb_2_qmpphy: phy@88eb000 {
			compatible = "qcom,sm8250-qmp-usb3-uni-phy";
			reg = <0 0x088eb000 0 0x200>;
			status = "disabled";
			#address-cells = <2>;
			#size-cells = <2>;
			ranges;

			clocks = <&gcc GCC_USB3_SEC_PHY_AUX_CLK>,
				 <&rpmhcc RPMH_CXO_CLK>,
				 <&gcc GCC_USB3_SEC_CLKREF_EN>,
				 <&gcc GCC_USB3_SEC_PHY_COM_AUX_CLK>;
			clock-names = "aux", "ref_clk_src", "ref", "com_aux";

			resets = <&gcc GCC_USB3PHY_PHY_SEC_BCR>,
				 <&gcc GCC_USB3_PHY_SEC_BCR>;
			reset-names = "phy", "common";

			usb_2_ssphy: phy@88eb200 {
				reg = <0 0x088eb200 0 0x200>,
				      <0 0x088eb400 0 0x200>,
				      <0 0x088eb800 0 0x800>;
				#clock-cells = <0>;
				#phy-cells = <0>;
				clocks = <&gcc GCC_USB3_SEC_PHY_PIPE_CLK>;
				clock-names = "pipe0";
				clock-output-names = "usb3_uni_phy_pipe_clk_src";
			};
		};

		sdhc_2: mmc@8804000 {
			compatible = "qcom,sm8250-sdhci", "qcom,sdhci-msm-v5";
			reg = <0 0x08804000 0 0x1000>;

			interrupts = <GIC_SPI 204 IRQ_TYPE_LEVEL_HIGH>,
				     <GIC_SPI 222 IRQ_TYPE_LEVEL_HIGH>;
			interrupt-names = "hc_irq", "pwr_irq";

			clocks = <&gcc GCC_SDCC2_AHB_CLK>,
				 <&gcc GCC_SDCC2_APPS_CLK>,
				 <&rpmhcc RPMH_CXO_CLK>;
			clock-names = "iface", "core", "xo";
			iommus = <&apps_smmu 0x4a0 0x0>;
			qcom,dll-config = <0x0007642c>;
			qcom,ddr-config = <0x80040868>;
			power-domains = <&rpmhpd SM8250_CX>;
			operating-points-v2 = <&sdhc2_opp_table>;

			status = "disabled";

			sdhc2_opp_table: opp-table {
				compatible = "operating-points-v2";

				opp-19200000 {
					opp-hz = /bits/ 64 <19200000>;
					required-opps = <&rpmhpd_opp_min_svs>;
				};

				opp-50000000 {
					opp-hz = /bits/ 64 <50000000>;
					required-opps = <&rpmhpd_opp_low_svs>;
				};

				opp-100000000 {
					opp-hz = /bits/ 64 <100000000>;
					required-opps = <&rpmhpd_opp_svs>;
				};

				opp-202000000 {
					opp-hz = /bits/ 64 <202000000>;
					required-opps = <&rpmhpd_opp_svs_l1>;
				};
			};
		};

		dc_noc: interconnect@90c0000 {
			compatible = "qcom,sm8250-dc-noc";
			reg = <0 0x090c0000 0 0x4200>;
			#interconnect-cells = <1>;
			qcom,bcm-voters = <&apps_bcm_voter>;
		};

		gem_noc: interconnect@9100000 {
			compatible = "qcom,sm8250-gem-noc";
			reg = <0 0x09100000 0 0xb4000>;
			#interconnect-cells = <1>;
			qcom,bcm-voters = <&apps_bcm_voter>;
		};

		npu_noc: interconnect@9990000 {
			compatible = "qcom,sm8250-npu-noc";
			reg = <0 0x09990000 0 0x1600>;
			#interconnect-cells = <1>;
			qcom,bcm-voters = <&apps_bcm_voter>;
		};

		usb_1: usb@a6f8800 {
			compatible = "qcom,sm8250-dwc3", "qcom,dwc3";
			reg = <0 0x0a6f8800 0 0x400>;
			status = "disabled";
			#address-cells = <2>;
			#size-cells = <2>;
			ranges;
			dma-ranges;

			clocks = <&gcc GCC_CFG_NOC_USB3_PRIM_AXI_CLK>,
				 <&gcc GCC_USB30_PRIM_MASTER_CLK>,
				 <&gcc GCC_AGGRE_USB3_PRIM_AXI_CLK>,
				 <&gcc GCC_USB30_PRIM_SLEEP_CLK>,
				 <&gcc GCC_USB30_PRIM_MOCK_UTMI_CLK>,
				 <&gcc GCC_USB3_SEC_CLKREF_EN>;
			clock-names = "cfg_noc",
				      "core",
				      "iface",
				      "sleep",
				      "mock_utmi",
				      "xo";

			assigned-clocks = <&gcc GCC_USB30_PRIM_MOCK_UTMI_CLK>,
					  <&gcc GCC_USB30_PRIM_MASTER_CLK>;
			assigned-clock-rates = <19200000>, <200000000>;

			interrupts-extended = <&intc GIC_SPI 131 IRQ_TYPE_LEVEL_HIGH>,
					      <&pdc 17 IRQ_TYPE_LEVEL_HIGH>,
					      <&pdc 15 IRQ_TYPE_EDGE_BOTH>,
					      <&pdc 14 IRQ_TYPE_EDGE_BOTH>;
			interrupt-names = "hs_phy_irq",
					  "ss_phy_irq",
					  "dm_hs_phy_irq",
					  "dp_hs_phy_irq";

			power-domains = <&gcc USB30_PRIM_GDSC>;

			resets = <&gcc GCC_USB30_PRIM_BCR>;

			usb_1_dwc3: usb@a600000 {
				compatible = "snps,dwc3";
				reg = <0 0x0a600000 0 0xcd00>;
				interrupts = <GIC_SPI 133 IRQ_TYPE_LEVEL_HIGH>;
				iommus = <&apps_smmu 0x0 0x0>;
				snps,dis_u2_susphy_quirk;
				snps,dis_enblslpm_quirk;
				phys = <&usb_1_hsphy>, <&usb_1_ssphy>;
				phy-names = "usb2-phy", "usb3-phy";
			};
		};

		system-cache-controller@9200000 {
			compatible = "qcom,sm8250-llcc";
			reg = <0 0x09200000 0 0x1d0000>, <0 0x09600000 0 0x50000>;
			reg-names = "llcc_base", "llcc_broadcast_base";
		};

		usb_2: usb@a8f8800 {
			compatible = "qcom,sm8250-dwc3", "qcom,dwc3";
			reg = <0 0x0a8f8800 0 0x400>;
			status = "disabled";
			#address-cells = <2>;
			#size-cells = <2>;
			ranges;
			dma-ranges;

			clocks = <&gcc GCC_CFG_NOC_USB3_SEC_AXI_CLK>,
				 <&gcc GCC_USB30_SEC_MASTER_CLK>,
				 <&gcc GCC_AGGRE_USB3_SEC_AXI_CLK>,
				 <&gcc GCC_USB30_SEC_SLEEP_CLK>,
				 <&gcc GCC_USB30_SEC_MOCK_UTMI_CLK>,
				 <&gcc GCC_USB3_SEC_CLKREF_EN>;
			clock-names = "cfg_noc",
				      "core",
				      "iface",
				      "sleep",
				      "mock_utmi",
				      "xo";

			assigned-clocks = <&gcc GCC_USB30_SEC_MOCK_UTMI_CLK>,
					  <&gcc GCC_USB30_SEC_MASTER_CLK>;
			assigned-clock-rates = <19200000>, <200000000>;

			interrupts-extended = <&intc GIC_SPI 136 IRQ_TYPE_LEVEL_HIGH>,
					      <&pdc 16 IRQ_TYPE_LEVEL_HIGH>,
					      <&pdc 13 IRQ_TYPE_EDGE_BOTH>,
					      <&pdc 12 IRQ_TYPE_EDGE_BOTH>;
			interrupt-names = "hs_phy_irq",
					  "ss_phy_irq",
					  "dm_hs_phy_irq",
					  "dp_hs_phy_irq";

			power-domains = <&gcc USB30_SEC_GDSC>;

			resets = <&gcc GCC_USB30_SEC_BCR>;

			usb_2_dwc3: usb@a800000 {
				compatible = "snps,dwc3";
				reg = <0 0x0a800000 0 0xcd00>;
				interrupts = <GIC_SPI 138 IRQ_TYPE_LEVEL_HIGH>;
				iommus = <&apps_smmu 0x20 0>;
				snps,dis_u2_susphy_quirk;
				snps,dis_enblslpm_quirk;
				phys = <&usb_2_hsphy>, <&usb_2_ssphy>;
				phy-names = "usb2-phy", "usb3-phy";
			};
		};

		venus: video-codec@aa00000 {
			compatible = "qcom,sm8250-venus";
			reg = <0 0x0aa00000 0 0x100000>;
			interrupts = <GIC_SPI 174 IRQ_TYPE_LEVEL_HIGH>;
			power-domains = <&videocc MVS0C_GDSC>,
					<&videocc MVS0_GDSC>,
					<&rpmhpd SM8250_MX>;
			power-domain-names = "venus", "vcodec0", "mx";
			operating-points-v2 = <&venus_opp_table>;

			clocks = <&gcc GCC_VIDEO_AXI0_CLK>,
				 <&videocc VIDEO_CC_MVS0C_CLK>,
				 <&videocc VIDEO_CC_MVS0_CLK>;
			clock-names = "iface", "core", "vcodec0_core";

			interconnects = <&gem_noc MASTER_AMPSS_M0 &config_noc SLAVE_VENUS_CFG>,
					<&mmss_noc MASTER_VIDEO_P0 &mc_virt SLAVE_EBI_CH0>;
			interconnect-names = "cpu-cfg", "video-mem";

			iommus = <&apps_smmu 0x2100 0x0400>;
			memory-region = <&video_mem>;

			resets = <&gcc GCC_VIDEO_AXI0_CLK_ARES>,
				 <&videocc VIDEO_CC_MVS0C_CLK_ARES>;
			reset-names = "bus", "core";

			status = "disabled";

			video-decoder {
				compatible = "venus-decoder";
			};

			video-encoder {
				compatible = "venus-encoder";
			};

			venus_opp_table: opp-table {
				compatible = "operating-points-v2";

				opp-720000000 {
					opp-hz = /bits/ 64 <720000000>;
					required-opps = <&rpmhpd_opp_low_svs>;
				};

				opp-1014000000 {
					opp-hz = /bits/ 64 <1014000000>;
					required-opps = <&rpmhpd_opp_svs>;
				};

				opp-1098000000 {
					opp-hz = /bits/ 64 <1098000000>;
					required-opps = <&rpmhpd_opp_svs_l1>;
				};

				opp-1332000000 {
					opp-hz = /bits/ 64 <1332000000>;
					required-opps = <&rpmhpd_opp_nom>;
				};
			};
		};

		videocc: clock-controller@abf0000 {
			compatible = "qcom,sm8250-videocc";
			reg = <0 0x0abf0000 0 0x10000>;
			clocks = <&gcc GCC_VIDEO_AHB_CLK>,
				 <&rpmhcc RPMH_CXO_CLK>,
				 <&rpmhcc RPMH_CXO_CLK_A>;
			power-domains = <&rpmhpd SM8250_MMCX>;
			required-opps = <&rpmhpd_opp_low_svs>;
			clock-names = "iface", "bi_tcxo", "bi_tcxo_ao";
			#clock-cells = <1>;
			#reset-cells = <1>;
			#power-domain-cells = <1>;
		};

		cci0: cci@ac4f000 {
			compatible = "qcom,sm8250-cci";
			#address-cells = <1>;
			#size-cells = <0>;

			reg = <0 0x0ac4f000 0 0x1000>;
			interrupts = <GIC_SPI 460 IRQ_TYPE_EDGE_RISING>;
			power-domains = <&camcc TITAN_TOP_GDSC>;

			clocks = <&camcc CAM_CC_CAMNOC_AXI_CLK>,
				 <&camcc CAM_CC_SLOW_AHB_CLK_SRC>,
				 <&camcc CAM_CC_CPAS_AHB_CLK>,
				 <&camcc CAM_CC_CCI_0_CLK>,
				 <&camcc CAM_CC_CCI_0_CLK_SRC>;
			clock-names = "camnoc_axi",
				      "slow_ahb_src",
				      "cpas_ahb",
				      "cci",
				      "cci_src";

			pinctrl-0 = <&cci0_default>;
			pinctrl-1 = <&cci0_sleep>;
			pinctrl-names = "default", "sleep";

			status = "disabled";

			cci0_i2c0: i2c-bus@0 {
				reg = <0>;
				clock-frequency = <1000000>;
				#address-cells = <1>;
				#size-cells = <0>;
			};

			cci0_i2c1: i2c-bus@1 {
				reg = <1>;
				clock-frequency = <1000000>;
				#address-cells = <1>;
				#size-cells = <0>;
			};
		};

		cci1: cci@ac50000 {
			compatible = "qcom,sm8250-cci";
			#address-cells = <1>;
			#size-cells = <0>;

			reg = <0 0x0ac50000 0 0x1000>;
			interrupts = <GIC_SPI 271 IRQ_TYPE_EDGE_RISING>;
			power-domains = <&camcc TITAN_TOP_GDSC>;

			clocks = <&camcc CAM_CC_CAMNOC_AXI_CLK>,
				 <&camcc CAM_CC_SLOW_AHB_CLK_SRC>,
				 <&camcc CAM_CC_CPAS_AHB_CLK>,
				 <&camcc CAM_CC_CCI_1_CLK>,
				 <&camcc CAM_CC_CCI_1_CLK_SRC>;
			clock-names = "camnoc_axi",
				      "slow_ahb_src",
				      "cpas_ahb",
				      "cci",
				      "cci_src";

			pinctrl-0 = <&cci1_default>;
			pinctrl-1 = <&cci1_sleep>;
			pinctrl-names = "default", "sleep";

			status = "disabled";

			cci1_i2c0: i2c-bus@0 {
				reg = <0>;
				clock-frequency = <1000000>;
				#address-cells = <1>;
				#size-cells = <0>;
			};

			cci1_i2c1: i2c-bus@1 {
				reg = <1>;
				clock-frequency = <1000000>;
				#address-cells = <1>;
				#size-cells = <0>;
			};
		};

		camss: camss@ac6a000 {
			compatible = "qcom,sm8250-camss";
			status = "disabled";

			reg = <0 0xac6a000 0 0x2000>,
			      <0 0xac6c000 0 0x2000>,
			      <0 0xac6e000 0 0x1000>,
			      <0 0xac70000 0 0x1000>,
			      <0 0xac72000 0 0x1000>,
			      <0 0xac74000 0 0x1000>,
			      <0 0xacb4000 0 0xd000>,
			      <0 0xacc3000 0 0xd000>,
			      <0 0xacd9000 0 0x2200>,
			      <0 0xacdb200 0 0x2200>;
			reg-names = "csiphy0",
				    "csiphy1",
				    "csiphy2",
				    "csiphy3",
				    "csiphy4",
				    "csiphy5",
				    "vfe0",
				    "vfe1",
				    "vfe_lite0",
				    "vfe_lite1";

			interrupts = <GIC_SPI 477 IRQ_TYPE_LEVEL_HIGH>,
				     <GIC_SPI 478 IRQ_TYPE_LEVEL_HIGH>,
				     <GIC_SPI 479 IRQ_TYPE_LEVEL_HIGH>,
				     <GIC_SPI 448 IRQ_TYPE_LEVEL_HIGH>,
				     <GIC_SPI 86 IRQ_TYPE_LEVEL_HIGH>,
				     <GIC_SPI 89 IRQ_TYPE_LEVEL_HIGH>,
				     <GIC_SPI 464 IRQ_TYPE_LEVEL_HIGH>,
				     <GIC_SPI 466 IRQ_TYPE_LEVEL_HIGH>,
				     <GIC_SPI 468 IRQ_TYPE_LEVEL_HIGH>,
				     <GIC_SPI 359 IRQ_TYPE_LEVEL_HIGH>,
				     <GIC_SPI 465 IRQ_TYPE_LEVEL_HIGH>,
				     <GIC_SPI 467 IRQ_TYPE_LEVEL_HIGH>,
				     <GIC_SPI 469 IRQ_TYPE_LEVEL_HIGH>,
				     <GIC_SPI 360 IRQ_TYPE_LEVEL_HIGH>;
			interrupt-names = "csiphy0",
					  "csiphy1",
					  "csiphy2",
					  "csiphy3",
					  "csiphy4",
					  "csiphy5",
					  "csid0",
					  "csid1",
					  "csid2",
					  "csid3",
					  "vfe0",
					  "vfe1",
					  "vfe_lite0",
					  "vfe_lite1";

			power-domains = <&camcc IFE_0_GDSC>,
					<&camcc IFE_1_GDSC>,
					<&camcc TITAN_TOP_GDSC>;

			clocks = <&gcc GCC_CAMERA_AHB_CLK>,
				 <&gcc GCC_CAMERA_HF_AXI_CLK>,
				 <&gcc GCC_CAMERA_SF_AXI_CLK>,
				 <&camcc CAM_CC_CAMNOC_AXI_CLK>,
				 <&camcc CAM_CC_CAMNOC_AXI_CLK_SRC>,
				 <&camcc CAM_CC_CORE_AHB_CLK>,
				 <&camcc CAM_CC_CPAS_AHB_CLK>,
				 <&camcc CAM_CC_CSIPHY0_CLK>,
				 <&camcc CAM_CC_CSI0PHYTIMER_CLK>,
				 <&camcc CAM_CC_CSIPHY1_CLK>,
				 <&camcc CAM_CC_CSI1PHYTIMER_CLK>,
				 <&camcc CAM_CC_CSIPHY2_CLK>,
				 <&camcc CAM_CC_CSI2PHYTIMER_CLK>,
				 <&camcc CAM_CC_CSIPHY3_CLK>,
				 <&camcc CAM_CC_CSI3PHYTIMER_CLK>,
				 <&camcc CAM_CC_CSIPHY4_CLK>,
				 <&camcc CAM_CC_CSI4PHYTIMER_CLK>,
				 <&camcc CAM_CC_CSIPHY5_CLK>,
				 <&camcc CAM_CC_CSI5PHYTIMER_CLK>,
				 <&camcc CAM_CC_SLOW_AHB_CLK_SRC>,
				 <&camcc CAM_CC_IFE_0_AHB_CLK>,
				 <&camcc CAM_CC_IFE_0_AXI_CLK>,
				 <&camcc CAM_CC_IFE_0_CLK>,
				 <&camcc CAM_CC_IFE_0_CPHY_RX_CLK>,
				 <&camcc CAM_CC_IFE_0_CSID_CLK>,
				 <&camcc CAM_CC_IFE_0_AREG_CLK>,
				 <&camcc CAM_CC_IFE_1_AHB_CLK>,
				 <&camcc CAM_CC_IFE_1_AXI_CLK>,
				 <&camcc CAM_CC_IFE_1_CLK>,
				 <&camcc CAM_CC_IFE_1_CPHY_RX_CLK>,
				 <&camcc CAM_CC_IFE_1_CSID_CLK>,
				 <&camcc CAM_CC_IFE_1_AREG_CLK>,
				 <&camcc CAM_CC_IFE_LITE_AHB_CLK>,
				 <&camcc CAM_CC_IFE_LITE_AXI_CLK>,
				 <&camcc CAM_CC_IFE_LITE_CLK>,
				 <&camcc CAM_CC_IFE_LITE_CPHY_RX_CLK>,
				 <&camcc CAM_CC_IFE_LITE_CSID_CLK>;

			clock-names = "cam_ahb_clk",
				      "cam_hf_axi",
				      "cam_sf_axi",
				      "camnoc_axi",
				      "camnoc_axi_src",
				      "core_ahb",
				      "cpas_ahb",
				      "csiphy0",
				      "csiphy0_timer",
				      "csiphy1",
				      "csiphy1_timer",
				      "csiphy2",
				      "csiphy2_timer",
				      "csiphy3",
				      "csiphy3_timer",
				      "csiphy4",
				      "csiphy4_timer",
				      "csiphy5",
				      "csiphy5_timer",
				      "slow_ahb_src",
				      "vfe0_ahb",
				      "vfe0_axi",
				      "vfe0",
				      "vfe0_cphy_rx",
				      "vfe0_csid",
				      "vfe0_areg",
				      "vfe1_ahb",
				      "vfe1_axi",
				      "vfe1",
				      "vfe1_cphy_rx",
				      "vfe1_csid",
				      "vfe1_areg",
				      "vfe_lite_ahb",
				      "vfe_lite_axi",
				      "vfe_lite",
				      "vfe_lite_cphy_rx",
				      "vfe_lite_csid";

			iommus = <&apps_smmu 0x800 0x400>,
				 <&apps_smmu 0x801 0x400>,
				 <&apps_smmu 0x840 0x400>,
				 <&apps_smmu 0x841 0x400>,
				 <&apps_smmu 0xc00 0x400>,
				 <&apps_smmu 0xc01 0x400>,
				 <&apps_smmu 0xc40 0x400>,
				 <&apps_smmu 0xc41 0x400>;

			interconnects = <&gem_noc MASTER_AMPSS_M0 &config_noc SLAVE_CAMERA_CFG>,
					<&mmss_noc MASTER_CAMNOC_HF &mc_virt SLAVE_EBI_CH0>,
					<&mmss_noc MASTER_CAMNOC_SF &mc_virt SLAVE_EBI_CH0>,
					<&mmss_noc MASTER_CAMNOC_ICP &mc_virt SLAVE_EBI_CH0>;
			interconnect-names = "cam_ahb",
					     "cam_hf_0_mnoc",
					     "cam_sf_0_mnoc",
					     "cam_sf_icp_mnoc";
		};

		camcc: clock-controller@ad00000 {
			compatible = "qcom,sm8250-camcc";
			reg = <0 0x0ad00000 0 0x10000>;
			clocks = <&gcc GCC_CAMERA_AHB_CLK>,
				 <&rpmhcc RPMH_CXO_CLK>,
				 <&rpmhcc RPMH_CXO_CLK_A>,
				 <&sleep_clk>;
			clock-names = "iface", "bi_tcxo", "bi_tcxo_ao", "sleep_clk";
			power-domains = <&rpmhpd SM8250_MMCX>;
			required-opps = <&rpmhpd_opp_low_svs>;
			status = "disabled";
			#clock-cells = <1>;
			#reset-cells = <1>;
			#power-domain-cells = <1>;
		};

		mdss: mdss@ae00000 {
			compatible = "qcom,sm8250-mdss";
			reg = <0 0x0ae00000 0 0x1000>;
			reg-names = "mdss";

			interconnects = <&mmss_noc MASTER_MDP_PORT0 &mc_virt SLAVE_EBI_CH0>,
					<&mmss_noc MASTER_MDP_PORT1 &mc_virt SLAVE_EBI_CH0>;
			interconnect-names = "mdp0-mem", "mdp1-mem";

			power-domains = <&dispcc MDSS_GDSC>;

			clocks = <&dispcc DISP_CC_MDSS_AHB_CLK>,
				 <&gcc GCC_DISP_HF_AXI_CLK>,
				 <&gcc GCC_DISP_SF_AXI_CLK>,
				 <&dispcc DISP_CC_MDSS_MDP_CLK>;
			clock-names = "iface", "bus", "nrt_bus", "core";

			interrupts = <GIC_SPI 83 IRQ_TYPE_LEVEL_HIGH>;
			interrupt-controller;
			#interrupt-cells = <1>;

			iommus = <&apps_smmu 0x820 0x402>;

			status = "disabled";

			#address-cells = <2>;
			#size-cells = <2>;
			ranges;

			mdss_mdp: display-controller@ae01000 {
				compatible = "qcom,sm8250-dpu";
				reg = <0 0x0ae01000 0 0x8f000>,
				      <0 0x0aeb0000 0 0x2008>;
				reg-names = "mdp", "vbif";

				clocks = <&dispcc DISP_CC_MDSS_AHB_CLK>,
					 <&gcc GCC_DISP_HF_AXI_CLK>,
					 <&dispcc DISP_CC_MDSS_MDP_CLK>,
					 <&dispcc DISP_CC_MDSS_VSYNC_CLK>;
				clock-names = "iface", "bus", "core", "vsync";

				assigned-clocks = <&dispcc DISP_CC_MDSS_VSYNC_CLK>;
				assigned-clock-rates = <19200000>;

				operating-points-v2 = <&mdp_opp_table>;
				power-domains = <&rpmhpd SM8250_MMCX>;

				interrupt-parent = <&mdss>;
				interrupts = <0>;

				ports {
					#address-cells = <1>;
					#size-cells = <0>;

					port@0 {
						reg = <0>;
						dpu_intf1_out: endpoint {
							remote-endpoint = <&dsi0_in>;
						};
					};

					port@1 {
						reg = <1>;
						dpu_intf2_out: endpoint {
							remote-endpoint = <&dsi1_in>;
						};
					};
				};

				mdp_opp_table: opp-table {
					compatible = "operating-points-v2";

					opp-200000000 {
						opp-hz = /bits/ 64 <200000000>;
						required-opps = <&rpmhpd_opp_low_svs>;
					};

					opp-300000000 {
						opp-hz = /bits/ 64 <300000000>;
						required-opps = <&rpmhpd_opp_svs>;
					};

					opp-345000000 {
						opp-hz = /bits/ 64 <345000000>;
						required-opps = <&rpmhpd_opp_svs_l1>;
					};

					opp-460000000 {
						opp-hz = /bits/ 64 <460000000>;
						required-opps = <&rpmhpd_opp_nom>;
					};
				};
			};

			dsi0: dsi@ae94000 {
				compatible = "qcom,mdss-dsi-ctrl";
				reg = <0 0x0ae94000 0 0x400>;
				reg-names = "dsi_ctrl";

				interrupt-parent = <&mdss>;
				interrupts = <4>;

				clocks = <&dispcc DISP_CC_MDSS_BYTE0_CLK>,
					 <&dispcc DISP_CC_MDSS_BYTE0_INTF_CLK>,
					 <&dispcc DISP_CC_MDSS_PCLK0_CLK>,
					 <&dispcc DISP_CC_MDSS_ESC0_CLK>,
					 <&dispcc DISP_CC_MDSS_AHB_CLK>,
					<&gcc GCC_DISP_HF_AXI_CLK>;
				clock-names = "byte",
					      "byte_intf",
					      "pixel",
					      "core",
					      "iface",
					      "bus";

				assigned-clocks = <&dispcc DISP_CC_MDSS_BYTE0_CLK_SRC>, <&dispcc DISP_CC_MDSS_PCLK0_CLK_SRC>;
				assigned-clock-parents = <&dsi0_phy 0>, <&dsi0_phy 1>;

				operating-points-v2 = <&dsi_opp_table>;
				power-domains = <&rpmhpd SM8250_MMCX>;

				phys = <&dsi0_phy>;
				phy-names = "dsi";

				status = "disabled";

				#address-cells = <1>;
				#size-cells = <0>;

				ports {
					#address-cells = <1>;
					#size-cells = <0>;

					port@0 {
						reg = <0>;
						dsi0_in: endpoint {
							remote-endpoint = <&dpu_intf1_out>;
						};
					};

					port@1 {
						reg = <1>;
						dsi0_out: endpoint {
						};
					};
				};

				dsi_opp_table: opp-table {
					compatible = "operating-points-v2";

					opp-187500000 {
						opp-hz = /bits/ 64 <187500000>;
						required-opps = <&rpmhpd_opp_low_svs>;
					};

					opp-300000000 {
						opp-hz = /bits/ 64 <300000000>;
						required-opps = <&rpmhpd_opp_svs>;
					};

					opp-358000000 {
						opp-hz = /bits/ 64 <358000000>;
						required-opps = <&rpmhpd_opp_svs_l1>;
					};
				};
			};

			dsi0_phy: dsi-phy@ae94400 {
				compatible = "qcom,dsi-phy-7nm";
				reg = <0 0x0ae94400 0 0x200>,
				      <0 0x0ae94600 0 0x280>,
				      <0 0x0ae94900 0 0x260>;
				reg-names = "dsi_phy",
					    "dsi_phy_lane",
					    "dsi_pll";

				#clock-cells = <1>;
				#phy-cells = <0>;

				clocks = <&dispcc DISP_CC_MDSS_AHB_CLK>,
					 <&rpmhcc RPMH_CXO_CLK>;
				clock-names = "iface", "ref";

				status = "disabled";
			};

			dsi1: dsi@ae96000 {
				compatible = "qcom,mdss-dsi-ctrl";
				reg = <0 0x0ae96000 0 0x400>;
				reg-names = "dsi_ctrl";

				interrupt-parent = <&mdss>;
				interrupts = <5>;

				clocks = <&dispcc DISP_CC_MDSS_BYTE1_CLK>,
					 <&dispcc DISP_CC_MDSS_BYTE1_INTF_CLK>,
					 <&dispcc DISP_CC_MDSS_PCLK1_CLK>,
					 <&dispcc DISP_CC_MDSS_ESC1_CLK>,
					 <&dispcc DISP_CC_MDSS_AHB_CLK>,
					 <&gcc GCC_DISP_HF_AXI_CLK>;
				clock-names = "byte",
					      "byte_intf",
					      "pixel",
					      "core",
					      "iface",
					      "bus";

				assigned-clocks = <&dispcc DISP_CC_MDSS_BYTE1_CLK_SRC>, <&dispcc DISP_CC_MDSS_PCLK1_CLK_SRC>;
				assigned-clock-parents = <&dsi1_phy 0>, <&dsi1_phy 1>;

				operating-points-v2 = <&dsi_opp_table>;
				power-domains = <&rpmhpd SM8250_MMCX>;

				phys = <&dsi1_phy>;
				phy-names = "dsi";

				status = "disabled";

				#address-cells = <1>;
				#size-cells = <0>;

				ports {
					#address-cells = <1>;
					#size-cells = <0>;

					port@0 {
						reg = <0>;
						dsi1_in: endpoint {
							remote-endpoint = <&dpu_intf2_out>;
						};
					};

					port@1 {
						reg = <1>;
						dsi1_out: endpoint {
						};
					};
				};
			};

			dsi1_phy: dsi-phy@ae96400 {
				compatible = "qcom,dsi-phy-7nm";
				reg = <0 0x0ae96400 0 0x200>,
				      <0 0x0ae96600 0 0x280>,
				      <0 0x0ae96900 0 0x260>;
				reg-names = "dsi_phy",
					    "dsi_phy_lane",
					    "dsi_pll";

				#clock-cells = <1>;
				#phy-cells = <0>;

				clocks = <&dispcc DISP_CC_MDSS_AHB_CLK>,
					 <&rpmhcc RPMH_CXO_CLK>;
				clock-names = "iface", "ref";

				status = "disabled";
			};
		};

		dispcc: clock-controller@af00000 {
			compatible = "qcom,sm8250-dispcc";
			reg = <0 0x0af00000 0 0x10000>;
			power-domains = <&rpmhpd SM8250_MMCX>;
			required-opps = <&rpmhpd_opp_low_svs>;
			clocks = <&rpmhcc RPMH_CXO_CLK>,
				 <&dsi0_phy 0>,
				 <&dsi0_phy 1>,
				 <&dsi1_phy 0>,
				 <&dsi1_phy 1>,
				 <&dp_phy 0>,
				 <&dp_phy 1>;
			clock-names = "bi_tcxo",
				      "dsi0_phy_pll_out_byteclk",
				      "dsi0_phy_pll_out_dsiclk",
				      "dsi1_phy_pll_out_byteclk",
				      "dsi1_phy_pll_out_dsiclk",
				      "dp_phy_pll_link_clk",
				      "dp_phy_pll_vco_div_clk";
			#clock-cells = <1>;
			#reset-cells = <1>;
			#power-domain-cells = <1>;
		};

		pdc: interrupt-controller@b220000 {
			compatible = "qcom,sm8250-pdc", "qcom,pdc";
			reg = <0 0x0b220000 0 0x30000>, <0 0x17c000f0 0 0x60>;
			qcom,pdc-ranges = <0 480 94>, <94 609 31>,
					  <125 63 1>, <126 716 12>;
			#interrupt-cells = <2>;
			interrupt-parent = <&intc>;
			interrupt-controller;
		};

		tsens0: thermal-sensor@c263000 {
			compatible = "qcom,sm8250-tsens", "qcom,tsens-v2";
			reg = <0 0x0c263000 0 0x1ff>, /* TM */
			      <0 0x0c222000 0 0x1ff>; /* SROT */
			#qcom,sensors = <16>;
			interrupts = <GIC_SPI 506 IRQ_TYPE_LEVEL_HIGH>,
				     <GIC_SPI 508 IRQ_TYPE_LEVEL_HIGH>;
			interrupt-names = "uplow", "critical";
			#thermal-sensor-cells = <1>;
		};

		tsens1: thermal-sensor@c265000 {
			compatible = "qcom,sm8250-tsens", "qcom,tsens-v2";
			reg = <0 0x0c265000 0 0x1ff>, /* TM */
			      <0 0x0c223000 0 0x1ff>; /* SROT */
			#qcom,sensors = <9>;
			interrupts = <GIC_SPI 507 IRQ_TYPE_LEVEL_HIGH>,
				     <GIC_SPI 509 IRQ_TYPE_LEVEL_HIGH>;
			interrupt-names = "uplow", "critical";
			#thermal-sensor-cells = <1>;
		};

		aoss_qmp: power-controller@c300000 {
			compatible = "qcom,sm8250-aoss-qmp", "qcom,aoss-qmp";
			reg = <0 0x0c300000 0 0x400>;
			interrupts-extended = <&ipcc IPCC_CLIENT_AOP
						     IPCC_MPROC_SIGNAL_GLINK_QMP
						     IRQ_TYPE_EDGE_RISING>;
			mboxes = <&ipcc IPCC_CLIENT_AOP
					IPCC_MPROC_SIGNAL_GLINK_QMP>;

			#clock-cells = <0>;
		};

		sram@c3f0000 {
			compatible = "qcom,rpmh-stats";
			reg = <0 0x0c3f0000 0 0x400>;
		};

		spmi_bus: spmi@c440000 {
			compatible = "qcom,spmi-pmic-arb";
			reg = <0x0 0x0c440000 0x0 0x0001100>,
			      <0x0 0x0c600000 0x0 0x2000000>,
			      <0x0 0x0e600000 0x0 0x0100000>,
			      <0x0 0x0e700000 0x0 0x00a0000>,
			      <0x0 0x0c40a000 0x0 0x0026000>;
			reg-names = "core", "chnls", "obsrvr", "intr", "cnfg";
			interrupt-names = "periph_irq";
			interrupts-extended = <&pdc 1 IRQ_TYPE_LEVEL_HIGH>;
			qcom,ee = <0>;
			qcom,channel = <0>;
			#address-cells = <2>;
			#size-cells = <0>;
			interrupt-controller;
			#interrupt-cells = <4>;
		};

		tlmm: pinctrl@f100000 {
			compatible = "qcom,sm8250-pinctrl";
			reg = <0 0x0f100000 0 0x300000>,
			      <0 0x0f500000 0 0x300000>,
			      <0 0x0f900000 0 0x300000>;
			reg-names = "west", "south", "north";
			interrupts = <GIC_SPI 208 IRQ_TYPE_LEVEL_HIGH>;
			gpio-controller;
			#gpio-cells = <2>;
			interrupt-controller;
			#interrupt-cells = <2>;
			gpio-ranges = <&tlmm 0 0 181>;
			wakeup-parent = <&pdc>;

			cci0_default: cci0-default {
				cci0_i2c0_default: cci0-i2c0-default {
					/* SDA, SCL */
					pins = "gpio101", "gpio102";
					function = "cci_i2c";

					bias-pull-up;
					drive-strength = <2>; /* 2 mA */
				};

				cci0_i2c1_default: cci0-i2c1-default {
					/* SDA, SCL */
					pins = "gpio103", "gpio104";
					function = "cci_i2c";

					bias-pull-up;
					drive-strength = <2>; /* 2 mA */
				};
			};

			cci0_sleep: cci0-sleep {
				cci0_i2c0_sleep: cci0-i2c0-sleep {
					/* SDA, SCL */
					pins = "gpio101", "gpio102";
					function = "cci_i2c";

					drive-strength = <2>; /* 2 mA */
					bias-pull-down;
				};

				cci0_i2c1_sleep: cci0-i2c1-sleep {
					/* SDA, SCL */
					pins = "gpio103", "gpio104";
					function = "cci_i2c";

					drive-strength = <2>; /* 2 mA */
					bias-pull-down;
				};
			};

			cci1_default: cci1-default {
				cci1_i2c0_default: cci1-i2c0-default {
					/* SDA, SCL */
					pins = "gpio105","gpio106";
					function = "cci_i2c";

					bias-pull-up;
					drive-strength = <2>; /* 2 mA */
				};

				cci1_i2c1_default: cci1-i2c1-default {
					/* SDA, SCL */
					pins = "gpio107","gpio108";
					function = "cci_i2c";

					bias-pull-up;
					drive-strength = <2>; /* 2 mA */
				};
			};

			cci1_sleep: cci1-sleep {
				cci1_i2c0_sleep: cci1-i2c0-sleep {
					/* SDA, SCL */
					pins = "gpio105","gpio106";
					function = "cci_i2c";

					bias-pull-down;
					drive-strength = <2>; /* 2 mA */
				};

				cci1_i2c1_sleep: cci1-i2c1-sleep {
					/* SDA, SCL */
					pins = "gpio107","gpio108";
					function = "cci_i2c";

					bias-pull-down;
					drive-strength = <2>; /* 2 mA */
				};
			};

			pri_mi2s_active: pri-mi2s-active {
				sclk {
					pins = "gpio138";
					function = "mi2s0_sck";
					drive-strength = <8>;
					bias-disable;
				};

				ws {
					pins = "gpio141";
					function = "mi2s0_ws";
					drive-strength = <8>;
					output-high;
				};

				data0 {
					pins = "gpio139";
					function = "mi2s0_data0";
					drive-strength = <8>;
					bias-disable;
					output-high;
				};

				data1 {
					pins = "gpio140";
					function = "mi2s0_data1";
					drive-strength = <8>;
					output-high;
				};
			};

			qup_i2c0_default: qup-i2c0-default {
				mux {
					pins = "gpio28", "gpio29";
					function = "qup0";
				};

				config {
					pins = "gpio28", "gpio29";
					drive-strength = <2>;
					bias-disable;
				};
			};

			qup_i2c1_default: qup-i2c1-default {
				pinmux {
					pins = "gpio4", "gpio5";
					function = "qup1";
				};

				config {
					pins = "gpio4", "gpio5";
					drive-strength = <2>;
					bias-disable;
				};
			};

			qup_i2c2_default: qup-i2c2-default {
				mux {
					pins = "gpio115", "gpio116";
					function = "qup2";
				};

				config {
					pins = "gpio115", "gpio116";
					drive-strength = <2>;
					bias-disable;
				};
			};

			qup_i2c3_default: qup-i2c3-default {
				mux {
					pins = "gpio119", "gpio120";
					function = "qup3";
				};

				config {
					pins = "gpio119", "gpio120";
					drive-strength = <2>;
					bias-disable;
				};
			};

			qup_i2c4_default: qup-i2c4-default {
				mux {
					pins = "gpio8", "gpio9";
					function = "qup4";
				};

				config {
					pins = "gpio8", "gpio9";
					drive-strength = <2>;
					bias-disable;
				};
			};

			qup_i2c5_default: qup-i2c5-default {
				mux {
					pins = "gpio12", "gpio13";
					function = "qup5";
				};

				config {
					pins = "gpio12", "gpio13";
					drive-strength = <2>;
					bias-disable;
				};
			};

			qup_i2c6_default: qup-i2c6-default {
				mux {
					pins = "gpio16", "gpio17";
					function = "qup6";
				};

				config {
					pins = "gpio16", "gpio17";
					drive-strength = <2>;
					bias-disable;
				};
			};

			qup_i2c7_default: qup-i2c7-default {
				mux {
					pins = "gpio20", "gpio21";
					function = "qup7";
				};

				config {
					pins = "gpio20", "gpio21";
					drive-strength = <2>;
					bias-disable;
				};
			};

			qup_i2c8_default: qup-i2c8-default {
				mux {
					pins = "gpio24", "gpio25";
					function = "qup8";
				};

				config {
					pins = "gpio24", "gpio25";
					drive-strength = <2>;
					bias-disable;
				};
			};

			qup_i2c9_default: qup-i2c9-default {
				mux {
					pins = "gpio125", "gpio126";
					function = "qup9";
				};

				config {
					pins = "gpio125", "gpio126";
					drive-strength = <2>;
					bias-disable;
				};
			};

			qup_i2c10_default: qup-i2c10-default {
				mux {
					pins = "gpio129", "gpio130";
					function = "qup10";
				};

				config {
					pins = "gpio129", "gpio130";
					drive-strength = <2>;
					bias-disable;
				};
			};

			qup_i2c11_default: qup-i2c11-default {
				mux {
					pins = "gpio60", "gpio61";
					function = "qup11";
				};

				config {
					pins = "gpio60", "gpio61";
					drive-strength = <2>;
					bias-disable;
				};
			};

			qup_i2c12_default: qup-i2c12-default {
				mux {
					pins = "gpio32", "gpio33";
					function = "qup12";
				};

				config {
					pins = "gpio32", "gpio33";
					drive-strength = <2>;
					bias-disable;
				};
			};

			qup_i2c13_default: qup-i2c13-default {
				mux {
					pins = "gpio36", "gpio37";
					function = "qup13";
				};

				config {
					pins = "gpio36", "gpio37";
					drive-strength = <2>;
					bias-disable;
				};
			};

			qup_i2c14_default: qup-i2c14-default {
				mux {
					pins = "gpio40", "gpio41";
					function = "qup14";
				};

				config {
					pins = "gpio40", "gpio41";
					drive-strength = <2>;
					bias-disable;
				};
			};

			qup_i2c15_default: qup-i2c15-default {
				mux {
					pins = "gpio44", "gpio45";
					function = "qup15";
				};

				config {
					pins = "gpio44", "gpio45";
					drive-strength = <2>;
					bias-disable;
				};
			};

			qup_i2c16_default: qup-i2c16-default {
				mux {
					pins = "gpio48", "gpio49";
					function = "qup16";
				};

				config {
					pins = "gpio48", "gpio49";
					drive-strength = <2>;
					bias-disable;
				};
			};

			qup_i2c17_default: qup-i2c17-default {
				mux {
					pins = "gpio52", "gpio53";
					function = "qup17";
				};

				config {
					pins = "gpio52", "gpio53";
					drive-strength = <2>;
					bias-disable;
				};
			};

			qup_i2c18_default: qup-i2c18-default {
				mux {
					pins = "gpio56", "gpio57";
					function = "qup18";
				};

				config {
					pins = "gpio56", "gpio57";
					drive-strength = <2>;
					bias-disable;
				};
			};

			qup_i2c19_default: qup-i2c19-default {
				mux {
					pins = "gpio0", "gpio1";
					function = "qup19";
				};

				config {
					pins = "gpio0", "gpio1";
					drive-strength = <2>;
					bias-disable;
				};
			};

			qup_spi0_cs: qup-spi0-cs {
				pins = "gpio31";
				function = "qup0";
			};

			qup_spi0_cs_gpio: qup-spi0-cs-gpio {
				pins = "gpio31";
				function = "gpio";
			};

			qup_spi0_data_clk: qup-spi0-data-clk {
				pins = "gpio28", "gpio29",
				       "gpio30";
				function = "qup0";
			};

			qup_spi1_cs: qup-spi1-cs {
				pins = "gpio7";
				function = "qup1";
			};

			qup_spi1_cs_gpio: qup-spi1-cs-gpio {
				pins = "gpio7";
				function = "gpio";
			};

			qup_spi1_data_clk: qup-spi1-data-clk {
				pins = "gpio4", "gpio5",
				       "gpio6";
				function = "qup1";
			};

			qup_spi2_cs: qup-spi2-cs {
				pins = "gpio118";
				function = "qup2";
			};

			qup_spi2_cs_gpio: qup-spi2-cs-gpio {
				pins = "gpio118";
				function = "gpio";
			};

			qup_spi2_data_clk: qup-spi2-data-clk {
				pins = "gpio115", "gpio116",
				       "gpio117";
				function = "qup2";
			};

			qup_spi3_cs: qup-spi3-cs {
				pins = "gpio122";
				function = "qup3";
			};

			qup_spi3_cs_gpio: qup-spi3-cs-gpio {
				pins = "gpio122";
				function = "gpio";
			};

			qup_spi3_data_clk: qup-spi3-data-clk {
				pins = "gpio119", "gpio120",
				       "gpio121";
				function = "qup3";
			};

			qup_spi4_cs: qup-spi4-cs {
				pins = "gpio11";
				function = "qup4";
			};

			qup_spi4_cs_gpio: qup-spi4-cs-gpio {
				pins = "gpio11";
				function = "gpio";
			};

			qup_spi4_data_clk: qup-spi4-data-clk {
				pins = "gpio8", "gpio9",
				       "gpio10";
				function = "qup4";
			};

			qup_spi5_cs: qup-spi5-cs {
				pins = "gpio15";
				function = "qup5";
			};

			qup_spi5_cs_gpio: qup-spi5-cs-gpio {
				pins = "gpio15";
				function = "gpio";
			};

			qup_spi5_data_clk: qup-spi5-data-clk {
				pins = "gpio12", "gpio13",
				       "gpio14";
				function = "qup5";
			};

			qup_spi6_cs: qup-spi6-cs {
				pins = "gpio19";
				function = "qup6";
			};

			qup_spi6_cs_gpio: qup-spi6-cs-gpio {
				pins = "gpio19";
				function = "gpio";
			};

			qup_spi6_data_clk: qup-spi6-data-clk {
				pins = "gpio16", "gpio17",
				       "gpio18";
				function = "qup6";
			};

			qup_spi7_cs: qup-spi7-cs {
				pins = "gpio23";
				function = "qup7";
			};

			qup_spi7_cs_gpio: qup-spi7-cs-gpio {
				pins = "gpio23";
				function = "gpio";
			};

			qup_spi7_data_clk: qup-spi7-data-clk {
				pins = "gpio20", "gpio21",
				       "gpio22";
				function = "qup7";
			};

			qup_spi8_cs: qup-spi8-cs {
				pins = "gpio27";
				function = "qup8";
			};

			qup_spi8_cs_gpio: qup-spi8-cs-gpio {
				pins = "gpio27";
				function = "gpio";
			};

			qup_spi8_data_clk: qup-spi8-data-clk {
				pins = "gpio24", "gpio25",
				       "gpio26";
				function = "qup8";
			};

			qup_spi9_cs: qup-spi9-cs {
				pins = "gpio128";
				function = "qup9";
			};

			qup_spi9_cs_gpio: qup-spi9-cs-gpio {
				pins = "gpio128";
				function = "gpio";
			};

			qup_spi9_data_clk: qup-spi9-data-clk {
				pins = "gpio125", "gpio126",
				       "gpio127";
				function = "qup9";
			};

			qup_spi10_cs: qup-spi10-cs {
				pins = "gpio132";
				function = "qup10";
			};

			qup_spi10_cs_gpio: qup-spi10-cs-gpio {
				pins = "gpio132";
				function = "gpio";
			};

			qup_spi10_data_clk: qup-spi10-data-clk {
				pins = "gpio129", "gpio130",
				       "gpio131";
				function = "qup10";
			};

			qup_spi11_cs: qup-spi11-cs {
				pins = "gpio63";
				function = "qup11";
			};

			qup_spi11_cs_gpio: qup-spi11-cs-gpio {
				pins = "gpio63";
				function = "gpio";
			};

			qup_spi11_data_clk: qup-spi11-data-clk {
				pins = "gpio60", "gpio61",
				       "gpio62";
				function = "qup11";
			};

			qup_spi12_cs: qup-spi12-cs {
				pins = "gpio35";
				function = "qup12";
			};

			qup_spi12_cs_gpio: qup-spi12-cs-gpio {
				pins = "gpio35";
				function = "gpio";
			};

			qup_spi12_data_clk: qup-spi12-data-clk {
				pins = "gpio32", "gpio33",
				       "gpio34";
				function = "qup12";
			};

			qup_spi13_cs: qup-spi13-cs {
				pins = "gpio39";
				function = "qup13";
			};

			qup_spi13_cs_gpio: qup-spi13-cs-gpio {
				pins = "gpio39";
				function = "gpio";
			};

			qup_spi13_data_clk: qup-spi13-data-clk {
				pins = "gpio36", "gpio37",
				       "gpio38";
				function = "qup13";
			};

			qup_spi14_cs: qup-spi14-cs {
				pins = "gpio43";
				function = "qup14";
			};

			qup_spi14_cs_gpio: qup-spi14-cs-gpio {
				pins = "gpio43";
				function = "gpio";
			};

			qup_spi14_data_clk: qup-spi14-data-clk {
				pins = "gpio40", "gpio41",
				       "gpio42";
				function = "qup14";
			};

			qup_spi15_cs: qup-spi15-cs {
				pins = "gpio47";
				function = "qup15";
			};

			qup_spi15_cs_gpio: qup-spi15-cs-gpio {
				pins = "gpio47";
				function = "gpio";
			};

			qup_spi15_data_clk: qup-spi15-data-clk {
				pins = "gpio44", "gpio45",
				       "gpio46";
				function = "qup15";
			};

			qup_spi16_cs: qup-spi16-cs {
				pins = "gpio51";
				function = "qup16";
			};

			qup_spi16_cs_gpio: qup-spi16-cs-gpio {
				pins = "gpio51";
				function = "gpio";
			};

			qup_spi16_data_clk: qup-spi16-data-clk {
				pins = "gpio48", "gpio49",
				       "gpio50";
				function = "qup16";
			};

			qup_spi17_cs: qup-spi17-cs {
				pins = "gpio55";
				function = "qup17";
			};

			qup_spi17_cs_gpio: qup-spi17-cs-gpio {
				pins = "gpio55";
				function = "gpio";
			};

			qup_spi17_data_clk: qup-spi17-data-clk {
				pins = "gpio52", "gpio53",
				       "gpio54";
				function = "qup17";
			};

			qup_spi18_cs: qup-spi18-cs {
				pins = "gpio59";
				function = "qup18";
			};

			qup_spi18_cs_gpio: qup-spi18-cs-gpio {
				pins = "gpio59";
				function = "gpio";
			};

			qup_spi18_data_clk: qup-spi18-data-clk {
				pins = "gpio56", "gpio57",
				       "gpio58";
				function = "qup18";
			};

			qup_spi19_cs: qup-spi19-cs {
				pins = "gpio3";
				function = "qup19";
			};

			qup_spi19_cs_gpio: qup-spi19-cs-gpio {
				pins = "gpio3";
				function = "gpio";
			};

			qup_spi19_data_clk: qup-spi19-data-clk {
				pins = "gpio0", "gpio1",
				       "gpio2";
				function = "qup19";
			};

			qup_uart2_default: qup-uart2-default {
				mux {
					pins = "gpio117", "gpio118";
					function = "qup2";
				};
			};

			qup_uart6_default: qup-uart6-default {
				mux {
					pins = "gpio16", "gpio17",
						"gpio18", "gpio19";
					function = "qup6";
				};
			};

			qup_uart12_default: qup-uart12-default {
				mux {
					pins = "gpio34", "gpio35";
					function = "qup12";
				};
			};

			qup_uart17_default: qup-uart17-default {
				mux {
					pins = "gpio52", "gpio53",
						"gpio54", "gpio55";
					function = "qup17";
				};
			};

			qup_uart18_default: qup-uart18-default {
				mux {
					pins = "gpio58", "gpio59";
					function = "qup18";
				};
			};

			tert_mi2s_active: tert-mi2s-active {
				sck {
					pins = "gpio133";
					function = "mi2s2_sck";
					drive-strength = <8>;
					bias-disable;
				};

				data0 {
					pins = "gpio134";
					function = "mi2s2_data0";
					drive-strength = <8>;
					bias-disable;
					output-high;
				};

				ws {
					pins = "gpio135";
					function = "mi2s2_ws";
					drive-strength = <8>;
					output-high;
				};
			};

			sdc2_sleep_state: sdc2-sleep {
				clk {
					pins = "sdc2_clk";
					drive-strength = <2>;
					bias-disable;
				};

				cmd {
					pins = "sdc2_cmd";
					drive-strength = <2>;
					bias-pull-up;
				};

				data {
					pins = "sdc2_data";
					drive-strength = <2>;
					bias-pull-up;
				};
			};

			pcie0_default_state: pcie0-default {
				perst {
					pins = "gpio79";
					function = "gpio";
					drive-strength = <2>;
					bias-pull-down;
				};

				clkreq {
					pins = "gpio80";
					function = "pci_e0";
					drive-strength = <2>;
					bias-pull-up;
				};

				wake {
					pins = "gpio81";
					function = "gpio";
					drive-strength = <2>;
					bias-pull-up;
				};
			};

			pcie1_default_state: pcie1-default {
				perst {
					pins = "gpio82";
					function = "gpio";
					drive-strength = <2>;
					bias-pull-down;
				};

				clkreq {
					pins = "gpio83";
					function = "pci_e1";
					drive-strength = <2>;
					bias-pull-up;
				};

				wake {
					pins = "gpio84";
					function = "gpio";
					drive-strength = <2>;
					bias-pull-up;
				};
			};

			pcie2_default_state: pcie2-default {
				perst {
					pins = "gpio85";
					function = "gpio";
					drive-strength = <2>;
					bias-pull-down;
				};

				clkreq {
					pins = "gpio86";
					function = "pci_e2";
					drive-strength = <2>;
					bias-pull-up;
				};

				wake {
					pins = "gpio87";
					function = "gpio";
					drive-strength = <2>;
					bias-pull-up;
				};
			};
		};

		apps_smmu: iommu@15000000 {
			compatible = "qcom,sm8250-smmu-500", "arm,mmu-500";
			reg = <0 0x15000000 0 0x100000>;
			#iommu-cells = <2>;
			#global-interrupts = <2>;
			interrupts =    <GIC_SPI 64 IRQ_TYPE_LEVEL_HIGH>,
					<GIC_SPI 65 IRQ_TYPE_LEVEL_HIGH>,
					<GIC_SPI 97 IRQ_TYPE_LEVEL_HIGH>,
					<GIC_SPI 98 IRQ_TYPE_LEVEL_HIGH>,
					<GIC_SPI 99 IRQ_TYPE_LEVEL_HIGH>,
					<GIC_SPI 100 IRQ_TYPE_LEVEL_HIGH>,
					<GIC_SPI 101 IRQ_TYPE_LEVEL_HIGH>,
					<GIC_SPI 102 IRQ_TYPE_LEVEL_HIGH>,
					<GIC_SPI 103 IRQ_TYPE_LEVEL_HIGH>,
					<GIC_SPI 104 IRQ_TYPE_LEVEL_HIGH>,
					<GIC_SPI 105 IRQ_TYPE_LEVEL_HIGH>,
					<GIC_SPI 106 IRQ_TYPE_LEVEL_HIGH>,
					<GIC_SPI 107 IRQ_TYPE_LEVEL_HIGH>,
					<GIC_SPI 108 IRQ_TYPE_LEVEL_HIGH>,
					<GIC_SPI 109 IRQ_TYPE_LEVEL_HIGH>,
					<GIC_SPI 110 IRQ_TYPE_LEVEL_HIGH>,
					<GIC_SPI 111 IRQ_TYPE_LEVEL_HIGH>,
					<GIC_SPI 112 IRQ_TYPE_LEVEL_HIGH>,
					<GIC_SPI 113 IRQ_TYPE_LEVEL_HIGH>,
					<GIC_SPI 114 IRQ_TYPE_LEVEL_HIGH>,
					<GIC_SPI 115 IRQ_TYPE_LEVEL_HIGH>,
					<GIC_SPI 116 IRQ_TYPE_LEVEL_HIGH>,
					<GIC_SPI 117 IRQ_TYPE_LEVEL_HIGH>,
					<GIC_SPI 118 IRQ_TYPE_LEVEL_HIGH>,
					<GIC_SPI 181 IRQ_TYPE_LEVEL_HIGH>,
					<GIC_SPI 182 IRQ_TYPE_LEVEL_HIGH>,
					<GIC_SPI 183 IRQ_TYPE_LEVEL_HIGH>,
					<GIC_SPI 184 IRQ_TYPE_LEVEL_HIGH>,
					<GIC_SPI 185 IRQ_TYPE_LEVEL_HIGH>,
					<GIC_SPI 186 IRQ_TYPE_LEVEL_HIGH>,
					<GIC_SPI 187 IRQ_TYPE_LEVEL_HIGH>,
					<GIC_SPI 188 IRQ_TYPE_LEVEL_HIGH>,
					<GIC_SPI 189 IRQ_TYPE_LEVEL_HIGH>,
					<GIC_SPI 190 IRQ_TYPE_LEVEL_HIGH>,
					<GIC_SPI 191 IRQ_TYPE_LEVEL_HIGH>,
					<GIC_SPI 192 IRQ_TYPE_LEVEL_HIGH>,
					<GIC_SPI 315 IRQ_TYPE_LEVEL_HIGH>,
					<GIC_SPI 316 IRQ_TYPE_LEVEL_HIGH>,
					<GIC_SPI 317 IRQ_TYPE_LEVEL_HIGH>,
					<GIC_SPI 318 IRQ_TYPE_LEVEL_HIGH>,
					<GIC_SPI 319 IRQ_TYPE_LEVEL_HIGH>,
					<GIC_SPI 320 IRQ_TYPE_LEVEL_HIGH>,
					<GIC_SPI 321 IRQ_TYPE_LEVEL_HIGH>,
					<GIC_SPI 322 IRQ_TYPE_LEVEL_HIGH>,
					<GIC_SPI 323 IRQ_TYPE_LEVEL_HIGH>,
					<GIC_SPI 324 IRQ_TYPE_LEVEL_HIGH>,
					<GIC_SPI 325 IRQ_TYPE_LEVEL_HIGH>,
					<GIC_SPI 326 IRQ_TYPE_LEVEL_HIGH>,
					<GIC_SPI 327 IRQ_TYPE_LEVEL_HIGH>,
					<GIC_SPI 328 IRQ_TYPE_LEVEL_HIGH>,
					<GIC_SPI 329 IRQ_TYPE_LEVEL_HIGH>,
					<GIC_SPI 330 IRQ_TYPE_LEVEL_HIGH>,
					<GIC_SPI 331 IRQ_TYPE_LEVEL_HIGH>,
					<GIC_SPI 332 IRQ_TYPE_LEVEL_HIGH>,
					<GIC_SPI 333 IRQ_TYPE_LEVEL_HIGH>,
					<GIC_SPI 334 IRQ_TYPE_LEVEL_HIGH>,
					<GIC_SPI 335 IRQ_TYPE_LEVEL_HIGH>,
					<GIC_SPI 336 IRQ_TYPE_LEVEL_HIGH>,
					<GIC_SPI 337 IRQ_TYPE_LEVEL_HIGH>,
					<GIC_SPI 338 IRQ_TYPE_LEVEL_HIGH>,
					<GIC_SPI 339 IRQ_TYPE_LEVEL_HIGH>,
					<GIC_SPI 340 IRQ_TYPE_LEVEL_HIGH>,
					<GIC_SPI 341 IRQ_TYPE_LEVEL_HIGH>,
					<GIC_SPI 342 IRQ_TYPE_LEVEL_HIGH>,
					<GIC_SPI 343 IRQ_TYPE_LEVEL_HIGH>,
					<GIC_SPI 344 IRQ_TYPE_LEVEL_HIGH>,
					<GIC_SPI 345 IRQ_TYPE_LEVEL_HIGH>,
					<GIC_SPI 395 IRQ_TYPE_LEVEL_HIGH>,
					<GIC_SPI 396 IRQ_TYPE_LEVEL_HIGH>,
					<GIC_SPI 397 IRQ_TYPE_LEVEL_HIGH>,
					<GIC_SPI 398 IRQ_TYPE_LEVEL_HIGH>,
					<GIC_SPI 399 IRQ_TYPE_LEVEL_HIGH>,
					<GIC_SPI 400 IRQ_TYPE_LEVEL_HIGH>,
					<GIC_SPI 401 IRQ_TYPE_LEVEL_HIGH>,
					<GIC_SPI 402 IRQ_TYPE_LEVEL_HIGH>,
					<GIC_SPI 403 IRQ_TYPE_LEVEL_HIGH>,
					<GIC_SPI 404 IRQ_TYPE_LEVEL_HIGH>,
					<GIC_SPI 405 IRQ_TYPE_LEVEL_HIGH>,
					<GIC_SPI 406 IRQ_TYPE_LEVEL_HIGH>,
					<GIC_SPI 407 IRQ_TYPE_LEVEL_HIGH>,
					<GIC_SPI 408 IRQ_TYPE_LEVEL_HIGH>,
					<GIC_SPI 409 IRQ_TYPE_LEVEL_HIGH>,
					<GIC_SPI 412 IRQ_TYPE_LEVEL_HIGH>,
					<GIC_SPI 418 IRQ_TYPE_LEVEL_HIGH>,
					<GIC_SPI 419 IRQ_TYPE_LEVEL_HIGH>,
					<GIC_SPI 421 IRQ_TYPE_LEVEL_HIGH>,
					<GIC_SPI 423 IRQ_TYPE_LEVEL_HIGH>,
					<GIC_SPI 424 IRQ_TYPE_LEVEL_HIGH>,
					<GIC_SPI 425 IRQ_TYPE_LEVEL_HIGH>,
					<GIC_SPI 690 IRQ_TYPE_LEVEL_HIGH>,
					<GIC_SPI 691 IRQ_TYPE_LEVEL_HIGH>,
					<GIC_SPI 692 IRQ_TYPE_LEVEL_HIGH>,
					<GIC_SPI 693 IRQ_TYPE_LEVEL_HIGH>,
					<GIC_SPI 694 IRQ_TYPE_LEVEL_HIGH>,
					<GIC_SPI 695 IRQ_TYPE_LEVEL_HIGH>,
					<GIC_SPI 696 IRQ_TYPE_LEVEL_HIGH>,
					<GIC_SPI 697 IRQ_TYPE_LEVEL_HIGH>,
					<GIC_SPI 707 IRQ_TYPE_LEVEL_HIGH>;
		};

		adsp: remoteproc@17300000 {
			compatible = "qcom,sm8250-adsp-pas";
			reg = <0 0x17300000 0 0x100>;

			interrupts-extended = <&pdc 6 IRQ_TYPE_LEVEL_HIGH>,
					      <&smp2p_adsp_in 0 IRQ_TYPE_EDGE_RISING>,
					      <&smp2p_adsp_in 1 IRQ_TYPE_EDGE_RISING>,
					      <&smp2p_adsp_in 2 IRQ_TYPE_EDGE_RISING>,
					      <&smp2p_adsp_in 3 IRQ_TYPE_EDGE_RISING>;
			interrupt-names = "wdog", "fatal", "ready",
					  "handover", "stop-ack";

			clocks = <&rpmhcc RPMH_CXO_CLK>;
			clock-names = "xo";

			power-domains = <&rpmhpd SM8250_LCX>,
					<&rpmhpd SM8250_LMX>;
			power-domain-names = "lcx", "lmx";

			memory-region = <&adsp_mem>;

			qcom,qmp = <&aoss_qmp>;

			qcom,smem-states = <&smp2p_adsp_out 0>;
			qcom,smem-state-names = "stop";

			status = "disabled";

			glink-edge {
				interrupts-extended = <&ipcc IPCC_CLIENT_LPASS
							     IPCC_MPROC_SIGNAL_GLINK_QMP
							     IRQ_TYPE_EDGE_RISING>;
				mboxes = <&ipcc IPCC_CLIENT_LPASS
						IPCC_MPROC_SIGNAL_GLINK_QMP>;

				label = "lpass";
				qcom,remote-pid = <2>;

				apr {
					compatible = "qcom,apr-v2";
					qcom,glink-channels = "apr_audio_svc";
					qcom,domain = <APR_DOMAIN_ADSP>;
					#address-cells = <1>;
					#size-cells = <0>;

					apr-service@3 {
						reg = <APR_SVC_ADSP_CORE>;
						compatible = "qcom,q6core";
						qcom,protection-domain = "avs/audio", "msm/adsp/audio_pd";
					};

					q6afe: apr-service@4 {
						compatible = "qcom,q6afe";
						reg = <APR_SVC_AFE>;
						qcom,protection-domain = "avs/audio", "msm/adsp/audio_pd";
						q6afedai: dais {
							compatible = "qcom,q6afe-dais";
							#address-cells = <1>;
							#size-cells = <0>;
							#sound-dai-cells = <1>;
						};

						q6afecc: cc {
							compatible = "qcom,q6afe-clocks";
							#clock-cells = <2>;
						};
					};

					q6asm: apr-service@7 {
						compatible = "qcom,q6asm";
						reg = <APR_SVC_ASM>;
						qcom,protection-domain = "avs/audio", "msm/adsp/audio_pd";
						q6asmdai: dais {
							compatible = "qcom,q6asm-dais";
							#address-cells = <1>;
							#size-cells = <0>;
							#sound-dai-cells = <1>;
							iommus = <&apps_smmu 0x1801 0x0>;
						};
					};

					q6adm: apr-service@8 {
						compatible = "qcom,q6adm";
						reg = <APR_SVC_ADM>;
						qcom,protection-domain = "avs/audio", "msm/adsp/audio_pd";
						q6routing: routing {
							compatible = "qcom,q6adm-routing";
							#sound-dai-cells = <0>;
						};
					};
				};

				fastrpc {
					compatible = "qcom,fastrpc";
					qcom,glink-channels = "fastrpcglink-apps-dsp";
					label = "adsp";
					qcom,non-secure-domain;
					#address-cells = <1>;
					#size-cells = <0>;

					compute-cb@3 {
						compatible = "qcom,fastrpc-compute-cb";
						reg = <3>;
						iommus = <&apps_smmu 0x1803 0x0>;
					};

					compute-cb@4 {
						compatible = "qcom,fastrpc-compute-cb";
						reg = <4>;
						iommus = <&apps_smmu 0x1804 0x0>;
					};

					compute-cb@5 {
						compatible = "qcom,fastrpc-compute-cb";
						reg = <5>;
						iommus = <&apps_smmu 0x1805 0x0>;
					};
				};
			};
		};

		intc: interrupt-controller@17a00000 {
			compatible = "arm,gic-v3";
			#interrupt-cells = <3>;
			interrupt-controller;
			reg = <0x0 0x17a00000 0x0 0x10000>,     /* GICD */
			      <0x0 0x17a60000 0x0 0x100000>;    /* GICR * 8 */
			interrupts = <GIC_PPI 9 IRQ_TYPE_LEVEL_HIGH>;
		};

		watchdog@17c10000 {
			compatible = "qcom,apss-wdt-sm8250", "qcom,kpss-wdt";
			reg = <0 0x17c10000 0 0x1000>;
			clocks = <&sleep_clk>;
			interrupts = <GIC_SPI 0 IRQ_TYPE_LEVEL_HIGH>;
		};

		timer@17c20000 {
			#address-cells = <1>;
			#size-cells = <1>;
			ranges = <0 0 0 0x20000000>;
			compatible = "arm,armv7-timer-mem";
			reg = <0x0 0x17c20000 0x0 0x1000>;
			clock-frequency = <19200000>;

			frame@17c21000 {
				frame-number = <0>;
				interrupts = <GIC_SPI 8 IRQ_TYPE_LEVEL_HIGH>,
					     <GIC_SPI 6 IRQ_TYPE_LEVEL_HIGH>;
				reg = <0x17c21000 0x1000>,
				      <0x17c22000 0x1000>;
			};

			frame@17c23000 {
				frame-number = <1>;
				interrupts = <GIC_SPI 9 IRQ_TYPE_LEVEL_HIGH>;
				reg = <0x17c23000 0x1000>;
				status = "disabled";
			};

			frame@17c25000 {
				frame-number = <2>;
				interrupts = <GIC_SPI 10 IRQ_TYPE_LEVEL_HIGH>;
				reg = <0x17c25000 0x1000>;
				status = "disabled";
			};

			frame@17c27000 {
				frame-number = <3>;
				interrupts = <GIC_SPI 11 IRQ_TYPE_LEVEL_HIGH>;
				reg = <0x17c27000 0x1000>;
				status = "disabled";
			};

			frame@17c29000 {
				frame-number = <4>;
				interrupts = <GIC_SPI 12 IRQ_TYPE_LEVEL_HIGH>;
				reg = <0x17c29000 0x1000>;
				status = "disabled";
			};

			frame@17c2b000 {
				frame-number = <5>;
				interrupts = <GIC_SPI 13 IRQ_TYPE_LEVEL_HIGH>;
				reg = <0x17c2b000 0x1000>;
				status = "disabled";
			};

			frame@17c2d000 {
				frame-number = <6>;
				interrupts = <GIC_SPI 14 IRQ_TYPE_LEVEL_HIGH>;
				reg = <0x17c2d000 0x1000>;
				status = "disabled";
			};
		};

		apps_rsc: rsc@18200000 {
			label = "apps_rsc";
			compatible = "qcom,rpmh-rsc";
			reg = <0x0 0x18200000 0x0 0x10000>,
				<0x0 0x18210000 0x0 0x10000>,
				<0x0 0x18220000 0x0 0x10000>;
			reg-names = "drv-0", "drv-1", "drv-2";
			interrupts = <GIC_SPI 3 IRQ_TYPE_LEVEL_HIGH>,
				     <GIC_SPI 4 IRQ_TYPE_LEVEL_HIGH>,
				     <GIC_SPI 5 IRQ_TYPE_LEVEL_HIGH>;
			qcom,tcs-offset = <0xd00>;
			qcom,drv-id = <2>;
			qcom,tcs-config = <ACTIVE_TCS  2>, <SLEEP_TCS   3>,
					  <WAKE_TCS    3>, <CONTROL_TCS 1>;

			rpmhcc: clock-controller {
				compatible = "qcom,sm8250-rpmh-clk";
				#clock-cells = <1>;
				clock-names = "xo";
				clocks = <&xo_board>;
			};

			rpmhpd: power-controller {
				compatible = "qcom,sm8250-rpmhpd";
				#power-domain-cells = <1>;
				operating-points-v2 = <&rpmhpd_opp_table>;

				rpmhpd_opp_table: opp-table {
					compatible = "operating-points-v2";

					rpmhpd_opp_ret: opp1 {
						opp-level = <RPMH_REGULATOR_LEVEL_RETENTION>;
					};

					rpmhpd_opp_min_svs: opp2 {
						opp-level = <RPMH_REGULATOR_LEVEL_MIN_SVS>;
					};

					rpmhpd_opp_low_svs: opp3 {
						opp-level = <RPMH_REGULATOR_LEVEL_LOW_SVS>;
					};

					rpmhpd_opp_svs: opp4 {
						opp-level = <RPMH_REGULATOR_LEVEL_SVS>;
					};

					rpmhpd_opp_svs_l1: opp5 {
						opp-level = <RPMH_REGULATOR_LEVEL_SVS_L1>;
					};

					rpmhpd_opp_nom: opp6 {
						opp-level = <RPMH_REGULATOR_LEVEL_NOM>;
					};

					rpmhpd_opp_nom_l1: opp7 {
						opp-level = <RPMH_REGULATOR_LEVEL_NOM_L1>;
					};

					rpmhpd_opp_nom_l2: opp8 {
						opp-level = <RPMH_REGULATOR_LEVEL_NOM_L2>;
					};

					rpmhpd_opp_turbo: opp9 {
						opp-level = <RPMH_REGULATOR_LEVEL_TURBO>;
					};

					rpmhpd_opp_turbo_l1: opp10 {
						opp-level = <RPMH_REGULATOR_LEVEL_TURBO_L1>;
					};
				};
			};

			apps_bcm_voter: bcm-voter {
				compatible = "qcom,bcm-voter";
			};
		};

		epss_l3: interconnect@18590000 {
			compatible = "qcom,sm8250-epss-l3";
			reg = <0 0x18590000 0 0x1000>;

			clocks = <&rpmhcc RPMH_CXO_CLK>, <&gcc GPLL0>;
			clock-names = "xo", "alternate";

			#interconnect-cells = <1>;
		};

		cpufreq_hw: cpufreq@18591000 {
			compatible = "qcom,sm8250-cpufreq-epss", "qcom,cpufreq-epss";
			reg = <0 0x18591000 0 0x1000>,
			      <0 0x18592000 0 0x1000>,
			      <0 0x18593000 0 0x1000>;
			reg-names = "freq-domain0", "freq-domain1",
				    "freq-domain2";

			clocks = <&rpmhcc RPMH_CXO_CLK>, <&gcc GPLL0>;
			clock-names = "xo", "alternate";
			interrupts = <GIC_SPI 30 IRQ_TYPE_LEVEL_HIGH>,
				     <GIC_SPI 31 IRQ_TYPE_LEVEL_HIGH>,
				     <GIC_SPI 19 IRQ_TYPE_LEVEL_HIGH>;
			interrupt-names = "dcvsh-irq-0", "dcvsh-irq-1", "dcvsh-irq-2";
			#freq-domain-cells = <1>;
		};
	};

	timer {
		compatible = "arm,armv8-timer";
		interrupts = <GIC_PPI 13
				(GIC_CPU_MASK_SIMPLE(8) | IRQ_TYPE_LEVEL_LOW)>,
			     <GIC_PPI 14
				(GIC_CPU_MASK_SIMPLE(8) | IRQ_TYPE_LEVEL_LOW)>,
			     <GIC_PPI 11
				(GIC_CPU_MASK_SIMPLE(8) | IRQ_TYPE_LEVEL_LOW)>,
			     <GIC_PPI 10
				(GIC_CPU_MASK_SIMPLE(8) | IRQ_TYPE_LEVEL_LOW)>;
	};

	thermal-zones {
		cpu0-thermal {
			polling-delay-passive = <250>;
			polling-delay = <1000>;

			thermal-sensors = <&tsens0 1>;

			trips {
				cpu0_alert0: trip-point0 {
					temperature = <90000>;
					hysteresis = <2000>;
					type = "passive";
				};

				cpu0_alert1: trip-point1 {
					temperature = <95000>;
					hysteresis = <2000>;
					type = "passive";
				};

				cpu0_crit: cpu_crit {
					temperature = <110000>;
					hysteresis = <1000>;
					type = "critical";
				};
			};

			cooling-maps {
				map0 {
					trip = <&cpu0_alert0>;
					cooling-device = <&CPU0 THERMAL_NO_LIMIT THERMAL_NO_LIMIT>,
							 <&CPU1 THERMAL_NO_LIMIT THERMAL_NO_LIMIT>,
							 <&CPU2 THERMAL_NO_LIMIT THERMAL_NO_LIMIT>,
							 <&CPU3 THERMAL_NO_LIMIT THERMAL_NO_LIMIT>;
				};
				map1 {
					trip = <&cpu0_alert1>;
					cooling-device = <&CPU0 THERMAL_NO_LIMIT THERMAL_NO_LIMIT>,
							 <&CPU1 THERMAL_NO_LIMIT THERMAL_NO_LIMIT>,
							 <&CPU2 THERMAL_NO_LIMIT THERMAL_NO_LIMIT>,
							 <&CPU3 THERMAL_NO_LIMIT THERMAL_NO_LIMIT>;
				};
			};
		};

		cpu1-thermal {
			polling-delay-passive = <250>;
			polling-delay = <1000>;

			thermal-sensors = <&tsens0 2>;

			trips {
				cpu1_alert0: trip-point0 {
					temperature = <90000>;
					hysteresis = <2000>;
					type = "passive";
				};

				cpu1_alert1: trip-point1 {
					temperature = <95000>;
					hysteresis = <2000>;
					type = "passive";
				};

				cpu1_crit: cpu_crit {
					temperature = <110000>;
					hysteresis = <1000>;
					type = "critical";
				};
			};

			cooling-maps {
				map0 {
					trip = <&cpu1_alert0>;
					cooling-device = <&CPU0 THERMAL_NO_LIMIT THERMAL_NO_LIMIT>,
							 <&CPU1 THERMAL_NO_LIMIT THERMAL_NO_LIMIT>,
							 <&CPU2 THERMAL_NO_LIMIT THERMAL_NO_LIMIT>,
							 <&CPU3 THERMAL_NO_LIMIT THERMAL_NO_LIMIT>;
				};
				map1 {
					trip = <&cpu1_alert1>;
					cooling-device = <&CPU0 THERMAL_NO_LIMIT THERMAL_NO_LIMIT>,
							 <&CPU1 THERMAL_NO_LIMIT THERMAL_NO_LIMIT>,
							 <&CPU2 THERMAL_NO_LIMIT THERMAL_NO_LIMIT>,
							 <&CPU3 THERMAL_NO_LIMIT THERMAL_NO_LIMIT>;
				};
			};
		};

		cpu2-thermal {
			polling-delay-passive = <250>;
			polling-delay = <1000>;

			thermal-sensors = <&tsens0 3>;

			trips {
				cpu2_alert0: trip-point0 {
					temperature = <90000>;
					hysteresis = <2000>;
					type = "passive";
				};

				cpu2_alert1: trip-point1 {
					temperature = <95000>;
					hysteresis = <2000>;
					type = "passive";
				};

				cpu2_crit: cpu_crit {
					temperature = <110000>;
					hysteresis = <1000>;
					type = "critical";
				};
			};

			cooling-maps {
				map0 {
					trip = <&cpu2_alert0>;
					cooling-device = <&CPU0 THERMAL_NO_LIMIT THERMAL_NO_LIMIT>,
							 <&CPU1 THERMAL_NO_LIMIT THERMAL_NO_LIMIT>,
							 <&CPU2 THERMAL_NO_LIMIT THERMAL_NO_LIMIT>,
							 <&CPU3 THERMAL_NO_LIMIT THERMAL_NO_LIMIT>;
				};
				map1 {
					trip = <&cpu2_alert1>;
					cooling-device = <&CPU0 THERMAL_NO_LIMIT THERMAL_NO_LIMIT>,
							 <&CPU1 THERMAL_NO_LIMIT THERMAL_NO_LIMIT>,
							 <&CPU2 THERMAL_NO_LIMIT THERMAL_NO_LIMIT>,
							 <&CPU3 THERMAL_NO_LIMIT THERMAL_NO_LIMIT>;
				};
			};
		};

		cpu3-thermal {
			polling-delay-passive = <250>;
			polling-delay = <1000>;

			thermal-sensors = <&tsens0 4>;

			trips {
				cpu3_alert0: trip-point0 {
					temperature = <90000>;
					hysteresis = <2000>;
					type = "passive";
				};

				cpu3_alert1: trip-point1 {
					temperature = <95000>;
					hysteresis = <2000>;
					type = "passive";
				};

				cpu3_crit: cpu_crit {
					temperature = <110000>;
					hysteresis = <1000>;
					type = "critical";
				};
			};

			cooling-maps {
				map0 {
					trip = <&cpu3_alert0>;
					cooling-device = <&CPU0 THERMAL_NO_LIMIT THERMAL_NO_LIMIT>,
							 <&CPU1 THERMAL_NO_LIMIT THERMAL_NO_LIMIT>,
							 <&CPU2 THERMAL_NO_LIMIT THERMAL_NO_LIMIT>,
							 <&CPU3 THERMAL_NO_LIMIT THERMAL_NO_LIMIT>;
				};
				map1 {
					trip = <&cpu3_alert1>;
					cooling-device = <&CPU0 THERMAL_NO_LIMIT THERMAL_NO_LIMIT>,
							 <&CPU1 THERMAL_NO_LIMIT THERMAL_NO_LIMIT>,
							 <&CPU2 THERMAL_NO_LIMIT THERMAL_NO_LIMIT>,
							 <&CPU3 THERMAL_NO_LIMIT THERMAL_NO_LIMIT>;
				};
			};
		};

		cpu4-top-thermal {
			polling-delay-passive = <250>;
			polling-delay = <1000>;

			thermal-sensors = <&tsens0 7>;

			trips {
				cpu4_top_alert0: trip-point0 {
					temperature = <90000>;
					hysteresis = <2000>;
					type = "passive";
				};

				cpu4_top_alert1: trip-point1 {
					temperature = <95000>;
					hysteresis = <2000>;
					type = "passive";
				};

				cpu4_top_crit: cpu_crit {
					temperature = <110000>;
					hysteresis = <1000>;
					type = "critical";
				};
			};

			cooling-maps {
				map0 {
					trip = <&cpu4_top_alert0>;
					cooling-device = <&CPU4 THERMAL_NO_LIMIT THERMAL_NO_LIMIT>,
							 <&CPU5 THERMAL_NO_LIMIT THERMAL_NO_LIMIT>,
							 <&CPU6 THERMAL_NO_LIMIT THERMAL_NO_LIMIT>,
							 <&CPU7 THERMAL_NO_LIMIT THERMAL_NO_LIMIT>;
				};
				map1 {
					trip = <&cpu4_top_alert1>;
					cooling-device = <&CPU4 THERMAL_NO_LIMIT THERMAL_NO_LIMIT>,
							 <&CPU5 THERMAL_NO_LIMIT THERMAL_NO_LIMIT>,
							 <&CPU6 THERMAL_NO_LIMIT THERMAL_NO_LIMIT>,
							 <&CPU7 THERMAL_NO_LIMIT THERMAL_NO_LIMIT>;
				};
			};
		};

		cpu5-top-thermal {
			polling-delay-passive = <250>;
			polling-delay = <1000>;

			thermal-sensors = <&tsens0 8>;

			trips {
				cpu5_top_alert0: trip-point0 {
					temperature = <90000>;
					hysteresis = <2000>;
					type = "passive";
				};

				cpu5_top_alert1: trip-point1 {
					temperature = <95000>;
					hysteresis = <2000>;
					type = "passive";
				};

				cpu5_top_crit: cpu_crit {
					temperature = <110000>;
					hysteresis = <1000>;
					type = "critical";
				};
			};

			cooling-maps {
				map0 {
					trip = <&cpu5_top_alert0>;
					cooling-device = <&CPU4 THERMAL_NO_LIMIT THERMAL_NO_LIMIT>,
							 <&CPU5 THERMAL_NO_LIMIT THERMAL_NO_LIMIT>,
							 <&CPU6 THERMAL_NO_LIMIT THERMAL_NO_LIMIT>,
							 <&CPU7 THERMAL_NO_LIMIT THERMAL_NO_LIMIT>;
				};
				map1 {
					trip = <&cpu5_top_alert1>;
					cooling-device = <&CPU4 THERMAL_NO_LIMIT THERMAL_NO_LIMIT>,
							 <&CPU5 THERMAL_NO_LIMIT THERMAL_NO_LIMIT>,
							 <&CPU6 THERMAL_NO_LIMIT THERMAL_NO_LIMIT>,
							 <&CPU7 THERMAL_NO_LIMIT THERMAL_NO_LIMIT>;
				};
			};
		};

		cpu6-top-thermal {
			polling-delay-passive = <250>;
			polling-delay = <1000>;

			thermal-sensors = <&tsens0 9>;

			trips {
				cpu6_top_alert0: trip-point0 {
					temperature = <90000>;
					hysteresis = <2000>;
					type = "passive";
				};

				cpu6_top_alert1: trip-point1 {
					temperature = <95000>;
					hysteresis = <2000>;
					type = "passive";
				};

				cpu6_top_crit: cpu_crit {
					temperature = <110000>;
					hysteresis = <1000>;
					type = "critical";
				};
			};

			cooling-maps {
				map0 {
					trip = <&cpu6_top_alert0>;
					cooling-device = <&CPU4 THERMAL_NO_LIMIT THERMAL_NO_LIMIT>,
							 <&CPU5 THERMAL_NO_LIMIT THERMAL_NO_LIMIT>,
							 <&CPU6 THERMAL_NO_LIMIT THERMAL_NO_LIMIT>,
							 <&CPU7 THERMAL_NO_LIMIT THERMAL_NO_LIMIT>;
				};
				map1 {
					trip = <&cpu6_top_alert1>;
					cooling-device = <&CPU4 THERMAL_NO_LIMIT THERMAL_NO_LIMIT>,
							 <&CPU5 THERMAL_NO_LIMIT THERMAL_NO_LIMIT>,
							 <&CPU6 THERMAL_NO_LIMIT THERMAL_NO_LIMIT>,
							 <&CPU7 THERMAL_NO_LIMIT THERMAL_NO_LIMIT>;
				};
			};
		};

		cpu7-top-thermal {
			polling-delay-passive = <250>;
			polling-delay = <1000>;

			thermal-sensors = <&tsens0 10>;

			trips {
				cpu7_top_alert0: trip-point0 {
					temperature = <90000>;
					hysteresis = <2000>;
					type = "passive";
				};

				cpu7_top_alert1: trip-point1 {
					temperature = <95000>;
					hysteresis = <2000>;
					type = "passive";
				};

				cpu7_top_crit: cpu_crit {
					temperature = <110000>;
					hysteresis = <1000>;
					type = "critical";
				};
			};

			cooling-maps {
				map0 {
					trip = <&cpu7_top_alert0>;
					cooling-device = <&CPU4 THERMAL_NO_LIMIT THERMAL_NO_LIMIT>,
							 <&CPU5 THERMAL_NO_LIMIT THERMAL_NO_LIMIT>,
							 <&CPU6 THERMAL_NO_LIMIT THERMAL_NO_LIMIT>,
							 <&CPU7 THERMAL_NO_LIMIT THERMAL_NO_LIMIT>;
				};
				map1 {
					trip = <&cpu7_top_alert1>;
					cooling-device = <&CPU4 THERMAL_NO_LIMIT THERMAL_NO_LIMIT>,
							 <&CPU5 THERMAL_NO_LIMIT THERMAL_NO_LIMIT>,
							 <&CPU6 THERMAL_NO_LIMIT THERMAL_NO_LIMIT>,
							 <&CPU7 THERMAL_NO_LIMIT THERMAL_NO_LIMIT>;
				};
			};
		};

		cpu4-bottom-thermal {
			polling-delay-passive = <250>;
			polling-delay = <1000>;

			thermal-sensors = <&tsens0 11>;

			trips {
				cpu4_bottom_alert0: trip-point0 {
					temperature = <90000>;
					hysteresis = <2000>;
					type = "passive";
				};

				cpu4_bottom_alert1: trip-point1 {
					temperature = <95000>;
					hysteresis = <2000>;
					type = "passive";
				};

				cpu4_bottom_crit: cpu_crit {
					temperature = <110000>;
					hysteresis = <1000>;
					type = "critical";
				};
			};

			cooling-maps {
				map0 {
					trip = <&cpu4_bottom_alert0>;
					cooling-device = <&CPU4 THERMAL_NO_LIMIT THERMAL_NO_LIMIT>,
							 <&CPU5 THERMAL_NO_LIMIT THERMAL_NO_LIMIT>,
							 <&CPU6 THERMAL_NO_LIMIT THERMAL_NO_LIMIT>,
							 <&CPU7 THERMAL_NO_LIMIT THERMAL_NO_LIMIT>;
				};
				map1 {
					trip = <&cpu4_bottom_alert1>;
					cooling-device = <&CPU4 THERMAL_NO_LIMIT THERMAL_NO_LIMIT>,
							 <&CPU5 THERMAL_NO_LIMIT THERMAL_NO_LIMIT>,
							 <&CPU6 THERMAL_NO_LIMIT THERMAL_NO_LIMIT>,
							 <&CPU7 THERMAL_NO_LIMIT THERMAL_NO_LIMIT>;
				};
			};
		};

		cpu5-bottom-thermal {
			polling-delay-passive = <250>;
			polling-delay = <1000>;

			thermal-sensors = <&tsens0 12>;

			trips {
				cpu5_bottom_alert0: trip-point0 {
					temperature = <90000>;
					hysteresis = <2000>;
					type = "passive";
				};

				cpu5_bottom_alert1: trip-point1 {
					temperature = <95000>;
					hysteresis = <2000>;
					type = "passive";
				};

				cpu5_bottom_crit: cpu_crit {
					temperature = <110000>;
					hysteresis = <1000>;
					type = "critical";
				};
			};

			cooling-maps {
				map0 {
					trip = <&cpu5_bottom_alert0>;
					cooling-device = <&CPU4 THERMAL_NO_LIMIT THERMAL_NO_LIMIT>,
							 <&CPU5 THERMAL_NO_LIMIT THERMAL_NO_LIMIT>,
							 <&CPU6 THERMAL_NO_LIMIT THERMAL_NO_LIMIT>,
							 <&CPU7 THERMAL_NO_LIMIT THERMAL_NO_LIMIT>;
				};
				map1 {
					trip = <&cpu5_bottom_alert1>;
					cooling-device = <&CPU4 THERMAL_NO_LIMIT THERMAL_NO_LIMIT>,
							 <&CPU5 THERMAL_NO_LIMIT THERMAL_NO_LIMIT>,
							 <&CPU6 THERMAL_NO_LIMIT THERMAL_NO_LIMIT>,
							 <&CPU7 THERMAL_NO_LIMIT THERMAL_NO_LIMIT>;
				};
			};
		};

		cpu6-bottom-thermal {
			polling-delay-passive = <250>;
			polling-delay = <1000>;

			thermal-sensors = <&tsens0 13>;

			trips {
				cpu6_bottom_alert0: trip-point0 {
					temperature = <90000>;
					hysteresis = <2000>;
					type = "passive";
				};

				cpu6_bottom_alert1: trip-point1 {
					temperature = <95000>;
					hysteresis = <2000>;
					type = "passive";
				};

				cpu6_bottom_crit: cpu_crit {
					temperature = <110000>;
					hysteresis = <1000>;
					type = "critical";
				};
			};

			cooling-maps {
				map0 {
					trip = <&cpu6_bottom_alert0>;
					cooling-device = <&CPU4 THERMAL_NO_LIMIT THERMAL_NO_LIMIT>,
							 <&CPU5 THERMAL_NO_LIMIT THERMAL_NO_LIMIT>,
							 <&CPU6 THERMAL_NO_LIMIT THERMAL_NO_LIMIT>,
							 <&CPU7 THERMAL_NO_LIMIT THERMAL_NO_LIMIT>;
				};
				map1 {
					trip = <&cpu6_bottom_alert1>;
					cooling-device = <&CPU4 THERMAL_NO_LIMIT THERMAL_NO_LIMIT>,
							 <&CPU5 THERMAL_NO_LIMIT THERMAL_NO_LIMIT>,
							 <&CPU6 THERMAL_NO_LIMIT THERMAL_NO_LIMIT>,
							 <&CPU7 THERMAL_NO_LIMIT THERMAL_NO_LIMIT>;
				};
			};
		};

		cpu7-bottom-thermal {
			polling-delay-passive = <250>;
			polling-delay = <1000>;

			thermal-sensors = <&tsens0 14>;

			trips {
				cpu7_bottom_alert0: trip-point0 {
					temperature = <90000>;
					hysteresis = <2000>;
					type = "passive";
				};

				cpu7_bottom_alert1: trip-point1 {
					temperature = <95000>;
					hysteresis = <2000>;
					type = "passive";
				};

				cpu7_bottom_crit: cpu_crit {
					temperature = <110000>;
					hysteresis = <1000>;
					type = "critical";
				};
			};

			cooling-maps {
				map0 {
					trip = <&cpu7_bottom_alert0>;
					cooling-device = <&CPU4 THERMAL_NO_LIMIT THERMAL_NO_LIMIT>,
							 <&CPU5 THERMAL_NO_LIMIT THERMAL_NO_LIMIT>,
							 <&CPU6 THERMAL_NO_LIMIT THERMAL_NO_LIMIT>,
							 <&CPU7 THERMAL_NO_LIMIT THERMAL_NO_LIMIT>;
				};
				map1 {
					trip = <&cpu7_bottom_alert1>;
					cooling-device = <&CPU4 THERMAL_NO_LIMIT THERMAL_NO_LIMIT>,
							 <&CPU5 THERMAL_NO_LIMIT THERMAL_NO_LIMIT>,
							 <&CPU6 THERMAL_NO_LIMIT THERMAL_NO_LIMIT>,
							 <&CPU7 THERMAL_NO_LIMIT THERMAL_NO_LIMIT>;
				};
			};
		};

		aoss0-thermal {
			polling-delay-passive = <250>;
			polling-delay = <1000>;

			thermal-sensors = <&tsens0 0>;

			trips {
				aoss0_alert0: trip-point0 {
					temperature = <90000>;
					hysteresis = <2000>;
					type = "hot";
				};
			};
		};

		cluster0-thermal {
			polling-delay-passive = <250>;
			polling-delay = <1000>;

			thermal-sensors = <&tsens0 5>;

			trips {
				cluster0_alert0: trip-point0 {
					temperature = <90000>;
					hysteresis = <2000>;
					type = "hot";
				};
				cluster0_crit: cluster0_crit {
					temperature = <110000>;
					hysteresis = <2000>;
					type = "critical";
				};
			};
		};

		cluster1-thermal {
			polling-delay-passive = <250>;
			polling-delay = <1000>;

			thermal-sensors = <&tsens0 6>;

			trips {
				cluster1_alert0: trip-point0 {
					temperature = <90000>;
					hysteresis = <2000>;
					type = "hot";
				};
				cluster1_crit: cluster1_crit {
					temperature = <110000>;
					hysteresis = <2000>;
					type = "critical";
				};
			};
		};

		gpu-top-thermal {
			polling-delay-passive = <250>;
			polling-delay = <1000>;

			thermal-sensors = <&tsens0 15>;

			trips {
				gpu1_alert0: trip-point0 {
					temperature = <90000>;
					hysteresis = <2000>;
					type = "hot";
				};
			};
		};

		aoss1-thermal {
			polling-delay-passive = <250>;
			polling-delay = <1000>;

			thermal-sensors = <&tsens1 0>;

			trips {
				aoss1_alert0: trip-point0 {
					temperature = <90000>;
					hysteresis = <2000>;
					type = "hot";
				};
			};
		};

		wlan-thermal {
			polling-delay-passive = <250>;
			polling-delay = <1000>;

			thermal-sensors = <&tsens1 1>;

			trips {
				wlan_alert0: trip-point0 {
					temperature = <90000>;
					hysteresis = <2000>;
					type = "hot";
				};
			};
		};

		video-thermal {
			polling-delay-passive = <250>;
			polling-delay = <1000>;

			thermal-sensors = <&tsens1 2>;

			trips {
				video_alert0: trip-point0 {
					temperature = <90000>;
					hysteresis = <2000>;
					type = "hot";
				};
			};
		};

		mem-thermal {
			polling-delay-passive = <250>;
			polling-delay = <1000>;

			thermal-sensors = <&tsens1 3>;

			trips {
				mem_alert0: trip-point0 {
					temperature = <90000>;
					hysteresis = <2000>;
					type = "hot";
				};
			};
		};

		q6-hvx-thermal {
			polling-delay-passive = <250>;
			polling-delay = <1000>;

			thermal-sensors = <&tsens1 4>;

			trips {
				q6_hvx_alert0: trip-point0 {
					temperature = <90000>;
					hysteresis = <2000>;
					type = "hot";
				};
			};
		};

		camera-thermal {
			polling-delay-passive = <250>;
			polling-delay = <1000>;

			thermal-sensors = <&tsens1 5>;

			trips {
				camera_alert0: trip-point0 {
					temperature = <90000>;
					hysteresis = <2000>;
					type = "hot";
				};
			};
		};

		compute-thermal {
			polling-delay-passive = <250>;
			polling-delay = <1000>;

			thermal-sensors = <&tsens1 6>;

			trips {
				compute_alert0: trip-point0 {
					temperature = <90000>;
					hysteresis = <2000>;
					type = "hot";
				};
			};
		};

		npu-thermal {
			polling-delay-passive = <250>;
			polling-delay = <1000>;

			thermal-sensors = <&tsens1 7>;

			trips {
				npu_alert0: trip-point0 {
					temperature = <90000>;
					hysteresis = <2000>;
					type = "hot";
				};
			};
		};

		gpu-bottom-thermal {
			polling-delay-passive = <250>;
			polling-delay = <1000>;

			thermal-sensors = <&tsens1 8>;

			trips {
				gpu2_alert0: trip-point0 {
					temperature = <90000>;
					hysteresis = <2000>;
					type = "hot";
				};
			};
		};
	};
};<|MERGE_RESOLUTION|>--- conflicted
+++ resolved
@@ -2456,8 +2456,6 @@
 					function = "dmic1_data";
 					drive-strength = <2>;
 					bias-pull-down;
-<<<<<<< HEAD
-=======
 					input-enable;
 				};
 			};
@@ -2503,7 +2501,6 @@
 					pins = "gpio0";
 					function = "swr_tx_clk";
 					drive-strength = <2>;
->>>>>>> d60c95ef
 					input-enable;
 					bias-pull-down;
 				};
