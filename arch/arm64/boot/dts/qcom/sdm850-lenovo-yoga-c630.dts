--- conflicted
+++ resolved
@@ -613,11 +613,7 @@
 		};
 
 		codec {
-<<<<<<< HEAD
-			sound-dai =  <&wcd9340 2>;
-=======
 			sound-dai = <&wcd9340 2>;
->>>>>>> d60c95ef
 		};
 	};
 };
