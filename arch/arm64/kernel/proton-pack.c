// SPDX-License-Identifier: GPL-2.0-only
/*
 * Handle detection, reporting and mitigation of Spectre v1, v2, v3a and v4, as
 * detailed at:
 *
 *   https://developer.arm.com/support/arm-security-updates/speculative-processor-vulnerability
 *
 * This code was originally written hastily under an awful lot of stress and so
 * aspects of it are somewhat hacky. Unfortunately, changing anything in here
 * instantly makes me feel ill. Thanks, Jann. Thann.
 *
 * Copyright (C) 2018 ARM Ltd, All Rights Reserved.
 * Copyright (C) 2020 Google LLC
 *
 * "If there's something strange in your neighbourhood, who you gonna call?"
 *
 * Authors: Will Deacon <will@kernel.org> and Marc Zyngier <maz@kernel.org>
 */

#include <linux/arm-smccc.h>
#include <linux/bpf.h>
#include <linux/cpu.h>
#include <linux/device.h>
#include <linux/nospec.h>
#include <linux/prctl.h>
#include <linux/sched/task_stack.h>

#include <asm/debug-monitors.h>
#include <asm/insn.h>
#include <asm/spectre.h>
#include <asm/traps.h>
#include <asm/vectors.h>
#include <asm/virt.h>

/*
 * We try to ensure that the mitigation state can never change as the result of
 * onlining a late CPU.
 */
static void update_mitigation_state(enum mitigation_state *oldp,
				    enum mitigation_state new)
{
	enum mitigation_state state;

	do {
		state = READ_ONCE(*oldp);
		if (new <= state)
			break;

		/* Userspace almost certainly can't deal with this. */
		if (WARN_ON(system_capabilities_finalized()))
			break;
	} while (cmpxchg_relaxed(oldp, state, new) != state);
}

/*
 * Spectre v1.
 *
 * The kernel can't protect userspace for this one: it's each person for
 * themselves. Advertise what we're doing and be done with it.
 */
ssize_t cpu_show_spectre_v1(struct device *dev, struct device_attribute *attr,
			    char *buf)
{
	return sprintf(buf, "Mitigation: __user pointer sanitization\n");
}

/*
 * Spectre v2.
 *
 * This one sucks. A CPU is either:
 *
 * - Mitigated in hardware and advertised by ID_AA64PFR0_EL1.CSV2.
 * - Mitigated in hardware and listed in our "safe list".
 * - Mitigated in software by firmware.
 * - Mitigated in software by a CPU-specific dance in the kernel and a
 *   firmware call at EL2.
 * - Vulnerable.
 *
 * It's not unlikely for different CPUs in a big.LITTLE system to fall into
 * different camps.
 */
static enum mitigation_state spectre_v2_state;

static bool __read_mostly __nospectre_v2;
static int __init parse_spectre_v2_param(char *str)
{
	__nospectre_v2 = true;
	return 0;
}
early_param("nospectre_v2", parse_spectre_v2_param);

static bool spectre_v2_mitigations_off(void)
{
	bool ret = __nospectre_v2 || cpu_mitigations_off();

	if (ret)
		pr_info_once("spectre-v2 mitigation disabled by command line option\n");

	return ret;
}

static const char *get_bhb_affected_string(enum mitigation_state bhb_state)
{
	switch (bhb_state) {
	case SPECTRE_UNAFFECTED:
		return "";
	default:
	case SPECTRE_VULNERABLE:
		return ", but not BHB";
	case SPECTRE_MITIGATED:
		return ", BHB";
	}
}

static bool _unprivileged_ebpf_enabled(void)
{
#ifdef CONFIG_BPF_SYSCALL
	return !sysctl_unprivileged_bpf_disabled;
#else
	return false;
#endif
}

ssize_t cpu_show_spectre_v2(struct device *dev, struct device_attribute *attr,
			    char *buf)
{
	enum mitigation_state bhb_state = arm64_get_spectre_bhb_state();
	const char *bhb_str = get_bhb_affected_string(bhb_state);
	const char *v2_str = "Branch predictor hardening";

	switch (spectre_v2_state) {
	case SPECTRE_UNAFFECTED:
		if (bhb_state == SPECTRE_UNAFFECTED)
			return sprintf(buf, "Not affected\n");

		/*
		 * Platforms affected by Spectre-BHB can't report
		 * "Not affected" for Spectre-v2.
		 */
		v2_str = "CSV2";
		fallthrough;
	case SPECTRE_MITIGATED:
		if (bhb_state == SPECTRE_MITIGATED && _unprivileged_ebpf_enabled())
			return sprintf(buf, "Vulnerable: Unprivileged eBPF enabled\n");

		return sprintf(buf, "Mitigation: %s%s\n", v2_str, bhb_str);
	case SPECTRE_VULNERABLE:
		fallthrough;
	default:
		return sprintf(buf, "Vulnerable\n");
	}
}

static enum mitigation_state spectre_v2_get_cpu_hw_mitigation_state(void)
{
	u64 pfr0;
	static const struct midr_range spectre_v2_safe_list[] = {
		MIDR_ALL_VERSIONS(MIDR_CORTEX_A35),
		MIDR_ALL_VERSIONS(MIDR_CORTEX_A53),
		MIDR_ALL_VERSIONS(MIDR_CORTEX_A55),
		MIDR_ALL_VERSIONS(MIDR_BRAHMA_B53),
		MIDR_ALL_VERSIONS(MIDR_HISI_TSV110),
		MIDR_ALL_VERSIONS(MIDR_QCOM_KRYO_2XX_SILVER),
		MIDR_ALL_VERSIONS(MIDR_QCOM_KRYO_3XX_SILVER),
		MIDR_ALL_VERSIONS(MIDR_QCOM_KRYO_4XX_SILVER),
		{ /* sentinel */ }
	};

	/* If the CPU has CSV2 set, we're safe */
	pfr0 = read_cpuid(ID_AA64PFR0_EL1);
	if (cpuid_feature_extract_unsigned_field(pfr0, ID_AA64PFR0_EL1_CSV2_SHIFT))
		return SPECTRE_UNAFFECTED;

	/* Alternatively, we have a list of unaffected CPUs */
	if (is_midr_in_range_list(read_cpuid_id(), spectre_v2_safe_list))
		return SPECTRE_UNAFFECTED;

	return SPECTRE_VULNERABLE;
}

static enum mitigation_state spectre_v2_get_cpu_fw_mitigation_state(void)
{
	int ret;
	struct arm_smccc_res res;

	arm_smccc_1_1_invoke(ARM_SMCCC_ARCH_FEATURES_FUNC_ID,
			     ARM_SMCCC_ARCH_WORKAROUND_1, &res);

	ret = res.a0;
	switch (ret) {
	case SMCCC_RET_SUCCESS:
		return SPECTRE_MITIGATED;
	case SMCCC_ARCH_WORKAROUND_RET_UNAFFECTED:
		return SPECTRE_UNAFFECTED;
	default:
		fallthrough;
	case SMCCC_RET_NOT_SUPPORTED:
		return SPECTRE_VULNERABLE;
	}
}

bool has_spectre_v2(const struct arm64_cpu_capabilities *entry, int scope)
{
	WARN_ON(scope != SCOPE_LOCAL_CPU || preemptible());

	if (spectre_v2_get_cpu_hw_mitigation_state() == SPECTRE_UNAFFECTED)
		return false;

	if (spectre_v2_get_cpu_fw_mitigation_state() == SPECTRE_UNAFFECTED)
		return false;

	return true;
}

enum mitigation_state arm64_get_spectre_v2_state(void)
{
	return spectre_v2_state;
}

DEFINE_PER_CPU_READ_MOSTLY(struct bp_hardening_data, bp_hardening_data);

static void install_bp_hardening_cb(bp_hardening_cb_t fn)
{
	__this_cpu_write(bp_hardening_data.fn, fn);

	/*
	 * Vinz Clortho takes the hyp_vecs start/end "keys" at
	 * the door when we're a guest. Skip the hyp-vectors work.
	 */
	if (!is_hyp_mode_available())
		return;

	__this_cpu_write(bp_hardening_data.slot, HYP_VECTOR_SPECTRE_DIRECT);
}

/* Called during entry so must be noinstr */
static noinstr void call_smc_arch_workaround_1(void)
{
	arm_smccc_1_1_smc(ARM_SMCCC_ARCH_WORKAROUND_1, NULL);
}

/* Called during entry so must be noinstr */
static noinstr void call_hvc_arch_workaround_1(void)
{
	arm_smccc_1_1_hvc(ARM_SMCCC_ARCH_WORKAROUND_1, NULL);
}

/* Called during entry so must be noinstr */
static noinstr void qcom_link_stack_sanitisation(void)
{
	u64 tmp;

	asm volatile("mov	%0, x30		\n"
		     ".rept	16		\n"
		     "bl	. + 4		\n"
		     ".endr			\n"
		     "mov	x30, %0		\n"
		     : "=&r" (tmp));
}

static bp_hardening_cb_t spectre_v2_get_sw_mitigation_cb(void)
{
	u32 midr = read_cpuid_id();
	if (((midr & MIDR_CPU_MODEL_MASK) != MIDR_QCOM_FALKOR) &&
	    ((midr & MIDR_CPU_MODEL_MASK) != MIDR_QCOM_FALKOR_V1))
		return NULL;

	return qcom_link_stack_sanitisation;
}

static enum mitigation_state spectre_v2_enable_fw_mitigation(void)
{
	bp_hardening_cb_t cb;
	enum mitigation_state state;

	state = spectre_v2_get_cpu_fw_mitigation_state();
	if (state != SPECTRE_MITIGATED)
		return state;

	if (spectre_v2_mitigations_off())
		return SPECTRE_VULNERABLE;

	switch (arm_smccc_1_1_get_conduit()) {
	case SMCCC_CONDUIT_HVC:
		cb = call_hvc_arch_workaround_1;
		break;

	case SMCCC_CONDUIT_SMC:
		cb = call_smc_arch_workaround_1;
		break;

	default:
		return SPECTRE_VULNERABLE;
	}

	/*
	 * Prefer a CPU-specific workaround if it exists. Note that we
	 * still rely on firmware for the mitigation at EL2.
	 */
	cb = spectre_v2_get_sw_mitigation_cb() ?: cb;
	install_bp_hardening_cb(cb);
	return SPECTRE_MITIGATED;
}

void spectre_v2_enable_mitigation(const struct arm64_cpu_capabilities *__unused)
{
	enum mitigation_state state;

	WARN_ON(preemptible());

	state = spectre_v2_get_cpu_hw_mitigation_state();
	if (state == SPECTRE_VULNERABLE)
		state = spectre_v2_enable_fw_mitigation();

	update_mitigation_state(&spectre_v2_state, state);
}

/*
 * Spectre-v3a.
 *
 * Phew, there's not an awful lot to do here! We just instruct EL2 to use
 * an indirect trampoline for the hyp vectors so that guests can't read
 * VBAR_EL2 to defeat randomisation of the hypervisor VA layout.
 */
bool has_spectre_v3a(const struct arm64_cpu_capabilities *entry, int scope)
{
	static const struct midr_range spectre_v3a_unsafe_list[] = {
		MIDR_ALL_VERSIONS(MIDR_CORTEX_A57),
		MIDR_ALL_VERSIONS(MIDR_CORTEX_A72),
		{},
	};

	WARN_ON(scope != SCOPE_LOCAL_CPU || preemptible());
	return is_midr_in_range_list(read_cpuid_id(), spectre_v3a_unsafe_list);
}

void spectre_v3a_enable_mitigation(const struct arm64_cpu_capabilities *__unused)
{
	struct bp_hardening_data *data = this_cpu_ptr(&bp_hardening_data);

	if (this_cpu_has_cap(ARM64_SPECTRE_V3A))
		data->slot += HYP_VECTOR_INDIRECT;
}

/*
 * Spectre v4.
 *
 * If you thought Spectre v2 was nasty, wait until you see this mess. A CPU is
 * either:
 *
 * - Mitigated in hardware and listed in our "safe list".
 * - Mitigated in hardware via PSTATE.SSBS.
 * - Mitigated in software by firmware (sometimes referred to as SSBD).
 *
 * Wait, that doesn't sound so bad, does it? Keep reading...
 *
 * A major source of headaches is that the software mitigation is enabled both
 * on a per-task basis, but can also be forced on for the kernel, necessitating
 * both context-switch *and* entry/exit hooks. To make it even worse, some CPUs
 * allow EL0 to toggle SSBS directly, which can end up with the prctl() state
 * being stale when re-entering the kernel. The usual big.LITTLE caveats apply,
 * so you can have systems that have both firmware and SSBS mitigations. This
 * means we actually have to reject late onlining of CPUs with mitigations if
 * all of the currently onlined CPUs are safelisted, as the mitigation tends to
 * be opt-in for userspace. Yes, really, the cure is worse than the disease.
 *
 * The only good part is that if the firmware mitigation is present, then it is
 * present for all CPUs, meaning we don't have to worry about late onlining of a
 * vulnerable CPU if one of the boot CPUs is using the firmware mitigation.
 *
 * Give me a VAX-11/780 any day of the week...
 */
static enum mitigation_state spectre_v4_state;

/* This is the per-cpu state tracking whether we need to talk to firmware */
DEFINE_PER_CPU_READ_MOSTLY(u64, arm64_ssbd_callback_required);

enum spectre_v4_policy {
	SPECTRE_V4_POLICY_MITIGATION_DYNAMIC,
	SPECTRE_V4_POLICY_MITIGATION_ENABLED,
	SPECTRE_V4_POLICY_MITIGATION_DISABLED,
};

static enum spectre_v4_policy __read_mostly __spectre_v4_policy;

static const struct spectre_v4_param {
	const char		*str;
	enum spectre_v4_policy	policy;
} spectre_v4_params[] = {
	{ "force-on",	SPECTRE_V4_POLICY_MITIGATION_ENABLED, },
	{ "force-off",	SPECTRE_V4_POLICY_MITIGATION_DISABLED, },
	{ "kernel",	SPECTRE_V4_POLICY_MITIGATION_DYNAMIC, },
};
static int __init parse_spectre_v4_param(char *str)
{
	int i;

	if (!str || !str[0])
		return -EINVAL;

	for (i = 0; i < ARRAY_SIZE(spectre_v4_params); i++) {
		const struct spectre_v4_param *param = &spectre_v4_params[i];

		if (strncmp(str, param->str, strlen(param->str)))
			continue;

		__spectre_v4_policy = param->policy;
		return 0;
	}

	return -EINVAL;
}
early_param("ssbd", parse_spectre_v4_param);

/*
 * Because this was all written in a rush by people working in different silos,
 * we've ended up with multiple command line options to control the same thing.
 * Wrap these up in some helpers, which prefer disabling the mitigation if faced
 * with contradictory parameters. The mitigation is always either "off",
 * "dynamic" or "on".
 */
static bool spectre_v4_mitigations_off(void)
{
	bool ret = cpu_mitigations_off() ||
		   __spectre_v4_policy == SPECTRE_V4_POLICY_MITIGATION_DISABLED;

	if (ret)
		pr_info_once("spectre-v4 mitigation disabled by command-line option\n");

	return ret;
}

/* Do we need to toggle the mitigation state on entry to/exit from the kernel? */
static bool spectre_v4_mitigations_dynamic(void)
{
	return !spectre_v4_mitigations_off() &&
	       __spectre_v4_policy == SPECTRE_V4_POLICY_MITIGATION_DYNAMIC;
}

static bool spectre_v4_mitigations_on(void)
{
	return !spectre_v4_mitigations_off() &&
	       __spectre_v4_policy == SPECTRE_V4_POLICY_MITIGATION_ENABLED;
}

ssize_t cpu_show_spec_store_bypass(struct device *dev,
				   struct device_attribute *attr, char *buf)
{
	switch (spectre_v4_state) {
	case SPECTRE_UNAFFECTED:
		return sprintf(buf, "Not affected\n");
	case SPECTRE_MITIGATED:
		return sprintf(buf, "Mitigation: Speculative Store Bypass disabled via prctl\n");
	case SPECTRE_VULNERABLE:
		fallthrough;
	default:
		return sprintf(buf, "Vulnerable\n");
	}
}

enum mitigation_state arm64_get_spectre_v4_state(void)
{
	return spectre_v4_state;
}

static enum mitigation_state spectre_v4_get_cpu_hw_mitigation_state(void)
{
	static const struct midr_range spectre_v4_safe_list[] = {
		MIDR_ALL_VERSIONS(MIDR_CORTEX_A35),
		MIDR_ALL_VERSIONS(MIDR_CORTEX_A53),
		MIDR_ALL_VERSIONS(MIDR_CORTEX_A55),
		MIDR_ALL_VERSIONS(MIDR_BRAHMA_B53),
		MIDR_ALL_VERSIONS(MIDR_QCOM_KRYO_3XX_SILVER),
		MIDR_ALL_VERSIONS(MIDR_QCOM_KRYO_4XX_SILVER),
		{ /* sentinel */ },
	};

	if (is_midr_in_range_list(read_cpuid_id(), spectre_v4_safe_list))
		return SPECTRE_UNAFFECTED;

	/* CPU features are detected first */
	if (this_cpu_has_cap(ARM64_SSBS))
		return SPECTRE_MITIGATED;

	return SPECTRE_VULNERABLE;
}

static enum mitigation_state spectre_v4_get_cpu_fw_mitigation_state(void)
{
	int ret;
	struct arm_smccc_res res;

	arm_smccc_1_1_invoke(ARM_SMCCC_ARCH_FEATURES_FUNC_ID,
			     ARM_SMCCC_ARCH_WORKAROUND_2, &res);

	ret = res.a0;
	switch (ret) {
	case SMCCC_RET_SUCCESS:
		return SPECTRE_MITIGATED;
	case SMCCC_ARCH_WORKAROUND_RET_UNAFFECTED:
		fallthrough;
	case SMCCC_RET_NOT_REQUIRED:
		return SPECTRE_UNAFFECTED;
	default:
		fallthrough;
	case SMCCC_RET_NOT_SUPPORTED:
		return SPECTRE_VULNERABLE;
	}
}

bool has_spectre_v4(const struct arm64_cpu_capabilities *cap, int scope)
{
	enum mitigation_state state;

	WARN_ON(scope != SCOPE_LOCAL_CPU || preemptible());

	state = spectre_v4_get_cpu_hw_mitigation_state();
	if (state == SPECTRE_VULNERABLE)
		state = spectre_v4_get_cpu_fw_mitigation_state();

	return state != SPECTRE_UNAFFECTED;
}

static int ssbs_emulation_handler(struct pt_regs *regs, u32 instr)
{
	if (user_mode(regs))
		return 1;

	if (instr & BIT(PSTATE_Imm_shift))
		regs->pstate |= PSR_SSBS_BIT;
	else
		regs->pstate &= ~PSR_SSBS_BIT;

	arm64_skip_faulting_instruction(regs, 4);
	return 0;
}

static struct undef_hook ssbs_emulation_hook = {
	.instr_mask	= ~(1U << PSTATE_Imm_shift),
	.instr_val	= 0xd500401f | PSTATE_SSBS,
	.fn		= ssbs_emulation_handler,
};

static enum mitigation_state spectre_v4_enable_hw_mitigation(void)
{
	static bool undef_hook_registered = false;
	static DEFINE_RAW_SPINLOCK(hook_lock);
	enum mitigation_state state;

	/*
	 * If the system is mitigated but this CPU doesn't have SSBS, then
	 * we must be on the safelist and there's nothing more to do.
	 */
	state = spectre_v4_get_cpu_hw_mitigation_state();
	if (state != SPECTRE_MITIGATED || !this_cpu_has_cap(ARM64_SSBS))
		return state;

	raw_spin_lock(&hook_lock);
	if (!undef_hook_registered) {
		register_undef_hook(&ssbs_emulation_hook);
		undef_hook_registered = true;
	}
	raw_spin_unlock(&hook_lock);

	if (spectre_v4_mitigations_off()) {
		sysreg_clear_set(sctlr_el1, 0, SCTLR_ELx_DSSBS);
		set_pstate_ssbs(1);
		return SPECTRE_VULNERABLE;
	}

	/* SCTLR_EL1.DSSBS was initialised to 0 during boot */
	set_pstate_ssbs(0);
	return SPECTRE_MITIGATED;
}

/*
 * Patch a branch over the Spectre-v4 mitigation code with a NOP so that
 * we fallthrough and check whether firmware needs to be called on this CPU.
 */
void __init spectre_v4_patch_fw_mitigation_enable(struct alt_instr *alt,
						  __le32 *origptr,
						  __le32 *updptr, int nr_inst)
{
	BUG_ON(nr_inst != 1); /* Branch -> NOP */

	if (spectre_v4_mitigations_off())
		return;

	if (cpus_have_cap(ARM64_SSBS))
		return;

	if (spectre_v4_mitigations_dynamic())
		*updptr = cpu_to_le32(aarch64_insn_gen_nop());
}

/*
 * Patch a NOP in the Spectre-v4 mitigation code with an SMC/HVC instruction
 * to call into firmware to adjust the mitigation state.
 */
void __init smccc_patch_fw_mitigation_conduit(struct alt_instr *alt,
					       __le32 *origptr,
					       __le32 *updptr, int nr_inst)
{
	u32 insn;

	BUG_ON(nr_inst != 1); /* NOP -> HVC/SMC */

	switch (arm_smccc_1_1_get_conduit()) {
	case SMCCC_CONDUIT_HVC:
		insn = aarch64_insn_get_hvc_value();
		break;
	case SMCCC_CONDUIT_SMC:
		insn = aarch64_insn_get_smc_value();
		break;
	default:
		return;
	}

	*updptr = cpu_to_le32(insn);
}

static enum mitigation_state spectre_v4_enable_fw_mitigation(void)
{
	enum mitigation_state state;

	state = spectre_v4_get_cpu_fw_mitigation_state();
	if (state != SPECTRE_MITIGATED)
		return state;

	if (spectre_v4_mitigations_off()) {
		arm_smccc_1_1_invoke(ARM_SMCCC_ARCH_WORKAROUND_2, false, NULL);
		return SPECTRE_VULNERABLE;
	}

	arm_smccc_1_1_invoke(ARM_SMCCC_ARCH_WORKAROUND_2, true, NULL);

	if (spectre_v4_mitigations_dynamic())
		__this_cpu_write(arm64_ssbd_callback_required, 1);

	return SPECTRE_MITIGATED;
}

void spectre_v4_enable_mitigation(const struct arm64_cpu_capabilities *__unused)
{
	enum mitigation_state state;

	WARN_ON(preemptible());

	state = spectre_v4_enable_hw_mitigation();
	if (state == SPECTRE_VULNERABLE)
		state = spectre_v4_enable_fw_mitigation();

	update_mitigation_state(&spectre_v4_state, state);
}

static void __update_pstate_ssbs(struct pt_regs *regs, bool state)
{
	u64 bit = compat_user_mode(regs) ? PSR_AA32_SSBS_BIT : PSR_SSBS_BIT;

	if (state)
		regs->pstate |= bit;
	else
		regs->pstate &= ~bit;
}

void spectre_v4_enable_task_mitigation(struct task_struct *tsk)
{
	struct pt_regs *regs = task_pt_regs(tsk);
	bool ssbs = false, kthread = tsk->flags & PF_KTHREAD;

	if (spectre_v4_mitigations_off())
		ssbs = true;
	else if (spectre_v4_mitigations_dynamic() && !kthread)
		ssbs = !test_tsk_thread_flag(tsk, TIF_SSBD);

	__update_pstate_ssbs(regs, ssbs);
}

/*
 * The Spectre-v4 mitigation can be controlled via a prctl() from userspace.
 * This is interesting because the "speculation disabled" behaviour can be
 * configured so that it is preserved across exec(), which means that the
 * prctl() may be necessary even when PSTATE.SSBS can be toggled directly
 * from userspace.
 */
static void ssbd_prctl_enable_mitigation(struct task_struct *task)
{
	task_clear_spec_ssb_noexec(task);
	task_set_spec_ssb_disable(task);
	set_tsk_thread_flag(task, TIF_SSBD);
}

static void ssbd_prctl_disable_mitigation(struct task_struct *task)
{
	task_clear_spec_ssb_noexec(task);
	task_clear_spec_ssb_disable(task);
	clear_tsk_thread_flag(task, TIF_SSBD);
}

static int ssbd_prctl_set(struct task_struct *task, unsigned long ctrl)
{
	switch (ctrl) {
	case PR_SPEC_ENABLE:
		/* Enable speculation: disable mitigation */
		/*
		 * Force disabled speculation prevents it from being
		 * re-enabled.
		 */
		if (task_spec_ssb_force_disable(task))
			return -EPERM;

		/*
		 * If the mitigation is forced on, then speculation is forced
		 * off and we again prevent it from being re-enabled.
		 */
		if (spectre_v4_mitigations_on())
			return -EPERM;

		ssbd_prctl_disable_mitigation(task);
		break;
	case PR_SPEC_FORCE_DISABLE:
		/* Force disable speculation: force enable mitigation */
		/*
		 * If the mitigation is forced off, then speculation is forced
		 * on and we prevent it from being disabled.
		 */
		if (spectre_v4_mitigations_off())
			return -EPERM;

		task_set_spec_ssb_force_disable(task);
		fallthrough;
	case PR_SPEC_DISABLE:
		/* Disable speculation: enable mitigation */
		/* Same as PR_SPEC_FORCE_DISABLE */
		if (spectre_v4_mitigations_off())
			return -EPERM;

		ssbd_prctl_enable_mitigation(task);
		break;
	case PR_SPEC_DISABLE_NOEXEC:
		/* Disable speculation until execve(): enable mitigation */
		/*
		 * If the mitigation state is forced one way or the other, then
		 * we must fail now before we try to toggle it on execve().
		 */
		if (task_spec_ssb_force_disable(task) ||
		    spectre_v4_mitigations_off() ||
		    spectre_v4_mitigations_on()) {
			return -EPERM;
		}

		ssbd_prctl_enable_mitigation(task);
		task_set_spec_ssb_noexec(task);
		break;
	default:
		return -ERANGE;
	}

	spectre_v4_enable_task_mitigation(task);
	return 0;
}

int arch_prctl_spec_ctrl_set(struct task_struct *task, unsigned long which,
			     unsigned long ctrl)
{
	switch (which) {
	case PR_SPEC_STORE_BYPASS:
		return ssbd_prctl_set(task, ctrl);
	default:
		return -ENODEV;
	}
}

static int ssbd_prctl_get(struct task_struct *task)
{
	switch (spectre_v4_state) {
	case SPECTRE_UNAFFECTED:
		return PR_SPEC_NOT_AFFECTED;
	case SPECTRE_MITIGATED:
		if (spectre_v4_mitigations_on())
			return PR_SPEC_NOT_AFFECTED;

		if (spectre_v4_mitigations_dynamic())
			break;

		/* Mitigations are disabled, so we're vulnerable. */
		fallthrough;
	case SPECTRE_VULNERABLE:
		fallthrough;
	default:
		return PR_SPEC_ENABLE;
	}

	/* Check the mitigation state for this task */
	if (task_spec_ssb_force_disable(task))
		return PR_SPEC_PRCTL | PR_SPEC_FORCE_DISABLE;

	if (task_spec_ssb_noexec(task))
		return PR_SPEC_PRCTL | PR_SPEC_DISABLE_NOEXEC;

	if (task_spec_ssb_disable(task))
		return PR_SPEC_PRCTL | PR_SPEC_DISABLE;

	return PR_SPEC_PRCTL | PR_SPEC_ENABLE;
}

int arch_prctl_spec_ctrl_get(struct task_struct *task, unsigned long which)
{
	switch (which) {
	case PR_SPEC_STORE_BYPASS:
		return ssbd_prctl_get(task);
	default:
		return -ENODEV;
	}
}

/*
 * Spectre BHB.
 *
 * A CPU is either:
 * - Mitigated by a branchy loop a CPU specific number of times, and listed
 *   in our "loop mitigated list".
 * - Mitigated in software by the firmware Spectre v2 call.
 * - Has the ClearBHB instruction to perform the mitigation.
 * - Has the 'Exception Clears Branch History Buffer' (ECBHB) feature, so no
 *   software mitigation in the vectors is needed.
 * - Has CSV2.3, so is unaffected.
 */
static enum mitigation_state spectre_bhb_state;

enum mitigation_state arm64_get_spectre_bhb_state(void)
{
	return spectre_bhb_state;
}

enum bhb_mitigation_bits {
	BHB_LOOP,
	BHB_FW,
	BHB_HW,
	BHB_INSN,
};
static unsigned long system_bhb_mitigations;

/*
 * This must be called with SCOPE_LOCAL_CPU for each type of CPU, before any
 * SCOPE_SYSTEM call will give the right answer.
 */
u8 spectre_bhb_loop_affected(int scope)
{
	u8 k = 0;
	static u8 max_bhb_k;

	if (scope == SCOPE_LOCAL_CPU) {
		static const struct midr_range spectre_bhb_k32_list[] = {
			MIDR_ALL_VERSIONS(MIDR_CORTEX_A78),
			MIDR_ALL_VERSIONS(MIDR_CORTEX_A78AE),
			MIDR_ALL_VERSIONS(MIDR_CORTEX_A78C),
			MIDR_ALL_VERSIONS(MIDR_CORTEX_X1),
			MIDR_ALL_VERSIONS(MIDR_CORTEX_A710),
			MIDR_ALL_VERSIONS(MIDR_CORTEX_X2),
			MIDR_ALL_VERSIONS(MIDR_NEOVERSE_N2),
			MIDR_ALL_VERSIONS(MIDR_NEOVERSE_V1),
			{},
		};
		static const struct midr_range spectre_bhb_k24_list[] = {
			MIDR_ALL_VERSIONS(MIDR_CORTEX_A76),
			MIDR_ALL_VERSIONS(MIDR_CORTEX_A77),
			MIDR_ALL_VERSIONS(MIDR_NEOVERSE_N1),
			{},
		};
		static const struct midr_range spectre_bhb_k11_list[] = {
			MIDR_ALL_VERSIONS(MIDR_AMPERE1),
			{},
		};
		static const struct midr_range spectre_bhb_k8_list[] = {
			MIDR_ALL_VERSIONS(MIDR_CORTEX_A72),
			MIDR_ALL_VERSIONS(MIDR_CORTEX_A57),
			{},
		};

		if (is_midr_in_range_list(read_cpuid_id(), spectre_bhb_k32_list))
			k = 32;
		else if (is_midr_in_range_list(read_cpuid_id(), spectre_bhb_k24_list))
			k = 24;
		else if (is_midr_in_range_list(read_cpuid_id(), spectre_bhb_k11_list))
			k = 11;
		else if (is_midr_in_range_list(read_cpuid_id(), spectre_bhb_k8_list))
			k =  8;

		max_bhb_k = max(max_bhb_k, k);
	} else {
		k = max_bhb_k;
	}

	return k;
}

static enum mitigation_state spectre_bhb_get_cpu_fw_mitigation_state(void)
{
	int ret;
	struct arm_smccc_res res;

	arm_smccc_1_1_invoke(ARM_SMCCC_ARCH_FEATURES_FUNC_ID,
			     ARM_SMCCC_ARCH_WORKAROUND_3, &res);

	ret = res.a0;
	switch (ret) {
	case SMCCC_RET_SUCCESS:
		return SPECTRE_MITIGATED;
	case SMCCC_ARCH_WORKAROUND_RET_UNAFFECTED:
		return SPECTRE_UNAFFECTED;
	default:
		fallthrough;
	case SMCCC_RET_NOT_SUPPORTED:
		return SPECTRE_VULNERABLE;
	}
}

static bool is_spectre_bhb_fw_affected(int scope)
{
	static bool system_affected;
	enum mitigation_state fw_state;
	bool has_smccc = arm_smccc_1_1_get_conduit() != SMCCC_CONDUIT_NONE;
	static const struct midr_range spectre_bhb_firmware_mitigated_list[] = {
		MIDR_ALL_VERSIONS(MIDR_CORTEX_A73),
		MIDR_ALL_VERSIONS(MIDR_CORTEX_A75),
		{},
	};
	bool cpu_in_list = is_midr_in_range_list(read_cpuid_id(),
					 spectre_bhb_firmware_mitigated_list);

	if (scope != SCOPE_LOCAL_CPU)
		return system_affected;

	fw_state = spectre_bhb_get_cpu_fw_mitigation_state();
	if (cpu_in_list || (has_smccc && fw_state == SPECTRE_MITIGATED)) {
		system_affected = true;
		return true;
	}

	return false;
}

static bool supports_ecbhb(int scope)
{
	u64 mmfr1;

	if (scope == SCOPE_LOCAL_CPU)
		mmfr1 = read_sysreg_s(SYS_ID_AA64MMFR1_EL1);
	else
		mmfr1 = read_sanitised_ftr_reg(SYS_ID_AA64MMFR1_EL1);

	return cpuid_feature_extract_unsigned_field(mmfr1,
<<<<<<< HEAD
						    ID_AA64MMFR1_ECBHB_SHIFT);
=======
						    ID_AA64MMFR1_EL1_ECBHB_SHIFT);
>>>>>>> d60c95ef
}

bool is_spectre_bhb_affected(const struct arm64_cpu_capabilities *entry,
			     int scope)
{
	WARN_ON(scope != SCOPE_LOCAL_CPU || preemptible());

	if (supports_csv2p3(scope))
		return false;

	if (supports_clearbhb(scope))
		return true;

	if (spectre_bhb_loop_affected(scope))
		return true;

	if (is_spectre_bhb_fw_affected(scope))
		return true;

	return false;
}

static void this_cpu_set_vectors(enum arm64_bp_harden_el1_vectors slot)
{
	const char *v = arm64_get_bp_hardening_vector(slot);

	if (slot < 0)
		return;

	__this_cpu_write(this_cpu_vector, v);

	/*
	 * When KPTI is in use, the vectors are switched when exiting to
	 * user-space.
	 */
	if (arm64_kernel_unmapped_at_el0())
		return;

	write_sysreg(v, vbar_el1);
	isb();
}

<<<<<<< HEAD
=======
static bool __read_mostly __nospectre_bhb;
static int __init parse_spectre_bhb_param(char *str)
{
	__nospectre_bhb = true;
	return 0;
}
early_param("nospectre_bhb", parse_spectre_bhb_param);

>>>>>>> d60c95ef
void spectre_bhb_enable_mitigation(const struct arm64_cpu_capabilities *entry)
{
	bp_hardening_cb_t cpu_cb;
	enum mitigation_state fw_state, state = SPECTRE_VULNERABLE;
	struct bp_hardening_data *data = this_cpu_ptr(&bp_hardening_data);

	if (!is_spectre_bhb_affected(entry, SCOPE_LOCAL_CPU))
		return;

	if (arm64_get_spectre_v2_state() == SPECTRE_VULNERABLE) {
		/* No point mitigating Spectre-BHB alone. */
	} else if (!IS_ENABLED(CONFIG_MITIGATE_SPECTRE_BRANCH_HISTORY)) {
		pr_info_once("spectre-bhb mitigation disabled by compile time option\n");
<<<<<<< HEAD
	} else if (cpu_mitigations_off()) {
=======
	} else if (cpu_mitigations_off() || __nospectre_bhb) {
>>>>>>> d60c95ef
		pr_info_once("spectre-bhb mitigation disabled by command line option\n");
	} else if (supports_ecbhb(SCOPE_LOCAL_CPU)) {
		state = SPECTRE_MITIGATED;
		set_bit(BHB_HW, &system_bhb_mitigations);
	} else if (supports_clearbhb(SCOPE_LOCAL_CPU)) {
		/*
		 * Ensure KVM uses the indirect vector which will have ClearBHB
		 * added.
		 */
		if (!data->slot)
			data->slot = HYP_VECTOR_INDIRECT;

		this_cpu_set_vectors(EL1_VECTOR_BHB_CLEAR_INSN);
		state = SPECTRE_MITIGATED;
		set_bit(BHB_INSN, &system_bhb_mitigations);
	} else if (spectre_bhb_loop_affected(SCOPE_LOCAL_CPU)) {
		/*
		 * Ensure KVM uses the indirect vector which will have the
		 * branchy-loop added. A57/A72-r0 will already have selected
		 * the spectre-indirect vector, which is sufficient for BHB
		 * too.
		 */
		if (!data->slot)
			data->slot = HYP_VECTOR_INDIRECT;

		this_cpu_set_vectors(EL1_VECTOR_BHB_LOOP);
		state = SPECTRE_MITIGATED;
		set_bit(BHB_LOOP, &system_bhb_mitigations);
	} else if (is_spectre_bhb_fw_affected(SCOPE_LOCAL_CPU)) {
		fw_state = spectre_bhb_get_cpu_fw_mitigation_state();
		if (fw_state == SPECTRE_MITIGATED) {
			/*
			 * Ensure KVM uses one of the spectre bp_hardening
			 * vectors. The indirect vector doesn't include the EL3
			 * call, so needs upgrading to
			 * HYP_VECTOR_SPECTRE_INDIRECT.
			 */
			if (!data->slot || data->slot == HYP_VECTOR_INDIRECT)
				data->slot += 1;

			this_cpu_set_vectors(EL1_VECTOR_BHB_FW);

			/*
			 * The WA3 call in the vectors supersedes the WA1 call
			 * made during context-switch. Uninstall any firmware
			 * bp_hardening callback.
			 */
			cpu_cb = spectre_v2_get_sw_mitigation_cb();
			if (__this_cpu_read(bp_hardening_data.fn) != cpu_cb)
				__this_cpu_write(bp_hardening_data.fn, NULL);

			state = SPECTRE_MITIGATED;
			set_bit(BHB_FW, &system_bhb_mitigations);
		}
	}

	update_mitigation_state(&spectre_bhb_state, state);
}

/* Patched to NOP when enabled */
void noinstr spectre_bhb_patch_loop_mitigation_enable(struct alt_instr *alt,
						     __le32 *origptr,
						      __le32 *updptr, int nr_inst)
{
	BUG_ON(nr_inst != 1);

	if (test_bit(BHB_LOOP, &system_bhb_mitigations))
		*updptr++ = cpu_to_le32(aarch64_insn_gen_nop());
}

/* Patched to NOP when enabled */
void noinstr spectre_bhb_patch_fw_mitigation_enabled(struct alt_instr *alt,
						   __le32 *origptr,
						   __le32 *updptr, int nr_inst)
{
	BUG_ON(nr_inst != 1);

	if (test_bit(BHB_FW, &system_bhb_mitigations))
		*updptr++ = cpu_to_le32(aarch64_insn_gen_nop());
}

/* Patched to correct the immediate */
void noinstr spectre_bhb_patch_loop_iter(struct alt_instr *alt,
				   __le32 *origptr, __le32 *updptr, int nr_inst)
{
	u8 rd;
	u32 insn;
	u16 loop_count = spectre_bhb_loop_affected(SCOPE_SYSTEM);

	BUG_ON(nr_inst != 1); /* MOV -> MOV */

	if (!IS_ENABLED(CONFIG_MITIGATE_SPECTRE_BRANCH_HISTORY))
		return;

	insn = le32_to_cpu(*origptr);
	rd = aarch64_insn_decode_register(AARCH64_INSN_REGTYPE_RD, insn);
	insn = aarch64_insn_gen_movewide(rd, loop_count, 0,
					 AARCH64_INSN_VARIANT_64BIT,
					 AARCH64_INSN_MOVEWIDE_ZERO);
	*updptr++ = cpu_to_le32(insn);
}

/* Patched to mov WA3 when supported */
void noinstr spectre_bhb_patch_wa3(struct alt_instr *alt,
				   __le32 *origptr, __le32 *updptr, int nr_inst)
{
	u8 rd;
	u32 insn;

	BUG_ON(nr_inst != 1); /* MOV -> MOV */

	if (!IS_ENABLED(CONFIG_MITIGATE_SPECTRE_BRANCH_HISTORY) ||
	    !test_bit(BHB_FW, &system_bhb_mitigations))
		return;

	insn = le32_to_cpu(*origptr);
	rd = aarch64_insn_decode_register(AARCH64_INSN_REGTYPE_RD, insn);

	insn = aarch64_insn_gen_logical_immediate(AARCH64_INSN_LOGIC_ORR,
						  AARCH64_INSN_VARIANT_32BIT,
						  AARCH64_INSN_REG_ZR, rd,
						  ARM_SMCCC_ARCH_WORKAROUND_3);
	if (WARN_ON_ONCE(insn == AARCH64_BREAK_FAULT))
		return;

	*updptr++ = cpu_to_le32(insn);
}

/* Patched to NOP when not supported */
void __init spectre_bhb_patch_clearbhb(struct alt_instr *alt,
				   __le32 *origptr, __le32 *updptr, int nr_inst)
{
	BUG_ON(nr_inst != 2);

	if (test_bit(BHB_INSN, &system_bhb_mitigations))
		return;

	*updptr++ = cpu_to_le32(aarch64_insn_gen_nop());
	*updptr++ = cpu_to_le32(aarch64_insn_gen_nop());
}

#ifdef CONFIG_BPF_SYSCALL
#define EBPF_WARN "Unprivileged eBPF is enabled, data leaks possible via Spectre v2 BHB attacks!\n"
void unpriv_ebpf_notify(int new_state)
{
	if (spectre_v2_state == SPECTRE_VULNERABLE ||
	    spectre_bhb_state != SPECTRE_MITIGATED)
		return;

	if (!new_state)
		pr_err("WARNING: %s", EBPF_WARN);
}
#endif<|MERGE_RESOLUTION|>--- conflicted
+++ resolved
@@ -951,11 +951,7 @@
 		mmfr1 = read_sanitised_ftr_reg(SYS_ID_AA64MMFR1_EL1);
 
 	return cpuid_feature_extract_unsigned_field(mmfr1,
-<<<<<<< HEAD
-						    ID_AA64MMFR1_ECBHB_SHIFT);
-=======
 						    ID_AA64MMFR1_EL1_ECBHB_SHIFT);
->>>>>>> d60c95ef
 }
 
 bool is_spectre_bhb_affected(const struct arm64_cpu_capabilities *entry,
@@ -998,8 +994,6 @@
 	isb();
 }
 
-<<<<<<< HEAD
-=======
 static bool __read_mostly __nospectre_bhb;
 static int __init parse_spectre_bhb_param(char *str)
 {
@@ -1008,7 +1002,6 @@
 }
 early_param("nospectre_bhb", parse_spectre_bhb_param);
 
->>>>>>> d60c95ef
 void spectre_bhb_enable_mitigation(const struct arm64_cpu_capabilities *entry)
 {
 	bp_hardening_cb_t cpu_cb;
@@ -1022,11 +1015,7 @@
 		/* No point mitigating Spectre-BHB alone. */
 	} else if (!IS_ENABLED(CONFIG_MITIGATE_SPECTRE_BRANCH_HISTORY)) {
 		pr_info_once("spectre-bhb mitigation disabled by compile time option\n");
-<<<<<<< HEAD
-	} else if (cpu_mitigations_off()) {
-=======
 	} else if (cpu_mitigations_off() || __nospectre_bhb) {
->>>>>>> d60c95ef
 		pr_info_once("spectre-bhb mitigation disabled by command line option\n");
 	} else if (supports_ecbhb(SCOPE_LOCAL_CPU)) {
 		state = SPECTRE_MITIGATED;
