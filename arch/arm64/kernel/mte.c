// SPDX-License-Identifier: GPL-2.0-only
/*
 * Copyright (C) 2020 ARM Ltd.
 */

#include <linux/bitops.h>
#include <linux/cpu.h>
#include <linux/kernel.h>
#include <linux/mm.h>
#include <linux/prctl.h>
#include <linux/sched.h>
#include <linux/sched/mm.h>
#include <linux/string.h>
#include <linux/swap.h>
#include <linux/swapops.h>
#include <linux/thread_info.h>
#include <linux/types.h>
#include <linux/uio.h>

#include <asm/barrier.h>
#include <asm/cpufeature.h>
#include <asm/mte.h>
#include <asm/ptrace.h>
#include <asm/sysreg.h>

static DEFINE_PER_CPU_READ_MOSTLY(u64, mte_tcf_preferred);

#ifdef CONFIG_KASAN_HW_TAGS
/* Whether the MTE asynchronous mode is enabled. */
DEFINE_STATIC_KEY_FALSE(mte_async_mode);
EXPORT_SYMBOL_GPL(mte_async_mode);
#endif

static void mte_sync_page_tags(struct page *page, pte_t old_pte,
			       bool check_swap, bool pte_is_tagged)
{
	if (check_swap && is_swap_pte(old_pte)) {
		swp_entry_t entry = pte_to_swp_entry(old_pte);

		if (!non_swap_entry(entry) && mte_restore_tags(entry, page))
			return;
	}

	if (!pte_is_tagged)
		return;

	page_kasan_tag_reset(page);
	/*
	 * We need smp_wmb() in between setting the flags and clearing the
	 * tags because if another thread reads page->flags and builds a
	 * tagged address out of it, there is an actual dependency to the
	 * memory access, but on the current thread we do not guarantee that
	 * the new page->flags are visible before the tags were updated.
	 */
	smp_wmb();
	mte_clear_page_tags(page_address(page));
}

void mte_sync_tags(pte_t old_pte, pte_t pte)
{
	struct page *page = pte_page(pte);
	long i, nr_pages = compound_nr(page);
	bool check_swap = nr_pages == 1;
	bool pte_is_tagged = pte_tagged(pte);

	/* Early out if there's nothing to do */
	if (!check_swap && !pte_is_tagged)
		return;

	/* if PG_mte_tagged is set, tags have already been initialised */
	for (i = 0; i < nr_pages; i++, page++) {
		if (!test_and_set_bit(PG_mte_tagged, &page->flags))
			mte_sync_page_tags(page, old_pte, check_swap,
					   pte_is_tagged);
	}
}

int memcmp_pages(struct page *page1, struct page *page2)
{
	char *addr1, *addr2;
	int ret;

	addr1 = page_address(page1);
	addr2 = page_address(page2);
	ret = memcmp(addr1, addr2, PAGE_SIZE);

	if (!system_supports_mte() || ret)
		return ret;

	/*
	 * If the page content is identical but at least one of the pages is
	 * tagged, return non-zero to avoid KSM merging. If only one of the
	 * pages is tagged, set_pte_at() may zero or change the tags of the
	 * other page via mte_sync_tags().
	 */
	if (test_bit(PG_mte_tagged, &page1->flags) ||
	    test_bit(PG_mte_tagged, &page2->flags))
		return addr1 != addr2;

	return ret;
}

static inline void __mte_enable_kernel(const char *mode, unsigned long tcf)
{
	/* Enable MTE Sync Mode for EL1. */
	sysreg_clear_set(sctlr_el1, SCTLR_ELx_TCF_MASK, tcf);
	isb();

	pr_info_once("MTE: enabled in %s mode at EL1\n", mode);
}

#ifdef CONFIG_KASAN_HW_TAGS
void mte_enable_kernel_sync(void)
{
	/*
	 * Make sure we enter this function when no PE has set
	 * async mode previously.
	 */
	WARN_ONCE(system_uses_mte_async_mode(),
			"MTE async mode enabled system wide!");

	__mte_enable_kernel("synchronous", SCTLR_ELx_TCF_SYNC);
}

void mte_enable_kernel_async(void)
{
	__mte_enable_kernel("asynchronous", SCTLR_ELx_TCF_ASYNC);

	/*
	 * MTE async mode is set system wide by the first PE that
	 * executes this function.
	 *
	 * Note: If in future KASAN acquires a runtime switching
	 * mode in between sync and async, this strategy needs
	 * to be reviewed.
	 */
	if (!system_uses_mte_async_mode())
		static_branch_enable(&mte_async_mode);
}
#endif

#ifdef CONFIG_KASAN_HW_TAGS
void mte_check_tfsr_el1(void)
{
	u64 tfsr_el1 = read_sysreg_s(SYS_TFSR_EL1);

	if (unlikely(tfsr_el1 & SYS_TFSR_EL1_TF1)) {
		/*
		 * Note: isb() is not required after this direct write
		 * because there is no indirect read subsequent to it
		 * (per ARM DDI 0487F.c table D13-1).
		 */
		write_sysreg_s(0, SYS_TFSR_EL1);

		kasan_report_async();
	}
}
#endif

static void mte_update_sctlr_user(struct task_struct *task)
{
	/*
	 * This must be called with preemption disabled and can only be called
	 * on the current or next task since the CPU must match where the thread
	 * is going to run. The caller is responsible for calling
	 * update_sctlr_el1() later in the same preemption disabled block.
	 */
	unsigned long sctlr = task->thread.sctlr_user;
	unsigned long mte_ctrl = task->thread.mte_ctrl;
	unsigned long pref, resolved_mte_tcf;

	pref = __this_cpu_read(mte_tcf_preferred);
	resolved_mte_tcf = (mte_ctrl & pref) ? pref : mte_ctrl;
	sctlr &= ~SCTLR_EL1_TCF0_MASK;
	if (resolved_mte_tcf & MTE_CTRL_TCF_ASYNC)
		sctlr |= SCTLR_EL1_TCF0_ASYNC;
	else if (resolved_mte_tcf & MTE_CTRL_TCF_SYNC)
		sctlr |= SCTLR_EL1_TCF0_SYNC;
	task->thread.sctlr_user = sctlr;
}

void mte_thread_init_user(void)
{
	if (!system_supports_mte())
		return;

	/* clear any pending asynchronous tag fault */
	dsb(ish);
	write_sysreg_s(0, SYS_TFSRE0_EL1);
	clear_thread_flag(TIF_MTE_ASYNC_FAULT);
	/* disable tag checking and reset tag generation mask */
	set_mte_ctrl(current, 0);
}

void mte_thread_switch(struct task_struct *next)
{
	if (!system_supports_mte())
		return;

<<<<<<< HEAD
=======
	mte_update_sctlr_user(next);

>>>>>>> 3b17187f
	/*
	 * Check if an async tag exception occurred at EL1.
	 *
	 * Note: On the context switch path we rely on the dsb() present
	 * in __switch_to() to guarantee that the indirect writes to TFSR_EL1
	 * are synchronized before this point.
	 */
	isb();
	mte_check_tfsr_el1();
}

void mte_suspend_enter(void)
{
	if (!system_supports_mte())
		return;

	/*
	 * The barriers are required to guarantee that the indirect writes
	 * to TFSR_EL1 are synchronized before we report the state.
	 */
	dsb(nsh);
	isb();

	/* Report SYS_TFSR_EL1 before suspend entry */
	mte_check_tfsr_el1();
}

long set_mte_ctrl(struct task_struct *task, unsigned long arg)
{
	u64 mte_ctrl = (~((arg & PR_MTE_TAG_MASK) >> PR_MTE_TAG_SHIFT) &
			SYS_GCR_EL1_EXCL_MASK) << MTE_CTRL_GCR_USER_EXCL_SHIFT;

	if (!system_supports_mte())
		return 0;

	if (arg & PR_MTE_TCF_ASYNC)
		mte_ctrl |= MTE_CTRL_TCF_ASYNC;
	if (arg & PR_MTE_TCF_SYNC)
		mte_ctrl |= MTE_CTRL_TCF_SYNC;

	task->thread.mte_ctrl = mte_ctrl;
	if (task == current) {
		preempt_disable();
		mte_update_sctlr_user(task);
		update_sctlr_el1(task->thread.sctlr_user);
		preempt_enable();
	}

	return 0;
}

long get_mte_ctrl(struct task_struct *task)
{
	unsigned long ret;
	u64 mte_ctrl = task->thread.mte_ctrl;
	u64 incl = (~mte_ctrl >> MTE_CTRL_GCR_USER_EXCL_SHIFT) &
		   SYS_GCR_EL1_EXCL_MASK;

	if (!system_supports_mte())
		return 0;

	ret = incl << PR_MTE_TAG_SHIFT;
	if (mte_ctrl & MTE_CTRL_TCF_ASYNC)
		ret |= PR_MTE_TCF_ASYNC;
	if (mte_ctrl & MTE_CTRL_TCF_SYNC)
		ret |= PR_MTE_TCF_SYNC;

	return ret;
}

/*
 * Access MTE tags in another process' address space as given in mm. Update
 * the number of tags copied. Return 0 if any tags copied, error otherwise.
 * Inspired by __access_remote_vm().
 */
static int __access_remote_tags(struct mm_struct *mm, unsigned long addr,
				struct iovec *kiov, unsigned int gup_flags)
{
	struct vm_area_struct *vma;
	void __user *buf = kiov->iov_base;
	size_t len = kiov->iov_len;
	int ret;
	int write = gup_flags & FOLL_WRITE;

	if (!access_ok(buf, len))
		return -EFAULT;

	if (mmap_read_lock_killable(mm))
		return -EIO;

	while (len) {
		unsigned long tags, offset;
		void *maddr;
		struct page *page = NULL;

		ret = get_user_pages_remote(mm, addr, 1, gup_flags, &page,
					    &vma, NULL);
		if (ret <= 0)
			break;

		/*
		 * Only copy tags if the page has been mapped as PROT_MTE
		 * (PG_mte_tagged set). Otherwise the tags are not valid and
		 * not accessible to user. Moreover, an mprotect(PROT_MTE)
		 * would cause the existing tags to be cleared if the page
		 * was never mapped with PROT_MTE.
		 */
		if (!(vma->vm_flags & VM_MTE)) {
			ret = -EOPNOTSUPP;
			put_page(page);
			break;
		}
		WARN_ON_ONCE(!test_bit(PG_mte_tagged, &page->flags));

		/* limit access to the end of the page */
		offset = offset_in_page(addr);
		tags = min(len, (PAGE_SIZE - offset) / MTE_GRANULE_SIZE);

		maddr = page_address(page);
		if (write) {
			tags = mte_copy_tags_from_user(maddr + offset, buf, tags);
			set_page_dirty_lock(page);
		} else {
			tags = mte_copy_tags_to_user(buf, maddr + offset, tags);
		}
		put_page(page);

		/* error accessing the tracer's buffer */
		if (!tags)
			break;

		len -= tags;
		buf += tags;
		addr += tags * MTE_GRANULE_SIZE;
	}
	mmap_read_unlock(mm);

	/* return an error if no tags copied */
	kiov->iov_len = buf - kiov->iov_base;
	if (!kiov->iov_len) {
		/* check for error accessing the tracee's address space */
		if (ret <= 0)
			return -EIO;
		else
			return -EFAULT;
	}

	return 0;
}

/*
 * Copy MTE tags in another process' address space at 'addr' to/from tracer's
 * iovec buffer. Return 0 on success. Inspired by ptrace_access_vm().
 */
static int access_remote_tags(struct task_struct *tsk, unsigned long addr,
			      struct iovec *kiov, unsigned int gup_flags)
{
	struct mm_struct *mm;
	int ret;

	mm = get_task_mm(tsk);
	if (!mm)
		return -EPERM;

	if (!tsk->ptrace || (current != tsk->parent) ||
	    ((get_dumpable(mm) != SUID_DUMP_USER) &&
	     !ptracer_capable(tsk, mm->user_ns))) {
		mmput(mm);
		return -EPERM;
	}

	ret = __access_remote_tags(mm, addr, kiov, gup_flags);
	mmput(mm);

	return ret;
}

int mte_ptrace_copy_tags(struct task_struct *child, long request,
			 unsigned long addr, unsigned long data)
{
	int ret;
	struct iovec kiov;
	struct iovec __user *uiov = (void __user *)data;
	unsigned int gup_flags = FOLL_FORCE;

	if (!system_supports_mte())
		return -EIO;

	if (get_user(kiov.iov_base, &uiov->iov_base) ||
	    get_user(kiov.iov_len, &uiov->iov_len))
		return -EFAULT;

	if (request == PTRACE_POKEMTETAGS)
		gup_flags |= FOLL_WRITE;

	/* align addr to the MTE tag granule */
	addr &= MTE_GRANULE_MASK;

	ret = access_remote_tags(child, addr, &kiov, gup_flags);
	if (!ret)
		ret = put_user(kiov.iov_len, &uiov->iov_len);

	return ret;
}

static ssize_t mte_tcf_preferred_show(struct device *dev,
				      struct device_attribute *attr, char *buf)
{
	switch (per_cpu(mte_tcf_preferred, dev->id)) {
	case MTE_CTRL_TCF_ASYNC:
		return sysfs_emit(buf, "async\n");
	case MTE_CTRL_TCF_SYNC:
		return sysfs_emit(buf, "sync\n");
	default:
		return sysfs_emit(buf, "???\n");
	}
}

static ssize_t mte_tcf_preferred_store(struct device *dev,
				       struct device_attribute *attr,
				       const char *buf, size_t count)
{
	u64 tcf;

	if (sysfs_streq(buf, "async"))
		tcf = MTE_CTRL_TCF_ASYNC;
	else if (sysfs_streq(buf, "sync"))
		tcf = MTE_CTRL_TCF_SYNC;
	else
		return -EINVAL;

	device_lock(dev);
	per_cpu(mte_tcf_preferred, dev->id) = tcf;
	device_unlock(dev);

	return count;
}
static DEVICE_ATTR_RW(mte_tcf_preferred);

static int register_mte_tcf_preferred_sysctl(void)
{
	unsigned int cpu;

	if (!system_supports_mte())
		return 0;

	for_each_possible_cpu(cpu) {
		per_cpu(mte_tcf_preferred, cpu) = MTE_CTRL_TCF_ASYNC;
		device_create_file(get_cpu_device(cpu),
				   &dev_attr_mte_tcf_preferred);
	}

	return 0;
}
subsys_initcall(register_mte_tcf_preferred_sysctl);<|MERGE_RESOLUTION|>--- conflicted
+++ resolved
@@ -197,11 +197,8 @@
 	if (!system_supports_mte())
 		return;
 
-<<<<<<< HEAD
-=======
 	mte_update_sctlr_user(next);
 
->>>>>>> 3b17187f
 	/*
 	 * Check if an async tag exception occurred at EL1.
 	 *
