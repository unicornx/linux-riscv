--- conflicted
+++ resolved
@@ -199,8 +199,6 @@
 
 	__rela_offset	= ABSOLUTE(ADDR(.rela.dyn) - KIMAGE_VADDR);
 	__rela_size	= SIZEOF(.rela.dyn);
-<<<<<<< HEAD
-=======
 
 #ifdef CONFIG_RELR
 	.relr.dyn : ALIGN(8) {
@@ -210,7 +208,6 @@
 	__relr_offset	= ABSOLUTE(ADDR(.relr.dyn) - KIMAGE_VADDR);
 	__relr_size	= SIZEOF(.relr.dyn);
 #endif
->>>>>>> f7688b48
 
 	. = ALIGN(SEGMENT_ALIGN);
 	__initdata_end = .;
