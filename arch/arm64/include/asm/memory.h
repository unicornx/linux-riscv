/* SPDX-License-Identifier: GPL-2.0-only */
/*
 * Based on arch/arm/include/asm/memory.h
 *
 * Copyright (C) 2000-2002 Russell King
 * Copyright (C) 2012 ARM Ltd.
 *
 * Note: this file should not be included by non-asm/.h files
 */
#ifndef __ASM_MEMORY_H
#define __ASM_MEMORY_H

#include <linux/const.h>
#include <linux/sizes.h>
#include <asm/page-def.h>

/*
 * Size of the PCI I/O space. This must remain a power of two so that
 * IO_SPACE_LIMIT acts as a mask for the low bits of I/O addresses.
 */
#define PCI_IO_SIZE		SZ_16M

/*
 * VMEMMAP_SIZE - allows the whole linear region to be covered by
 *                a struct page array
 *
 * If we are configured with a 52-bit kernel VA then our VMEMMAP_SIZE
 * needs to cover the memory region from the beginning of the 52-bit
 * PAGE_OFFSET all the way to PAGE_END for 48-bit. This allows us to
 * keep a constant PAGE_OFFSET and "fallback" to using the higher end
 * of the VMEMMAP where 52-bit support is not available in hardware.
 */
#define VMEMMAP_SHIFT	(PAGE_SHIFT - STRUCT_PAGE_MAX_SHIFT)
#define VMEMMAP_SIZE	((_PAGE_END(VA_BITS_MIN) - PAGE_OFFSET) >> VMEMMAP_SHIFT)

/*
 * PAGE_OFFSET - the virtual address of the start of the linear map, at the
 *               start of the TTBR1 address space.
 * PAGE_END - the end of the linear map, where all other kernel mappings begin.
 * KIMAGE_VADDR - the virtual address of the start of the kernel image.
 * VA_BITS - the maximum number of bits for virtual addresses.
 */
#define VA_BITS			(CONFIG_ARM64_VA_BITS)
#define _PAGE_OFFSET(va)	(-(UL(1) << (va)))
#define PAGE_OFFSET		(_PAGE_OFFSET(VA_BITS))
#define KIMAGE_VADDR		(MODULES_END)
#define BPF_JIT_REGION_START	(_PAGE_END(VA_BITS_MIN))
#define BPF_JIT_REGION_SIZE	(SZ_128M)
#define BPF_JIT_REGION_END	(BPF_JIT_REGION_START + BPF_JIT_REGION_SIZE)
#define MODULES_END		(MODULES_VADDR + MODULES_VSIZE)
#define MODULES_VADDR		(BPF_JIT_REGION_END)
#define MODULES_VSIZE		(SZ_128M)
#define VMEMMAP_START		(-(UL(1) << (VA_BITS - VMEMMAP_SHIFT)))
#define VMEMMAP_END		(VMEMMAP_START + VMEMMAP_SIZE)
#define PCI_IO_END		(VMEMMAP_START - SZ_8M)
#define PCI_IO_START		(PCI_IO_END - PCI_IO_SIZE)
#define FIXADDR_TOP		(VMEMMAP_START - SZ_32M)

#if VA_BITS > 48
#define VA_BITS_MIN		(48)
#else
#define VA_BITS_MIN		(VA_BITS)
#endif

#define _PAGE_END(va)		(-(UL(1) << ((va) - 1)))

#define KERNEL_START		_text
#define KERNEL_END		_end

/*
 * Generic and tag-based KASAN require 1/8th and 1/16th of the kernel virtual
 * address space for the shadow region respectively. They can bloat the stack
 * significantly, so double the (minimum) stack size when they are in use.
 */
#if defined(CONFIG_KASAN_GENERIC) || defined(CONFIG_KASAN_SW_TAGS)
#define KASAN_SHADOW_OFFSET	_AC(CONFIG_KASAN_SHADOW_OFFSET, UL)
#define KASAN_SHADOW_END	((UL(1) << (64 - KASAN_SHADOW_SCALE_SHIFT)) \
					+ KASAN_SHADOW_OFFSET)
#define PAGE_END		(KASAN_SHADOW_END - (1UL << (vabits_actual - KASAN_SHADOW_SCALE_SHIFT)))
#define KASAN_THREAD_SHIFT	1
#else
#define KASAN_THREAD_SHIFT	0
#define PAGE_END		(_PAGE_END(VA_BITS_MIN))
#endif /* CONFIG_KASAN */

#define MIN_THREAD_SHIFT	(14 + KASAN_THREAD_SHIFT)

/*
 * VMAP'd stacks are allocated at page granularity, so we must ensure that such
 * stacks are a multiple of page size.
 */
#if defined(CONFIG_VMAP_STACK) && (MIN_THREAD_SHIFT < PAGE_SHIFT)
#define THREAD_SHIFT		PAGE_SHIFT
#else
#define THREAD_SHIFT		MIN_THREAD_SHIFT
#endif

#if THREAD_SHIFT >= PAGE_SHIFT
#define THREAD_SIZE_ORDER	(THREAD_SHIFT - PAGE_SHIFT)
#endif

#define THREAD_SIZE		(UL(1) << THREAD_SHIFT)

/*
 * By aligning VMAP'd stacks to 2 * THREAD_SIZE, we can detect overflow by
 * checking sp & (1 << THREAD_SHIFT), which we can do cheaply in the entry
 * assembly.
 */
#ifdef CONFIG_VMAP_STACK
#define THREAD_ALIGN		(2 * THREAD_SIZE)
#else
#define THREAD_ALIGN		THREAD_SIZE
#endif

#define IRQ_STACK_SIZE		THREAD_SIZE

#define OVERFLOW_STACK_SIZE	SZ_4K

/*
 * Alignment of kernel segments (e.g. .text, .data).
 *
 *  4 KB granule:  16 level 3 entries, with contiguous bit
 * 16 KB granule:   4 level 3 entries, without contiguous bit
 * 64 KB granule:   1 level 3 entry
 */
#define SEGMENT_ALIGN		SZ_64K

/*
 * Memory types available.
 *
 * IMPORTANT: MT_NORMAL must be index 0 since vm_get_page_prot() may 'or' in
 *	      the MT_NORMAL_TAGGED memory type for PROT_MTE mappings. Note
 *	      that protection_map[] only contains MT_NORMAL attributes.
 */
#define MT_NORMAL		0
#define MT_NORMAL_TAGGED	1
#define MT_NORMAL_NC		2
#define MT_NORMAL_WT		3
#define MT_DEVICE_nGnRnE	4
#define MT_DEVICE_nGnRE		5
#define MT_DEVICE_GRE		6

/*
 * Memory types for Stage-2 translation
 */
#define MT_S2_NORMAL		0xf
#define MT_S2_DEVICE_nGnRE	0x1

/*
 * Memory types for Stage-2 translation when ID_AA64MMFR2_EL1.FWB is 0001
 * Stage-2 enforces Normal-WB and Device-nGnRE
 */
#define MT_S2_FWB_NORMAL	6
#define MT_S2_FWB_DEVICE_nGnRE	1

#ifdef CONFIG_ARM64_4K_PAGES
#define IOREMAP_MAX_ORDER	(PUD_SHIFT)
#else
#define IOREMAP_MAX_ORDER	(PMD_SHIFT)
#endif

#ifndef __ASSEMBLY__

#include <linux/bitops.h>
#include <linux/compiler.h>
#include <linux/mmdebug.h>
#include <linux/types.h>
#include <asm/bug.h>

extern u64			vabits_actual;

extern s64			memstart_addr;
/* PHYS_OFFSET - the physical address of the start of memory. */
#define PHYS_OFFSET		({ VM_BUG_ON(memstart_addr & 1); memstart_addr; })

/* the virtual base of the kernel image */
extern u64			kimage_vaddr;

/* the offset between the kernel virtual and physical mappings */
extern u64			kimage_voffset;

static inline unsigned long kaslr_offset(void)
{
	return kimage_vaddr - KIMAGE_VADDR;
}

/*
 * Allow all memory at the discovery stage. We will clip it later.
 */
#define MIN_MEMBLOCK_ADDR	0
#define MAX_MEMBLOCK_ADDR	U64_MAX

/*
 * PFNs are used to describe any physical page; this means
 * PFN 0 == physical address 0.
 *
 * This is the PFN of the first RAM page in the kernel
 * direct-mapped view.  We assume this is the first page
 * of RAM in the mem_map as well.
 */
#define PHYS_PFN_OFFSET	(PHYS_OFFSET >> PAGE_SHIFT)

/*
 * When dealing with data aborts, watchpoints, or instruction traps we may end
 * up with a tagged userland pointer. Clear the tag to get a sane pointer to
 * pass on to access_ok(), for instance.
 */
#define __untagged_addr(addr)	\
	((__force __typeof__(addr))sign_extend64((__force u64)(addr), 55))

#define untagged_addr(addr)	({					\
	u64 __addr = (__force u64)(addr);					\
	__addr &= __untagged_addr(__addr);				\
	(__force __typeof__(addr))__addr;				\
})

#if defined(CONFIG_KASAN_SW_TAGS) || defined(CONFIG_KASAN_HW_TAGS)
#define __tag_shifted(tag)	((u64)(tag) << 56)
#define __tag_reset(addr)	__untagged_addr(addr)
#define __tag_get(addr)		(__u8)((u64)(addr) >> 56)
#else
#define __tag_shifted(tag)	0UL
#define __tag_reset(addr)	(addr)
#define __tag_get(addr)		0
#endif /* CONFIG_KASAN_SW_TAGS || CONFIG_KASAN_HW_TAGS */

static inline const void *__tag_set(const void *addr, u8 tag)
{
	u64 __addr = (u64)addr & ~__tag_shifted(0xff);
	return (const void *)(__addr | __tag_shifted(tag));
}

#ifdef CONFIG_KASAN_HW_TAGS
#define arch_enable_tagging()			mte_enable_kernel()
#define arch_init_tags(max_tag)			mte_init_tags(max_tag)
#define arch_get_random_tag()			mte_get_random_tag()
#define arch_get_mem_tag(addr)			mte_get_mem_tag(addr)
#define arch_set_mem_tag_range(addr, size, tag)	\
			mte_set_mem_tag_range((addr), (size), (tag))
#endif /* CONFIG_KASAN_HW_TAGS */

/*
 * Physical vs virtual RAM address space conversion.  These are
 * private definitions which should NOT be used outside memory.h
 * files.  Use virt_to_phys/phys_to_virt/__pa/__va instead.
 */


/*
 * Check whether an arbitrary address is within the linear map, which
 * lives in the [PAGE_OFFSET, PAGE_END) interval at the bottom of the
 * kernel's TTBR1 address range.
 */
<<<<<<< HEAD
#define __is_lm_address(addr)	(((u64)(addr) ^ PAGE_OFFSET) < (PAGE_END - PAGE_OFFSET))
=======
#define __is_lm_address(addr)	(((u64)(addr) - PAGE_OFFSET) < (PAGE_END - PAGE_OFFSET))
>>>>>>> e0733463

#define __lm_to_phys(addr)	(((addr) - PAGE_OFFSET) + PHYS_OFFSET)
#define __kimg_to_phys(addr)	((addr) - kimage_voffset)

#define __virt_to_phys_nodebug(x) ({					\
	phys_addr_t __x = (phys_addr_t)(__tag_reset(x));		\
	__is_lm_address(__x) ? __lm_to_phys(__x) : __kimg_to_phys(__x);	\
})

#define __pa_symbol_nodebug(x)	__kimg_to_phys((phys_addr_t)(x))

#ifdef CONFIG_DEBUG_VIRTUAL
extern phys_addr_t __virt_to_phys(unsigned long x);
extern phys_addr_t __phys_addr_symbol(unsigned long x);
#else
#define __virt_to_phys(x)	__virt_to_phys_nodebug(x)
#define __phys_addr_symbol(x)	__pa_symbol_nodebug(x)
#endif /* CONFIG_DEBUG_VIRTUAL */

#define __phys_to_virt(x)	((unsigned long)((x) - PHYS_OFFSET) | PAGE_OFFSET)
#define __phys_to_kimg(x)	((unsigned long)((x) + kimage_voffset))

/*
 * Convert a page to/from a physical address
 */
#define page_to_phys(page)	(__pfn_to_phys(page_to_pfn(page)))
#define phys_to_page(phys)	(pfn_to_page(__phys_to_pfn(phys)))

/*
 * Note: Drivers should NOT use these.  They are the wrong
 * translation for translating DMA addresses.  Use the driver
 * DMA support - see dma-mapping.h.
 */
#define virt_to_phys virt_to_phys
static inline phys_addr_t virt_to_phys(const volatile void *x)
{
	return __virt_to_phys((unsigned long)(x));
}

#define phys_to_virt phys_to_virt
static inline void *phys_to_virt(phys_addr_t x)
{
	return (void *)(__phys_to_virt(x));
}

/*
 * Drivers should NOT use these either.
 */
#define __pa(x)			__virt_to_phys((unsigned long)(x))
#define __pa_symbol(x)		__phys_addr_symbol(RELOC_HIDE((unsigned long)(x), 0))
#define __pa_nodebug(x)		__virt_to_phys_nodebug((unsigned long)(x))
#define __va(x)			((void *)__phys_to_virt((phys_addr_t)(x)))
#define pfn_to_kaddr(pfn)	__va((pfn) << PAGE_SHIFT)
#define virt_to_pfn(x)		__phys_to_pfn(__virt_to_phys((unsigned long)(x)))
#define sym_to_pfn(x)		__phys_to_pfn(__pa_symbol(x))

/*
 *  virt_to_page(x)	convert a _valid_ virtual address to struct page *
 *  virt_addr_valid(x)	indicates whether a virtual address is valid
 */
#define ARCH_PFN_OFFSET		((unsigned long)PHYS_PFN_OFFSET)

#if !defined(CONFIG_SPARSEMEM_VMEMMAP) || defined(CONFIG_DEBUG_VIRTUAL)
#define virt_to_page(x)		pfn_to_page(virt_to_pfn(x))
#else
#define page_to_virt(x)	({						\
	__typeof__(x) __page = x;					\
	u64 __idx = ((u64)__page - VMEMMAP_START) / sizeof(struct page);\
	u64 __addr = PAGE_OFFSET + (__idx * PAGE_SIZE);			\
	(void *)__tag_set((const void *)__addr, page_kasan_tag(__page));\
})

#define virt_to_page(x)	({						\
	u64 __idx = (__tag_reset((u64)x) - PAGE_OFFSET) / PAGE_SIZE;	\
	u64 __addr = VMEMMAP_START + (__idx * sizeof(struct page));	\
	(struct page *)__addr;						\
})
#endif /* !CONFIG_SPARSEMEM_VMEMMAP || CONFIG_DEBUG_VIRTUAL */

#define virt_addr_valid(addr)	({					\
	__typeof__(addr) __addr = __tag_reset(addr);			\
	__is_lm_address(__addr) && pfn_valid(virt_to_pfn(__addr));	\
})

void dump_mem_limit(void);
#endif /* !ASSEMBLY */

/*
 * Given that the GIC architecture permits ITS implementations that can only be
 * configured with a LPI table address once, GICv3 systems with many CPUs may
 * end up reserving a lot of different regions after a kexec for their LPI
 * tables (one per CPU), as we are forced to reuse the same memory after kexec
 * (and thus reserve it persistently with EFI beforehand)
 */
#if defined(CONFIG_EFI) && defined(CONFIG_ARM_GIC_V3_ITS)
# define INIT_MEMBLOCK_RESERVED_REGIONS	(INIT_MEMBLOCK_REGIONS + NR_CPUS + 1)
#endif

#include <asm-generic/memory_model.h>

#endif /* __ASM_MEMORY_H */<|MERGE_RESOLUTION|>--- conflicted
+++ resolved
@@ -251,11 +251,7 @@
  * lives in the [PAGE_OFFSET, PAGE_END) interval at the bottom of the
  * kernel's TTBR1 address range.
  */
-<<<<<<< HEAD
-#define __is_lm_address(addr)	(((u64)(addr) ^ PAGE_OFFSET) < (PAGE_END - PAGE_OFFSET))
-=======
 #define __is_lm_address(addr)	(((u64)(addr) - PAGE_OFFSET) < (PAGE_END - PAGE_OFFSET))
->>>>>>> e0733463
 
 #define __lm_to_phys(addr)	(((addr) - PAGE_OFFSET) + PHYS_OFFSET)
 #define __kimg_to_phys(addr)	((addr) - kimage_voffset)
