// SPDX-License-Identifier: GPL-2.0
/*
 * Samsung's S5PV210 SoC device tree source
 *
 * Copyright (c) 2013-2014 Samsung Electronics, Co. Ltd.
 *
 * Mateusz Krawczuk <m.krawczuk@partner.samsung.com>
 * Tomasz Figa <t.figa@samsung.com>
 *
 * Samsung's S5PV210 SoC device nodes are listed in this file. S5PV210
 * based board files can include this file and provide values for board specfic
 * bindings.
 *
 * Note: This file does not include device nodes for all the controllers in
 * S5PV210 SoC. As device tree coverage for S5PV210 increases, additional
 * nodes can be added to this file.
 */

#include <dt-bindings/clock/s5pv210.h>
#include <dt-bindings/clock/s5pv210-audss.h>

/ {
	#address-cells = <1>;
	#size-cells = <1>;

	aliases {
		csis0 = &csis0;
		dmc0 = &dmc0;
		dmc1 = &dmc1;
		fimc0 = &fimc0;
		fimc1 = &fimc1;
		fimc2 = &fimc2;
		i2c0 = &i2c0;
		i2c1 = &i2c1;
		i2c2 = &i2c2;
		i2s0 = &i2s0;
		i2s1 = &i2s1;
		i2s2 = &i2s2;
		pinctrl0 = &pinctrl0;
		spi0 = &spi0;
		spi1 = &spi1;
	};

	cpus {
		#address-cells = <1>;
		#size-cells = <0>;

		cpu@0 {
			device_type = "cpu";
			compatible = "arm,cortex-a8";
			reg = <0>;
		};
	};

	xxti: oscillator-0 {
		compatible = "fixed-clock";
		clock-frequency = <0>;
		clock-output-names = "xxti";
		#clock-cells = <0>;
	};

	xusbxti: oscillator-1 {
		compatible = "fixed-clock";
		clock-frequency = <0>;
		clock-output-names = "xusbxti";
		#clock-cells = <0>;
	};

	soc {
		compatible = "simple-bus";
		#address-cells = <1>;
		#size-cells = <1>;
		ranges;

		onenand: onenand@b0600000 {
			compatible = "samsung,s5pv210-onenand";
			reg = <0xb0600000 0x2000>,
				<0xb0000000 0x20000>,
				<0xb0040000 0x20000>;
			interrupt-parent = <&vic1>;
			interrupts = <31>;
			clocks = <&clocks CLK_NANDXL>, <&clocks DOUT_FLASH>;
			clock-names = "bus", "onenand";
			#address-cells = <1>;
			#size-cells = <1>;
			status = "disabled";
		};

		chipid@e0000000 {
			compatible = "samsung,s5pv210-chipid";
			reg = <0xe0000000 0x1000>;
		};

		clocks: clock-controller@e0100000 {
			compatible = "samsung,s5pv210-clock";
			reg = <0xe0100000 0x10000>;
			clock-names = "xxti", "xusbxti";
			clocks = <&xxti>, <&xusbxti>;
			#clock-cells = <1>;
		};

		pmu_syscon: syscon@e0108000 {
			compatible = "samsung-s5pv210-pmu", "syscon";
			reg = <0xe0108000 0x8000>;
		};

		pinctrl0: pinctrl@e0200000 {
			compatible = "samsung,s5pv210-pinctrl";
			reg = <0xe0200000 0x1000>;
			interrupt-parent = <&vic0>;
			interrupts = <30>;

			wakeup-interrupt-controller {
				compatible = "samsung,s5pv210-wakeup-eint";
				interrupts = <16>;
				interrupt-parent = <&vic0>;
			};
		};

		pdma0: dma@e0900000 {
			compatible = "arm,pl330", "arm,primecell";
			reg = <0xe0900000 0x1000>;
			interrupt-parent = <&vic0>;
			interrupts = <19>;
			clocks = <&clocks CLK_PDMA0>;
			clock-names = "apb_pclk";
			#dma-cells = <1>;
			#dma-channels = <8>;
			#dma-requests = <32>;
		};
<<<<<<< HEAD

		pdma1: dma@e0a00000 {
			compatible = "arm,pl330", "arm,primecell";
			reg = <0xe0a00000 0x1000>;
			interrupt-parent = <&vic0>;
			interrupts = <20>;
			clocks = <&clocks CLK_PDMA1>;
			clock-names = "apb_pclk";
			#dma-cells = <1>;
			#dma-channels = <8>;
			#dma-requests = <32>;
=======

		pdma1: dma@e0a00000 {
			compatible = "arm,pl330", "arm,primecell";
			reg = <0xe0a00000 0x1000>;
			interrupt-parent = <&vic0>;
			interrupts = <20>;
			clocks = <&clocks CLK_PDMA1>;
			clock-names = "apb_pclk";
			#dma-cells = <1>;
			#dma-channels = <8>;
			#dma-requests = <32>;
		};

		adc: adc@e1700000 {
			compatible = "samsung,s5pv210-adc";
			reg = <0xe1700000 0x1000>;
			interrupt-parent = <&vic2>;
			interrupts = <23>, <24>;
			clocks = <&clocks CLK_TSADC>;
			clock-names = "adc";
			#io-channel-cells = <1>;
			io-channel-ranges;
			status = "disabled";
>>>>>>> d1988041
		};

		spi0: spi@e1300000 {
			compatible = "samsung,s5pv210-spi";
			reg = <0xe1300000 0x1000>;
			interrupt-parent = <&vic1>;
			interrupts = <15>;
			dmas = <&pdma0 7>, <&pdma0 6>;
			dma-names = "tx", "rx";
			clocks = <&clocks SCLK_SPI0>, <&clocks CLK_SPI0>;
			clock-names = "spi", "spi_busclk0";
			pinctrl-names = "default";
			pinctrl-0 = <&spi0_bus>;
			#address-cells = <1>;
			#size-cells = <0>;
			status = "disabled";
		};

		spi1: spi@e1400000 {
			compatible = "samsung,s5pv210-spi";
			reg = <0xe1400000 0x1000>;
			interrupt-parent = <&vic1>;
			interrupts = <16>;
			dmas = <&pdma1 7>, <&pdma1 6>;
			dma-names = "tx", "rx";
			clocks = <&clocks SCLK_SPI1>, <&clocks CLK_SPI1>;
			clock-names = "spi", "spi_busclk0";
			pinctrl-names = "default";
			pinctrl-0 = <&spi1_bus>;
			#address-cells = <1>;
			#size-cells = <0>;
			status = "disabled";
		};

		keypad: keypad@e1600000 {
			compatible = "samsung,s5pv210-keypad";
			reg = <0xe1600000 0x1000>;
			interrupt-parent = <&vic2>;
			interrupts = <25>;
			clocks = <&clocks CLK_KEYIF>;
			clock-names = "keypad";
			status = "disabled";
		};

		i2c0: i2c@e1800000 {
			compatible = "samsung,s3c2440-i2c";
			reg = <0xe1800000 0x1000>;
			interrupt-parent = <&vic1>;
			interrupts = <14>;
			clocks = <&clocks CLK_I2C0>;
			clock-names = "i2c";
			pinctrl-names = "default";
			pinctrl-0 = <&i2c0_bus>;
			#address-cells = <1>;
			#size-cells = <0>;
			status = "disabled";
		};

		i2c2: i2c@e1a00000 {
			compatible = "samsung,s3c2440-i2c";
			reg = <0xe1a00000 0x1000>;
			interrupt-parent = <&vic1>;
			interrupts = <19>;
			clocks = <&clocks CLK_I2C2>;
			clock-names = "i2c";
			pinctrl-0 = <&i2c2_bus>;
			pinctrl-names = "default";
			#address-cells = <1>;
			#size-cells = <0>;
			status = "disabled";
		};

		clk_audss: clock-controller@eee10000 {
			compatible = "samsung,s5pv210-audss-clock";
			reg = <0xeee10000 0x1000>;
			clock-names = "hclk", "xxti",
				      "fout_epll",
				      "sclk_audio0";
			clocks = <&clocks DOUT_HCLKP>, <&xxti>,
				 <&clocks FOUT_EPLL>,
				 <&clocks SCLK_AUDIO0>;
			#clock-cells = <1>;
		};

		i2s0: i2s@eee30000 {
			compatible = "samsung,s5pv210-i2s";
			reg = <0xeee30000 0x1000>;
			interrupt-parent = <&vic2>;
			interrupts = <16>;
			dma-names = "rx", "tx", "tx-sec";
			dmas = <&pdma1 9>, <&pdma1 10>, <&pdma1 11>;
			clock-names = "iis",
				      "i2s_opclk0",
				      "i2s_opclk1";
			clocks = <&clk_audss CLK_I2S>,
				 <&clk_audss CLK_I2S>,
				 <&clk_audss CLK_DOUT_AUD_BUS>;
			samsung,idma-addr = <0xc0010000>;
			pinctrl-names = "default";
			pinctrl-0 = <&i2s0_bus>;
			#sound-dai-cells = <0>;
			status = "disabled";
		};

		i2s1: i2s@e2100000 {
			compatible = "samsung,s3c6410-i2s";
			reg = <0xe2100000 0x1000>;
			interrupt-parent = <&vic2>;
			interrupts = <17>;
			dma-names = "rx", "tx";
			dmas = <&pdma1 12>, <&pdma1 13>;
			clock-names = "iis", "i2s_opclk0";
			clocks = <&clocks CLK_I2S1>, <&clocks SCLK_AUDIO1>;
			pinctrl-names = "default";
			pinctrl-0 = <&i2s1_bus>;
			#sound-dai-cells = <0>;
			status = "disabled";
		};

		i2s2: i2s@e2a00000 {
			compatible = "samsung,s3c6410-i2s";
			reg = <0xe2a00000 0x1000>;
			interrupt-parent = <&vic2>;
			interrupts = <18>;
			dma-names = "rx", "tx";
			dmas = <&pdma1 14>, <&pdma1 15>;
			clock-names = "iis", "i2s_opclk0";
			clocks = <&clocks CLK_I2S2>, <&clocks SCLK_AUDIO2>;
			pinctrl-names = "default";
			pinctrl-0 = <&i2s2_bus>;
			#sound-dai-cells = <0>;
			status = "disabled";
		};

		pwm: pwm@e2500000 {
			compatible = "samsung,s5pc100-pwm";
			reg = <0xe2500000 0x1000>;
			interrupt-parent = <&vic0>;
			interrupts = <21>, <22>, <23>, <24>, <25>;
			clock-names = "timers";
			clocks = <&clocks CLK_PWM>;
			#pwm-cells = <3>;
		};

		watchdog: watchdog@e2700000 {
			compatible = "samsung,s3c6410-wdt";
			reg = <0xe2700000 0x1000>;
			interrupt-parent = <&vic0>;
			interrupts = <26>;
			clock-names = "watchdog";
			clocks = <&clocks CLK_WDT>;
		};

		rtc: rtc@e2800000 {
			compatible = "samsung,s3c6410-rtc";
			reg = <0xe2800000 0x100>;
			interrupt-parent = <&vic0>;
			interrupts = <28>, <29>;
			clocks = <&clocks CLK_RTC>;
			clock-names = "rtc";
			status = "disabled";
		};

		uart0: serial@e2900000 {
			compatible = "samsung,s5pv210-uart";
			reg = <0xe2900000 0x400>;
			interrupt-parent = <&vic1>;
			interrupts = <10>;
			clock-names = "uart", "clk_uart_baud0",
					"clk_uart_baud1";
			clocks = <&clocks CLK_UART0>, <&clocks CLK_UART0>,
					<&clocks SCLK_UART0>;
			status = "disabled";
		};

		uart1: serial@e2900400 {
			compatible = "samsung,s5pv210-uart";
			reg = <0xe2900400 0x400>;
			interrupt-parent = <&vic1>;
			interrupts = <11>;
			clock-names = "uart", "clk_uart_baud0",
					"clk_uart_baud1";
			clocks = <&clocks CLK_UART1>, <&clocks CLK_UART1>,
					<&clocks SCLK_UART1>;
			status = "disabled";
		};

		uart2: serial@e2900800 {
			compatible = "samsung,s5pv210-uart";
			reg = <0xe2900800 0x400>;
			interrupt-parent = <&vic1>;
			interrupts = <12>;
			clock-names = "uart", "clk_uart_baud0",
					"clk_uart_baud1";
			clocks = <&clocks CLK_UART2>, <&clocks CLK_UART2>,
					<&clocks SCLK_UART2>;
			status = "disabled";
		};

		uart3: serial@e2900c00 {
			compatible = "samsung,s5pv210-uart";
			reg = <0xe2900c00 0x400>;
			interrupt-parent = <&vic1>;
			interrupts = <13>;
			clock-names = "uart", "clk_uart_baud0",
					"clk_uart_baud1";
			clocks = <&clocks CLK_UART3>, <&clocks CLK_UART3>,
					<&clocks SCLK_UART3>;
			status = "disabled";
		};

		sdhci0: sdhci@eb000000 {
			compatible = "samsung,s3c6410-sdhci";
			reg = <0xeb000000 0x100000>;
			interrupt-parent = <&vic1>;
			interrupts = <26>;
			clock-names = "hsmmc", "mmc_busclk.0", "mmc_busclk.2";
			clocks = <&clocks CLK_HSMMC0>, <&clocks CLK_HSMMC0>,
					<&clocks SCLK_MMC0>;
			status = "disabled";
		};

		sdhci1: sdhci@eb100000 {
			compatible = "samsung,s3c6410-sdhci";
			reg = <0xeb100000 0x100000>;
			interrupt-parent = <&vic1>;
			interrupts = <27>;
			clock-names = "hsmmc", "mmc_busclk.0", "mmc_busclk.2";
			clocks = <&clocks CLK_HSMMC1>, <&clocks CLK_HSMMC1>,
					<&clocks SCLK_MMC1>;
			status = "disabled";
		};

		sdhci2: sdhci@eb200000 {
			compatible = "samsung,s3c6410-sdhci";
			reg = <0xeb200000 0x100000>;
			interrupt-parent = <&vic1>;
			interrupts = <28>;
			clock-names = "hsmmc", "mmc_busclk.0", "mmc_busclk.2";
			clocks = <&clocks CLK_HSMMC2>, <&clocks CLK_HSMMC2>,
					<&clocks SCLK_MMC2>;
			status = "disabled";
		};

		sdhci3: sdhci@eb300000 {
			compatible = "samsung,s3c6410-sdhci";
			reg = <0xeb300000 0x100000>;
			interrupt-parent = <&vic3>;
			interrupts = <2>;
			clock-names = "hsmmc", "mmc_busclk.0", "mmc_busclk.3";
			clocks = <&clocks CLK_HSMMC3>, <&clocks CLK_HSMMC3>,
					<&clocks SCLK_MMC3>;
			status = "disabled";
		};

		hsotg: hsotg@ec000000 {
			compatible = "samsung,s3c6400-hsotg";
			reg = <0xec000000 0x20000>;
			interrupt-parent = <&vic1>;
			interrupts = <24>;
			clocks = <&clocks CLK_USB_OTG>;
			clock-names = "otg";
			phy-names = "usb2-phy";
			phys = <&usbphy 0>;
			status = "disabled";
		};

		usbphy: usbphy@ec100000 {
			compatible = "samsung,s5pv210-usb2-phy";
			reg = <0xec100000 0x100>;
			samsung,pmureg-phandle = <&pmu_syscon>;
			clocks = <&clocks CLK_USB_OTG>, <&xusbxti>;
			clock-names = "phy", "ref";
			#phy-cells = <1>;
			status = "disabled";
		};

		ehci: ehci@ec200000 {
			compatible = "samsung,exynos4210-ehci";
			reg = <0xec200000 0x100>;
			interrupts = <23>;
			interrupt-parent = <&vic1>;
			clocks = <&clocks CLK_USB_HOST>;
			clock-names = "usbhost";
			#address-cells = <1>;
			#size-cells = <0>;
			status = "disabled";

			port@0 {
				reg = <0>;
				phys = <&usbphy 1>;
			};
		};

		ohci: ohci@ec300000 {
			compatible = "samsung,exynos4210-ohci";
			reg = <0xec300000 0x100>;
			interrupts = <23>;
			interrupt-parent = <&vic1>;
			clocks = <&clocks CLK_USB_HOST>;
			clock-names = "usbhost";
			#address-cells = <1>;
			#size-cells = <0>;
			status = "disabled";

			port@0 {
				reg = <0>;
				phys = <&usbphy 1>;
			};
		};

		mfc: codec@f1700000 {
			compatible = "samsung,mfc-v5";
			reg = <0xf1700000 0x10000>;
			interrupt-parent = <&vic2>;
			interrupts = <14>;
			clocks = <&clocks DOUT_MFC>, <&clocks CLK_MFC>;
			clock-names = "sclk_mfc", "mfc";
		};

		vic0: interrupt-controller@f2000000 {
			compatible = "arm,pl192-vic";
			interrupt-controller;
			reg = <0xf2000000 0x1000>;
			#interrupt-cells = <1>;
		};

		vic1: interrupt-controller@f2100000 {
			compatible = "arm,pl192-vic";
			interrupt-controller;
			reg = <0xf2100000 0x1000>;
			#interrupt-cells = <1>;
		};

		vic2: interrupt-controller@f2200000 {
			compatible = "arm,pl192-vic";
			interrupt-controller;
			reg = <0xf2200000 0x1000>;
			#interrupt-cells = <1>;
		};

		vic3: interrupt-controller@f2300000 {
			compatible = "arm,pl192-vic";
			interrupt-controller;
			reg = <0xf2300000 0x1000>;
			#interrupt-cells = <1>;
		};

		fimd: fimd@f8000000 {
			compatible = "samsung,s5pv210-fimd";
			interrupt-parent = <&vic2>;
			reg = <0xf8000000 0x20000>;
			interrupt-names = "fifo", "vsync", "lcd_sys";
			interrupts = <0>, <1>, <2>;
			clocks = <&clocks SCLK_FIMD>, <&clocks CLK_FIMD>;
			clock-names = "sclk_fimd", "fimd";
			status = "disabled";
		};

		dmc0: dmc@f0000000 {
			compatible = "samsung,s5pv210-dmc";
			reg = <0xf0000000 0x1000>;
		};

		dmc1: dmc@f1400000 {
			compatible = "samsung,s5pv210-dmc";
			reg = <0xf1400000 0x1000>;
		};

		g2d: g2d@fa000000 {
			compatible = "samsung,s5pv210-g2d";
			reg = <0xfa000000 0x1000>;
			interrupt-parent = <&vic2>;
			interrupts = <9>;
			clocks = <&clocks DOUT_G2D>, <&clocks CLK_G2D>;
			clock-names = "sclk_fimg2d", "fimg2d";
		};

		mdma1: mdma@fa200000 {
			compatible = "arm,pl330", "arm,primecell";
			reg = <0xfa200000 0x1000>;
			interrupt-parent = <&vic0>;
			interrupts = <18>;
			clocks = <&clocks CLK_MDMA>;
			clock-names = "apb_pclk";
			#dma-cells = <1>;
			#dma-channels = <8>;
			#dma-requests = <1>;
		};

		rotator: rotator@fa300000 {
			compatible = "samsung,s5pv210-rotator";
			reg = <0xfa300000 0x1000>;
			interrupt-parent = <&vic2>;
			interrupts = <4>;
			clocks = <&clocks CLK_ROTATOR>;
			clock-names = "rotator";
		};

		i2c1: i2c@fab00000 {
			compatible = "samsung,s3c2440-i2c";
			reg = <0xfab00000 0x1000>;
			interrupt-parent = <&vic2>;
			interrupts = <13>;
			clocks = <&clocks CLK_I2C1>;
			clock-names = "i2c";
			pinctrl-names = "default";
			pinctrl-0 = <&i2c1_bus>;
			#address-cells = <1>;
			#size-cells = <0>;
			status = "disabled";
		};

		camera: camera {
			compatible = "samsung,fimc", "simple-bus";
			pinctrl-names = "default";
			pinctrl-0 = <>;
			clocks = <&clocks SCLK_CAM0>, <&clocks SCLK_CAM1>;
			clock-names = "sclk_cam0", "sclk_cam1";
			#address-cells = <1>;
			#size-cells = <1>;
			#clock-cells = <1>;
			clock-output-names = "cam_a_clkout", "cam_b_clkout";
			ranges;

			csis0: csis@fa600000 {
				compatible = "samsung,s5pv210-csis";
				reg = <0xfa600000 0x4000>;
				interrupt-parent = <&vic2>;
				interrupts = <29>;
				clocks = <&clocks CLK_CSIS>,
						<&clocks SCLK_CSIS>;
				clock-names = "clk_csis",
						"sclk_csis";
				bus-width = <4>;
				status = "disabled";
				#address-cells = <1>;
				#size-cells = <0>;
			};

			fimc0: fimc@fb200000 {
				compatible = "samsung,s5pv210-fimc";
				reg = <0xfb200000 0x1000>;
				interrupts = <5>;
				interrupt-parent = <&vic2>;
				clocks = <&clocks CLK_FIMC0>,
						<&clocks SCLK_FIMC0>;
				clock-names = "fimc",
						"sclk_fimc";
				samsung,pix-limits = <4224 8192 1920 4224>;
				samsung,min-pix-alignment = <16 8>;
				samsung,cam-if;
			};

			fimc1: fimc@fb300000 {
				compatible = "samsung,s5pv210-fimc";
				reg = <0xfb300000 0x1000>;
				interrupt-parent = <&vic2>;
				interrupts = <6>;
				clocks = <&clocks CLK_FIMC1>,
						<&clocks SCLK_FIMC1>;
				clock-names = "fimc",
						"sclk_fimc";
				samsung,pix-limits = <4224 8192 1920 4224>;
				samsung,min-pix-alignment = <1 1>;
				samsung,mainscaler-ext;
				samsung,cam-if;
				samsung,lcd-wb;
			};

			fimc2: fimc@fb400000 {
				compatible = "samsung,s5pv210-fimc";
				reg = <0xfb400000 0x1000>;
				interrupt-parent = <&vic2>;
				interrupts = <7>;
				clocks = <&clocks CLK_FIMC2>,
						<&clocks SCLK_FIMC2>;
				clock-names = "fimc",
						"sclk_fimc";
				samsung,pix-limits = <1920 8192 1280 1920>;
				samsung,min-pix-alignment = <16 8>;
				samsung,rotators = <0>;
				samsung,cam-if;
			};
		};

		jpeg_codec: jpeg-codec@fb600000 {
			compatible = "samsung,s5pv210-jpeg";
			reg = <0xfb600000 0x1000>;
			interrupt-parent = <&vic2>;
			interrupts = <8>;
			clocks = <&clocks CLK_JPEG>;
			clock-names = "jpeg";
		};
	};
};

#include "s5pv210-pinctrl.dtsi"<|MERGE_RESOLUTION|>--- conflicted
+++ resolved
@@ -128,7 +128,6 @@
 			#dma-channels = <8>;
 			#dma-requests = <32>;
 		};
-<<<<<<< HEAD
 
 		pdma1: dma@e0a00000 {
 			compatible = "arm,pl330", "arm,primecell";
@@ -140,18 +139,6 @@
 			#dma-cells = <1>;
 			#dma-channels = <8>;
 			#dma-requests = <32>;
-=======
-
-		pdma1: dma@e0a00000 {
-			compatible = "arm,pl330", "arm,primecell";
-			reg = <0xe0a00000 0x1000>;
-			interrupt-parent = <&vic0>;
-			interrupts = <20>;
-			clocks = <&clocks CLK_PDMA1>;
-			clock-names = "apb_pclk";
-			#dma-cells = <1>;
-			#dma-channels = <8>;
-			#dma-requests = <32>;
 		};
 
 		adc: adc@e1700000 {
@@ -164,7 +151,6 @@
 			#io-channel-cells = <1>;
 			io-channel-ranges;
 			status = "disabled";
->>>>>>> d1988041
 		};
 
 		spi0: spi@e1300000 {
