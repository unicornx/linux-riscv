// SPDX-License-Identifier: GPL-2.0-or-later OR MIT
/*
 * Copyright 2016-2022 Toradex
 */

/dts-v1/;
#include "imx7s-colibri.dtsi"
#include "imx7-colibri-eval-v3.dtsi"

/ {
	model = "Toradex Colibri iMX7S on Colibri Evaluation Board V3";
	compatible = "toradex,colibri-imx7s-eval-v3",
		     "toradex,colibri-imx7s",
		     "fsl,imx7s";
};

&ad7879_ts {
	status = "okay";
};

/*
 * The Atmel maxtouch controller uses SODIMM 28/30, also used for PWM<B>, PWM<C>, aka pwm2, pwm3.
 * So if you enable following capacitive touch controller, disable pwm2/pwm3 first.
 */
&atmel_mxt_ts {
	status = "disabled";
};

&backlight {
	status = "okay";
};

&lcdif {
	status = "okay";
};

&panel_dpi {
	status = "okay";
};

<<<<<<< HEAD
&pwm2 {
	status = "okay";
};

&pwm3 {
=======
/* Colibri PWM<B> */
&pwm2 {
	/* The pwm2 should be disabled to enable atmel_mxt_ts touchscreen for adapter. */
	status = "okay";
};

/* Colibri PWM<C> */
&pwm3 {
	/* The pwm3 should be disabled to enable atmel_mxt_ts touchscreen for adapter. */
>>>>>>> e6f4ff3f
	status = "okay";
};<|MERGE_RESOLUTION|>--- conflicted
+++ resolved
@@ -38,13 +38,6 @@
 	status = "okay";
 };
 
-<<<<<<< HEAD
-&pwm2 {
-	status = "okay";
-};
-
-&pwm3 {
-=======
 /* Colibri PWM<B> */
 &pwm2 {
 	/* The pwm2 should be disabled to enable atmel_mxt_ts touchscreen for adapter. */
@@ -54,6 +47,5 @@
 /* Colibri PWM<C> */
 &pwm3 {
 	/* The pwm3 should be disabled to enable atmel_mxt_ts touchscreen for adapter. */
->>>>>>> e6f4ff3f
 	status = "okay";
 };