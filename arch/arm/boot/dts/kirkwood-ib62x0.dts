/dts-v1/;

#include "kirkwood.dtsi"
#include "kirkwood-6281.dtsi"

/ {
	model = "RaidSonic ICY BOX IB-NAS62x0 (Rev B)";
	compatible = "raidsonic,ib-nas6210-b", "raidsonic,ib-nas6220-b", "raidsonic,ib-nas6210", "raidsonic,ib-nas6220", "raidsonic,ib-nas62x0", "marvell,kirkwood-88f6281", "marvell,kirkwood";

	memory {
		device_type = "memory";
		reg = <0x00000000 0x10000000>;
	};

	chosen {
		bootargs = "console=ttyS0,115200n8 earlyprintk";
	};

	ocp@f1000000 {
		pinctrl: pinctrl@10000 {
			pmx_led_os_red: pmx-led-os-red {
				marvell,pins = "mpp22";
				marvell,function = "gpio";
			};
			pmx_power_off: pmx-power-off {
				marvell,pins = "mpp24";
				marvell,function = "gpio";
			};
			pmx_led_os_green: pmx-led-os-green {
				marvell,pins = "mpp25";
				marvell,function = "gpio";
			};
			pmx_led_usb_transfer: pmx-led-usb-transfer {
				marvell,pins = "mpp27";
				marvell,function = "gpio";
			};
			pmx_button_reset: pmx-button-reset {
				marvell,pins = "mpp28";
				marvell,function = "gpio";
			};
			pmx_button_usb_copy: pmx-button-usb-copy {
				marvell,pins = "mpp29";
				marvell,function = "gpio";
			};
		};

		serial@12000 {
			status = "okay";
		};

		sata@80000 {
			status = "okay";
			nr-ports = <2>;
		};
	};

	gpio_keys {
		compatible = "gpio-keys";
		#address-cells = <1>;
		#size-cells = <0>;
		pinctrl-0 = <&pmx_button_reset &pmx_button_usb_copy>;
		pinctrl-names = "default";

		button@1 {
			label = "USB Copy";
			linux,code = <133>;
			gpios = <&gpio0 29 1>;
		};
		button@2 {
			label = "Reset";
			linux,code = <0x198>;
			gpios = <&gpio0 28 1>;
		};
	};

	gpio-leds {
		compatible = "gpio-leds";
		pinctrl-0 = <&pmx_led_os_red &pmx_led_os_green
			     &pmx_led_usb_transfer>;
		pinctrl-names = "default";

		green-os {
			label = "ib62x0:green:os";
			gpios = <&gpio0 25 0>;
			linux,default-trigger = "default-on";
		};
		red-os {
			label = "ib62x0:red:os";
			gpios = <&gpio0 22 0>;
		};
		usb-copy {
			label = "ib62x0:red:usb_copy";
			gpios = <&gpio0 27 0>;
		};
	};

	gpio_poweroff {
		compatible = "gpio-poweroff";
		pinctrl-0 = <&pmx_power_off>;
		pinctrl-names = "default";
		gpios = <&gpio0 24 0>;
	};
};

&nand {
	status = "okay";
	pinctrl-0 = <&pmx_nand>;
	pinctrl-names = "default";

<<<<<<< HEAD
=======
	partition@0 {
		label = "u-boot";
		reg = <0x0000000 0xe0000>;
	};

	partition@e0000 {
		label = "u-boot environment";
		reg = <0xe0000 0x100000>;
	};

	partition@100000 {
		label = "uImage";
		reg = <0x0100000 0x600000>;
	};

	partition@700000 {
		label = "root";
		reg = <0x0700000 0xf900000>;
	};

>>>>>>> d8ec26d7
};

&mdio {
	status = "okay";

	ethphy0: ethernet-phy@8 {
		device_type = "ethernet-phy";
		reg = <8>;
	};
};

&eth0 {
	status = "okay";
<<<<<<< HEAD
=======

>>>>>>> d8ec26d7
	ethernet0-port@0 {
		phy-handle = <&ethphy0>;
	};
};<|MERGE_RESOLUTION|>--- conflicted
+++ resolved
@@ -107,8 +107,6 @@
 	pinctrl-0 = <&pmx_nand>;
 	pinctrl-names = "default";
 
-<<<<<<< HEAD
-=======
 	partition@0 {
 		label = "u-boot";
 		reg = <0x0000000 0xe0000>;
@@ -129,7 +127,6 @@
 		reg = <0x0700000 0xf900000>;
 	};
 
->>>>>>> d8ec26d7
 };
 
 &mdio {
@@ -143,10 +140,7 @@
 
 &eth0 {
 	status = "okay";
-<<<<<<< HEAD
-=======
 
->>>>>>> d8ec26d7
 	ethernet0-port@0 {
 		phy-handle = <&ethphy0>;
 	};
