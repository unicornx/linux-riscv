// SPDX-License-Identifier: GPL-2.0-only
#include <linux/memblock.h>
#include <linux/gfp.h>
#include <linux/export.h>
#include <linux/spinlock.h>
#include <linux/slab.h>
#include <linux/types.h>
#include <linux/dma-mapping.h>
#include <linux/vmalloc.h>
#include <linux/swiotlb.h>

#include <xen/xen.h>
#include <xen/interface/memory.h>
#include <xen/grant_table.h>
#include <xen/page.h>
#include <xen/swiotlb-xen.h>

#include <asm/cacheflush.h>
#include <asm/xen/hypercall.h>
#include <asm/xen/interface.h>

struct xen_p2m_entry {
	unsigned long pfn;
	unsigned long mfn;
	unsigned long nr_pages;
	struct rb_node rbnode_phys;
};

static rwlock_t p2m_lock;
struct rb_root phys_to_mach = RB_ROOT;
EXPORT_SYMBOL_GPL(phys_to_mach);

static int xen_add_phys_to_mach_entry(struct xen_p2m_entry *new)
{
	struct rb_node **link = &phys_to_mach.rb_node;
	struct rb_node *parent = NULL;
	struct xen_p2m_entry *entry;
	int rc = 0;

	while (*link) {
		parent = *link;
		entry = rb_entry(parent, struct xen_p2m_entry, rbnode_phys);

		if (new->pfn == entry->pfn)
			goto err_out;

		if (new->pfn < entry->pfn)
			link = &(*link)->rb_left;
		else
			link = &(*link)->rb_right;
	}
	rb_link_node(&new->rbnode_phys, parent, link);
	rb_insert_color(&new->rbnode_phys, &phys_to_mach);
	goto out;

err_out:
	rc = -EINVAL;
	pr_warn("%s: cannot add pfn=%pa -> mfn=%pa: pfn=%pa -> mfn=%pa already exists\n",
			__func__, &new->pfn, &new->mfn, &entry->pfn, &entry->mfn);
out:
	return rc;
}

unsigned long __pfn_to_mfn(unsigned long pfn)
{
	struct rb_node *n = phys_to_mach.rb_node;
	struct xen_p2m_entry *entry;
	unsigned long irqflags;

	read_lock_irqsave(&p2m_lock, irqflags);
	while (n) {
		entry = rb_entry(n, struct xen_p2m_entry, rbnode_phys);
		if (entry->pfn <= pfn &&
				entry->pfn + entry->nr_pages > pfn) {
			unsigned long mfn = entry->mfn + (pfn - entry->pfn);
			read_unlock_irqrestore(&p2m_lock, irqflags);
			return mfn;
		}
		if (pfn < entry->pfn)
			n = n->rb_left;
		else
			n = n->rb_right;
	}
	read_unlock_irqrestore(&p2m_lock, irqflags);

	return INVALID_P2M_ENTRY;
}
EXPORT_SYMBOL_GPL(__pfn_to_mfn);

int set_foreign_p2m_mapping(struct gnttab_map_grant_ref *map_ops,
			    struct gnttab_map_grant_ref *kmap_ops,
			    struct page **pages, unsigned int count)
{
	int i;

	for (i = 0; i < count; i++) {
		struct gnttab_unmap_grant_ref unmap;
		int rc;

		if (map_ops[i].status)
			continue;
		if (likely(set_phys_to_machine(map_ops[i].host_addr >> XEN_PAGE_SHIFT,
				    map_ops[i].dev_bus_addr >> XEN_PAGE_SHIFT)))
			continue;

		/*
		 * Signal an error for this slot. This in turn requires
		 * immediate unmapping.
		 */
		map_ops[i].status = GNTST_general_error;
		unmap.host_addr = map_ops[i].host_addr,
		unmap.handle = map_ops[i].handle;
<<<<<<< HEAD
		map_ops[i].handle = ~0;
=======
		map_ops[i].handle = INVALID_GRANT_HANDLE;
>>>>>>> 4bcf3b75
		if (map_ops[i].flags & GNTMAP_device_map)
			unmap.dev_bus_addr = map_ops[i].dev_bus_addr;
		else
			unmap.dev_bus_addr = 0;

		/*
		 * Pre-populate the status field, to be recognizable in
		 * the log message below.
		 */
		unmap.status = 1;

		rc = HYPERVISOR_grant_table_op(GNTTABOP_unmap_grant_ref,
					       &unmap, 1);
		if (rc || unmap.status != GNTST_okay)
			pr_err_once("gnttab unmap failed: rc=%d st=%d\n",
				    rc, unmap.status);
	}

	return 0;
}

int clear_foreign_p2m_mapping(struct gnttab_unmap_grant_ref *unmap_ops,
			      struct gnttab_unmap_grant_ref *kunmap_ops,
			      struct page **pages, unsigned int count)
{
	int i;

	for (i = 0; i < count; i++) {
		set_phys_to_machine(unmap_ops[i].host_addr >> XEN_PAGE_SHIFT,
				    INVALID_P2M_ENTRY);
	}

	return 0;
}

bool __set_phys_to_machine_multi(unsigned long pfn,
		unsigned long mfn, unsigned long nr_pages)
{
	int rc;
	unsigned long irqflags;
	struct xen_p2m_entry *p2m_entry;
	struct rb_node *n = phys_to_mach.rb_node;

	if (mfn == INVALID_P2M_ENTRY) {
		write_lock_irqsave(&p2m_lock, irqflags);
		while (n) {
			p2m_entry = rb_entry(n, struct xen_p2m_entry, rbnode_phys);
			if (p2m_entry->pfn <= pfn &&
					p2m_entry->pfn + p2m_entry->nr_pages > pfn) {
				rb_erase(&p2m_entry->rbnode_phys, &phys_to_mach);
				write_unlock_irqrestore(&p2m_lock, irqflags);
				kfree(p2m_entry);
				return true;
			}
			if (pfn < p2m_entry->pfn)
				n = n->rb_left;
			else
				n = n->rb_right;
		}
		write_unlock_irqrestore(&p2m_lock, irqflags);
		return true;
	}

	p2m_entry = kzalloc(sizeof(*p2m_entry), GFP_NOWAIT);
	if (!p2m_entry)
		return false;

	p2m_entry->pfn = pfn;
	p2m_entry->nr_pages = nr_pages;
	p2m_entry->mfn = mfn;

	write_lock_irqsave(&p2m_lock, irqflags);
	rc = xen_add_phys_to_mach_entry(p2m_entry);
	if (rc < 0) {
		write_unlock_irqrestore(&p2m_lock, irqflags);
		kfree(p2m_entry);
		return false;
	}
	write_unlock_irqrestore(&p2m_lock, irqflags);
	return true;
}
EXPORT_SYMBOL_GPL(__set_phys_to_machine_multi);

bool __set_phys_to_machine(unsigned long pfn, unsigned long mfn)
{
	return __set_phys_to_machine_multi(pfn, mfn, 1);
}
EXPORT_SYMBOL_GPL(__set_phys_to_machine);

static int p2m_init(void)
{
	rwlock_init(&p2m_lock);
	return 0;
}
arch_initcall(p2m_init);<|MERGE_RESOLUTION|>--- conflicted
+++ resolved
@@ -110,11 +110,7 @@
 		map_ops[i].status = GNTST_general_error;
 		unmap.host_addr = map_ops[i].host_addr,
 		unmap.handle = map_ops[i].handle;
-<<<<<<< HEAD
-		map_ops[i].handle = ~0;
-=======
 		map_ops[i].handle = INVALID_GRANT_HANDLE;
->>>>>>> 4bcf3b75
 		if (map_ops[i].flags & GNTMAP_device_map)
 			unmap.dev_bus_addr = map_ops[i].dev_bus_addr;
 		else
