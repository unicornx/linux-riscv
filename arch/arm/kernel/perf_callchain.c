// SPDX-License-Identifier: GPL-2.0
/*
 * ARM callchain support
 *
 * Copyright (C) 2009 picoChip Designs, Ltd., Jamie Iles
 * Copyright (C) 2010 ARM Ltd., Will Deacon <will.deacon@arm.com>
 *
 * This code is based on the ARM OProfile backtrace code.
 */
#include <linux/perf_event.h>
#include <linux/uaccess.h>

#include <asm/stacktrace.h>

/*
 * The registers we're interested in are at the end of the variable
 * length saved register structure. The fp points at the end of this
 * structure so the address of this struct is:
 * (struct frame_tail *)(xxx->fp)-1
 *
 * This code has been adapted from the ARM OProfile support.
 */
struct frame_tail {
	struct frame_tail __user *fp;
	unsigned long sp;
	unsigned long lr;
} __attribute__((packed));

/*
 * Get the return address for a single stackframe and return a pointer to the
 * next frame tail.
 */
static struct frame_tail __user *
user_backtrace(struct frame_tail __user *tail,
	       struct perf_callchain_entry_ctx *entry)
{
	struct frame_tail buftail;
	unsigned long err;

	if (!access_ok(tail, sizeof(buftail)))
		return NULL;

	pagefault_disable();
	err = __copy_from_user_inatomic(&buftail, tail, sizeof(buftail));
	pagefault_enable();

	if (err)
		return NULL;

	perf_callchain_store(entry, buftail.lr);

	/*
	 * Frame pointers should strictly progress back up the stack
	 * (towards higher addresses).
	 */
	if (tail + 1 >= buftail.fp)
		return NULL;

	return buftail.fp - 1;
}

void
perf_callchain_user(struct perf_callchain_entry_ctx *entry, struct pt_regs *regs)
{
	struct perf_guest_info_callbacks *guest_cbs = perf_get_guest_cbs();
	struct frame_tail __user *tail;

<<<<<<< HEAD
	if (guest_cbs && guest_cbs->is_in_guest()) {
		/* We don't support guest os callchain now */
		return;
	}

=======
>>>>>>> 77b5472d
	perf_callchain_store(entry, regs->ARM_pc);

	if (!current->mm)
		return;

	tail = (struct frame_tail __user *)regs->ARM_fp - 1;

	while ((entry->nr < entry->max_stack) &&
	       tail && !((unsigned long)tail & 0x3))
		tail = user_backtrace(tail, entry);
}

/*
 * Gets called by walk_stackframe() for every stackframe. This will be called
 * whist unwinding the stackframe and is like a subroutine return so we use
 * the PC.
 */
static int
callchain_trace(struct stackframe *fr,
		void *data)
{
	struct perf_callchain_entry_ctx *entry = data;
	perf_callchain_store(entry, fr->pc);
	return 0;
}

void
perf_callchain_kernel(struct perf_callchain_entry_ctx *entry, struct pt_regs *regs)
{
	struct perf_guest_info_callbacks *guest_cbs = perf_get_guest_cbs();
	struct stackframe fr;

<<<<<<< HEAD
	if (guest_cbs && guest_cbs->is_in_guest()) {
		/* We don't support guest os callchain now */
		return;
	}

=======
>>>>>>> 77b5472d
	arm_get_current_stackframe(regs, &fr);
	walk_stackframe(&fr, callchain_trace, entry);
}

unsigned long perf_instruction_pointer(struct pt_regs *regs)
{
<<<<<<< HEAD
	struct perf_guest_info_callbacks *guest_cbs = perf_get_guest_cbs();

	if (guest_cbs && guest_cbs->is_in_guest())
		return guest_cbs->get_guest_ip();

=======
>>>>>>> 77b5472d
	return instruction_pointer(regs);
}

unsigned long perf_misc_flags(struct pt_regs *regs)
{
	struct perf_guest_info_callbacks *guest_cbs = perf_get_guest_cbs();
	int misc = 0;

<<<<<<< HEAD
	if (guest_cbs && guest_cbs->is_in_guest()) {
		if (guest_cbs->is_user_mode())
			misc |= PERF_RECORD_MISC_GUEST_USER;
		else
			misc |= PERF_RECORD_MISC_GUEST_KERNEL;
	} else {
		if (user_mode(regs))
			misc |= PERF_RECORD_MISC_USER;
		else
			misc |= PERF_RECORD_MISC_KERNEL;
	}
=======
	if (user_mode(regs))
		misc |= PERF_RECORD_MISC_USER;
	else
		misc |= PERF_RECORD_MISC_KERNEL;
>>>>>>> 77b5472d

	return misc;
}<|MERGE_RESOLUTION|>--- conflicted
+++ resolved
@@ -62,17 +62,8 @@
 void
 perf_callchain_user(struct perf_callchain_entry_ctx *entry, struct pt_regs *regs)
 {
-	struct perf_guest_info_callbacks *guest_cbs = perf_get_guest_cbs();
 	struct frame_tail __user *tail;
 
-<<<<<<< HEAD
-	if (guest_cbs && guest_cbs->is_in_guest()) {
-		/* We don't support guest os callchain now */
-		return;
-	}
-
-=======
->>>>>>> 77b5472d
 	perf_callchain_store(entry, regs->ARM_pc);
 
 	if (!current->mm)
@@ -102,57 +93,25 @@
 void
 perf_callchain_kernel(struct perf_callchain_entry_ctx *entry, struct pt_regs *regs)
 {
-	struct perf_guest_info_callbacks *guest_cbs = perf_get_guest_cbs();
 	struct stackframe fr;
 
-<<<<<<< HEAD
-	if (guest_cbs && guest_cbs->is_in_guest()) {
-		/* We don't support guest os callchain now */
-		return;
-	}
-
-=======
->>>>>>> 77b5472d
 	arm_get_current_stackframe(regs, &fr);
 	walk_stackframe(&fr, callchain_trace, entry);
 }
 
 unsigned long perf_instruction_pointer(struct pt_regs *regs)
 {
-<<<<<<< HEAD
-	struct perf_guest_info_callbacks *guest_cbs = perf_get_guest_cbs();
-
-	if (guest_cbs && guest_cbs->is_in_guest())
-		return guest_cbs->get_guest_ip();
-
-=======
->>>>>>> 77b5472d
 	return instruction_pointer(regs);
 }
 
 unsigned long perf_misc_flags(struct pt_regs *regs)
 {
-	struct perf_guest_info_callbacks *guest_cbs = perf_get_guest_cbs();
 	int misc = 0;
 
-<<<<<<< HEAD
-	if (guest_cbs && guest_cbs->is_in_guest()) {
-		if (guest_cbs->is_user_mode())
-			misc |= PERF_RECORD_MISC_GUEST_USER;
-		else
-			misc |= PERF_RECORD_MISC_GUEST_KERNEL;
-	} else {
-		if (user_mode(regs))
-			misc |= PERF_RECORD_MISC_USER;
-		else
-			misc |= PERF_RECORD_MISC_KERNEL;
-	}
-=======
 	if (user_mode(regs))
 		misc |= PERF_RECORD_MISC_USER;
 	else
 		misc |= PERF_RECORD_MISC_KERNEL;
->>>>>>> 77b5472d
 
 	return misc;
 }