--- conflicted
+++ resolved
@@ -385,11 +385,7 @@
 		lc = &S390_lowcore;
 
 	pcpu_delegate(&pcpu_devices[0], func, data,
-<<<<<<< HEAD
-		      lc->panic_stack - PANIC_FRAME_OFFSET + PAGE_SIZE);
-=======
 		      lc->nodat_stack);
->>>>>>> f7688b48
 }
 
 int smp_find_processor_id(u16 address)
