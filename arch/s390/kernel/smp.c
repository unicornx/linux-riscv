--- conflicted
+++ resolved
@@ -341,19 +341,12 @@
 		lc->restart_data = (unsigned long)data;
 		lc->restart_source = source_cpu;
 	} else {
-<<<<<<< HEAD
-		put_abs_lowcore(restart_stack, stack);
-		put_abs_lowcore(restart_fn, (unsigned long)func);
-		put_abs_lowcore(restart_data, (unsigned long)data);
-		put_abs_lowcore(restart_source, source_cpu);
-=======
 		abs_lc = get_abs_lowcore(&flags);
 		abs_lc->restart_stack = stack;
 		abs_lc->restart_fn = (unsigned long)func;
 		abs_lc->restart_data = (unsigned long)data;
 		abs_lc->restart_source = source_cpu;
 		put_abs_lowcore(abs_lc, flags);
->>>>>>> d60c95ef
 	}
 	__bpon();
 	asm volatile(
@@ -599,11 +592,8 @@
 void smp_ctl_set_clear_bit(int cr, int bit, bool set)
 {
 	struct ec_creg_mask_parms parms = { .cr = cr, };
-<<<<<<< HEAD
-=======
 	struct lowcore *abs_lc;
 	unsigned long flags;
->>>>>>> d60c95ef
 	u64 ctlreg;
 
 	if (set) {
@@ -614,17 +604,11 @@
 		parms.andval = ~(1UL << bit);
 	}
 	spin_lock(&ctl_lock);
-<<<<<<< HEAD
-	get_abs_lowcore(ctlreg, cregs_save_area[cr]);
-	ctlreg = (ctlreg & parms.andval) | parms.orval;
-	put_abs_lowcore(cregs_save_area[cr], ctlreg);
-=======
 	abs_lc = get_abs_lowcore(&flags);
 	ctlreg = abs_lc->cregs_save_area[cr];
 	ctlreg = (ctlreg & parms.andval) | parms.orval;
 	abs_lc->cregs_save_area[cr] = ctlreg;
 	put_abs_lowcore(abs_lc, flags);
->>>>>>> d60c95ef
 	spin_unlock(&ctl_lock);
 	on_each_cpu(smp_ctl_bit_callback, &parms, 1);
 }
@@ -691,12 +675,6 @@
 	struct save_area *sa;
 	void *regs;
 
-<<<<<<< HEAD
-	if (is_boot_cpu)
-		copy_oldmem_kernel(regs, __LC_FPREGS_SAVE_AREA, 512);
-	else
-		__pcpu_sigp_relax(addr, SIGP_STORE_STATUS_AT_ADDRESS, page);
-=======
 	if (!dump_available())
 		return;
 	sa = save_area_alloc(true);
@@ -704,7 +682,6 @@
 	if (!sa || !regs)
 		panic("could not allocate memory for boot CPU save area\n");
 	copy_oldmem_kernel(regs, __LC_FPREGS_SAVE_AREA, 512);
->>>>>>> d60c95ef
 	save_area_add_regs(sa, regs);
 	memblock_free(regs, 512);
 	if (MACHINE_HAS_VX)
