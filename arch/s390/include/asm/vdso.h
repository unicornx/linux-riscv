--- conflicted
+++ resolved
@@ -20,30 +20,6 @@
  * itself and may change without notice.
  */
 
-<<<<<<< HEAD
-struct vdso_data {
-	__u64 tb_update_count;		/* Timebase atomicity ctr	0x00 */
-	__u64 xtime_tod_stamp;		/* TOD clock for xtime		0x08 */
-	__u64 xtime_clock_sec;		/* Kernel time			0x10 */
-	__u64 xtime_clock_nsec;		/*				0x18 */
-	__u64 xtime_coarse_sec;		/* Coarse kernel time		0x20 */
-	__u64 xtime_coarse_nsec;	/*				0x28 */
-	__u64 wtom_clock_sec;		/* Wall to monotonic clock	0x30 */
-	__u64 wtom_clock_nsec;		/*				0x38 */
-	__u64 wtom_coarse_sec;		/* Coarse wall to monotonic	0x40 */
-	__u64 wtom_coarse_nsec;		/*				0x48 */
-	__u32 tz_minuteswest;		/* Minutes west of Greenwich	0x50 */
-	__u32 tz_dsttime;		/* Type of dst correction	0x54 */
-	__u32 ectg_available;		/* ECTG instruction present	0x58 */
-	__u32 tk_mult;			/* Mult. used for xtime_nsec	0x5c */
-	__u32 tk_shift;			/* Shift used for xtime_nsec	0x60 */
-	__u32 ts_dir;			/* TOD steering direction	0x64 */
-	__u64 ts_end;			/* TOD steering end		0x68 */
-	__u32 hrtimer_res;		/* hrtimer resolution		0x70 */
-};
-
-=======
->>>>>>> d1988041
 struct vdso_per_cpu_data {
 	/*
 	 * Note: node_id and cpu_nr must be at adjacent memory locations.
