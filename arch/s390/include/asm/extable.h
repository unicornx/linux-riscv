--- conflicted
+++ resolved
@@ -47,16 +47,6 @@
 {
 	a->fixup = b->fixup + delta;
 	b->fixup = tmp.fixup - delta;
-<<<<<<< HEAD
-	a->handler = b->handler;
-	if (a->handler)
-		a->handler += delta;
-	b->handler = tmp.handler;
-	if (b->handler)
-		b->handler -= delta;
-}
-#define swap_ex_entry_fixup swap_ex_entry_fixup
-=======
 	a->type = b->type;
 	b->type = tmp.type;
 	a->data = b->data;
@@ -78,6 +68,5 @@
 #endif /* CONFIG_BPF_JIT */
 
 bool fixup_exception(struct pt_regs *regs);
->>>>>>> d60c95ef
 
 #endif