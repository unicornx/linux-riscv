--- conflicted
+++ resolved
@@ -18,12 +18,6 @@
 	if (unlikely(offset & (~PAGE_MASK >> page_shift_offset)))
 		return -EINVAL;
 
-<<<<<<< HEAD
-	if (unlikely((prot & PROT_WRITE) && !(prot & PROT_READ)))
-		return -EINVAL;
-
-=======
->>>>>>> e6f4ff3f
 	return ksys_mmap_pgoff(addr, len, prot, flags, fd,
 			       offset >> (PAGE_SHIFT - page_shift_offset));
 }
