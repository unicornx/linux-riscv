# SPDX-License-Identifier: GPL-2.0
#
# Makefile for the linux kernel.
#

extra-y	+= vmlinux.lds

CPPFLAGS_vmlinux.lds += -U$(UTS_MACHINE)

ifdef CONFIG_FUNCTION_TRACER
# Do not profile debug and lowlevel utilities
CFLAGS_REMOVE_tsc.o = -pg
CFLAGS_REMOVE_paravirt-spinlocks.o = -pg
CFLAGS_REMOVE_pvclock.o = -pg
CFLAGS_REMOVE_kvmclock.o = -pg
CFLAGS_REMOVE_ftrace.o = -pg
CFLAGS_REMOVE_early_printk.o = -pg
CFLAGS_REMOVE_head64.o = -pg
CFLAGS_REMOVE_sev.o = -pg
CFLAGS_REMOVE_cc_platform.o = -pg
endif

KASAN_SANITIZE_head$(BITS).o				:= n
KASAN_SANITIZE_dumpstack.o				:= n
KASAN_SANITIZE_dumpstack_$(BITS).o			:= n
KASAN_SANITIZE_stacktrace.o				:= n
KASAN_SANITIZE_paravirt.o				:= n
KASAN_SANITIZE_sev.o					:= n
KASAN_SANITIZE_cc_platform.o				:= n

# With some compiler versions the generated code results in boot hangs, caused
# by several compilation units. To be safe, disable all instrumentation.
KCSAN_SANITIZE := n
KMSAN_SANITIZE_head$(BITS).o				:= n
KMSAN_SANITIZE_nmi.o					:= n

# If instrumentation of this dir is enabled, boot hangs during first second.
# Probably could be more selective here, but note that files related to irqs,
# boot, dumpstack/stacktrace, etc are either non-interesting or can lead to
# non-deterministic coverage.
KCOV_INSTRUMENT		:= n

<<<<<<< HEAD
CFLAGS_head$(BITS).o	+= -fno-stack-protector
CFLAGS_cc_platform.o	+= -fno-stack-protector

=======
>>>>>>> d60c95ef
CFLAGS_irq.o := -I $(srctree)/$(src)/../include/asm/trace

obj-y			+= head_$(BITS).o
obj-y			+= head$(BITS).o
obj-y			+= ebda.o
obj-y			+= platform-quirks.o
obj-y			+= process_$(BITS).o signal.o
obj-$(CONFIG_COMPAT)	+= signal_compat.o
obj-y			+= traps.o idt.o irq.o irq_$(BITS).o dumpstack_$(BITS).o
obj-y			+= time.o ioport.o dumpstack.o nmi.o
obj-$(CONFIG_MODIFY_LDT_SYSCALL)	+= ldt.o
obj-y			+= setup.o x86_init.o i8259.o irqinit.o
obj-$(CONFIG_JUMP_LABEL)	+= jump_label.o
obj-$(CONFIG_IRQ_WORK)  += irq_work.o
obj-y			+= probe_roms.o
obj-$(CONFIG_X86_32)	+= sys_ia32.o
obj-$(CONFIG_IA32_EMULATION)	+= sys_ia32.o
obj-$(CONFIG_X86_64)	+= sys_x86_64.o
obj-$(CONFIG_X86_ESPFIX64)	+= espfix_64.o
obj-$(CONFIG_SYSFS)	+= ksysfs.o
obj-y			+= bootflag.o e820.o
obj-y			+= pci-dma.o quirks.o topology.o kdebugfs.o
obj-y			+= alternative.o i8253.o hw_breakpoint.o
obj-y			+= tsc.o tsc_msr.o io_delay.o rtc.o
obj-y			+= resource.o
obj-y			+= irqflags.o
obj-y			+= static_call.o

obj-y				+= process.o
obj-y				+= fpu/
obj-y				+= ptrace.o
obj-$(CONFIG_X86_32)		+= tls.o
obj-$(CONFIG_IA32_EMULATION)	+= tls.o
obj-y				+= step.o
obj-$(CONFIG_INTEL_TXT)		+= tboot.o
obj-$(CONFIG_ISA_DMA_API)	+= i8237.o
obj-y				+= stacktrace.o
obj-y				+= cpu/
obj-y				+= acpi/
obj-y				+= reboot.o
obj-$(CONFIG_X86_MSR)		+= msr.o
obj-$(CONFIG_X86_CPUID)		+= cpuid.o
obj-$(CONFIG_PCI)		+= early-quirks.o
apm-y				:= apm_32.o
obj-$(CONFIG_APM)		+= apm.o
obj-$(CONFIG_SMP)		+= smp.o
obj-$(CONFIG_SMP)		+= smpboot.o
obj-$(CONFIG_X86_TSC)		+= tsc_sync.o
obj-$(CONFIG_SMP)		+= setup_percpu.o
obj-$(CONFIG_X86_MPPARSE)	+= mpparse.o
obj-y				+= apic/
obj-$(CONFIG_X86_REBOOTFIXUPS)	+= reboot_fixups_32.o
obj-$(CONFIG_DYNAMIC_FTRACE)	+= ftrace.o
obj-$(CONFIG_FUNCTION_TRACER)	+= ftrace_$(BITS).o
obj-$(CONFIG_FUNCTION_GRAPH_TRACER) += ftrace.o
obj-$(CONFIG_FTRACE_SYSCALLS)	+= ftrace.o
obj-$(CONFIG_X86_TSC)		+= trace_clock.o
obj-$(CONFIG_TRACING)		+= trace.o
obj-$(CONFIG_RETHOOK)		+= rethook.o
obj-$(CONFIG_CRASH_CORE)	+= crash_core_$(BITS).o
obj-$(CONFIG_KEXEC_CORE)	+= machine_kexec_$(BITS).o
obj-$(CONFIG_KEXEC_CORE)	+= relocate_kernel_$(BITS).o crash.o
obj-$(CONFIG_KEXEC_FILE)	+= kexec-bzimage64.o
obj-$(CONFIG_CRASH_DUMP)	+= crash_dump_$(BITS).o
obj-y				+= kprobes/
obj-$(CONFIG_MODULES)		+= module.o
obj-$(CONFIG_X86_32)		+= doublefault_32.o
obj-$(CONFIG_KGDB)		+= kgdb.o
obj-$(CONFIG_VM86)		+= vm86_32.o
obj-$(CONFIG_EARLY_PRINTK)	+= early_printk.o

obj-$(CONFIG_HPET_TIMER) 	+= hpet.o

obj-$(CONFIG_AMD_NB)		+= amd_nb.o
obj-$(CONFIG_DEBUG_NMI_SELFTEST) += nmi_selftest.o

obj-$(CONFIG_KVM_GUEST)		+= kvm.o kvmclock.o
obj-$(CONFIG_PARAVIRT)		+= paravirt.o
obj-$(CONFIG_PARAVIRT_SPINLOCKS)+= paravirt-spinlocks.o
obj-$(CONFIG_PARAVIRT_CLOCK)	+= pvclock.o
obj-$(CONFIG_X86_PMEM_LEGACY_DEVICE) += pmem.o

obj-$(CONFIG_JAILHOUSE_GUEST)	+= jailhouse.o

obj-$(CONFIG_EISA)		+= eisa.o
obj-$(CONFIG_PCSPKR_PLATFORM)	+= pcspeaker.o

obj-$(CONFIG_X86_CHECK_BIOS_CORRUPTION) += check.o

obj-$(CONFIG_OF)			+= devicetree.o
obj-$(CONFIG_UPROBES)			+= uprobes.o

obj-$(CONFIG_PERF_EVENTS)		+= perf_regs.o
obj-$(CONFIG_TRACING)			+= tracepoint.o
obj-$(CONFIG_SCHED_MC_PRIO)		+= itmt.o
obj-$(CONFIG_X86_UMIP)			+= umip.o

obj-$(CONFIG_UNWINDER_ORC)		+= unwind_orc.o
obj-$(CONFIG_UNWINDER_FRAME_POINTER)	+= unwind_frame.o
obj-$(CONFIG_UNWINDER_GUESS)		+= unwind_guess.o

obj-$(CONFIG_AMD_MEM_ENCRYPT)		+= sev.o

<<<<<<< HEAD
obj-$(CONFIG_ARCH_HAS_CC_PLATFORM)	+= cc_platform.o
=======
obj-$(CONFIG_CFI_CLANG)			+= cfi.o
>>>>>>> d60c95ef

###
# 64 bit specific files
ifeq ($(CONFIG_X86_64),y)
	obj-$(CONFIG_AUDIT)		+= audit_64.o

	obj-$(CONFIG_GART_IOMMU)	+= amd_gart_64.o aperture_64.o

	obj-$(CONFIG_MMCONF_FAM10H)	+= mmconf-fam10h_64.o
	obj-y				+= vsmp_64.o
endif<|MERGE_RESOLUTION|>--- conflicted
+++ resolved
@@ -17,7 +17,6 @@
 CFLAGS_REMOVE_early_printk.o = -pg
 CFLAGS_REMOVE_head64.o = -pg
 CFLAGS_REMOVE_sev.o = -pg
-CFLAGS_REMOVE_cc_platform.o = -pg
 endif
 
 KASAN_SANITIZE_head$(BITS).o				:= n
@@ -26,7 +25,6 @@
 KASAN_SANITIZE_stacktrace.o				:= n
 KASAN_SANITIZE_paravirt.o				:= n
 KASAN_SANITIZE_sev.o					:= n
-KASAN_SANITIZE_cc_platform.o				:= n
 
 # With some compiler versions the generated code results in boot hangs, caused
 # by several compilation units. To be safe, disable all instrumentation.
@@ -40,12 +38,6 @@
 # non-deterministic coverage.
 KCOV_INSTRUMENT		:= n
 
-<<<<<<< HEAD
-CFLAGS_head$(BITS).o	+= -fno-stack-protector
-CFLAGS_cc_platform.o	+= -fno-stack-protector
-
-=======
->>>>>>> d60c95ef
 CFLAGS_irq.o := -I $(srctree)/$(src)/../include/asm/trace
 
 obj-y			+= head_$(BITS).o
@@ -149,11 +141,7 @@
 
 obj-$(CONFIG_AMD_MEM_ENCRYPT)		+= sev.o
 
-<<<<<<< HEAD
-obj-$(CONFIG_ARCH_HAS_CC_PLATFORM)	+= cc_platform.o
-=======
 obj-$(CONFIG_CFI_CLANG)			+= cfi.o
->>>>>>> d60c95ef
 
 ###
 # 64 bit specific files
