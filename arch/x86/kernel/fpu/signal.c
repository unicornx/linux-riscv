--- conflicted
+++ resolved
@@ -233,11 +233,7 @@
 	fpregs_unlock();
 
 	if (ret) {
-<<<<<<< HEAD
-		if (!fault_in_writeable(buf_fx, fpu_user_xstate_size))
-=======
 		if (!__clear_user(buf_fx, fpstate->user_size))
->>>>>>> d60c95ef
 			goto retry;
 		return false;
 	}
@@ -315,11 +311,7 @@
 
 		if (!fault_in_readable(buf, size))
 			goto retry;
-<<<<<<< HEAD
-		return -EFAULT;
-=======
-		return false;
->>>>>>> d60c95ef
+		return false;
 	}
 
 	/*
@@ -404,14 +396,8 @@
 
 	fpregs = &fpu->fpstate->regs;
 	if (use_xsave() && !fx_only) {
-<<<<<<< HEAD
-		ret = copy_sigframe_from_user_to_xstate(tsk, buf_fx);
-		if (ret)
-			return ret;
-=======
 		if (copy_sigframe_from_user_to_xstate(tsk, buf_fx))
 			return false;
->>>>>>> d60c95ef
 	} else {
 		if (__copy_from_user(&fpregs->fxsave, buf_fx,
 				     sizeof(fpregs->fxsave)))
