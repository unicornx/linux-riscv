#include "perf_event_intel_uncore.h"

static struct intel_uncore_type *empty_uncore[] = { NULL, };
static struct intel_uncore_type **msr_uncores = empty_uncore;
static struct intel_uncore_type **pci_uncores = empty_uncore;
/* pci bus to socket mapping */
static int pcibus_to_physid[256] = { [0 ... 255] = -1, };

static DEFINE_RAW_SPINLOCK(uncore_box_lock);

/* mask of cpus that collect uncore events */
static cpumask_t uncore_cpu_mask;

/* constraint for the fixed counter */
static struct event_constraint constraint_fixed =
	EVENT_CONSTRAINT(~0ULL, 1 << UNCORE_PMC_IDX_FIXED, ~0ULL);
static struct event_constraint constraint_empty =
	EVENT_CONSTRAINT(0, 0, 0);

DEFINE_UNCORE_FORMAT_ATTR(event, event, "config:0-7");
DEFINE_UNCORE_FORMAT_ATTR(event_ext, event, "config:0-7,21");
DEFINE_UNCORE_FORMAT_ATTR(umask, umask, "config:8-15");
DEFINE_UNCORE_FORMAT_ATTR(edge, edge, "config:18");
DEFINE_UNCORE_FORMAT_ATTR(tid_en, tid_en, "config:19");
DEFINE_UNCORE_FORMAT_ATTR(inv, inv, "config:23");
DEFINE_UNCORE_FORMAT_ATTR(cmask5, cmask, "config:24-28");
DEFINE_UNCORE_FORMAT_ATTR(cmask8, cmask, "config:24-31");
DEFINE_UNCORE_FORMAT_ATTR(thresh8, thresh, "config:24-31");
DEFINE_UNCORE_FORMAT_ATTR(thresh5, thresh, "config:24-28");
DEFINE_UNCORE_FORMAT_ATTR(occ_sel, occ_sel, "config:14-15");
DEFINE_UNCORE_FORMAT_ATTR(occ_invert, occ_invert, "config:30");
DEFINE_UNCORE_FORMAT_ATTR(occ_edge, occ_edge, "config:14-51");
DEFINE_UNCORE_FORMAT_ATTR(filter_tid, filter_tid, "config1:0-4");
DEFINE_UNCORE_FORMAT_ATTR(filter_nid, filter_nid, "config1:10-17");
DEFINE_UNCORE_FORMAT_ATTR(filter_state, filter_state, "config1:18-22");
DEFINE_UNCORE_FORMAT_ATTR(filter_opc, filter_opc, "config1:23-31");
DEFINE_UNCORE_FORMAT_ATTR(filter_band0, filter_band0, "config1:0-7");
DEFINE_UNCORE_FORMAT_ATTR(filter_band1, filter_band1, "config1:8-15");
DEFINE_UNCORE_FORMAT_ATTR(filter_band2, filter_band2, "config1:16-23");
DEFINE_UNCORE_FORMAT_ATTR(filter_band3, filter_band3, "config1:24-31");

static u64 uncore_msr_read_counter(struct intel_uncore_box *box, struct perf_event *event)
{
	u64 count;

	rdmsrl(event->hw.event_base, count);

	return count;
}

/*
 * generic get constraint function for shared match/mask registers.
 */
static struct event_constraint *
uncore_get_constraint(struct intel_uncore_box *box, struct perf_event *event)
{
	struct intel_uncore_extra_reg *er;
	struct hw_perf_event_extra *reg1 = &event->hw.extra_reg;
	struct hw_perf_event_extra *reg2 = &event->hw.branch_reg;
	unsigned long flags;
	bool ok = false;

	/*
	 * reg->alloc can be set due to existing state, so for fake box we
	 * need to ignore this, otherwise we might fail to allocate proper
	 * fake state for this extra reg constraint.
	 */
	if (reg1->idx == EXTRA_REG_NONE ||
	    (!uncore_box_is_fake(box) && reg1->alloc))
		return NULL;

	er = &box->shared_regs[reg1->idx];
	raw_spin_lock_irqsave(&er->lock, flags);
	if (!atomic_read(&er->ref) ||
	    (er->config1 == reg1->config && er->config2 == reg2->config)) {
		atomic_inc(&er->ref);
		er->config1 = reg1->config;
		er->config2 = reg2->config;
		ok = true;
	}
	raw_spin_unlock_irqrestore(&er->lock, flags);

	if (ok) {
		if (!uncore_box_is_fake(box))
			reg1->alloc = 1;
		return NULL;
	}

	return &constraint_empty;
}

static void uncore_put_constraint(struct intel_uncore_box *box, struct perf_event *event)
{
	struct intel_uncore_extra_reg *er;
	struct hw_perf_event_extra *reg1 = &event->hw.extra_reg;

	/*
	 * Only put constraint if extra reg was actually allocated. Also
	 * takes care of event which do not use an extra shared reg.
	 *
	 * Also, if this is a fake box we shouldn't touch any event state
	 * (reg->alloc) and we don't care about leaving inconsistent box
	 * state either since it will be thrown out.
	 */
	if (uncore_box_is_fake(box) || !reg1->alloc)
		return;

	er = &box->shared_regs[reg1->idx];
	atomic_dec(&er->ref);
	reg1->alloc = 0;
}

/* Sandy Bridge-EP uncore support */
static struct intel_uncore_type snbep_uncore_cbox;
static struct intel_uncore_type snbep_uncore_pcu;

static void snbep_uncore_pci_disable_box(struct intel_uncore_box *box)
{
	struct pci_dev *pdev = box->pci_dev;
	int box_ctl = uncore_pci_box_ctl(box);
	u32 config;

	pci_read_config_dword(pdev, box_ctl, &config);
	config |= SNBEP_PMON_BOX_CTL_FRZ;
	pci_write_config_dword(pdev, box_ctl, config);
}

static void snbep_uncore_pci_enable_box(struct intel_uncore_box *box)
{
	struct pci_dev *pdev = box->pci_dev;
	int box_ctl = uncore_pci_box_ctl(box);
	u32 config;

	pci_read_config_dword(pdev, box_ctl, &config);
	config &= ~SNBEP_PMON_BOX_CTL_FRZ;
	pci_write_config_dword(pdev, box_ctl, config);
}

static void snbep_uncore_pci_enable_event(struct intel_uncore_box *box, struct perf_event *event)
{
	struct pci_dev *pdev = box->pci_dev;
	struct hw_perf_event *hwc = &event->hw;

	pci_write_config_dword(pdev, hwc->config_base, hwc->config | SNBEP_PMON_CTL_EN);
}

static void snbep_uncore_pci_disable_event(struct intel_uncore_box *box, struct perf_event *event)
{
	struct pci_dev *pdev = box->pci_dev;
	struct hw_perf_event *hwc = &event->hw;

	pci_write_config_dword(pdev, hwc->config_base, hwc->config);
}

static u64 snbep_uncore_pci_read_counter(struct intel_uncore_box *box, struct perf_event *event)
{
	struct pci_dev *pdev = box->pci_dev;
	struct hw_perf_event *hwc = &event->hw;
	u64 count;

	pci_read_config_dword(pdev, hwc->event_base, (u32 *)&count);
	pci_read_config_dword(pdev, hwc->event_base + 4, (u32 *)&count + 1);

	return count;
}

static void snbep_uncore_pci_init_box(struct intel_uncore_box *box)
{
	struct pci_dev *pdev = box->pci_dev;

	pci_write_config_dword(pdev, SNBEP_PCI_PMON_BOX_CTL, SNBEP_PMON_BOX_CTL_INT);
}

static void snbep_uncore_msr_disable_box(struct intel_uncore_box *box)
{
	u64 config;
	unsigned msr;

	msr = uncore_msr_box_ctl(box);
	if (msr) {
		rdmsrl(msr, config);
		config |= SNBEP_PMON_BOX_CTL_FRZ;
		wrmsrl(msr, config);
	}
}

static void snbep_uncore_msr_enable_box(struct intel_uncore_box *box)
{
	u64 config;
	unsigned msr;

	msr = uncore_msr_box_ctl(box);
	if (msr) {
		rdmsrl(msr, config);
		config &= ~SNBEP_PMON_BOX_CTL_FRZ;
		wrmsrl(msr, config);
	}
}

static void snbep_uncore_msr_enable_event(struct intel_uncore_box *box, struct perf_event *event)
{
	struct hw_perf_event *hwc = &event->hw;
	struct hw_perf_event_extra *reg1 = &hwc->extra_reg;

	if (reg1->idx != EXTRA_REG_NONE)
		wrmsrl(reg1->reg, reg1->config);

	wrmsrl(hwc->config_base, hwc->config | SNBEP_PMON_CTL_EN);
}

static void snbep_uncore_msr_disable_event(struct intel_uncore_box *box,
					struct perf_event *event)
{
	struct hw_perf_event *hwc = &event->hw;

	wrmsrl(hwc->config_base, hwc->config);
}

static void snbep_uncore_msr_init_box(struct intel_uncore_box *box)
{
	unsigned msr = uncore_msr_box_ctl(box);

	if (msr)
		wrmsrl(msr, SNBEP_PMON_BOX_CTL_INT);
}

static int snbep_uncore_hw_config(struct intel_uncore_box *box, struct perf_event *event)
{
	struct hw_perf_event *hwc = &event->hw;
	struct hw_perf_event_extra *reg1 = &hwc->extra_reg;

	if (box->pmu->type == &snbep_uncore_cbox) {
		reg1->reg = SNBEP_C0_MSR_PMON_BOX_FILTER +
			SNBEP_CBO_MSR_OFFSET * box->pmu->pmu_idx;
		reg1->config = event->attr.config1 &
			SNBEP_CB0_MSR_PMON_BOX_FILTER_MASK;
	} else {
		if (box->pmu->type == &snbep_uncore_pcu) {
			reg1->reg = SNBEP_PCU_MSR_PMON_BOX_FILTER;
			reg1->config = event->attr.config1 & SNBEP_PCU_MSR_PMON_BOX_FILTER_MASK;
		} else {
			return 0;
		}
	}
	reg1->idx = 0;

	return 0;
}

static struct attribute *snbep_uncore_formats_attr[] = {
	&format_attr_event.attr,
	&format_attr_umask.attr,
	&format_attr_edge.attr,
	&format_attr_inv.attr,
	&format_attr_thresh8.attr,
	NULL,
};

static struct attribute *snbep_uncore_ubox_formats_attr[] = {
	&format_attr_event.attr,
	&format_attr_umask.attr,
	&format_attr_edge.attr,
	&format_attr_inv.attr,
	&format_attr_thresh5.attr,
	NULL,
};

static struct attribute *snbep_uncore_cbox_formats_attr[] = {
	&format_attr_event.attr,
	&format_attr_umask.attr,
	&format_attr_edge.attr,
	&format_attr_tid_en.attr,
	&format_attr_inv.attr,
	&format_attr_thresh8.attr,
	&format_attr_filter_tid.attr,
	&format_attr_filter_nid.attr,
	&format_attr_filter_state.attr,
	&format_attr_filter_opc.attr,
	NULL,
};

static struct attribute *snbep_uncore_pcu_formats_attr[] = {
	&format_attr_event.attr,
	&format_attr_occ_sel.attr,
	&format_attr_edge.attr,
	&format_attr_inv.attr,
	&format_attr_thresh5.attr,
	&format_attr_occ_invert.attr,
	&format_attr_occ_edge.attr,
	&format_attr_filter_band0.attr,
	&format_attr_filter_band1.attr,
	&format_attr_filter_band2.attr,
	&format_attr_filter_band3.attr,
	NULL,
};

static struct attribute *snbep_uncore_qpi_formats_attr[] = {
	&format_attr_event_ext.attr,
	&format_attr_umask.attr,
	&format_attr_edge.attr,
	&format_attr_inv.attr,
	&format_attr_thresh8.attr,
	NULL,
};

static struct uncore_event_desc snbep_uncore_imc_events[] = {
	INTEL_UNCORE_EVENT_DESC(clockticks,      "event=0xff,umask=0x00"),
	INTEL_UNCORE_EVENT_DESC(cas_count_read,  "event=0x04,umask=0x03"),
	INTEL_UNCORE_EVENT_DESC(cas_count_write, "event=0x04,umask=0x0c"),
	{ /* end: all zeroes */ },
};

static struct uncore_event_desc snbep_uncore_qpi_events[] = {
	INTEL_UNCORE_EVENT_DESC(clockticks,       "event=0x14"),
	INTEL_UNCORE_EVENT_DESC(txl_flits_active, "event=0x00,umask=0x06"),
	INTEL_UNCORE_EVENT_DESC(drs_data,         "event=0x02,umask=0x08"),
	INTEL_UNCORE_EVENT_DESC(ncb_data,         "event=0x03,umask=0x04"),
	{ /* end: all zeroes */ },
};

static struct attribute_group snbep_uncore_format_group = {
	.name = "format",
	.attrs = snbep_uncore_formats_attr,
};

static struct attribute_group snbep_uncore_ubox_format_group = {
	.name = "format",
	.attrs = snbep_uncore_ubox_formats_attr,
};

static struct attribute_group snbep_uncore_cbox_format_group = {
	.name = "format",
	.attrs = snbep_uncore_cbox_formats_attr,
};

static struct attribute_group snbep_uncore_pcu_format_group = {
	.name = "format",
	.attrs = snbep_uncore_pcu_formats_attr,
};

static struct attribute_group snbep_uncore_qpi_format_group = {
	.name = "format",
	.attrs = snbep_uncore_qpi_formats_attr,
};

static struct intel_uncore_ops snbep_uncore_msr_ops = {
	.init_box	= snbep_uncore_msr_init_box,
	.disable_box	= snbep_uncore_msr_disable_box,
	.enable_box	= snbep_uncore_msr_enable_box,
	.disable_event	= snbep_uncore_msr_disable_event,
	.enable_event	= snbep_uncore_msr_enable_event,
	.read_counter	= uncore_msr_read_counter,
	.get_constraint = uncore_get_constraint,
	.put_constraint = uncore_put_constraint,
	.hw_config	= snbep_uncore_hw_config,
};

static struct intel_uncore_ops snbep_uncore_pci_ops = {
	.init_box	= snbep_uncore_pci_init_box,
	.disable_box	= snbep_uncore_pci_disable_box,
	.enable_box	= snbep_uncore_pci_enable_box,
	.disable_event	= snbep_uncore_pci_disable_event,
	.enable_event	= snbep_uncore_pci_enable_event,
	.read_counter	= snbep_uncore_pci_read_counter,
};

static struct event_constraint snbep_uncore_cbox_constraints[] = {
	UNCORE_EVENT_CONSTRAINT(0x01, 0x1),
	UNCORE_EVENT_CONSTRAINT(0x02, 0x3),
	UNCORE_EVENT_CONSTRAINT(0x04, 0x3),
	UNCORE_EVENT_CONSTRAINT(0x05, 0x3),
	UNCORE_EVENT_CONSTRAINT(0x07, 0x3),
	UNCORE_EVENT_CONSTRAINT(0x11, 0x1),
	UNCORE_EVENT_CONSTRAINT(0x12, 0x3),
	UNCORE_EVENT_CONSTRAINT(0x13, 0x3),
	UNCORE_EVENT_CONSTRAINT(0x1b, 0xc),
	UNCORE_EVENT_CONSTRAINT(0x1c, 0xc),
	UNCORE_EVENT_CONSTRAINT(0x1d, 0xc),
	UNCORE_EVENT_CONSTRAINT(0x1e, 0xc),
	EVENT_CONSTRAINT_OVERLAP(0x1f, 0xe, 0xff),
	UNCORE_EVENT_CONSTRAINT(0x21, 0x3),
	UNCORE_EVENT_CONSTRAINT(0x23, 0x3),
	UNCORE_EVENT_CONSTRAINT(0x31, 0x3),
	UNCORE_EVENT_CONSTRAINT(0x32, 0x3),
	UNCORE_EVENT_CONSTRAINT(0x33, 0x3),
	UNCORE_EVENT_CONSTRAINT(0x34, 0x3),
	UNCORE_EVENT_CONSTRAINT(0x35, 0x3),
	UNCORE_EVENT_CONSTRAINT(0x36, 0x1),
	UNCORE_EVENT_CONSTRAINT(0x37, 0x3),
	UNCORE_EVENT_CONSTRAINT(0x38, 0x3),
	UNCORE_EVENT_CONSTRAINT(0x39, 0x3),
	UNCORE_EVENT_CONSTRAINT(0x3b, 0x1),
	EVENT_CONSTRAINT_END
};

static struct event_constraint snbep_uncore_r2pcie_constraints[] = {
	UNCORE_EVENT_CONSTRAINT(0x10, 0x3),
	UNCORE_EVENT_CONSTRAINT(0x11, 0x3),
	UNCORE_EVENT_CONSTRAINT(0x12, 0x1),
	UNCORE_EVENT_CONSTRAINT(0x23, 0x3),
	UNCORE_EVENT_CONSTRAINT(0x24, 0x3),
	UNCORE_EVENT_CONSTRAINT(0x25, 0x3),
	UNCORE_EVENT_CONSTRAINT(0x26, 0x3),
	UNCORE_EVENT_CONSTRAINT(0x32, 0x3),
	UNCORE_EVENT_CONSTRAINT(0x33, 0x3),
	UNCORE_EVENT_CONSTRAINT(0x34, 0x3),
	EVENT_CONSTRAINT_END
};

static struct event_constraint snbep_uncore_r3qpi_constraints[] = {
	UNCORE_EVENT_CONSTRAINT(0x10, 0x3),
	UNCORE_EVENT_CONSTRAINT(0x11, 0x3),
	UNCORE_EVENT_CONSTRAINT(0x12, 0x3),
	UNCORE_EVENT_CONSTRAINT(0x13, 0x1),
	UNCORE_EVENT_CONSTRAINT(0x20, 0x3),
	UNCORE_EVENT_CONSTRAINT(0x21, 0x3),
	UNCORE_EVENT_CONSTRAINT(0x22, 0x3),
	UNCORE_EVENT_CONSTRAINT(0x23, 0x3),
	UNCORE_EVENT_CONSTRAINT(0x24, 0x3),
	UNCORE_EVENT_CONSTRAINT(0x25, 0x3),
	UNCORE_EVENT_CONSTRAINT(0x26, 0x3),
	UNCORE_EVENT_CONSTRAINT(0x30, 0x3),
	UNCORE_EVENT_CONSTRAINT(0x31, 0x3),
	UNCORE_EVENT_CONSTRAINT(0x32, 0x3),
	UNCORE_EVENT_CONSTRAINT(0x33, 0x3),
	UNCORE_EVENT_CONSTRAINT(0x34, 0x3),
	UNCORE_EVENT_CONSTRAINT(0x36, 0x3),
	UNCORE_EVENT_CONSTRAINT(0x37, 0x3),
	EVENT_CONSTRAINT_END
};

static struct intel_uncore_type snbep_uncore_ubox = {
	.name		= "ubox",
	.num_counters   = 2,
	.num_boxes	= 1,
	.perf_ctr_bits	= 44,
	.fixed_ctr_bits	= 48,
	.perf_ctr	= SNBEP_U_MSR_PMON_CTR0,
	.event_ctl	= SNBEP_U_MSR_PMON_CTL0,
	.event_mask	= SNBEP_U_MSR_PMON_RAW_EVENT_MASK,
	.fixed_ctr	= SNBEP_U_MSR_PMON_UCLK_FIXED_CTR,
	.fixed_ctl	= SNBEP_U_MSR_PMON_UCLK_FIXED_CTL,
	.ops		= &snbep_uncore_msr_ops,
	.format_group	= &snbep_uncore_ubox_format_group,
};

static struct intel_uncore_type snbep_uncore_cbox = {
	.name			= "cbox",
	.num_counters		= 4,
	.num_boxes		= 8,
	.perf_ctr_bits		= 44,
	.event_ctl		= SNBEP_C0_MSR_PMON_CTL0,
	.perf_ctr		= SNBEP_C0_MSR_PMON_CTR0,
	.event_mask		= SNBEP_CBO_MSR_PMON_RAW_EVENT_MASK,
	.box_ctl		= SNBEP_C0_MSR_PMON_BOX_CTL,
	.msr_offset		= SNBEP_CBO_MSR_OFFSET,
	.num_shared_regs	= 1,
	.constraints		= snbep_uncore_cbox_constraints,
	.ops			= &snbep_uncore_msr_ops,
	.format_group		= &snbep_uncore_cbox_format_group,
};

static struct intel_uncore_type snbep_uncore_pcu = {
	.name			= "pcu",
	.num_counters		= 4,
	.num_boxes		= 1,
	.perf_ctr_bits		= 48,
	.perf_ctr		= SNBEP_PCU_MSR_PMON_CTR0,
	.event_ctl		= SNBEP_PCU_MSR_PMON_CTL0,
	.event_mask		= SNBEP_PCU_MSR_PMON_RAW_EVENT_MASK,
	.box_ctl		= SNBEP_PCU_MSR_PMON_BOX_CTL,
	.num_shared_regs	= 1,
	.ops			= &snbep_uncore_msr_ops,
	.format_group		= &snbep_uncore_pcu_format_group,
};

static struct intel_uncore_type *snbep_msr_uncores[] = {
	&snbep_uncore_ubox,
	&snbep_uncore_cbox,
	&snbep_uncore_pcu,
	NULL,
};

#define SNBEP_UNCORE_PCI_COMMON_INIT()				\
	.perf_ctr	= SNBEP_PCI_PMON_CTR0,			\
	.event_ctl	= SNBEP_PCI_PMON_CTL0,			\
	.event_mask	= SNBEP_PMON_RAW_EVENT_MASK,		\
	.box_ctl	= SNBEP_PCI_PMON_BOX_CTL,		\
	.ops		= &snbep_uncore_pci_ops,		\
	.format_group	= &snbep_uncore_format_group

static struct intel_uncore_type snbep_uncore_ha = {
	.name		= "ha",
	.num_counters   = 4,
	.num_boxes	= 1,
	.perf_ctr_bits	= 48,
	SNBEP_UNCORE_PCI_COMMON_INIT(),
};

static struct intel_uncore_type snbep_uncore_imc = {
	.name		= "imc",
	.num_counters   = 4,
	.num_boxes	= 4,
	.perf_ctr_bits	= 48,
	.fixed_ctr_bits	= 48,
	.fixed_ctr	= SNBEP_MC_CHy_PCI_PMON_FIXED_CTR,
	.fixed_ctl	= SNBEP_MC_CHy_PCI_PMON_FIXED_CTL,
	.event_descs	= snbep_uncore_imc_events,
	SNBEP_UNCORE_PCI_COMMON_INIT(),
};

static struct intel_uncore_type snbep_uncore_qpi = {
	.name		= "qpi",
	.num_counters   = 4,
	.num_boxes	= 2,
	.perf_ctr_bits	= 48,
	.perf_ctr	= SNBEP_PCI_PMON_CTR0,
	.event_ctl	= SNBEP_PCI_PMON_CTL0,
	.event_mask	= SNBEP_QPI_PCI_PMON_RAW_EVENT_MASK,
	.box_ctl	= SNBEP_PCI_PMON_BOX_CTL,
	.ops		= &snbep_uncore_pci_ops,
	.event_descs	= snbep_uncore_qpi_events,
	.format_group	= &snbep_uncore_qpi_format_group,
};


static struct intel_uncore_type snbep_uncore_r2pcie = {
	.name		= "r2pcie",
	.num_counters   = 4,
	.num_boxes	= 1,
	.perf_ctr_bits	= 44,
	.constraints	= snbep_uncore_r2pcie_constraints,
	SNBEP_UNCORE_PCI_COMMON_INIT(),
};

static struct intel_uncore_type snbep_uncore_r3qpi = {
	.name		= "r3qpi",
	.num_counters   = 3,
	.num_boxes	= 2,
	.perf_ctr_bits	= 44,
	.constraints	= snbep_uncore_r3qpi_constraints,
	SNBEP_UNCORE_PCI_COMMON_INIT(),
};

static struct intel_uncore_type *snbep_pci_uncores[] = {
	&snbep_uncore_ha,
	&snbep_uncore_imc,
	&snbep_uncore_qpi,
	&snbep_uncore_r2pcie,
	&snbep_uncore_r3qpi,
	NULL,
};

static DEFINE_PCI_DEVICE_TABLE(snbep_uncore_pci_ids) = {
	{ /* Home Agent */
		PCI_DEVICE(PCI_VENDOR_ID_INTEL, PCI_DEVICE_ID_INTEL_UNC_HA),
		.driver_data = (unsigned long)&snbep_uncore_ha,
	},
	{ /* MC Channel 0 */
		PCI_DEVICE(PCI_VENDOR_ID_INTEL, PCI_DEVICE_ID_INTEL_UNC_IMC0),
		.driver_data = (unsigned long)&snbep_uncore_imc,
	},
	{ /* MC Channel 1 */
		PCI_DEVICE(PCI_VENDOR_ID_INTEL, PCI_DEVICE_ID_INTEL_UNC_IMC1),
		.driver_data = (unsigned long)&snbep_uncore_imc,
	},
	{ /* MC Channel 2 */
		PCI_DEVICE(PCI_VENDOR_ID_INTEL, PCI_DEVICE_ID_INTEL_UNC_IMC2),
		.driver_data = (unsigned long)&snbep_uncore_imc,
	},
	{ /* MC Channel 3 */
		PCI_DEVICE(PCI_VENDOR_ID_INTEL, PCI_DEVICE_ID_INTEL_UNC_IMC3),
		.driver_data = (unsigned long)&snbep_uncore_imc,
	},
	{ /* QPI Port 0 */
		PCI_DEVICE(PCI_VENDOR_ID_INTEL, PCI_DEVICE_ID_INTEL_UNC_QPI0),
		.driver_data = (unsigned long)&snbep_uncore_qpi,
	},
	{ /* QPI Port 1 */
		PCI_DEVICE(PCI_VENDOR_ID_INTEL, PCI_DEVICE_ID_INTEL_UNC_QPI1),
		.driver_data = (unsigned long)&snbep_uncore_qpi,
	},
	{ /* P2PCIe */
		PCI_DEVICE(PCI_VENDOR_ID_INTEL, PCI_DEVICE_ID_INTEL_UNC_R2PCIE),
		.driver_data = (unsigned long)&snbep_uncore_r2pcie,
	},
	{ /* R3QPI Link 0 */
		PCI_DEVICE(PCI_VENDOR_ID_INTEL, PCI_DEVICE_ID_INTEL_UNC_R3QPI0),
		.driver_data = (unsigned long)&snbep_uncore_r3qpi,
	},
	{ /* R3QPI Link 1 */
		PCI_DEVICE(PCI_VENDOR_ID_INTEL, PCI_DEVICE_ID_INTEL_UNC_R3QPI1),
		.driver_data = (unsigned long)&snbep_uncore_r3qpi,
	},
	{ /* end: all zeroes */ }
};

static struct pci_driver snbep_uncore_pci_driver = {
	.name		= "snbep_uncore",
	.id_table	= snbep_uncore_pci_ids,
};

/*
 * build pci bus to socket mapping
 */
static void snbep_pci2phy_map_init(void)
{
	struct pci_dev *ubox_dev = NULL;
	int i, bus, nodeid;
	u32 config;

	while (1) {
		/* find the UBOX device */
		ubox_dev = pci_get_device(PCI_VENDOR_ID_INTEL,
					PCI_DEVICE_ID_INTEL_JAKETOWN_UBOX,
					ubox_dev);
		if (!ubox_dev)
			break;
		bus = ubox_dev->bus->number;
		/* get the Node ID of the local register */
		pci_read_config_dword(ubox_dev, 0x40, &config);
		nodeid = config;
		/* get the Node ID mapping */
		pci_read_config_dword(ubox_dev, 0x54, &config);
		/*
		 * every three bits in the Node ID mapping register maps
		 * to a particular node.
		 */
		for (i = 0; i < 8; i++) {
			if (nodeid == ((config >> (3 * i)) & 0x7)) {
				pcibus_to_physid[bus] = i;
				break;
			}
		}
	};
	return;
}
/* end of Sandy Bridge-EP uncore support */

/* Sandy Bridge uncore support */
static void snb_uncore_msr_enable_event(struct intel_uncore_box *box, struct perf_event *event)
{
	struct hw_perf_event *hwc = &event->hw;

	if (hwc->idx < UNCORE_PMC_IDX_FIXED)
		wrmsrl(hwc->config_base, hwc->config | SNB_UNC_CTL_EN);
	else
		wrmsrl(hwc->config_base, SNB_UNC_CTL_EN);
}

static void snb_uncore_msr_disable_event(struct intel_uncore_box *box, struct perf_event *event)
{
	wrmsrl(event->hw.config_base, 0);
}

static void snb_uncore_msr_init_box(struct intel_uncore_box *box)
{
	if (box->pmu->pmu_idx == 0) {
		wrmsrl(SNB_UNC_PERF_GLOBAL_CTL,
			SNB_UNC_GLOBAL_CTL_EN | SNB_UNC_GLOBAL_CTL_CORE_ALL);
	}
}

static struct attribute *snb_uncore_formats_attr[] = {
	&format_attr_event.attr,
	&format_attr_umask.attr,
	&format_attr_edge.attr,
	&format_attr_inv.attr,
	&format_attr_cmask5.attr,
	NULL,
};

static struct attribute_group snb_uncore_format_group = {
	.name		= "format",
	.attrs		= snb_uncore_formats_attr,
};

static struct intel_uncore_ops snb_uncore_msr_ops = {
	.init_box	= snb_uncore_msr_init_box,
	.disable_event	= snb_uncore_msr_disable_event,
	.enable_event	= snb_uncore_msr_enable_event,
	.read_counter	= uncore_msr_read_counter,
};

static struct event_constraint snb_uncore_cbox_constraints[] = {
	UNCORE_EVENT_CONSTRAINT(0x80, 0x1),
	UNCORE_EVENT_CONSTRAINT(0x83, 0x1),
	EVENT_CONSTRAINT_END
};

static struct intel_uncore_type snb_uncore_cbox = {
	.name		= "cbox",
	.num_counters   = 2,
	.num_boxes	= 4,
	.perf_ctr_bits	= 44,
	.fixed_ctr_bits	= 48,
	.perf_ctr	= SNB_UNC_CBO_0_PER_CTR0,
	.event_ctl	= SNB_UNC_CBO_0_PERFEVTSEL0,
	.fixed_ctr	= SNB_UNC_FIXED_CTR,
	.fixed_ctl	= SNB_UNC_FIXED_CTR_CTRL,
	.single_fixed	= 1,
	.event_mask	= SNB_UNC_RAW_EVENT_MASK,
	.msr_offset	= SNB_UNC_CBO_MSR_OFFSET,
	.constraints	= snb_uncore_cbox_constraints,
	.ops		= &snb_uncore_msr_ops,
	.format_group	= &snb_uncore_format_group,
};

static struct intel_uncore_type *snb_msr_uncores[] = {
	&snb_uncore_cbox,
	NULL,
};
/* end of Sandy Bridge uncore support */

/* Nehalem uncore support */
static void nhm_uncore_msr_disable_box(struct intel_uncore_box *box)
{
	wrmsrl(NHM_UNC_PERF_GLOBAL_CTL, 0);
}

static void nhm_uncore_msr_enable_box(struct intel_uncore_box *box)
{
	wrmsrl(NHM_UNC_PERF_GLOBAL_CTL, NHM_UNC_GLOBAL_CTL_EN_PC_ALL | NHM_UNC_GLOBAL_CTL_EN_FC);
}

static void nhm_uncore_msr_enable_event(struct intel_uncore_box *box, struct perf_event *event)
{
	struct hw_perf_event *hwc = &event->hw;

	if (hwc->idx < UNCORE_PMC_IDX_FIXED)
		wrmsrl(hwc->config_base, hwc->config | SNB_UNC_CTL_EN);
	else
		wrmsrl(hwc->config_base, NHM_UNC_FIXED_CTR_CTL_EN);
}

static struct attribute *nhm_uncore_formats_attr[] = {
	&format_attr_event.attr,
	&format_attr_umask.attr,
	&format_attr_edge.attr,
	&format_attr_inv.attr,
	&format_attr_cmask8.attr,
	NULL,
};

static struct attribute_group nhm_uncore_format_group = {
	.name = "format",
	.attrs = nhm_uncore_formats_attr,
};

static struct uncore_event_desc nhm_uncore_events[] = {
	INTEL_UNCORE_EVENT_DESC(clockticks,                "event=0xff,umask=0x00"),
	INTEL_UNCORE_EVENT_DESC(qmc_writes_full_any,       "event=0x2f,umask=0x0f"),
	INTEL_UNCORE_EVENT_DESC(qmc_normal_reads_any,      "event=0x2c,umask=0x0f"),
	INTEL_UNCORE_EVENT_DESC(qhl_request_ioh_reads,     "event=0x20,umask=0x01"),
	INTEL_UNCORE_EVENT_DESC(qhl_request_ioh_writes,    "event=0x20,umask=0x02"),
	INTEL_UNCORE_EVENT_DESC(qhl_request_remote_reads,  "event=0x20,umask=0x04"),
	INTEL_UNCORE_EVENT_DESC(qhl_request_remote_writes, "event=0x20,umask=0x08"),
	INTEL_UNCORE_EVENT_DESC(qhl_request_local_reads,   "event=0x20,umask=0x10"),
	INTEL_UNCORE_EVENT_DESC(qhl_request_local_writes,  "event=0x20,umask=0x20"),
	{ /* end: all zeroes */ },
};

static struct intel_uncore_ops nhm_uncore_msr_ops = {
	.disable_box	= nhm_uncore_msr_disable_box,
	.enable_box	= nhm_uncore_msr_enable_box,
	.disable_event	= snb_uncore_msr_disable_event,
	.enable_event	= nhm_uncore_msr_enable_event,
	.read_counter	= uncore_msr_read_counter,
};

static struct intel_uncore_type nhm_uncore = {
	.name		= "",
	.num_counters   = 8,
	.num_boxes	= 1,
	.perf_ctr_bits	= 48,
	.fixed_ctr_bits	= 48,
	.event_ctl	= NHM_UNC_PERFEVTSEL0,
	.perf_ctr	= NHM_UNC_UNCORE_PMC0,
	.fixed_ctr	= NHM_UNC_FIXED_CTR,
	.fixed_ctl	= NHM_UNC_FIXED_CTR_CTRL,
	.event_mask	= NHM_UNC_RAW_EVENT_MASK,
	.event_descs	= nhm_uncore_events,
	.ops		= &nhm_uncore_msr_ops,
	.format_group	= &nhm_uncore_format_group,
};

static struct intel_uncore_type *nhm_msr_uncores[] = {
	&nhm_uncore,
	NULL,
};
/* end of Nehalem uncore support */

/* Nehalem-EX uncore support */
#define __BITS_VALUE(x, i, n)  ((typeof(x))(((x) >> ((i) * (n))) & \
				((1ULL << (n)) - 1)))

DEFINE_UNCORE_FORMAT_ATTR(event5, event, "config:1-5");
DEFINE_UNCORE_FORMAT_ATTR(counter, counter, "config:6-7");
DEFINE_UNCORE_FORMAT_ATTR(mm_cfg, mm_cfg, "config:63");
DEFINE_UNCORE_FORMAT_ATTR(match, match, "config1:0-63");
DEFINE_UNCORE_FORMAT_ATTR(mask, mask, "config2:0-63");

static void nhmex_uncore_msr_init_box(struct intel_uncore_box *box)
{
	wrmsrl(NHMEX_U_MSR_PMON_GLOBAL_CTL, NHMEX_U_PMON_GLOBAL_EN_ALL);
}

static void nhmex_uncore_msr_disable_box(struct intel_uncore_box *box)
{
	unsigned msr = uncore_msr_box_ctl(box);
	u64 config;

	if (msr) {
		rdmsrl(msr, config);
		config &= ~((1ULL << uncore_num_counters(box)) - 1);
		/* WBox has a fixed counter */
		if (uncore_msr_fixed_ctl(box))
			config &= ~NHMEX_W_PMON_GLOBAL_FIXED_EN;
		wrmsrl(msr, config);
	}
}

static void nhmex_uncore_msr_enable_box(struct intel_uncore_box *box)
{
	unsigned msr = uncore_msr_box_ctl(box);
	u64 config;

	if (msr) {
		rdmsrl(msr, config);
		config |= (1ULL << uncore_num_counters(box)) - 1;
		/* WBox has a fixed counter */
		if (uncore_msr_fixed_ctl(box))
			config |= NHMEX_W_PMON_GLOBAL_FIXED_EN;
		wrmsrl(msr, config);
	}
}

static void nhmex_uncore_msr_disable_event(struct intel_uncore_box *box, struct perf_event *event)
{
	wrmsrl(event->hw.config_base, 0);
}

static void nhmex_uncore_msr_enable_event(struct intel_uncore_box *box, struct perf_event *event)
{
	struct hw_perf_event *hwc = &event->hw;

	if (hwc->idx >= UNCORE_PMC_IDX_FIXED)
		wrmsrl(hwc->config_base, NHMEX_PMON_CTL_EN_BIT0);
	else if (box->pmu->type->event_mask & NHMEX_PMON_CTL_EN_BIT0)
		wrmsrl(hwc->config_base, hwc->config | NHMEX_PMON_CTL_EN_BIT22);
	else
		wrmsrl(hwc->config_base, hwc->config | NHMEX_PMON_CTL_EN_BIT0);
}

#define NHMEX_UNCORE_OPS_COMMON_INIT()				\
	.init_box	= nhmex_uncore_msr_init_box,		\
	.disable_box	= nhmex_uncore_msr_disable_box,		\
	.enable_box	= nhmex_uncore_msr_enable_box,		\
	.disable_event	= nhmex_uncore_msr_disable_event,	\
	.read_counter	= uncore_msr_read_counter

static struct intel_uncore_ops nhmex_uncore_ops = {
	NHMEX_UNCORE_OPS_COMMON_INIT(),
	.enable_event	= nhmex_uncore_msr_enable_event,
};

static struct attribute *nhmex_uncore_ubox_formats_attr[] = {
	&format_attr_event.attr,
	&format_attr_edge.attr,
	NULL,
};

static struct attribute_group nhmex_uncore_ubox_format_group = {
	.name		= "format",
	.attrs		= nhmex_uncore_ubox_formats_attr,
};

static struct intel_uncore_type nhmex_uncore_ubox = {
	.name		= "ubox",
	.num_counters	= 1,
	.num_boxes	= 1,
	.perf_ctr_bits	= 48,
	.event_ctl	= NHMEX_U_MSR_PMON_EV_SEL,
	.perf_ctr	= NHMEX_U_MSR_PMON_CTR,
	.event_mask	= NHMEX_U_PMON_RAW_EVENT_MASK,
	.box_ctl	= NHMEX_U_MSR_PMON_GLOBAL_CTL,
	.ops		= &nhmex_uncore_ops,
	.format_group	= &nhmex_uncore_ubox_format_group
};

static struct attribute *nhmex_uncore_cbox_formats_attr[] = {
	&format_attr_event.attr,
	&format_attr_umask.attr,
	&format_attr_edge.attr,
	&format_attr_inv.attr,
	&format_attr_thresh8.attr,
	NULL,
};

static struct attribute_group nhmex_uncore_cbox_format_group = {
	.name = "format",
	.attrs = nhmex_uncore_cbox_formats_attr,
};

static struct intel_uncore_type nhmex_uncore_cbox = {
	.name			= "cbox",
	.num_counters		= 6,
	.num_boxes		= 8,
	.perf_ctr_bits		= 48,
	.event_ctl		= NHMEX_C0_MSR_PMON_EV_SEL0,
	.perf_ctr		= NHMEX_C0_MSR_PMON_CTR0,
	.event_mask		= NHMEX_PMON_RAW_EVENT_MASK,
	.box_ctl		= NHMEX_C0_MSR_PMON_GLOBAL_CTL,
	.msr_offset		= NHMEX_C_MSR_OFFSET,
	.pair_ctr_ctl		= 1,
	.ops			= &nhmex_uncore_ops,
	.format_group		= &nhmex_uncore_cbox_format_group
};

static struct uncore_event_desc nhmex_uncore_wbox_events[] = {
	INTEL_UNCORE_EVENT_DESC(clockticks, "event=0xff,umask=0"),
	{ /* end: all zeroes */ },
};

static struct intel_uncore_type nhmex_uncore_wbox = {
	.name			= "wbox",
	.num_counters		= 4,
	.num_boxes		= 1,
	.perf_ctr_bits		= 48,
	.event_ctl		= NHMEX_W_MSR_PMON_CNT0,
	.perf_ctr		= NHMEX_W_MSR_PMON_EVT_SEL0,
	.fixed_ctr		= NHMEX_W_MSR_PMON_FIXED_CTR,
	.fixed_ctl		= NHMEX_W_MSR_PMON_FIXED_CTL,
	.event_mask		= NHMEX_PMON_RAW_EVENT_MASK,
	.box_ctl		= NHMEX_W_MSR_GLOBAL_CTL,
	.pair_ctr_ctl		= 1,
	.event_descs		= nhmex_uncore_wbox_events,
	.ops			= &nhmex_uncore_ops,
	.format_group		= &nhmex_uncore_cbox_format_group
};

static int nhmex_bbox_hw_config(struct intel_uncore_box *box, struct perf_event *event)
{
	struct hw_perf_event *hwc = &event->hw;
	struct hw_perf_event_extra *reg1 = &hwc->extra_reg;
	struct hw_perf_event_extra *reg2 = &hwc->branch_reg;
	int ctr, ev_sel;

	ctr = (hwc->config & NHMEX_B_PMON_CTR_MASK) >>
		NHMEX_B_PMON_CTR_SHIFT;
	ev_sel = (hwc->config & NHMEX_B_PMON_CTL_EV_SEL_MASK) >>
		  NHMEX_B_PMON_CTL_EV_SEL_SHIFT;

	/* events that do not use the match/mask registers */
	if ((ctr == 0 && ev_sel > 0x3) || (ctr == 1 && ev_sel > 0x6) ||
	    (ctr == 2 && ev_sel != 0x4) || ctr == 3)
		return 0;

	if (box->pmu->pmu_idx == 0)
		reg1->reg = NHMEX_B0_MSR_MATCH;
	else
		reg1->reg = NHMEX_B1_MSR_MATCH;
	reg1->idx = 0;
	reg1->config = event->attr.config1;
	reg2->config = event->attr.config2;
	return 0;
}

static void nhmex_bbox_msr_enable_event(struct intel_uncore_box *box, struct perf_event *event)
{
	struct hw_perf_event *hwc = &event->hw;
	struct hw_perf_event_extra *reg1 = &hwc->extra_reg;
	struct hw_perf_event_extra *reg2 = &hwc->branch_reg;

	if (reg1->idx != EXTRA_REG_NONE) {
		wrmsrl(reg1->reg, reg1->config);
		wrmsrl(reg1->reg + 1, reg2->config);
	}
	wrmsrl(hwc->config_base, NHMEX_PMON_CTL_EN_BIT0 |
		(hwc->config & NHMEX_B_PMON_CTL_EV_SEL_MASK));
}

/*
 * The Bbox has 4 counters, but each counter monitors different events.
 * Use bits 6-7 in the event config to select counter.
 */
static struct event_constraint nhmex_uncore_bbox_constraints[] = {
	EVENT_CONSTRAINT(0 , 1, 0xc0),
	EVENT_CONSTRAINT(0x40, 2, 0xc0),
	EVENT_CONSTRAINT(0x80, 4, 0xc0),
	EVENT_CONSTRAINT(0xc0, 8, 0xc0),
	EVENT_CONSTRAINT_END,
};

static struct attribute *nhmex_uncore_bbox_formats_attr[] = {
	&format_attr_event5.attr,
	&format_attr_counter.attr,
	&format_attr_match.attr,
	&format_attr_mask.attr,
	NULL,
};

static struct attribute_group nhmex_uncore_bbox_format_group = {
	.name = "format",
	.attrs = nhmex_uncore_bbox_formats_attr,
};

static struct intel_uncore_ops nhmex_uncore_bbox_ops = {
	NHMEX_UNCORE_OPS_COMMON_INIT(),
	.enable_event		= nhmex_bbox_msr_enable_event,
	.hw_config		= nhmex_bbox_hw_config,
	.get_constraint		= uncore_get_constraint,
	.put_constraint		= uncore_put_constraint,
};

static struct intel_uncore_type nhmex_uncore_bbox = {
	.name			= "bbox",
	.num_counters		= 4,
	.num_boxes		= 2,
	.perf_ctr_bits		= 48,
	.event_ctl		= NHMEX_B0_MSR_PMON_CTL0,
	.perf_ctr		= NHMEX_B0_MSR_PMON_CTR0,
	.event_mask		= NHMEX_B_PMON_RAW_EVENT_MASK,
	.box_ctl		= NHMEX_B0_MSR_PMON_GLOBAL_CTL,
	.msr_offset		= NHMEX_B_MSR_OFFSET,
	.pair_ctr_ctl		= 1,
	.num_shared_regs	= 1,
	.constraints		= nhmex_uncore_bbox_constraints,
	.ops			= &nhmex_uncore_bbox_ops,
	.format_group		= &nhmex_uncore_bbox_format_group
};

static int nhmex_sbox_hw_config(struct intel_uncore_box *box, struct perf_event *event)
{
	struct hw_perf_event_extra *reg1 = &event->hw.extra_reg;
	struct hw_perf_event_extra *reg2 = &event->hw.branch_reg;

	if (event->attr.config & NHMEX_S_PMON_MM_CFG_EN) {
		reg1->config = event->attr.config1;
		reg2->config = event->attr.config2;
	} else {
		reg1->config = ~0ULL;
		reg2->config = ~0ULL;
	}

	if (box->pmu->pmu_idx == 0)
		reg1->reg = NHMEX_S0_MSR_MM_CFG;
	else
		reg1->reg = NHMEX_S1_MSR_MM_CFG;

	reg1->idx = 0;

	return 0;
}

static void nhmex_sbox_msr_enable_event(struct intel_uncore_box *box, struct perf_event *event)
{
	struct hw_perf_event *hwc = &event->hw;
	struct hw_perf_event_extra *reg1 = &hwc->extra_reg;
	struct hw_perf_event_extra *reg2 = &hwc->branch_reg;

	wrmsrl(reg1->reg, 0);
	if (reg1->config != ~0ULL || reg2->config != ~0ULL) {
		wrmsrl(reg1->reg + 1, reg1->config);
		wrmsrl(reg1->reg + 2, reg2->config);
		wrmsrl(reg1->reg, NHMEX_S_PMON_MM_CFG_EN);
	}
	wrmsrl(hwc->config_base, hwc->config | NHMEX_PMON_CTL_EN_BIT22);
}

static struct attribute *nhmex_uncore_sbox_formats_attr[] = {
	&format_attr_event.attr,
	&format_attr_umask.attr,
	&format_attr_edge.attr,
	&format_attr_inv.attr,
	&format_attr_thresh8.attr,
	&format_attr_mm_cfg.attr,
	&format_attr_match.attr,
	&format_attr_mask.attr,
	NULL,
};

static struct attribute_group nhmex_uncore_sbox_format_group = {
	.name			= "format",
	.attrs			= nhmex_uncore_sbox_formats_attr,
};

static struct intel_uncore_ops nhmex_uncore_sbox_ops = {
	NHMEX_UNCORE_OPS_COMMON_INIT(),
	.enable_event		= nhmex_sbox_msr_enable_event,
	.hw_config		= nhmex_sbox_hw_config,
	.get_constraint		= uncore_get_constraint,
	.put_constraint		= uncore_put_constraint,
};

static struct intel_uncore_type nhmex_uncore_sbox = {
	.name			= "sbox",
	.num_counters		= 4,
	.num_boxes		= 2,
	.perf_ctr_bits		= 48,
	.event_ctl		= NHMEX_S0_MSR_PMON_CTL0,
	.perf_ctr		= NHMEX_S0_MSR_PMON_CTR0,
	.event_mask		= NHMEX_PMON_RAW_EVENT_MASK,
	.box_ctl		= NHMEX_S0_MSR_PMON_GLOBAL_CTL,
	.msr_offset		= NHMEX_S_MSR_OFFSET,
	.pair_ctr_ctl		= 1,
	.num_shared_regs	= 1,
	.ops			= &nhmex_uncore_sbox_ops,
	.format_group		= &nhmex_uncore_sbox_format_group
};

enum {
	EXTRA_REG_NHMEX_M_FILTER,
	EXTRA_REG_NHMEX_M_DSP,
	EXTRA_REG_NHMEX_M_ISS,
	EXTRA_REG_NHMEX_M_MAP,
	EXTRA_REG_NHMEX_M_MSC_THR,
	EXTRA_REG_NHMEX_M_PGT,
	EXTRA_REG_NHMEX_M_PLD,
	EXTRA_REG_NHMEX_M_ZDP_CTL_FVC,
};

static struct extra_reg nhmex_uncore_mbox_extra_regs[] = {
	MBOX_INC_SEL_EXTAR_REG(0x0, DSP),
	MBOX_INC_SEL_EXTAR_REG(0x4, MSC_THR),
	MBOX_INC_SEL_EXTAR_REG(0x5, MSC_THR),
	MBOX_INC_SEL_EXTAR_REG(0x9, ISS),
	/* event 0xa uses two extra registers */
	MBOX_INC_SEL_EXTAR_REG(0xa, ISS),
	MBOX_INC_SEL_EXTAR_REG(0xa, PLD),
	MBOX_INC_SEL_EXTAR_REG(0xb, PLD),
	/* events 0xd ~ 0x10 use the same extra register */
	MBOX_INC_SEL_EXTAR_REG(0xd, ZDP_CTL_FVC),
	MBOX_INC_SEL_EXTAR_REG(0xe, ZDP_CTL_FVC),
	MBOX_INC_SEL_EXTAR_REG(0xf, ZDP_CTL_FVC),
	MBOX_INC_SEL_EXTAR_REG(0x10, ZDP_CTL_FVC),
	MBOX_INC_SEL_EXTAR_REG(0x16, PGT),
	MBOX_SET_FLAG_SEL_EXTRA_REG(0x0, DSP),
	MBOX_SET_FLAG_SEL_EXTRA_REG(0x1, ISS),
	MBOX_SET_FLAG_SEL_EXTRA_REG(0x5, PGT),
	MBOX_SET_FLAG_SEL_EXTRA_REG(0x6, MAP),
	EVENT_EXTRA_END
};

static bool nhmex_mbox_get_shared_reg(struct intel_uncore_box *box, int idx, u64 config)
{
	struct intel_uncore_extra_reg *er;
	unsigned long flags;
	bool ret = false;
	u64 mask;

	if (idx < EXTRA_REG_NHMEX_M_ZDP_CTL_FVC) {
		er = &box->shared_regs[idx];
		raw_spin_lock_irqsave(&er->lock, flags);
		if (!atomic_read(&er->ref) || er->config == config) {
			atomic_inc(&er->ref);
			er->config = config;
			ret = true;
		}
		raw_spin_unlock_irqrestore(&er->lock, flags);

		return ret;
	}
	/*
	 * The ZDP_CTL_FVC MSR has 4 fields which are used to control
	 * events 0xd ~ 0x10. Besides these 4 fields, there are additional
	 * fields which are shared.
	 */
	idx -= EXTRA_REG_NHMEX_M_ZDP_CTL_FVC;
	if (WARN_ON_ONCE(idx >= 4))
		return false;

	/* mask of the shared fields */
	mask = NHMEX_M_PMON_ZDP_CTL_FVC_MASK;
	er = &box->shared_regs[EXTRA_REG_NHMEX_M_ZDP_CTL_FVC];

	raw_spin_lock_irqsave(&er->lock, flags);
	/* add mask of the non-shared field if it's in use */
	if (__BITS_VALUE(atomic_read(&er->ref), idx, 8))
		mask |= NHMEX_M_PMON_ZDP_CTL_FVC_EVENT_MASK(idx);

	if (!atomic_read(&er->ref) || !((er->config ^ config) & mask)) {
		atomic_add(1 << (idx * 8), &er->ref);
		mask = NHMEX_M_PMON_ZDP_CTL_FVC_MASK |
			NHMEX_M_PMON_ZDP_CTL_FVC_EVENT_MASK(idx);
		er->config &= ~mask;
		er->config |= (config & mask);
		ret = true;
	}
	raw_spin_unlock_irqrestore(&er->lock, flags);

	return ret;
}

static void nhmex_mbox_put_shared_reg(struct intel_uncore_box *box, int idx)
{
	struct intel_uncore_extra_reg *er;

	if (idx < EXTRA_REG_NHMEX_M_ZDP_CTL_FVC) {
		er = &box->shared_regs[idx];
		atomic_dec(&er->ref);
		return;
	}

	idx -= EXTRA_REG_NHMEX_M_ZDP_CTL_FVC;
	er = &box->shared_regs[EXTRA_REG_NHMEX_M_ZDP_CTL_FVC];
	atomic_sub(1 << (idx * 8), &er->ref);
}

u64 nhmex_mbox_alter_er(struct perf_event *event, int new_idx, bool modify)
{
	struct hw_perf_event *hwc = &event->hw;
	struct hw_perf_event_extra *reg1 = &hwc->extra_reg;
	int idx, orig_idx = __BITS_VALUE(reg1->idx, 0, 8);
	u64 config = reg1->config;

	/* get the non-shared control bits and shift them */
	idx = orig_idx - EXTRA_REG_NHMEX_M_ZDP_CTL_FVC;
	config &= NHMEX_M_PMON_ZDP_CTL_FVC_EVENT_MASK(idx);
	if (new_idx > orig_idx) {
		idx = new_idx - orig_idx;
		config <<= 3 * idx;
	} else {
		idx = orig_idx - new_idx;
		config >>= 3 * idx;
	}

	/* add the shared control bits back */
	config |= NHMEX_M_PMON_ZDP_CTL_FVC_MASK & reg1->config;
	if (modify) {
		/* adjust the main event selector */
		if (new_idx > orig_idx)
			hwc->config += idx << NHMEX_M_PMON_CTL_INC_SEL_SHIFT;
		else
			hwc->config -= idx << NHMEX_M_PMON_CTL_INC_SEL_SHIFT;
		reg1->config = config;
		reg1->idx = ~0xff | new_idx;
	}
	return config;
}

static struct event_constraint *
nhmex_mbox_get_constraint(struct intel_uncore_box *box, struct perf_event *event)
{
	struct hw_perf_event_extra *reg1 = &event->hw.extra_reg;
	struct hw_perf_event_extra *reg2 = &event->hw.branch_reg;
	int i, idx[2], alloc = 0;
	u64 config1 = reg1->config;

	idx[0] = __BITS_VALUE(reg1->idx, 0, 8);
	idx[1] = __BITS_VALUE(reg1->idx, 1, 8);
again:
	for (i = 0; i < 2; i++) {
		if (!uncore_box_is_fake(box) && (reg1->alloc & (0x1 << i)))
			idx[i] = 0xff;

		if (idx[i] == 0xff)
			continue;

		if (!nhmex_mbox_get_shared_reg(box, idx[i],
				__BITS_VALUE(config1, i, 32)))
			goto fail;
		alloc |= (0x1 << i);
	}

	/* for the match/mask registers */
	if ((uncore_box_is_fake(box) || !reg2->alloc) &&
	    !nhmex_mbox_get_shared_reg(box, reg2->idx, reg2->config))
		goto fail;

	/*
	 * If it's a fake box -- as per validate_{group,event}() we
	 * shouldn't touch event state and we can avoid doing so
	 * since both will only call get_event_constraints() once
	 * on each event, this avoids the need for reg->alloc.
	 */
	if (!uncore_box_is_fake(box)) {
		if (idx[0] != 0xff && idx[0] != __BITS_VALUE(reg1->idx, 0, 8))
			nhmex_mbox_alter_er(event, idx[0], true);
		reg1->alloc |= alloc;
		reg2->alloc = 1;
	}
	return NULL;
fail:
	if (idx[0] != 0xff && !(alloc & 0x1) &&
	    idx[0] >= EXTRA_REG_NHMEX_M_ZDP_CTL_FVC) {
		/*
		 * events 0xd ~ 0x10 are functional identical, but are
		 * controlled by different fields in the ZDP_CTL_FVC
		 * register. If we failed to take one field, try the
		 * rest 3 choices.
		 */
		BUG_ON(__BITS_VALUE(reg1->idx, 1, 8) != 0xff);
		idx[0] -= EXTRA_REG_NHMEX_M_ZDP_CTL_FVC;
		idx[0] = (idx[0] + 1) % 4;
		idx[0] += EXTRA_REG_NHMEX_M_ZDP_CTL_FVC;
		if (idx[0] != __BITS_VALUE(reg1->idx, 0, 8)) {
			config1 = nhmex_mbox_alter_er(event, idx[0], false);
			goto again;
		}
<<<<<<< HEAD
=======
	};
	return;
}
/* end of Sandy Bridge-EP uncore support */

/* Sandy Bridge uncore support */
static void snb_uncore_msr_enable_event(struct intel_uncore_box *box, struct perf_event *event)
{
	struct hw_perf_event *hwc = &event->hw;

	if (hwc->idx < UNCORE_PMC_IDX_FIXED)
		wrmsrl(hwc->config_base, hwc->config | SNB_UNC_CTL_EN);
	else
		wrmsrl(hwc->config_base, SNB_UNC_CTL_EN);
}

static void snb_uncore_msr_disable_event(struct intel_uncore_box *box, struct perf_event *event)
{
	wrmsrl(event->hw.config_base, 0);
}

static void snb_uncore_msr_init_box(struct intel_uncore_box *box)
{
	if (box->pmu->pmu_idx == 0) {
		wrmsrl(SNB_UNC_PERF_GLOBAL_CTL,
			SNB_UNC_GLOBAL_CTL_EN | SNB_UNC_GLOBAL_CTL_CORE_ALL);
	}
}

static struct uncore_event_desc snb_uncore_events[] = {
	INTEL_UNCORE_EVENT_DESC(clockticks, "event=0xff,umask=0x00"),
	{ /* end: all zeroes */ },
};

static struct attribute *snb_uncore_formats_attr[] = {
	&format_attr_event.attr,
	&format_attr_umask.attr,
	&format_attr_edge.attr,
	&format_attr_inv.attr,
	&format_attr_cmask5.attr,
	NULL,
};

static struct attribute_group snb_uncore_format_group = {
	.name		= "format",
	.attrs		= snb_uncore_formats_attr,
};

static struct intel_uncore_ops snb_uncore_msr_ops = {
	.init_box	= snb_uncore_msr_init_box,
	.disable_event	= snb_uncore_msr_disable_event,
	.enable_event	= snb_uncore_msr_enable_event,
	.read_counter	= uncore_msr_read_counter,
};

static struct event_constraint snb_uncore_cbox_constraints[] = {
	UNCORE_EVENT_CONSTRAINT(0x80, 0x1),
	UNCORE_EVENT_CONSTRAINT(0x83, 0x1),
	EVENT_CONSTRAINT_END
};

static struct intel_uncore_type snb_uncore_cbox = {
	.name		= "cbox",
	.num_counters   = 2,
	.num_boxes	= 4,
	.perf_ctr_bits	= 44,
	.fixed_ctr_bits	= 48,
	.perf_ctr	= SNB_UNC_CBO_0_PER_CTR0,
	.event_ctl	= SNB_UNC_CBO_0_PERFEVTSEL0,
	.fixed_ctr	= SNB_UNC_FIXED_CTR,
	.fixed_ctl	= SNB_UNC_FIXED_CTR_CTRL,
	.single_fixed	= 1,
	.event_mask	= SNB_UNC_RAW_EVENT_MASK,
	.msr_offset	= SNB_UNC_CBO_MSR_OFFSET,
	.constraints	= snb_uncore_cbox_constraints,
	.ops		= &snb_uncore_msr_ops,
	.format_group	= &snb_uncore_format_group,
	.event_descs	= snb_uncore_events,
};

static struct intel_uncore_type *snb_msr_uncores[] = {
	&snb_uncore_cbox,
	NULL,
};
/* end of Sandy Bridge uncore support */

/* Nehalem uncore support */
static void nhm_uncore_msr_disable_box(struct intel_uncore_box *box)
{
	wrmsrl(NHM_UNC_PERF_GLOBAL_CTL, 0);
}

static void nhm_uncore_msr_enable_box(struct intel_uncore_box *box)
{
	wrmsrl(NHM_UNC_PERF_GLOBAL_CTL, NHM_UNC_GLOBAL_CTL_EN_PC_ALL | NHM_UNC_GLOBAL_CTL_EN_FC);
}

static void nhm_uncore_msr_enable_event(struct intel_uncore_box *box, struct perf_event *event)
{
	struct hw_perf_event *hwc = &event->hw;

	if (hwc->idx < UNCORE_PMC_IDX_FIXED)
		wrmsrl(hwc->config_base, hwc->config | SNB_UNC_CTL_EN);
	else
		wrmsrl(hwc->config_base, NHM_UNC_FIXED_CTR_CTL_EN);
}

static struct attribute *nhm_uncore_formats_attr[] = {
	&format_attr_event.attr,
	&format_attr_umask.attr,
	&format_attr_edge.attr,
	&format_attr_inv.attr,
	&format_attr_cmask8.attr,
	NULL,
};

static struct attribute_group nhm_uncore_format_group = {
	.name = "format",
	.attrs = nhm_uncore_formats_attr,
};

static struct uncore_event_desc nhm_uncore_events[] = {
	INTEL_UNCORE_EVENT_DESC(clockticks,                "event=0xff,umask=0x00"),
	INTEL_UNCORE_EVENT_DESC(qmc_writes_full_any,       "event=0x2f,umask=0x0f"),
	INTEL_UNCORE_EVENT_DESC(qmc_normal_reads_any,      "event=0x2c,umask=0x0f"),
	INTEL_UNCORE_EVENT_DESC(qhl_request_ioh_reads,     "event=0x20,umask=0x01"),
	INTEL_UNCORE_EVENT_DESC(qhl_request_ioh_writes,    "event=0x20,umask=0x02"),
	INTEL_UNCORE_EVENT_DESC(qhl_request_remote_reads,  "event=0x20,umask=0x04"),
	INTEL_UNCORE_EVENT_DESC(qhl_request_remote_writes, "event=0x20,umask=0x08"),
	INTEL_UNCORE_EVENT_DESC(qhl_request_local_reads,   "event=0x20,umask=0x10"),
	INTEL_UNCORE_EVENT_DESC(qhl_request_local_writes,  "event=0x20,umask=0x20"),
	{ /* end: all zeroes */ },
};

static struct intel_uncore_ops nhm_uncore_msr_ops = {
	.disable_box	= nhm_uncore_msr_disable_box,
	.enable_box	= nhm_uncore_msr_enable_box,
	.disable_event	= snb_uncore_msr_disable_event,
	.enable_event	= nhm_uncore_msr_enable_event,
	.read_counter	= uncore_msr_read_counter,
};

static struct intel_uncore_type nhm_uncore = {
	.name		= "",
	.num_counters   = 8,
	.num_boxes	= 1,
	.perf_ctr_bits	= 48,
	.fixed_ctr_bits	= 48,
	.event_ctl	= NHM_UNC_PERFEVTSEL0,
	.perf_ctr	= NHM_UNC_UNCORE_PMC0,
	.fixed_ctr	= NHM_UNC_FIXED_CTR,
	.fixed_ctl	= NHM_UNC_FIXED_CTR_CTRL,
	.event_mask	= NHM_UNC_RAW_EVENT_MASK,
	.event_descs	= nhm_uncore_events,
	.ops		= &nhm_uncore_msr_ops,
	.format_group	= &nhm_uncore_format_group,
};

static struct intel_uncore_type *nhm_msr_uncores[] = {
	&nhm_uncore,
	NULL,
};
/* end of Nehalem uncore support */

/* Nehalem-EX uncore support */
#define __BITS_VALUE(x, i, n)  ((typeof(x))(((x) >> ((i) * (n))) & \
				((1ULL << (n)) - 1)))

DEFINE_UNCORE_FORMAT_ATTR(event5, event, "config:1-5");
DEFINE_UNCORE_FORMAT_ATTR(counter, counter, "config:6-7");
DEFINE_UNCORE_FORMAT_ATTR(match, match, "config1:0-63");
DEFINE_UNCORE_FORMAT_ATTR(mask, mask, "config2:0-63");

static void nhmex_uncore_msr_init_box(struct intel_uncore_box *box)
{
	wrmsrl(NHMEX_U_MSR_PMON_GLOBAL_CTL, NHMEX_U_PMON_GLOBAL_EN_ALL);
}

static void nhmex_uncore_msr_disable_box(struct intel_uncore_box *box)
{
	unsigned msr = uncore_msr_box_ctl(box);
	u64 config;

	if (msr) {
		rdmsrl(msr, config);
		config &= ~((1ULL << uncore_num_counters(box)) - 1);
		/* WBox has a fixed counter */
		if (uncore_msr_fixed_ctl(box))
			config &= ~NHMEX_W_PMON_GLOBAL_FIXED_EN;
		wrmsrl(msr, config);
	}
}

static void nhmex_uncore_msr_enable_box(struct intel_uncore_box *box)
{
	unsigned msr = uncore_msr_box_ctl(box);
	u64 config;

	if (msr) {
		rdmsrl(msr, config);
		config |= (1ULL << uncore_num_counters(box)) - 1;
		/* WBox has a fixed counter */
		if (uncore_msr_fixed_ctl(box))
			config |= NHMEX_W_PMON_GLOBAL_FIXED_EN;
		wrmsrl(msr, config);
	}
}

static void nhmex_uncore_msr_disable_event(struct intel_uncore_box *box, struct perf_event *event)
{
	wrmsrl(event->hw.config_base, 0);
}

static void nhmex_uncore_msr_enable_event(struct intel_uncore_box *box, struct perf_event *event)
{
	struct hw_perf_event *hwc = &event->hw;

	if (hwc->idx >= UNCORE_PMC_IDX_FIXED)
		wrmsrl(hwc->config_base, NHMEX_PMON_CTL_EN_BIT0);
	else if (box->pmu->type->event_mask & NHMEX_PMON_CTL_EN_BIT0)
		wrmsrl(hwc->config_base, hwc->config | NHMEX_PMON_CTL_EN_BIT22);
	else
		wrmsrl(hwc->config_base, hwc->config | NHMEX_PMON_CTL_EN_BIT0);
}

#define NHMEX_UNCORE_OPS_COMMON_INIT()				\
	.init_box	= nhmex_uncore_msr_init_box,		\
	.disable_box	= nhmex_uncore_msr_disable_box,		\
	.enable_box	= nhmex_uncore_msr_enable_box,		\
	.disable_event	= nhmex_uncore_msr_disable_event,	\
	.read_counter	= uncore_msr_read_counter

static struct intel_uncore_ops nhmex_uncore_ops = {
	NHMEX_UNCORE_OPS_COMMON_INIT(),
	.enable_event	= nhmex_uncore_msr_enable_event,
};

static struct attribute *nhmex_uncore_ubox_formats_attr[] = {
	&format_attr_event.attr,
	&format_attr_edge.attr,
	NULL,
};

static struct attribute_group nhmex_uncore_ubox_format_group = {
	.name		= "format",
	.attrs		= nhmex_uncore_ubox_formats_attr,
};

static struct intel_uncore_type nhmex_uncore_ubox = {
	.name		= "ubox",
	.num_counters	= 1,
	.num_boxes	= 1,
	.perf_ctr_bits	= 48,
	.event_ctl	= NHMEX_U_MSR_PMON_EV_SEL,
	.perf_ctr	= NHMEX_U_MSR_PMON_CTR,
	.event_mask	= NHMEX_U_PMON_RAW_EVENT_MASK,
	.box_ctl	= NHMEX_U_MSR_PMON_GLOBAL_CTL,
	.ops		= &nhmex_uncore_ops,
	.format_group	= &nhmex_uncore_ubox_format_group
};

static struct attribute *nhmex_uncore_cbox_formats_attr[] = {
	&format_attr_event.attr,
	&format_attr_umask.attr,
	&format_attr_edge.attr,
	&format_attr_inv.attr,
	&format_attr_thresh8.attr,
	NULL,
};

static struct attribute_group nhmex_uncore_cbox_format_group = {
	.name = "format",
	.attrs = nhmex_uncore_cbox_formats_attr,
};

/* msr offset for each instance of cbox */
static unsigned nhmex_cbox_msr_offsets[] = {
	0x0, 0x80, 0x40, 0xc0, 0x20, 0xa0, 0x60, 0xe0, 0x240, 0x2c0,
};

static struct intel_uncore_type nhmex_uncore_cbox = {
	.name			= "cbox",
	.num_counters		= 6,
	.num_boxes		= 10,
	.perf_ctr_bits		= 48,
	.event_ctl		= NHMEX_C0_MSR_PMON_EV_SEL0,
	.perf_ctr		= NHMEX_C0_MSR_PMON_CTR0,
	.event_mask		= NHMEX_PMON_RAW_EVENT_MASK,
	.box_ctl		= NHMEX_C0_MSR_PMON_GLOBAL_CTL,
	.msr_offsets		= nhmex_cbox_msr_offsets,
	.pair_ctr_ctl		= 1,
	.ops			= &nhmex_uncore_ops,
	.format_group		= &nhmex_uncore_cbox_format_group
};

static struct uncore_event_desc nhmex_uncore_wbox_events[] = {
	INTEL_UNCORE_EVENT_DESC(clockticks, "event=0xff,umask=0"),
	{ /* end: all zeroes */ },
};

static struct intel_uncore_type nhmex_uncore_wbox = {
	.name			= "wbox",
	.num_counters		= 4,
	.num_boxes		= 1,
	.perf_ctr_bits		= 48,
	.event_ctl		= NHMEX_W_MSR_PMON_CNT0,
	.perf_ctr		= NHMEX_W_MSR_PMON_EVT_SEL0,
	.fixed_ctr		= NHMEX_W_MSR_PMON_FIXED_CTR,
	.fixed_ctl		= NHMEX_W_MSR_PMON_FIXED_CTL,
	.event_mask		= NHMEX_PMON_RAW_EVENT_MASK,
	.box_ctl		= NHMEX_W_MSR_GLOBAL_CTL,
	.pair_ctr_ctl		= 1,
	.event_descs		= nhmex_uncore_wbox_events,
	.ops			= &nhmex_uncore_ops,
	.format_group		= &nhmex_uncore_cbox_format_group
};

static int nhmex_bbox_hw_config(struct intel_uncore_box *box, struct perf_event *event)
{
	struct hw_perf_event *hwc = &event->hw;
	struct hw_perf_event_extra *reg1 = &hwc->extra_reg;
	struct hw_perf_event_extra *reg2 = &hwc->branch_reg;
	int ctr, ev_sel;

	ctr = (hwc->config & NHMEX_B_PMON_CTR_MASK) >>
		NHMEX_B_PMON_CTR_SHIFT;
	ev_sel = (hwc->config & NHMEX_B_PMON_CTL_EV_SEL_MASK) >>
		  NHMEX_B_PMON_CTL_EV_SEL_SHIFT;

	/* events that do not use the match/mask registers */
	if ((ctr == 0 && ev_sel > 0x3) || (ctr == 1 && ev_sel > 0x6) ||
	    (ctr == 2 && ev_sel != 0x4) || ctr == 3)
		return 0;

	if (box->pmu->pmu_idx == 0)
		reg1->reg = NHMEX_B0_MSR_MATCH;
	else
		reg1->reg = NHMEX_B1_MSR_MATCH;
	reg1->idx = 0;
	reg1->config = event->attr.config1;
	reg2->config = event->attr.config2;
	return 0;
}

static void nhmex_bbox_msr_enable_event(struct intel_uncore_box *box, struct perf_event *event)
{
	struct hw_perf_event *hwc = &event->hw;
	struct hw_perf_event_extra *reg1 = &hwc->extra_reg;
	struct hw_perf_event_extra *reg2 = &hwc->branch_reg;

	if (reg1->idx != EXTRA_REG_NONE) {
		wrmsrl(reg1->reg, reg1->config);
		wrmsrl(reg1->reg + 1, reg2->config);
	}
	wrmsrl(hwc->config_base, NHMEX_PMON_CTL_EN_BIT0 |
		(hwc->config & NHMEX_B_PMON_CTL_EV_SEL_MASK));
}

/*
 * The Bbox has 4 counters, but each counter monitors different events.
 * Use bits 6-7 in the event config to select counter.
 */
static struct event_constraint nhmex_uncore_bbox_constraints[] = {
	EVENT_CONSTRAINT(0 , 1, 0xc0),
	EVENT_CONSTRAINT(0x40, 2, 0xc0),
	EVENT_CONSTRAINT(0x80, 4, 0xc0),
	EVENT_CONSTRAINT(0xc0, 8, 0xc0),
	EVENT_CONSTRAINT_END,
};

static struct attribute *nhmex_uncore_bbox_formats_attr[] = {
	&format_attr_event5.attr,
	&format_attr_counter.attr,
	&format_attr_match.attr,
	&format_attr_mask.attr,
	NULL,
};

static struct attribute_group nhmex_uncore_bbox_format_group = {
	.name = "format",
	.attrs = nhmex_uncore_bbox_formats_attr,
};

static struct intel_uncore_ops nhmex_uncore_bbox_ops = {
	NHMEX_UNCORE_OPS_COMMON_INIT(),
	.enable_event		= nhmex_bbox_msr_enable_event,
	.hw_config		= nhmex_bbox_hw_config,
	.get_constraint		= uncore_get_constraint,
	.put_constraint		= uncore_put_constraint,
};

static struct intel_uncore_type nhmex_uncore_bbox = {
	.name			= "bbox",
	.num_counters		= 4,
	.num_boxes		= 2,
	.perf_ctr_bits		= 48,
	.event_ctl		= NHMEX_B0_MSR_PMON_CTL0,
	.perf_ctr		= NHMEX_B0_MSR_PMON_CTR0,
	.event_mask		= NHMEX_B_PMON_RAW_EVENT_MASK,
	.box_ctl		= NHMEX_B0_MSR_PMON_GLOBAL_CTL,
	.msr_offset		= NHMEX_B_MSR_OFFSET,
	.pair_ctr_ctl		= 1,
	.num_shared_regs	= 1,
	.constraints		= nhmex_uncore_bbox_constraints,
	.ops			= &nhmex_uncore_bbox_ops,
	.format_group		= &nhmex_uncore_bbox_format_group
};

static int nhmex_sbox_hw_config(struct intel_uncore_box *box, struct perf_event *event)
{
	struct hw_perf_event *hwc = &event->hw;
	struct hw_perf_event_extra *reg1 = &hwc->extra_reg;
	struct hw_perf_event_extra *reg2 = &hwc->branch_reg;

	/* only TO_R_PROG_EV event uses the match/mask register */
	if ((hwc->config & NHMEX_PMON_CTL_EV_SEL_MASK) !=
	    NHMEX_S_EVENT_TO_R_PROG_EV)
		return 0;

	if (box->pmu->pmu_idx == 0)
		reg1->reg = NHMEX_S0_MSR_MM_CFG;
	else
		reg1->reg = NHMEX_S1_MSR_MM_CFG;
	reg1->idx = 0;
	reg1->config = event->attr.config1;
	reg2->config = event->attr.config2;
	return 0;
}

static void nhmex_sbox_msr_enable_event(struct intel_uncore_box *box, struct perf_event *event)
{
	struct hw_perf_event *hwc = &event->hw;
	struct hw_perf_event_extra *reg1 = &hwc->extra_reg;
	struct hw_perf_event_extra *reg2 = &hwc->branch_reg;

	if (reg1->idx != EXTRA_REG_NONE) {
		wrmsrl(reg1->reg, 0);
		wrmsrl(reg1->reg + 1, reg1->config);
		wrmsrl(reg1->reg + 2, reg2->config);
		wrmsrl(reg1->reg, NHMEX_S_PMON_MM_CFG_EN);
	}
	wrmsrl(hwc->config_base, hwc->config | NHMEX_PMON_CTL_EN_BIT22);
}

static struct attribute *nhmex_uncore_sbox_formats_attr[] = {
	&format_attr_event.attr,
	&format_attr_umask.attr,
	&format_attr_edge.attr,
	&format_attr_inv.attr,
	&format_attr_thresh8.attr,
	&format_attr_match.attr,
	&format_attr_mask.attr,
	NULL,
};

static struct attribute_group nhmex_uncore_sbox_format_group = {
	.name			= "format",
	.attrs			= nhmex_uncore_sbox_formats_attr,
};

static struct intel_uncore_ops nhmex_uncore_sbox_ops = {
	NHMEX_UNCORE_OPS_COMMON_INIT(),
	.enable_event		= nhmex_sbox_msr_enable_event,
	.hw_config		= nhmex_sbox_hw_config,
	.get_constraint		= uncore_get_constraint,
	.put_constraint		= uncore_put_constraint,
};

static struct intel_uncore_type nhmex_uncore_sbox = {
	.name			= "sbox",
	.num_counters		= 4,
	.num_boxes		= 2,
	.perf_ctr_bits		= 48,
	.event_ctl		= NHMEX_S0_MSR_PMON_CTL0,
	.perf_ctr		= NHMEX_S0_MSR_PMON_CTR0,
	.event_mask		= NHMEX_PMON_RAW_EVENT_MASK,
	.box_ctl		= NHMEX_S0_MSR_PMON_GLOBAL_CTL,
	.msr_offset		= NHMEX_S_MSR_OFFSET,
	.pair_ctr_ctl		= 1,
	.num_shared_regs	= 1,
	.ops			= &nhmex_uncore_sbox_ops,
	.format_group		= &nhmex_uncore_sbox_format_group
};

enum {
	EXTRA_REG_NHMEX_M_FILTER,
	EXTRA_REG_NHMEX_M_DSP,
	EXTRA_REG_NHMEX_M_ISS,
	EXTRA_REG_NHMEX_M_MAP,
	EXTRA_REG_NHMEX_M_MSC_THR,
	EXTRA_REG_NHMEX_M_PGT,
	EXTRA_REG_NHMEX_M_PLD,
	EXTRA_REG_NHMEX_M_ZDP_CTL_FVC,
};

static struct extra_reg nhmex_uncore_mbox_extra_regs[] = {
	MBOX_INC_SEL_EXTAR_REG(0x0, DSP),
	MBOX_INC_SEL_EXTAR_REG(0x4, MSC_THR),
	MBOX_INC_SEL_EXTAR_REG(0x5, MSC_THR),
	MBOX_INC_SEL_EXTAR_REG(0x9, ISS),
	/* event 0xa uses two extra registers */
	MBOX_INC_SEL_EXTAR_REG(0xa, ISS),
	MBOX_INC_SEL_EXTAR_REG(0xa, PLD),
	MBOX_INC_SEL_EXTAR_REG(0xb, PLD),
	/* events 0xd ~ 0x10 use the same extra register */
	MBOX_INC_SEL_EXTAR_REG(0xd, ZDP_CTL_FVC),
	MBOX_INC_SEL_EXTAR_REG(0xe, ZDP_CTL_FVC),
	MBOX_INC_SEL_EXTAR_REG(0xf, ZDP_CTL_FVC),
	MBOX_INC_SEL_EXTAR_REG(0x10, ZDP_CTL_FVC),
	MBOX_INC_SEL_EXTAR_REG(0x16, PGT),
	MBOX_SET_FLAG_SEL_EXTRA_REG(0x0, DSP),
	MBOX_SET_FLAG_SEL_EXTRA_REG(0x1, ISS),
	MBOX_SET_FLAG_SEL_EXTRA_REG(0x5, PGT),
	MBOX_SET_FLAG_SEL_EXTRA_REG(0x6, MAP),
	EVENT_EXTRA_END
};

/* Nehalem-EX or Westmere-EX ? */
bool uncore_nhmex;

static bool nhmex_mbox_get_shared_reg(struct intel_uncore_box *box, int idx, u64 config)
{
	struct intel_uncore_extra_reg *er;
	unsigned long flags;
	bool ret = false;
	u64 mask;

	if (idx < EXTRA_REG_NHMEX_M_ZDP_CTL_FVC) {
		er = &box->shared_regs[idx];
		raw_spin_lock_irqsave(&er->lock, flags);
		if (!atomic_read(&er->ref) || er->config == config) {
			atomic_inc(&er->ref);
			er->config = config;
			ret = true;
		}
		raw_spin_unlock_irqrestore(&er->lock, flags);

		return ret;
	}
	/*
	 * The ZDP_CTL_FVC MSR has 4 fields which are used to control
	 * events 0xd ~ 0x10. Besides these 4 fields, there are additional
	 * fields which are shared.
	 */
	idx -= EXTRA_REG_NHMEX_M_ZDP_CTL_FVC;
	if (WARN_ON_ONCE(idx >= 4))
		return false;

	/* mask of the shared fields */
	if (uncore_nhmex)
		mask = NHMEX_M_PMON_ZDP_CTL_FVC_MASK;
	else
		mask = WSMEX_M_PMON_ZDP_CTL_FVC_MASK;
	er = &box->shared_regs[EXTRA_REG_NHMEX_M_ZDP_CTL_FVC];

	raw_spin_lock_irqsave(&er->lock, flags);
	/* add mask of the non-shared field if it's in use */
	if (__BITS_VALUE(atomic_read(&er->ref), idx, 8)) {
		if (uncore_nhmex)
			mask |= NHMEX_M_PMON_ZDP_CTL_FVC_EVENT_MASK(idx);
		else
			mask |= WSMEX_M_PMON_ZDP_CTL_FVC_EVENT_MASK(idx);
	}

	if (!atomic_read(&er->ref) || !((er->config ^ config) & mask)) {
		atomic_add(1 << (idx * 8), &er->ref);
		if (uncore_nhmex)
			mask = NHMEX_M_PMON_ZDP_CTL_FVC_MASK |
				NHMEX_M_PMON_ZDP_CTL_FVC_EVENT_MASK(idx);
		else
			mask = WSMEX_M_PMON_ZDP_CTL_FVC_MASK |
				WSMEX_M_PMON_ZDP_CTL_FVC_EVENT_MASK(idx);
		er->config &= ~mask;
		er->config |= (config & mask);
		ret = true;
	}
	raw_spin_unlock_irqrestore(&er->lock, flags);

	return ret;
}

static void nhmex_mbox_put_shared_reg(struct intel_uncore_box *box, int idx)
{
	struct intel_uncore_extra_reg *er;

	if (idx < EXTRA_REG_NHMEX_M_ZDP_CTL_FVC) {
		er = &box->shared_regs[idx];
		atomic_dec(&er->ref);
		return;
	}

	idx -= EXTRA_REG_NHMEX_M_ZDP_CTL_FVC;
	er = &box->shared_regs[EXTRA_REG_NHMEX_M_ZDP_CTL_FVC];
	atomic_sub(1 << (idx * 8), &er->ref);
}

u64 nhmex_mbox_alter_er(struct perf_event *event, int new_idx, bool modify)
{
	struct hw_perf_event *hwc = &event->hw;
	struct hw_perf_event_extra *reg1 = &hwc->extra_reg;
	int idx, orig_idx = __BITS_VALUE(reg1->idx, 0, 8);
	u64 config = reg1->config;

	/* get the non-shared control bits and shift them */
	idx = orig_idx - EXTRA_REG_NHMEX_M_ZDP_CTL_FVC;
	if (uncore_nhmex)
		config &= NHMEX_M_PMON_ZDP_CTL_FVC_EVENT_MASK(idx);
	else
		config &= WSMEX_M_PMON_ZDP_CTL_FVC_EVENT_MASK(idx);
	if (new_idx > orig_idx) {
		idx = new_idx - orig_idx;
		config <<= 3 * idx;
	} else {
		idx = orig_idx - new_idx;
		config >>= 3 * idx;
	}

	/* add the shared control bits back */
	if (uncore_nhmex)
		config |= NHMEX_M_PMON_ZDP_CTL_FVC_MASK & reg1->config;
	else
		config |= WSMEX_M_PMON_ZDP_CTL_FVC_MASK & reg1->config;
	config |= NHMEX_M_PMON_ZDP_CTL_FVC_MASK & reg1->config;
	if (modify) {
		/* adjust the main event selector */
		if (new_idx > orig_idx)
			hwc->config += idx << NHMEX_M_PMON_CTL_INC_SEL_SHIFT;
		else
			hwc->config -= idx << NHMEX_M_PMON_CTL_INC_SEL_SHIFT;
		reg1->config = config;
		reg1->idx = ~0xff | new_idx;
	}
	return config;
}

static struct event_constraint *
nhmex_mbox_get_constraint(struct intel_uncore_box *box, struct perf_event *event)
{
	struct hw_perf_event_extra *reg1 = &event->hw.extra_reg;
	struct hw_perf_event_extra *reg2 = &event->hw.branch_reg;
	int i, idx[2], alloc = 0;
	u64 config1 = reg1->config;

	idx[0] = __BITS_VALUE(reg1->idx, 0, 8);
	idx[1] = __BITS_VALUE(reg1->idx, 1, 8);
again:
	for (i = 0; i < 2; i++) {
		if (!uncore_box_is_fake(box) && (reg1->alloc & (0x1 << i)))
			idx[i] = 0xff;

		if (idx[i] == 0xff)
			continue;

		if (!nhmex_mbox_get_shared_reg(box, idx[i],
				__BITS_VALUE(config1, i, 32)))
			goto fail;
		alloc |= (0x1 << i);
	}

	/* for the match/mask registers */
	if (reg2->idx != EXTRA_REG_NONE &&
	    (uncore_box_is_fake(box) || !reg2->alloc) &&
	    !nhmex_mbox_get_shared_reg(box, reg2->idx, reg2->config))
		goto fail;

	/*
	 * If it's a fake box -- as per validate_{group,event}() we
	 * shouldn't touch event state and we can avoid doing so
	 * since both will only call get_event_constraints() once
	 * on each event, this avoids the need for reg->alloc.
	 */
	if (!uncore_box_is_fake(box)) {
		if (idx[0] != 0xff && idx[0] != __BITS_VALUE(reg1->idx, 0, 8))
			nhmex_mbox_alter_er(event, idx[0], true);
		reg1->alloc |= alloc;
		if (reg2->idx != EXTRA_REG_NONE)
			reg2->alloc = 1;
	}
	return NULL;
fail:
	if (idx[0] != 0xff && !(alloc & 0x1) &&
	    idx[0] >= EXTRA_REG_NHMEX_M_ZDP_CTL_FVC) {
		/*
		 * events 0xd ~ 0x10 are functional identical, but are
		 * controlled by different fields in the ZDP_CTL_FVC
		 * register. If we failed to take one field, try the
		 * rest 3 choices.
		 */
		BUG_ON(__BITS_VALUE(reg1->idx, 1, 8) != 0xff);
		idx[0] -= EXTRA_REG_NHMEX_M_ZDP_CTL_FVC;
		idx[0] = (idx[0] + 1) % 4;
		idx[0] += EXTRA_REG_NHMEX_M_ZDP_CTL_FVC;
		if (idx[0] != __BITS_VALUE(reg1->idx, 0, 8)) {
			config1 = nhmex_mbox_alter_er(event, idx[0], false);
			goto again;
		}
>>>>>>> 4a8e43fe
	}

	if (alloc & 0x1)
		nhmex_mbox_put_shared_reg(box, idx[0]);
	if (alloc & 0x2)
		nhmex_mbox_put_shared_reg(box, idx[1]);
	return &constraint_empty;
}

static void nhmex_mbox_put_constraint(struct intel_uncore_box *box, struct perf_event *event)
{
	struct hw_perf_event_extra *reg1 = &event->hw.extra_reg;
	struct hw_perf_event_extra *reg2 = &event->hw.branch_reg;

	if (uncore_box_is_fake(box))
		return;

	if (reg1->alloc & 0x1)
		nhmex_mbox_put_shared_reg(box, __BITS_VALUE(reg1->idx, 0, 8));
	if (reg1->alloc & 0x2)
		nhmex_mbox_put_shared_reg(box, __BITS_VALUE(reg1->idx, 1, 8));
	reg1->alloc = 0;

	if (reg2->alloc) {
		nhmex_mbox_put_shared_reg(box, reg2->idx);
		reg2->alloc = 0;
	}
}

static int nhmex_mbox_extra_reg_idx(struct extra_reg *er)
{
	if (er->idx < EXTRA_REG_NHMEX_M_ZDP_CTL_FVC)
		return er->idx;
	return er->idx + (er->event >> NHMEX_M_PMON_CTL_INC_SEL_SHIFT) - 0xd;
}

static int nhmex_mbox_hw_config(struct intel_uncore_box *box, struct perf_event *event)
{
	struct intel_uncore_type *type = box->pmu->type;
	struct hw_perf_event_extra *reg1 = &event->hw.extra_reg;
	struct hw_perf_event_extra *reg2 = &event->hw.branch_reg;
	struct extra_reg *er;
	unsigned msr;
	int reg_idx = 0;
<<<<<<< HEAD

	if (WARN_ON_ONCE(reg1->idx != -1))
		return -EINVAL;
=======
>>>>>>> 4a8e43fe
	/*
	 * The mbox events may require 2 extra MSRs at the most. But only
	 * the lower 32 bits in these MSRs are significant, so we can use
	 * config1 to pass two MSRs' config.
	 */
	for (er = nhmex_uncore_mbox_extra_regs; er->msr; er++) {
		if (er->event != (event->hw.config & er->config_mask))
			continue;
		if (event->attr.config1 & ~er->valid_mask)
			return -EINVAL;
<<<<<<< HEAD
		if (er->idx == __BITS_VALUE(reg1->idx, 0, 8) ||
		    er->idx == __BITS_VALUE(reg1->idx, 1, 8))
			continue;
		if (WARN_ON_ONCE(reg_idx >= 2))
			return -EINVAL;
=======
>>>>>>> 4a8e43fe

		msr = er->msr + type->msr_offset * box->pmu->pmu_idx;
		if (WARN_ON_ONCE(msr >= 0xffff || er->idx >= 0xff))
			return -EINVAL;

		/* always use the 32~63 bits to pass the PLD config */
		if (er->idx == EXTRA_REG_NHMEX_M_PLD)
			reg_idx = 1;
<<<<<<< HEAD
=======
		else if (WARN_ON_ONCE(reg_idx > 0))
			return -EINVAL;
>>>>>>> 4a8e43fe

		reg1->idx &= ~(0xff << (reg_idx * 8));
		reg1->reg &= ~(0xffff << (reg_idx * 16));
		reg1->idx |= nhmex_mbox_extra_reg_idx(er) << (reg_idx * 8);
		reg1->reg |= msr << (reg_idx * 16);
		reg1->config = event->attr.config1;
		reg_idx++;
	}
<<<<<<< HEAD
	/* use config2 to pass the filter config */
	reg2->idx = EXTRA_REG_NHMEX_M_FILTER;
	if (event->attr.config2 & NHMEX_M_PMON_MM_CFG_EN)
		reg2->config = event->attr.config2;
	else
		reg2->config = ~0ULL;
	if (box->pmu->pmu_idx == 0)
		reg2->reg = NHMEX_M0_MSR_PMU_MM_CFG;
	else
		reg2->reg = NHMEX_M1_MSR_PMU_MM_CFG;

=======
	/*
	 * The mbox only provides ability to perform address matching
	 * for the PLD events.
	 */
	if (reg_idx == 2) {
		reg2->idx = EXTRA_REG_NHMEX_M_FILTER;
		if (event->attr.config2 & NHMEX_M_PMON_MM_CFG_EN)
			reg2->config = event->attr.config2;
		else
			reg2->config = ~0ULL;
		if (box->pmu->pmu_idx == 0)
			reg2->reg = NHMEX_M0_MSR_PMU_MM_CFG;
		else
			reg2->reg = NHMEX_M1_MSR_PMU_MM_CFG;
	}
>>>>>>> 4a8e43fe
	return 0;
}

static u64 nhmex_mbox_shared_reg_config(struct intel_uncore_box *box, int idx)
{
	struct intel_uncore_extra_reg *er;
	unsigned long flags;
	u64 config;

	if (idx < EXTRA_REG_NHMEX_M_ZDP_CTL_FVC)
		return box->shared_regs[idx].config;

	er = &box->shared_regs[EXTRA_REG_NHMEX_M_ZDP_CTL_FVC];
	raw_spin_lock_irqsave(&er->lock, flags);
	config = er->config;
	raw_spin_unlock_irqrestore(&er->lock, flags);
	return config;
}

static void nhmex_mbox_msr_enable_event(struct intel_uncore_box *box, struct perf_event *event)
{
	struct hw_perf_event *hwc = &event->hw;
	struct hw_perf_event_extra *reg1 = &hwc->extra_reg;
	struct hw_perf_event_extra *reg2 = &hwc->branch_reg;
	int idx;

	idx = __BITS_VALUE(reg1->idx, 0, 8);
	if (idx != 0xff)
		wrmsrl(__BITS_VALUE(reg1->reg, 0, 16),
			nhmex_mbox_shared_reg_config(box, idx));
	idx = __BITS_VALUE(reg1->idx, 1, 8);
	if (idx != 0xff)
		wrmsrl(__BITS_VALUE(reg1->reg, 1, 16),
			nhmex_mbox_shared_reg_config(box, idx));

<<<<<<< HEAD
	wrmsrl(reg2->reg, 0);
	if (reg2->config != ~0ULL) {
		wrmsrl(reg2->reg + 1,
			reg2->config & NHMEX_M_PMON_ADDR_MATCH_MASK);
		wrmsrl(reg2->reg + 2, NHMEX_M_PMON_ADDR_MASK_MASK &
			(reg2->config >> NHMEX_M_PMON_ADDR_MASK_SHIFT));
		wrmsrl(reg2->reg, NHMEX_M_PMON_MM_CFG_EN);
=======
	if (reg2->idx != EXTRA_REG_NONE) {
		wrmsrl(reg2->reg, 0);
		if (reg2->config != ~0ULL) {
			wrmsrl(reg2->reg + 1,
				reg2->config & NHMEX_M_PMON_ADDR_MATCH_MASK);
			wrmsrl(reg2->reg + 2, NHMEX_M_PMON_ADDR_MASK_MASK &
				(reg2->config >> NHMEX_M_PMON_ADDR_MASK_SHIFT));
			wrmsrl(reg2->reg, NHMEX_M_PMON_MM_CFG_EN);
		}
>>>>>>> 4a8e43fe
	}

	wrmsrl(hwc->config_base, hwc->config | NHMEX_PMON_CTL_EN_BIT0);
}

<<<<<<< HEAD
DEFINE_UNCORE_FORMAT_ATTR(count_mode,	count_mode,	"config:2-3");
DEFINE_UNCORE_FORMAT_ATTR(storage_mode, storage_mode,	"config:4-5");
DEFINE_UNCORE_FORMAT_ATTR(wrap_mode,	wrap_mode,	"config:6");
DEFINE_UNCORE_FORMAT_ATTR(flag_mode,	flag_mode,	"config:7");
DEFINE_UNCORE_FORMAT_ATTR(inc_sel,	inc_sel,	"config:9-13");
DEFINE_UNCORE_FORMAT_ATTR(set_flag_sel,	set_flag_sel,	"config:19-21");
DEFINE_UNCORE_FORMAT_ATTR(filter_cfg,	filter_cfg,	"config2:63");
DEFINE_UNCORE_FORMAT_ATTR(filter_match,	filter_match,	"config2:0-33");
DEFINE_UNCORE_FORMAT_ATTR(filter_mask,	filter_mask,	"config2:34-61");
DEFINE_UNCORE_FORMAT_ATTR(dsp,		dsp,		"config1:0-31");
DEFINE_UNCORE_FORMAT_ATTR(thr,		thr,		"config1:0-31");
DEFINE_UNCORE_FORMAT_ATTR(fvc,		fvc,		"config1:0-31");
DEFINE_UNCORE_FORMAT_ATTR(pgt,		pgt,		"config1:0-31");
DEFINE_UNCORE_FORMAT_ATTR(map,		map,		"config1:0-31");
DEFINE_UNCORE_FORMAT_ATTR(iss,		iss,		"config1:0-31");
DEFINE_UNCORE_FORMAT_ATTR(pld,		pld,		"config1:32-63");
=======
DEFINE_UNCORE_FORMAT_ATTR(count_mode,		count_mode,	"config:2-3");
DEFINE_UNCORE_FORMAT_ATTR(storage_mode,		storage_mode,	"config:4-5");
DEFINE_UNCORE_FORMAT_ATTR(wrap_mode,		wrap_mode,	"config:6");
DEFINE_UNCORE_FORMAT_ATTR(flag_mode,		flag_mode,	"config:7");
DEFINE_UNCORE_FORMAT_ATTR(inc_sel,		inc_sel,	"config:9-13");
DEFINE_UNCORE_FORMAT_ATTR(set_flag_sel,		set_flag_sel,	"config:19-21");
DEFINE_UNCORE_FORMAT_ATTR(filter_cfg_en,	filter_cfg_en,	"config2:63");
DEFINE_UNCORE_FORMAT_ATTR(filter_match,		filter_match,	"config2:0-33");
DEFINE_UNCORE_FORMAT_ATTR(filter_mask,		filter_mask,	"config2:34-61");
DEFINE_UNCORE_FORMAT_ATTR(dsp,			dsp,		"config1:0-31");
DEFINE_UNCORE_FORMAT_ATTR(thr,			thr,		"config1:0-31");
DEFINE_UNCORE_FORMAT_ATTR(fvc,			fvc,		"config1:0-31");
DEFINE_UNCORE_FORMAT_ATTR(pgt,			pgt,		"config1:0-31");
DEFINE_UNCORE_FORMAT_ATTR(map,			map,		"config1:0-31");
DEFINE_UNCORE_FORMAT_ATTR(iss,			iss,		"config1:0-31");
DEFINE_UNCORE_FORMAT_ATTR(pld,			pld,		"config1:32-63");
>>>>>>> 4a8e43fe

static struct attribute *nhmex_uncore_mbox_formats_attr[] = {
	&format_attr_count_mode.attr,
	&format_attr_storage_mode.attr,
	&format_attr_wrap_mode.attr,
	&format_attr_flag_mode.attr,
	&format_attr_inc_sel.attr,
	&format_attr_set_flag_sel.attr,
<<<<<<< HEAD
	&format_attr_filter_cfg.attr,
=======
	&format_attr_filter_cfg_en.attr,
>>>>>>> 4a8e43fe
	&format_attr_filter_match.attr,
	&format_attr_filter_mask.attr,
	&format_attr_dsp.attr,
	&format_attr_thr.attr,
	&format_attr_fvc.attr,
	&format_attr_pgt.attr,
	&format_attr_map.attr,
	&format_attr_iss.attr,
	&format_attr_pld.attr,
	NULL,
};

static struct attribute_group nhmex_uncore_mbox_format_group = {
	.name		= "format",
	.attrs		= nhmex_uncore_mbox_formats_attr,
};

static struct uncore_event_desc nhmex_uncore_mbox_events[] = {
	INTEL_UNCORE_EVENT_DESC(bbox_cmds_read, "inc_sel=0xd,fvc=0x2800"),
	INTEL_UNCORE_EVENT_DESC(bbox_cmds_write, "inc_sel=0xd,fvc=0x2820"),
	{ /* end: all zeroes */ },
};

<<<<<<< HEAD
static struct intel_uncore_ops nhmex_uncore_mbox_ops = {
	NHMEX_UNCORE_OPS_COMMON_INIT(),
	.enable_event	= nhmex_mbox_msr_enable_event,
	.hw_config	= nhmex_mbox_hw_config,
	.get_constraint	= nhmex_mbox_get_constraint,
	.put_constraint	= nhmex_mbox_put_constraint,
};

static struct intel_uncore_type nhmex_uncore_mbox = {
	.name			= "mbox",
	.num_counters		= 6,
	.num_boxes		= 2,
	.perf_ctr_bits		= 48,
	.event_ctl		= NHMEX_M0_MSR_PMU_CTL0,
	.perf_ctr		= NHMEX_M0_MSR_PMU_CNT0,
	.event_mask		= NHMEX_M_PMON_RAW_EVENT_MASK,
	.box_ctl		= NHMEX_M0_MSR_GLOBAL_CTL,
	.msr_offset		= NHMEX_M_MSR_OFFSET,
	.pair_ctr_ctl		= 1,
	.num_shared_regs	= 8,
	.event_descs		= nhmex_uncore_mbox_events,
	.ops			= &nhmex_uncore_mbox_ops,
	.format_group		= &nhmex_uncore_mbox_format_group,
};

void nhmex_rbox_alter_er(struct intel_uncore_box *box, struct perf_event *event)
{
	struct hw_perf_event *hwc = &event->hw;
	struct hw_perf_event_extra *reg1 = &hwc->extra_reg;
	int port;

	/* adjust the main event selector */
	if (reg1->idx % 2) {
		reg1->idx--;
		hwc->config -= 1 << NHMEX_R_PMON_CTL_EV_SEL_SHIFT;
	} else {
		reg1->idx++;
		hwc->config += 1 << NHMEX_R_PMON_CTL_EV_SEL_SHIFT;
	}

	/* adjust address or config of extra register */
	port = reg1->idx / 6 + box->pmu->pmu_idx * 4;
	switch (reg1->idx % 6) {
	case 0:
		reg1->reg = NHMEX_R_MSR_PORTN_IPERF_CFG0(port);
		break;
	case 1:
		reg1->reg = NHMEX_R_MSR_PORTN_IPERF_CFG1(port);
		break;
	case 2:
		/* the 8~15 bits to the 0~7 bits */
		reg1->config >>= 8;
		break;
	case 3:
		/* the 0~7 bits to the 8~15 bits */
		reg1->config <<= 8;
		break;
	case 4:
		reg1->reg = NHMEX_R_MSR_PORTN_XBR_SET1_MM_CFG(port);
		break;
	case 5:
		reg1->reg = NHMEX_R_MSR_PORTN_XBR_SET2_MM_CFG(port);
		break;
	};
}

/*
 * Each rbox has 4 event set which monitor PQI port 0~3 or 4~7.
 * An event set consists of 6 events, the 3rd and 4th events in
 * an event set use the same extra register. So an event set uses
 * 5 extra registers.
 */
static struct event_constraint *
nhmex_rbox_get_constraint(struct intel_uncore_box *box, struct perf_event *event)
{
	struct hw_perf_event *hwc = &event->hw;
	struct hw_perf_event_extra *reg1 = &hwc->extra_reg;
	struct hw_perf_event_extra *reg2 = &hwc->branch_reg;
	struct intel_uncore_extra_reg *er;
	unsigned long flags;
	int idx, er_idx;
	u64 config1;
	bool ok = false;

	if (!uncore_box_is_fake(box) && reg1->alloc)
		return NULL;

	idx = reg1->idx % 6;
	config1 = reg1->config;
again:
	er_idx = idx;
	/* the 3rd and 4th events use the same extra register */
	if (er_idx > 2)
		er_idx--;
	er_idx += (reg1->idx / 6) * 5;

	er = &box->shared_regs[er_idx];
	raw_spin_lock_irqsave(&er->lock, flags);
	if (idx < 2) {
		if (!atomic_read(&er->ref) || er->config == reg1->config) {
			atomic_inc(&er->ref);
			er->config = reg1->config;
			ok = true;
		}
	} else if (idx == 2 || idx == 3) {
		/*
		 * these two events use different fields in a extra register,
		 * the 0~7 bits and the 8~15 bits respectively.
		 */
		u64 mask = 0xff << ((idx - 2) * 8);
		if (!__BITS_VALUE(atomic_read(&er->ref), idx - 2, 8) ||
				!((er->config ^ config1) & mask)) {
			atomic_add(1 << ((idx - 2) * 8), &er->ref);
			er->config &= ~mask;
			er->config |= config1 & mask;
			ok = true;
		}
	} else {
		if (!atomic_read(&er->ref) ||
				(er->config == (hwc->config >> 32) &&
				 er->config1 == reg1->config &&
				 er->config2 == reg2->config)) {
			atomic_inc(&er->ref);
			er->config = (hwc->config >> 32);
			er->config1 = reg1->config;
			er->config2 = reg2->config;
			ok = true;
		}
	}
	raw_spin_unlock_irqrestore(&er->lock, flags);

	if (!ok) {
		/*
		 * The Rbox events are always in pairs. The paired
		 * events are functional identical, but use different
		 * extra registers. If we failed to take an extra
		 * register, try the alternative.
		 */
		if (idx % 2)
			idx--;
		else
			idx++;
		if (idx != reg1->idx % 6) {
			if (idx == 2)
				config1 >>= 8;
			else if (idx == 3)
				config1 <<= 8;
			goto again;
		}
	} else {
		if (!uncore_box_is_fake(box)) {
			if (idx != reg1->idx % 6)
				nhmex_rbox_alter_er(box, event);
			reg1->alloc = 1;
		}
		return NULL;
	}
	return &constraint_empty;
}

=======
static struct uncore_event_desc wsmex_uncore_mbox_events[] = {
	INTEL_UNCORE_EVENT_DESC(bbox_cmds_read, "inc_sel=0xd,fvc=0x5000"),
	INTEL_UNCORE_EVENT_DESC(bbox_cmds_write, "inc_sel=0xd,fvc=0x5040"),
	{ /* end: all zeroes */ },
};

static struct intel_uncore_ops nhmex_uncore_mbox_ops = {
	NHMEX_UNCORE_OPS_COMMON_INIT(),
	.enable_event	= nhmex_mbox_msr_enable_event,
	.hw_config	= nhmex_mbox_hw_config,
	.get_constraint	= nhmex_mbox_get_constraint,
	.put_constraint	= nhmex_mbox_put_constraint,
};

static struct intel_uncore_type nhmex_uncore_mbox = {
	.name			= "mbox",
	.num_counters		= 6,
	.num_boxes		= 2,
	.perf_ctr_bits		= 48,
	.event_ctl		= NHMEX_M0_MSR_PMU_CTL0,
	.perf_ctr		= NHMEX_M0_MSR_PMU_CNT0,
	.event_mask		= NHMEX_M_PMON_RAW_EVENT_MASK,
	.box_ctl		= NHMEX_M0_MSR_GLOBAL_CTL,
	.msr_offset		= NHMEX_M_MSR_OFFSET,
	.pair_ctr_ctl		= 1,
	.num_shared_regs	= 8,
	.event_descs		= nhmex_uncore_mbox_events,
	.ops			= &nhmex_uncore_mbox_ops,
	.format_group		= &nhmex_uncore_mbox_format_group,
};

void nhmex_rbox_alter_er(struct intel_uncore_box *box, struct perf_event *event)
{
	struct hw_perf_event *hwc = &event->hw;
	struct hw_perf_event_extra *reg1 = &hwc->extra_reg;
	int port;

	/* adjust the main event selector and extra register index */
	if (reg1->idx % 2) {
		reg1->idx--;
		hwc->config -= 1 << NHMEX_R_PMON_CTL_EV_SEL_SHIFT;
	} else {
		reg1->idx++;
		hwc->config += 1 << NHMEX_R_PMON_CTL_EV_SEL_SHIFT;
	}

	/* adjust extra register config */
	port = reg1->idx / 6 + box->pmu->pmu_idx * 4;
	switch (reg1->idx % 6) {
	case 2:
		/* shift the 8~15 bits to the 0~7 bits */
		reg1->config >>= 8;
		break;
	case 3:
		/* shift the 0~7 bits to the 8~15 bits */
		reg1->config <<= 8;
		break;
	};
}

/*
 * Each rbox has 4 event set which monitor PQI port 0~3 or 4~7.
 * An event set consists of 6 events, the 3rd and 4th events in
 * an event set use the same extra register. So an event set uses
 * 5 extra registers.
 */
static struct event_constraint *
nhmex_rbox_get_constraint(struct intel_uncore_box *box, struct perf_event *event)
{
	struct hw_perf_event *hwc = &event->hw;
	struct hw_perf_event_extra *reg1 = &hwc->extra_reg;
	struct hw_perf_event_extra *reg2 = &hwc->branch_reg;
	struct intel_uncore_extra_reg *er;
	unsigned long flags;
	int idx, er_idx;
	u64 config1;
	bool ok = false;

	if (!uncore_box_is_fake(box) && reg1->alloc)
		return NULL;

	idx = reg1->idx % 6;
	config1 = reg1->config;
again:
	er_idx = idx;
	/* the 3rd and 4th events use the same extra register */
	if (er_idx > 2)
		er_idx--;
	er_idx += (reg1->idx / 6) * 5;

	er = &box->shared_regs[er_idx];
	raw_spin_lock_irqsave(&er->lock, flags);
	if (idx < 2) {
		if (!atomic_read(&er->ref) || er->config == reg1->config) {
			atomic_inc(&er->ref);
			er->config = reg1->config;
			ok = true;
		}
	} else if (idx == 2 || idx == 3) {
		/*
		 * these two events use different fields in a extra register,
		 * the 0~7 bits and the 8~15 bits respectively.
		 */
		u64 mask = 0xff << ((idx - 2) * 8);
		if (!__BITS_VALUE(atomic_read(&er->ref), idx - 2, 8) ||
				!((er->config ^ config1) & mask)) {
			atomic_add(1 << ((idx - 2) * 8), &er->ref);
			er->config &= ~mask;
			er->config |= config1 & mask;
			ok = true;
		}
	} else {
		if (!atomic_read(&er->ref) ||
				(er->config == (hwc->config >> 32) &&
				 er->config1 == reg1->config &&
				 er->config2 == reg2->config)) {
			atomic_inc(&er->ref);
			er->config = (hwc->config >> 32);
			er->config1 = reg1->config;
			er->config2 = reg2->config;
			ok = true;
		}
	}
	raw_spin_unlock_irqrestore(&er->lock, flags);

	if (!ok) {
		/*
		 * The Rbox events are always in pairs. The paired
		 * events are functional identical, but use different
		 * extra registers. If we failed to take an extra
		 * register, try the alternative.
		 */
		if (idx % 2)
			idx--;
		else
			idx++;
		if (idx != reg1->idx % 6) {
			if (idx == 2)
				config1 >>= 8;
			else if (idx == 3)
				config1 <<= 8;
			goto again;
		}
	} else {
		if (!uncore_box_is_fake(box)) {
			if (idx != reg1->idx % 6)
				nhmex_rbox_alter_er(box, event);
			reg1->alloc = 1;
		}
		return NULL;
	}
	return &constraint_empty;
}

>>>>>>> 4a8e43fe
static void nhmex_rbox_put_constraint(struct intel_uncore_box *box, struct perf_event *event)
{
	struct intel_uncore_extra_reg *er;
	struct hw_perf_event_extra *reg1 = &event->hw.extra_reg;
	int idx, er_idx;

	if (uncore_box_is_fake(box) || !reg1->alloc)
		return;

	idx = reg1->idx % 6;
	er_idx = idx;
	if (er_idx > 2)
		er_idx--;
	er_idx += (reg1->idx / 6) * 5;

	er = &box->shared_regs[er_idx];
	if (idx == 2 || idx == 3)
		atomic_sub(1 << ((idx - 2) * 8), &er->ref);
	else
		atomic_dec(&er->ref);

	reg1->alloc = 0;
}

static int nhmex_rbox_hw_config(struct intel_uncore_box *box, struct perf_event *event)
{
	struct hw_perf_event *hwc = &event->hw;
	struct hw_perf_event_extra *reg1 = &event->hw.extra_reg;
	struct hw_perf_event_extra *reg2 = &event->hw.branch_reg;
<<<<<<< HEAD
	int port, idx;
=======
	int idx;
>>>>>>> 4a8e43fe

	idx = (event->hw.config & NHMEX_R_PMON_CTL_EV_SEL_MASK) >>
		NHMEX_R_PMON_CTL_EV_SEL_SHIFT;
	if (idx >= 0x18)
		return -EINVAL;

	reg1->idx = idx;
	reg1->config = event->attr.config1;

<<<<<<< HEAD
	port = idx / 6 + box->pmu->pmu_idx * 4;
	idx %= 6;
	switch (idx) {
	case 0:
		reg1->reg = NHMEX_R_MSR_PORTN_IPERF_CFG0(port);
		break;
	case 1:
		reg1->reg = NHMEX_R_MSR_PORTN_IPERF_CFG1(port);
		break;
	case 2:
	case 3:
		reg1->reg = NHMEX_R_MSR_PORTN_QLX_CFG(port);
		break;
	case 4:
	case 5:
		if (idx == 4)
			reg1->reg = NHMEX_R_MSR_PORTN_XBR_SET1_MM_CFG(port);
		else
			reg1->reg = NHMEX_R_MSR_PORTN_XBR_SET2_MM_CFG(port);
		reg2->config = event->attr.config2;
		hwc->config |= event->attr.config & (~0ULL << 32);
=======
	switch (idx % 6) {
	case 4:
	case 5:
		hwc->config |= event->attr.config & (~0ULL << 32);
		reg2->config = event->attr.config2;
>>>>>>> 4a8e43fe
		break;
	};
	return 0;
}

static u64 nhmex_rbox_shared_reg_config(struct intel_uncore_box *box, int idx)
{
	struct intel_uncore_extra_reg *er;
	unsigned long flags;
	u64 config;

	er = &box->shared_regs[idx];

	raw_spin_lock_irqsave(&er->lock, flags);
	config = er->config;
	raw_spin_unlock_irqrestore(&er->lock, flags);

	return config;
}

static void nhmex_rbox_msr_enable_event(struct intel_uncore_box *box, struct perf_event *event)
{
	struct hw_perf_event *hwc = &event->hw;
	struct hw_perf_event_extra *reg1 = &hwc->extra_reg;
	struct hw_perf_event_extra *reg2 = &hwc->branch_reg;
<<<<<<< HEAD
	int idx, er_idx;

	idx = reg1->idx % 6;
	er_idx = idx;
	if (er_idx > 2)
		er_idx--;
	er_idx += (reg1->idx / 6) * 5;

	switch (idx) {
	case 0:
	case 1:
		wrmsrl(reg1->reg, reg1->config);
		break;
	case 2:
	case 3:
		wrmsrl(reg1->reg, nhmex_rbox_shared_reg_config(box, er_idx));
		break;
	case 4:
	case 5:
		wrmsrl(reg1->reg, reg1->config);
		wrmsrl(reg1->reg + 1, hwc->config >> 32);
		wrmsrl(reg1->reg + 2, reg2->config);
=======
	int idx, port;

	idx = reg1->idx;
	port = idx / 6 + box->pmu->pmu_idx * 4;

	switch (idx % 6) {
	case 0:
		wrmsrl(NHMEX_R_MSR_PORTN_IPERF_CFG0(port), reg1->config);
		break;
	case 1:
		wrmsrl(NHMEX_R_MSR_PORTN_IPERF_CFG1(port), reg1->config);
		break;
	case 2:
	case 3:
		wrmsrl(NHMEX_R_MSR_PORTN_QLX_CFG(port),
			nhmex_rbox_shared_reg_config(box, 2 + (idx / 6) * 5));
		break;
	case 4:
		wrmsrl(NHMEX_R_MSR_PORTN_XBR_SET1_MM_CFG(port),
			hwc->config >> 32);
		wrmsrl(NHMEX_R_MSR_PORTN_XBR_SET1_MATCH(port), reg1->config);
		wrmsrl(NHMEX_R_MSR_PORTN_XBR_SET1_MASK(port), reg2->config);
		break;
	case 5:
		wrmsrl(NHMEX_R_MSR_PORTN_XBR_SET2_MM_CFG(port),
			hwc->config >> 32);
		wrmsrl(NHMEX_R_MSR_PORTN_XBR_SET2_MATCH(port), reg1->config);
		wrmsrl(NHMEX_R_MSR_PORTN_XBR_SET2_MASK(port), reg2->config);
>>>>>>> 4a8e43fe
		break;
	};

	wrmsrl(hwc->config_base, NHMEX_PMON_CTL_EN_BIT0 |
		(hwc->config & NHMEX_R_PMON_CTL_EV_SEL_MASK));
}

<<<<<<< HEAD
DEFINE_UNCORE_FORMAT_ATTR(xbr_match, xbr_match, "config:32-63");
DEFINE_UNCORE_FORMAT_ATTR(xbr_mm_cfg, xbr_mm_cfg, "config1:0-63");
=======
DEFINE_UNCORE_FORMAT_ATTR(xbr_mm_cfg, xbr_mm_cfg, "config:32-63");
DEFINE_UNCORE_FORMAT_ATTR(xbr_match, xbr_match, "config1:0-63");
>>>>>>> 4a8e43fe
DEFINE_UNCORE_FORMAT_ATTR(xbr_mask, xbr_mask, "config2:0-63");
DEFINE_UNCORE_FORMAT_ATTR(qlx_cfg, qlx_cfg, "config1:0-15");
DEFINE_UNCORE_FORMAT_ATTR(iperf_cfg, iperf_cfg, "config1:0-31");

static struct attribute *nhmex_uncore_rbox_formats_attr[] = {
	&format_attr_event5.attr,
	&format_attr_xbr_mm_cfg.attr,
	&format_attr_xbr_match.attr,
	&format_attr_xbr_mask.attr,
	&format_attr_qlx_cfg.attr,
	&format_attr_iperf_cfg.attr,
	NULL,
};

static struct attribute_group nhmex_uncore_rbox_format_group = {
	.name = "format",
	.attrs = nhmex_uncore_rbox_formats_attr,
};

static struct uncore_event_desc nhmex_uncore_rbox_events[] = {
	INTEL_UNCORE_EVENT_DESC(qpi0_flit_send,		"event=0x0,iperf_cfg=0x80000000"),
	INTEL_UNCORE_EVENT_DESC(qpi1_filt_send,		"event=0x6,iperf_cfg=0x80000000"),
	INTEL_UNCORE_EVENT_DESC(qpi0_idle_filt,		"event=0x0,iperf_cfg=0x40000000"),
	INTEL_UNCORE_EVENT_DESC(qpi1_idle_filt,		"event=0x6,iperf_cfg=0x40000000"),
	INTEL_UNCORE_EVENT_DESC(qpi0_date_response,	"event=0x0,iperf_cfg=0xc4"),
	INTEL_UNCORE_EVENT_DESC(qpi1_date_response,	"event=0x6,iperf_cfg=0xc4"),
	{ /* end: all zeroes */ },
};

static struct intel_uncore_ops nhmex_uncore_rbox_ops = {
	NHMEX_UNCORE_OPS_COMMON_INIT(),
	.enable_event		= nhmex_rbox_msr_enable_event,
	.hw_config		= nhmex_rbox_hw_config,
	.get_constraint		= nhmex_rbox_get_constraint,
	.put_constraint		= nhmex_rbox_put_constraint,
};

static struct intel_uncore_type nhmex_uncore_rbox = {
	.name			= "rbox",
	.num_counters		= 8,
	.num_boxes		= 2,
	.perf_ctr_bits		= 48,
	.event_ctl		= NHMEX_R_MSR_PMON_CTL0,
	.perf_ctr		= NHMEX_R_MSR_PMON_CNT0,
	.event_mask		= NHMEX_R_PMON_RAW_EVENT_MASK,
	.box_ctl		= NHMEX_R_MSR_GLOBAL_CTL,
	.msr_offset		= NHMEX_R_MSR_OFFSET,
	.pair_ctr_ctl		= 1,
	.num_shared_regs	= 20,
	.event_descs		= nhmex_uncore_rbox_events,
	.ops			= &nhmex_uncore_rbox_ops,
	.format_group		= &nhmex_uncore_rbox_format_group
};

static struct intel_uncore_type *nhmex_msr_uncores[] = {
	&nhmex_uncore_ubox,
	&nhmex_uncore_cbox,
	&nhmex_uncore_bbox,
	&nhmex_uncore_sbox,
	&nhmex_uncore_mbox,
	&nhmex_uncore_rbox,
	&nhmex_uncore_wbox,
	NULL,
};
/* end of Nehalem-EX uncore support */

static void uncore_assign_hw_event(struct intel_uncore_box *box, struct perf_event *event, int idx)
{
	struct hw_perf_event *hwc = &event->hw;

	hwc->idx = idx;
	hwc->last_tag = ++box->tags[idx];

	if (hwc->idx == UNCORE_PMC_IDX_FIXED) {
		hwc->event_base = uncore_fixed_ctr(box);
		hwc->config_base = uncore_fixed_ctl(box);
		return;
	}

	hwc->config_base = uncore_event_ctl(box, hwc->idx);
	hwc->event_base  = uncore_perf_ctr(box, hwc->idx);
}

static void uncore_perf_event_update(struct intel_uncore_box *box, struct perf_event *event)
{
	u64 prev_count, new_count, delta;
	int shift;

	if (event->hw.idx >= UNCORE_PMC_IDX_FIXED)
		shift = 64 - uncore_fixed_ctr_bits(box);
	else
		shift = 64 - uncore_perf_ctr_bits(box);

	/* the hrtimer might modify the previous event value */
again:
	prev_count = local64_read(&event->hw.prev_count);
	new_count = uncore_read_counter(box, event);
	if (local64_xchg(&event->hw.prev_count, new_count) != prev_count)
		goto again;

	delta = (new_count << shift) - (prev_count << shift);
	delta >>= shift;

	local64_add(delta, &event->count);
}

/*
 * The overflow interrupt is unavailable for SandyBridge-EP, is broken
 * for SandyBridge. So we use hrtimer to periodically poll the counter
 * to avoid overflow.
 */
static enum hrtimer_restart uncore_pmu_hrtimer(struct hrtimer *hrtimer)
{
	struct intel_uncore_box *box;
	unsigned long flags;
	int bit;

	box = container_of(hrtimer, struct intel_uncore_box, hrtimer);
	if (!box->n_active || box->cpu != smp_processor_id())
		return HRTIMER_NORESTART;
	/*
	 * disable local interrupt to prevent uncore_pmu_event_start/stop
	 * to interrupt the update process
	 */
	local_irq_save(flags);

	for_each_set_bit(bit, box->active_mask, UNCORE_PMC_IDX_MAX)
		uncore_perf_event_update(box, box->events[bit]);

	local_irq_restore(flags);

	hrtimer_forward_now(hrtimer, ns_to_ktime(UNCORE_PMU_HRTIMER_INTERVAL));
	return HRTIMER_RESTART;
}

static void uncore_pmu_start_hrtimer(struct intel_uncore_box *box)
{
	__hrtimer_start_range_ns(&box->hrtimer,
			ns_to_ktime(UNCORE_PMU_HRTIMER_INTERVAL), 0,
			HRTIMER_MODE_REL_PINNED, 0);
}

static void uncore_pmu_cancel_hrtimer(struct intel_uncore_box *box)
{
	hrtimer_cancel(&box->hrtimer);
}

static void uncore_pmu_init_hrtimer(struct intel_uncore_box *box)
{
	hrtimer_init(&box->hrtimer, CLOCK_MONOTONIC, HRTIMER_MODE_REL);
	box->hrtimer.function = uncore_pmu_hrtimer;
}

struct intel_uncore_box *uncore_alloc_box(struct intel_uncore_type *type, int cpu)
{
	struct intel_uncore_box *box;
	int i, size;

	size = sizeof(*box) + type->num_shared_regs * sizeof(struct intel_uncore_extra_reg);

	box = kmalloc_node(size, GFP_KERNEL | __GFP_ZERO, cpu_to_node(cpu));
	if (!box)
		return NULL;

	for (i = 0; i < type->num_shared_regs; i++)
		raw_spin_lock_init(&box->shared_regs[i].lock);

	uncore_pmu_init_hrtimer(box);
	atomic_set(&box->refcnt, 1);
	box->cpu = -1;
	box->phys_id = -1;

	return box;
}

static struct intel_uncore_box *
uncore_pmu_to_box(struct intel_uncore_pmu *pmu, int cpu)
{
	struct intel_uncore_box *box;

	box = *per_cpu_ptr(pmu->box, cpu);
	if (box)
		return box;

	raw_spin_lock(&uncore_box_lock);
	list_for_each_entry(box, &pmu->box_list, list) {
		if (box->phys_id == topology_physical_package_id(cpu)) {
			atomic_inc(&box->refcnt);
			*per_cpu_ptr(pmu->box, cpu) = box;
			break;
		}
	}
	raw_spin_unlock(&uncore_box_lock);

	return *per_cpu_ptr(pmu->box, cpu);
}

static struct intel_uncore_pmu *uncore_event_to_pmu(struct perf_event *event)
{
	return container_of(event->pmu, struct intel_uncore_pmu, pmu);
}

static struct intel_uncore_box *uncore_event_to_box(struct perf_event *event)
{
	/*
	 * perf core schedules event on the basis of cpu, uncore events are
	 * collected by one of the cpus inside a physical package.
	 */
	return uncore_pmu_to_box(uncore_event_to_pmu(event), smp_processor_id());
}

static int
uncore_collect_events(struct intel_uncore_box *box, struct perf_event *leader, bool dogrp)
{
	struct perf_event *event;
	int n, max_count;

	max_count = box->pmu->type->num_counters;
	if (box->pmu->type->fixed_ctl)
		max_count++;

	if (box->n_events >= max_count)
		return -EINVAL;

	n = box->n_events;
	box->event_list[n] = leader;
	n++;
	if (!dogrp)
		return n;

	list_for_each_entry(event, &leader->sibling_list, group_entry) {
		if (event->state <= PERF_EVENT_STATE_OFF)
			continue;

		if (n >= max_count)
			return -EINVAL;

		box->event_list[n] = event;
		n++;
	}
	return n;
}

static struct event_constraint *
uncore_get_event_constraint(struct intel_uncore_box *box, struct perf_event *event)
{
	struct intel_uncore_type *type = box->pmu->type;
	struct event_constraint *c;

	if (type->ops->get_constraint) {
		c = type->ops->get_constraint(box, event);
		if (c)
			return c;
	}

	if (event->hw.config == ~0ULL)
		return &constraint_fixed;

	if (type->constraints) {
		for_each_event_constraint(c, type->constraints) {
			if ((event->hw.config & c->cmask) == c->code)
				return c;
		}
	}

	return &type->unconstrainted;
}

static void uncore_put_event_constraint(struct intel_uncore_box *box, struct perf_event *event)
{
	if (box->pmu->type->ops->put_constraint)
		box->pmu->type->ops->put_constraint(box, event);
}

static int uncore_assign_events(struct intel_uncore_box *box, int assign[], int n)
{
	unsigned long used_mask[BITS_TO_LONGS(UNCORE_PMC_IDX_MAX)];
	struct event_constraint *c, *constraints[UNCORE_PMC_IDX_MAX];
	int i, wmin, wmax, ret = 0;
	struct hw_perf_event *hwc;

	bitmap_zero(used_mask, UNCORE_PMC_IDX_MAX);

	for (i = 0, wmin = UNCORE_PMC_IDX_MAX, wmax = 0; i < n; i++) {
		c = uncore_get_event_constraint(box, box->event_list[i]);
		constraints[i] = c;
		wmin = min(wmin, c->weight);
		wmax = max(wmax, c->weight);
	}

	/* fastpath, try to reuse previous register */
	for (i = 0; i < n; i++) {
		hwc = &box->event_list[i]->hw;
		c = constraints[i];

		/* never assigned */
		if (hwc->idx == -1)
			break;

		/* constraint still honored */
		if (!test_bit(hwc->idx, c->idxmsk))
			break;

		/* not already used */
		if (test_bit(hwc->idx, used_mask))
			break;

		__set_bit(hwc->idx, used_mask);
		if (assign)
			assign[i] = hwc->idx;
	}
	/* slow path */
	if (i != n)
		ret = perf_assign_events(constraints, n, wmin, wmax, assign);

	if (!assign || ret) {
		for (i = 0; i < n; i++)
			uncore_put_event_constraint(box, box->event_list[i]);
	}
	return ret ? -EINVAL : 0;
}

static void uncore_pmu_event_start(struct perf_event *event, int flags)
{
	struct intel_uncore_box *box = uncore_event_to_box(event);
	int idx = event->hw.idx;

	if (WARN_ON_ONCE(!(event->hw.state & PERF_HES_STOPPED)))
		return;

	if (WARN_ON_ONCE(idx == -1 || idx >= UNCORE_PMC_IDX_MAX))
		return;

	event->hw.state = 0;
	box->events[idx] = event;
	box->n_active++;
	__set_bit(idx, box->active_mask);

	local64_set(&event->hw.prev_count, uncore_read_counter(box, event));
	uncore_enable_event(box, event);

	if (box->n_active == 1) {
		uncore_enable_box(box);
		uncore_pmu_start_hrtimer(box);
	}
}

static void uncore_pmu_event_stop(struct perf_event *event, int flags)
{
	struct intel_uncore_box *box = uncore_event_to_box(event);
	struct hw_perf_event *hwc = &event->hw;

	if (__test_and_clear_bit(hwc->idx, box->active_mask)) {
		uncore_disable_event(box, event);
		box->n_active--;
		box->events[hwc->idx] = NULL;
		WARN_ON_ONCE(hwc->state & PERF_HES_STOPPED);
		hwc->state |= PERF_HES_STOPPED;

		if (box->n_active == 0) {
			uncore_disable_box(box);
			uncore_pmu_cancel_hrtimer(box);
		}
	}

	if ((flags & PERF_EF_UPDATE) && !(hwc->state & PERF_HES_UPTODATE)) {
		/*
		 * Drain the remaining delta count out of a event
		 * that we are disabling:
		 */
		uncore_perf_event_update(box, event);
		hwc->state |= PERF_HES_UPTODATE;
	}
}

static int uncore_pmu_event_add(struct perf_event *event, int flags)
{
	struct intel_uncore_box *box = uncore_event_to_box(event);
	struct hw_perf_event *hwc = &event->hw;
	int assign[UNCORE_PMC_IDX_MAX];
	int i, n, ret;

	if (!box)
		return -ENODEV;

	ret = n = uncore_collect_events(box, event, false);
	if (ret < 0)
		return ret;

	hwc->state = PERF_HES_UPTODATE | PERF_HES_STOPPED;
	if (!(flags & PERF_EF_START))
		hwc->state |= PERF_HES_ARCH;

	ret = uncore_assign_events(box, assign, n);
	if (ret)
		return ret;

	/* save events moving to new counters */
	for (i = 0; i < box->n_events; i++) {
		event = box->event_list[i];
		hwc = &event->hw;

		if (hwc->idx == assign[i] &&
			hwc->last_tag == box->tags[assign[i]])
			continue;
		/*
		 * Ensure we don't accidentally enable a stopped
		 * counter simply because we rescheduled.
		 */
		if (hwc->state & PERF_HES_STOPPED)
			hwc->state |= PERF_HES_ARCH;

		uncore_pmu_event_stop(event, PERF_EF_UPDATE);
	}

	/* reprogram moved events into new counters */
	for (i = 0; i < n; i++) {
		event = box->event_list[i];
		hwc = &event->hw;

		if (hwc->idx != assign[i] ||
			hwc->last_tag != box->tags[assign[i]])
			uncore_assign_hw_event(box, event, assign[i]);
		else if (i < box->n_events)
			continue;

		if (hwc->state & PERF_HES_ARCH)
			continue;

		uncore_pmu_event_start(event, 0);
	}
	box->n_events = n;

	return 0;
}

static void uncore_pmu_event_del(struct perf_event *event, int flags)
{
	struct intel_uncore_box *box = uncore_event_to_box(event);
	int i;

	uncore_pmu_event_stop(event, PERF_EF_UPDATE);

	for (i = 0; i < box->n_events; i++) {
		if (event == box->event_list[i]) {
			uncore_put_event_constraint(box, event);

			while (++i < box->n_events)
				box->event_list[i - 1] = box->event_list[i];

			--box->n_events;
			break;
		}
	}

	event->hw.idx = -1;
	event->hw.last_tag = ~0ULL;
}

static void uncore_pmu_event_read(struct perf_event *event)
{
	struct intel_uncore_box *box = uncore_event_to_box(event);
	uncore_perf_event_update(box, event);
}

/*
 * validation ensures the group can be loaded onto the
 * PMU if it was the only group available.
 */
static int uncore_validate_group(struct intel_uncore_pmu *pmu,
				struct perf_event *event)
{
	struct perf_event *leader = event->group_leader;
	struct intel_uncore_box *fake_box;
	int ret = -EINVAL, n;

	fake_box = uncore_alloc_box(pmu->type, smp_processor_id());
	if (!fake_box)
		return -ENOMEM;

	fake_box->pmu = pmu;
	/*
	 * the event is not yet connected with its
	 * siblings therefore we must first collect
	 * existing siblings, then add the new event
	 * before we can simulate the scheduling
	 */
	n = uncore_collect_events(fake_box, leader, true);
	if (n < 0)
		goto out;

	fake_box->n_events = n;
	n = uncore_collect_events(fake_box, event, false);
	if (n < 0)
		goto out;

	fake_box->n_events = n;

	ret = uncore_assign_events(fake_box, NULL, n);
out:
	kfree(fake_box);
	return ret;
}

int uncore_pmu_event_init(struct perf_event *event)
{
	struct intel_uncore_pmu *pmu;
	struct intel_uncore_box *box;
	struct hw_perf_event *hwc = &event->hw;
	int ret;

	if (event->attr.type != event->pmu->type)
		return -ENOENT;

	pmu = uncore_event_to_pmu(event);
	/* no device found for this pmu */
	if (pmu->func_id < 0)
		return -ENOENT;

	/*
	 * Uncore PMU does measure at all privilege level all the time.
	 * So it doesn't make sense to specify any exclude bits.
	 */
	if (event->attr.exclude_user || event->attr.exclude_kernel ||
			event->attr.exclude_hv || event->attr.exclude_idle)
		return -EINVAL;

	/* Sampling not supported yet */
	if (hwc->sample_period)
		return -EINVAL;

	/*
	 * Place all uncore events for a particular physical package
	 * onto a single cpu
	 */
	if (event->cpu < 0)
		return -EINVAL;
	box = uncore_pmu_to_box(pmu, event->cpu);
	if (!box || box->cpu < 0)
		return -EINVAL;
	event->cpu = box->cpu;

	event->hw.idx = -1;
	event->hw.last_tag = ~0ULL;
	event->hw.extra_reg.idx = EXTRA_REG_NONE;
	event->hw.branch_reg.idx = EXTRA_REG_NONE;

	if (event->attr.config == UNCORE_FIXED_EVENT) {
		/* no fixed counter */
		if (!pmu->type->fixed_ctl)
			return -EINVAL;
		/*
		 * if there is only one fixed counter, only the first pmu
		 * can access the fixed counter
		 */
		if (pmu->type->single_fixed && pmu->pmu_idx > 0)
			return -EINVAL;
		hwc->config = ~0ULL;
	} else {
		hwc->config = event->attr.config & pmu->type->event_mask;
		if (pmu->type->ops->hw_config) {
			ret = pmu->type->ops->hw_config(box, event);
			if (ret)
				return ret;
		}
	}

	if (event->group_leader != event)
		ret = uncore_validate_group(pmu, event);
	else
		ret = 0;

	return ret;
}

static ssize_t uncore_get_attr_cpumask(struct device *dev,
				struct device_attribute *attr, char *buf)
{
	int n = cpulist_scnprintf(buf, PAGE_SIZE - 2, &uncore_cpu_mask);

	buf[n++] = '\n';
	buf[n] = '\0';
	return n;
}

static DEVICE_ATTR(cpumask, S_IRUGO, uncore_get_attr_cpumask, NULL);

static struct attribute *uncore_pmu_attrs[] = {
	&dev_attr_cpumask.attr,
	NULL,
};

static struct attribute_group uncore_pmu_attr_group = {
	.attrs = uncore_pmu_attrs,
};

static int __init uncore_pmu_register(struct intel_uncore_pmu *pmu)
{
	int ret;

	pmu->pmu = (struct pmu) {
		.attr_groups	= pmu->type->attr_groups,
		.task_ctx_nr	= perf_invalid_context,
		.event_init	= uncore_pmu_event_init,
		.add		= uncore_pmu_event_add,
		.del		= uncore_pmu_event_del,
		.start		= uncore_pmu_event_start,
		.stop		= uncore_pmu_event_stop,
		.read		= uncore_pmu_event_read,
	};

	if (pmu->type->num_boxes == 1) {
		if (strlen(pmu->type->name) > 0)
			sprintf(pmu->name, "uncore_%s", pmu->type->name);
		else
			sprintf(pmu->name, "uncore");
	} else {
		sprintf(pmu->name, "uncore_%s_%d", pmu->type->name,
			pmu->pmu_idx);
	}

	ret = perf_pmu_register(&pmu->pmu, pmu->name, -1);
	return ret;
}

static void __init uncore_type_exit(struct intel_uncore_type *type)
{
	int i;

	for (i = 0; i < type->num_boxes; i++)
		free_percpu(type->pmus[i].box);
	kfree(type->pmus);
	type->pmus = NULL;
	kfree(type->events_group);
	type->events_group = NULL;
}

static void __init uncore_types_exit(struct intel_uncore_type **types)
{
	int i;
	for (i = 0; types[i]; i++)
		uncore_type_exit(types[i]);
}

static int __init uncore_type_init(struct intel_uncore_type *type)
{
	struct intel_uncore_pmu *pmus;
	struct attribute_group *events_group;
	struct attribute **attrs;
	int i, j;

	pmus = kzalloc(sizeof(*pmus) * type->num_boxes, GFP_KERNEL);
	if (!pmus)
		return -ENOMEM;

	type->unconstrainted = (struct event_constraint)
		__EVENT_CONSTRAINT(0, (1ULL << type->num_counters) - 1,
				0, type->num_counters, 0);

	for (i = 0; i < type->num_boxes; i++) {
		pmus[i].func_id = -1;
		pmus[i].pmu_idx = i;
		pmus[i].type = type;
		INIT_LIST_HEAD(&pmus[i].box_list);
		pmus[i].box = alloc_percpu(struct intel_uncore_box *);
		if (!pmus[i].box)
			goto fail;
	}

	if (type->event_descs) {
		i = 0;
		while (type->event_descs[i].attr.attr.name)
			i++;

		events_group = kzalloc(sizeof(struct attribute *) * (i + 1) +
					sizeof(*events_group), GFP_KERNEL);
		if (!events_group)
			goto fail;

		attrs = (struct attribute **)(events_group + 1);
		events_group->name = "events";
		events_group->attrs = attrs;

		for (j = 0; j < i; j++)
			attrs[j] = &type->event_descs[j].attr.attr;

		type->events_group = events_group;
	}

	type->pmu_group = &uncore_pmu_attr_group;
	type->pmus = pmus;
	return 0;
fail:
	uncore_type_exit(type);
	return -ENOMEM;
}

static int __init uncore_types_init(struct intel_uncore_type **types)
{
	int i, ret;

	for (i = 0; types[i]; i++) {
		ret = uncore_type_init(types[i]);
		if (ret)
			goto fail;
	}
	return 0;
fail:
	while (--i >= 0)
		uncore_type_exit(types[i]);
	return ret;
}

static struct pci_driver *uncore_pci_driver;
static bool pcidrv_registered;

/*
 * add a pci uncore device
 */
static int __devinit uncore_pci_add(struct intel_uncore_type *type, struct pci_dev *pdev)
{
	struct intel_uncore_pmu *pmu;
	struct intel_uncore_box *box;
	int i, phys_id;

	phys_id = pcibus_to_physid[pdev->bus->number];
	if (phys_id < 0)
		return -ENODEV;

	box = uncore_alloc_box(type, 0);
	if (!box)
		return -ENOMEM;

	/*
	 * for performance monitoring unit with multiple boxes,
	 * each box has a different function id.
	 */
	for (i = 0; i < type->num_boxes; i++) {
		pmu = &type->pmus[i];
		if (pmu->func_id == pdev->devfn)
			break;
		if (pmu->func_id < 0) {
			pmu->func_id = pdev->devfn;
			break;
		}
		pmu = NULL;
	}

	if (!pmu) {
		kfree(box);
		return -EINVAL;
	}

	box->phys_id = phys_id;
	box->pci_dev = pdev;
	box->pmu = pmu;
	uncore_box_init(box);
	pci_set_drvdata(pdev, box);

	raw_spin_lock(&uncore_box_lock);
	list_add_tail(&box->list, &pmu->box_list);
	raw_spin_unlock(&uncore_box_lock);

	return 0;
}

static void uncore_pci_remove(struct pci_dev *pdev)
{
	struct intel_uncore_box *box = pci_get_drvdata(pdev);
	struct intel_uncore_pmu *pmu = box->pmu;
	int cpu, phys_id = pcibus_to_physid[pdev->bus->number];

	if (WARN_ON_ONCE(phys_id != box->phys_id))
		return;

	raw_spin_lock(&uncore_box_lock);
	list_del(&box->list);
	raw_spin_unlock(&uncore_box_lock);

	for_each_possible_cpu(cpu) {
		if (*per_cpu_ptr(pmu->box, cpu) == box) {
			*per_cpu_ptr(pmu->box, cpu) = NULL;
			atomic_dec(&box->refcnt);
		}
	}

	WARN_ON_ONCE(atomic_read(&box->refcnt) != 1);
	kfree(box);
}

static int __devinit uncore_pci_probe(struct pci_dev *pdev,
				const struct pci_device_id *id)
{
	struct intel_uncore_type *type;

	type = (struct intel_uncore_type *)id->driver_data;

	return uncore_pci_add(type, pdev);
}

static int __init uncore_pci_init(void)
{
	int ret;

	switch (boot_cpu_data.x86_model) {
	case 45: /* Sandy Bridge-EP */
		pci_uncores = snbep_pci_uncores;
		uncore_pci_driver = &snbep_uncore_pci_driver;
		snbep_pci2phy_map_init();
		break;
	default:
		return 0;
	}

	ret = uncore_types_init(pci_uncores);
	if (ret)
		return ret;

	uncore_pci_driver->probe = uncore_pci_probe;
	uncore_pci_driver->remove = uncore_pci_remove;

	ret = pci_register_driver(uncore_pci_driver);
	if (ret == 0)
		pcidrv_registered = true;
	else
		uncore_types_exit(pci_uncores);

	return ret;
}

static void __init uncore_pci_exit(void)
{
	if (pcidrv_registered) {
		pcidrv_registered = false;
		pci_unregister_driver(uncore_pci_driver);
		uncore_types_exit(pci_uncores);
	}
}

static void __cpuinit uncore_cpu_dying(int cpu)
{
	struct intel_uncore_type *type;
	struct intel_uncore_pmu *pmu;
	struct intel_uncore_box *box;
	int i, j;

	for (i = 0; msr_uncores[i]; i++) {
		type = msr_uncores[i];
		for (j = 0; j < type->num_boxes; j++) {
			pmu = &type->pmus[j];
			box = *per_cpu_ptr(pmu->box, cpu);
			*per_cpu_ptr(pmu->box, cpu) = NULL;
			if (box && atomic_dec_and_test(&box->refcnt))
				kfree(box);
		}
	}
}

static int __cpuinit uncore_cpu_starting(int cpu)
{
	struct intel_uncore_type *type;
	struct intel_uncore_pmu *pmu;
	struct intel_uncore_box *box, *exist;
	int i, j, k, phys_id;

	phys_id = topology_physical_package_id(cpu);

	for (i = 0; msr_uncores[i]; i++) {
		type = msr_uncores[i];
		for (j = 0; j < type->num_boxes; j++) {
			pmu = &type->pmus[j];
			box = *per_cpu_ptr(pmu->box, cpu);
			/* called by uncore_cpu_init? */
			if (box && box->phys_id >= 0) {
				uncore_box_init(box);
				continue;
			}

			for_each_online_cpu(k) {
				exist = *per_cpu_ptr(pmu->box, k);
				if (exist && exist->phys_id == phys_id) {
					atomic_inc(&exist->refcnt);
					*per_cpu_ptr(pmu->box, cpu) = exist;
					kfree(box);
					box = NULL;
					break;
				}
			}

			if (box) {
				box->phys_id = phys_id;
				uncore_box_init(box);
			}
		}
	}
	return 0;
}

static int __cpuinit uncore_cpu_prepare(int cpu, int phys_id)
{
	struct intel_uncore_type *type;
	struct intel_uncore_pmu *pmu;
	struct intel_uncore_box *box;
	int i, j;

	for (i = 0; msr_uncores[i]; i++) {
		type = msr_uncores[i];
		for (j = 0; j < type->num_boxes; j++) {
			pmu = &type->pmus[j];
			if (pmu->func_id < 0)
				pmu->func_id = j;

			box = uncore_alloc_box(type, cpu);
			if (!box)
				return -ENOMEM;

			box->pmu = pmu;
			box->phys_id = phys_id;
			*per_cpu_ptr(pmu->box, cpu) = box;
		}
	}
	return 0;
}

static void __cpuinit
uncore_change_context(struct intel_uncore_type **uncores, int old_cpu, int new_cpu)
{
	struct intel_uncore_type *type;
	struct intel_uncore_pmu *pmu;
	struct intel_uncore_box *box;
	int i, j;

	for (i = 0; uncores[i]; i++) {
		type = uncores[i];
		for (j = 0; j < type->num_boxes; j++) {
			pmu = &type->pmus[j];
			if (old_cpu < 0)
				box = uncore_pmu_to_box(pmu, new_cpu);
			else
				box = uncore_pmu_to_box(pmu, old_cpu);
			if (!box)
				continue;

			if (old_cpu < 0) {
				WARN_ON_ONCE(box->cpu != -1);
				box->cpu = new_cpu;
				continue;
			}

			WARN_ON_ONCE(box->cpu != old_cpu);
			if (new_cpu >= 0) {
				uncore_pmu_cancel_hrtimer(box);
				perf_pmu_migrate_context(&pmu->pmu,
						old_cpu, new_cpu);
				box->cpu = new_cpu;
			} else {
				box->cpu = -1;
			}
		}
	}
}

static void __cpuinit uncore_event_exit_cpu(int cpu)
{
	int i, phys_id, target;

	/* if exiting cpu is used for collecting uncore events */
	if (!cpumask_test_and_clear_cpu(cpu, &uncore_cpu_mask))
		return;

	/* find a new cpu to collect uncore events */
	phys_id = topology_physical_package_id(cpu);
	target = -1;
	for_each_online_cpu(i) {
		if (i == cpu)
			continue;
		if (phys_id == topology_physical_package_id(i)) {
			target = i;
			break;
		}
	}

	/* migrate uncore events to the new cpu */
	if (target >= 0)
		cpumask_set_cpu(target, &uncore_cpu_mask);

	uncore_change_context(msr_uncores, cpu, target);
	uncore_change_context(pci_uncores, cpu, target);
}

static void __cpuinit uncore_event_init_cpu(int cpu)
{
	int i, phys_id;

	phys_id = topology_physical_package_id(cpu);
	for_each_cpu(i, &uncore_cpu_mask) {
		if (phys_id == topology_physical_package_id(i))
			return;
	}

	cpumask_set_cpu(cpu, &uncore_cpu_mask);

	uncore_change_context(msr_uncores, -1, cpu);
	uncore_change_context(pci_uncores, -1, cpu);
}

static int
 __cpuinit uncore_cpu_notifier(struct notifier_block *self, unsigned long action, void *hcpu)
{
	unsigned int cpu = (long)hcpu;

	/* allocate/free data structure for uncore box */
	switch (action & ~CPU_TASKS_FROZEN) {
	case CPU_UP_PREPARE:
		uncore_cpu_prepare(cpu, -1);
		break;
	case CPU_STARTING:
		uncore_cpu_starting(cpu);
		break;
	case CPU_UP_CANCELED:
	case CPU_DYING:
		uncore_cpu_dying(cpu);
		break;
	default:
		break;
	}

	/* select the cpu that collects uncore events */
	switch (action & ~CPU_TASKS_FROZEN) {
	case CPU_DOWN_FAILED:
	case CPU_STARTING:
		uncore_event_init_cpu(cpu);
		break;
	case CPU_DOWN_PREPARE:
		uncore_event_exit_cpu(cpu);
		break;
	default:
		break;
	}

	return NOTIFY_OK;
}

static struct notifier_block uncore_cpu_nb __cpuinitdata = {
	.notifier_call	= uncore_cpu_notifier,
	/*
	 * to migrate uncore events, our notifier should be executed
	 * before perf core's notifier.
	 */
	.priority	= CPU_PRI_PERF + 1,
};

static void __init uncore_cpu_setup(void *dummy)
{
	uncore_cpu_starting(smp_processor_id());
}

static int __init uncore_cpu_init(void)
{
	int ret, cpu, max_cores;

	max_cores = boot_cpu_data.x86_max_cores;
	switch (boot_cpu_data.x86_model) {
	case 26: /* Nehalem */
	case 30:
	case 37: /* Westmere */
	case 44:
		msr_uncores = nhm_msr_uncores;
		break;
	case 42: /* Sandy Bridge */
		if (snb_uncore_cbox.num_boxes > max_cores)
			snb_uncore_cbox.num_boxes = max_cores;
		msr_uncores = snb_msr_uncores;
		break;
	case 45: /* Sandy Birdge-EP */
		if (snbep_uncore_cbox.num_boxes > max_cores)
			snbep_uncore_cbox.num_boxes = max_cores;
		msr_uncores = snbep_msr_uncores;
		break;
<<<<<<< HEAD
	case 46:
=======
	case 46: /* Nehalem-EX */
		uncore_nhmex = true;
	case 47: /* Westmere-EX aka. Xeon E7 */
		if (!uncore_nhmex)
			nhmex_uncore_mbox.event_descs = wsmex_uncore_mbox_events;
		if (nhmex_uncore_cbox.num_boxes > max_cores)
			nhmex_uncore_cbox.num_boxes = max_cores;
>>>>>>> 4a8e43fe
		msr_uncores = nhmex_msr_uncores;
		break;
	default:
		return 0;
	}

	ret = uncore_types_init(msr_uncores);
	if (ret)
		return ret;

	get_online_cpus();

	for_each_online_cpu(cpu) {
		int i, phys_id = topology_physical_package_id(cpu);

		for_each_cpu(i, &uncore_cpu_mask) {
			if (phys_id == topology_physical_package_id(i)) {
				phys_id = -1;
				break;
			}
		}
		if (phys_id < 0)
			continue;

		uncore_cpu_prepare(cpu, phys_id);
		uncore_event_init_cpu(cpu);
	}
	on_each_cpu(uncore_cpu_setup, NULL, 1);

	register_cpu_notifier(&uncore_cpu_nb);

	put_online_cpus();

	return 0;
}

static int __init uncore_pmus_register(void)
{
	struct intel_uncore_pmu *pmu;
	struct intel_uncore_type *type;
	int i, j;

	for (i = 0; msr_uncores[i]; i++) {
		type = msr_uncores[i];
		for (j = 0; j < type->num_boxes; j++) {
			pmu = &type->pmus[j];
			uncore_pmu_register(pmu);
		}
	}

	for (i = 0; pci_uncores[i]; i++) {
		type = pci_uncores[i];
		for (j = 0; j < type->num_boxes; j++) {
			pmu = &type->pmus[j];
			uncore_pmu_register(pmu);
		}
	}

	return 0;
}

static int __init intel_uncore_init(void)
{
	int ret;

	if (boot_cpu_data.x86_vendor != X86_VENDOR_INTEL)
		return -ENODEV;

	ret = uncore_pci_init();
	if (ret)
		goto fail;
	ret = uncore_cpu_init();
	if (ret) {
		uncore_pci_exit();
		goto fail;
	}

	uncore_pmus_register();
	return 0;
fail:
	return ret;
}
device_initcall(intel_uncore_init);<|MERGE_RESOLUTION|>--- conflicted
+++ resolved
@@ -661,6 +661,11 @@
 	}
 }
 
+static struct uncore_event_desc snb_uncore_events[] = {
+	INTEL_UNCORE_EVENT_DESC(clockticks, "event=0xff,umask=0x00"),
+	{ /* end: all zeroes */ },
+};
+
 static struct attribute *snb_uncore_formats_attr[] = {
 	&format_attr_event.attr,
 	&format_attr_umask.attr,
@@ -704,6 +709,7 @@
 	.constraints	= snb_uncore_cbox_constraints,
 	.ops		= &snb_uncore_msr_ops,
 	.format_group	= &snb_uncore_format_group,
+	.event_descs	= snb_uncore_events,
 };
 
 static struct intel_uncore_type *snb_msr_uncores[] = {
@@ -796,7 +802,6 @@
 
 DEFINE_UNCORE_FORMAT_ATTR(event5, event, "config:1-5");
 DEFINE_UNCORE_FORMAT_ATTR(counter, counter, "config:6-7");
-DEFINE_UNCORE_FORMAT_ATTR(mm_cfg, mm_cfg, "config:63");
 DEFINE_UNCORE_FORMAT_ATTR(match, match, "config1:0-63");
 DEFINE_UNCORE_FORMAT_ATTR(mask, mask, "config2:0-63");
 
@@ -902,16 +907,21 @@
 	.attrs = nhmex_uncore_cbox_formats_attr,
 };
 
+/* msr offset for each instance of cbox */
+static unsigned nhmex_cbox_msr_offsets[] = {
+	0x0, 0x80, 0x40, 0xc0, 0x20, 0xa0, 0x60, 0xe0, 0x240, 0x2c0,
+};
+
 static struct intel_uncore_type nhmex_uncore_cbox = {
 	.name			= "cbox",
 	.num_counters		= 6,
-	.num_boxes		= 8,
+	.num_boxes		= 10,
 	.perf_ctr_bits		= 48,
 	.event_ctl		= NHMEX_C0_MSR_PMON_EV_SEL0,
 	.perf_ctr		= NHMEX_C0_MSR_PMON_CTR0,
 	.event_mask		= NHMEX_PMON_RAW_EVENT_MASK,
 	.box_ctl		= NHMEX_C0_MSR_PMON_GLOBAL_CTL,
-	.msr_offset		= NHMEX_C_MSR_OFFSET,
+	.msr_offsets		= nhmex_cbox_msr_offsets,
 	.pair_ctr_ctl		= 1,
 	.ops			= &nhmex_uncore_ops,
 	.format_group		= &nhmex_uncore_cbox_format_group
@@ -1032,24 +1042,22 @@
 
 static int nhmex_sbox_hw_config(struct intel_uncore_box *box, struct perf_event *event)
 {
-	struct hw_perf_event_extra *reg1 = &event->hw.extra_reg;
-	struct hw_perf_event_extra *reg2 = &event->hw.branch_reg;
-
-	if (event->attr.config & NHMEX_S_PMON_MM_CFG_EN) {
-		reg1->config = event->attr.config1;
-		reg2->config = event->attr.config2;
-	} else {
-		reg1->config = ~0ULL;
-		reg2->config = ~0ULL;
-	}
+	struct hw_perf_event *hwc = &event->hw;
+	struct hw_perf_event_extra *reg1 = &hwc->extra_reg;
+	struct hw_perf_event_extra *reg2 = &hwc->branch_reg;
+
+	/* only TO_R_PROG_EV event uses the match/mask register */
+	if ((hwc->config & NHMEX_PMON_CTL_EV_SEL_MASK) !=
+	    NHMEX_S_EVENT_TO_R_PROG_EV)
+		return 0;
 
 	if (box->pmu->pmu_idx == 0)
 		reg1->reg = NHMEX_S0_MSR_MM_CFG;
 	else
 		reg1->reg = NHMEX_S1_MSR_MM_CFG;
-
 	reg1->idx = 0;
-
+	reg1->config = event->attr.config1;
+	reg2->config = event->attr.config2;
 	return 0;
 }
 
@@ -1059,8 +1067,8 @@
 	struct hw_perf_event_extra *reg1 = &hwc->extra_reg;
 	struct hw_perf_event_extra *reg2 = &hwc->branch_reg;
 
-	wrmsrl(reg1->reg, 0);
-	if (reg1->config != ~0ULL || reg2->config != ~0ULL) {
+	if (reg1->idx != EXTRA_REG_NONE) {
+		wrmsrl(reg1->reg, 0);
 		wrmsrl(reg1->reg + 1, reg1->config);
 		wrmsrl(reg1->reg + 2, reg2->config);
 		wrmsrl(reg1->reg, NHMEX_S_PMON_MM_CFG_EN);
@@ -1074,7 +1082,6 @@
 	&format_attr_edge.attr,
 	&format_attr_inv.attr,
 	&format_attr_thresh8.attr,
-	&format_attr_mm_cfg.attr,
 	&format_attr_match.attr,
 	&format_attr_mask.attr,
 	NULL,
@@ -1142,6 +1149,9 @@
 	EVENT_EXTRA_END
 };
 
+/* Nehalem-EX or Westmere-EX ? */
+bool uncore_nhmex;
+
 static bool nhmex_mbox_get_shared_reg(struct intel_uncore_box *box, int idx, u64 config)
 {
 	struct intel_uncore_extra_reg *er;
@@ -1171,18 +1181,29 @@
 		return false;
 
 	/* mask of the shared fields */
-	mask = NHMEX_M_PMON_ZDP_CTL_FVC_MASK;
+	if (uncore_nhmex)
+		mask = NHMEX_M_PMON_ZDP_CTL_FVC_MASK;
+	else
+		mask = WSMEX_M_PMON_ZDP_CTL_FVC_MASK;
 	er = &box->shared_regs[EXTRA_REG_NHMEX_M_ZDP_CTL_FVC];
 
 	raw_spin_lock_irqsave(&er->lock, flags);
 	/* add mask of the non-shared field if it's in use */
-	if (__BITS_VALUE(atomic_read(&er->ref), idx, 8))
-		mask |= NHMEX_M_PMON_ZDP_CTL_FVC_EVENT_MASK(idx);
+	if (__BITS_VALUE(atomic_read(&er->ref), idx, 8)) {
+		if (uncore_nhmex)
+			mask |= NHMEX_M_PMON_ZDP_CTL_FVC_EVENT_MASK(idx);
+		else
+			mask |= WSMEX_M_PMON_ZDP_CTL_FVC_EVENT_MASK(idx);
+	}
 
 	if (!atomic_read(&er->ref) || !((er->config ^ config) & mask)) {
 		atomic_add(1 << (idx * 8), &er->ref);
-		mask = NHMEX_M_PMON_ZDP_CTL_FVC_MASK |
-			NHMEX_M_PMON_ZDP_CTL_FVC_EVENT_MASK(idx);
+		if (uncore_nhmex)
+			mask = NHMEX_M_PMON_ZDP_CTL_FVC_MASK |
+				NHMEX_M_PMON_ZDP_CTL_FVC_EVENT_MASK(idx);
+		else
+			mask = WSMEX_M_PMON_ZDP_CTL_FVC_MASK |
+				WSMEX_M_PMON_ZDP_CTL_FVC_EVENT_MASK(idx);
 		er->config &= ~mask;
 		er->config |= (config & mask);
 		ret = true;
@@ -1216,7 +1237,10 @@
 
 	/* get the non-shared control bits and shift them */
 	idx = orig_idx - EXTRA_REG_NHMEX_M_ZDP_CTL_FVC;
-	config &= NHMEX_M_PMON_ZDP_CTL_FVC_EVENT_MASK(idx);
+	if (uncore_nhmex)
+		config &= NHMEX_M_PMON_ZDP_CTL_FVC_EVENT_MASK(idx);
+	else
+		config &= WSMEX_M_PMON_ZDP_CTL_FVC_EVENT_MASK(idx);
 	if (new_idx > orig_idx) {
 		idx = new_idx - orig_idx;
 		config <<= 3 * idx;
@@ -1226,6 +1250,10 @@
 	}
 
 	/* add the shared control bits back */
+	if (uncore_nhmex)
+		config |= NHMEX_M_PMON_ZDP_CTL_FVC_MASK & reg1->config;
+	else
+		config |= WSMEX_M_PMON_ZDP_CTL_FVC_MASK & reg1->config;
 	config |= NHMEX_M_PMON_ZDP_CTL_FVC_MASK & reg1->config;
 	if (modify) {
 		/* adjust the main event selector */
@@ -1264,7 +1292,8 @@
 	}
 
 	/* for the match/mask registers */
-	if ((uncore_box_is_fake(box) || !reg2->alloc) &&
+	if (reg2->idx != EXTRA_REG_NONE &&
+	    (uncore_box_is_fake(box) || !reg2->alloc) &&
 	    !nhmex_mbox_get_shared_reg(box, reg2->idx, reg2->config))
 		goto fail;
 
@@ -1278,7 +1307,8 @@
 		if (idx[0] != 0xff && idx[0] != __BITS_VALUE(reg1->idx, 0, 8))
 			nhmex_mbox_alter_er(event, idx[0], true);
 		reg1->alloc |= alloc;
-		reg2->alloc = 1;
+		if (reg2->idx != EXTRA_REG_NONE)
+			reg2->alloc = 1;
 	}
 	return NULL;
 fail:
@@ -1298,705 +1328,6 @@
 			config1 = nhmex_mbox_alter_er(event, idx[0], false);
 			goto again;
 		}
-<<<<<<< HEAD
-=======
-	};
-	return;
-}
-/* end of Sandy Bridge-EP uncore support */
-
-/* Sandy Bridge uncore support */
-static void snb_uncore_msr_enable_event(struct intel_uncore_box *box, struct perf_event *event)
-{
-	struct hw_perf_event *hwc = &event->hw;
-
-	if (hwc->idx < UNCORE_PMC_IDX_FIXED)
-		wrmsrl(hwc->config_base, hwc->config | SNB_UNC_CTL_EN);
-	else
-		wrmsrl(hwc->config_base, SNB_UNC_CTL_EN);
-}
-
-static void snb_uncore_msr_disable_event(struct intel_uncore_box *box, struct perf_event *event)
-{
-	wrmsrl(event->hw.config_base, 0);
-}
-
-static void snb_uncore_msr_init_box(struct intel_uncore_box *box)
-{
-	if (box->pmu->pmu_idx == 0) {
-		wrmsrl(SNB_UNC_PERF_GLOBAL_CTL,
-			SNB_UNC_GLOBAL_CTL_EN | SNB_UNC_GLOBAL_CTL_CORE_ALL);
-	}
-}
-
-static struct uncore_event_desc snb_uncore_events[] = {
-	INTEL_UNCORE_EVENT_DESC(clockticks, "event=0xff,umask=0x00"),
-	{ /* end: all zeroes */ },
-};
-
-static struct attribute *snb_uncore_formats_attr[] = {
-	&format_attr_event.attr,
-	&format_attr_umask.attr,
-	&format_attr_edge.attr,
-	&format_attr_inv.attr,
-	&format_attr_cmask5.attr,
-	NULL,
-};
-
-static struct attribute_group snb_uncore_format_group = {
-	.name		= "format",
-	.attrs		= snb_uncore_formats_attr,
-};
-
-static struct intel_uncore_ops snb_uncore_msr_ops = {
-	.init_box	= snb_uncore_msr_init_box,
-	.disable_event	= snb_uncore_msr_disable_event,
-	.enable_event	= snb_uncore_msr_enable_event,
-	.read_counter	= uncore_msr_read_counter,
-};
-
-static struct event_constraint snb_uncore_cbox_constraints[] = {
-	UNCORE_EVENT_CONSTRAINT(0x80, 0x1),
-	UNCORE_EVENT_CONSTRAINT(0x83, 0x1),
-	EVENT_CONSTRAINT_END
-};
-
-static struct intel_uncore_type snb_uncore_cbox = {
-	.name		= "cbox",
-	.num_counters   = 2,
-	.num_boxes	= 4,
-	.perf_ctr_bits	= 44,
-	.fixed_ctr_bits	= 48,
-	.perf_ctr	= SNB_UNC_CBO_0_PER_CTR0,
-	.event_ctl	= SNB_UNC_CBO_0_PERFEVTSEL0,
-	.fixed_ctr	= SNB_UNC_FIXED_CTR,
-	.fixed_ctl	= SNB_UNC_FIXED_CTR_CTRL,
-	.single_fixed	= 1,
-	.event_mask	= SNB_UNC_RAW_EVENT_MASK,
-	.msr_offset	= SNB_UNC_CBO_MSR_OFFSET,
-	.constraints	= snb_uncore_cbox_constraints,
-	.ops		= &snb_uncore_msr_ops,
-	.format_group	= &snb_uncore_format_group,
-	.event_descs	= snb_uncore_events,
-};
-
-static struct intel_uncore_type *snb_msr_uncores[] = {
-	&snb_uncore_cbox,
-	NULL,
-};
-/* end of Sandy Bridge uncore support */
-
-/* Nehalem uncore support */
-static void nhm_uncore_msr_disable_box(struct intel_uncore_box *box)
-{
-	wrmsrl(NHM_UNC_PERF_GLOBAL_CTL, 0);
-}
-
-static void nhm_uncore_msr_enable_box(struct intel_uncore_box *box)
-{
-	wrmsrl(NHM_UNC_PERF_GLOBAL_CTL, NHM_UNC_GLOBAL_CTL_EN_PC_ALL | NHM_UNC_GLOBAL_CTL_EN_FC);
-}
-
-static void nhm_uncore_msr_enable_event(struct intel_uncore_box *box, struct perf_event *event)
-{
-	struct hw_perf_event *hwc = &event->hw;
-
-	if (hwc->idx < UNCORE_PMC_IDX_FIXED)
-		wrmsrl(hwc->config_base, hwc->config | SNB_UNC_CTL_EN);
-	else
-		wrmsrl(hwc->config_base, NHM_UNC_FIXED_CTR_CTL_EN);
-}
-
-static struct attribute *nhm_uncore_formats_attr[] = {
-	&format_attr_event.attr,
-	&format_attr_umask.attr,
-	&format_attr_edge.attr,
-	&format_attr_inv.attr,
-	&format_attr_cmask8.attr,
-	NULL,
-};
-
-static struct attribute_group nhm_uncore_format_group = {
-	.name = "format",
-	.attrs = nhm_uncore_formats_attr,
-};
-
-static struct uncore_event_desc nhm_uncore_events[] = {
-	INTEL_UNCORE_EVENT_DESC(clockticks,                "event=0xff,umask=0x00"),
-	INTEL_UNCORE_EVENT_DESC(qmc_writes_full_any,       "event=0x2f,umask=0x0f"),
-	INTEL_UNCORE_EVENT_DESC(qmc_normal_reads_any,      "event=0x2c,umask=0x0f"),
-	INTEL_UNCORE_EVENT_DESC(qhl_request_ioh_reads,     "event=0x20,umask=0x01"),
-	INTEL_UNCORE_EVENT_DESC(qhl_request_ioh_writes,    "event=0x20,umask=0x02"),
-	INTEL_UNCORE_EVENT_DESC(qhl_request_remote_reads,  "event=0x20,umask=0x04"),
-	INTEL_UNCORE_EVENT_DESC(qhl_request_remote_writes, "event=0x20,umask=0x08"),
-	INTEL_UNCORE_EVENT_DESC(qhl_request_local_reads,   "event=0x20,umask=0x10"),
-	INTEL_UNCORE_EVENT_DESC(qhl_request_local_writes,  "event=0x20,umask=0x20"),
-	{ /* end: all zeroes */ },
-};
-
-static struct intel_uncore_ops nhm_uncore_msr_ops = {
-	.disable_box	= nhm_uncore_msr_disable_box,
-	.enable_box	= nhm_uncore_msr_enable_box,
-	.disable_event	= snb_uncore_msr_disable_event,
-	.enable_event	= nhm_uncore_msr_enable_event,
-	.read_counter	= uncore_msr_read_counter,
-};
-
-static struct intel_uncore_type nhm_uncore = {
-	.name		= "",
-	.num_counters   = 8,
-	.num_boxes	= 1,
-	.perf_ctr_bits	= 48,
-	.fixed_ctr_bits	= 48,
-	.event_ctl	= NHM_UNC_PERFEVTSEL0,
-	.perf_ctr	= NHM_UNC_UNCORE_PMC0,
-	.fixed_ctr	= NHM_UNC_FIXED_CTR,
-	.fixed_ctl	= NHM_UNC_FIXED_CTR_CTRL,
-	.event_mask	= NHM_UNC_RAW_EVENT_MASK,
-	.event_descs	= nhm_uncore_events,
-	.ops		= &nhm_uncore_msr_ops,
-	.format_group	= &nhm_uncore_format_group,
-};
-
-static struct intel_uncore_type *nhm_msr_uncores[] = {
-	&nhm_uncore,
-	NULL,
-};
-/* end of Nehalem uncore support */
-
-/* Nehalem-EX uncore support */
-#define __BITS_VALUE(x, i, n)  ((typeof(x))(((x) >> ((i) * (n))) & \
-				((1ULL << (n)) - 1)))
-
-DEFINE_UNCORE_FORMAT_ATTR(event5, event, "config:1-5");
-DEFINE_UNCORE_FORMAT_ATTR(counter, counter, "config:6-7");
-DEFINE_UNCORE_FORMAT_ATTR(match, match, "config1:0-63");
-DEFINE_UNCORE_FORMAT_ATTR(mask, mask, "config2:0-63");
-
-static void nhmex_uncore_msr_init_box(struct intel_uncore_box *box)
-{
-	wrmsrl(NHMEX_U_MSR_PMON_GLOBAL_CTL, NHMEX_U_PMON_GLOBAL_EN_ALL);
-}
-
-static void nhmex_uncore_msr_disable_box(struct intel_uncore_box *box)
-{
-	unsigned msr = uncore_msr_box_ctl(box);
-	u64 config;
-
-	if (msr) {
-		rdmsrl(msr, config);
-		config &= ~((1ULL << uncore_num_counters(box)) - 1);
-		/* WBox has a fixed counter */
-		if (uncore_msr_fixed_ctl(box))
-			config &= ~NHMEX_W_PMON_GLOBAL_FIXED_EN;
-		wrmsrl(msr, config);
-	}
-}
-
-static void nhmex_uncore_msr_enable_box(struct intel_uncore_box *box)
-{
-	unsigned msr = uncore_msr_box_ctl(box);
-	u64 config;
-
-	if (msr) {
-		rdmsrl(msr, config);
-		config |= (1ULL << uncore_num_counters(box)) - 1;
-		/* WBox has a fixed counter */
-		if (uncore_msr_fixed_ctl(box))
-			config |= NHMEX_W_PMON_GLOBAL_FIXED_EN;
-		wrmsrl(msr, config);
-	}
-}
-
-static void nhmex_uncore_msr_disable_event(struct intel_uncore_box *box, struct perf_event *event)
-{
-	wrmsrl(event->hw.config_base, 0);
-}
-
-static void nhmex_uncore_msr_enable_event(struct intel_uncore_box *box, struct perf_event *event)
-{
-	struct hw_perf_event *hwc = &event->hw;
-
-	if (hwc->idx >= UNCORE_PMC_IDX_FIXED)
-		wrmsrl(hwc->config_base, NHMEX_PMON_CTL_EN_BIT0);
-	else if (box->pmu->type->event_mask & NHMEX_PMON_CTL_EN_BIT0)
-		wrmsrl(hwc->config_base, hwc->config | NHMEX_PMON_CTL_EN_BIT22);
-	else
-		wrmsrl(hwc->config_base, hwc->config | NHMEX_PMON_CTL_EN_BIT0);
-}
-
-#define NHMEX_UNCORE_OPS_COMMON_INIT()				\
-	.init_box	= nhmex_uncore_msr_init_box,		\
-	.disable_box	= nhmex_uncore_msr_disable_box,		\
-	.enable_box	= nhmex_uncore_msr_enable_box,		\
-	.disable_event	= nhmex_uncore_msr_disable_event,	\
-	.read_counter	= uncore_msr_read_counter
-
-static struct intel_uncore_ops nhmex_uncore_ops = {
-	NHMEX_UNCORE_OPS_COMMON_INIT(),
-	.enable_event	= nhmex_uncore_msr_enable_event,
-};
-
-static struct attribute *nhmex_uncore_ubox_formats_attr[] = {
-	&format_attr_event.attr,
-	&format_attr_edge.attr,
-	NULL,
-};
-
-static struct attribute_group nhmex_uncore_ubox_format_group = {
-	.name		= "format",
-	.attrs		= nhmex_uncore_ubox_formats_attr,
-};
-
-static struct intel_uncore_type nhmex_uncore_ubox = {
-	.name		= "ubox",
-	.num_counters	= 1,
-	.num_boxes	= 1,
-	.perf_ctr_bits	= 48,
-	.event_ctl	= NHMEX_U_MSR_PMON_EV_SEL,
-	.perf_ctr	= NHMEX_U_MSR_PMON_CTR,
-	.event_mask	= NHMEX_U_PMON_RAW_EVENT_MASK,
-	.box_ctl	= NHMEX_U_MSR_PMON_GLOBAL_CTL,
-	.ops		= &nhmex_uncore_ops,
-	.format_group	= &nhmex_uncore_ubox_format_group
-};
-
-static struct attribute *nhmex_uncore_cbox_formats_attr[] = {
-	&format_attr_event.attr,
-	&format_attr_umask.attr,
-	&format_attr_edge.attr,
-	&format_attr_inv.attr,
-	&format_attr_thresh8.attr,
-	NULL,
-};
-
-static struct attribute_group nhmex_uncore_cbox_format_group = {
-	.name = "format",
-	.attrs = nhmex_uncore_cbox_formats_attr,
-};
-
-/* msr offset for each instance of cbox */
-static unsigned nhmex_cbox_msr_offsets[] = {
-	0x0, 0x80, 0x40, 0xc0, 0x20, 0xa0, 0x60, 0xe0, 0x240, 0x2c0,
-};
-
-static struct intel_uncore_type nhmex_uncore_cbox = {
-	.name			= "cbox",
-	.num_counters		= 6,
-	.num_boxes		= 10,
-	.perf_ctr_bits		= 48,
-	.event_ctl		= NHMEX_C0_MSR_PMON_EV_SEL0,
-	.perf_ctr		= NHMEX_C0_MSR_PMON_CTR0,
-	.event_mask		= NHMEX_PMON_RAW_EVENT_MASK,
-	.box_ctl		= NHMEX_C0_MSR_PMON_GLOBAL_CTL,
-	.msr_offsets		= nhmex_cbox_msr_offsets,
-	.pair_ctr_ctl		= 1,
-	.ops			= &nhmex_uncore_ops,
-	.format_group		= &nhmex_uncore_cbox_format_group
-};
-
-static struct uncore_event_desc nhmex_uncore_wbox_events[] = {
-	INTEL_UNCORE_EVENT_DESC(clockticks, "event=0xff,umask=0"),
-	{ /* end: all zeroes */ },
-};
-
-static struct intel_uncore_type nhmex_uncore_wbox = {
-	.name			= "wbox",
-	.num_counters		= 4,
-	.num_boxes		= 1,
-	.perf_ctr_bits		= 48,
-	.event_ctl		= NHMEX_W_MSR_PMON_CNT0,
-	.perf_ctr		= NHMEX_W_MSR_PMON_EVT_SEL0,
-	.fixed_ctr		= NHMEX_W_MSR_PMON_FIXED_CTR,
-	.fixed_ctl		= NHMEX_W_MSR_PMON_FIXED_CTL,
-	.event_mask		= NHMEX_PMON_RAW_EVENT_MASK,
-	.box_ctl		= NHMEX_W_MSR_GLOBAL_CTL,
-	.pair_ctr_ctl		= 1,
-	.event_descs		= nhmex_uncore_wbox_events,
-	.ops			= &nhmex_uncore_ops,
-	.format_group		= &nhmex_uncore_cbox_format_group
-};
-
-static int nhmex_bbox_hw_config(struct intel_uncore_box *box, struct perf_event *event)
-{
-	struct hw_perf_event *hwc = &event->hw;
-	struct hw_perf_event_extra *reg1 = &hwc->extra_reg;
-	struct hw_perf_event_extra *reg2 = &hwc->branch_reg;
-	int ctr, ev_sel;
-
-	ctr = (hwc->config & NHMEX_B_PMON_CTR_MASK) >>
-		NHMEX_B_PMON_CTR_SHIFT;
-	ev_sel = (hwc->config & NHMEX_B_PMON_CTL_EV_SEL_MASK) >>
-		  NHMEX_B_PMON_CTL_EV_SEL_SHIFT;
-
-	/* events that do not use the match/mask registers */
-	if ((ctr == 0 && ev_sel > 0x3) || (ctr == 1 && ev_sel > 0x6) ||
-	    (ctr == 2 && ev_sel != 0x4) || ctr == 3)
-		return 0;
-
-	if (box->pmu->pmu_idx == 0)
-		reg1->reg = NHMEX_B0_MSR_MATCH;
-	else
-		reg1->reg = NHMEX_B1_MSR_MATCH;
-	reg1->idx = 0;
-	reg1->config = event->attr.config1;
-	reg2->config = event->attr.config2;
-	return 0;
-}
-
-static void nhmex_bbox_msr_enable_event(struct intel_uncore_box *box, struct perf_event *event)
-{
-	struct hw_perf_event *hwc = &event->hw;
-	struct hw_perf_event_extra *reg1 = &hwc->extra_reg;
-	struct hw_perf_event_extra *reg2 = &hwc->branch_reg;
-
-	if (reg1->idx != EXTRA_REG_NONE) {
-		wrmsrl(reg1->reg, reg1->config);
-		wrmsrl(reg1->reg + 1, reg2->config);
-	}
-	wrmsrl(hwc->config_base, NHMEX_PMON_CTL_EN_BIT0 |
-		(hwc->config & NHMEX_B_PMON_CTL_EV_SEL_MASK));
-}
-
-/*
- * The Bbox has 4 counters, but each counter monitors different events.
- * Use bits 6-7 in the event config to select counter.
- */
-static struct event_constraint nhmex_uncore_bbox_constraints[] = {
-	EVENT_CONSTRAINT(0 , 1, 0xc0),
-	EVENT_CONSTRAINT(0x40, 2, 0xc0),
-	EVENT_CONSTRAINT(0x80, 4, 0xc0),
-	EVENT_CONSTRAINT(0xc0, 8, 0xc0),
-	EVENT_CONSTRAINT_END,
-};
-
-static struct attribute *nhmex_uncore_bbox_formats_attr[] = {
-	&format_attr_event5.attr,
-	&format_attr_counter.attr,
-	&format_attr_match.attr,
-	&format_attr_mask.attr,
-	NULL,
-};
-
-static struct attribute_group nhmex_uncore_bbox_format_group = {
-	.name = "format",
-	.attrs = nhmex_uncore_bbox_formats_attr,
-};
-
-static struct intel_uncore_ops nhmex_uncore_bbox_ops = {
-	NHMEX_UNCORE_OPS_COMMON_INIT(),
-	.enable_event		= nhmex_bbox_msr_enable_event,
-	.hw_config		= nhmex_bbox_hw_config,
-	.get_constraint		= uncore_get_constraint,
-	.put_constraint		= uncore_put_constraint,
-};
-
-static struct intel_uncore_type nhmex_uncore_bbox = {
-	.name			= "bbox",
-	.num_counters		= 4,
-	.num_boxes		= 2,
-	.perf_ctr_bits		= 48,
-	.event_ctl		= NHMEX_B0_MSR_PMON_CTL0,
-	.perf_ctr		= NHMEX_B0_MSR_PMON_CTR0,
-	.event_mask		= NHMEX_B_PMON_RAW_EVENT_MASK,
-	.box_ctl		= NHMEX_B0_MSR_PMON_GLOBAL_CTL,
-	.msr_offset		= NHMEX_B_MSR_OFFSET,
-	.pair_ctr_ctl		= 1,
-	.num_shared_regs	= 1,
-	.constraints		= nhmex_uncore_bbox_constraints,
-	.ops			= &nhmex_uncore_bbox_ops,
-	.format_group		= &nhmex_uncore_bbox_format_group
-};
-
-static int nhmex_sbox_hw_config(struct intel_uncore_box *box, struct perf_event *event)
-{
-	struct hw_perf_event *hwc = &event->hw;
-	struct hw_perf_event_extra *reg1 = &hwc->extra_reg;
-	struct hw_perf_event_extra *reg2 = &hwc->branch_reg;
-
-	/* only TO_R_PROG_EV event uses the match/mask register */
-	if ((hwc->config & NHMEX_PMON_CTL_EV_SEL_MASK) !=
-	    NHMEX_S_EVENT_TO_R_PROG_EV)
-		return 0;
-
-	if (box->pmu->pmu_idx == 0)
-		reg1->reg = NHMEX_S0_MSR_MM_CFG;
-	else
-		reg1->reg = NHMEX_S1_MSR_MM_CFG;
-	reg1->idx = 0;
-	reg1->config = event->attr.config1;
-	reg2->config = event->attr.config2;
-	return 0;
-}
-
-static void nhmex_sbox_msr_enable_event(struct intel_uncore_box *box, struct perf_event *event)
-{
-	struct hw_perf_event *hwc = &event->hw;
-	struct hw_perf_event_extra *reg1 = &hwc->extra_reg;
-	struct hw_perf_event_extra *reg2 = &hwc->branch_reg;
-
-	if (reg1->idx != EXTRA_REG_NONE) {
-		wrmsrl(reg1->reg, 0);
-		wrmsrl(reg1->reg + 1, reg1->config);
-		wrmsrl(reg1->reg + 2, reg2->config);
-		wrmsrl(reg1->reg, NHMEX_S_PMON_MM_CFG_EN);
-	}
-	wrmsrl(hwc->config_base, hwc->config | NHMEX_PMON_CTL_EN_BIT22);
-}
-
-static struct attribute *nhmex_uncore_sbox_formats_attr[] = {
-	&format_attr_event.attr,
-	&format_attr_umask.attr,
-	&format_attr_edge.attr,
-	&format_attr_inv.attr,
-	&format_attr_thresh8.attr,
-	&format_attr_match.attr,
-	&format_attr_mask.attr,
-	NULL,
-};
-
-static struct attribute_group nhmex_uncore_sbox_format_group = {
-	.name			= "format",
-	.attrs			= nhmex_uncore_sbox_formats_attr,
-};
-
-static struct intel_uncore_ops nhmex_uncore_sbox_ops = {
-	NHMEX_UNCORE_OPS_COMMON_INIT(),
-	.enable_event		= nhmex_sbox_msr_enable_event,
-	.hw_config		= nhmex_sbox_hw_config,
-	.get_constraint		= uncore_get_constraint,
-	.put_constraint		= uncore_put_constraint,
-};
-
-static struct intel_uncore_type nhmex_uncore_sbox = {
-	.name			= "sbox",
-	.num_counters		= 4,
-	.num_boxes		= 2,
-	.perf_ctr_bits		= 48,
-	.event_ctl		= NHMEX_S0_MSR_PMON_CTL0,
-	.perf_ctr		= NHMEX_S0_MSR_PMON_CTR0,
-	.event_mask		= NHMEX_PMON_RAW_EVENT_MASK,
-	.box_ctl		= NHMEX_S0_MSR_PMON_GLOBAL_CTL,
-	.msr_offset		= NHMEX_S_MSR_OFFSET,
-	.pair_ctr_ctl		= 1,
-	.num_shared_regs	= 1,
-	.ops			= &nhmex_uncore_sbox_ops,
-	.format_group		= &nhmex_uncore_sbox_format_group
-};
-
-enum {
-	EXTRA_REG_NHMEX_M_FILTER,
-	EXTRA_REG_NHMEX_M_DSP,
-	EXTRA_REG_NHMEX_M_ISS,
-	EXTRA_REG_NHMEX_M_MAP,
-	EXTRA_REG_NHMEX_M_MSC_THR,
-	EXTRA_REG_NHMEX_M_PGT,
-	EXTRA_REG_NHMEX_M_PLD,
-	EXTRA_REG_NHMEX_M_ZDP_CTL_FVC,
-};
-
-static struct extra_reg nhmex_uncore_mbox_extra_regs[] = {
-	MBOX_INC_SEL_EXTAR_REG(0x0, DSP),
-	MBOX_INC_SEL_EXTAR_REG(0x4, MSC_THR),
-	MBOX_INC_SEL_EXTAR_REG(0x5, MSC_THR),
-	MBOX_INC_SEL_EXTAR_REG(0x9, ISS),
-	/* event 0xa uses two extra registers */
-	MBOX_INC_SEL_EXTAR_REG(0xa, ISS),
-	MBOX_INC_SEL_EXTAR_REG(0xa, PLD),
-	MBOX_INC_SEL_EXTAR_REG(0xb, PLD),
-	/* events 0xd ~ 0x10 use the same extra register */
-	MBOX_INC_SEL_EXTAR_REG(0xd, ZDP_CTL_FVC),
-	MBOX_INC_SEL_EXTAR_REG(0xe, ZDP_CTL_FVC),
-	MBOX_INC_SEL_EXTAR_REG(0xf, ZDP_CTL_FVC),
-	MBOX_INC_SEL_EXTAR_REG(0x10, ZDP_CTL_FVC),
-	MBOX_INC_SEL_EXTAR_REG(0x16, PGT),
-	MBOX_SET_FLAG_SEL_EXTRA_REG(0x0, DSP),
-	MBOX_SET_FLAG_SEL_EXTRA_REG(0x1, ISS),
-	MBOX_SET_FLAG_SEL_EXTRA_REG(0x5, PGT),
-	MBOX_SET_FLAG_SEL_EXTRA_REG(0x6, MAP),
-	EVENT_EXTRA_END
-};
-
-/* Nehalem-EX or Westmere-EX ? */
-bool uncore_nhmex;
-
-static bool nhmex_mbox_get_shared_reg(struct intel_uncore_box *box, int idx, u64 config)
-{
-	struct intel_uncore_extra_reg *er;
-	unsigned long flags;
-	bool ret = false;
-	u64 mask;
-
-	if (idx < EXTRA_REG_NHMEX_M_ZDP_CTL_FVC) {
-		er = &box->shared_regs[idx];
-		raw_spin_lock_irqsave(&er->lock, flags);
-		if (!atomic_read(&er->ref) || er->config == config) {
-			atomic_inc(&er->ref);
-			er->config = config;
-			ret = true;
-		}
-		raw_spin_unlock_irqrestore(&er->lock, flags);
-
-		return ret;
-	}
-	/*
-	 * The ZDP_CTL_FVC MSR has 4 fields which are used to control
-	 * events 0xd ~ 0x10. Besides these 4 fields, there are additional
-	 * fields which are shared.
-	 */
-	idx -= EXTRA_REG_NHMEX_M_ZDP_CTL_FVC;
-	if (WARN_ON_ONCE(idx >= 4))
-		return false;
-
-	/* mask of the shared fields */
-	if (uncore_nhmex)
-		mask = NHMEX_M_PMON_ZDP_CTL_FVC_MASK;
-	else
-		mask = WSMEX_M_PMON_ZDP_CTL_FVC_MASK;
-	er = &box->shared_regs[EXTRA_REG_NHMEX_M_ZDP_CTL_FVC];
-
-	raw_spin_lock_irqsave(&er->lock, flags);
-	/* add mask of the non-shared field if it's in use */
-	if (__BITS_VALUE(atomic_read(&er->ref), idx, 8)) {
-		if (uncore_nhmex)
-			mask |= NHMEX_M_PMON_ZDP_CTL_FVC_EVENT_MASK(idx);
-		else
-			mask |= WSMEX_M_PMON_ZDP_CTL_FVC_EVENT_MASK(idx);
-	}
-
-	if (!atomic_read(&er->ref) || !((er->config ^ config) & mask)) {
-		atomic_add(1 << (idx * 8), &er->ref);
-		if (uncore_nhmex)
-			mask = NHMEX_M_PMON_ZDP_CTL_FVC_MASK |
-				NHMEX_M_PMON_ZDP_CTL_FVC_EVENT_MASK(idx);
-		else
-			mask = WSMEX_M_PMON_ZDP_CTL_FVC_MASK |
-				WSMEX_M_PMON_ZDP_CTL_FVC_EVENT_MASK(idx);
-		er->config &= ~mask;
-		er->config |= (config & mask);
-		ret = true;
-	}
-	raw_spin_unlock_irqrestore(&er->lock, flags);
-
-	return ret;
-}
-
-static void nhmex_mbox_put_shared_reg(struct intel_uncore_box *box, int idx)
-{
-	struct intel_uncore_extra_reg *er;
-
-	if (idx < EXTRA_REG_NHMEX_M_ZDP_CTL_FVC) {
-		er = &box->shared_regs[idx];
-		atomic_dec(&er->ref);
-		return;
-	}
-
-	idx -= EXTRA_REG_NHMEX_M_ZDP_CTL_FVC;
-	er = &box->shared_regs[EXTRA_REG_NHMEX_M_ZDP_CTL_FVC];
-	atomic_sub(1 << (idx * 8), &er->ref);
-}
-
-u64 nhmex_mbox_alter_er(struct perf_event *event, int new_idx, bool modify)
-{
-	struct hw_perf_event *hwc = &event->hw;
-	struct hw_perf_event_extra *reg1 = &hwc->extra_reg;
-	int idx, orig_idx = __BITS_VALUE(reg1->idx, 0, 8);
-	u64 config = reg1->config;
-
-	/* get the non-shared control bits and shift them */
-	idx = orig_idx - EXTRA_REG_NHMEX_M_ZDP_CTL_FVC;
-	if (uncore_nhmex)
-		config &= NHMEX_M_PMON_ZDP_CTL_FVC_EVENT_MASK(idx);
-	else
-		config &= WSMEX_M_PMON_ZDP_CTL_FVC_EVENT_MASK(idx);
-	if (new_idx > orig_idx) {
-		idx = new_idx - orig_idx;
-		config <<= 3 * idx;
-	} else {
-		idx = orig_idx - new_idx;
-		config >>= 3 * idx;
-	}
-
-	/* add the shared control bits back */
-	if (uncore_nhmex)
-		config |= NHMEX_M_PMON_ZDP_CTL_FVC_MASK & reg1->config;
-	else
-		config |= WSMEX_M_PMON_ZDP_CTL_FVC_MASK & reg1->config;
-	config |= NHMEX_M_PMON_ZDP_CTL_FVC_MASK & reg1->config;
-	if (modify) {
-		/* adjust the main event selector */
-		if (new_idx > orig_idx)
-			hwc->config += idx << NHMEX_M_PMON_CTL_INC_SEL_SHIFT;
-		else
-			hwc->config -= idx << NHMEX_M_PMON_CTL_INC_SEL_SHIFT;
-		reg1->config = config;
-		reg1->idx = ~0xff | new_idx;
-	}
-	return config;
-}
-
-static struct event_constraint *
-nhmex_mbox_get_constraint(struct intel_uncore_box *box, struct perf_event *event)
-{
-	struct hw_perf_event_extra *reg1 = &event->hw.extra_reg;
-	struct hw_perf_event_extra *reg2 = &event->hw.branch_reg;
-	int i, idx[2], alloc = 0;
-	u64 config1 = reg1->config;
-
-	idx[0] = __BITS_VALUE(reg1->idx, 0, 8);
-	idx[1] = __BITS_VALUE(reg1->idx, 1, 8);
-again:
-	for (i = 0; i < 2; i++) {
-		if (!uncore_box_is_fake(box) && (reg1->alloc & (0x1 << i)))
-			idx[i] = 0xff;
-
-		if (idx[i] == 0xff)
-			continue;
-
-		if (!nhmex_mbox_get_shared_reg(box, idx[i],
-				__BITS_VALUE(config1, i, 32)))
-			goto fail;
-		alloc |= (0x1 << i);
-	}
-
-	/* for the match/mask registers */
-	if (reg2->idx != EXTRA_REG_NONE &&
-	    (uncore_box_is_fake(box) || !reg2->alloc) &&
-	    !nhmex_mbox_get_shared_reg(box, reg2->idx, reg2->config))
-		goto fail;
-
-	/*
-	 * If it's a fake box -- as per validate_{group,event}() we
-	 * shouldn't touch event state and we can avoid doing so
-	 * since both will only call get_event_constraints() once
-	 * on each event, this avoids the need for reg->alloc.
-	 */
-	if (!uncore_box_is_fake(box)) {
-		if (idx[0] != 0xff && idx[0] != __BITS_VALUE(reg1->idx, 0, 8))
-			nhmex_mbox_alter_er(event, idx[0], true);
-		reg1->alloc |= alloc;
-		if (reg2->idx != EXTRA_REG_NONE)
-			reg2->alloc = 1;
-	}
-	return NULL;
-fail:
-	if (idx[0] != 0xff && !(alloc & 0x1) &&
-	    idx[0] >= EXTRA_REG_NHMEX_M_ZDP_CTL_FVC) {
-		/*
-		 * events 0xd ~ 0x10 are functional identical, but are
-		 * controlled by different fields in the ZDP_CTL_FVC
-		 * register. If we failed to take one field, try the
-		 * rest 3 choices.
-		 */
-		BUG_ON(__BITS_VALUE(reg1->idx, 1, 8) != 0xff);
-		idx[0] -= EXTRA_REG_NHMEX_M_ZDP_CTL_FVC;
-		idx[0] = (idx[0] + 1) % 4;
-		idx[0] += EXTRA_REG_NHMEX_M_ZDP_CTL_FVC;
-		if (idx[0] != __BITS_VALUE(reg1->idx, 0, 8)) {
-			config1 = nhmex_mbox_alter_er(event, idx[0], false);
-			goto again;
-		}
->>>>>>> 4a8e43fe
 	}
 
 	if (alloc & 0x1)
@@ -2041,12 +1372,6 @@
 	struct extra_reg *er;
 	unsigned msr;
 	int reg_idx = 0;
-<<<<<<< HEAD
-
-	if (WARN_ON_ONCE(reg1->idx != -1))
-		return -EINVAL;
-=======
->>>>>>> 4a8e43fe
 	/*
 	 * The mbox events may require 2 extra MSRs at the most. But only
 	 * the lower 32 bits in these MSRs are significant, so we can use
@@ -2057,14 +1382,6 @@
 			continue;
 		if (event->attr.config1 & ~er->valid_mask)
 			return -EINVAL;
-<<<<<<< HEAD
-		if (er->idx == __BITS_VALUE(reg1->idx, 0, 8) ||
-		    er->idx == __BITS_VALUE(reg1->idx, 1, 8))
-			continue;
-		if (WARN_ON_ONCE(reg_idx >= 2))
-			return -EINVAL;
-=======
->>>>>>> 4a8e43fe
 
 		msr = er->msr + type->msr_offset * box->pmu->pmu_idx;
 		if (WARN_ON_ONCE(msr >= 0xffff || er->idx >= 0xff))
@@ -2073,11 +1390,8 @@
 		/* always use the 32~63 bits to pass the PLD config */
 		if (er->idx == EXTRA_REG_NHMEX_M_PLD)
 			reg_idx = 1;
-<<<<<<< HEAD
-=======
 		else if (WARN_ON_ONCE(reg_idx > 0))
 			return -EINVAL;
->>>>>>> 4a8e43fe
 
 		reg1->idx &= ~(0xff << (reg_idx * 8));
 		reg1->reg &= ~(0xffff << (reg_idx * 16));
@@ -2086,19 +1400,6 @@
 		reg1->config = event->attr.config1;
 		reg_idx++;
 	}
-<<<<<<< HEAD
-	/* use config2 to pass the filter config */
-	reg2->idx = EXTRA_REG_NHMEX_M_FILTER;
-	if (event->attr.config2 & NHMEX_M_PMON_MM_CFG_EN)
-		reg2->config = event->attr.config2;
-	else
-		reg2->config = ~0ULL;
-	if (box->pmu->pmu_idx == 0)
-		reg2->reg = NHMEX_M0_MSR_PMU_MM_CFG;
-	else
-		reg2->reg = NHMEX_M1_MSR_PMU_MM_CFG;
-
-=======
 	/*
 	 * The mbox only provides ability to perform address matching
 	 * for the PLD events.
@@ -2114,7 +1415,6 @@
 		else
 			reg2->reg = NHMEX_M1_MSR_PMU_MM_CFG;
 	}
->>>>>>> 4a8e43fe
 	return 0;
 }
 
@@ -2150,15 +1450,6 @@
 		wrmsrl(__BITS_VALUE(reg1->reg, 1, 16),
 			nhmex_mbox_shared_reg_config(box, idx));
 
-<<<<<<< HEAD
-	wrmsrl(reg2->reg, 0);
-	if (reg2->config != ~0ULL) {
-		wrmsrl(reg2->reg + 1,
-			reg2->config & NHMEX_M_PMON_ADDR_MATCH_MASK);
-		wrmsrl(reg2->reg + 2, NHMEX_M_PMON_ADDR_MASK_MASK &
-			(reg2->config >> NHMEX_M_PMON_ADDR_MASK_SHIFT));
-		wrmsrl(reg2->reg, NHMEX_M_PMON_MM_CFG_EN);
-=======
 	if (reg2->idx != EXTRA_REG_NONE) {
 		wrmsrl(reg2->reg, 0);
 		if (reg2->config != ~0ULL) {
@@ -2168,30 +1459,11 @@
 				(reg2->config >> NHMEX_M_PMON_ADDR_MASK_SHIFT));
 			wrmsrl(reg2->reg, NHMEX_M_PMON_MM_CFG_EN);
 		}
->>>>>>> 4a8e43fe
 	}
 
 	wrmsrl(hwc->config_base, hwc->config | NHMEX_PMON_CTL_EN_BIT0);
 }
 
-<<<<<<< HEAD
-DEFINE_UNCORE_FORMAT_ATTR(count_mode,	count_mode,	"config:2-3");
-DEFINE_UNCORE_FORMAT_ATTR(storage_mode, storage_mode,	"config:4-5");
-DEFINE_UNCORE_FORMAT_ATTR(wrap_mode,	wrap_mode,	"config:6");
-DEFINE_UNCORE_FORMAT_ATTR(flag_mode,	flag_mode,	"config:7");
-DEFINE_UNCORE_FORMAT_ATTR(inc_sel,	inc_sel,	"config:9-13");
-DEFINE_UNCORE_FORMAT_ATTR(set_flag_sel,	set_flag_sel,	"config:19-21");
-DEFINE_UNCORE_FORMAT_ATTR(filter_cfg,	filter_cfg,	"config2:63");
-DEFINE_UNCORE_FORMAT_ATTR(filter_match,	filter_match,	"config2:0-33");
-DEFINE_UNCORE_FORMAT_ATTR(filter_mask,	filter_mask,	"config2:34-61");
-DEFINE_UNCORE_FORMAT_ATTR(dsp,		dsp,		"config1:0-31");
-DEFINE_UNCORE_FORMAT_ATTR(thr,		thr,		"config1:0-31");
-DEFINE_UNCORE_FORMAT_ATTR(fvc,		fvc,		"config1:0-31");
-DEFINE_UNCORE_FORMAT_ATTR(pgt,		pgt,		"config1:0-31");
-DEFINE_UNCORE_FORMAT_ATTR(map,		map,		"config1:0-31");
-DEFINE_UNCORE_FORMAT_ATTR(iss,		iss,		"config1:0-31");
-DEFINE_UNCORE_FORMAT_ATTR(pld,		pld,		"config1:32-63");
-=======
 DEFINE_UNCORE_FORMAT_ATTR(count_mode,		count_mode,	"config:2-3");
 DEFINE_UNCORE_FORMAT_ATTR(storage_mode,		storage_mode,	"config:4-5");
 DEFINE_UNCORE_FORMAT_ATTR(wrap_mode,		wrap_mode,	"config:6");
@@ -2208,7 +1480,6 @@
 DEFINE_UNCORE_FORMAT_ATTR(map,			map,		"config1:0-31");
 DEFINE_UNCORE_FORMAT_ATTR(iss,			iss,		"config1:0-31");
 DEFINE_UNCORE_FORMAT_ATTR(pld,			pld,		"config1:32-63");
->>>>>>> 4a8e43fe
 
 static struct attribute *nhmex_uncore_mbox_formats_attr[] = {
 	&format_attr_count_mode.attr,
@@ -2217,11 +1488,7 @@
 	&format_attr_flag_mode.attr,
 	&format_attr_inc_sel.attr,
 	&format_attr_set_flag_sel.attr,
-<<<<<<< HEAD
-	&format_attr_filter_cfg.attr,
-=======
 	&format_attr_filter_cfg_en.attr,
->>>>>>> 4a8e43fe
 	&format_attr_filter_match.attr,
 	&format_attr_filter_mask.attr,
 	&format_attr_dsp.attr,
@@ -2245,7 +1512,12 @@
 	{ /* end: all zeroes */ },
 };
 
-<<<<<<< HEAD
+static struct uncore_event_desc wsmex_uncore_mbox_events[] = {
+	INTEL_UNCORE_EVENT_DESC(bbox_cmds_read, "inc_sel=0xd,fvc=0x5000"),
+	INTEL_UNCORE_EVENT_DESC(bbox_cmds_write, "inc_sel=0xd,fvc=0x5040"),
+	{ /* end: all zeroes */ },
+};
+
 static struct intel_uncore_ops nhmex_uncore_mbox_ops = {
 	NHMEX_UNCORE_OPS_COMMON_INIT(),
 	.enable_event	= nhmex_mbox_msr_enable_event,
@@ -2277,7 +1549,7 @@
 	struct hw_perf_event_extra *reg1 = &hwc->extra_reg;
 	int port;
 
-	/* adjust the main event selector */
+	/* adjust the main event selector and extra register index */
 	if (reg1->idx % 2) {
 		reg1->idx--;
 		hwc->config -= 1 << NHMEX_R_PMON_CTL_EV_SEL_SHIFT;
@@ -2286,28 +1558,16 @@
 		hwc->config += 1 << NHMEX_R_PMON_CTL_EV_SEL_SHIFT;
 	}
 
-	/* adjust address or config of extra register */
+	/* adjust extra register config */
 	port = reg1->idx / 6 + box->pmu->pmu_idx * 4;
 	switch (reg1->idx % 6) {
-	case 0:
-		reg1->reg = NHMEX_R_MSR_PORTN_IPERF_CFG0(port);
-		break;
-	case 1:
-		reg1->reg = NHMEX_R_MSR_PORTN_IPERF_CFG1(port);
-		break;
 	case 2:
-		/* the 8~15 bits to the 0~7 bits */
+		/* shift the 8~15 bits to the 0~7 bits */
 		reg1->config >>= 8;
 		break;
 	case 3:
-		/* the 0~7 bits to the 8~15 bits */
+		/* shift the 0~7 bits to the 8~15 bits */
 		reg1->config <<= 8;
-		break;
-	case 4:
-		reg1->reg = NHMEX_R_MSR_PORTN_XBR_SET1_MM_CFG(port);
-		break;
-	case 5:
-		reg1->reg = NHMEX_R_MSR_PORTN_XBR_SET2_MM_CFG(port);
 		break;
 	};
 }
@@ -2406,162 +1666,6 @@
 	return &constraint_empty;
 }
 
-=======
-static struct uncore_event_desc wsmex_uncore_mbox_events[] = {
-	INTEL_UNCORE_EVENT_DESC(bbox_cmds_read, "inc_sel=0xd,fvc=0x5000"),
-	INTEL_UNCORE_EVENT_DESC(bbox_cmds_write, "inc_sel=0xd,fvc=0x5040"),
-	{ /* end: all zeroes */ },
-};
-
-static struct intel_uncore_ops nhmex_uncore_mbox_ops = {
-	NHMEX_UNCORE_OPS_COMMON_INIT(),
-	.enable_event	= nhmex_mbox_msr_enable_event,
-	.hw_config	= nhmex_mbox_hw_config,
-	.get_constraint	= nhmex_mbox_get_constraint,
-	.put_constraint	= nhmex_mbox_put_constraint,
-};
-
-static struct intel_uncore_type nhmex_uncore_mbox = {
-	.name			= "mbox",
-	.num_counters		= 6,
-	.num_boxes		= 2,
-	.perf_ctr_bits		= 48,
-	.event_ctl		= NHMEX_M0_MSR_PMU_CTL0,
-	.perf_ctr		= NHMEX_M0_MSR_PMU_CNT0,
-	.event_mask		= NHMEX_M_PMON_RAW_EVENT_MASK,
-	.box_ctl		= NHMEX_M0_MSR_GLOBAL_CTL,
-	.msr_offset		= NHMEX_M_MSR_OFFSET,
-	.pair_ctr_ctl		= 1,
-	.num_shared_regs	= 8,
-	.event_descs		= nhmex_uncore_mbox_events,
-	.ops			= &nhmex_uncore_mbox_ops,
-	.format_group		= &nhmex_uncore_mbox_format_group,
-};
-
-void nhmex_rbox_alter_er(struct intel_uncore_box *box, struct perf_event *event)
-{
-	struct hw_perf_event *hwc = &event->hw;
-	struct hw_perf_event_extra *reg1 = &hwc->extra_reg;
-	int port;
-
-	/* adjust the main event selector and extra register index */
-	if (reg1->idx % 2) {
-		reg1->idx--;
-		hwc->config -= 1 << NHMEX_R_PMON_CTL_EV_SEL_SHIFT;
-	} else {
-		reg1->idx++;
-		hwc->config += 1 << NHMEX_R_PMON_CTL_EV_SEL_SHIFT;
-	}
-
-	/* adjust extra register config */
-	port = reg1->idx / 6 + box->pmu->pmu_idx * 4;
-	switch (reg1->idx % 6) {
-	case 2:
-		/* shift the 8~15 bits to the 0~7 bits */
-		reg1->config >>= 8;
-		break;
-	case 3:
-		/* shift the 0~7 bits to the 8~15 bits */
-		reg1->config <<= 8;
-		break;
-	};
-}
-
-/*
- * Each rbox has 4 event set which monitor PQI port 0~3 or 4~7.
- * An event set consists of 6 events, the 3rd and 4th events in
- * an event set use the same extra register. So an event set uses
- * 5 extra registers.
- */
-static struct event_constraint *
-nhmex_rbox_get_constraint(struct intel_uncore_box *box, struct perf_event *event)
-{
-	struct hw_perf_event *hwc = &event->hw;
-	struct hw_perf_event_extra *reg1 = &hwc->extra_reg;
-	struct hw_perf_event_extra *reg2 = &hwc->branch_reg;
-	struct intel_uncore_extra_reg *er;
-	unsigned long flags;
-	int idx, er_idx;
-	u64 config1;
-	bool ok = false;
-
-	if (!uncore_box_is_fake(box) && reg1->alloc)
-		return NULL;
-
-	idx = reg1->idx % 6;
-	config1 = reg1->config;
-again:
-	er_idx = idx;
-	/* the 3rd and 4th events use the same extra register */
-	if (er_idx > 2)
-		er_idx--;
-	er_idx += (reg1->idx / 6) * 5;
-
-	er = &box->shared_regs[er_idx];
-	raw_spin_lock_irqsave(&er->lock, flags);
-	if (idx < 2) {
-		if (!atomic_read(&er->ref) || er->config == reg1->config) {
-			atomic_inc(&er->ref);
-			er->config = reg1->config;
-			ok = true;
-		}
-	} else if (idx == 2 || idx == 3) {
-		/*
-		 * these two events use different fields in a extra register,
-		 * the 0~7 bits and the 8~15 bits respectively.
-		 */
-		u64 mask = 0xff << ((idx - 2) * 8);
-		if (!__BITS_VALUE(atomic_read(&er->ref), idx - 2, 8) ||
-				!((er->config ^ config1) & mask)) {
-			atomic_add(1 << ((idx - 2) * 8), &er->ref);
-			er->config &= ~mask;
-			er->config |= config1 & mask;
-			ok = true;
-		}
-	} else {
-		if (!atomic_read(&er->ref) ||
-				(er->config == (hwc->config >> 32) &&
-				 er->config1 == reg1->config &&
-				 er->config2 == reg2->config)) {
-			atomic_inc(&er->ref);
-			er->config = (hwc->config >> 32);
-			er->config1 = reg1->config;
-			er->config2 = reg2->config;
-			ok = true;
-		}
-	}
-	raw_spin_unlock_irqrestore(&er->lock, flags);
-
-	if (!ok) {
-		/*
-		 * The Rbox events are always in pairs. The paired
-		 * events are functional identical, but use different
-		 * extra registers. If we failed to take an extra
-		 * register, try the alternative.
-		 */
-		if (idx % 2)
-			idx--;
-		else
-			idx++;
-		if (idx != reg1->idx % 6) {
-			if (idx == 2)
-				config1 >>= 8;
-			else if (idx == 3)
-				config1 <<= 8;
-			goto again;
-		}
-	} else {
-		if (!uncore_box_is_fake(box)) {
-			if (idx != reg1->idx % 6)
-				nhmex_rbox_alter_er(box, event);
-			reg1->alloc = 1;
-		}
-		return NULL;
-	}
-	return &constraint_empty;
-}
-
->>>>>>> 4a8e43fe
 static void nhmex_rbox_put_constraint(struct intel_uncore_box *box, struct perf_event *event)
 {
 	struct intel_uncore_extra_reg *er;
@@ -2591,11 +1695,7 @@
 	struct hw_perf_event *hwc = &event->hw;
 	struct hw_perf_event_extra *reg1 = &event->hw.extra_reg;
 	struct hw_perf_event_extra *reg2 = &event->hw.branch_reg;
-<<<<<<< HEAD
-	int port, idx;
-=======
 	int idx;
->>>>>>> 4a8e43fe
 
 	idx = (event->hw.config & NHMEX_R_PMON_CTL_EV_SEL_MASK) >>
 		NHMEX_R_PMON_CTL_EV_SEL_SHIFT;
@@ -2605,35 +1705,11 @@
 	reg1->idx = idx;
 	reg1->config = event->attr.config1;
 
-<<<<<<< HEAD
-	port = idx / 6 + box->pmu->pmu_idx * 4;
-	idx %= 6;
-	switch (idx) {
-	case 0:
-		reg1->reg = NHMEX_R_MSR_PORTN_IPERF_CFG0(port);
-		break;
-	case 1:
-		reg1->reg = NHMEX_R_MSR_PORTN_IPERF_CFG1(port);
-		break;
-	case 2:
-	case 3:
-		reg1->reg = NHMEX_R_MSR_PORTN_QLX_CFG(port);
-		break;
-	case 4:
-	case 5:
-		if (idx == 4)
-			reg1->reg = NHMEX_R_MSR_PORTN_XBR_SET1_MM_CFG(port);
-		else
-			reg1->reg = NHMEX_R_MSR_PORTN_XBR_SET2_MM_CFG(port);
-		reg2->config = event->attr.config2;
-		hwc->config |= event->attr.config & (~0ULL << 32);
-=======
 	switch (idx % 6) {
 	case 4:
 	case 5:
 		hwc->config |= event->attr.config & (~0ULL << 32);
 		reg2->config = event->attr.config2;
->>>>>>> 4a8e43fe
 		break;
 	};
 	return 0;
@@ -2659,30 +1735,6 @@
 	struct hw_perf_event *hwc = &event->hw;
 	struct hw_perf_event_extra *reg1 = &hwc->extra_reg;
 	struct hw_perf_event_extra *reg2 = &hwc->branch_reg;
-<<<<<<< HEAD
-	int idx, er_idx;
-
-	idx = reg1->idx % 6;
-	er_idx = idx;
-	if (er_idx > 2)
-		er_idx--;
-	er_idx += (reg1->idx / 6) * 5;
-
-	switch (idx) {
-	case 0:
-	case 1:
-		wrmsrl(reg1->reg, reg1->config);
-		break;
-	case 2:
-	case 3:
-		wrmsrl(reg1->reg, nhmex_rbox_shared_reg_config(box, er_idx));
-		break;
-	case 4:
-	case 5:
-		wrmsrl(reg1->reg, reg1->config);
-		wrmsrl(reg1->reg + 1, hwc->config >> 32);
-		wrmsrl(reg1->reg + 2, reg2->config);
-=======
 	int idx, port;
 
 	idx = reg1->idx;
@@ -2711,7 +1763,6 @@
 			hwc->config >> 32);
 		wrmsrl(NHMEX_R_MSR_PORTN_XBR_SET2_MATCH(port), reg1->config);
 		wrmsrl(NHMEX_R_MSR_PORTN_XBR_SET2_MASK(port), reg2->config);
->>>>>>> 4a8e43fe
 		break;
 	};
 
@@ -2719,13 +1770,8 @@
 		(hwc->config & NHMEX_R_PMON_CTL_EV_SEL_MASK));
 }
 
-<<<<<<< HEAD
-DEFINE_UNCORE_FORMAT_ATTR(xbr_match, xbr_match, "config:32-63");
-DEFINE_UNCORE_FORMAT_ATTR(xbr_mm_cfg, xbr_mm_cfg, "config1:0-63");
-=======
 DEFINE_UNCORE_FORMAT_ATTR(xbr_mm_cfg, xbr_mm_cfg, "config:32-63");
 DEFINE_UNCORE_FORMAT_ATTR(xbr_match, xbr_match, "config1:0-63");
->>>>>>> 4a8e43fe
 DEFINE_UNCORE_FORMAT_ATTR(xbr_mask, xbr_mask, "config2:0-63");
 DEFINE_UNCORE_FORMAT_ATTR(qlx_cfg, qlx_cfg, "config1:0-15");
 DEFINE_UNCORE_FORMAT_ATTR(iperf_cfg, iperf_cfg, "config1:0-31");
@@ -3805,9 +2851,6 @@
 			snbep_uncore_cbox.num_boxes = max_cores;
 		msr_uncores = snbep_msr_uncores;
 		break;
-<<<<<<< HEAD
-	case 46:
-=======
 	case 46: /* Nehalem-EX */
 		uncore_nhmex = true;
 	case 47: /* Westmere-EX aka. Xeon E7 */
@@ -3815,7 +2858,6 @@
 			nhmex_uncore_mbox.event_descs = wsmex_uncore_mbox_events;
 		if (nhmex_uncore_cbox.num_boxes > max_cores)
 			nhmex_uncore_cbox.num_boxes = max_cores;
->>>>>>> 4a8e43fe
 		msr_uncores = nhmex_msr_uncores;
 		break;
 	default:
