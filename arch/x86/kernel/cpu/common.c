--- conflicted
+++ resolved
@@ -20,10 +20,7 @@
 #include <asm/pat.h>
 #include <asm/asm.h>
 #include <asm/numa.h>
-<<<<<<< HEAD
-=======
 #include <asm/smp.h>
->>>>>>> c07f62e5
 #ifdef CONFIG_X86_LOCAL_APIC
 #include <asm/mpspec.h>
 #include <asm/apic.h>
@@ -532,7 +529,6 @@
 	c->x86_clflush_size = 32;
 #endif
 	c->x86_cache_alignment = c->x86_clflush_size;
-<<<<<<< HEAD
 
 	memset(&c->x86_capability, 0, sizeof c->x86_capability);
 	c->extended_cpuid_level = 0;
@@ -540,15 +536,6 @@
 	if (!have_cpuid_p())
 		identify_cpu_without_cpuid(c);
 
-=======
-
-	memset(&c->x86_capability, 0, sizeof c->x86_capability);
-	c->extended_cpuid_level = 0;
-
-	if (!have_cpuid_p())
-		identify_cpu_without_cpuid(c);
-
->>>>>>> c07f62e5
 	/* cyrix could have cpuid enabled via c_identify()*/
 	if (!have_cpuid_p())
 		return;
@@ -556,7 +543,6 @@
 	cpu_detect(c);
 
 	get_cpu_vendor(c);
-<<<<<<< HEAD
 
 	get_cpu_cap(c);
 
@@ -564,19 +550,10 @@
 		this_cpu->c_early_init(c);
 
 	validate_pat_support(c);
-=======
-
-	get_cpu_cap(c);
-
-	if (this_cpu->c_early_init)
-		this_cpu->c_early_init(c);
-
-	validate_pat_support(c);
 
 #ifdef CONFIG_SMP
 	c->cpu_index = boot_cpu_id;
 #endif
->>>>>>> c07f62e5
 }
 
 void __init early_cpu_init(void)
@@ -1162,11 +1139,7 @@
 	/*
 	 * Boot processor to setup the FP and extended state context info.
 	 */
-<<<<<<< HEAD
-	if (!smp_processor_id())
-=======
 	if (smp_processor_id() == boot_cpu_id)
->>>>>>> c07f62e5
 		init_thread_xstate();
 
 	xsave_init();
