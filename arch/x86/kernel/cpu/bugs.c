--- conflicted
+++ resolved
@@ -762,42 +762,22 @@
 	}
 
 	/*
-<<<<<<< HEAD
-	 * If enhanced IBRS is enabled or SMT impossible, STIBP is not
-	 * required.
-	 */
-	if (!smt_possible || spectre_v2_enabled == SPECTRE_V2_IBRS_ENHANCED)
-=======
 	 * If no STIBP, enhanced IBRS is enabled or SMT impossible, STIBP is not
 	 * required.
 	 */
 	if (!boot_cpu_has(X86_FEATURE_STIBP) ||
 	    !smt_possible ||
 	    spectre_v2_enabled == SPECTRE_V2_IBRS_ENHANCED)
->>>>>>> d1988041
 		return;
 
 	/*
 	 * At this point, an STIBP mode other than "off" has been set.
 	 * If STIBP support is not being forced, check if STIBP always-on
 	 * is preferred.
-<<<<<<< HEAD
 	 */
 	if (mode != SPECTRE_V2_USER_STRICT &&
 	    boot_cpu_has(X86_FEATURE_AMD_STIBP_ALWAYS_ON))
 		mode = SPECTRE_V2_USER_STRICT_PREFERRED;
-
-	/*
-	 * If STIBP is not available, clear the STIBP mode.
-	 */
-	if (!boot_cpu_has(X86_FEATURE_STIBP))
-		mode = SPECTRE_V2_USER_NONE;
-=======
-	 */
-	if (mode != SPECTRE_V2_USER_STRICT &&
-	    boot_cpu_has(X86_FEATURE_AMD_STIBP_ALWAYS_ON))
-		mode = SPECTRE_V2_USER_STRICT_PREFERRED;
->>>>>>> d1988041
 
 	spectre_v2_user_stibp = mode;
 
