/*
 * Performance events - AMD IBS
 *
 *  Copyright (C) 2011 Advanced Micro Devices, Inc., Robert Richter
 *
 *  For licencing details see kernel-base/COPYING
 */

#include <linux/perf_event.h>
#include <linux/init.h>
#include <linux/export.h>
#include <linux/pci.h>
#include <linux/ptrace.h>
#include <linux/syscore_ops.h>
#include <linux/sched/clock.h>

#include <asm/apic.h>

#include "../perf_event.h"

static u32 ibs_caps;

#if defined(CONFIG_PERF_EVENTS) && defined(CONFIG_CPU_SUP_AMD)

#include <linux/kprobes.h>
#include <linux/hardirq.h>

#include <asm/nmi.h>
#include <asm/amd-ibs.h>

#define IBS_FETCH_CONFIG_MASK	(IBS_FETCH_RAND_EN | IBS_FETCH_MAX_CNT)
#define IBS_OP_CONFIG_MASK	IBS_OP_MAX_CNT


/*
 * IBS states:
 *
 * ENABLED; tracks the pmu::add(), pmu::del() state, when set the counter is taken
 * and any further add()s must fail.
 *
 * STARTED/STOPPING/STOPPED; deal with pmu::start(), pmu::stop() state but are
 * complicated by the fact that the IBS hardware can send late NMIs (ie. after
 * we've cleared the EN bit).
 *
 * In order to consume these late NMIs we have the STOPPED state, any NMI that
 * happens after we've cleared the EN state will clear this bit and report the
 * NMI handled (this is fundamentally racy in the face or multiple NMI sources,
 * someone else can consume our BIT and our NMI will go unhandled).
 *
 * And since we cannot set/clear this separate bit together with the EN bit,
 * there are races; if we cleared STARTED early, an NMI could land in
 * between clearing STARTED and clearing the EN bit (in fact multiple NMIs
 * could happen if the period is small enough), and consume our STOPPED bit
 * and trigger streams of unhandled NMIs.
 *
 * If, however, we clear STARTED late, an NMI can hit between clearing the
 * EN bit and clearing STARTED, still see STARTED set and process the event.
 * If this event will have the VALID bit clear, we bail properly, but this
 * is not a given. With VALID set we can end up calling pmu::stop() again
 * (the throttle logic) and trigger the WARNs in there.
 *
 * So what we do is set STOPPING before clearing EN to avoid the pmu::stop()
 * nesting, and clear STARTED late, so that we have a well defined state over
 * the clearing of the EN bit.
 *
 * XXX: we could probably be using !atomic bitops for all this.
 */

enum ibs_states {
	IBS_ENABLED	= 0,
	IBS_STARTED	= 1,
	IBS_STOPPING	= 2,
	IBS_STOPPED	= 3,

	IBS_MAX_STATES,
};

struct cpu_perf_ibs {
	struct perf_event	*event;
	unsigned long		state[BITS_TO_LONGS(IBS_MAX_STATES)];
};

struct perf_ibs {
	struct pmu			pmu;
	unsigned int			msr;
	u64				config_mask;
	u64				cnt_mask;
	u64				enable_mask;
	u64				valid_mask;
	u64				max_period;
	unsigned long			offset_mask[1];
	int				offset_max;
	unsigned int			fetch_count_reset_broken : 1;
	unsigned int			fetch_ignore_if_zero_rip : 1;
	struct cpu_perf_ibs __percpu	*pcpu;

	u64				(*get_count)(u64 config);
};

static int
perf_event_set_period(struct hw_perf_event *hwc, u64 min, u64 max, u64 *hw_period)
{
	s64 left = local64_read(&hwc->period_left);
	s64 period = hwc->sample_period;
	int overflow = 0;

	/*
	 * If we are way outside a reasonable range then just skip forward:
	 */
	if (unlikely(left <= -period)) {
		left = period;
		local64_set(&hwc->period_left, left);
		hwc->last_period = period;
		overflow = 1;
	}

	if (unlikely(left < (s64)min)) {
		left += period;
		local64_set(&hwc->period_left, left);
		hwc->last_period = period;
		overflow = 1;
	}

	/*
	 * If the hw period that triggers the sw overflow is too short
	 * we might hit the irq handler. This biases the results.
	 * Thus we shorten the next-to-last period and set the last
	 * period to the max period.
	 */
	if (left > max) {
		left -= max;
		if (left > max)
			left = max;
		else if (left < min)
			left = min;
	}

	*hw_period = (u64)left;

	return overflow;
}

static  int
perf_event_try_update(struct perf_event *event, u64 new_raw_count, int width)
{
	struct hw_perf_event *hwc = &event->hw;
	int shift = 64 - width;
	u64 prev_raw_count;
	u64 delta;

	/*
	 * Careful: an NMI might modify the previous event value.
	 *
	 * Our tactic to handle this is to first atomically read and
	 * exchange a new raw count - then add that new-prev delta
	 * count to the generic event atomically:
	 */
	prev_raw_count = local64_read(&hwc->prev_count);
	if (local64_cmpxchg(&hwc->prev_count, prev_raw_count,
					new_raw_count) != prev_raw_count)
		return 0;

	/*
	 * Now we have the new raw value and have updated the prev
	 * timestamp already. We can now calculate the elapsed delta
	 * (event-)time and add that to the generic event.
	 *
	 * Careful, not all hw sign-extends above the physical width
	 * of the count.
	 */
	delta = (new_raw_count << shift) - (prev_raw_count << shift);
	delta >>= shift;

	local64_add(delta, &event->count);
	local64_sub(delta, &hwc->period_left);

	return 1;
}

static struct perf_ibs perf_ibs_fetch;
static struct perf_ibs perf_ibs_op;

static struct perf_ibs *get_ibs_pmu(int type)
{
	if (perf_ibs_fetch.pmu.type == type)
		return &perf_ibs_fetch;
	if (perf_ibs_op.pmu.type == type)
		return &perf_ibs_op;
	return NULL;
}

/*
 * Use IBS for precise event sampling:
 *
 *  perf record -a -e cpu-cycles:p ...    # use ibs op counting cycle count
 *  perf record -a -e r076:p ...          # same as -e cpu-cycles:p
 *  perf record -a -e r0C1:p ...          # use ibs op counting micro-ops
 *
 * IbsOpCntCtl (bit 19) of IBS Execution Control Register (IbsOpCtl,
 * MSRC001_1033) is used to select either cycle or micro-ops counting
 * mode.
 *
 * The rip of IBS samples has skid 0. Thus, IBS supports precise
 * levels 1 and 2 and the PERF_EFLAGS_EXACT is set. In rare cases the
 * rip is invalid when IBS was not able to record the rip correctly.
 * We clear PERF_EFLAGS_EXACT and take the rip from pt_regs then.
 *
 */
static int perf_ibs_precise_event(struct perf_event *event, u64 *config)
{
	switch (event->attr.precise_ip) {
	case 0:
		return -ENOENT;
	case 1:
	case 2:
		break;
	default:
		return -EOPNOTSUPP;
	}

	switch (event->attr.type) {
	case PERF_TYPE_HARDWARE:
		switch (event->attr.config) {
		case PERF_COUNT_HW_CPU_CYCLES:
			*config = 0;
			return 0;
		}
		break;
	case PERF_TYPE_RAW:
		switch (event->attr.config) {
		case 0x0076:
			*config = 0;
			return 0;
		case 0x00C1:
			*config = IBS_OP_CNT_CTL;
			return 0;
		}
		break;
	default:
		return -ENOENT;
	}

	return -EOPNOTSUPP;
}

static int perf_ibs_init(struct perf_event *event)
{
	struct hw_perf_event *hwc = &event->hw;
	struct perf_ibs *perf_ibs;
	u64 max_cnt, config;
	int ret;

	perf_ibs = get_ibs_pmu(event->attr.type);
	if (perf_ibs) {
		config = event->attr.config;
	} else {
		perf_ibs = &perf_ibs_op;
		ret = perf_ibs_precise_event(event, &config);
		if (ret)
			return ret;
	}

	if (event->pmu != &perf_ibs->pmu)
		return -ENOENT;

	if (config & ~perf_ibs->config_mask)
		return -EINVAL;

	if (hwc->sample_period) {
		if (config & perf_ibs->cnt_mask)
			/* raw max_cnt may not be set */
			return -EINVAL;
		if (!event->attr.sample_freq && hwc->sample_period & 0x0f)
			/*
			 * lower 4 bits can not be set in ibs max cnt,
			 * but allowing it in case we adjust the
			 * sample period to set a frequency.
			 */
			return -EINVAL;
		hwc->sample_period &= ~0x0FULL;
		if (!hwc->sample_period)
			hwc->sample_period = 0x10;
	} else {
		max_cnt = config & perf_ibs->cnt_mask;
		config &= ~perf_ibs->cnt_mask;
		event->attr.sample_period = max_cnt << 4;
		hwc->sample_period = event->attr.sample_period;
	}

	if (!hwc->sample_period)
		return -EINVAL;

	/*
	 * If we modify hwc->sample_period, we also need to update
	 * hwc->last_period and hwc->period_left.
	 */
	hwc->last_period = hwc->sample_period;
	local64_set(&hwc->period_left, hwc->sample_period);

	hwc->config_base = perf_ibs->msr;
	hwc->config = config;

	/*
	 * rip recorded by IbsOpRip will not be consistent with rsp and rbp
	 * recorded as part of interrupt regs. Thus we need to use rip from
	 * interrupt regs while unwinding call stack. Setting _EARLY flag
	 * makes sure we unwind call-stack before perf sample rip is set to
	 * IbsOpRip.
	 */
	if (event->attr.sample_type & PERF_SAMPLE_CALLCHAIN)
		event->attr.sample_type |= __PERF_SAMPLE_CALLCHAIN_EARLY;

	return 0;
}

static int perf_ibs_set_period(struct perf_ibs *perf_ibs,
			       struct hw_perf_event *hwc, u64 *period)
{
	int overflow;

	/* ignore lower 4 bits in min count: */
	overflow = perf_event_set_period(hwc, 1<<4, perf_ibs->max_period, period);
	local64_set(&hwc->prev_count, 0);

	return overflow;
}

static u64 get_ibs_fetch_count(u64 config)
{
	union ibs_fetch_ctl fetch_ctl = (union ibs_fetch_ctl)config;

	return fetch_ctl.fetch_cnt << 4;
}

static u64 get_ibs_op_count(u64 config)
{
	union ibs_op_ctl op_ctl = (union ibs_op_ctl)config;
	u64 count = 0;

	/*
	 * If the internal 27-bit counter rolled over, the count is MaxCnt
	 * and the lower 7 bits of CurCnt are randomized.
	 * Otherwise CurCnt has the full 27-bit current counter value.
	 */
	if (op_ctl.op_val) {
		count = op_ctl.opmaxcnt << 4;
		if (ibs_caps & IBS_CAPS_OPCNTEXT)
			count += op_ctl.opmaxcnt_ext << 20;
	} else if (ibs_caps & IBS_CAPS_RDWROPCNT) {
		count = op_ctl.opcurcnt;
	}

	return count;
}

static void
perf_ibs_event_update(struct perf_ibs *perf_ibs, struct perf_event *event,
		      u64 *config)
{
	u64 count = perf_ibs->get_count(*config);

	/*
	 * Set width to 64 since we do not overflow on max width but
	 * instead on max count. In perf_ibs_set_period() we clear
	 * prev count manually on overflow.
	 */
	while (!perf_event_try_update(event, count, 64)) {
		rdmsrl(event->hw.config_base, *config);
		count = perf_ibs->get_count(*config);
	}
}

static inline void perf_ibs_enable_event(struct perf_ibs *perf_ibs,
					 struct hw_perf_event *hwc, u64 config)
{
	u64 tmp = hwc->config | config;

	if (perf_ibs->fetch_count_reset_broken)
		wrmsrl(hwc->config_base, tmp & ~perf_ibs->enable_mask);

	wrmsrl(hwc->config_base, tmp | perf_ibs->enable_mask);
}

/*
 * Erratum #420 Instruction-Based Sampling Engine May Generate
 * Interrupt that Cannot Be Cleared:
 *
 * Must clear counter mask first, then clear the enable bit. See
 * Revision Guide for AMD Family 10h Processors, Publication #41322.
 */
static inline void perf_ibs_disable_event(struct perf_ibs *perf_ibs,
					  struct hw_perf_event *hwc, u64 config)
{
	config &= ~perf_ibs->cnt_mask;
	if (boot_cpu_data.x86 == 0x10)
		wrmsrl(hwc->config_base, config);
	config &= ~perf_ibs->enable_mask;
	wrmsrl(hwc->config_base, config);
}

/*
 * We cannot restore the ibs pmu state, so we always needs to update
 * the event while stopping it and then reset the state when starting
 * again. Thus, ignoring PERF_EF_RELOAD and PERF_EF_UPDATE flags in
 * perf_ibs_start()/perf_ibs_stop() and instead always do it.
 */
static void perf_ibs_start(struct perf_event *event, int flags)
{
	struct hw_perf_event *hwc = &event->hw;
	struct perf_ibs *perf_ibs = container_of(event->pmu, struct perf_ibs, pmu);
	struct cpu_perf_ibs *pcpu = this_cpu_ptr(perf_ibs->pcpu);
	u64 period, config = 0;

	if (WARN_ON_ONCE(!(hwc->state & PERF_HES_STOPPED)))
		return;

	WARN_ON_ONCE(!(hwc->state & PERF_HES_UPTODATE));
	hwc->state = 0;

	perf_ibs_set_period(perf_ibs, hwc, &period);
	if (perf_ibs == &perf_ibs_op && (ibs_caps & IBS_CAPS_OPCNTEXT)) {
		config |= period & IBS_OP_MAX_CNT_EXT_MASK;
		period &= ~IBS_OP_MAX_CNT_EXT_MASK;
	}
	config |= period >> 4;

	/*
	 * Set STARTED before enabling the hardware, such that a subsequent NMI
	 * must observe it.
	 */
	set_bit(IBS_STARTED,    pcpu->state);
	clear_bit(IBS_STOPPING, pcpu->state);
	perf_ibs_enable_event(perf_ibs, hwc, config);

	perf_event_update_userpage(event);
}

static void perf_ibs_stop(struct perf_event *event, int flags)
{
	struct hw_perf_event *hwc = &event->hw;
	struct perf_ibs *perf_ibs = container_of(event->pmu, struct perf_ibs, pmu);
	struct cpu_perf_ibs *pcpu = this_cpu_ptr(perf_ibs->pcpu);
	u64 config;
	int stopping;

	if (test_and_set_bit(IBS_STOPPING, pcpu->state))
		return;

	stopping = test_bit(IBS_STARTED, pcpu->state);

	if (!stopping && (hwc->state & PERF_HES_UPTODATE))
		return;

	rdmsrl(hwc->config_base, config);

	if (stopping) {
		/*
		 * Set STOPPED before disabling the hardware, such that it
		 * must be visible to NMIs the moment we clear the EN bit,
		 * at which point we can generate an !VALID sample which
		 * we need to consume.
		 */
		set_bit(IBS_STOPPED, pcpu->state);
		perf_ibs_disable_event(perf_ibs, hwc, config);
		/*
		 * Clear STARTED after disabling the hardware; if it were
		 * cleared before an NMI hitting after the clear but before
		 * clearing the EN bit might think it a spurious NMI and not
		 * handle it.
		 *
		 * Clearing it after, however, creates the problem of the NMI
		 * handler seeing STARTED but not having a valid sample.
		 */
		clear_bit(IBS_STARTED, pcpu->state);
		WARN_ON_ONCE(hwc->state & PERF_HES_STOPPED);
		hwc->state |= PERF_HES_STOPPED;
	}

	if (hwc->state & PERF_HES_UPTODATE)
		return;

	/*
	 * Clear valid bit to not count rollovers on update, rollovers
	 * are only updated in the irq handler.
	 */
	config &= ~perf_ibs->valid_mask;

	perf_ibs_event_update(perf_ibs, event, &config);
	hwc->state |= PERF_HES_UPTODATE;
}

static int perf_ibs_add(struct perf_event *event, int flags)
{
	struct perf_ibs *perf_ibs = container_of(event->pmu, struct perf_ibs, pmu);
	struct cpu_perf_ibs *pcpu = this_cpu_ptr(perf_ibs->pcpu);

	if (test_and_set_bit(IBS_ENABLED, pcpu->state))
		return -ENOSPC;

	event->hw.state = PERF_HES_UPTODATE | PERF_HES_STOPPED;

	pcpu->event = event;

	if (flags & PERF_EF_START)
		perf_ibs_start(event, PERF_EF_RELOAD);

	return 0;
}

static void perf_ibs_del(struct perf_event *event, int flags)
{
	struct perf_ibs *perf_ibs = container_of(event->pmu, struct perf_ibs, pmu);
	struct cpu_perf_ibs *pcpu = this_cpu_ptr(perf_ibs->pcpu);

	if (!test_and_clear_bit(IBS_ENABLED, pcpu->state))
		return;

	perf_ibs_stop(event, PERF_EF_UPDATE);

	pcpu->event = NULL;

	perf_event_update_userpage(event);
}

static void perf_ibs_read(struct perf_event *event) { }

/*
 * We need to initialize with empty group if all attributes in the
 * group are dynamic.
 */
static struct attribute *attrs_empty[] = {
	NULL,
};

static struct attribute_group empty_format_group = {
	.name = "format",
	.attrs = attrs_empty,
};

static struct attribute_group empty_caps_group = {
	.name = "caps",
	.attrs = attrs_empty,
};

static const struct attribute_group *empty_attr_groups[] = {
	&empty_format_group,
	&empty_caps_group,
	NULL,
};

PMU_FORMAT_ATTR(rand_en,	"config:57");
PMU_FORMAT_ATTR(cnt_ctl,	"config:19");
PMU_EVENT_ATTR_STRING(l3missonly, fetch_l3missonly, "config:59");
PMU_EVENT_ATTR_STRING(l3missonly, op_l3missonly, "config:16");
PMU_EVENT_ATTR_STRING(zen4_ibs_extensions, zen4_ibs_extensions, "1");

static umode_t
zen4_ibs_extensions_is_visible(struct kobject *kobj, struct attribute *attr, int i)
{
	return ibs_caps & IBS_CAPS_ZEN4 ? attr->mode : 0;
}

static struct attribute *rand_en_attrs[] = {
	&format_attr_rand_en.attr,
	NULL,
};

static struct attribute *fetch_l3missonly_attrs[] = {
	&fetch_l3missonly.attr.attr,
	NULL,
};

static struct attribute *zen4_ibs_extensions_attrs[] = {
	&zen4_ibs_extensions.attr.attr,
	NULL,
};

static struct attribute_group group_rand_en = {
	.name = "format",
	.attrs = rand_en_attrs,
};

static struct attribute_group group_fetch_l3missonly = {
	.name = "format",
	.attrs = fetch_l3missonly_attrs,
	.is_visible = zen4_ibs_extensions_is_visible,
};

static struct attribute_group group_zen4_ibs_extensions = {
	.name = "caps",
	.attrs = zen4_ibs_extensions_attrs,
	.is_visible = zen4_ibs_extensions_is_visible,
};

static const struct attribute_group *fetch_attr_groups[] = {
	&group_rand_en,
	&empty_caps_group,
	NULL,
};

static const struct attribute_group *fetch_attr_update[] = {
	&group_fetch_l3missonly,
	&group_zen4_ibs_extensions,
	NULL,
};

static umode_t
cnt_ctl_is_visible(struct kobject *kobj, struct attribute *attr, int i)
{
	return ibs_caps & IBS_CAPS_OPCNT ? attr->mode : 0;
}

static struct attribute *cnt_ctl_attrs[] = {
	&format_attr_cnt_ctl.attr,
	NULL,
};

static struct attribute *op_l3missonly_attrs[] = {
	&op_l3missonly.attr.attr,
	NULL,
};

static struct attribute_group group_cnt_ctl = {
	.name = "format",
	.attrs = cnt_ctl_attrs,
	.is_visible = cnt_ctl_is_visible,
};

static struct attribute_group group_op_l3missonly = {
	.name = "format",
	.attrs = op_l3missonly_attrs,
	.is_visible = zen4_ibs_extensions_is_visible,
};

static const struct attribute_group *op_attr_update[] = {
	&group_cnt_ctl,
	&group_op_l3missonly,
	&group_zen4_ibs_extensions,
	NULL,
};

static struct perf_ibs perf_ibs_fetch = {
	.pmu = {
		.task_ctx_nr	= perf_invalid_context,

		.event_init	= perf_ibs_init,
		.add		= perf_ibs_add,
		.del		= perf_ibs_del,
		.start		= perf_ibs_start,
		.stop		= perf_ibs_stop,
		.read		= perf_ibs_read,
		.capabilities	= PERF_PMU_CAP_NO_EXCLUDE,
	},
	.msr			= MSR_AMD64_IBSFETCHCTL,
	.config_mask		= IBS_FETCH_CONFIG_MASK,
	.cnt_mask		= IBS_FETCH_MAX_CNT,
	.enable_mask		= IBS_FETCH_ENABLE,
	.valid_mask		= IBS_FETCH_VAL,
	.max_period		= IBS_FETCH_MAX_CNT << 4,
	.offset_mask		= { MSR_AMD64_IBSFETCH_REG_MASK },
	.offset_max		= MSR_AMD64_IBSFETCH_REG_COUNT,

	.get_count		= get_ibs_fetch_count,
};

static struct perf_ibs perf_ibs_op = {
	.pmu = {
		.task_ctx_nr	= perf_invalid_context,

		.event_init	= perf_ibs_init,
		.add		= perf_ibs_add,
		.del		= perf_ibs_del,
		.start		= perf_ibs_start,
		.stop		= perf_ibs_stop,
		.read		= perf_ibs_read,
		.capabilities	= PERF_PMU_CAP_NO_EXCLUDE,
	},
	.msr			= MSR_AMD64_IBSOPCTL,
	.config_mask		= IBS_OP_CONFIG_MASK,
	.cnt_mask		= IBS_OP_MAX_CNT | IBS_OP_CUR_CNT |
				  IBS_OP_CUR_CNT_RAND,
	.enable_mask		= IBS_OP_ENABLE,
	.valid_mask		= IBS_OP_VAL,
	.max_period		= IBS_OP_MAX_CNT << 4,
	.offset_mask		= { MSR_AMD64_IBSOP_REG_MASK },
	.offset_max		= MSR_AMD64_IBSOP_REG_COUNT,

	.get_count		= get_ibs_op_count,
};

static int perf_ibs_handle_irq(struct perf_ibs *perf_ibs, struct pt_regs *iregs)
{
	struct cpu_perf_ibs *pcpu = this_cpu_ptr(perf_ibs->pcpu);
	struct perf_event *event = pcpu->event;
	struct hw_perf_event *hwc;
	struct perf_sample_data data;
	struct perf_raw_record raw;
	struct pt_regs regs;
	struct perf_ibs_data ibs_data;
	int offset, size, check_rip, offset_max, throttle = 0;
	unsigned int msr;
	u64 *buf, *config, period, new_config = 0;

	if (!test_bit(IBS_STARTED, pcpu->state)) {
fail:
		/*
		 * Catch spurious interrupts after stopping IBS: After
		 * disabling IBS there could be still incoming NMIs
		 * with samples that even have the valid bit cleared.
		 * Mark all this NMIs as handled.
		 */
		if (test_and_clear_bit(IBS_STOPPED, pcpu->state))
			return 1;

		return 0;
	}

	if (WARN_ON_ONCE(!event))
		goto fail;

	hwc = &event->hw;
	msr = hwc->config_base;
	buf = ibs_data.regs;
	rdmsrl(msr, *buf);
	if (!(*buf++ & perf_ibs->valid_mask))
		goto fail;

	config = &ibs_data.regs[0];
	perf_ibs_event_update(perf_ibs, event, config);
	perf_sample_data_init(&data, 0, hwc->last_period);
	if (!perf_ibs_set_period(perf_ibs, hwc, &period))
		goto out;	/* no sw counter overflow */

	ibs_data.caps = ibs_caps;
	size = 1;
	offset = 1;
	check_rip = (perf_ibs == &perf_ibs_op && (ibs_caps & IBS_CAPS_RIPINVALIDCHK));
	if (event->attr.sample_type & PERF_SAMPLE_RAW)
		offset_max = perf_ibs->offset_max;
	else if (check_rip)
		offset_max = 3;
	else
		offset_max = 1;
	do {
		rdmsrl(msr + offset, *buf++);
		size++;
		offset = find_next_bit(perf_ibs->offset_mask,
				       perf_ibs->offset_max,
				       offset + 1);
	} while (offset < offset_max);
	/*
	 * Read IbsBrTarget, IbsOpData4, and IbsExtdCtl separately
	 * depending on their availability.
	 * Can't add to offset_max as they are staggered
	 */
	if (event->attr.sample_type & PERF_SAMPLE_RAW) {
		if (perf_ibs == &perf_ibs_op) {
			if (ibs_caps & IBS_CAPS_BRNTRGT) {
				rdmsrl(MSR_AMD64_IBSBRTARGET, *buf++);
				size++;
			}
			if (ibs_caps & IBS_CAPS_OPDATA4) {
				rdmsrl(MSR_AMD64_IBSOPDATA4, *buf++);
				size++;
			}
		}
		if (perf_ibs == &perf_ibs_fetch && (ibs_caps & IBS_CAPS_FETCHCTLEXTD)) {
			rdmsrl(MSR_AMD64_ICIBSEXTDCTL, *buf++);
			size++;
		}
	}
	ibs_data.size = sizeof(u64) * size;

	regs = *iregs;
	if (check_rip && (ibs_data.regs[2] & IBS_RIP_INVALID)) {
		regs.flags &= ~PERF_EFLAGS_EXACT;
	} else {
		/* Workaround for erratum #1197 */
		if (perf_ibs->fetch_ignore_if_zero_rip && !(ibs_data.regs[1]))
			goto out;

		set_linear_ip(&regs, ibs_data.regs[1]);
		regs.flags |= PERF_EFLAGS_EXACT;
	}

	if (event->attr.sample_type & PERF_SAMPLE_RAW) {
		raw = (struct perf_raw_record){
			.frag = {
				.size = sizeof(u32) + ibs_data.size,
				.data = ibs_data.data,
			},
		};
		data.raw = &raw;
	}

	/*
	 * rip recorded by IbsOpRip will not be consistent with rsp and rbp
	 * recorded as part of interrupt regs. Thus we need to use rip from
	 * interrupt regs while unwinding call stack.
	 */
	if (event->attr.sample_type & PERF_SAMPLE_CALLCHAIN)
		data.callchain = perf_callchain(event, iregs);

	throttle = perf_event_overflow(event, &data, &regs);
out:
	if (throttle) {
		perf_ibs_stop(event, 0);
	} else {
		if (perf_ibs == &perf_ibs_op) {
			if (ibs_caps & IBS_CAPS_OPCNTEXT) {
				new_config = period & IBS_OP_MAX_CNT_EXT_MASK;
				period &= ~IBS_OP_MAX_CNT_EXT_MASK;
			}
			if ((ibs_caps & IBS_CAPS_RDWROPCNT) && (*config & IBS_OP_CNT_CTL))
				new_config |= *config & IBS_OP_CUR_CNT_RAND;
		}
		new_config |= period >> 4;

		perf_ibs_enable_event(perf_ibs, hwc, new_config);
	}

	perf_event_update_userpage(event);

	return 1;
}

static int
perf_ibs_nmi_handler(unsigned int cmd, struct pt_regs *regs)
{
	u64 stamp = sched_clock();
	int handled = 0;

	handled += perf_ibs_handle_irq(&perf_ibs_fetch, regs);
	handled += perf_ibs_handle_irq(&perf_ibs_op, regs);

	if (handled)
		inc_irq_stat(apic_perf_irqs);

	perf_sample_event_took(sched_clock() - stamp);

	return handled;
}
NOKPROBE_SYMBOL(perf_ibs_nmi_handler);

static __init int perf_ibs_pmu_init(struct perf_ibs *perf_ibs, char *name)
{
	struct cpu_perf_ibs __percpu *pcpu;
	int ret;

	pcpu = alloc_percpu(struct cpu_perf_ibs);
	if (!pcpu)
		return -ENOMEM;

	perf_ibs->pcpu = pcpu;

	ret = perf_pmu_register(&perf_ibs->pmu, name, -1);
	if (ret) {
		perf_ibs->pcpu = NULL;
		free_percpu(pcpu);
	}

	return ret;
}

<<<<<<< HEAD
static __init int perf_event_ibs_init(void)
{
	struct attribute **attr = ibs_op_format_attrs;
	int ret;

=======
static __init int perf_ibs_fetch_init(void)
{
>>>>>>> bf44eed7
	/*
	 * Some chips fail to reset the fetch count when it is written; instead
	 * they need a 0-1 transition of IbsFetchEn.
	 */
	if (boot_cpu_data.x86 >= 0x16 && boot_cpu_data.x86 <= 0x18)
		perf_ibs_fetch.fetch_count_reset_broken = 1;

	if (boot_cpu_data.x86 == 0x19 && boot_cpu_data.x86_model < 0x10)
		perf_ibs_fetch.fetch_ignore_if_zero_rip = 1;

<<<<<<< HEAD
	ret = perf_ibs_pmu_init(&perf_ibs_fetch, "ibs_fetch");
	if (ret)
		return ret;
=======
	if (ibs_caps & IBS_CAPS_ZEN4)
		perf_ibs_fetch.config_mask |= IBS_FETCH_L3MISSONLY;

	perf_ibs_fetch.pmu.attr_groups = fetch_attr_groups;
	perf_ibs_fetch.pmu.attr_update = fetch_attr_update;
>>>>>>> bf44eed7

	return perf_ibs_pmu_init(&perf_ibs_fetch, "ibs_fetch");
}

static __init int perf_ibs_op_init(void)
{
	if (ibs_caps & IBS_CAPS_OPCNT)
		perf_ibs_op.config_mask |= IBS_OP_CNT_CTL;

	if (ibs_caps & IBS_CAPS_OPCNTEXT) {
		perf_ibs_op.max_period  |= IBS_OP_MAX_CNT_EXT_MASK;
		perf_ibs_op.config_mask	|= IBS_OP_MAX_CNT_EXT_MASK;
		perf_ibs_op.cnt_mask    |= IBS_OP_MAX_CNT_EXT_MASK;
	}

<<<<<<< HEAD
	ret = perf_ibs_pmu_init(&perf_ibs_op, "ibs_op");
=======
	if (ibs_caps & IBS_CAPS_ZEN4)
		perf_ibs_op.config_mask |= IBS_OP_L3MISSONLY;

	perf_ibs_op.pmu.attr_groups = empty_attr_groups;
	perf_ibs_op.pmu.attr_update = op_attr_update;

	return perf_ibs_pmu_init(&perf_ibs_op, "ibs_op");
}

static __init int perf_event_ibs_init(void)
{
	int ret;

	ret = perf_ibs_fetch_init();
	if (ret)
		return ret;

	ret = perf_ibs_op_init();
>>>>>>> bf44eed7
	if (ret)
		goto err_op;

	ret = register_nmi_handler(NMI_LOCAL, perf_ibs_nmi_handler, 0, "perf_ibs");
	if (ret)
		goto err_nmi;

	pr_info("perf: AMD IBS detected (0x%08x)\n", ibs_caps);
	return 0;

err_nmi:
	perf_pmu_unregister(&perf_ibs_op.pmu);
	free_percpu(perf_ibs_op.pcpu);
	perf_ibs_op.pcpu = NULL;
err_op:
	perf_pmu_unregister(&perf_ibs_fetch.pmu);
	free_percpu(perf_ibs_fetch.pcpu);
	perf_ibs_fetch.pcpu = NULL;

	return ret;
}

#else /* defined(CONFIG_PERF_EVENTS) && defined(CONFIG_CPU_SUP_AMD) */

static __init int perf_event_ibs_init(void)
{
	return 0;
}

#endif

/* IBS - apic initialization, for perf and oprofile */

static __init u32 __get_ibs_caps(void)
{
	u32 caps;
	unsigned int max_level;

	if (!boot_cpu_has(X86_FEATURE_IBS))
		return 0;

	/* check IBS cpuid feature flags */
	max_level = cpuid_eax(0x80000000);
	if (max_level < IBS_CPUID_FEATURES)
		return IBS_CAPS_DEFAULT;

	caps = cpuid_eax(IBS_CPUID_FEATURES);
	if (!(caps & IBS_CAPS_AVAIL))
		/* cpuid flags not valid */
		return IBS_CAPS_DEFAULT;

	return caps;
}

u32 get_ibs_caps(void)
{
	return ibs_caps;
}

EXPORT_SYMBOL(get_ibs_caps);

static inline int get_eilvt(int offset)
{
	return !setup_APIC_eilvt(offset, 0, APIC_EILVT_MSG_NMI, 1);
}

static inline int put_eilvt(int offset)
{
	return !setup_APIC_eilvt(offset, 0, 0, 1);
}

/*
 * Check and reserve APIC extended interrupt LVT offset for IBS if available.
 */
static inline int ibs_eilvt_valid(void)
{
	int offset;
	u64 val;
	int valid = 0;

	preempt_disable();

	rdmsrl(MSR_AMD64_IBSCTL, val);
	offset = val & IBSCTL_LVT_OFFSET_MASK;

	if (!(val & IBSCTL_LVT_OFFSET_VALID)) {
		pr_err(FW_BUG "cpu %d, invalid IBS interrupt offset %d (MSR%08X=0x%016llx)\n",
		       smp_processor_id(), offset, MSR_AMD64_IBSCTL, val);
		goto out;
	}

	if (!get_eilvt(offset)) {
		pr_err(FW_BUG "cpu %d, IBS interrupt offset %d not available (MSR%08X=0x%016llx)\n",
		       smp_processor_id(), offset, MSR_AMD64_IBSCTL, val);
		goto out;
	}

	valid = 1;
out:
	preempt_enable();

	return valid;
}

static int setup_ibs_ctl(int ibs_eilvt_off)
{
	struct pci_dev *cpu_cfg;
	int nodes;
	u32 value = 0;

	nodes = 0;
	cpu_cfg = NULL;
	do {
		cpu_cfg = pci_get_device(PCI_VENDOR_ID_AMD,
					 PCI_DEVICE_ID_AMD_10H_NB_MISC,
					 cpu_cfg);
		if (!cpu_cfg)
			break;
		++nodes;
		pci_write_config_dword(cpu_cfg, IBSCTL, ibs_eilvt_off
				       | IBSCTL_LVT_OFFSET_VALID);
		pci_read_config_dword(cpu_cfg, IBSCTL, &value);
		if (value != (ibs_eilvt_off | IBSCTL_LVT_OFFSET_VALID)) {
			pci_dev_put(cpu_cfg);
			pr_debug("Failed to setup IBS LVT offset, IBSCTL = 0x%08x\n",
				 value);
			return -EINVAL;
		}
	} while (1);

	if (!nodes) {
		pr_debug("No CPU node configured for IBS\n");
		return -ENODEV;
	}

	return 0;
}

/*
 * This runs only on the current cpu. We try to find an LVT offset and
 * setup the local APIC. For this we must disable preemption. On
 * success we initialize all nodes with this offset. This updates then
 * the offset in the IBS_CTL per-node msr. The per-core APIC setup of
 * the IBS interrupt vector is handled by perf_ibs_cpu_notifier that
 * is using the new offset.
 */
static void force_ibs_eilvt_setup(void)
{
	int offset;
	int ret;

	preempt_disable();
	/* find the next free available EILVT entry, skip offset 0 */
	for (offset = 1; offset < APIC_EILVT_NR_MAX; offset++) {
		if (get_eilvt(offset))
			break;
	}
	preempt_enable();

	if (offset == APIC_EILVT_NR_MAX) {
		pr_debug("No EILVT entry available\n");
		return;
	}

	ret = setup_ibs_ctl(offset);
	if (ret)
		goto out;

	if (!ibs_eilvt_valid())
		goto out;

	pr_info("LVT offset %d assigned\n", offset);

	return;
out:
	preempt_disable();
	put_eilvt(offset);
	preempt_enable();
	return;
}

static void ibs_eilvt_setup(void)
{
	/*
	 * Force LVT offset assignment for family 10h: The offsets are
	 * not assigned by the BIOS for this family, so the OS is
	 * responsible for doing it. If the OS assignment fails, fall
	 * back to BIOS settings and try to setup this.
	 */
	if (boot_cpu_data.x86 == 0x10)
		force_ibs_eilvt_setup();
}

static inline int get_ibs_lvt_offset(void)
{
	u64 val;

	rdmsrl(MSR_AMD64_IBSCTL, val);
	if (!(val & IBSCTL_LVT_OFFSET_VALID))
		return -EINVAL;

	return val & IBSCTL_LVT_OFFSET_MASK;
}

static void setup_APIC_ibs(void)
{
	int offset;

	offset = get_ibs_lvt_offset();
	if (offset < 0)
		goto failed;

	if (!setup_APIC_eilvt(offset, 0, APIC_EILVT_MSG_NMI, 0))
		return;
failed:
	pr_warn("perf: IBS APIC setup failed on cpu #%d\n",
		smp_processor_id());
}

static void clear_APIC_ibs(void)
{
	int offset;

	offset = get_ibs_lvt_offset();
	if (offset >= 0)
		setup_APIC_eilvt(offset, 0, APIC_EILVT_MSG_FIX, 1);
}

static int x86_pmu_amd_ibs_starting_cpu(unsigned int cpu)
{
	setup_APIC_ibs();
	return 0;
}

#ifdef CONFIG_PM

static int perf_ibs_suspend(void)
{
	clear_APIC_ibs();
	return 0;
}

static void perf_ibs_resume(void)
{
	ibs_eilvt_setup();
	setup_APIC_ibs();
}

static struct syscore_ops perf_ibs_syscore_ops = {
	.resume		= perf_ibs_resume,
	.suspend	= perf_ibs_suspend,
};

static void perf_ibs_pm_init(void)
{
	register_syscore_ops(&perf_ibs_syscore_ops);
}

#else

static inline void perf_ibs_pm_init(void) { }

#endif

static int x86_pmu_amd_ibs_dying_cpu(unsigned int cpu)
{
	clear_APIC_ibs();
	return 0;
}

static __init int amd_ibs_init(void)
{
	u32 caps;

	caps = __get_ibs_caps();
	if (!caps)
		return -ENODEV;	/* ibs not supported by the cpu */

	ibs_eilvt_setup();

	if (!ibs_eilvt_valid())
		return -EINVAL;

	perf_ibs_pm_init();

	ibs_caps = caps;
	/* make ibs_caps visible to other cpus: */
	smp_mb();
	/*
	 * x86_pmu_amd_ibs_starting_cpu will be called from core on
	 * all online cpus.
	 */
	cpuhp_setup_state(CPUHP_AP_PERF_X86_AMD_IBS_STARTING,
			  "perf/x86/amd/ibs:starting",
			  x86_pmu_amd_ibs_starting_cpu,
			  x86_pmu_amd_ibs_dying_cpu);

	return perf_event_ibs_init();
}

/* Since we need the pci subsystem to init ibs we can't do this earlier: */
device_initcall(amd_ibs_init);<|MERGE_RESOLUTION|>--- conflicted
+++ resolved
@@ -862,16 +862,8 @@
 	return ret;
 }
 
-<<<<<<< HEAD
-static __init int perf_event_ibs_init(void)
-{
-	struct attribute **attr = ibs_op_format_attrs;
-	int ret;
-
-=======
 static __init int perf_ibs_fetch_init(void)
 {
->>>>>>> bf44eed7
 	/*
 	 * Some chips fail to reset the fetch count when it is written; instead
 	 * they need a 0-1 transition of IbsFetchEn.
@@ -882,17 +874,11 @@
 	if (boot_cpu_data.x86 == 0x19 && boot_cpu_data.x86_model < 0x10)
 		perf_ibs_fetch.fetch_ignore_if_zero_rip = 1;
 
-<<<<<<< HEAD
-	ret = perf_ibs_pmu_init(&perf_ibs_fetch, "ibs_fetch");
-	if (ret)
-		return ret;
-=======
 	if (ibs_caps & IBS_CAPS_ZEN4)
 		perf_ibs_fetch.config_mask |= IBS_FETCH_L3MISSONLY;
 
 	perf_ibs_fetch.pmu.attr_groups = fetch_attr_groups;
 	perf_ibs_fetch.pmu.attr_update = fetch_attr_update;
->>>>>>> bf44eed7
 
 	return perf_ibs_pmu_init(&perf_ibs_fetch, "ibs_fetch");
 }
@@ -908,9 +894,6 @@
 		perf_ibs_op.cnt_mask    |= IBS_OP_MAX_CNT_EXT_MASK;
 	}
 
-<<<<<<< HEAD
-	ret = perf_ibs_pmu_init(&perf_ibs_op, "ibs_op");
-=======
 	if (ibs_caps & IBS_CAPS_ZEN4)
 		perf_ibs_op.config_mask |= IBS_OP_L3MISSONLY;
 
@@ -929,7 +912,6 @@
 		return ret;
 
 	ret = perf_ibs_op_init();
->>>>>>> bf44eed7
 	if (ret)
 		goto err_op;
 
