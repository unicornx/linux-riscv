/* SPDX-License-Identifier: GPL-2.0-only OR BSD-3-Clause */
/*
 * AES CTR mode by8 optimization with AVX instructions. (x86_64)
 *
 * Copyright(c) 2014 Intel Corporation.
 *
 * Contact Information:
 * James Guilford <james.guilford@intel.com>
 * Sean Gulley <sean.m.gulley@intel.com>
 * Chandramouli Narayanan <mouli@linux.intel.com>
 */
/*
 * This is AES128/192/256 CTR mode optimization implementation. It requires
 * the support of Intel(R) AESNI and AVX instructions.
 *
 * This work was inspired by the AES CTR mode optimization published
 * in Intel Optimized IPSEC Cryptographic library.
 * Additional information on it can be found at:
 *    https://github.com/intel/intel-ipsec-mb
 */

#include <linux/linkage.h>

#define VMOVDQ		vmovdqu

/*
 * Note: the "x" prefix in these aliases means "this is an xmm register".  The
 * alias prefixes have no relation to XCTR where the "X" prefix means "XOR
 * counter".
 */
#define xdata0		%xmm0
#define xdata1		%xmm1
#define xdata2		%xmm2
#define xdata3		%xmm3
#define xdata4		%xmm4
#define xdata5		%xmm5
#define xdata6		%xmm6
#define xdata7		%xmm7
#define xcounter	%xmm8	// CTR mode only
#define xiv		%xmm8	// XCTR mode only
#define xbyteswap	%xmm9	// CTR mode only
#define xtmp		%xmm9	// XCTR mode only
#define xkey0		%xmm10
#define xkey4		%xmm11
#define xkey8		%xmm12
#define xkey12		%xmm13
#define xkeyA		%xmm14
#define xkeyB		%xmm15

#define p_in		%rdi
#define p_iv		%rsi
#define p_keys		%rdx
#define p_out		%rcx
#define num_bytes	%r8
#define counter		%r9	// XCTR mode only
#define tmp		%r10
#define	DDQ_DATA	0
#define	XDATA		1
#define KEY_128		1
#define KEY_192		2
#define KEY_256		3

.section .rodata
.align 16

byteswap_const:
	.octa 0x000102030405060708090A0B0C0D0E0F
ddq_low_msk:
	.octa 0x0000000000000000FFFFFFFFFFFFFFFF
ddq_high_add_1:
	.octa 0x00000000000000010000000000000000
ddq_add_1:
	.octa 0x00000000000000000000000000000001
ddq_add_2:
	.octa 0x00000000000000000000000000000002
ddq_add_3:
	.octa 0x00000000000000000000000000000003
ddq_add_4:
	.octa 0x00000000000000000000000000000004
ddq_add_5:
	.octa 0x00000000000000000000000000000005
ddq_add_6:
	.octa 0x00000000000000000000000000000006
ddq_add_7:
	.octa 0x00000000000000000000000000000007
ddq_add_8:
	.octa 0x00000000000000000000000000000008

.text

/* generate a unique variable for ddq_add_x */

/* generate a unique variable for xmm register */
.macro setxdata n
	var_xdata = %xmm\n
.endm

/* club the numeric 'id' to the symbol 'name' */

.macro club name, id
.altmacro
	.if \name == XDATA
		setxdata %\id
	.endif
.noaltmacro
.endm

/*
 * do_aes num_in_par load_keys key_len
 * This increments p_in, but not p_out
 */
.macro do_aes b, k, key_len, xctr
	.set by, \b
	.set load_keys, \k
	.set klen, \key_len

	.if (load_keys)
		vmovdqa	0*16(p_keys), xkey0
	.endif

	.if \xctr
		movq counter, xtmp
		.set i, 0
		.rept (by)
			club XDATA, i
			vpaddq	(ddq_add_1 + 16 * i)(%rip), xtmp, var_xdata
			.set i, (i +1)
		.endr
		.set i, 0
		.rept (by)
			club	XDATA, i
			vpxor	xiv, var_xdata, var_xdata
			.set i, (i +1)
		.endr
	.else
		vpshufb	xbyteswap, xcounter, xdata0
		.set i, 1
		.rept (by - 1)
			club XDATA, i
			vpaddq	(ddq_add_1 + 16 * (i - 1))(%rip), xcounter, var_xdata
			vptest	ddq_low_msk(%rip), var_xdata
			jnz 1f
			vpaddq	ddq_high_add_1(%rip), var_xdata, var_xdata
			vpaddq	ddq_high_add_1(%rip), xcounter, xcounter
			1:
			vpshufb	xbyteswap, var_xdata, var_xdata
			.set i, (i +1)
		.endr
	.endif

	vmovdqa	1*16(p_keys), xkeyA

	vpxor	xkey0, xdata0, xdata0
	.if \xctr
		add $by, counter
	.else
		vpaddq	(ddq_add_1 + 16 * (by - 1))(%rip), xcounter, xcounter
		vptest	ddq_low_msk(%rip), xcounter
		jnz	1f
		vpaddq	ddq_high_add_1(%rip), xcounter, xcounter
		1:
	.endif

	.set i, 1
	.rept (by - 1)
		club XDATA, i
		vpxor	xkey0, var_xdata, var_xdata
		.set i, (i +1)
	.endr

	vmovdqa	2*16(p_keys), xkeyB

	.set i, 0
	.rept by
		club XDATA, i
		vaesenc	xkeyA, var_xdata, var_xdata		/* key 1 */
		.set i, (i +1)
	.endr

	.if (klen == KEY_128)
		.if (load_keys)
			vmovdqa	3*16(p_keys), xkey4
		.endif
	.else
		vmovdqa	3*16(p_keys), xkeyA
	.endif

	.set i, 0
	.rept by
		club XDATA, i
		vaesenc	xkeyB, var_xdata, var_xdata		/* key 2 */
		.set i, (i +1)
	.endr

	add	$(16*by), p_in

	.if (klen == KEY_128)
		vmovdqa	4*16(p_keys), xkeyB
	.else
		.if (load_keys)
			vmovdqa	4*16(p_keys), xkey4
		.endif
	.endif

	.set i, 0
	.rept by
		club XDATA, i
		/* key 3 */
		.if (klen == KEY_128)
			vaesenc	xkey4, var_xdata, var_xdata
		.else
			vaesenc	xkeyA, var_xdata, var_xdata
		.endif
		.set i, (i +1)
	.endr

	vmovdqa	5*16(p_keys), xkeyA

	.set i, 0
	.rept by
		club XDATA, i
		/* key 4 */
		.if (klen == KEY_128)
			vaesenc	xkeyB, var_xdata, var_xdata
		.else
			vaesenc	xkey4, var_xdata, var_xdata
		.endif
		.set i, (i +1)
	.endr

	.if (klen == KEY_128)
		.if (load_keys)
			vmovdqa	6*16(p_keys), xkey8
		.endif
	.else
		vmovdqa	6*16(p_keys), xkeyB
	.endif

	.set i, 0
	.rept by
		club XDATA, i
		vaesenc	xkeyA, var_xdata, var_xdata		/* key 5 */
		.set i, (i +1)
	.endr

	vmovdqa	7*16(p_keys), xkeyA

	.set i, 0
	.rept by
		club XDATA, i
		/* key 6 */
		.if (klen == KEY_128)
			vaesenc	xkey8, var_xdata, var_xdata
		.else
			vaesenc	xkeyB, var_xdata, var_xdata
		.endif
		.set i, (i +1)
	.endr

	.if (klen == KEY_128)
		vmovdqa	8*16(p_keys), xkeyB
	.else
		.if (load_keys)
			vmovdqa	8*16(p_keys), xkey8
		.endif
	.endif

	.set i, 0
	.rept by
		club XDATA, i
		vaesenc	xkeyA, var_xdata, var_xdata		/* key 7 */
		.set i, (i +1)
	.endr

	.if (klen == KEY_128)
		.if (load_keys)
			vmovdqa	9*16(p_keys), xkey12
		.endif
	.else
		vmovdqa	9*16(p_keys), xkeyA
	.endif

	.set i, 0
	.rept by
		club XDATA, i
		/* key 8 */
		.if (klen == KEY_128)
			vaesenc	xkeyB, var_xdata, var_xdata
		.else
			vaesenc	xkey8, var_xdata, var_xdata
		.endif
		.set i, (i +1)
	.endr

	vmovdqa	10*16(p_keys), xkeyB

	.set i, 0
	.rept by
		club XDATA, i
		/* key 9 */
		.if (klen == KEY_128)
			vaesenc	xkey12, var_xdata, var_xdata
		.else
			vaesenc	xkeyA, var_xdata, var_xdata
		.endif
		.set i, (i +1)
	.endr

	.if (klen != KEY_128)
		vmovdqa	11*16(p_keys), xkeyA
	.endif

	.set i, 0
	.rept by
		club XDATA, i
		/* key 10 */
		.if (klen == KEY_128)
			vaesenclast	xkeyB, var_xdata, var_xdata
		.else
			vaesenc	xkeyB, var_xdata, var_xdata
		.endif
		.set i, (i +1)
	.endr

	.if (klen != KEY_128)
		.if (load_keys)
			vmovdqa	12*16(p_keys), xkey12
		.endif

		.set i, 0
		.rept by
			club XDATA, i
			vaesenc	xkeyA, var_xdata, var_xdata	/* key 11 */
			.set i, (i +1)
		.endr

		.if (klen == KEY_256)
			vmovdqa	13*16(p_keys), xkeyA
		.endif

		.set i, 0
		.rept by
			club XDATA, i
			.if (klen == KEY_256)
				/* key 12 */
				vaesenc	xkey12, var_xdata, var_xdata
			.else
				vaesenclast xkey12, var_xdata, var_xdata
			.endif
			.set i, (i +1)
		.endr

		.if (klen == KEY_256)
			vmovdqa	14*16(p_keys), xkeyB

			.set i, 0
			.rept by
				club XDATA, i
				/* key 13 */
				vaesenc	xkeyA, var_xdata, var_xdata
				.set i, (i +1)
			.endr

			.set i, 0
			.rept by
				club XDATA, i
				/* key 14 */
				vaesenclast	xkeyB, var_xdata, var_xdata
				.set i, (i +1)
			.endr
		.endif
	.endif

	.set i, 0
	.rept (by / 2)
		.set j, (i+1)
		VMOVDQ	(i*16 - 16*by)(p_in), xkeyA
		VMOVDQ	(j*16 - 16*by)(p_in), xkeyB
		club XDATA, i
		vpxor	xkeyA, var_xdata, var_xdata
		club XDATA, j
		vpxor	xkeyB, var_xdata, var_xdata
		.set i, (i+2)
	.endr

	.if (i < by)
		VMOVDQ	(i*16 - 16*by)(p_in), xkeyA
		club XDATA, i
		vpxor	xkeyA, var_xdata, var_xdata
	.endif

	.set i, 0
	.rept by
		club XDATA, i
		VMOVDQ	var_xdata, i*16(p_out)
		.set i, (i+1)
	.endr
.endm

.macro do_aes_load val, key_len, xctr
	do_aes \val, 1, \key_len, \xctr
.endm

.macro do_aes_noload val, key_len, xctr
	do_aes \val, 0, \key_len, \xctr
.endm

/* main body of aes ctr load */

.macro do_aes_ctrmain key_len, xctr
	cmp	$16, num_bytes
	jb	.Ldo_return2\xctr\key_len

	.if \xctr
		shr	$4, counter
		vmovdqu	(p_iv), xiv
	.else
		vmovdqa	byteswap_const(%rip), xbyteswap
		vmovdqu	(p_iv), xcounter
		vpshufb	xbyteswap, xcounter, xcounter
	.endif

	mov	num_bytes, tmp
	and	$(7*16), tmp
	jz	.Lmult_of_8_blks\xctr\key_len

	/* 1 <= tmp <= 7 */
	cmp	$(4*16), tmp
	jg	.Lgt4\xctr\key_len
	je	.Leq4\xctr\key_len

.Llt4\xctr\key_len:
	cmp	$(2*16), tmp
	jg	.Leq3\xctr\key_len
	je	.Leq2\xctr\key_len

.Leq1\xctr\key_len:
	do_aes_load	1, \key_len, \xctr
	add	$(1*16), p_out
	and	$(~7*16), num_bytes
	jz	.Ldo_return2\xctr\key_len
	jmp	.Lmain_loop2\xctr\key_len

.Leq2\xctr\key_len:
	do_aes_load	2, \key_len, \xctr
	add	$(2*16), p_out
	and	$(~7*16), num_bytes
	jz	.Ldo_return2\xctr\key_len
	jmp	.Lmain_loop2\xctr\key_len


.Leq3\xctr\key_len:
	do_aes_load	3, \key_len, \xctr
	add	$(3*16), p_out
	and	$(~7*16), num_bytes
	jz	.Ldo_return2\xctr\key_len
	jmp	.Lmain_loop2\xctr\key_len

.Leq4\xctr\key_len:
	do_aes_load	4, \key_len, \xctr
	add	$(4*16), p_out
	and	$(~7*16), num_bytes
	jz	.Ldo_return2\xctr\key_len
	jmp	.Lmain_loop2\xctr\key_len

.Lgt4\xctr\key_len:
	cmp	$(6*16), tmp
	jg	.Leq7\xctr\key_len
	je	.Leq6\xctr\key_len

.Leq5\xctr\key_len:
	do_aes_load	5, \key_len, \xctr
	add	$(5*16), p_out
	and	$(~7*16), num_bytes
	jz	.Ldo_return2\xctr\key_len
	jmp	.Lmain_loop2\xctr\key_len

.Leq6\xctr\key_len:
	do_aes_load	6, \key_len, \xctr
	add	$(6*16), p_out
	and	$(~7*16), num_bytes
	jz	.Ldo_return2\xctr\key_len
	jmp	.Lmain_loop2\xctr\key_len

.Leq7\xctr\key_len:
	do_aes_load	7, \key_len, \xctr
	add	$(7*16), p_out
	and	$(~7*16), num_bytes
	jz	.Ldo_return2\xctr\key_len
	jmp	.Lmain_loop2\xctr\key_len

.Lmult_of_8_blks\xctr\key_len:
	.if (\key_len != KEY_128)
		vmovdqa	0*16(p_keys), xkey0
		vmovdqa	4*16(p_keys), xkey4
		vmovdqa	8*16(p_keys), xkey8
		vmovdqa	12*16(p_keys), xkey12
	.else
		vmovdqa	0*16(p_keys), xkey0
		vmovdqa	3*16(p_keys), xkey4
		vmovdqa	6*16(p_keys), xkey8
		vmovdqa	9*16(p_keys), xkey12
	.endif
.align 16
.Lmain_loop2\xctr\key_len:
	/* num_bytes is a multiple of 8 and >0 */
	do_aes_noload	8, \key_len, \xctr
	add	$(8*16), p_out
	sub	$(8*16), num_bytes
	jne	.Lmain_loop2\xctr\key_len

<<<<<<< HEAD
.Ldo_return2\key_len:
	/* return updated IV */
	vpshufb	xbyteswap, xcounter, xcounter
	vmovdqu	xcounter, (p_iv)
=======
.Ldo_return2\xctr\key_len:
	.if !\xctr
		/* return updated IV */
		vpshufb	xbyteswap, xcounter, xcounter
		vmovdqu	xcounter, (p_iv)
	.endif
>>>>>>> d60c95ef
	RET
.endm

/*
 * routine to do AES128 CTR enc/decrypt "by8"
 * XMM registers are clobbered.
 * Saving/restoring must be done at a higher level
 * aes_ctr_enc_128_avx_by8(void *in, void *iv, void *keys, void *out,
 *			unsigned int num_bytes)
 */
SYM_FUNC_START(aes_ctr_enc_128_avx_by8)
	/* call the aes main loop */
	do_aes_ctrmain KEY_128 0

SYM_FUNC_END(aes_ctr_enc_128_avx_by8)

/*
 * routine to do AES192 CTR enc/decrypt "by8"
 * XMM registers are clobbered.
 * Saving/restoring must be done at a higher level
 * aes_ctr_enc_192_avx_by8(void *in, void *iv, void *keys, void *out,
 *			unsigned int num_bytes)
 */
SYM_FUNC_START(aes_ctr_enc_192_avx_by8)
	/* call the aes main loop */
	do_aes_ctrmain KEY_192 0

SYM_FUNC_END(aes_ctr_enc_192_avx_by8)

/*
 * routine to do AES256 CTR enc/decrypt "by8"
 * XMM registers are clobbered.
 * Saving/restoring must be done at a higher level
 * aes_ctr_enc_256_avx_by8(void *in, void *iv, void *keys, void *out,
 *			unsigned int num_bytes)
 */
SYM_FUNC_START(aes_ctr_enc_256_avx_by8)
	/* call the aes main loop */
	do_aes_ctrmain KEY_256 0

SYM_FUNC_END(aes_ctr_enc_256_avx_by8)

/*
 * routine to do AES128 XCTR enc/decrypt "by8"
 * XMM registers are clobbered.
 * Saving/restoring must be done at a higher level
 * aes_xctr_enc_128_avx_by8(const u8 *in, const u8 *iv, const void *keys,
 * 	u8* out, unsigned int num_bytes, unsigned int byte_ctr)
 */
SYM_FUNC_START(aes_xctr_enc_128_avx_by8)
	/* call the aes main loop */
	do_aes_ctrmain KEY_128 1

SYM_FUNC_END(aes_xctr_enc_128_avx_by8)

/*
 * routine to do AES192 XCTR enc/decrypt "by8"
 * XMM registers are clobbered.
 * Saving/restoring must be done at a higher level
 * aes_xctr_enc_192_avx_by8(const u8 *in, const u8 *iv, const void *keys,
 * 	u8* out, unsigned int num_bytes, unsigned int byte_ctr)
 */
SYM_FUNC_START(aes_xctr_enc_192_avx_by8)
	/* call the aes main loop */
	do_aes_ctrmain KEY_192 1

SYM_FUNC_END(aes_xctr_enc_192_avx_by8)

/*
 * routine to do AES256 XCTR enc/decrypt "by8"
 * XMM registers are clobbered.
 * Saving/restoring must be done at a higher level
 * aes_xctr_enc_256_avx_by8(const u8 *in, const u8 *iv, const void *keys,
 * 	u8* out, unsigned int num_bytes, unsigned int byte_ctr)
 */
SYM_FUNC_START(aes_xctr_enc_256_avx_by8)
	/* call the aes main loop */
	do_aes_ctrmain KEY_256 1

SYM_FUNC_END(aes_xctr_enc_256_avx_by8)<|MERGE_RESOLUTION|>--- conflicted
+++ resolved
@@ -509,19 +509,12 @@
 	sub	$(8*16), num_bytes
 	jne	.Lmain_loop2\xctr\key_len
 
-<<<<<<< HEAD
-.Ldo_return2\key_len:
-	/* return updated IV */
-	vpshufb	xbyteswap, xcounter, xcounter
-	vmovdqu	xcounter, (p_iv)
-=======
 .Ldo_return2\xctr\key_len:
 	.if !\xctr
 		/* return updated IV */
 		vpshufb	xbyteswap, xcounter, xcounter
 		vmovdqu	xcounter, (p_iv)
 	.endif
->>>>>>> d60c95ef
 	RET
 .endm
 
