--- conflicted
+++ resolved
@@ -39,21 +39,13 @@
 
 struct dest_map {
 	/* vcpu bitmap where IRQ has been sent */
-<<<<<<< HEAD
-	DECLARE_BITMAP(map, KVM_MAX_VCPU_ID);
-=======
 	DECLARE_BITMAP(map, KVM_MAX_VCPU_IDS);
->>>>>>> 92b4b594
 
 	/*
 	 * Vector sent to a given vcpu, only valid when
 	 * the vcpu's bit in map is set
 	 */
-<<<<<<< HEAD
-	u8 vectors[KVM_MAX_VCPU_ID];
-=======
 	u8 vectors[KVM_MAX_VCPU_IDS];
->>>>>>> 92b4b594
 };
 
 
