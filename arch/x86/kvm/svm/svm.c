--- conflicted
+++ resolved
@@ -968,12 +968,6 @@
 		kvm_enable_efer_bits(EFER_SVME | EFER_LMSLE);
 	}
 
-<<<<<<< HEAD
-	if (!boot_cpu_has(X86_FEATURE_NPT))
-		npt_enabled = false;
-
-	if (npt_enabled && !npt)
-=======
 	/*
 	 * KVM's MMU doesn't support using 2-level paging for itself, and thus
 	 * NPT isn't supported if the host is using 2-level paging since host
@@ -983,7 +977,6 @@
 		npt_enabled = false;
 
 	if (!boot_cpu_has(X86_FEATURE_NPT))
->>>>>>> 4bcf3b75
 		npt_enabled = false;
 
 	kvm_configure_mmu(npt_enabled, get_max_npt_level(), PG_LEVEL_1G);
