--- conflicted
+++ resolved
@@ -432,24 +432,6 @@
 
 	rip = kvm_rip_read(vcpu);
 
-<<<<<<< HEAD
-		/*
-		 * For guest debugging where we have to reinject #BP if some
-		 * INT3 is guest-owned:
-		 * Emulate nRIP by moving RIP forward. Will fail if injection
-		 * raises a fault that is not intercepted. Still better than
-		 * failing in all cases.
-		 */
-		(void)skip_emulated_instruction(vcpu);
-		rip = kvm_rip_read(vcpu);
-
-		if (boot_cpu_has(X86_FEATURE_NRIPS))
-			svm->vmcb->control.next_rip = rip;
-
-		svm->int3_rip = rip + svm->vmcb->save.cs.base;
-		svm->int3_injected = rip - old_rip;
-	}
-=======
 	/*
 	 * Save the injection information, even when using next_rip, as the
 	 * VMCB's next_rip will be lost (cleared on VM-Exit) if the injection
@@ -472,7 +454,6 @@
 
 	return 0;
 }
->>>>>>> d60c95ef
 
 static void svm_inject_exception(struct kvm_vcpu *vcpu)
 {
@@ -570,13 +551,8 @@
 static void svm_hardware_disable(void)
 {
 	/* Make sure we clean up behind us */
-<<<<<<< HEAD
-	if (static_cpu_has(X86_FEATURE_TSCRATEMSR))
-		__svm_write_tsc_multiplier(TSC_RATIO_DEFAULT);
-=======
 	if (tsc_scaling)
 		__svm_write_tsc_multiplier(SVM_TSC_RATIO_DEFAULT);
->>>>>>> d60c95ef
 
 	cpu_svm_disable();
 
@@ -617,11 +593,7 @@
 		 * Set the default value, even if we don't use TSC scaling
 		 * to avoid having stale value in the msr
 		 */
-<<<<<<< HEAD
-		__svm_write_tsc_multiplier(TSC_RATIO_DEFAULT);
-=======
 		__svm_write_tsc_multiplier(SVM_TSC_RATIO_DEFAULT);
->>>>>>> d60c95ef
 	}
 
 
@@ -1189,113 +1161,9 @@
 			svm_clr_intercept(svm, INTERCEPT_VMSAVE);
 			svm->vmcb->control.virt_ext |= VIRTUAL_VMLOAD_VMSAVE_ENABLE_MASK;
 		}
-<<<<<<< HEAD
-	}
-
-	if (boot_cpu_has(X86_FEATURE_SVME_ADDR_CHK))
-		svm_gp_erratum_intercept = false;
-
-	if (vgif) {
-		if (!boot_cpu_has(X86_FEATURE_VGIF))
-			vgif = false;
-		else
-			pr_info("Virtual GIF supported\n");
-	}
-
-	svm_set_cpu_caps();
-
-	/*
-	 * It seems that on AMD processors PTE's accessed bit is
-	 * being set by the CPU hardware before the NPF vmexit.
-	 * This is not expected behaviour and our tests fail because
-	 * of it.
-	 * A workaround here is to disable support for
-	 * GUEST_MAXPHYADDR < HOST_MAXPHYADDR if NPT is enabled.
-	 * In this case userspace can know if there is support using
-	 * KVM_CAP_SMALLER_MAXPHYADDR extension and decide how to handle
-	 * it
-	 * If future AMD CPU models change the behaviour described above,
-	 * this variable can be changed accordingly
-	 */
-	allow_smaller_maxphyaddr = !npt_enabled;
-
-	return 0;
-
-err:
-	svm_hardware_teardown();
-	return r;
-}
-
-static void init_seg(struct vmcb_seg *seg)
-{
-	seg->selector = 0;
-	seg->attrib = SVM_SELECTOR_P_MASK | SVM_SELECTOR_S_MASK |
-		      SVM_SELECTOR_WRITE_MASK; /* Read/Write Data Segment */
-	seg->limit = 0xffff;
-	seg->base = 0;
-}
-
-static void init_sys_seg(struct vmcb_seg *seg, uint32_t type)
-{
-	seg->selector = 0;
-	seg->attrib = SVM_SELECTOR_P_MASK | type;
-	seg->limit = 0xffff;
-	seg->base = 0;
-}
-
-static u64 svm_get_l2_tsc_offset(struct kvm_vcpu *vcpu)
-{
-	struct vcpu_svm *svm = to_svm(vcpu);
-
-	return svm->nested.ctl.tsc_offset;
-}
-
-static u64 svm_get_l2_tsc_multiplier(struct kvm_vcpu *vcpu)
-{
-	return kvm_default_tsc_scaling_ratio;
-}
-
-static void svm_write_tsc_offset(struct kvm_vcpu *vcpu, u64 offset)
-{
-	struct vcpu_svm *svm = to_svm(vcpu);
-
-	svm->vmcb01.ptr->control.tsc_offset = vcpu->arch.l1_tsc_offset;
-	svm->vmcb->control.tsc_offset = offset;
-	vmcb_mark_dirty(svm->vmcb, VMCB_INTERCEPTS);
-}
-
-static void svm_write_tsc_multiplier(struct kvm_vcpu *vcpu, u64 multiplier)
-{
-	__svm_write_tsc_multiplier(multiplier);
-}
-
-
-/* Evaluate instruction intercepts that depend on guest CPUID features. */
-static void svm_recalc_instruction_intercepts(struct kvm_vcpu *vcpu,
-					      struct vcpu_svm *svm)
-{
-	/*
-	 * Intercept INVPCID if shadow paging is enabled to sync/free shadow
-	 * roots, or if INVPCID is disabled in the guest to inject #UD.
-	 */
-	if (kvm_cpu_cap_has(X86_FEATURE_INVPCID)) {
-		if (!npt_enabled ||
-		    !guest_cpuid_has(&svm->vcpu, X86_FEATURE_INVPCID))
-			svm_set_intercept(svm, INTERCEPT_INVPCID);
-		else
-			svm_clr_intercept(svm, INTERCEPT_INVPCID);
-	}
-
-	if (kvm_cpu_cap_has(X86_FEATURE_RDTSCP)) {
-		if (guest_cpuid_has(vcpu, X86_FEATURE_RDTSCP))
-			svm_clr_intercept(svm, INTERCEPT_RDTSCP);
-		else
-			svm_set_intercept(svm, INTERCEPT_RDTSCP);
-=======
 		/* No need to intercept these MSRs */
 		set_msr_interception(vcpu, svm->msrpm, MSR_IA32_SYSENTER_EIP, 1, 1);
 		set_msr_interception(vcpu, svm->msrpm, MSR_IA32_SYSENTER_ESP, 1, 1);
->>>>>>> d60c95ef
 	}
 }
 
@@ -1593,13 +1461,8 @@
 		struct sev_es_save_area *hostsa;
 		hostsa = (struct sev_es_save_area *)(page_address(sd->save_area) + 0x400);
 
-<<<<<<< HEAD
-	if (static_cpu_has(X86_FEATURE_TSCRATEMSR))
-		__svm_write_tsc_multiplier(vcpu->arch.tsc_scaling_ratio);
-=======
 		sev_es_prepare_switch_to_guest(hostsa);
 	}
->>>>>>> d60c95ef
 
 	if (tsc_scaling)
 		__svm_write_tsc_multiplier(vcpu->arch.tsc_scaling_ratio);
@@ -3615,9 +3478,6 @@
 	struct vcpu_svm *svm = to_svm(vcpu);
 	u32 type;
 
-<<<<<<< HEAD
-	trace_kvm_inj_virq(vcpu->arch.interrupt.nr);
-=======
 	if (vcpu->arch.interrupt.soft) {
 		if (svm_update_soft_interrupt_rip(vcpu))
 			return;
@@ -3629,7 +3489,6 @@
 
 	trace_kvm_inj_virq(vcpu->arch.interrupt.nr,
 			   vcpu->arch.interrupt.soft, reinjected);
->>>>>>> d60c95ef
 	++vcpu->stat.irq_injections;
 
 	svm->vmcb->control.event_inj = vcpu->arch.interrupt.nr |
@@ -3978,22 +3837,8 @@
 	vector = exitintinfo & SVM_EXITINTINFO_VEC_MASK;
 	type = exitintinfo & SVM_EXITINTINFO_TYPE_MASK;
 
-<<<<<<< HEAD
-	/*
-	 * If NextRIP isn't enabled, KVM must manually advance RIP prior to
-	 * injecting the soft exception/interrupt.  That advancement needs to
-	 * be unwound if vectoring didn't complete.  Note, the new event may
-	 * not be the injected event, e.g. if KVM injected an INTn, the INTn
-	 * hit a #NP in the guest, and the #NP encountered a #PF, the #NP will
-	 * be the reported vectored event, but RIP still needs to be unwound.
-	 */
-	if (int3_injected && type == SVM_EXITINTINFO_TYPE_EXEPT &&
-	   kvm_is_linear_rip(vcpu, svm->int3_rip))
-		kvm_rip_write(vcpu, kvm_rip_read(vcpu) - int3_injected);
-=======
 	if (soft_int_injected)
 		svm_complete_soft_interrupt(vcpu, vector, type);
->>>>>>> d60c95ef
 
 	switch (type) {
 	case SVM_EXITINTINFO_TYPE_NMI:
@@ -4007,16 +3852,6 @@
 		if (vector == X86_TRAP_VC)
 			break;
 
-<<<<<<< HEAD
-		/*
-		 * In case of software exceptions, do not reinject the vector,
-		 * but re-execute the instruction instead.
-		 */
-		if (kvm_exception_is_soft(vector))
-			break;
-
-=======
->>>>>>> d60c95ef
 		if (exitintinfo & SVM_EXITINTINFO_VALID_ERR) {
 			u32 err = svm->vmcb->control.exit_int_info_err;
 			kvm_requeue_exception_e(vcpu, vector, err);
@@ -4689,10 +4524,6 @@
 				  EMULTYPE_TRAP_UD_FORCED |
 				  EMULTYPE_VMWARE_GP));
 
-	/* Emulation is always possible when KVM has access to all guest state. */
-	if (!sev_guest(vcpu->kvm))
-		return true;
-
 	/*
 	 * Emulation is impossible for SEV-ES guests as KVM doesn't have access
 	 * to guest register state.
@@ -4769,14 +4600,9 @@
 	 * In addition, don't apply the erratum workaround if the #NPF occurred
 	 * while translating guest page tables (see below).
 	 */
-<<<<<<< HEAD
-	if (likely(!insn || insn_len))
-		return true;
-=======
 	error_code = to_svm(vcpu)->vmcb->control.exit_info_1;
 	if (error_code & (PFERR_GUEST_PAGE_MASK | PFERR_FETCH_MASK))
 		goto resume_guest;
->>>>>>> d60c95ef
 
 	cr4 = kvm_read_cr4(vcpu);
 	smep = cr4 & X86_CR4_SMEP;
@@ -4925,24 +4751,10 @@
 	.enable_nmi_window = svm_enable_nmi_window,
 	.enable_irq_window = svm_enable_irq_window,
 	.update_cr8_intercept = svm_update_cr8_intercept,
-<<<<<<< HEAD
-	.set_virtual_apic_mode = svm_set_virtual_apic_mode,
-	.refresh_apicv_exec_ctrl = svm_refresh_apicv_exec_ctrl,
-	.check_apicv_inhibit_reasons = svm_check_apicv_inhibit_reasons,
-	.load_eoi_exitmap = svm_load_eoi_exitmap,
-	.hwapic_irr_update = svm_hwapic_irr_update,
-	.hwapic_isr_update = svm_hwapic_isr_update,
-	.apicv_post_state_restore = avic_post_state_restore,
-
-	.set_tss_addr = svm_set_tss_addr,
-	.set_identity_map_addr = svm_set_identity_map_addr,
-	.get_mt_mask = svm_get_mt_mask,
-=======
 	.set_virtual_apic_mode = avic_set_virtual_apic_mode,
 	.refresh_apicv_exec_ctrl = avic_refresh_apicv_exec_ctrl,
 	.check_apicv_inhibit_reasons = avic_check_apicv_inhibit_reasons,
 	.apicv_post_state_restore = avic_apicv_post_state_restore,
->>>>>>> d60c95ef
 
 	.get_exit_info = svm_get_exit_info,
 
@@ -4975,15 +4787,9 @@
 	.leave_smm = svm_leave_smm,
 	.enable_smi_window = svm_enable_smi_window,
 
-<<<<<<< HEAD
-	.mem_enc_op = svm_mem_enc_op,
-	.mem_enc_reg_region = svm_register_enc_region,
-	.mem_enc_unreg_region = svm_unregister_enc_region,
-=======
 	.mem_enc_ioctl = sev_mem_enc_ioctl,
 	.mem_enc_register_region = sev_mem_enc_register_region,
 	.mem_enc_unregister_region = sev_mem_enc_unregister_region,
->>>>>>> d60c95ef
 	.guest_memory_reclaimed = sev_guest_memory_reclaimed,
 
 	.vm_copy_enc_context_from = sev_vm_copy_enc_context_from,
