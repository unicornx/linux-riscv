// SPDX-License-Identifier: GPL-2.0-only
/*
 * Kernel-based Virtual Machine driver for Linux
 *
 * This module enables machines with Intel VT-x extensions to run virtual
 * machines without emulation or binary translation.
 *
 * Copyright (C) 2006 Qumranet, Inc.
 * Copyright 2010 Red Hat, Inc. and/or its affiliates.
 *
 * Authors:
 *   Avi Kivity   <avi@qumranet.com>
 *   Yaniv Kamay  <yaniv@qumranet.com>
 */

#include <linux/highmem.h>
#include <linux/hrtimer.h>
#include <linux/kernel.h>
#include <linux/kvm_host.h>
#include <linux/module.h>
#include <linux/moduleparam.h>
#include <linux/mod_devicetable.h>
#include <linux/mm.h>
#include <linux/objtool.h>
#include <linux/sched.h>
#include <linux/sched/smt.h>
#include <linux/slab.h>
#include <linux/tboot.h>
#include <linux/trace_events.h>
#include <linux/entry-kvm.h>

#include <asm/apic.h>
#include <asm/asm.h>
#include <asm/cpu.h>
#include <asm/cpu_device_id.h>
#include <asm/debugreg.h>
#include <asm/desc.h>
#include <asm/fpu/api.h>
#include <asm/fpu/xstate.h>
#include <asm/idtentry.h>
#include <asm/io.h>
#include <asm/irq_remapping.h>
#include <asm/kexec.h>
#include <asm/perf_event.h>
#include <asm/mmu_context.h>
#include <asm/mshyperv.h>
#include <asm/mwait.h>
#include <asm/spec-ctrl.h>
#include <asm/virtext.h>
#include <asm/vmx.h>

#include "capabilities.h"
#include "cpuid.h"
#include "evmcs.h"
#include "hyperv.h"
#include "kvm_onhyperv.h"
#include "irq.h"
#include "kvm_cache_regs.h"
#include "lapic.h"
#include "mmu.h"
#include "nested.h"
#include "pmu.h"
#include "sgx.h"
#include "trace.h"
#include "vmcs.h"
#include "vmcs12.h"
#include "vmx.h"
#include "x86.h"

MODULE_AUTHOR("Qumranet");
MODULE_LICENSE("GPL");

#ifdef MODULE
static const struct x86_cpu_id vmx_cpu_id[] = {
	X86_MATCH_FEATURE(X86_FEATURE_VMX, NULL),
	{}
};
MODULE_DEVICE_TABLE(x86cpu, vmx_cpu_id);
#endif

bool __read_mostly enable_vpid = 1;
module_param_named(vpid, enable_vpid, bool, 0444);

static bool __read_mostly enable_vnmi = 1;
module_param_named(vnmi, enable_vnmi, bool, S_IRUGO);

bool __read_mostly flexpriority_enabled = 1;
module_param_named(flexpriority, flexpriority_enabled, bool, S_IRUGO);

bool __read_mostly enable_ept = 1;
module_param_named(ept, enable_ept, bool, S_IRUGO);

bool __read_mostly enable_unrestricted_guest = 1;
module_param_named(unrestricted_guest,
			enable_unrestricted_guest, bool, S_IRUGO);

bool __read_mostly enable_ept_ad_bits = 1;
module_param_named(eptad, enable_ept_ad_bits, bool, S_IRUGO);

static bool __read_mostly emulate_invalid_guest_state = true;
module_param(emulate_invalid_guest_state, bool, S_IRUGO);

static bool __read_mostly fasteoi = 1;
module_param(fasteoi, bool, S_IRUGO);

module_param(enable_apicv, bool, S_IRUGO);

/*
 * If nested=1, nested virtualization is supported, i.e., guests may use
 * VMX and be a hypervisor for its own guests. If nested=0, guests may not
 * use VMX instructions.
 */
static bool __read_mostly nested = 1;
module_param(nested, bool, S_IRUGO);

bool __read_mostly enable_pml = 1;
module_param_named(pml, enable_pml, bool, S_IRUGO);

static bool __read_mostly dump_invalid_vmcs = 0;
module_param(dump_invalid_vmcs, bool, 0644);

#define MSR_BITMAP_MODE_X2APIC		1
#define MSR_BITMAP_MODE_X2APIC_APICV	2

#define KVM_VMX_TSC_MULTIPLIER_MAX     0xffffffffffffffffULL

/* Guest_tsc -> host_tsc conversion requires 64-bit division.  */
static int __read_mostly cpu_preemption_timer_multi;
static bool __read_mostly enable_preemption_timer = 1;
#ifdef CONFIG_X86_64
module_param_named(preemption_timer, enable_preemption_timer, bool, S_IRUGO);
#endif

extern bool __read_mostly allow_smaller_maxphyaddr;
module_param(allow_smaller_maxphyaddr, bool, S_IRUGO);

#define KVM_VM_CR0_ALWAYS_OFF (X86_CR0_NW | X86_CR0_CD)
#define KVM_VM_CR0_ALWAYS_ON_UNRESTRICTED_GUEST X86_CR0_NE
#define KVM_VM_CR0_ALWAYS_ON				\
	(KVM_VM_CR0_ALWAYS_ON_UNRESTRICTED_GUEST | X86_CR0_PG | X86_CR0_PE)

#define KVM_VM_CR4_ALWAYS_ON_UNRESTRICTED_GUEST X86_CR4_VMXE
#define KVM_PMODE_VM_CR4_ALWAYS_ON (X86_CR4_PAE | X86_CR4_VMXE)
#define KVM_RMODE_VM_CR4_ALWAYS_ON (X86_CR4_VME | X86_CR4_PAE | X86_CR4_VMXE)

#define RMODE_GUEST_OWNED_EFLAGS_BITS (~(X86_EFLAGS_IOPL | X86_EFLAGS_VM))

#define MSR_IA32_RTIT_STATUS_MASK (~(RTIT_STATUS_FILTEREN | \
	RTIT_STATUS_CONTEXTEN | RTIT_STATUS_TRIGGEREN | \
	RTIT_STATUS_ERROR | RTIT_STATUS_STOPPED | \
	RTIT_STATUS_BYTECNT))

/*
 * List of MSRs that can be directly passed to the guest.
 * In addition to these x2apic and PT MSRs are handled specially.
 */
static u32 vmx_possible_passthrough_msrs[MAX_POSSIBLE_PASSTHROUGH_MSRS] = {
	MSR_IA32_SPEC_CTRL,
	MSR_IA32_PRED_CMD,
	MSR_IA32_TSC,
#ifdef CONFIG_X86_64
	MSR_FS_BASE,
	MSR_GS_BASE,
	MSR_KERNEL_GS_BASE,
	MSR_IA32_XFD,
	MSR_IA32_XFD_ERR,
#endif
	MSR_IA32_SYSENTER_CS,
	MSR_IA32_SYSENTER_ESP,
	MSR_IA32_SYSENTER_EIP,
	MSR_CORE_C1_RES,
	MSR_CORE_C3_RESIDENCY,
	MSR_CORE_C6_RESIDENCY,
	MSR_CORE_C7_RESIDENCY,
};

/*
 * These 2 parameters are used to config the controls for Pause-Loop Exiting:
 * ple_gap:    upper bound on the amount of time between two successive
 *             executions of PAUSE in a loop. Also indicate if ple enabled.
 *             According to test, this time is usually smaller than 128 cycles.
 * ple_window: upper bound on the amount of time a guest is allowed to execute
 *             in a PAUSE loop. Tests indicate that most spinlocks are held for
 *             less than 2^12 cycles
 * Time is measured based on a counter that runs at the same rate as the TSC,
 * refer SDM volume 3b section 21.6.13 & 22.1.3.
 */
static unsigned int ple_gap = KVM_DEFAULT_PLE_GAP;
module_param(ple_gap, uint, 0444);

static unsigned int ple_window = KVM_VMX_DEFAULT_PLE_WINDOW;
module_param(ple_window, uint, 0444);

/* Default doubles per-vcpu window every exit. */
static unsigned int ple_window_grow = KVM_DEFAULT_PLE_WINDOW_GROW;
module_param(ple_window_grow, uint, 0444);

/* Default resets per-vcpu window every exit to ple_window. */
static unsigned int ple_window_shrink = KVM_DEFAULT_PLE_WINDOW_SHRINK;
module_param(ple_window_shrink, uint, 0444);

/* Default is to compute the maximum so we can never overflow. */
static unsigned int ple_window_max        = KVM_VMX_DEFAULT_PLE_WINDOW_MAX;
module_param(ple_window_max, uint, 0444);

/* Default is SYSTEM mode, 1 for host-guest mode */
int __read_mostly pt_mode = PT_MODE_SYSTEM;
module_param(pt_mode, int, S_IRUGO);

static DEFINE_STATIC_KEY_FALSE(vmx_l1d_should_flush);
static DEFINE_STATIC_KEY_FALSE(vmx_l1d_flush_cond);
static DEFINE_MUTEX(vmx_l1d_flush_mutex);

/* Storage for pre module init parameter parsing */
static enum vmx_l1d_flush_state __read_mostly vmentry_l1d_flush_param = VMENTER_L1D_FLUSH_AUTO;

static const struct {
	const char *option;
	bool for_parse;
} vmentry_l1d_param[] = {
	[VMENTER_L1D_FLUSH_AUTO]	 = {"auto", true},
	[VMENTER_L1D_FLUSH_NEVER]	 = {"never", true},
	[VMENTER_L1D_FLUSH_COND]	 = {"cond", true},
	[VMENTER_L1D_FLUSH_ALWAYS]	 = {"always", true},
	[VMENTER_L1D_FLUSH_EPT_DISABLED] = {"EPT disabled", false},
	[VMENTER_L1D_FLUSH_NOT_REQUIRED] = {"not required", false},
};

#define L1D_CACHE_ORDER 4
static void *vmx_l1d_flush_pages;

static int vmx_setup_l1d_flush(enum vmx_l1d_flush_state l1tf)
{
	struct page *page;
	unsigned int i;

	if (!boot_cpu_has_bug(X86_BUG_L1TF)) {
		l1tf_vmx_mitigation = VMENTER_L1D_FLUSH_NOT_REQUIRED;
		return 0;
	}

	if (!enable_ept) {
		l1tf_vmx_mitigation = VMENTER_L1D_FLUSH_EPT_DISABLED;
		return 0;
	}

	if (boot_cpu_has(X86_FEATURE_ARCH_CAPABILITIES)) {
		u64 msr;

		rdmsrl(MSR_IA32_ARCH_CAPABILITIES, msr);
		if (msr & ARCH_CAP_SKIP_VMENTRY_L1DFLUSH) {
			l1tf_vmx_mitigation = VMENTER_L1D_FLUSH_NOT_REQUIRED;
			return 0;
		}
	}

	/* If set to auto use the default l1tf mitigation method */
	if (l1tf == VMENTER_L1D_FLUSH_AUTO) {
		switch (l1tf_mitigation) {
		case L1TF_MITIGATION_OFF:
			l1tf = VMENTER_L1D_FLUSH_NEVER;
			break;
		case L1TF_MITIGATION_FLUSH_NOWARN:
		case L1TF_MITIGATION_FLUSH:
		case L1TF_MITIGATION_FLUSH_NOSMT:
			l1tf = VMENTER_L1D_FLUSH_COND;
			break;
		case L1TF_MITIGATION_FULL:
		case L1TF_MITIGATION_FULL_FORCE:
			l1tf = VMENTER_L1D_FLUSH_ALWAYS;
			break;
		}
	} else if (l1tf_mitigation == L1TF_MITIGATION_FULL_FORCE) {
		l1tf = VMENTER_L1D_FLUSH_ALWAYS;
	}

	if (l1tf != VMENTER_L1D_FLUSH_NEVER && !vmx_l1d_flush_pages &&
	    !boot_cpu_has(X86_FEATURE_FLUSH_L1D)) {
		/*
		 * This allocation for vmx_l1d_flush_pages is not tied to a VM
		 * lifetime and so should not be charged to a memcg.
		 */
		page = alloc_pages(GFP_KERNEL, L1D_CACHE_ORDER);
		if (!page)
			return -ENOMEM;
		vmx_l1d_flush_pages = page_address(page);

		/*
		 * Initialize each page with a different pattern in
		 * order to protect against KSM in the nested
		 * virtualization case.
		 */
		for (i = 0; i < 1u << L1D_CACHE_ORDER; ++i) {
			memset(vmx_l1d_flush_pages + i * PAGE_SIZE, i + 1,
			       PAGE_SIZE);
		}
	}

	l1tf_vmx_mitigation = l1tf;

	if (l1tf != VMENTER_L1D_FLUSH_NEVER)
		static_branch_enable(&vmx_l1d_should_flush);
	else
		static_branch_disable(&vmx_l1d_should_flush);

	if (l1tf == VMENTER_L1D_FLUSH_COND)
		static_branch_enable(&vmx_l1d_flush_cond);
	else
		static_branch_disable(&vmx_l1d_flush_cond);
	return 0;
}

static int vmentry_l1d_flush_parse(const char *s)
{
	unsigned int i;

	if (s) {
		for (i = 0; i < ARRAY_SIZE(vmentry_l1d_param); i++) {
			if (vmentry_l1d_param[i].for_parse &&
			    sysfs_streq(s, vmentry_l1d_param[i].option))
				return i;
		}
	}
	return -EINVAL;
}

static int vmentry_l1d_flush_set(const char *s, const struct kernel_param *kp)
{
	int l1tf, ret;

	l1tf = vmentry_l1d_flush_parse(s);
	if (l1tf < 0)
		return l1tf;

	if (!boot_cpu_has(X86_BUG_L1TF))
		return 0;

	/*
	 * Has vmx_init() run already? If not then this is the pre init
	 * parameter parsing. In that case just store the value and let
	 * vmx_init() do the proper setup after enable_ept has been
	 * established.
	 */
	if (l1tf_vmx_mitigation == VMENTER_L1D_FLUSH_AUTO) {
		vmentry_l1d_flush_param = l1tf;
		return 0;
	}

	mutex_lock(&vmx_l1d_flush_mutex);
	ret = vmx_setup_l1d_flush(l1tf);
	mutex_unlock(&vmx_l1d_flush_mutex);
	return ret;
}

static int vmentry_l1d_flush_get(char *s, const struct kernel_param *kp)
{
	if (WARN_ON_ONCE(l1tf_vmx_mitigation >= ARRAY_SIZE(vmentry_l1d_param)))
		return sprintf(s, "???\n");

	return sprintf(s, "%s\n", vmentry_l1d_param[l1tf_vmx_mitigation].option);
}

static const struct kernel_param_ops vmentry_l1d_flush_ops = {
	.set = vmentry_l1d_flush_set,
	.get = vmentry_l1d_flush_get,
};
module_param_cb(vmentry_l1d_flush, &vmentry_l1d_flush_ops, NULL, 0644);

static u32 vmx_segment_access_rights(struct kvm_segment *var);

void vmx_vmexit(void);

#define vmx_insn_failed(fmt...)		\
do {					\
	WARN_ONCE(1, fmt);		\
	pr_warn_ratelimited(fmt);	\
} while (0)

asmlinkage void vmread_error(unsigned long field, bool fault)
{
	if (fault)
		kvm_spurious_fault();
	else
		vmx_insn_failed("kvm: vmread failed: field=%lx\n", field);
}

noinline void vmwrite_error(unsigned long field, unsigned long value)
{
	vmx_insn_failed("kvm: vmwrite failed: field=%lx val=%lx err=%d\n",
			field, value, vmcs_read32(VM_INSTRUCTION_ERROR));
}

noinline void vmclear_error(struct vmcs *vmcs, u64 phys_addr)
{
	vmx_insn_failed("kvm: vmclear failed: %p/%llx\n", vmcs, phys_addr);
}

noinline void vmptrld_error(struct vmcs *vmcs, u64 phys_addr)
{
	vmx_insn_failed("kvm: vmptrld failed: %p/%llx\n", vmcs, phys_addr);
}

noinline void invvpid_error(unsigned long ext, u16 vpid, gva_t gva)
{
	vmx_insn_failed("kvm: invvpid failed: ext=0x%lx vpid=%u gva=0x%lx\n",
			ext, vpid, gva);
}

noinline void invept_error(unsigned long ext, u64 eptp, gpa_t gpa)
{
	vmx_insn_failed("kvm: invept failed: ext=0x%lx eptp=%llx gpa=0x%llx\n",
			ext, eptp, gpa);
}

static DEFINE_PER_CPU(struct vmcs *, vmxarea);
DEFINE_PER_CPU(struct vmcs *, current_vmcs);
/*
 * We maintain a per-CPU linked-list of VMCS loaded on that CPU. This is needed
 * when a CPU is brought down, and we need to VMCLEAR all VMCSs loaded on it.
 */
static DEFINE_PER_CPU(struct list_head, loaded_vmcss_on_cpu);

static DECLARE_BITMAP(vmx_vpid_bitmap, VMX_NR_VPIDS);
static DEFINE_SPINLOCK(vmx_vpid_lock);

struct vmcs_config vmcs_config;
struct vmx_capability vmx_capability;

#define VMX_SEGMENT_FIELD(seg)					\
	[VCPU_SREG_##seg] = {                                   \
		.selector = GUEST_##seg##_SELECTOR,		\
		.base = GUEST_##seg##_BASE,		   	\
		.limit = GUEST_##seg##_LIMIT,		   	\
		.ar_bytes = GUEST_##seg##_AR_BYTES,	   	\
	}

static const struct kvm_vmx_segment_field {
	unsigned selector;
	unsigned base;
	unsigned limit;
	unsigned ar_bytes;
} kvm_vmx_segment_fields[] = {
	VMX_SEGMENT_FIELD(CS),
	VMX_SEGMENT_FIELD(DS),
	VMX_SEGMENT_FIELD(ES),
	VMX_SEGMENT_FIELD(FS),
	VMX_SEGMENT_FIELD(GS),
	VMX_SEGMENT_FIELD(SS),
	VMX_SEGMENT_FIELD(TR),
	VMX_SEGMENT_FIELD(LDTR),
};

static inline void vmx_segment_cache_clear(struct vcpu_vmx *vmx)
{
	vmx->segment_cache.bitmask = 0;
}

static unsigned long host_idt_base;

#if IS_ENABLED(CONFIG_HYPERV)
static bool __read_mostly enlightened_vmcs = true;
module_param(enlightened_vmcs, bool, 0444);

static int hv_enable_direct_tlbflush(struct kvm_vcpu *vcpu)
{
	struct hv_enlightened_vmcs *evmcs;
	struct hv_partition_assist_pg **p_hv_pa_pg =
			&to_kvm_hv(vcpu->kvm)->hv_pa_pg;
	/*
	 * Synthetic VM-Exit is not enabled in current code and so All
	 * evmcs in singe VM shares same assist page.
	 */
	if (!*p_hv_pa_pg)
		*p_hv_pa_pg = kzalloc(PAGE_SIZE, GFP_KERNEL_ACCOUNT);

	if (!*p_hv_pa_pg)
		return -ENOMEM;

	evmcs = (struct hv_enlightened_vmcs *)to_vmx(vcpu)->loaded_vmcs->vmcs;

	evmcs->partition_assist_page =
		__pa(*p_hv_pa_pg);
	evmcs->hv_vm_id = (unsigned long)vcpu->kvm;
	evmcs->hv_enlightenments_control.nested_flush_hypercall = 1;

	return 0;
}

#endif /* IS_ENABLED(CONFIG_HYPERV) */

/*
 * Comment's format: document - errata name - stepping - processor name.
 * Refer from
 * https://www.virtualbox.org/svn/vbox/trunk/src/VBox/VMM/VMMR0/HMR0.cpp
 */
static u32 vmx_preemption_cpu_tfms[] = {
/* 323344.pdf - BA86   - D0 - Xeon 7500 Series */
0x000206E6,
/* 323056.pdf - AAX65  - C2 - Xeon L3406 */
/* 322814.pdf - AAT59  - C2 - i7-600, i5-500, i5-400 and i3-300 Mobile */
/* 322911.pdf - AAU65  - C2 - i5-600, i3-500 Desktop and Pentium G6950 */
0x00020652,
/* 322911.pdf - AAU65  - K0 - i5-600, i3-500 Desktop and Pentium G6950 */
0x00020655,
/* 322373.pdf - AAO95  - B1 - Xeon 3400 Series */
/* 322166.pdf - AAN92  - B1 - i7-800 and i5-700 Desktop */
/*
 * 320767.pdf - AAP86  - B1 -
 * i7-900 Mobile Extreme, i7-800 and i7-700 Mobile
 */
0x000106E5,
/* 321333.pdf - AAM126 - C0 - Xeon 3500 */
0x000106A0,
/* 321333.pdf - AAM126 - C1 - Xeon 3500 */
0x000106A1,
/* 320836.pdf - AAJ124 - C0 - i7-900 Desktop Extreme and i7-900 Desktop */
0x000106A4,
 /* 321333.pdf - AAM126 - D0 - Xeon 3500 */
 /* 321324.pdf - AAK139 - D0 - Xeon 5500 */
 /* 320836.pdf - AAJ124 - D0 - i7-900 Extreme and i7-900 Desktop */
0x000106A5,
 /* Xeon E3-1220 V2 */
0x000306A8,
};

static inline bool cpu_has_broken_vmx_preemption_timer(void)
{
	u32 eax = cpuid_eax(0x00000001), i;

	/* Clear the reserved bits */
	eax &= ~(0x3U << 14 | 0xfU << 28);
	for (i = 0; i < ARRAY_SIZE(vmx_preemption_cpu_tfms); i++)
		if (eax == vmx_preemption_cpu_tfms[i])
			return true;

	return false;
}

static inline bool cpu_need_virtualize_apic_accesses(struct kvm_vcpu *vcpu)
{
	return flexpriority_enabled && lapic_in_kernel(vcpu);
}

static inline bool report_flexpriority(void)
{
	return flexpriority_enabled;
}

static int possible_passthrough_msr_slot(u32 msr)
{
	u32 i;

	for (i = 0; i < ARRAY_SIZE(vmx_possible_passthrough_msrs); i++)
		if (vmx_possible_passthrough_msrs[i] == msr)
			return i;

	return -ENOENT;
}

static bool is_valid_passthrough_msr(u32 msr)
{
	bool r;

	switch (msr) {
	case 0x800 ... 0x8ff:
		/* x2APIC MSRs. These are handled in vmx_update_msr_bitmap_x2apic() */
		return true;
	case MSR_IA32_RTIT_STATUS:
	case MSR_IA32_RTIT_OUTPUT_BASE:
	case MSR_IA32_RTIT_OUTPUT_MASK:
	case MSR_IA32_RTIT_CR3_MATCH:
	case MSR_IA32_RTIT_ADDR0_A ... MSR_IA32_RTIT_ADDR3_B:
		/* PT MSRs. These are handled in pt_update_intercept_for_msr() */
	case MSR_LBR_SELECT:
	case MSR_LBR_TOS:
	case MSR_LBR_INFO_0 ... MSR_LBR_INFO_0 + 31:
	case MSR_LBR_NHM_FROM ... MSR_LBR_NHM_FROM + 31:
	case MSR_LBR_NHM_TO ... MSR_LBR_NHM_TO + 31:
	case MSR_LBR_CORE_FROM ... MSR_LBR_CORE_FROM + 8:
	case MSR_LBR_CORE_TO ... MSR_LBR_CORE_TO + 8:
		/* LBR MSRs. These are handled in vmx_update_intercept_for_lbr_msrs() */
		return true;
	}

	r = possible_passthrough_msr_slot(msr) != -ENOENT;

	WARN(!r, "Invalid MSR %x, please adapt vmx_possible_passthrough_msrs[]", msr);

	return r;
}

struct vmx_uret_msr *vmx_find_uret_msr(struct vcpu_vmx *vmx, u32 msr)
{
	int i;

	i = kvm_find_user_return_msr(msr);
	if (i >= 0)
		return &vmx->guest_uret_msrs[i];
	return NULL;
}

static int vmx_set_guest_uret_msr(struct vcpu_vmx *vmx,
				  struct vmx_uret_msr *msr, u64 data)
{
	unsigned int slot = msr - vmx->guest_uret_msrs;
	int ret = 0;

	if (msr->load_into_hardware) {
		preempt_disable();
		ret = kvm_set_user_return_msr(slot, data, msr->mask);
		preempt_enable();
	}
	if (!ret)
		msr->data = data;
	return ret;
}

#ifdef CONFIG_KEXEC_CORE
static void crash_vmclear_local_loaded_vmcss(void)
{
	int cpu = raw_smp_processor_id();
	struct loaded_vmcs *v;

	list_for_each_entry(v, &per_cpu(loaded_vmcss_on_cpu, cpu),
			    loaded_vmcss_on_cpu_link)
		vmcs_clear(v->vmcs);
}
#endif /* CONFIG_KEXEC_CORE */

static void __loaded_vmcs_clear(void *arg)
{
	struct loaded_vmcs *loaded_vmcs = arg;
	int cpu = raw_smp_processor_id();

	if (loaded_vmcs->cpu != cpu)
		return; /* vcpu migration can race with cpu offline */
	if (per_cpu(current_vmcs, cpu) == loaded_vmcs->vmcs)
		per_cpu(current_vmcs, cpu) = NULL;

	vmcs_clear(loaded_vmcs->vmcs);
	if (loaded_vmcs->shadow_vmcs && loaded_vmcs->launched)
		vmcs_clear(loaded_vmcs->shadow_vmcs);

	list_del(&loaded_vmcs->loaded_vmcss_on_cpu_link);

	/*
	 * Ensure all writes to loaded_vmcs, including deleting it from its
	 * current percpu list, complete before setting loaded_vmcs->vcpu to
	 * -1, otherwise a different cpu can see vcpu == -1 first and add
	 * loaded_vmcs to its percpu list before it's deleted from this cpu's
	 * list. Pairs with the smp_rmb() in vmx_vcpu_load_vmcs().
	 */
	smp_wmb();

	loaded_vmcs->cpu = -1;
	loaded_vmcs->launched = 0;
}

void loaded_vmcs_clear(struct loaded_vmcs *loaded_vmcs)
{
	int cpu = loaded_vmcs->cpu;

	if (cpu != -1)
		smp_call_function_single(cpu,
			 __loaded_vmcs_clear, loaded_vmcs, 1);
}

static bool vmx_segment_cache_test_set(struct vcpu_vmx *vmx, unsigned seg,
				       unsigned field)
{
	bool ret;
	u32 mask = 1 << (seg * SEG_FIELD_NR + field);

	if (!kvm_register_is_available(&vmx->vcpu, VCPU_EXREG_SEGMENTS)) {
		kvm_register_mark_available(&vmx->vcpu, VCPU_EXREG_SEGMENTS);
		vmx->segment_cache.bitmask = 0;
	}
	ret = vmx->segment_cache.bitmask & mask;
	vmx->segment_cache.bitmask |= mask;
	return ret;
}

static u16 vmx_read_guest_seg_selector(struct vcpu_vmx *vmx, unsigned seg)
{
	u16 *p = &vmx->segment_cache.seg[seg].selector;

	if (!vmx_segment_cache_test_set(vmx, seg, SEG_FIELD_SEL))
		*p = vmcs_read16(kvm_vmx_segment_fields[seg].selector);
	return *p;
}

static ulong vmx_read_guest_seg_base(struct vcpu_vmx *vmx, unsigned seg)
{
	ulong *p = &vmx->segment_cache.seg[seg].base;

	if (!vmx_segment_cache_test_set(vmx, seg, SEG_FIELD_BASE))
		*p = vmcs_readl(kvm_vmx_segment_fields[seg].base);
	return *p;
}

static u32 vmx_read_guest_seg_limit(struct vcpu_vmx *vmx, unsigned seg)
{
	u32 *p = &vmx->segment_cache.seg[seg].limit;

	if (!vmx_segment_cache_test_set(vmx, seg, SEG_FIELD_LIMIT))
		*p = vmcs_read32(kvm_vmx_segment_fields[seg].limit);
	return *p;
}

static u32 vmx_read_guest_seg_ar(struct vcpu_vmx *vmx, unsigned seg)
{
	u32 *p = &vmx->segment_cache.seg[seg].ar;

	if (!vmx_segment_cache_test_set(vmx, seg, SEG_FIELD_AR))
		*p = vmcs_read32(kvm_vmx_segment_fields[seg].ar_bytes);
	return *p;
}

void vmx_update_exception_bitmap(struct kvm_vcpu *vcpu)
{
	u32 eb;

	eb = (1u << PF_VECTOR) | (1u << UD_VECTOR) | (1u << MC_VECTOR) |
	     (1u << DB_VECTOR) | (1u << AC_VECTOR);
	/*
	 * Guest access to VMware backdoor ports could legitimately
	 * trigger #GP because of TSS I/O permission bitmap.
	 * We intercept those #GP and allow access to them anyway
	 * as VMware does.
	 */
	if (enable_vmware_backdoor)
		eb |= (1u << GP_VECTOR);
	if ((vcpu->guest_debug &
	     (KVM_GUESTDBG_ENABLE | KVM_GUESTDBG_USE_SW_BP)) ==
	    (KVM_GUESTDBG_ENABLE | KVM_GUESTDBG_USE_SW_BP))
		eb |= 1u << BP_VECTOR;
	if (to_vmx(vcpu)->rmode.vm86_active)
		eb = ~0;
	if (!vmx_need_pf_intercept(vcpu))
		eb &= ~(1u << PF_VECTOR);

	/* When we are running a nested L2 guest and L1 specified for it a
	 * certain exception bitmap, we must trap the same exceptions and pass
	 * them to L1. When running L2, we will only handle the exceptions
	 * specified above if L1 did not want them.
	 */
	if (is_guest_mode(vcpu))
		eb |= get_vmcs12(vcpu)->exception_bitmap;
        else {
		int mask = 0, match = 0;

		if (enable_ept && (eb & (1u << PF_VECTOR))) {
			/*
			 * If EPT is enabled, #PF is currently only intercepted
			 * if MAXPHYADDR is smaller on the guest than on the
			 * host.  In that case we only care about present,
			 * non-reserved faults.  For vmcs02, however, PFEC_MASK
			 * and PFEC_MATCH are set in prepare_vmcs02_rare.
			 */
			mask = PFERR_PRESENT_MASK | PFERR_RSVD_MASK;
			match = PFERR_PRESENT_MASK;
		}
		vmcs_write32(PAGE_FAULT_ERROR_CODE_MASK, mask);
		vmcs_write32(PAGE_FAULT_ERROR_CODE_MATCH, match);
	}

	/*
	 * Disabling xfd interception indicates that dynamic xfeatures
	 * might be used in the guest. Always trap #NM in this case
	 * to save guest xfd_err timely.
	 */
	if (vcpu->arch.xfd_no_write_intercept)
		eb |= (1u << NM_VECTOR);

	vmcs_write32(EXCEPTION_BITMAP, eb);
}

/*
 * Check if MSR is intercepted for currently loaded MSR bitmap.
 */
static bool msr_write_intercepted(struct vcpu_vmx *vmx, u32 msr)
{
	if (!(exec_controls_get(vmx) & CPU_BASED_USE_MSR_BITMAPS))
		return true;

	return vmx_test_msr_bitmap_write(vmx->loaded_vmcs->msr_bitmap,
					 MSR_IA32_SPEC_CTRL);
}

static void clear_atomic_switch_msr_special(struct vcpu_vmx *vmx,
		unsigned long entry, unsigned long exit)
{
	vm_entry_controls_clearbit(vmx, entry);
	vm_exit_controls_clearbit(vmx, exit);
}

int vmx_find_loadstore_msr_slot(struct vmx_msrs *m, u32 msr)
{
	unsigned int i;

	for (i = 0; i < m->nr; ++i) {
		if (m->val[i].index == msr)
			return i;
	}
	return -ENOENT;
}

static void clear_atomic_switch_msr(struct vcpu_vmx *vmx, unsigned msr)
{
	int i;
	struct msr_autoload *m = &vmx->msr_autoload;

	switch (msr) {
	case MSR_EFER:
		if (cpu_has_load_ia32_efer()) {
			clear_atomic_switch_msr_special(vmx,
					VM_ENTRY_LOAD_IA32_EFER,
					VM_EXIT_LOAD_IA32_EFER);
			return;
		}
		break;
	case MSR_CORE_PERF_GLOBAL_CTRL:
		if (cpu_has_load_perf_global_ctrl()) {
			clear_atomic_switch_msr_special(vmx,
					VM_ENTRY_LOAD_IA32_PERF_GLOBAL_CTRL,
					VM_EXIT_LOAD_IA32_PERF_GLOBAL_CTRL);
			return;
		}
		break;
	}
	i = vmx_find_loadstore_msr_slot(&m->guest, msr);
	if (i < 0)
		goto skip_guest;
	--m->guest.nr;
	m->guest.val[i] = m->guest.val[m->guest.nr];
	vmcs_write32(VM_ENTRY_MSR_LOAD_COUNT, m->guest.nr);

skip_guest:
	i = vmx_find_loadstore_msr_slot(&m->host, msr);
	if (i < 0)
		return;

	--m->host.nr;
	m->host.val[i] = m->host.val[m->host.nr];
	vmcs_write32(VM_EXIT_MSR_LOAD_COUNT, m->host.nr);
}

static void add_atomic_switch_msr_special(struct vcpu_vmx *vmx,
		unsigned long entry, unsigned long exit,
		unsigned long guest_val_vmcs, unsigned long host_val_vmcs,
		u64 guest_val, u64 host_val)
{
	vmcs_write64(guest_val_vmcs, guest_val);
	if (host_val_vmcs != HOST_IA32_EFER)
		vmcs_write64(host_val_vmcs, host_val);
	vm_entry_controls_setbit(vmx, entry);
	vm_exit_controls_setbit(vmx, exit);
}

static void add_atomic_switch_msr(struct vcpu_vmx *vmx, unsigned msr,
				  u64 guest_val, u64 host_val, bool entry_only)
{
	int i, j = 0;
	struct msr_autoload *m = &vmx->msr_autoload;

	switch (msr) {
	case MSR_EFER:
		if (cpu_has_load_ia32_efer()) {
			add_atomic_switch_msr_special(vmx,
					VM_ENTRY_LOAD_IA32_EFER,
					VM_EXIT_LOAD_IA32_EFER,
					GUEST_IA32_EFER,
					HOST_IA32_EFER,
					guest_val, host_val);
			return;
		}
		break;
	case MSR_CORE_PERF_GLOBAL_CTRL:
		if (cpu_has_load_perf_global_ctrl()) {
			add_atomic_switch_msr_special(vmx,
					VM_ENTRY_LOAD_IA32_PERF_GLOBAL_CTRL,
					VM_EXIT_LOAD_IA32_PERF_GLOBAL_CTRL,
					GUEST_IA32_PERF_GLOBAL_CTRL,
					HOST_IA32_PERF_GLOBAL_CTRL,
					guest_val, host_val);
			return;
		}
		break;
	case MSR_IA32_PEBS_ENABLE:
		/* PEBS needs a quiescent period after being disabled (to write
		 * a record).  Disabling PEBS through VMX MSR swapping doesn't
		 * provide that period, so a CPU could write host's record into
		 * guest's memory.
		 */
		wrmsrl(MSR_IA32_PEBS_ENABLE, 0);
	}

	i = vmx_find_loadstore_msr_slot(&m->guest, msr);
	if (!entry_only)
		j = vmx_find_loadstore_msr_slot(&m->host, msr);

	if ((i < 0 && m->guest.nr == MAX_NR_LOADSTORE_MSRS) ||
	    (j < 0 &&  m->host.nr == MAX_NR_LOADSTORE_MSRS)) {
		printk_once(KERN_WARNING "Not enough msr switch entries. "
				"Can't add msr %x\n", msr);
		return;
	}
	if (i < 0) {
		i = m->guest.nr++;
		vmcs_write32(VM_ENTRY_MSR_LOAD_COUNT, m->guest.nr);
	}
	m->guest.val[i].index = msr;
	m->guest.val[i].value = guest_val;

	if (entry_only)
		return;

	if (j < 0) {
		j = m->host.nr++;
		vmcs_write32(VM_EXIT_MSR_LOAD_COUNT, m->host.nr);
	}
	m->host.val[j].index = msr;
	m->host.val[j].value = host_val;
}

static bool update_transition_efer(struct vcpu_vmx *vmx)
{
	u64 guest_efer = vmx->vcpu.arch.efer;
	u64 ignore_bits = 0;
	int i;

	/* Shadow paging assumes NX to be available.  */
	if (!enable_ept)
		guest_efer |= EFER_NX;

	/*
	 * LMA and LME handled by hardware; SCE meaningless outside long mode.
	 */
	ignore_bits |= EFER_SCE;
#ifdef CONFIG_X86_64
	ignore_bits |= EFER_LMA | EFER_LME;
	/* SCE is meaningful only in long mode on Intel */
	if (guest_efer & EFER_LMA)
		ignore_bits &= ~(u64)EFER_SCE;
#endif

	/*
	 * On EPT, we can't emulate NX, so we must switch EFER atomically.
	 * On CPUs that support "load IA32_EFER", always switch EFER
	 * atomically, since it's faster than switching it manually.
	 */
	if (cpu_has_load_ia32_efer() ||
	    (enable_ept && ((vmx->vcpu.arch.efer ^ host_efer) & EFER_NX))) {
		if (!(guest_efer & EFER_LMA))
			guest_efer &= ~EFER_LME;
		if (guest_efer != host_efer)
			add_atomic_switch_msr(vmx, MSR_EFER,
					      guest_efer, host_efer, false);
		else
			clear_atomic_switch_msr(vmx, MSR_EFER);
		return false;
	}

	i = kvm_find_user_return_msr(MSR_EFER);
	if (i < 0)
		return false;

	clear_atomic_switch_msr(vmx, MSR_EFER);

	guest_efer &= ~ignore_bits;
	guest_efer |= host_efer & ignore_bits;

	vmx->guest_uret_msrs[i].data = guest_efer;
	vmx->guest_uret_msrs[i].mask = ~ignore_bits;

	return true;
}

#ifdef CONFIG_X86_32
/*
 * On 32-bit kernels, VM exits still load the FS and GS bases from the
 * VMCS rather than the segment table.  KVM uses this helper to figure
 * out the current bases to poke them into the VMCS before entry.
 */
static unsigned long segment_base(u16 selector)
{
	struct desc_struct *table;
	unsigned long v;

	if (!(selector & ~SEGMENT_RPL_MASK))
		return 0;

	table = get_current_gdt_ro();

	if ((selector & SEGMENT_TI_MASK) == SEGMENT_LDT) {
		u16 ldt_selector = kvm_read_ldt();

		if (!(ldt_selector & ~SEGMENT_RPL_MASK))
			return 0;

		table = (struct desc_struct *)segment_base(ldt_selector);
	}
	v = get_desc_base(&table[selector >> 3]);
	return v;
}
#endif

static inline bool pt_can_write_msr(struct vcpu_vmx *vmx)
{
	return vmx_pt_mode_is_host_guest() &&
	       !(vmx->pt_desc.guest.ctl & RTIT_CTL_TRACEEN);
}

static inline bool pt_output_base_valid(struct kvm_vcpu *vcpu, u64 base)
{
	/* The base must be 128-byte aligned and a legal physical address. */
	return kvm_vcpu_is_legal_aligned_gpa(vcpu, base, 128);
}

static inline void pt_load_msr(struct pt_ctx *ctx, u32 addr_range)
{
	u32 i;

	wrmsrl(MSR_IA32_RTIT_STATUS, ctx->status);
	wrmsrl(MSR_IA32_RTIT_OUTPUT_BASE, ctx->output_base);
	wrmsrl(MSR_IA32_RTIT_OUTPUT_MASK, ctx->output_mask);
	wrmsrl(MSR_IA32_RTIT_CR3_MATCH, ctx->cr3_match);
	for (i = 0; i < addr_range; i++) {
		wrmsrl(MSR_IA32_RTIT_ADDR0_A + i * 2, ctx->addr_a[i]);
		wrmsrl(MSR_IA32_RTIT_ADDR0_B + i * 2, ctx->addr_b[i]);
	}
}

static inline void pt_save_msr(struct pt_ctx *ctx, u32 addr_range)
{
	u32 i;

	rdmsrl(MSR_IA32_RTIT_STATUS, ctx->status);
	rdmsrl(MSR_IA32_RTIT_OUTPUT_BASE, ctx->output_base);
	rdmsrl(MSR_IA32_RTIT_OUTPUT_MASK, ctx->output_mask);
	rdmsrl(MSR_IA32_RTIT_CR3_MATCH, ctx->cr3_match);
	for (i = 0; i < addr_range; i++) {
		rdmsrl(MSR_IA32_RTIT_ADDR0_A + i * 2, ctx->addr_a[i]);
		rdmsrl(MSR_IA32_RTIT_ADDR0_B + i * 2, ctx->addr_b[i]);
	}
}

static void pt_guest_enter(struct vcpu_vmx *vmx)
{
	if (vmx_pt_mode_is_system())
		return;

	/*
	 * GUEST_IA32_RTIT_CTL is already set in the VMCS.
	 * Save host state before VM entry.
	 */
	rdmsrl(MSR_IA32_RTIT_CTL, vmx->pt_desc.host.ctl);
	if (vmx->pt_desc.guest.ctl & RTIT_CTL_TRACEEN) {
		wrmsrl(MSR_IA32_RTIT_CTL, 0);
		pt_save_msr(&vmx->pt_desc.host, vmx->pt_desc.num_address_ranges);
		pt_load_msr(&vmx->pt_desc.guest, vmx->pt_desc.num_address_ranges);
	}
}

static void pt_guest_exit(struct vcpu_vmx *vmx)
{
	if (vmx_pt_mode_is_system())
		return;

	if (vmx->pt_desc.guest.ctl & RTIT_CTL_TRACEEN) {
		pt_save_msr(&vmx->pt_desc.guest, vmx->pt_desc.num_address_ranges);
		pt_load_msr(&vmx->pt_desc.host, vmx->pt_desc.num_address_ranges);
	}

	/*
	 * KVM requires VM_EXIT_CLEAR_IA32_RTIT_CTL to expose PT to the guest,
	 * i.e. RTIT_CTL is always cleared on VM-Exit.  Restore it if necessary.
	 */
	if (vmx->pt_desc.host.ctl)
		wrmsrl(MSR_IA32_RTIT_CTL, vmx->pt_desc.host.ctl);
}

void vmx_set_host_fs_gs(struct vmcs_host_state *host, u16 fs_sel, u16 gs_sel,
			unsigned long fs_base, unsigned long gs_base)
{
	if (unlikely(fs_sel != host->fs_sel)) {
		if (!(fs_sel & 7))
			vmcs_write16(HOST_FS_SELECTOR, fs_sel);
		else
			vmcs_write16(HOST_FS_SELECTOR, 0);
		host->fs_sel = fs_sel;
	}
	if (unlikely(gs_sel != host->gs_sel)) {
		if (!(gs_sel & 7))
			vmcs_write16(HOST_GS_SELECTOR, gs_sel);
		else
			vmcs_write16(HOST_GS_SELECTOR, 0);
		host->gs_sel = gs_sel;
	}
	if (unlikely(fs_base != host->fs_base)) {
		vmcs_writel(HOST_FS_BASE, fs_base);
		host->fs_base = fs_base;
	}
	if (unlikely(gs_base != host->gs_base)) {
		vmcs_writel(HOST_GS_BASE, gs_base);
		host->gs_base = gs_base;
	}
}

void vmx_prepare_switch_to_guest(struct kvm_vcpu *vcpu)
{
	struct vcpu_vmx *vmx = to_vmx(vcpu);
	struct vmcs_host_state *host_state;
#ifdef CONFIG_X86_64
	int cpu = raw_smp_processor_id();
#endif
	unsigned long fs_base, gs_base;
	u16 fs_sel, gs_sel;
	int i;

	vmx->req_immediate_exit = false;

	/*
	 * Note that guest MSRs to be saved/restored can also be changed
	 * when guest state is loaded. This happens when guest transitions
	 * to/from long-mode by setting MSR_EFER.LMA.
	 */
	if (!vmx->guest_uret_msrs_loaded) {
		vmx->guest_uret_msrs_loaded = true;
		for (i = 0; i < kvm_nr_uret_msrs; ++i) {
			if (!vmx->guest_uret_msrs[i].load_into_hardware)
				continue;

			kvm_set_user_return_msr(i,
						vmx->guest_uret_msrs[i].data,
						vmx->guest_uret_msrs[i].mask);
		}
	}

    	if (vmx->nested.need_vmcs12_to_shadow_sync)
		nested_sync_vmcs12_to_shadow(vcpu);

	if (vmx->guest_state_loaded)
		return;

	host_state = &vmx->loaded_vmcs->host_state;

	/*
	 * Set host fs and gs selectors.  Unfortunately, 22.2.3 does not
	 * allow segment selectors with cpl > 0 or ti == 1.
	 */
	host_state->ldt_sel = kvm_read_ldt();

#ifdef CONFIG_X86_64
	savesegment(ds, host_state->ds_sel);
	savesegment(es, host_state->es_sel);

	gs_base = cpu_kernelmode_gs_base(cpu);
	if (likely(is_64bit_mm(current->mm))) {
		current_save_fsgs();
		fs_sel = current->thread.fsindex;
		gs_sel = current->thread.gsindex;
		fs_base = current->thread.fsbase;
		vmx->msr_host_kernel_gs_base = current->thread.gsbase;
	} else {
		savesegment(fs, fs_sel);
		savesegment(gs, gs_sel);
		fs_base = read_msr(MSR_FS_BASE);
		vmx->msr_host_kernel_gs_base = read_msr(MSR_KERNEL_GS_BASE);
	}

	wrmsrl(MSR_KERNEL_GS_BASE, vmx->msr_guest_kernel_gs_base);
#else
	savesegment(fs, fs_sel);
	savesegment(gs, gs_sel);
	fs_base = segment_base(fs_sel);
	gs_base = segment_base(gs_sel);
#endif

	vmx_set_host_fs_gs(host_state, fs_sel, gs_sel, fs_base, gs_base);
	vmx->guest_state_loaded = true;
}

static void vmx_prepare_switch_to_host(struct vcpu_vmx *vmx)
{
	struct vmcs_host_state *host_state;

	if (!vmx->guest_state_loaded)
		return;

	host_state = &vmx->loaded_vmcs->host_state;

	++vmx->vcpu.stat.host_state_reload;

#ifdef CONFIG_X86_64
	rdmsrl(MSR_KERNEL_GS_BASE, vmx->msr_guest_kernel_gs_base);
#endif
	if (host_state->ldt_sel || (host_state->gs_sel & 7)) {
		kvm_load_ldt(host_state->ldt_sel);
#ifdef CONFIG_X86_64
		load_gs_index(host_state->gs_sel);
#else
		loadsegment(gs, host_state->gs_sel);
#endif
	}
	if (host_state->fs_sel & 7)
		loadsegment(fs, host_state->fs_sel);
#ifdef CONFIG_X86_64
	if (unlikely(host_state->ds_sel | host_state->es_sel)) {
		loadsegment(ds, host_state->ds_sel);
		loadsegment(es, host_state->es_sel);
	}
#endif
	invalidate_tss_limit();
#ifdef CONFIG_X86_64
	wrmsrl(MSR_KERNEL_GS_BASE, vmx->msr_host_kernel_gs_base);
#endif
	load_fixmap_gdt(raw_smp_processor_id());
	vmx->guest_state_loaded = false;
	vmx->guest_uret_msrs_loaded = false;
}

#ifdef CONFIG_X86_64
static u64 vmx_read_guest_kernel_gs_base(struct vcpu_vmx *vmx)
{
	preempt_disable();
	if (vmx->guest_state_loaded)
		rdmsrl(MSR_KERNEL_GS_BASE, vmx->msr_guest_kernel_gs_base);
	preempt_enable();
	return vmx->msr_guest_kernel_gs_base;
}

static void vmx_write_guest_kernel_gs_base(struct vcpu_vmx *vmx, u64 data)
{
	preempt_disable();
	if (vmx->guest_state_loaded)
		wrmsrl(MSR_KERNEL_GS_BASE, data);
	preempt_enable();
	vmx->msr_guest_kernel_gs_base = data;
}
#endif

void vmx_vcpu_load_vmcs(struct kvm_vcpu *vcpu, int cpu,
			struct loaded_vmcs *buddy)
{
	struct vcpu_vmx *vmx = to_vmx(vcpu);
	bool already_loaded = vmx->loaded_vmcs->cpu == cpu;
	struct vmcs *prev;

	if (!already_loaded) {
		loaded_vmcs_clear(vmx->loaded_vmcs);
		local_irq_disable();

		/*
		 * Ensure loaded_vmcs->cpu is read before adding loaded_vmcs to
		 * this cpu's percpu list, otherwise it may not yet be deleted
		 * from its previous cpu's percpu list.  Pairs with the
		 * smb_wmb() in __loaded_vmcs_clear().
		 */
		smp_rmb();

		list_add(&vmx->loaded_vmcs->loaded_vmcss_on_cpu_link,
			 &per_cpu(loaded_vmcss_on_cpu, cpu));
		local_irq_enable();
	}

	prev = per_cpu(current_vmcs, cpu);
	if (prev != vmx->loaded_vmcs->vmcs) {
		per_cpu(current_vmcs, cpu) = vmx->loaded_vmcs->vmcs;
		vmcs_load(vmx->loaded_vmcs->vmcs);

		/*
		 * No indirect branch prediction barrier needed when switching
		 * the active VMCS within a guest, e.g. on nested VM-Enter.
		 * The L1 VMM can protect itself with retpolines, IBPB or IBRS.
		 */
		if (!buddy || WARN_ON_ONCE(buddy->vmcs != prev))
			indirect_branch_prediction_barrier();
	}

	if (!already_loaded) {
		void *gdt = get_current_gdt_ro();

		/*
		 * Flush all EPTP/VPID contexts, the new pCPU may have stale
		 * TLB entries from its previous association with the vCPU.
		 */
		kvm_make_request(KVM_REQ_TLB_FLUSH, vcpu);

		/*
		 * Linux uses per-cpu TSS and GDT, so set these when switching
		 * processors.  See 22.2.4.
		 */
		vmcs_writel(HOST_TR_BASE,
			    (unsigned long)&get_cpu_entry_area(cpu)->tss.x86_tss);
		vmcs_writel(HOST_GDTR_BASE, (unsigned long)gdt);   /* 22.2.4 */

		if (IS_ENABLED(CONFIG_IA32_EMULATION) || IS_ENABLED(CONFIG_X86_32)) {
			/* 22.2.3 */
			vmcs_writel(HOST_IA32_SYSENTER_ESP,
				    (unsigned long)(cpu_entry_stack(cpu) + 1));
		}

		vmx->loaded_vmcs->cpu = cpu;
	}
}

/*
 * Switches to specified vcpu, until a matching vcpu_put(), but assumes
 * vcpu mutex is already taken.
 */
static void vmx_vcpu_load(struct kvm_vcpu *vcpu, int cpu)
{
	struct vcpu_vmx *vmx = to_vmx(vcpu);

	vmx_vcpu_load_vmcs(vcpu, cpu, NULL);

	vmx_vcpu_pi_load(vcpu, cpu);

	vmx->host_debugctlmsr = get_debugctlmsr();
}

static void vmx_vcpu_put(struct kvm_vcpu *vcpu)
{
	vmx_vcpu_pi_put(vcpu);

	vmx_prepare_switch_to_host(to_vmx(vcpu));
}

bool vmx_emulation_required(struct kvm_vcpu *vcpu)
{
	return emulate_invalid_guest_state && !vmx_guest_state_valid(vcpu);
}

unsigned long vmx_get_rflags(struct kvm_vcpu *vcpu)
{
	struct vcpu_vmx *vmx = to_vmx(vcpu);
	unsigned long rflags, save_rflags;

	if (!kvm_register_is_available(vcpu, VCPU_EXREG_RFLAGS)) {
		kvm_register_mark_available(vcpu, VCPU_EXREG_RFLAGS);
		rflags = vmcs_readl(GUEST_RFLAGS);
		if (vmx->rmode.vm86_active) {
			rflags &= RMODE_GUEST_OWNED_EFLAGS_BITS;
			save_rflags = vmx->rmode.save_rflags;
			rflags |= save_rflags & ~RMODE_GUEST_OWNED_EFLAGS_BITS;
		}
		vmx->rflags = rflags;
	}
	return vmx->rflags;
}

void vmx_set_rflags(struct kvm_vcpu *vcpu, unsigned long rflags)
{
	struct vcpu_vmx *vmx = to_vmx(vcpu);
	unsigned long old_rflags;

	if (is_unrestricted_guest(vcpu)) {
		kvm_register_mark_available(vcpu, VCPU_EXREG_RFLAGS);
		vmx->rflags = rflags;
		vmcs_writel(GUEST_RFLAGS, rflags);
		return;
	}

	old_rflags = vmx_get_rflags(vcpu);
	vmx->rflags = rflags;
	if (vmx->rmode.vm86_active) {
		vmx->rmode.save_rflags = rflags;
		rflags |= X86_EFLAGS_IOPL | X86_EFLAGS_VM;
	}
	vmcs_writel(GUEST_RFLAGS, rflags);

	if ((old_rflags ^ vmx->rflags) & X86_EFLAGS_VM)
		vmx->emulation_required = vmx_emulation_required(vcpu);
}

static bool vmx_get_if_flag(struct kvm_vcpu *vcpu)
{
	return vmx_get_rflags(vcpu) & X86_EFLAGS_IF;
}

u32 vmx_get_interrupt_shadow(struct kvm_vcpu *vcpu)
{
	u32 interruptibility = vmcs_read32(GUEST_INTERRUPTIBILITY_INFO);
	int ret = 0;

	if (interruptibility & GUEST_INTR_STATE_STI)
		ret |= KVM_X86_SHADOW_INT_STI;
	if (interruptibility & GUEST_INTR_STATE_MOV_SS)
		ret |= KVM_X86_SHADOW_INT_MOV_SS;

	return ret;
}

void vmx_set_interrupt_shadow(struct kvm_vcpu *vcpu, int mask)
{
	u32 interruptibility_old = vmcs_read32(GUEST_INTERRUPTIBILITY_INFO);
	u32 interruptibility = interruptibility_old;

	interruptibility &= ~(GUEST_INTR_STATE_STI | GUEST_INTR_STATE_MOV_SS);

	if (mask & KVM_X86_SHADOW_INT_MOV_SS)
		interruptibility |= GUEST_INTR_STATE_MOV_SS;
	else if (mask & KVM_X86_SHADOW_INT_STI)
		interruptibility |= GUEST_INTR_STATE_STI;

	if ((interruptibility != interruptibility_old))
		vmcs_write32(GUEST_INTERRUPTIBILITY_INFO, interruptibility);
}

static int vmx_rtit_ctl_check(struct kvm_vcpu *vcpu, u64 data)
{
	struct vcpu_vmx *vmx = to_vmx(vcpu);
	unsigned long value;

	/*
	 * Any MSR write that attempts to change bits marked reserved will
	 * case a #GP fault.
	 */
	if (data & vmx->pt_desc.ctl_bitmask)
		return 1;

	/*
	 * Any attempt to modify IA32_RTIT_CTL while TraceEn is set will
	 * result in a #GP unless the same write also clears TraceEn.
	 */
	if ((vmx->pt_desc.guest.ctl & RTIT_CTL_TRACEEN) &&
		((vmx->pt_desc.guest.ctl ^ data) & ~RTIT_CTL_TRACEEN))
		return 1;

	/*
	 * WRMSR to IA32_RTIT_CTL that sets TraceEn but clears this bit
	 * and FabricEn would cause #GP, if
	 * CPUID.(EAX=14H, ECX=0):ECX.SNGLRGNOUT[bit 2] = 0
	 */
	if ((data & RTIT_CTL_TRACEEN) && !(data & RTIT_CTL_TOPA) &&
		!(data & RTIT_CTL_FABRIC_EN) &&
		!intel_pt_validate_cap(vmx->pt_desc.caps,
					PT_CAP_single_range_output))
		return 1;

	/*
	 * MTCFreq, CycThresh and PSBFreq encodings check, any MSR write that
	 * utilize encodings marked reserved will cause a #GP fault.
	 */
	value = intel_pt_validate_cap(vmx->pt_desc.caps, PT_CAP_mtc_periods);
	if (intel_pt_validate_cap(vmx->pt_desc.caps, PT_CAP_mtc) &&
			!test_bit((data & RTIT_CTL_MTC_RANGE) >>
			RTIT_CTL_MTC_RANGE_OFFSET, &value))
		return 1;
	value = intel_pt_validate_cap(vmx->pt_desc.caps,
						PT_CAP_cycle_thresholds);
	if (intel_pt_validate_cap(vmx->pt_desc.caps, PT_CAP_psb_cyc) &&
			!test_bit((data & RTIT_CTL_CYC_THRESH) >>
			RTIT_CTL_CYC_THRESH_OFFSET, &value))
		return 1;
	value = intel_pt_validate_cap(vmx->pt_desc.caps, PT_CAP_psb_periods);
	if (intel_pt_validate_cap(vmx->pt_desc.caps, PT_CAP_psb_cyc) &&
			!test_bit((data & RTIT_CTL_PSB_FREQ) >>
			RTIT_CTL_PSB_FREQ_OFFSET, &value))
		return 1;

	/*
	 * If ADDRx_CFG is reserved or the encodings is >2 will
	 * cause a #GP fault.
	 */
	value = (data & RTIT_CTL_ADDR0) >> RTIT_CTL_ADDR0_OFFSET;
	if ((value && (vmx->pt_desc.num_address_ranges < 1)) || (value > 2))
		return 1;
	value = (data & RTIT_CTL_ADDR1) >> RTIT_CTL_ADDR1_OFFSET;
	if ((value && (vmx->pt_desc.num_address_ranges < 2)) || (value > 2))
		return 1;
	value = (data & RTIT_CTL_ADDR2) >> RTIT_CTL_ADDR2_OFFSET;
	if ((value && (vmx->pt_desc.num_address_ranges < 3)) || (value > 2))
		return 1;
	value = (data & RTIT_CTL_ADDR3) >> RTIT_CTL_ADDR3_OFFSET;
	if ((value && (vmx->pt_desc.num_address_ranges < 4)) || (value > 2))
		return 1;

	return 0;
}

static bool vmx_can_emulate_instruction(struct kvm_vcpu *vcpu, int emul_type,
					void *insn, int insn_len)
{
	/*
	 * Emulation of instructions in SGX enclaves is impossible as RIP does
	 * not point at the failing instruction, and even if it did, the code
	 * stream is inaccessible.  Inject #UD instead of exiting to userspace
	 * so that guest userspace can't DoS the guest simply by triggering
	 * emulation (enclaves are CPL3 only).
	 */
	if (to_vmx(vcpu)->exit_reason.enclave_mode) {
		kvm_queue_exception(vcpu, UD_VECTOR);
		return false;
	}
	return true;
}

static int skip_emulated_instruction(struct kvm_vcpu *vcpu)
{
	union vmx_exit_reason exit_reason = to_vmx(vcpu)->exit_reason;
	unsigned long rip, orig_rip;
	u32 instr_len;

	/*
	 * Using VMCS.VM_EXIT_INSTRUCTION_LEN on EPT misconfig depends on
	 * undefined behavior: Intel's SDM doesn't mandate the VMCS field be
	 * set when EPT misconfig occurs.  In practice, real hardware updates
	 * VM_EXIT_INSTRUCTION_LEN on EPT misconfig, but other hypervisors
	 * (namely Hyper-V) don't set it due to it being undefined behavior,
	 * i.e. we end up advancing IP with some random value.
	 */
	if (!static_cpu_has(X86_FEATURE_HYPERVISOR) ||
	    exit_reason.basic != EXIT_REASON_EPT_MISCONFIG) {
		instr_len = vmcs_read32(VM_EXIT_INSTRUCTION_LEN);

		/*
		 * Emulating an enclave's instructions isn't supported as KVM
		 * cannot access the enclave's memory or its true RIP, e.g. the
		 * vmcs.GUEST_RIP points at the exit point of the enclave, not
		 * the RIP that actually triggered the VM-Exit.  But, because
		 * most instructions that cause VM-Exit will #UD in an enclave,
		 * most instruction-based VM-Exits simply do not occur.
		 *
		 * There are a few exceptions, notably the debug instructions
		 * INT1ICEBRK and INT3, as they are allowed in debug enclaves
		 * and generate #DB/#BP as expected, which KVM might intercept.
		 * But again, the CPU does the dirty work and saves an instr
		 * length of zero so VMMs don't shoot themselves in the foot.
		 * WARN if KVM tries to skip a non-zero length instruction on
		 * a VM-Exit from an enclave.
		 */
		if (!instr_len)
			goto rip_updated;

		WARN(exit_reason.enclave_mode,
		     "KVM: skipping instruction after SGX enclave VM-Exit");

		orig_rip = kvm_rip_read(vcpu);
		rip = orig_rip + instr_len;
#ifdef CONFIG_X86_64
		/*
		 * We need to mask out the high 32 bits of RIP if not in 64-bit
		 * mode, but just finding out that we are in 64-bit mode is
		 * quite expensive.  Only do it if there was a carry.
		 */
		if (unlikely(((rip ^ orig_rip) >> 31) == 3) && !is_64_bit_mode(vcpu))
			rip = (u32)rip;
#endif
		kvm_rip_write(vcpu, rip);
	} else {
		if (!kvm_emulate_instruction(vcpu, EMULTYPE_SKIP))
			return 0;
	}

rip_updated:
	/* skipping an emulated instruction also counts */
	vmx_set_interrupt_shadow(vcpu, 0);

	return 1;
}

/*
 * Recognizes a pending MTF VM-exit and records the nested state for later
 * delivery.
 */
static void vmx_update_emulated_instruction(struct kvm_vcpu *vcpu)
{
	struct vmcs12 *vmcs12 = get_vmcs12(vcpu);
	struct vcpu_vmx *vmx = to_vmx(vcpu);

	if (!is_guest_mode(vcpu))
		return;

	/*
	 * Per the SDM, MTF takes priority over debug-trap exceptions besides
	 * T-bit traps. As instruction emulation is completed (i.e. at the
	 * instruction boundary), any #DB exception pending delivery must be a
	 * debug-trap. Record the pending MTF state to be delivered in
	 * vmx_check_nested_events().
	 */
	if (nested_cpu_has_mtf(vmcs12) &&
	    (!vcpu->arch.exception.pending ||
	     vcpu->arch.exception.nr == DB_VECTOR))
		vmx->nested.mtf_pending = true;
	else
		vmx->nested.mtf_pending = false;
}

static int vmx_skip_emulated_instruction(struct kvm_vcpu *vcpu)
{
	vmx_update_emulated_instruction(vcpu);
	return skip_emulated_instruction(vcpu);
}

static void vmx_clear_hlt(struct kvm_vcpu *vcpu)
{
	/*
	 * Ensure that we clear the HLT state in the VMCS.  We don't need to
	 * explicitly skip the instruction because if the HLT state is set,
	 * then the instruction is already executing and RIP has already been
	 * advanced.
	 */
	if (kvm_hlt_in_guest(vcpu->kvm) &&
			vmcs_read32(GUEST_ACTIVITY_STATE) == GUEST_ACTIVITY_HLT)
		vmcs_write32(GUEST_ACTIVITY_STATE, GUEST_ACTIVITY_ACTIVE);
}

static void vmx_queue_exception(struct kvm_vcpu *vcpu)
{
	struct vcpu_vmx *vmx = to_vmx(vcpu);
	unsigned nr = vcpu->arch.exception.nr;
	bool has_error_code = vcpu->arch.exception.has_error_code;
	u32 error_code = vcpu->arch.exception.error_code;
	u32 intr_info = nr | INTR_INFO_VALID_MASK;

	kvm_deliver_exception_payload(vcpu);

	if (has_error_code) {
		vmcs_write32(VM_ENTRY_EXCEPTION_ERROR_CODE, error_code);
		intr_info |= INTR_INFO_DELIVER_CODE_MASK;
	}

	if (vmx->rmode.vm86_active) {
		int inc_eip = 0;
		if (kvm_exception_is_soft(nr))
			inc_eip = vcpu->arch.event_exit_inst_len;
		kvm_inject_realmode_interrupt(vcpu, nr, inc_eip);
		return;
	}

	WARN_ON_ONCE(vmx->emulation_required);

	if (kvm_exception_is_soft(nr)) {
		vmcs_write32(VM_ENTRY_INSTRUCTION_LEN,
			     vmx->vcpu.arch.event_exit_inst_len);
		intr_info |= INTR_TYPE_SOFT_EXCEPTION;
	} else
		intr_info |= INTR_TYPE_HARD_EXCEPTION;

	vmcs_write32(VM_ENTRY_INTR_INFO_FIELD, intr_info);

	vmx_clear_hlt(vcpu);
}

static void vmx_setup_uret_msr(struct vcpu_vmx *vmx, unsigned int msr,
			       bool load_into_hardware)
{
	struct vmx_uret_msr *uret_msr;

	uret_msr = vmx_find_uret_msr(vmx, msr);
	if (!uret_msr)
		return;

	uret_msr->load_into_hardware = load_into_hardware;
}

/*
 * Configuring user return MSRs to automatically save, load, and restore MSRs
 * that need to be shoved into hardware when running the guest.  Note, omitting
 * an MSR here does _NOT_ mean it's not emulated, only that it will not be
 * loaded into hardware when running the guest.
 */
static void vmx_setup_uret_msrs(struct vcpu_vmx *vmx)
{
#ifdef CONFIG_X86_64
	bool load_syscall_msrs;

	/*
	 * The SYSCALL MSRs are only needed on long mode guests, and only
	 * when EFER.SCE is set.
	 */
	load_syscall_msrs = is_long_mode(&vmx->vcpu) &&
			    (vmx->vcpu.arch.efer & EFER_SCE);

	vmx_setup_uret_msr(vmx, MSR_STAR, load_syscall_msrs);
	vmx_setup_uret_msr(vmx, MSR_LSTAR, load_syscall_msrs);
	vmx_setup_uret_msr(vmx, MSR_SYSCALL_MASK, load_syscall_msrs);
#endif
	vmx_setup_uret_msr(vmx, MSR_EFER, update_transition_efer(vmx));

	vmx_setup_uret_msr(vmx, MSR_TSC_AUX,
			   guest_cpuid_has(&vmx->vcpu, X86_FEATURE_RDTSCP) ||
			   guest_cpuid_has(&vmx->vcpu, X86_FEATURE_RDPID));

	/*
	 * hle=0, rtm=0, tsx_ctrl=1 can be found with some combinations of new
	 * kernel and old userspace.  If those guests run on a tsx=off host, do
	 * allow guests to use TSX_CTRL, but don't change the value in hardware
	 * so that TSX remains always disabled.
	 */
	vmx_setup_uret_msr(vmx, MSR_IA32_TSX_CTRL, boot_cpu_has(X86_FEATURE_RTM));

	/*
	 * The set of MSRs to load may have changed, reload MSRs before the
	 * next VM-Enter.
	 */
	vmx->guest_uret_msrs_loaded = false;
}

u64 vmx_get_l2_tsc_offset(struct kvm_vcpu *vcpu)
{
	struct vmcs12 *vmcs12 = get_vmcs12(vcpu);

	if (nested_cpu_has(vmcs12, CPU_BASED_USE_TSC_OFFSETTING))
		return vmcs12->tsc_offset;

	return 0;
}

u64 vmx_get_l2_tsc_multiplier(struct kvm_vcpu *vcpu)
{
	struct vmcs12 *vmcs12 = get_vmcs12(vcpu);

	if (nested_cpu_has(vmcs12, CPU_BASED_USE_TSC_OFFSETTING) &&
	    nested_cpu_has2(vmcs12, SECONDARY_EXEC_TSC_SCALING))
		return vmcs12->tsc_multiplier;

	return kvm_default_tsc_scaling_ratio;
}

static void vmx_write_tsc_offset(struct kvm_vcpu *vcpu, u64 offset)
{
	vmcs_write64(TSC_OFFSET, offset);
}

static void vmx_write_tsc_multiplier(struct kvm_vcpu *vcpu, u64 multiplier)
{
	vmcs_write64(TSC_MULTIPLIER, multiplier);
}

/*
 * nested_vmx_allowed() checks whether a guest should be allowed to use VMX
 * instructions and MSRs (i.e., nested VMX). Nested VMX is disabled for
 * all guests if the "nested" module option is off, and can also be disabled
 * for a single guest by disabling its VMX cpuid bit.
 */
bool nested_vmx_allowed(struct kvm_vcpu *vcpu)
{
	return nested && guest_cpuid_has(vcpu, X86_FEATURE_VMX);
}

static inline bool vmx_feature_control_msr_valid(struct kvm_vcpu *vcpu,
						 uint64_t val)
{
	uint64_t valid_bits = to_vmx(vcpu)->msr_ia32_feature_control_valid_bits;

	return !(val & ~valid_bits);
}

static int vmx_get_msr_feature(struct kvm_msr_entry *msr)
{
	switch (msr->index) {
	case MSR_IA32_VMX_BASIC ... MSR_IA32_VMX_VMFUNC:
		if (!nested)
			return 1;
		return vmx_get_vmx_msr(&vmcs_config.nested, msr->index, &msr->data);
	case MSR_IA32_PERF_CAPABILITIES:
		msr->data = vmx_get_perf_capabilities();
		return 0;
	default:
		return KVM_MSR_RET_INVALID;
	}
}

/*
 * Reads an msr value (of 'msr_info->index') into 'msr_info->data'.
 * Returns 0 on success, non-0 otherwise.
 * Assumes vcpu_load() was already called.
 */
static int vmx_get_msr(struct kvm_vcpu *vcpu, struct msr_data *msr_info)
{
	struct vcpu_vmx *vmx = to_vmx(vcpu);
	struct vmx_uret_msr *msr;
	u32 index;

	switch (msr_info->index) {
#ifdef CONFIG_X86_64
	case MSR_FS_BASE:
		msr_info->data = vmcs_readl(GUEST_FS_BASE);
		break;
	case MSR_GS_BASE:
		msr_info->data = vmcs_readl(GUEST_GS_BASE);
		break;
	case MSR_KERNEL_GS_BASE:
		msr_info->data = vmx_read_guest_kernel_gs_base(vmx);
		break;
#endif
	case MSR_EFER:
		return kvm_get_msr_common(vcpu, msr_info);
	case MSR_IA32_TSX_CTRL:
		if (!msr_info->host_initiated &&
		    !(vcpu->arch.arch_capabilities & ARCH_CAP_TSX_CTRL_MSR))
			return 1;
		goto find_uret_msr;
	case MSR_IA32_UMWAIT_CONTROL:
		if (!msr_info->host_initiated && !vmx_has_waitpkg(vmx))
			return 1;

		msr_info->data = vmx->msr_ia32_umwait_control;
		break;
	case MSR_IA32_SPEC_CTRL:
		if (!msr_info->host_initiated &&
		    !guest_has_spec_ctrl_msr(vcpu))
			return 1;

		msr_info->data = to_vmx(vcpu)->spec_ctrl;
		break;
	case MSR_IA32_SYSENTER_CS:
		msr_info->data = vmcs_read32(GUEST_SYSENTER_CS);
		break;
	case MSR_IA32_SYSENTER_EIP:
		msr_info->data = vmcs_readl(GUEST_SYSENTER_EIP);
		break;
	case MSR_IA32_SYSENTER_ESP:
		msr_info->data = vmcs_readl(GUEST_SYSENTER_ESP);
		break;
	case MSR_IA32_BNDCFGS:
		if (!kvm_mpx_supported() ||
		    (!msr_info->host_initiated &&
		     !guest_cpuid_has(vcpu, X86_FEATURE_MPX)))
			return 1;
		msr_info->data = vmcs_read64(GUEST_BNDCFGS);
		break;
	case MSR_IA32_MCG_EXT_CTL:
		if (!msr_info->host_initiated &&
		    !(vmx->msr_ia32_feature_control &
		      FEAT_CTL_LMCE_ENABLED))
			return 1;
		msr_info->data = vcpu->arch.mcg_ext_ctl;
		break;
	case MSR_IA32_FEAT_CTL:
		msr_info->data = vmx->msr_ia32_feature_control;
		break;
	case MSR_IA32_SGXLEPUBKEYHASH0 ... MSR_IA32_SGXLEPUBKEYHASH3:
		if (!msr_info->host_initiated &&
		    !guest_cpuid_has(vcpu, X86_FEATURE_SGX_LC))
			return 1;
		msr_info->data = to_vmx(vcpu)->msr_ia32_sgxlepubkeyhash
			[msr_info->index - MSR_IA32_SGXLEPUBKEYHASH0];
		break;
	case MSR_IA32_VMX_BASIC ... MSR_IA32_VMX_VMFUNC:
		if (!nested_vmx_allowed(vcpu))
			return 1;
		if (vmx_get_vmx_msr(&vmx->nested.msrs, msr_info->index,
				    &msr_info->data))
			return 1;
		/*
		 * Enlightened VMCS v1 doesn't have certain VMCS fields but
		 * instead of just ignoring the features, different Hyper-V
		 * versions are either trying to use them and fail or do some
		 * sanity checking and refuse to boot. Filter all unsupported
		 * features out.
		 */
		if (!msr_info->host_initiated &&
		    vmx->nested.enlightened_vmcs_enabled)
			nested_evmcs_filter_control_msr(msr_info->index,
							&msr_info->data);
		break;
	case MSR_IA32_RTIT_CTL:
		if (!vmx_pt_mode_is_host_guest())
			return 1;
		msr_info->data = vmx->pt_desc.guest.ctl;
		break;
	case MSR_IA32_RTIT_STATUS:
		if (!vmx_pt_mode_is_host_guest())
			return 1;
		msr_info->data = vmx->pt_desc.guest.status;
		break;
	case MSR_IA32_RTIT_CR3_MATCH:
		if (!vmx_pt_mode_is_host_guest() ||
			!intel_pt_validate_cap(vmx->pt_desc.caps,
						PT_CAP_cr3_filtering))
			return 1;
		msr_info->data = vmx->pt_desc.guest.cr3_match;
		break;
	case MSR_IA32_RTIT_OUTPUT_BASE:
		if (!vmx_pt_mode_is_host_guest() ||
			(!intel_pt_validate_cap(vmx->pt_desc.caps,
					PT_CAP_topa_output) &&
			 !intel_pt_validate_cap(vmx->pt_desc.caps,
					PT_CAP_single_range_output)))
			return 1;
		msr_info->data = vmx->pt_desc.guest.output_base;
		break;
	case MSR_IA32_RTIT_OUTPUT_MASK:
		if (!vmx_pt_mode_is_host_guest() ||
			(!intel_pt_validate_cap(vmx->pt_desc.caps,
					PT_CAP_topa_output) &&
			 !intel_pt_validate_cap(vmx->pt_desc.caps,
					PT_CAP_single_range_output)))
			return 1;
		msr_info->data = vmx->pt_desc.guest.output_mask;
		break;
	case MSR_IA32_RTIT_ADDR0_A ... MSR_IA32_RTIT_ADDR3_B:
		index = msr_info->index - MSR_IA32_RTIT_ADDR0_A;
		if (!vmx_pt_mode_is_host_guest() ||
		    (index >= 2 * vmx->pt_desc.num_address_ranges))
			return 1;
		if (index % 2)
			msr_info->data = vmx->pt_desc.guest.addr_b[index / 2];
		else
			msr_info->data = vmx->pt_desc.guest.addr_a[index / 2];
		break;
	case MSR_IA32_DEBUGCTLMSR:
		msr_info->data = vmcs_read64(GUEST_IA32_DEBUGCTL);
		break;
	default:
	find_uret_msr:
		msr = vmx_find_uret_msr(vmx, msr_info->index);
		if (msr) {
			msr_info->data = msr->data;
			break;
		}
		return kvm_get_msr_common(vcpu, msr_info);
	}

	return 0;
}

static u64 nested_vmx_truncate_sysenter_addr(struct kvm_vcpu *vcpu,
						    u64 data)
{
#ifdef CONFIG_X86_64
	if (!guest_cpuid_has(vcpu, X86_FEATURE_LM))
		return (u32)data;
#endif
	return (unsigned long)data;
}

static u64 vcpu_supported_debugctl(struct kvm_vcpu *vcpu)
{
	u64 debugctl = vmx_supported_debugctl();

	if (!intel_pmu_lbr_is_enabled(vcpu))
		debugctl &= ~DEBUGCTLMSR_LBR_MASK;

	if (!guest_cpuid_has(vcpu, X86_FEATURE_BUS_LOCK_DETECT))
		debugctl &= ~DEBUGCTLMSR_BUS_LOCK_DETECT;

	return debugctl;
}

/*
 * Writes msr value into the appropriate "register".
 * Returns 0 on success, non-0 otherwise.
 * Assumes vcpu_load() was already called.
 */
static int vmx_set_msr(struct kvm_vcpu *vcpu, struct msr_data *msr_info)
{
	struct vcpu_vmx *vmx = to_vmx(vcpu);
	struct vmx_uret_msr *msr;
	int ret = 0;
	u32 msr_index = msr_info->index;
	u64 data = msr_info->data;
	u32 index;

	switch (msr_index) {
	case MSR_EFER:
		ret = kvm_set_msr_common(vcpu, msr_info);
		break;
#ifdef CONFIG_X86_64
	case MSR_FS_BASE:
		vmx_segment_cache_clear(vmx);
		vmcs_writel(GUEST_FS_BASE, data);
		break;
	case MSR_GS_BASE:
		vmx_segment_cache_clear(vmx);
		vmcs_writel(GUEST_GS_BASE, data);
		break;
	case MSR_KERNEL_GS_BASE:
		vmx_write_guest_kernel_gs_base(vmx, data);
		break;
	case MSR_IA32_XFD:
		ret = kvm_set_msr_common(vcpu, msr_info);
		/*
		 * Always intercepting WRMSR could incur non-negligible
		 * overhead given xfd might be changed frequently in
		 * guest context switch. Disable write interception
		 * upon the first write with a non-zero value (indicating
		 * potential usage on dynamic xfeatures). Also update
		 * exception bitmap to trap #NM for proper virtualization
		 * of guest xfd_err.
		 */
		if (!ret && data) {
			vmx_disable_intercept_for_msr(vcpu, MSR_IA32_XFD,
						      MSR_TYPE_RW);
			vcpu->arch.xfd_no_write_intercept = true;
			vmx_update_exception_bitmap(vcpu);
		}
		break;
#endif
	case MSR_IA32_SYSENTER_CS:
		if (is_guest_mode(vcpu))
			get_vmcs12(vcpu)->guest_sysenter_cs = data;
		vmcs_write32(GUEST_SYSENTER_CS, data);
		break;
	case MSR_IA32_SYSENTER_EIP:
		if (is_guest_mode(vcpu)) {
			data = nested_vmx_truncate_sysenter_addr(vcpu, data);
			get_vmcs12(vcpu)->guest_sysenter_eip = data;
		}
		vmcs_writel(GUEST_SYSENTER_EIP, data);
		break;
	case MSR_IA32_SYSENTER_ESP:
		if (is_guest_mode(vcpu)) {
			data = nested_vmx_truncate_sysenter_addr(vcpu, data);
			get_vmcs12(vcpu)->guest_sysenter_esp = data;
		}
		vmcs_writel(GUEST_SYSENTER_ESP, data);
		break;
	case MSR_IA32_DEBUGCTLMSR: {
		u64 invalid = data & ~vcpu_supported_debugctl(vcpu);
		if (invalid & (DEBUGCTLMSR_BTF|DEBUGCTLMSR_LBR)) {
			if (report_ignored_msrs)
				vcpu_unimpl(vcpu, "%s: BTF|LBR in IA32_DEBUGCTLMSR 0x%llx, nop\n",
					    __func__, data);
			data &= ~(DEBUGCTLMSR_BTF|DEBUGCTLMSR_LBR);
			invalid &= ~(DEBUGCTLMSR_BTF|DEBUGCTLMSR_LBR);
		}

		if (invalid)
			return 1;

		if (is_guest_mode(vcpu) && get_vmcs12(vcpu)->vm_exit_controls &
						VM_EXIT_SAVE_DEBUG_CONTROLS)
			get_vmcs12(vcpu)->guest_ia32_debugctl = data;

		vmcs_write64(GUEST_IA32_DEBUGCTL, data);
		if (intel_pmu_lbr_is_enabled(vcpu) && !to_vmx(vcpu)->lbr_desc.event &&
		    (data & DEBUGCTLMSR_LBR))
			intel_pmu_create_guest_lbr_event(vcpu);
		return 0;
	}
	case MSR_IA32_BNDCFGS:
		if (!kvm_mpx_supported() ||
		    (!msr_info->host_initiated &&
		     !guest_cpuid_has(vcpu, X86_FEATURE_MPX)))
			return 1;
		if (is_noncanonical_address(data & PAGE_MASK, vcpu) ||
		    (data & MSR_IA32_BNDCFGS_RSVD))
			return 1;
		vmcs_write64(GUEST_BNDCFGS, data);
		break;
	case MSR_IA32_UMWAIT_CONTROL:
		if (!msr_info->host_initiated && !vmx_has_waitpkg(vmx))
			return 1;

		/* The reserved bit 1 and non-32 bit [63:32] should be zero */
		if (data & (BIT_ULL(1) | GENMASK_ULL(63, 32)))
			return 1;

		vmx->msr_ia32_umwait_control = data;
		break;
	case MSR_IA32_SPEC_CTRL:
		if (!msr_info->host_initiated &&
		    !guest_has_spec_ctrl_msr(vcpu))
			return 1;

		if (kvm_spec_ctrl_test_value(data))
			return 1;

		vmx->spec_ctrl = data;
		if (!data)
			break;

		/*
		 * For non-nested:
		 * When it's written (to non-zero) for the first time, pass
		 * it through.
		 *
		 * For nested:
		 * The handling of the MSR bitmap for L2 guests is done in
		 * nested_vmx_prepare_msr_bitmap. We should not touch the
		 * vmcs02.msr_bitmap here since it gets completely overwritten
		 * in the merging. We update the vmcs01 here for L1 as well
		 * since it will end up touching the MSR anyway now.
		 */
		vmx_disable_intercept_for_msr(vcpu,
					      MSR_IA32_SPEC_CTRL,
					      MSR_TYPE_RW);
		break;
	case MSR_IA32_TSX_CTRL:
		if (!msr_info->host_initiated &&
		    !(vcpu->arch.arch_capabilities & ARCH_CAP_TSX_CTRL_MSR))
			return 1;
		if (data & ~(TSX_CTRL_RTM_DISABLE | TSX_CTRL_CPUID_CLEAR))
			return 1;
		goto find_uret_msr;
	case MSR_IA32_PRED_CMD:
		if (!msr_info->host_initiated &&
		    !guest_has_pred_cmd_msr(vcpu))
			return 1;

		if (data & ~PRED_CMD_IBPB)
			return 1;
		if (!boot_cpu_has(X86_FEATURE_IBPB))
			return 1;
		if (!data)
			break;

		wrmsrl(MSR_IA32_PRED_CMD, PRED_CMD_IBPB);

		/*
		 * For non-nested:
		 * When it's written (to non-zero) for the first time, pass
		 * it through.
		 *
		 * For nested:
		 * The handling of the MSR bitmap for L2 guests is done in
		 * nested_vmx_prepare_msr_bitmap. We should not touch the
		 * vmcs02.msr_bitmap here since it gets completely overwritten
		 * in the merging.
		 */
		vmx_disable_intercept_for_msr(vcpu, MSR_IA32_PRED_CMD, MSR_TYPE_W);
		break;
	case MSR_IA32_CR_PAT:
		if (!kvm_pat_valid(data))
			return 1;

		if (is_guest_mode(vcpu) &&
		    get_vmcs12(vcpu)->vm_exit_controls & VM_EXIT_SAVE_IA32_PAT)
			get_vmcs12(vcpu)->guest_ia32_pat = data;

		if (vmcs_config.vmentry_ctrl & VM_ENTRY_LOAD_IA32_PAT) {
			vmcs_write64(GUEST_IA32_PAT, data);
			vcpu->arch.pat = data;
			break;
		}
		ret = kvm_set_msr_common(vcpu, msr_info);
		break;
	case MSR_IA32_MCG_EXT_CTL:
		if ((!msr_info->host_initiated &&
		     !(to_vmx(vcpu)->msr_ia32_feature_control &
		       FEAT_CTL_LMCE_ENABLED)) ||
		    (data & ~MCG_EXT_CTL_LMCE_EN))
			return 1;
		vcpu->arch.mcg_ext_ctl = data;
		break;
	case MSR_IA32_FEAT_CTL:
		if (!vmx_feature_control_msr_valid(vcpu, data) ||
		    (to_vmx(vcpu)->msr_ia32_feature_control &
		     FEAT_CTL_LOCKED && !msr_info->host_initiated))
			return 1;
		vmx->msr_ia32_feature_control = data;
		if (msr_info->host_initiated && data == 0)
			vmx_leave_nested(vcpu);

		/* SGX may be enabled/disabled by guest's firmware */
		vmx_write_encls_bitmap(vcpu, NULL);
		break;
	case MSR_IA32_SGXLEPUBKEYHASH0 ... MSR_IA32_SGXLEPUBKEYHASH3:
		/*
		 * On real hardware, the LE hash MSRs are writable before
		 * the firmware sets bit 0 in MSR 0x7a ("activating" SGX),
		 * at which point SGX related bits in IA32_FEATURE_CONTROL
		 * become writable.
		 *
		 * KVM does not emulate SGX activation for simplicity, so
		 * allow writes to the LE hash MSRs if IA32_FEATURE_CONTROL
		 * is unlocked.  This is technically not architectural
		 * behavior, but it's close enough.
		 */
		if (!msr_info->host_initiated &&
		    (!guest_cpuid_has(vcpu, X86_FEATURE_SGX_LC) ||
		    ((vmx->msr_ia32_feature_control & FEAT_CTL_LOCKED) &&
		    !(vmx->msr_ia32_feature_control & FEAT_CTL_SGX_LC_ENABLED))))
			return 1;
		vmx->msr_ia32_sgxlepubkeyhash
			[msr_index - MSR_IA32_SGXLEPUBKEYHASH0] = data;
		break;
	case MSR_IA32_VMX_BASIC ... MSR_IA32_VMX_VMFUNC:
		if (!msr_info->host_initiated)
			return 1; /* they are read-only */
		if (!nested_vmx_allowed(vcpu))
			return 1;
		return vmx_set_vmx_msr(vcpu, msr_index, data);
	case MSR_IA32_RTIT_CTL:
		if (!vmx_pt_mode_is_host_guest() ||
			vmx_rtit_ctl_check(vcpu, data) ||
			vmx->nested.vmxon)
			return 1;
		vmcs_write64(GUEST_IA32_RTIT_CTL, data);
		vmx->pt_desc.guest.ctl = data;
		pt_update_intercept_for_msr(vcpu);
		break;
	case MSR_IA32_RTIT_STATUS:
		if (!pt_can_write_msr(vmx))
			return 1;
		if (data & MSR_IA32_RTIT_STATUS_MASK)
			return 1;
		vmx->pt_desc.guest.status = data;
		break;
	case MSR_IA32_RTIT_CR3_MATCH:
		if (!pt_can_write_msr(vmx))
			return 1;
		if (!intel_pt_validate_cap(vmx->pt_desc.caps,
					   PT_CAP_cr3_filtering))
			return 1;
		vmx->pt_desc.guest.cr3_match = data;
		break;
	case MSR_IA32_RTIT_OUTPUT_BASE:
		if (!pt_can_write_msr(vmx))
			return 1;
		if (!intel_pt_validate_cap(vmx->pt_desc.caps,
					   PT_CAP_topa_output) &&
		    !intel_pt_validate_cap(vmx->pt_desc.caps,
					   PT_CAP_single_range_output))
			return 1;
		if (!pt_output_base_valid(vcpu, data))
			return 1;
		vmx->pt_desc.guest.output_base = data;
		break;
	case MSR_IA32_RTIT_OUTPUT_MASK:
		if (!pt_can_write_msr(vmx))
			return 1;
		if (!intel_pt_validate_cap(vmx->pt_desc.caps,
					   PT_CAP_topa_output) &&
		    !intel_pt_validate_cap(vmx->pt_desc.caps,
					   PT_CAP_single_range_output))
			return 1;
		vmx->pt_desc.guest.output_mask = data;
		break;
	case MSR_IA32_RTIT_ADDR0_A ... MSR_IA32_RTIT_ADDR3_B:
		if (!pt_can_write_msr(vmx))
			return 1;
		index = msr_info->index - MSR_IA32_RTIT_ADDR0_A;
		if (index >= 2 * vmx->pt_desc.num_address_ranges)
			return 1;
		if (is_noncanonical_address(data, vcpu))
			return 1;
		if (index % 2)
			vmx->pt_desc.guest.addr_b[index / 2] = data;
		else
			vmx->pt_desc.guest.addr_a[index / 2] = data;
		break;
	case MSR_IA32_PERF_CAPABILITIES:
		if (data && !vcpu_to_pmu(vcpu)->version)
			return 1;
		if (data & PMU_CAP_LBR_FMT) {
			if ((data & PMU_CAP_LBR_FMT) !=
			    (vmx_get_perf_capabilities() & PMU_CAP_LBR_FMT))
				return 1;
			if (!intel_pmu_lbr_is_compatible(vcpu))
				return 1;
		}
		ret = kvm_set_msr_common(vcpu, msr_info);
		break;

	default:
	find_uret_msr:
		msr = vmx_find_uret_msr(vmx, msr_index);
		if (msr)
			ret = vmx_set_guest_uret_msr(vmx, msr, data);
		else
			ret = kvm_set_msr_common(vcpu, msr_info);
	}

	return ret;
}

static void vmx_cache_reg(struct kvm_vcpu *vcpu, enum kvm_reg reg)
{
	unsigned long guest_owned_bits;

	kvm_register_mark_available(vcpu, reg);

	switch (reg) {
	case VCPU_REGS_RSP:
		vcpu->arch.regs[VCPU_REGS_RSP] = vmcs_readl(GUEST_RSP);
		break;
	case VCPU_REGS_RIP:
		vcpu->arch.regs[VCPU_REGS_RIP] = vmcs_readl(GUEST_RIP);
		break;
	case VCPU_EXREG_PDPTR:
		if (enable_ept)
			ept_save_pdptrs(vcpu);
		break;
	case VCPU_EXREG_CR0:
		guest_owned_bits = vcpu->arch.cr0_guest_owned_bits;

		vcpu->arch.cr0 &= ~guest_owned_bits;
		vcpu->arch.cr0 |= vmcs_readl(GUEST_CR0) & guest_owned_bits;
		break;
	case VCPU_EXREG_CR3:
		/*
		 * When intercepting CR3 loads, e.g. for shadowing paging, KVM's
		 * CR3 is loaded into hardware, not the guest's CR3.
		 */
		if (!(exec_controls_get(to_vmx(vcpu)) & CPU_BASED_CR3_LOAD_EXITING))
			vcpu->arch.cr3 = vmcs_readl(GUEST_CR3);
		break;
	case VCPU_EXREG_CR4:
		guest_owned_bits = vcpu->arch.cr4_guest_owned_bits;

		vcpu->arch.cr4 &= ~guest_owned_bits;
		vcpu->arch.cr4 |= vmcs_readl(GUEST_CR4) & guest_owned_bits;
		break;
	default:
		KVM_BUG_ON(1, vcpu->kvm);
		break;
	}
}

static __init int cpu_has_kvm_support(void)
{
	return cpu_has_vmx();
}

static __init int vmx_disabled_by_bios(void)
{
	return !boot_cpu_has(X86_FEATURE_MSR_IA32_FEAT_CTL) ||
	       !boot_cpu_has(X86_FEATURE_VMX);
}

static int kvm_cpu_vmxon(u64 vmxon_pointer)
{
	u64 msr;

	cr4_set_bits(X86_CR4_VMXE);

	asm_volatile_goto("1: vmxon %[vmxon_pointer]\n\t"
			  _ASM_EXTABLE(1b, %l[fault])
			  : : [vmxon_pointer] "m"(vmxon_pointer)
			  : : fault);
	return 0;

fault:
	WARN_ONCE(1, "VMXON faulted, MSR_IA32_FEAT_CTL (0x3a) = 0x%llx\n",
		  rdmsrl_safe(MSR_IA32_FEAT_CTL, &msr) ? 0xdeadbeef : msr);
	cr4_clear_bits(X86_CR4_VMXE);

	return -EFAULT;
}

static int hardware_enable(void)
{
	int cpu = raw_smp_processor_id();
	u64 phys_addr = __pa(per_cpu(vmxarea, cpu));
	int r;

	if (cr4_read_shadow() & X86_CR4_VMXE)
		return -EBUSY;

	/*
	 * This can happen if we hot-added a CPU but failed to allocate
	 * VP assist page for it.
	 */
	if (static_branch_unlikely(&enable_evmcs) &&
	    !hv_get_vp_assist_page(cpu))
		return -EFAULT;

	intel_pt_handle_vmx(1);

	r = kvm_cpu_vmxon(phys_addr);
	if (r) {
		intel_pt_handle_vmx(0);
		return r;
	}

	if (enable_ept)
		ept_sync_global();

	return 0;
}

static void vmclear_local_loaded_vmcss(void)
{
	int cpu = raw_smp_processor_id();
	struct loaded_vmcs *v, *n;

	list_for_each_entry_safe(v, n, &per_cpu(loaded_vmcss_on_cpu, cpu),
				 loaded_vmcss_on_cpu_link)
		__loaded_vmcs_clear(v);
}

static void hardware_disable(void)
{
	vmclear_local_loaded_vmcss();

	if (cpu_vmxoff())
		kvm_spurious_fault();

	intel_pt_handle_vmx(0);
}

/*
 * There is no X86_FEATURE for SGX yet, but anyway we need to query CPUID
 * directly instead of going through cpu_has(), to ensure KVM is trapping
 * ENCLS whenever it's supported in hardware.  It does not matter whether
 * the host OS supports or has enabled SGX.
 */
static bool cpu_has_sgx(void)
{
	return cpuid_eax(0) >= 0x12 && (cpuid_eax(0x12) & BIT(0));
}

static __init int adjust_vmx_controls(u32 ctl_min, u32 ctl_opt,
				      u32 msr, u32 *result)
{
	u32 vmx_msr_low, vmx_msr_high;
	u32 ctl = ctl_min | ctl_opt;

	rdmsr(msr, vmx_msr_low, vmx_msr_high);

	ctl &= vmx_msr_high; /* bit == 0 in high word ==> must be zero */
	ctl |= vmx_msr_low;  /* bit == 1 in low word  ==> must be one  */

	/* Ensure minimum (required) set of control bits are supported. */
	if (ctl_min & ~ctl)
		return -EIO;

	*result = ctl;
	return 0;
}

static __init int setup_vmcs_config(struct vmcs_config *vmcs_conf,
				    struct vmx_capability *vmx_cap)
{
	u32 vmx_msr_low, vmx_msr_high;
	u32 min, opt, min2, opt2;
	u32 _pin_based_exec_control = 0;
	u32 _cpu_based_exec_control = 0;
	u32 _cpu_based_2nd_exec_control = 0;
	u32 _vmexit_control = 0;
	u32 _vmentry_control = 0;

	memset(vmcs_conf, 0, sizeof(*vmcs_conf));
	min = CPU_BASED_HLT_EXITING |
#ifdef CONFIG_X86_64
	      CPU_BASED_CR8_LOAD_EXITING |
	      CPU_BASED_CR8_STORE_EXITING |
#endif
	      CPU_BASED_CR3_LOAD_EXITING |
	      CPU_BASED_CR3_STORE_EXITING |
	      CPU_BASED_UNCOND_IO_EXITING |
	      CPU_BASED_MOV_DR_EXITING |
	      CPU_BASED_USE_TSC_OFFSETTING |
	      CPU_BASED_MWAIT_EXITING |
	      CPU_BASED_MONITOR_EXITING |
	      CPU_BASED_INVLPG_EXITING |
	      CPU_BASED_RDPMC_EXITING;

	opt = CPU_BASED_TPR_SHADOW |
	      CPU_BASED_USE_MSR_BITMAPS |
	      CPU_BASED_ACTIVATE_SECONDARY_CONTROLS;
	if (adjust_vmx_controls(min, opt, MSR_IA32_VMX_PROCBASED_CTLS,
				&_cpu_based_exec_control) < 0)
		return -EIO;
#ifdef CONFIG_X86_64
	if ((_cpu_based_exec_control & CPU_BASED_TPR_SHADOW))
		_cpu_based_exec_control &= ~CPU_BASED_CR8_LOAD_EXITING &
					   ~CPU_BASED_CR8_STORE_EXITING;
#endif
	if (_cpu_based_exec_control & CPU_BASED_ACTIVATE_SECONDARY_CONTROLS) {
		min2 = 0;
		opt2 = SECONDARY_EXEC_VIRTUALIZE_APIC_ACCESSES |
			SECONDARY_EXEC_VIRTUALIZE_X2APIC_MODE |
			SECONDARY_EXEC_WBINVD_EXITING |
			SECONDARY_EXEC_ENABLE_VPID |
			SECONDARY_EXEC_ENABLE_EPT |
			SECONDARY_EXEC_UNRESTRICTED_GUEST |
			SECONDARY_EXEC_PAUSE_LOOP_EXITING |
			SECONDARY_EXEC_DESC |
			SECONDARY_EXEC_ENABLE_RDTSCP |
			SECONDARY_EXEC_ENABLE_INVPCID |
			SECONDARY_EXEC_APIC_REGISTER_VIRT |
			SECONDARY_EXEC_VIRTUAL_INTR_DELIVERY |
			SECONDARY_EXEC_SHADOW_VMCS |
			SECONDARY_EXEC_XSAVES |
			SECONDARY_EXEC_RDSEED_EXITING |
			SECONDARY_EXEC_RDRAND_EXITING |
			SECONDARY_EXEC_ENABLE_PML |
			SECONDARY_EXEC_TSC_SCALING |
			SECONDARY_EXEC_ENABLE_USR_WAIT_PAUSE |
			SECONDARY_EXEC_PT_USE_GPA |
			SECONDARY_EXEC_PT_CONCEAL_VMX |
			SECONDARY_EXEC_ENABLE_VMFUNC |
			SECONDARY_EXEC_BUS_LOCK_DETECTION;
		if (cpu_has_sgx())
			opt2 |= SECONDARY_EXEC_ENCLS_EXITING;
		if (adjust_vmx_controls(min2, opt2,
					MSR_IA32_VMX_PROCBASED_CTLS2,
					&_cpu_based_2nd_exec_control) < 0)
			return -EIO;
	}
#ifndef CONFIG_X86_64
	if (!(_cpu_based_2nd_exec_control &
				SECONDARY_EXEC_VIRTUALIZE_APIC_ACCESSES))
		_cpu_based_exec_control &= ~CPU_BASED_TPR_SHADOW;
#endif

	if (!(_cpu_based_exec_control & CPU_BASED_TPR_SHADOW))
		_cpu_based_2nd_exec_control &= ~(
				SECONDARY_EXEC_APIC_REGISTER_VIRT |
				SECONDARY_EXEC_VIRTUALIZE_X2APIC_MODE |
				SECONDARY_EXEC_VIRTUAL_INTR_DELIVERY);

	rdmsr_safe(MSR_IA32_VMX_EPT_VPID_CAP,
		&vmx_cap->ept, &vmx_cap->vpid);

	if (_cpu_based_2nd_exec_control & SECONDARY_EXEC_ENABLE_EPT) {
		/* CR3 accesses and invlpg don't need to cause VM Exits when EPT
		   enabled */
		_cpu_based_exec_control &= ~(CPU_BASED_CR3_LOAD_EXITING |
					     CPU_BASED_CR3_STORE_EXITING |
					     CPU_BASED_INVLPG_EXITING);
	} else if (vmx_cap->ept) {
		vmx_cap->ept = 0;
		pr_warn_once("EPT CAP should not exist if not support "
				"1-setting enable EPT VM-execution control\n");
	}
	if (!(_cpu_based_2nd_exec_control & SECONDARY_EXEC_ENABLE_VPID) &&
		vmx_cap->vpid) {
		vmx_cap->vpid = 0;
		pr_warn_once("VPID CAP should not exist if not support "
				"1-setting enable VPID VM-execution control\n");
	}

	min = VM_EXIT_SAVE_DEBUG_CONTROLS | VM_EXIT_ACK_INTR_ON_EXIT;
#ifdef CONFIG_X86_64
	min |= VM_EXIT_HOST_ADDR_SPACE_SIZE;
#endif
	opt = VM_EXIT_LOAD_IA32_PERF_GLOBAL_CTRL |
	      VM_EXIT_LOAD_IA32_PAT |
	      VM_EXIT_LOAD_IA32_EFER |
	      VM_EXIT_CLEAR_BNDCFGS |
	      VM_EXIT_PT_CONCEAL_PIP |
	      VM_EXIT_CLEAR_IA32_RTIT_CTL;
	if (adjust_vmx_controls(min, opt, MSR_IA32_VMX_EXIT_CTLS,
				&_vmexit_control) < 0)
		return -EIO;

	min = PIN_BASED_EXT_INTR_MASK | PIN_BASED_NMI_EXITING;
	opt = PIN_BASED_VIRTUAL_NMIS | PIN_BASED_POSTED_INTR |
		 PIN_BASED_VMX_PREEMPTION_TIMER;
	if (adjust_vmx_controls(min, opt, MSR_IA32_VMX_PINBASED_CTLS,
				&_pin_based_exec_control) < 0)
		return -EIO;

	if (cpu_has_broken_vmx_preemption_timer())
		_pin_based_exec_control &= ~PIN_BASED_VMX_PREEMPTION_TIMER;
	if (!(_cpu_based_2nd_exec_control &
		SECONDARY_EXEC_VIRTUAL_INTR_DELIVERY))
		_pin_based_exec_control &= ~PIN_BASED_POSTED_INTR;

	min = VM_ENTRY_LOAD_DEBUG_CONTROLS;
	opt = VM_ENTRY_LOAD_IA32_PERF_GLOBAL_CTRL |
	      VM_ENTRY_LOAD_IA32_PAT |
	      VM_ENTRY_LOAD_IA32_EFER |
	      VM_ENTRY_LOAD_BNDCFGS |
	      VM_ENTRY_PT_CONCEAL_PIP |
	      VM_ENTRY_LOAD_IA32_RTIT_CTL;
	if (adjust_vmx_controls(min, opt, MSR_IA32_VMX_ENTRY_CTLS,
				&_vmentry_control) < 0)
		return -EIO;

	/*
	 * Some cpus support VM_{ENTRY,EXIT}_IA32_PERF_GLOBAL_CTRL but they
	 * can't be used due to an errata where VM Exit may incorrectly clear
	 * IA32_PERF_GLOBAL_CTRL[34:32].  Workaround the errata by using the
	 * MSR load mechanism to switch IA32_PERF_GLOBAL_CTRL.
	 */
	if (boot_cpu_data.x86 == 0x6) {
		switch (boot_cpu_data.x86_model) {
		case 26: /* AAK155 */
		case 30: /* AAP115 */
		case 37: /* AAT100 */
		case 44: /* BC86,AAY89,BD102 */
		case 46: /* BA97 */
			_vmentry_control &= ~VM_ENTRY_LOAD_IA32_PERF_GLOBAL_CTRL;
			_vmexit_control &= ~VM_EXIT_LOAD_IA32_PERF_GLOBAL_CTRL;
			pr_warn_once("kvm: VM_EXIT_LOAD_IA32_PERF_GLOBAL_CTRL "
					"does not work properly. Using workaround\n");
			break;
		default:
			break;
		}
	}


	rdmsr(MSR_IA32_VMX_BASIC, vmx_msr_low, vmx_msr_high);

	/* IA-32 SDM Vol 3B: VMCS size is never greater than 4kB. */
	if ((vmx_msr_high & 0x1fff) > PAGE_SIZE)
		return -EIO;

#ifdef CONFIG_X86_64
	/* IA-32 SDM Vol 3B: 64-bit CPUs always have VMX_BASIC_MSR[48]==0. */
	if (vmx_msr_high & (1u<<16))
		return -EIO;
#endif

	/* Require Write-Back (WB) memory type for VMCS accesses. */
	if (((vmx_msr_high >> 18) & 15) != 6)
		return -EIO;

	vmcs_conf->size = vmx_msr_high & 0x1fff;
	vmcs_conf->basic_cap = vmx_msr_high & ~0x1fff;

	vmcs_conf->revision_id = vmx_msr_low;

	vmcs_conf->pin_based_exec_ctrl = _pin_based_exec_control;
	vmcs_conf->cpu_based_exec_ctrl = _cpu_based_exec_control;
	vmcs_conf->cpu_based_2nd_exec_ctrl = _cpu_based_2nd_exec_control;
	vmcs_conf->vmexit_ctrl         = _vmexit_control;
	vmcs_conf->vmentry_ctrl        = _vmentry_control;

#if IS_ENABLED(CONFIG_HYPERV)
	if (enlightened_vmcs)
		evmcs_sanitize_exec_ctrls(vmcs_conf);
#endif

	return 0;
}

struct vmcs *alloc_vmcs_cpu(bool shadow, int cpu, gfp_t flags)
{
	int node = cpu_to_node(cpu);
	struct page *pages;
	struct vmcs *vmcs;

	pages = __alloc_pages_node(node, flags, 0);
	if (!pages)
		return NULL;
	vmcs = page_address(pages);
	memset(vmcs, 0, vmcs_config.size);

	/* KVM supports Enlightened VMCS v1 only */
	if (static_branch_unlikely(&enable_evmcs))
		vmcs->hdr.revision_id = KVM_EVMCS_VERSION;
	else
		vmcs->hdr.revision_id = vmcs_config.revision_id;

	if (shadow)
		vmcs->hdr.shadow_vmcs = 1;
	return vmcs;
}

void free_vmcs(struct vmcs *vmcs)
{
	free_page((unsigned long)vmcs);
}

/*
 * Free a VMCS, but before that VMCLEAR it on the CPU where it was last loaded
 */
void free_loaded_vmcs(struct loaded_vmcs *loaded_vmcs)
{
	if (!loaded_vmcs->vmcs)
		return;
	loaded_vmcs_clear(loaded_vmcs);
	free_vmcs(loaded_vmcs->vmcs);
	loaded_vmcs->vmcs = NULL;
	if (loaded_vmcs->msr_bitmap)
		free_page((unsigned long)loaded_vmcs->msr_bitmap);
	WARN_ON(loaded_vmcs->shadow_vmcs != NULL);
}

int alloc_loaded_vmcs(struct loaded_vmcs *loaded_vmcs)
{
	loaded_vmcs->vmcs = alloc_vmcs(false);
	if (!loaded_vmcs->vmcs)
		return -ENOMEM;

	vmcs_clear(loaded_vmcs->vmcs);

	loaded_vmcs->shadow_vmcs = NULL;
	loaded_vmcs->hv_timer_soft_disabled = false;
	loaded_vmcs->cpu = -1;
	loaded_vmcs->launched = 0;

	if (cpu_has_vmx_msr_bitmap()) {
		loaded_vmcs->msr_bitmap = (unsigned long *)
				__get_free_page(GFP_KERNEL_ACCOUNT);
		if (!loaded_vmcs->msr_bitmap)
			goto out_vmcs;
		memset(loaded_vmcs->msr_bitmap, 0xff, PAGE_SIZE);
	}

	memset(&loaded_vmcs->host_state, 0, sizeof(struct vmcs_host_state));
	memset(&loaded_vmcs->controls_shadow, 0,
		sizeof(struct vmcs_controls_shadow));

	return 0;

out_vmcs:
	free_loaded_vmcs(loaded_vmcs);
	return -ENOMEM;
}

static void free_kvm_area(void)
{
	int cpu;

	for_each_possible_cpu(cpu) {
		free_vmcs(per_cpu(vmxarea, cpu));
		per_cpu(vmxarea, cpu) = NULL;
	}
}

static __init int alloc_kvm_area(void)
{
	int cpu;

	for_each_possible_cpu(cpu) {
		struct vmcs *vmcs;

		vmcs = alloc_vmcs_cpu(false, cpu, GFP_KERNEL);
		if (!vmcs) {
			free_kvm_area();
			return -ENOMEM;
		}

		/*
		 * When eVMCS is enabled, alloc_vmcs_cpu() sets
		 * vmcs->revision_id to KVM_EVMCS_VERSION instead of
		 * revision_id reported by MSR_IA32_VMX_BASIC.
		 *
		 * However, even though not explicitly documented by
		 * TLFS, VMXArea passed as VMXON argument should
		 * still be marked with revision_id reported by
		 * physical CPU.
		 */
		if (static_branch_unlikely(&enable_evmcs))
			vmcs->hdr.revision_id = vmcs_config.revision_id;

		per_cpu(vmxarea, cpu) = vmcs;
	}
	return 0;
}

static void fix_pmode_seg(struct kvm_vcpu *vcpu, int seg,
		struct kvm_segment *save)
{
	if (!emulate_invalid_guest_state) {
		/*
		 * CS and SS RPL should be equal during guest entry according
		 * to VMX spec, but in reality it is not always so. Since vcpu
		 * is in the middle of the transition from real mode to
		 * protected mode it is safe to assume that RPL 0 is a good
		 * default value.
		 */
		if (seg == VCPU_SREG_CS || seg == VCPU_SREG_SS)
			save->selector &= ~SEGMENT_RPL_MASK;
		save->dpl = save->selector & SEGMENT_RPL_MASK;
		save->s = 1;
	}
	__vmx_set_segment(vcpu, save, seg);
}

static void enter_pmode(struct kvm_vcpu *vcpu)
{
	unsigned long flags;
	struct vcpu_vmx *vmx = to_vmx(vcpu);

	/*
	 * Update real mode segment cache. It may be not up-to-date if segment
	 * register was written while vcpu was in a guest mode.
	 */
	vmx_get_segment(vcpu, &vmx->rmode.segs[VCPU_SREG_ES], VCPU_SREG_ES);
	vmx_get_segment(vcpu, &vmx->rmode.segs[VCPU_SREG_DS], VCPU_SREG_DS);
	vmx_get_segment(vcpu, &vmx->rmode.segs[VCPU_SREG_FS], VCPU_SREG_FS);
	vmx_get_segment(vcpu, &vmx->rmode.segs[VCPU_SREG_GS], VCPU_SREG_GS);
	vmx_get_segment(vcpu, &vmx->rmode.segs[VCPU_SREG_SS], VCPU_SREG_SS);
	vmx_get_segment(vcpu, &vmx->rmode.segs[VCPU_SREG_CS], VCPU_SREG_CS);

	vmx->rmode.vm86_active = 0;

	__vmx_set_segment(vcpu, &vmx->rmode.segs[VCPU_SREG_TR], VCPU_SREG_TR);

	flags = vmcs_readl(GUEST_RFLAGS);
	flags &= RMODE_GUEST_OWNED_EFLAGS_BITS;
	flags |= vmx->rmode.save_rflags & ~RMODE_GUEST_OWNED_EFLAGS_BITS;
	vmcs_writel(GUEST_RFLAGS, flags);

	vmcs_writel(GUEST_CR4, (vmcs_readl(GUEST_CR4) & ~X86_CR4_VME) |
			(vmcs_readl(CR4_READ_SHADOW) & X86_CR4_VME));

	vmx_update_exception_bitmap(vcpu);

	fix_pmode_seg(vcpu, VCPU_SREG_CS, &vmx->rmode.segs[VCPU_SREG_CS]);
	fix_pmode_seg(vcpu, VCPU_SREG_SS, &vmx->rmode.segs[VCPU_SREG_SS]);
	fix_pmode_seg(vcpu, VCPU_SREG_ES, &vmx->rmode.segs[VCPU_SREG_ES]);
	fix_pmode_seg(vcpu, VCPU_SREG_DS, &vmx->rmode.segs[VCPU_SREG_DS]);
	fix_pmode_seg(vcpu, VCPU_SREG_FS, &vmx->rmode.segs[VCPU_SREG_FS]);
	fix_pmode_seg(vcpu, VCPU_SREG_GS, &vmx->rmode.segs[VCPU_SREG_GS]);
}

static void fix_rmode_seg(int seg, struct kvm_segment *save)
{
	const struct kvm_vmx_segment_field *sf = &kvm_vmx_segment_fields[seg];
	struct kvm_segment var = *save;

	var.dpl = 0x3;
	if (seg == VCPU_SREG_CS)
		var.type = 0x3;

	if (!emulate_invalid_guest_state) {
		var.selector = var.base >> 4;
		var.base = var.base & 0xffff0;
		var.limit = 0xffff;
		var.g = 0;
		var.db = 0;
		var.present = 1;
		var.s = 1;
		var.l = 0;
		var.unusable = 0;
		var.type = 0x3;
		var.avl = 0;
		if (save->base & 0xf)
			printk_once(KERN_WARNING "kvm: segment base is not "
					"paragraph aligned when entering "
					"protected mode (seg=%d)", seg);
	}

	vmcs_write16(sf->selector, var.selector);
	vmcs_writel(sf->base, var.base);
	vmcs_write32(sf->limit, var.limit);
	vmcs_write32(sf->ar_bytes, vmx_segment_access_rights(&var));
}

static void enter_rmode(struct kvm_vcpu *vcpu)
{
	unsigned long flags;
	struct vcpu_vmx *vmx = to_vmx(vcpu);
	struct kvm_vmx *kvm_vmx = to_kvm_vmx(vcpu->kvm);

	vmx_get_segment(vcpu, &vmx->rmode.segs[VCPU_SREG_TR], VCPU_SREG_TR);
	vmx_get_segment(vcpu, &vmx->rmode.segs[VCPU_SREG_ES], VCPU_SREG_ES);
	vmx_get_segment(vcpu, &vmx->rmode.segs[VCPU_SREG_DS], VCPU_SREG_DS);
	vmx_get_segment(vcpu, &vmx->rmode.segs[VCPU_SREG_FS], VCPU_SREG_FS);
	vmx_get_segment(vcpu, &vmx->rmode.segs[VCPU_SREG_GS], VCPU_SREG_GS);
	vmx_get_segment(vcpu, &vmx->rmode.segs[VCPU_SREG_SS], VCPU_SREG_SS);
	vmx_get_segment(vcpu, &vmx->rmode.segs[VCPU_SREG_CS], VCPU_SREG_CS);

	vmx->rmode.vm86_active = 1;

	/*
	 * Very old userspace does not call KVM_SET_TSS_ADDR before entering
	 * vcpu. Warn the user that an update is overdue.
	 */
	if (!kvm_vmx->tss_addr)
		printk_once(KERN_WARNING "kvm: KVM_SET_TSS_ADDR need to be "
			     "called before entering vcpu\n");

	vmx_segment_cache_clear(vmx);

	vmcs_writel(GUEST_TR_BASE, kvm_vmx->tss_addr);
	vmcs_write32(GUEST_TR_LIMIT, RMODE_TSS_SIZE - 1);
	vmcs_write32(GUEST_TR_AR_BYTES, 0x008b);

	flags = vmcs_readl(GUEST_RFLAGS);
	vmx->rmode.save_rflags = flags;

	flags |= X86_EFLAGS_IOPL | X86_EFLAGS_VM;

	vmcs_writel(GUEST_RFLAGS, flags);
	vmcs_writel(GUEST_CR4, vmcs_readl(GUEST_CR4) | X86_CR4_VME);
	vmx_update_exception_bitmap(vcpu);

	fix_rmode_seg(VCPU_SREG_SS, &vmx->rmode.segs[VCPU_SREG_SS]);
	fix_rmode_seg(VCPU_SREG_CS, &vmx->rmode.segs[VCPU_SREG_CS]);
	fix_rmode_seg(VCPU_SREG_ES, &vmx->rmode.segs[VCPU_SREG_ES]);
	fix_rmode_seg(VCPU_SREG_DS, &vmx->rmode.segs[VCPU_SREG_DS]);
	fix_rmode_seg(VCPU_SREG_GS, &vmx->rmode.segs[VCPU_SREG_GS]);
	fix_rmode_seg(VCPU_SREG_FS, &vmx->rmode.segs[VCPU_SREG_FS]);
}

int vmx_set_efer(struct kvm_vcpu *vcpu, u64 efer)
{
	struct vcpu_vmx *vmx = to_vmx(vcpu);
	struct vmx_uret_msr *msr = vmx_find_uret_msr(vmx, MSR_EFER);

	/* Nothing to do if hardware doesn't support EFER. */
	if (!msr)
		return 0;

	vcpu->arch.efer = efer;
	if (efer & EFER_LMA) {
		vm_entry_controls_setbit(to_vmx(vcpu), VM_ENTRY_IA32E_MODE);
		msr->data = efer;
	} else {
		vm_entry_controls_clearbit(to_vmx(vcpu), VM_ENTRY_IA32E_MODE);

		msr->data = efer & ~EFER_LME;
	}
	vmx_setup_uret_msrs(vmx);
	return 0;
}

#ifdef CONFIG_X86_64

static void enter_lmode(struct kvm_vcpu *vcpu)
{
	u32 guest_tr_ar;

	vmx_segment_cache_clear(to_vmx(vcpu));

	guest_tr_ar = vmcs_read32(GUEST_TR_AR_BYTES);
	if ((guest_tr_ar & VMX_AR_TYPE_MASK) != VMX_AR_TYPE_BUSY_64_TSS) {
		pr_debug_ratelimited("%s: tss fixup for long mode. \n",
				     __func__);
		vmcs_write32(GUEST_TR_AR_BYTES,
			     (guest_tr_ar & ~VMX_AR_TYPE_MASK)
			     | VMX_AR_TYPE_BUSY_64_TSS);
	}
	vmx_set_efer(vcpu, vcpu->arch.efer | EFER_LMA);
}

static void exit_lmode(struct kvm_vcpu *vcpu)
{
	vm_entry_controls_clearbit(to_vmx(vcpu), VM_ENTRY_IA32E_MODE);
	vmx_set_efer(vcpu, vcpu->arch.efer & ~EFER_LMA);
}

#endif

static void vmx_flush_tlb_all(struct kvm_vcpu *vcpu)
{
	struct vcpu_vmx *vmx = to_vmx(vcpu);

	/*
	 * INVEPT must be issued when EPT is enabled, irrespective of VPID, as
	 * the CPU is not required to invalidate guest-physical mappings on
	 * VM-Entry, even if VPID is disabled.  Guest-physical mappings are
	 * associated with the root EPT structure and not any particular VPID
	 * (INVVPID also isn't required to invalidate guest-physical mappings).
	 */
	if (enable_ept) {
		ept_sync_global();
	} else if (enable_vpid) {
		if (cpu_has_vmx_invvpid_global()) {
			vpid_sync_vcpu_global();
		} else {
			vpid_sync_vcpu_single(vmx->vpid);
			vpid_sync_vcpu_single(vmx->nested.vpid02);
		}
	}
}

static inline int vmx_get_current_vpid(struct kvm_vcpu *vcpu)
{
	if (is_guest_mode(vcpu))
		return nested_get_vpid02(vcpu);
	return to_vmx(vcpu)->vpid;
}

static void vmx_flush_tlb_current(struct kvm_vcpu *vcpu)
{
	struct kvm_mmu *mmu = vcpu->arch.mmu;
	u64 root_hpa = mmu->root_hpa;

	/* No flush required if the current context is invalid. */
	if (!VALID_PAGE(root_hpa))
		return;

	if (enable_ept)
		ept_sync_context(construct_eptp(vcpu, root_hpa,
						mmu->shadow_root_level));
	else
		vpid_sync_context(vmx_get_current_vpid(vcpu));
}

static void vmx_flush_tlb_gva(struct kvm_vcpu *vcpu, gva_t addr)
{
	/*
	 * vpid_sync_vcpu_addr() is a nop if vpid==0, see the comment in
	 * vmx_flush_tlb_guest() for an explanation of why this is ok.
	 */
	vpid_sync_vcpu_addr(vmx_get_current_vpid(vcpu), addr);
}

static void vmx_flush_tlb_guest(struct kvm_vcpu *vcpu)
{
	/*
	 * vpid_sync_context() is a nop if vpid==0, e.g. if enable_vpid==0 or a
	 * vpid couldn't be allocated for this vCPU.  VM-Enter and VM-Exit are
	 * required to flush GVA->{G,H}PA mappings from the TLB if vpid is
	 * disabled (VM-Enter with vpid enabled and vpid==0 is disallowed),
	 * i.e. no explicit INVVPID is necessary.
	 */
	vpid_sync_context(vmx_get_current_vpid(vcpu));
}

void vmx_ept_load_pdptrs(struct kvm_vcpu *vcpu)
{
	struct kvm_mmu *mmu = vcpu->arch.walk_mmu;

	if (!kvm_register_is_dirty(vcpu, VCPU_EXREG_PDPTR))
		return;

	if (is_pae_paging(vcpu)) {
		vmcs_write64(GUEST_PDPTR0, mmu->pdptrs[0]);
		vmcs_write64(GUEST_PDPTR1, mmu->pdptrs[1]);
		vmcs_write64(GUEST_PDPTR2, mmu->pdptrs[2]);
		vmcs_write64(GUEST_PDPTR3, mmu->pdptrs[3]);
	}
}

void ept_save_pdptrs(struct kvm_vcpu *vcpu)
{
	struct kvm_mmu *mmu = vcpu->arch.walk_mmu;

	if (WARN_ON_ONCE(!is_pae_paging(vcpu)))
		return;

	mmu->pdptrs[0] = vmcs_read64(GUEST_PDPTR0);
	mmu->pdptrs[1] = vmcs_read64(GUEST_PDPTR1);
	mmu->pdptrs[2] = vmcs_read64(GUEST_PDPTR2);
	mmu->pdptrs[3] = vmcs_read64(GUEST_PDPTR3);

	kvm_register_mark_available(vcpu, VCPU_EXREG_PDPTR);
}

#define CR3_EXITING_BITS (CPU_BASED_CR3_LOAD_EXITING | \
			  CPU_BASED_CR3_STORE_EXITING)

void vmx_set_cr0(struct kvm_vcpu *vcpu, unsigned long cr0)
{
	struct vcpu_vmx *vmx = to_vmx(vcpu);
	unsigned long hw_cr0, old_cr0_pg;
	u32 tmp;

	old_cr0_pg = kvm_read_cr0_bits(vcpu, X86_CR0_PG);

	hw_cr0 = (cr0 & ~KVM_VM_CR0_ALWAYS_OFF);
	if (is_unrestricted_guest(vcpu))
		hw_cr0 |= KVM_VM_CR0_ALWAYS_ON_UNRESTRICTED_GUEST;
	else {
		hw_cr0 |= KVM_VM_CR0_ALWAYS_ON;
		if (!enable_ept)
			hw_cr0 |= X86_CR0_WP;

		if (vmx->rmode.vm86_active && (cr0 & X86_CR0_PE))
			enter_pmode(vcpu);

		if (!vmx->rmode.vm86_active && !(cr0 & X86_CR0_PE))
			enter_rmode(vcpu);
	}

	vmcs_writel(CR0_READ_SHADOW, cr0);
	vmcs_writel(GUEST_CR0, hw_cr0);
	vcpu->arch.cr0 = cr0;
	kvm_register_mark_available(vcpu, VCPU_EXREG_CR0);

#ifdef CONFIG_X86_64
	if (vcpu->arch.efer & EFER_LME) {
		if (!old_cr0_pg && (cr0 & X86_CR0_PG))
			enter_lmode(vcpu);
		else if (old_cr0_pg && !(cr0 & X86_CR0_PG))
			exit_lmode(vcpu);
	}
#endif

	if (enable_ept && !is_unrestricted_guest(vcpu)) {
		/*
		 * Ensure KVM has an up-to-date snapshot of the guest's CR3.  If
		 * the below code _enables_ CR3 exiting, vmx_cache_reg() will
		 * (correctly) stop reading vmcs.GUEST_CR3 because it thinks
		 * KVM's CR3 is installed.
		 */
		if (!kvm_register_is_available(vcpu, VCPU_EXREG_CR3))
			vmx_cache_reg(vcpu, VCPU_EXREG_CR3);

		/*
		 * When running with EPT but not unrestricted guest, KVM must
		 * intercept CR3 accesses when paging is _disabled_.  This is
		 * necessary because restricted guests can't actually run with
		 * paging disabled, and so KVM stuffs its own CR3 in order to
		 * run the guest when identity mapped page tables.
		 *
		 * Do _NOT_ check the old CR0.PG, e.g. to optimize away the
		 * update, it may be stale with respect to CR3 interception,
		 * e.g. after nested VM-Enter.
		 *
		 * Lastly, honor L1's desires, i.e. intercept CR3 loads and/or
		 * stores to forward them to L1, even if KVM does not need to
		 * intercept them to preserve its identity mapped page tables.
		 */
		if (!(cr0 & X86_CR0_PG)) {
			exec_controls_setbit(vmx, CR3_EXITING_BITS);
		} else if (!is_guest_mode(vcpu)) {
			exec_controls_clearbit(vmx, CR3_EXITING_BITS);
		} else {
			tmp = exec_controls_get(vmx);
			tmp &= ~CR3_EXITING_BITS;
			tmp |= get_vmcs12(vcpu)->cpu_based_vm_exec_control & CR3_EXITING_BITS;
			exec_controls_set(vmx, tmp);
		}

		/* Note, vmx_set_cr4() consumes the new vcpu->arch.cr0. */
		if ((old_cr0_pg ^ cr0) & X86_CR0_PG)
			vmx_set_cr4(vcpu, kvm_read_cr4(vcpu));

		/*
		 * When !CR0_PG -> CR0_PG, vcpu->arch.cr3 becomes active, but
		 * GUEST_CR3 is still vmx->ept_identity_map_addr if EPT + !URG.
		 */
		if (!(old_cr0_pg & X86_CR0_PG) && (cr0 & X86_CR0_PG))
			kvm_register_mark_dirty(vcpu, VCPU_EXREG_CR3);
	}

	/* depends on vcpu->arch.cr0 to be set to a new value */
	vmx->emulation_required = vmx_emulation_required(vcpu);
}

static int vmx_get_max_tdp_level(void)
{
	if (cpu_has_vmx_ept_5levels())
		return 5;
	return 4;
}

u64 construct_eptp(struct kvm_vcpu *vcpu, hpa_t root_hpa, int root_level)
{
	u64 eptp = VMX_EPTP_MT_WB;

	eptp |= (root_level == 5) ? VMX_EPTP_PWL_5 : VMX_EPTP_PWL_4;

	if (enable_ept_ad_bits &&
	    (!is_guest_mode(vcpu) || nested_ept_ad_enabled(vcpu)))
		eptp |= VMX_EPTP_AD_ENABLE_BIT;
	eptp |= root_hpa;

	return eptp;
}

static void vmx_load_mmu_pgd(struct kvm_vcpu *vcpu, hpa_t root_hpa,
			     int root_level)
{
	struct kvm *kvm = vcpu->kvm;
	bool update_guest_cr3 = true;
	unsigned long guest_cr3;
	u64 eptp;

	if (enable_ept) {
		eptp = construct_eptp(vcpu, root_hpa, root_level);
		vmcs_write64(EPT_POINTER, eptp);

		hv_track_root_tdp(vcpu, root_hpa);

		if (!enable_unrestricted_guest && !is_paging(vcpu))
			guest_cr3 = to_kvm_vmx(kvm)->ept_identity_map_addr;
		else if (kvm_register_is_dirty(vcpu, VCPU_EXREG_CR3))
			guest_cr3 = vcpu->arch.cr3;
		else /* vmcs.GUEST_CR3 is already up-to-date. */
			update_guest_cr3 = false;
		vmx_ept_load_pdptrs(vcpu);
	} else {
		guest_cr3 = root_hpa | kvm_get_active_pcid(vcpu);
	}

	if (update_guest_cr3)
		vmcs_writel(GUEST_CR3, guest_cr3);
}


static bool vmx_is_valid_cr4(struct kvm_vcpu *vcpu, unsigned long cr4)
{
	/*
	 * We operate under the default treatment of SMM, so VMX cannot be
	 * enabled under SMM.  Note, whether or not VMXE is allowed at all is
	 * handled by kvm_is_valid_cr4().
	 */
	if ((cr4 & X86_CR4_VMXE) && is_smm(vcpu))
		return false;

	if (to_vmx(vcpu)->nested.vmxon && !nested_cr4_valid(vcpu, cr4))
		return false;

	return true;
}

void vmx_set_cr4(struct kvm_vcpu *vcpu, unsigned long cr4)
{
	unsigned long old_cr4 = vcpu->arch.cr4;
	struct vcpu_vmx *vmx = to_vmx(vcpu);
	/*
	 * Pass through host's Machine Check Enable value to hw_cr4, which
	 * is in force while we are in guest mode.  Do not let guests control
	 * this bit, even if host CR4.MCE == 0.
	 */
	unsigned long hw_cr4;

	hw_cr4 = (cr4_read_shadow() & X86_CR4_MCE) | (cr4 & ~X86_CR4_MCE);
	if (is_unrestricted_guest(vcpu))
		hw_cr4 |= KVM_VM_CR4_ALWAYS_ON_UNRESTRICTED_GUEST;
	else if (vmx->rmode.vm86_active)
		hw_cr4 |= KVM_RMODE_VM_CR4_ALWAYS_ON;
	else
		hw_cr4 |= KVM_PMODE_VM_CR4_ALWAYS_ON;

	if (!boot_cpu_has(X86_FEATURE_UMIP) && vmx_umip_emulated()) {
		if (cr4 & X86_CR4_UMIP) {
			secondary_exec_controls_setbit(vmx, SECONDARY_EXEC_DESC);
			hw_cr4 &= ~X86_CR4_UMIP;
		} else if (!is_guest_mode(vcpu) ||
			!nested_cpu_has2(get_vmcs12(vcpu), SECONDARY_EXEC_DESC)) {
			secondary_exec_controls_clearbit(vmx, SECONDARY_EXEC_DESC);
		}
	}

	vcpu->arch.cr4 = cr4;
	kvm_register_mark_available(vcpu, VCPU_EXREG_CR4);

	if (!is_unrestricted_guest(vcpu)) {
		if (enable_ept) {
			if (!is_paging(vcpu)) {
				hw_cr4 &= ~X86_CR4_PAE;
				hw_cr4 |= X86_CR4_PSE;
			} else if (!(cr4 & X86_CR4_PAE)) {
				hw_cr4 &= ~X86_CR4_PAE;
			}
		}

		/*
		 * SMEP/SMAP/PKU is disabled if CPU is in non-paging mode in
		 * hardware.  To emulate this behavior, SMEP/SMAP/PKU needs
		 * to be manually disabled when guest switches to non-paging
		 * mode.
		 *
		 * If !enable_unrestricted_guest, the CPU is always running
		 * with CR0.PG=1 and CR4 needs to be modified.
		 * If enable_unrestricted_guest, the CPU automatically
		 * disables SMEP/SMAP/PKU when the guest sets CR0.PG=0.
		 */
		if (!is_paging(vcpu))
			hw_cr4 &= ~(X86_CR4_SMEP | X86_CR4_SMAP | X86_CR4_PKE);
	}

	vmcs_writel(CR4_READ_SHADOW, cr4);
	vmcs_writel(GUEST_CR4, hw_cr4);

	if ((cr4 ^ old_cr4) & (X86_CR4_OSXSAVE | X86_CR4_PKE))
		kvm_update_cpuid_runtime(vcpu);
}

void vmx_get_segment(struct kvm_vcpu *vcpu, struct kvm_segment *var, int seg)
{
	struct vcpu_vmx *vmx = to_vmx(vcpu);
	u32 ar;

	if (vmx->rmode.vm86_active && seg != VCPU_SREG_LDTR) {
		*var = vmx->rmode.segs[seg];
		if (seg == VCPU_SREG_TR
		    || var->selector == vmx_read_guest_seg_selector(vmx, seg))
			return;
		var->base = vmx_read_guest_seg_base(vmx, seg);
		var->selector = vmx_read_guest_seg_selector(vmx, seg);
		return;
	}
	var->base = vmx_read_guest_seg_base(vmx, seg);
	var->limit = vmx_read_guest_seg_limit(vmx, seg);
	var->selector = vmx_read_guest_seg_selector(vmx, seg);
	ar = vmx_read_guest_seg_ar(vmx, seg);
	var->unusable = (ar >> 16) & 1;
	var->type = ar & 15;
	var->s = (ar >> 4) & 1;
	var->dpl = (ar >> 5) & 3;
	/*
	 * Some userspaces do not preserve unusable property. Since usable
	 * segment has to be present according to VMX spec we can use present
	 * property to amend userspace bug by making unusable segment always
	 * nonpresent. vmx_segment_access_rights() already marks nonpresent
	 * segment as unusable.
	 */
	var->present = !var->unusable;
	var->avl = (ar >> 12) & 1;
	var->l = (ar >> 13) & 1;
	var->db = (ar >> 14) & 1;
	var->g = (ar >> 15) & 1;
}

static u64 vmx_get_segment_base(struct kvm_vcpu *vcpu, int seg)
{
	struct kvm_segment s;

	if (to_vmx(vcpu)->rmode.vm86_active) {
		vmx_get_segment(vcpu, &s, seg);
		return s.base;
	}
	return vmx_read_guest_seg_base(to_vmx(vcpu), seg);
}

int vmx_get_cpl(struct kvm_vcpu *vcpu)
{
	struct vcpu_vmx *vmx = to_vmx(vcpu);

	if (unlikely(vmx->rmode.vm86_active))
		return 0;
	else {
		int ar = vmx_read_guest_seg_ar(vmx, VCPU_SREG_SS);
		return VMX_AR_DPL(ar);
	}
}

static u32 vmx_segment_access_rights(struct kvm_segment *var)
{
	u32 ar;

	if (var->unusable || !var->present)
		ar = 1 << 16;
	else {
		ar = var->type & 15;
		ar |= (var->s & 1) << 4;
		ar |= (var->dpl & 3) << 5;
		ar |= (var->present & 1) << 7;
		ar |= (var->avl & 1) << 12;
		ar |= (var->l & 1) << 13;
		ar |= (var->db & 1) << 14;
		ar |= (var->g & 1) << 15;
	}

	return ar;
}

void __vmx_set_segment(struct kvm_vcpu *vcpu, struct kvm_segment *var, int seg)
{
	struct vcpu_vmx *vmx = to_vmx(vcpu);
	const struct kvm_vmx_segment_field *sf = &kvm_vmx_segment_fields[seg];

	vmx_segment_cache_clear(vmx);

	if (vmx->rmode.vm86_active && seg != VCPU_SREG_LDTR) {
		vmx->rmode.segs[seg] = *var;
		if (seg == VCPU_SREG_TR)
			vmcs_write16(sf->selector, var->selector);
		else if (var->s)
			fix_rmode_seg(seg, &vmx->rmode.segs[seg]);
		return;
	}

	vmcs_writel(sf->base, var->base);
	vmcs_write32(sf->limit, var->limit);
	vmcs_write16(sf->selector, var->selector);

	/*
	 *   Fix the "Accessed" bit in AR field of segment registers for older
	 * qemu binaries.
	 *   IA32 arch specifies that at the time of processor reset the
	 * "Accessed" bit in the AR field of segment registers is 1. And qemu
	 * is setting it to 0 in the userland code. This causes invalid guest
	 * state vmexit when "unrestricted guest" mode is turned on.
	 *    Fix for this setup issue in cpu_reset is being pushed in the qemu
	 * tree. Newer qemu binaries with that qemu fix would not need this
	 * kvm hack.
	 */
	if (is_unrestricted_guest(vcpu) && (seg != VCPU_SREG_LDTR))
		var->type |= 0x1; /* Accessed */

	vmcs_write32(sf->ar_bytes, vmx_segment_access_rights(var));
}

static void vmx_set_segment(struct kvm_vcpu *vcpu, struct kvm_segment *var, int seg)
{
	__vmx_set_segment(vcpu, var, seg);

	to_vmx(vcpu)->emulation_required = vmx_emulation_required(vcpu);
}

static void vmx_get_cs_db_l_bits(struct kvm_vcpu *vcpu, int *db, int *l)
{
	u32 ar = vmx_read_guest_seg_ar(to_vmx(vcpu), VCPU_SREG_CS);

	*db = (ar >> 14) & 1;
	*l = (ar >> 13) & 1;
}

static void vmx_get_idt(struct kvm_vcpu *vcpu, struct desc_ptr *dt)
{
	dt->size = vmcs_read32(GUEST_IDTR_LIMIT);
	dt->address = vmcs_readl(GUEST_IDTR_BASE);
}

static void vmx_set_idt(struct kvm_vcpu *vcpu, struct desc_ptr *dt)
{
	vmcs_write32(GUEST_IDTR_LIMIT, dt->size);
	vmcs_writel(GUEST_IDTR_BASE, dt->address);
}

static void vmx_get_gdt(struct kvm_vcpu *vcpu, struct desc_ptr *dt)
{
	dt->size = vmcs_read32(GUEST_GDTR_LIMIT);
	dt->address = vmcs_readl(GUEST_GDTR_BASE);
}

static void vmx_set_gdt(struct kvm_vcpu *vcpu, struct desc_ptr *dt)
{
	vmcs_write32(GUEST_GDTR_LIMIT, dt->size);
	vmcs_writel(GUEST_GDTR_BASE, dt->address);
}

static bool rmode_segment_valid(struct kvm_vcpu *vcpu, int seg)
{
	struct kvm_segment var;
	u32 ar;

	vmx_get_segment(vcpu, &var, seg);
	var.dpl = 0x3;
	if (seg == VCPU_SREG_CS)
		var.type = 0x3;
	ar = vmx_segment_access_rights(&var);

	if (var.base != (var.selector << 4))
		return false;
	if (var.limit != 0xffff)
		return false;
	if (ar != 0xf3)
		return false;

	return true;
}

static bool code_segment_valid(struct kvm_vcpu *vcpu)
{
	struct kvm_segment cs;
	unsigned int cs_rpl;

	vmx_get_segment(vcpu, &cs, VCPU_SREG_CS);
	cs_rpl = cs.selector & SEGMENT_RPL_MASK;

	if (cs.unusable)
		return false;
	if (~cs.type & (VMX_AR_TYPE_CODE_MASK|VMX_AR_TYPE_ACCESSES_MASK))
		return false;
	if (!cs.s)
		return false;
	if (cs.type & VMX_AR_TYPE_WRITEABLE_MASK) {
		if (cs.dpl > cs_rpl)
			return false;
	} else {
		if (cs.dpl != cs_rpl)
			return false;
	}
	if (!cs.present)
		return false;

	/* TODO: Add Reserved field check, this'll require a new member in the kvm_segment_field structure */
	return true;
}

static bool stack_segment_valid(struct kvm_vcpu *vcpu)
{
	struct kvm_segment ss;
	unsigned int ss_rpl;

	vmx_get_segment(vcpu, &ss, VCPU_SREG_SS);
	ss_rpl = ss.selector & SEGMENT_RPL_MASK;

	if (ss.unusable)
		return true;
	if (ss.type != 3 && ss.type != 7)
		return false;
	if (!ss.s)
		return false;
	if (ss.dpl != ss_rpl) /* DPL != RPL */
		return false;
	if (!ss.present)
		return false;

	return true;
}

static bool data_segment_valid(struct kvm_vcpu *vcpu, int seg)
{
	struct kvm_segment var;
	unsigned int rpl;

	vmx_get_segment(vcpu, &var, seg);
	rpl = var.selector & SEGMENT_RPL_MASK;

	if (var.unusable)
		return true;
	if (!var.s)
		return false;
	if (!var.present)
		return false;
	if (~var.type & (VMX_AR_TYPE_CODE_MASK|VMX_AR_TYPE_WRITEABLE_MASK)) {
		if (var.dpl < rpl) /* DPL < RPL */
			return false;
	}

	/* TODO: Add other members to kvm_segment_field to allow checking for other access
	 * rights flags
	 */
	return true;
}

static bool tr_valid(struct kvm_vcpu *vcpu)
{
	struct kvm_segment tr;

	vmx_get_segment(vcpu, &tr, VCPU_SREG_TR);

	if (tr.unusable)
		return false;
	if (tr.selector & SEGMENT_TI_MASK)	/* TI = 1 */
		return false;
	if (tr.type != 3 && tr.type != 11) /* TODO: Check if guest is in IA32e mode */
		return false;
	if (!tr.present)
		return false;

	return true;
}

static bool ldtr_valid(struct kvm_vcpu *vcpu)
{
	struct kvm_segment ldtr;

	vmx_get_segment(vcpu, &ldtr, VCPU_SREG_LDTR);

	if (ldtr.unusable)
		return true;
	if (ldtr.selector & SEGMENT_TI_MASK)	/* TI = 1 */
		return false;
	if (ldtr.type != 2)
		return false;
	if (!ldtr.present)
		return false;

	return true;
}

static bool cs_ss_rpl_check(struct kvm_vcpu *vcpu)
{
	struct kvm_segment cs, ss;

	vmx_get_segment(vcpu, &cs, VCPU_SREG_CS);
	vmx_get_segment(vcpu, &ss, VCPU_SREG_SS);

	return ((cs.selector & SEGMENT_RPL_MASK) ==
		 (ss.selector & SEGMENT_RPL_MASK));
}

/*
 * Check if guest state is valid. Returns true if valid, false if
 * not.
 * We assume that registers are always usable
 */
bool __vmx_guest_state_valid(struct kvm_vcpu *vcpu)
{
	/* real mode guest state checks */
	if (!is_protmode(vcpu) || (vmx_get_rflags(vcpu) & X86_EFLAGS_VM)) {
		if (!rmode_segment_valid(vcpu, VCPU_SREG_CS))
			return false;
		if (!rmode_segment_valid(vcpu, VCPU_SREG_SS))
			return false;
		if (!rmode_segment_valid(vcpu, VCPU_SREG_DS))
			return false;
		if (!rmode_segment_valid(vcpu, VCPU_SREG_ES))
			return false;
		if (!rmode_segment_valid(vcpu, VCPU_SREG_FS))
			return false;
		if (!rmode_segment_valid(vcpu, VCPU_SREG_GS))
			return false;
	} else {
	/* protected mode guest state checks */
		if (!cs_ss_rpl_check(vcpu))
			return false;
		if (!code_segment_valid(vcpu))
			return false;
		if (!stack_segment_valid(vcpu))
			return false;
		if (!data_segment_valid(vcpu, VCPU_SREG_DS))
			return false;
		if (!data_segment_valid(vcpu, VCPU_SREG_ES))
			return false;
		if (!data_segment_valid(vcpu, VCPU_SREG_FS))
			return false;
		if (!data_segment_valid(vcpu, VCPU_SREG_GS))
			return false;
		if (!tr_valid(vcpu))
			return false;
		if (!ldtr_valid(vcpu))
			return false;
	}
	/* TODO:
	 * - Add checks on RIP
	 * - Add checks on RFLAGS
	 */

	return true;
}

static int init_rmode_tss(struct kvm *kvm, void __user *ua)
{
	const void *zero_page = (const void *) __va(page_to_phys(ZERO_PAGE(0)));
	u16 data;
	int i;

	for (i = 0; i < 3; i++) {
		if (__copy_to_user(ua + PAGE_SIZE * i, zero_page, PAGE_SIZE))
			return -EFAULT;
	}

	data = TSS_BASE_SIZE + TSS_REDIRECTION_SIZE;
	if (__copy_to_user(ua + TSS_IOPB_BASE_OFFSET, &data, sizeof(u16)))
		return -EFAULT;

	data = ~0;
	if (__copy_to_user(ua + RMODE_TSS_SIZE - 1, &data, sizeof(u8)))
		return -EFAULT;

	return 0;
}

static int init_rmode_identity_map(struct kvm *kvm)
{
	struct kvm_vmx *kvm_vmx = to_kvm_vmx(kvm);
	int i, r = 0;
	void __user *uaddr;
	u32 tmp;

	/* Protect kvm_vmx->ept_identity_pagetable_done. */
	mutex_lock(&kvm->slots_lock);

	if (likely(kvm_vmx->ept_identity_pagetable_done))
		goto out;

	if (!kvm_vmx->ept_identity_map_addr)
		kvm_vmx->ept_identity_map_addr = VMX_EPT_IDENTITY_PAGETABLE_ADDR;

	uaddr = __x86_set_memory_region(kvm,
					IDENTITY_PAGETABLE_PRIVATE_MEMSLOT,
					kvm_vmx->ept_identity_map_addr,
					PAGE_SIZE);
	if (IS_ERR(uaddr)) {
		r = PTR_ERR(uaddr);
		goto out;
	}

	/* Set up identity-mapping pagetable for EPT in real mode */
	for (i = 0; i < PT32_ENT_PER_PAGE; i++) {
		tmp = (i << 22) + (_PAGE_PRESENT | _PAGE_RW | _PAGE_USER |
			_PAGE_ACCESSED | _PAGE_DIRTY | _PAGE_PSE);
		if (__copy_to_user(uaddr + i * sizeof(tmp), &tmp, sizeof(tmp))) {
			r = -EFAULT;
			goto out;
		}
	}
	kvm_vmx->ept_identity_pagetable_done = true;

out:
	mutex_unlock(&kvm->slots_lock);
	return r;
}

static void seg_setup(int seg)
{
	const struct kvm_vmx_segment_field *sf = &kvm_vmx_segment_fields[seg];
	unsigned int ar;

	vmcs_write16(sf->selector, 0);
	vmcs_writel(sf->base, 0);
	vmcs_write32(sf->limit, 0xffff);
	ar = 0x93;
	if (seg == VCPU_SREG_CS)
		ar |= 0x08; /* code segment */

	vmcs_write32(sf->ar_bytes, ar);
}

static int alloc_apic_access_page(struct kvm *kvm)
{
	struct page *page;
	void __user *hva;
	int ret = 0;

	mutex_lock(&kvm->slots_lock);
	if (kvm->arch.apic_access_memslot_enabled)
		goto out;
	hva = __x86_set_memory_region(kvm, APIC_ACCESS_PAGE_PRIVATE_MEMSLOT,
				      APIC_DEFAULT_PHYS_BASE, PAGE_SIZE);
	if (IS_ERR(hva)) {
		ret = PTR_ERR(hva);
		goto out;
	}

	page = gfn_to_page(kvm, APIC_DEFAULT_PHYS_BASE >> PAGE_SHIFT);
	if (is_error_page(page)) {
		ret = -EFAULT;
		goto out;
	}

	/*
	 * Do not pin the page in memory, so that memory hot-unplug
	 * is able to migrate it.
	 */
	put_page(page);
	kvm->arch.apic_access_memslot_enabled = true;
out:
	mutex_unlock(&kvm->slots_lock);
	return ret;
}

int allocate_vpid(void)
{
	int vpid;

	if (!enable_vpid)
		return 0;
	spin_lock(&vmx_vpid_lock);
	vpid = find_first_zero_bit(vmx_vpid_bitmap, VMX_NR_VPIDS);
	if (vpid < VMX_NR_VPIDS)
		__set_bit(vpid, vmx_vpid_bitmap);
	else
		vpid = 0;
	spin_unlock(&vmx_vpid_lock);
	return vpid;
}

void free_vpid(int vpid)
{
	if (!enable_vpid || vpid == 0)
		return;
	spin_lock(&vmx_vpid_lock);
	__clear_bit(vpid, vmx_vpid_bitmap);
	spin_unlock(&vmx_vpid_lock);
}

static void vmx_msr_bitmap_l01_changed(struct vcpu_vmx *vmx)
{
	/*
	 * When KVM is a nested hypervisor on top of Hyper-V and uses
	 * 'Enlightened MSR Bitmap' feature L0 needs to know that MSR
	 * bitmap has changed.
	 */
	if (static_branch_unlikely(&enable_evmcs))
		evmcs_touch_msr_bitmap();

	vmx->nested.force_msr_bitmap_recalc = true;
}

void vmx_disable_intercept_for_msr(struct kvm_vcpu *vcpu, u32 msr, int type)
{
	struct vcpu_vmx *vmx = to_vmx(vcpu);
	unsigned long *msr_bitmap = vmx->vmcs01.msr_bitmap;

	if (!cpu_has_vmx_msr_bitmap())
		return;

	vmx_msr_bitmap_l01_changed(vmx);

	/*
	 * Mark the desired intercept state in shadow bitmap, this is needed
	 * for resync when the MSR filters change.
	*/
	if (is_valid_passthrough_msr(msr)) {
		int idx = possible_passthrough_msr_slot(msr);

		if (idx != -ENOENT) {
			if (type & MSR_TYPE_R)
				clear_bit(idx, vmx->shadow_msr_intercept.read);
			if (type & MSR_TYPE_W)
				clear_bit(idx, vmx->shadow_msr_intercept.write);
		}
	}

	if ((type & MSR_TYPE_R) &&
	    !kvm_msr_allowed(vcpu, msr, KVM_MSR_FILTER_READ)) {
		vmx_set_msr_bitmap_read(msr_bitmap, msr);
		type &= ~MSR_TYPE_R;
	}

	if ((type & MSR_TYPE_W) &&
	    !kvm_msr_allowed(vcpu, msr, KVM_MSR_FILTER_WRITE)) {
		vmx_set_msr_bitmap_write(msr_bitmap, msr);
		type &= ~MSR_TYPE_W;
	}

	if (type & MSR_TYPE_R)
		vmx_clear_msr_bitmap_read(msr_bitmap, msr);

	if (type & MSR_TYPE_W)
		vmx_clear_msr_bitmap_write(msr_bitmap, msr);
}

void vmx_enable_intercept_for_msr(struct kvm_vcpu *vcpu, u32 msr, int type)
{
	struct vcpu_vmx *vmx = to_vmx(vcpu);
	unsigned long *msr_bitmap = vmx->vmcs01.msr_bitmap;

	if (!cpu_has_vmx_msr_bitmap())
		return;

	vmx_msr_bitmap_l01_changed(vmx);

	/*
	 * Mark the desired intercept state in shadow bitmap, this is needed
	 * for resync when the MSR filter changes.
	*/
	if (is_valid_passthrough_msr(msr)) {
		int idx = possible_passthrough_msr_slot(msr);

		if (idx != -ENOENT) {
			if (type & MSR_TYPE_R)
				set_bit(idx, vmx->shadow_msr_intercept.read);
			if (type & MSR_TYPE_W)
				set_bit(idx, vmx->shadow_msr_intercept.write);
		}
	}

	if (type & MSR_TYPE_R)
		vmx_set_msr_bitmap_read(msr_bitmap, msr);

	if (type & MSR_TYPE_W)
		vmx_set_msr_bitmap_write(msr_bitmap, msr);
}

static void vmx_reset_x2apic_msrs(struct kvm_vcpu *vcpu, u8 mode)
{
	unsigned long *msr_bitmap = to_vmx(vcpu)->vmcs01.msr_bitmap;
	unsigned long read_intercept;
	int msr;

	read_intercept = (mode & MSR_BITMAP_MODE_X2APIC_APICV) ? 0 : ~0;

	for (msr = 0x800; msr <= 0x8ff; msr += BITS_PER_LONG) {
		unsigned int read_idx = msr / BITS_PER_LONG;
		unsigned int write_idx = read_idx + (0x800 / sizeof(long));

		msr_bitmap[read_idx] = read_intercept;
		msr_bitmap[write_idx] = ~0ul;
	}
}

static void vmx_update_msr_bitmap_x2apic(struct kvm_vcpu *vcpu)
{
	struct vcpu_vmx *vmx = to_vmx(vcpu);
	u8 mode;

	if (!cpu_has_vmx_msr_bitmap())
		return;

	if (cpu_has_secondary_exec_ctrls() &&
	    (secondary_exec_controls_get(vmx) &
	     SECONDARY_EXEC_VIRTUALIZE_X2APIC_MODE)) {
		mode = MSR_BITMAP_MODE_X2APIC;
		if (enable_apicv && kvm_vcpu_apicv_active(vcpu))
			mode |= MSR_BITMAP_MODE_X2APIC_APICV;
	} else {
		mode = 0;
	}

	if (mode == vmx->x2apic_msr_bitmap_mode)
		return;

	vmx->x2apic_msr_bitmap_mode = mode;

	vmx_reset_x2apic_msrs(vcpu, mode);

	/*
	 * TPR reads and writes can be virtualized even if virtual interrupt
	 * delivery is not in use.
	 */
	vmx_set_intercept_for_msr(vcpu, X2APIC_MSR(APIC_TASKPRI), MSR_TYPE_RW,
				  !(mode & MSR_BITMAP_MODE_X2APIC));

	if (mode & MSR_BITMAP_MODE_X2APIC_APICV) {
		vmx_enable_intercept_for_msr(vcpu, X2APIC_MSR(APIC_TMCCT), MSR_TYPE_RW);
		vmx_disable_intercept_for_msr(vcpu, X2APIC_MSR(APIC_EOI), MSR_TYPE_W);
		vmx_disable_intercept_for_msr(vcpu, X2APIC_MSR(APIC_SELF_IPI), MSR_TYPE_W);
	}
}

void pt_update_intercept_for_msr(struct kvm_vcpu *vcpu)
{
	struct vcpu_vmx *vmx = to_vmx(vcpu);
	bool flag = !(vmx->pt_desc.guest.ctl & RTIT_CTL_TRACEEN);
	u32 i;

	vmx_set_intercept_for_msr(vcpu, MSR_IA32_RTIT_STATUS, MSR_TYPE_RW, flag);
	vmx_set_intercept_for_msr(vcpu, MSR_IA32_RTIT_OUTPUT_BASE, MSR_TYPE_RW, flag);
	vmx_set_intercept_for_msr(vcpu, MSR_IA32_RTIT_OUTPUT_MASK, MSR_TYPE_RW, flag);
	vmx_set_intercept_for_msr(vcpu, MSR_IA32_RTIT_CR3_MATCH, MSR_TYPE_RW, flag);
	for (i = 0; i < vmx->pt_desc.num_address_ranges; i++) {
		vmx_set_intercept_for_msr(vcpu, MSR_IA32_RTIT_ADDR0_A + i * 2, MSR_TYPE_RW, flag);
		vmx_set_intercept_for_msr(vcpu, MSR_IA32_RTIT_ADDR0_B + i * 2, MSR_TYPE_RW, flag);
	}
}

static bool vmx_guest_apic_has_interrupt(struct kvm_vcpu *vcpu)
{
	struct vcpu_vmx *vmx = to_vmx(vcpu);
	void *vapic_page;
	u32 vppr;
	int rvi;

	if (WARN_ON_ONCE(!is_guest_mode(vcpu)) ||
		!nested_cpu_has_vid(get_vmcs12(vcpu)) ||
		WARN_ON_ONCE(!vmx->nested.virtual_apic_map.gfn))
		return false;

	rvi = vmx_get_rvi();

	vapic_page = vmx->nested.virtual_apic_map.hva;
	vppr = *((u32 *)(vapic_page + APIC_PROCPRI));

	return ((rvi & 0xf0) > (vppr & 0xf0));
}

static void vmx_msr_filter_changed(struct kvm_vcpu *vcpu)
{
	struct vcpu_vmx *vmx = to_vmx(vcpu);
	u32 i;

	/*
	 * Set intercept permissions for all potentially passed through MSRs
	 * again. They will automatically get filtered through the MSR filter,
	 * so we are back in sync after this.
	 */
	for (i = 0; i < ARRAY_SIZE(vmx_possible_passthrough_msrs); i++) {
		u32 msr = vmx_possible_passthrough_msrs[i];
		bool read = test_bit(i, vmx->shadow_msr_intercept.read);
		bool write = test_bit(i, vmx->shadow_msr_intercept.write);

		vmx_set_intercept_for_msr(vcpu, msr, MSR_TYPE_R, read);
		vmx_set_intercept_for_msr(vcpu, msr, MSR_TYPE_W, write);
	}

	pt_update_intercept_for_msr(vcpu);
}

static inline void kvm_vcpu_trigger_posted_interrupt(struct kvm_vcpu *vcpu,
						     int pi_vec)
{
#ifdef CONFIG_SMP
	if (vcpu->mode == IN_GUEST_MODE) {
		/*
		 * The vector of interrupt to be delivered to vcpu had
		 * been set in PIR before this function.
		 *
		 * Following cases will be reached in this block, and
		 * we always send a notification event in all cases as
		 * explained below.
		 *
		 * Case 1: vcpu keeps in non-root mode. Sending a
		 * notification event posts the interrupt to vcpu.
		 *
		 * Case 2: vcpu exits to root mode and is still
		 * runnable. PIR will be synced to vIRR before the
		 * next vcpu entry. Sending a notification event in
		 * this case has no effect, as vcpu is not in root
		 * mode.
		 *
		 * Case 3: vcpu exits to root mode and is blocked.
		 * vcpu_block() has already synced PIR to vIRR and
		 * never blocks vcpu if vIRR is not cleared. Therefore,
		 * a blocked vcpu here does not wait for any requested
		 * interrupts in PIR, and sending a notification event
		 * which has no effect is safe here.
		 */

		apic->send_IPI_mask(get_cpu_mask(vcpu->cpu), pi_vec);
		return;
	}
#endif
	/*
	 * The vCPU isn't in the guest; wake the vCPU in case it is blocking,
	 * otherwise do nothing as KVM will grab the highest priority pending
	 * IRQ via ->sync_pir_to_irr() in vcpu_enter_guest().
	 */
	kvm_vcpu_wake_up(vcpu);
}

static int vmx_deliver_nested_posted_interrupt(struct kvm_vcpu *vcpu,
						int vector)
{
	struct vcpu_vmx *vmx = to_vmx(vcpu);

	if (is_guest_mode(vcpu) &&
	    vector == vmx->nested.posted_intr_nv) {
		/*
		 * If a posted intr is not recognized by hardware,
		 * we will accomplish it in the next vmentry.
		 */
		vmx->nested.pi_pending = true;
		kvm_make_request(KVM_REQ_EVENT, vcpu);

		/*
		 * This pairs with the smp_mb_*() after setting vcpu->mode in
		 * vcpu_enter_guest() to guarantee the vCPU sees the event
		 * request if triggering a posted interrupt "fails" because
		 * vcpu->mode != IN_GUEST_MODE.  The extra barrier is needed as
		 * the smb_wmb() in kvm_make_request() only ensures everything
		 * done before making the request is visible when the request
		 * is visible, it doesn't ensure ordering between the store to
		 * vcpu->requests and the load from vcpu->mode.
		 */
		smp_mb__after_atomic();

		/* the PIR and ON have been set by L1. */
		kvm_vcpu_trigger_posted_interrupt(vcpu, POSTED_INTR_NESTED_VECTOR);
		return 0;
	}
	return -1;
}
/*
 * Send interrupt to vcpu via posted interrupt way.
 * 1. If target vcpu is running(non-root mode), send posted interrupt
 * notification to vcpu and hardware will sync PIR to vIRR atomically.
 * 2. If target vcpu isn't running(root mode), kick it to pick up the
 * interrupt from PIR in next vmentry.
 */
static int vmx_deliver_posted_interrupt(struct kvm_vcpu *vcpu, int vector)
{
	struct vcpu_vmx *vmx = to_vmx(vcpu);
	int r;

	r = vmx_deliver_nested_posted_interrupt(vcpu, vector);
	if (!r)
		return 0;

	if (!vcpu->arch.apicv_active)
		return -1;

	if (pi_test_and_set_pir(vector, &vmx->pi_desc))
		return 0;

	/* If a previous notification has sent the IPI, nothing to do.  */
	if (pi_test_and_set_on(&vmx->pi_desc))
		return 0;

	/*
	 * The implied barrier in pi_test_and_set_on() pairs with the smp_mb_*()
	 * after setting vcpu->mode in vcpu_enter_guest(), thus the vCPU is
	 * guaranteed to see PID.ON=1 and sync the PIR to IRR if triggering a
	 * posted interrupt "fails" because vcpu->mode != IN_GUEST_MODE.
	 */
	kvm_vcpu_trigger_posted_interrupt(vcpu, POSTED_INTR_VECTOR);
	return 0;
}

static void vmx_deliver_interrupt(struct kvm_lapic *apic, int delivery_mode,
				  int trig_mode, int vector)
{
	struct kvm_vcpu *vcpu = apic->vcpu;

	if (vmx_deliver_posted_interrupt(vcpu, vector)) {
		kvm_lapic_set_irr(vector, apic);
		kvm_make_request(KVM_REQ_EVENT, vcpu);
		kvm_vcpu_kick(vcpu);
	} else {
		trace_kvm_apicv_accept_irq(vcpu->vcpu_id, delivery_mode,
					   trig_mode, vector);
	}
}

/*
 * Set up the vmcs's constant host-state fields, i.e., host-state fields that
 * will not change in the lifetime of the guest.
 * Note that host-state that does change is set elsewhere. E.g., host-state
 * that is set differently for each CPU is set in vmx_vcpu_load(), not here.
 */
void vmx_set_constant_host_state(struct vcpu_vmx *vmx)
{
	u32 low32, high32;
	unsigned long tmpl;
	unsigned long cr0, cr3, cr4;

	cr0 = read_cr0();
	WARN_ON(cr0 & X86_CR0_TS);
	vmcs_writel(HOST_CR0, cr0);  /* 22.2.3 */

	/*
	 * Save the most likely value for this task's CR3 in the VMCS.
	 * We can't use __get_current_cr3_fast() because we're not atomic.
	 */
	cr3 = __read_cr3();
	vmcs_writel(HOST_CR3, cr3);		/* 22.2.3  FIXME: shadow tables */
	vmx->loaded_vmcs->host_state.cr3 = cr3;

	/* Save the most likely value for this task's CR4 in the VMCS. */
	cr4 = cr4_read_shadow();
	vmcs_writel(HOST_CR4, cr4);			/* 22.2.3, 22.2.5 */
	vmx->loaded_vmcs->host_state.cr4 = cr4;

	vmcs_write16(HOST_CS_SELECTOR, __KERNEL_CS);  /* 22.2.4 */
#ifdef CONFIG_X86_64
	/*
	 * Load null selectors, so we can avoid reloading them in
	 * vmx_prepare_switch_to_host(), in case userspace uses
	 * the null selectors too (the expected case).
	 */
	vmcs_write16(HOST_DS_SELECTOR, 0);
	vmcs_write16(HOST_ES_SELECTOR, 0);
#else
	vmcs_write16(HOST_DS_SELECTOR, __KERNEL_DS);  /* 22.2.4 */
	vmcs_write16(HOST_ES_SELECTOR, __KERNEL_DS);  /* 22.2.4 */
#endif
	vmcs_write16(HOST_SS_SELECTOR, __KERNEL_DS);  /* 22.2.4 */
	vmcs_write16(HOST_TR_SELECTOR, GDT_ENTRY_TSS*8);  /* 22.2.4 */

	vmcs_writel(HOST_IDTR_BASE, host_idt_base);   /* 22.2.4 */

	vmcs_writel(HOST_RIP, (unsigned long)vmx_vmexit); /* 22.2.5 */

	rdmsr(MSR_IA32_SYSENTER_CS, low32, high32);
	vmcs_write32(HOST_IA32_SYSENTER_CS, low32);

	/*
	 * SYSENTER is used for 32-bit system calls on either 32-bit or
	 * 64-bit kernels.  It is always zero If neither is allowed, otherwise
	 * vmx_vcpu_load_vmcs loads it with the per-CPU entry stack (and may
	 * have already done so!).
	 */
	if (!IS_ENABLED(CONFIG_IA32_EMULATION) && !IS_ENABLED(CONFIG_X86_32))
		vmcs_writel(HOST_IA32_SYSENTER_ESP, 0);

	rdmsrl(MSR_IA32_SYSENTER_EIP, tmpl);
	vmcs_writel(HOST_IA32_SYSENTER_EIP, tmpl);   /* 22.2.3 */

	if (vmcs_config.vmexit_ctrl & VM_EXIT_LOAD_IA32_PAT) {
		rdmsr(MSR_IA32_CR_PAT, low32, high32);
		vmcs_write64(HOST_IA32_PAT, low32 | ((u64) high32 << 32));
	}

	if (cpu_has_load_ia32_efer())
		vmcs_write64(HOST_IA32_EFER, host_efer);
}

void set_cr4_guest_host_mask(struct vcpu_vmx *vmx)
{
	struct kvm_vcpu *vcpu = &vmx->vcpu;

	vcpu->arch.cr4_guest_owned_bits = KVM_POSSIBLE_CR4_GUEST_BITS &
					  ~vcpu->arch.cr4_guest_rsvd_bits;
	if (!enable_ept) {
		vcpu->arch.cr4_guest_owned_bits &= ~X86_CR4_TLBFLUSH_BITS;
		vcpu->arch.cr4_guest_owned_bits &= ~X86_CR4_PDPTR_BITS;
	}
	if (is_guest_mode(&vmx->vcpu))
		vcpu->arch.cr4_guest_owned_bits &=
			~get_vmcs12(vcpu)->cr4_guest_host_mask;
	vmcs_writel(CR4_GUEST_HOST_MASK, ~vcpu->arch.cr4_guest_owned_bits);
}

static u32 vmx_pin_based_exec_ctrl(struct vcpu_vmx *vmx)
{
	u32 pin_based_exec_ctrl = vmcs_config.pin_based_exec_ctrl;

	if (!kvm_vcpu_apicv_active(&vmx->vcpu))
		pin_based_exec_ctrl &= ~PIN_BASED_POSTED_INTR;

	if (!enable_vnmi)
		pin_based_exec_ctrl &= ~PIN_BASED_VIRTUAL_NMIS;

	if (!enable_preemption_timer)
		pin_based_exec_ctrl &= ~PIN_BASED_VMX_PREEMPTION_TIMER;

	return pin_based_exec_ctrl;
}

static u32 vmx_vmentry_ctrl(void)
{
	u32 vmentry_ctrl = vmcs_config.vmentry_ctrl;

	if (vmx_pt_mode_is_system())
		vmentry_ctrl &= ~(VM_ENTRY_PT_CONCEAL_PIP |
				  VM_ENTRY_LOAD_IA32_RTIT_CTL);
	/* Loading of EFER and PERF_GLOBAL_CTRL are toggled dynamically */
	return vmentry_ctrl &
		~(VM_ENTRY_LOAD_IA32_PERF_GLOBAL_CTRL | VM_ENTRY_LOAD_IA32_EFER);
}

static u32 vmx_vmexit_ctrl(void)
{
	u32 vmexit_ctrl = vmcs_config.vmexit_ctrl;

	if (vmx_pt_mode_is_system())
		vmexit_ctrl &= ~(VM_EXIT_PT_CONCEAL_PIP |
				 VM_EXIT_CLEAR_IA32_RTIT_CTL);
	/* Loading of EFER and PERF_GLOBAL_CTRL are toggled dynamically */
	return vmexit_ctrl &
		~(VM_EXIT_LOAD_IA32_PERF_GLOBAL_CTRL | VM_EXIT_LOAD_IA32_EFER);
}

static void vmx_refresh_apicv_exec_ctrl(struct kvm_vcpu *vcpu)
{
	struct vcpu_vmx *vmx = to_vmx(vcpu);

	pin_controls_set(vmx, vmx_pin_based_exec_ctrl(vmx));
	if (cpu_has_secondary_exec_ctrls()) {
		if (kvm_vcpu_apicv_active(vcpu))
			secondary_exec_controls_setbit(vmx,
				      SECONDARY_EXEC_APIC_REGISTER_VIRT |
				      SECONDARY_EXEC_VIRTUAL_INTR_DELIVERY);
		else
			secondary_exec_controls_clearbit(vmx,
					SECONDARY_EXEC_APIC_REGISTER_VIRT |
					SECONDARY_EXEC_VIRTUAL_INTR_DELIVERY);
	}

	vmx_update_msr_bitmap_x2apic(vcpu);
}

static u32 vmx_exec_control(struct vcpu_vmx *vmx)
{
	u32 exec_control = vmcs_config.cpu_based_exec_ctrl;

	if (vmx->vcpu.arch.switch_db_regs & KVM_DEBUGREG_WONT_EXIT)
		exec_control &= ~CPU_BASED_MOV_DR_EXITING;

	if (!cpu_need_tpr_shadow(&vmx->vcpu)) {
		exec_control &= ~CPU_BASED_TPR_SHADOW;
#ifdef CONFIG_X86_64
		exec_control |= CPU_BASED_CR8_STORE_EXITING |
				CPU_BASED_CR8_LOAD_EXITING;
#endif
	}
	if (!enable_ept)
		exec_control |= CPU_BASED_CR3_STORE_EXITING |
				CPU_BASED_CR3_LOAD_EXITING  |
				CPU_BASED_INVLPG_EXITING;
	if (kvm_mwait_in_guest(vmx->vcpu.kvm))
		exec_control &= ~(CPU_BASED_MWAIT_EXITING |
				CPU_BASED_MONITOR_EXITING);
	if (kvm_hlt_in_guest(vmx->vcpu.kvm))
		exec_control &= ~CPU_BASED_HLT_EXITING;
	return exec_control;
}

/*
 * Adjust a single secondary execution control bit to intercept/allow an
 * instruction in the guest.  This is usually done based on whether or not a
 * feature has been exposed to the guest in order to correctly emulate faults.
 */
static inline void
vmx_adjust_secondary_exec_control(struct vcpu_vmx *vmx, u32 *exec_control,
				  u32 control, bool enabled, bool exiting)
{
	/*
	 * If the control is for an opt-in feature, clear the control if the
	 * feature is not exposed to the guest, i.e. not enabled.  If the
	 * control is opt-out, i.e. an exiting control, clear the control if
	 * the feature _is_ exposed to the guest, i.e. exiting/interception is
	 * disabled for the associated instruction.  Note, the caller is
	 * responsible presetting exec_control to set all supported bits.
	 */
	if (enabled == exiting)
		*exec_control &= ~control;

	/*
	 * Update the nested MSR settings so that a nested VMM can/can't set
	 * controls for features that are/aren't exposed to the guest.
	 */
	if (nested) {
		if (enabled)
			vmx->nested.msrs.secondary_ctls_high |= control;
		else
			vmx->nested.msrs.secondary_ctls_high &= ~control;
	}
}

/*
 * Wrapper macro for the common case of adjusting a secondary execution control
 * based on a single guest CPUID bit, with a dedicated feature bit.  This also
 * verifies that the control is actually supported by KVM and hardware.
 */
#define vmx_adjust_sec_exec_control(vmx, exec_control, name, feat_name, ctrl_name, exiting) \
({									 \
	bool __enabled;							 \
									 \
	if (cpu_has_vmx_##name()) {					 \
		__enabled = guest_cpuid_has(&(vmx)->vcpu,		 \
					    X86_FEATURE_##feat_name);	 \
		vmx_adjust_secondary_exec_control(vmx, exec_control,	 \
			SECONDARY_EXEC_##ctrl_name, __enabled, exiting); \
	}								 \
})

/* More macro magic for ENABLE_/opt-in versus _EXITING/opt-out controls. */
#define vmx_adjust_sec_exec_feature(vmx, exec_control, lname, uname) \
	vmx_adjust_sec_exec_control(vmx, exec_control, lname, uname, ENABLE_##uname, false)

#define vmx_adjust_sec_exec_exiting(vmx, exec_control, lname, uname) \
	vmx_adjust_sec_exec_control(vmx, exec_control, lname, uname, uname##_EXITING, true)

static u32 vmx_secondary_exec_control(struct vcpu_vmx *vmx)
{
	struct kvm_vcpu *vcpu = &vmx->vcpu;

	u32 exec_control = vmcs_config.cpu_based_2nd_exec_ctrl;

	if (vmx_pt_mode_is_system())
		exec_control &= ~(SECONDARY_EXEC_PT_USE_GPA | SECONDARY_EXEC_PT_CONCEAL_VMX);
	if (!cpu_need_virtualize_apic_accesses(vcpu))
		exec_control &= ~SECONDARY_EXEC_VIRTUALIZE_APIC_ACCESSES;
	if (vmx->vpid == 0)
		exec_control &= ~SECONDARY_EXEC_ENABLE_VPID;
	if (!enable_ept) {
		exec_control &= ~SECONDARY_EXEC_ENABLE_EPT;
		enable_unrestricted_guest = 0;
	}
	if (!enable_unrestricted_guest)
		exec_control &= ~SECONDARY_EXEC_UNRESTRICTED_GUEST;
	if (kvm_pause_in_guest(vmx->vcpu.kvm))
		exec_control &= ~SECONDARY_EXEC_PAUSE_LOOP_EXITING;
	if (!kvm_vcpu_apicv_active(vcpu))
		exec_control &= ~(SECONDARY_EXEC_APIC_REGISTER_VIRT |
				  SECONDARY_EXEC_VIRTUAL_INTR_DELIVERY);
	exec_control &= ~SECONDARY_EXEC_VIRTUALIZE_X2APIC_MODE;

	/* SECONDARY_EXEC_DESC is enabled/disabled on writes to CR4.UMIP,
	 * in vmx_set_cr4.  */
	exec_control &= ~SECONDARY_EXEC_DESC;

	/* SECONDARY_EXEC_SHADOW_VMCS is enabled when L1 executes VMPTRLD
	   (handle_vmptrld).
	   We can NOT enable shadow_vmcs here because we don't have yet
	   a current VMCS12
	*/
	exec_control &= ~SECONDARY_EXEC_SHADOW_VMCS;

	/*
	 * PML is enabled/disabled when dirty logging of memsmlots changes, but
	 * it needs to be set here when dirty logging is already active, e.g.
	 * if this vCPU was created after dirty logging was enabled.
	 */
	if (!vcpu->kvm->arch.cpu_dirty_logging_count)
		exec_control &= ~SECONDARY_EXEC_ENABLE_PML;

	if (cpu_has_vmx_xsaves()) {
		/* Exposing XSAVES only when XSAVE is exposed */
		bool xsaves_enabled =
			boot_cpu_has(X86_FEATURE_XSAVE) &&
			guest_cpuid_has(vcpu, X86_FEATURE_XSAVE) &&
			guest_cpuid_has(vcpu, X86_FEATURE_XSAVES);

		vcpu->arch.xsaves_enabled = xsaves_enabled;

		vmx_adjust_secondary_exec_control(vmx, &exec_control,
						  SECONDARY_EXEC_XSAVES,
						  xsaves_enabled, false);
	}

	/*
	 * RDPID is also gated by ENABLE_RDTSCP, turn on the control if either
	 * feature is exposed to the guest.  This creates a virtualization hole
	 * if both are supported in hardware but only one is exposed to the
	 * guest, but letting the guest execute RDTSCP or RDPID when either one
	 * is advertised is preferable to emulating the advertised instruction
	 * in KVM on #UD, and obviously better than incorrectly injecting #UD.
	 */
	if (cpu_has_vmx_rdtscp()) {
		bool rdpid_or_rdtscp_enabled =
			guest_cpuid_has(vcpu, X86_FEATURE_RDTSCP) ||
			guest_cpuid_has(vcpu, X86_FEATURE_RDPID);

		vmx_adjust_secondary_exec_control(vmx, &exec_control,
						  SECONDARY_EXEC_ENABLE_RDTSCP,
						  rdpid_or_rdtscp_enabled, false);
	}
	vmx_adjust_sec_exec_feature(vmx, &exec_control, invpcid, INVPCID);

	vmx_adjust_sec_exec_exiting(vmx, &exec_control, rdrand, RDRAND);
	vmx_adjust_sec_exec_exiting(vmx, &exec_control, rdseed, RDSEED);

	vmx_adjust_sec_exec_control(vmx, &exec_control, waitpkg, WAITPKG,
				    ENABLE_USR_WAIT_PAUSE, false);

	if (!vcpu->kvm->arch.bus_lock_detection_enabled)
		exec_control &= ~SECONDARY_EXEC_BUS_LOCK_DETECTION;

	return exec_control;
}

#define VMX_XSS_EXIT_BITMAP 0

static void init_vmcs(struct vcpu_vmx *vmx)
{
	if (nested)
		nested_vmx_set_vmcs_shadowing_bitmap();

	if (cpu_has_vmx_msr_bitmap())
		vmcs_write64(MSR_BITMAP, __pa(vmx->vmcs01.msr_bitmap));

	vmcs_write64(VMCS_LINK_POINTER, INVALID_GPA); /* 22.3.1.5 */

	/* Control */
	pin_controls_set(vmx, vmx_pin_based_exec_ctrl(vmx));

	exec_controls_set(vmx, vmx_exec_control(vmx));

	if (cpu_has_secondary_exec_ctrls())
		secondary_exec_controls_set(vmx, vmx_secondary_exec_control(vmx));

	if (kvm_vcpu_apicv_active(&vmx->vcpu)) {
		vmcs_write64(EOI_EXIT_BITMAP0, 0);
		vmcs_write64(EOI_EXIT_BITMAP1, 0);
		vmcs_write64(EOI_EXIT_BITMAP2, 0);
		vmcs_write64(EOI_EXIT_BITMAP3, 0);

		vmcs_write16(GUEST_INTR_STATUS, 0);

		vmcs_write16(POSTED_INTR_NV, POSTED_INTR_VECTOR);
		vmcs_write64(POSTED_INTR_DESC_ADDR, __pa((&vmx->pi_desc)));
	}

	if (!kvm_pause_in_guest(vmx->vcpu.kvm)) {
		vmcs_write32(PLE_GAP, ple_gap);
		vmx->ple_window = ple_window;
		vmx->ple_window_dirty = true;
	}

	vmcs_write32(PAGE_FAULT_ERROR_CODE_MASK, 0);
	vmcs_write32(PAGE_FAULT_ERROR_CODE_MATCH, 0);
	vmcs_write32(CR3_TARGET_COUNT, 0);           /* 22.2.1 */

	vmcs_write16(HOST_FS_SELECTOR, 0);            /* 22.2.4 */
	vmcs_write16(HOST_GS_SELECTOR, 0);            /* 22.2.4 */
	vmx_set_constant_host_state(vmx);
	vmcs_writel(HOST_FS_BASE, 0); /* 22.2.4 */
	vmcs_writel(HOST_GS_BASE, 0); /* 22.2.4 */

	if (cpu_has_vmx_vmfunc())
		vmcs_write64(VM_FUNCTION_CONTROL, 0);

	vmcs_write32(VM_EXIT_MSR_STORE_COUNT, 0);
	vmcs_write32(VM_EXIT_MSR_LOAD_COUNT, 0);
	vmcs_write64(VM_EXIT_MSR_LOAD_ADDR, __pa(vmx->msr_autoload.host.val));
	vmcs_write32(VM_ENTRY_MSR_LOAD_COUNT, 0);
	vmcs_write64(VM_ENTRY_MSR_LOAD_ADDR, __pa(vmx->msr_autoload.guest.val));

	if (vmcs_config.vmentry_ctrl & VM_ENTRY_LOAD_IA32_PAT)
		vmcs_write64(GUEST_IA32_PAT, vmx->vcpu.arch.pat);

	vm_exit_controls_set(vmx, vmx_vmexit_ctrl());

	/* 22.2.1, 20.8.1 */
	vm_entry_controls_set(vmx, vmx_vmentry_ctrl());

	vmx->vcpu.arch.cr0_guest_owned_bits = KVM_POSSIBLE_CR0_GUEST_BITS;
	vmcs_writel(CR0_GUEST_HOST_MASK, ~vmx->vcpu.arch.cr0_guest_owned_bits);

	set_cr4_guest_host_mask(vmx);

	if (vmx->vpid != 0)
		vmcs_write16(VIRTUAL_PROCESSOR_ID, vmx->vpid);

	if (cpu_has_vmx_xsaves())
		vmcs_write64(XSS_EXIT_BITMAP, VMX_XSS_EXIT_BITMAP);

	if (enable_pml) {
		vmcs_write64(PML_ADDRESS, page_to_phys(vmx->pml_pg));
		vmcs_write16(GUEST_PML_INDEX, PML_ENTITY_NUM - 1);
	}

	vmx_write_encls_bitmap(&vmx->vcpu, NULL);

	if (vmx_pt_mode_is_host_guest()) {
		memset(&vmx->pt_desc, 0, sizeof(vmx->pt_desc));
		/* Bit[6~0] are forced to 1, writes are ignored. */
		vmx->pt_desc.guest.output_mask = 0x7F;
		vmcs_write64(GUEST_IA32_RTIT_CTL, 0);
	}

	vmcs_write32(GUEST_SYSENTER_CS, 0);
	vmcs_writel(GUEST_SYSENTER_ESP, 0);
	vmcs_writel(GUEST_SYSENTER_EIP, 0);
	vmcs_write64(GUEST_IA32_DEBUGCTL, 0);

	if (cpu_has_vmx_tpr_shadow()) {
		vmcs_write64(VIRTUAL_APIC_PAGE_ADDR, 0);
		if (cpu_need_tpr_shadow(&vmx->vcpu))
			vmcs_write64(VIRTUAL_APIC_PAGE_ADDR,
				     __pa(vmx->vcpu.arch.apic->regs));
		vmcs_write32(TPR_THRESHOLD, 0);
	}

	vmx_setup_uret_msrs(vmx);
}

static void __vmx_vcpu_reset(struct kvm_vcpu *vcpu)
{
	struct vcpu_vmx *vmx = to_vmx(vcpu);

	init_vmcs(vmx);

	if (nested)
		memcpy(&vmx->nested.msrs, &vmcs_config.nested, sizeof(vmx->nested.msrs));

	vcpu_setup_sgx_lepubkeyhash(vcpu);

	vmx->nested.posted_intr_nv = -1;
	vmx->nested.vmxon_ptr = INVALID_GPA;
	vmx->nested.current_vmptr = INVALID_GPA;
	vmx->nested.hv_evmcs_vmptr = EVMPTR_INVALID;

	vcpu->arch.microcode_version = 0x100000000ULL;
	vmx->msr_ia32_feature_control_valid_bits = FEAT_CTL_LOCKED;

	/*
	 * Enforce invariant: pi_desc.nv is always either POSTED_INTR_VECTOR
	 * or POSTED_INTR_WAKEUP_VECTOR.
	 */
	vmx->pi_desc.nv = POSTED_INTR_VECTOR;
	vmx->pi_desc.sn = 1;
}

static void vmx_vcpu_reset(struct kvm_vcpu *vcpu, bool init_event)
{
	struct vcpu_vmx *vmx = to_vmx(vcpu);

	if (!init_event)
		__vmx_vcpu_reset(vcpu);

	vmx->rmode.vm86_active = 0;
	vmx->spec_ctrl = 0;

	vmx->msr_ia32_umwait_control = 0;

	vmx->hv_deadline_tsc = -1;
	kvm_set_cr8(vcpu, 0);

	vmx_segment_cache_clear(vmx);
	kvm_register_mark_available(vcpu, VCPU_EXREG_SEGMENTS);

	seg_setup(VCPU_SREG_CS);
	vmcs_write16(GUEST_CS_SELECTOR, 0xf000);
	vmcs_writel(GUEST_CS_BASE, 0xffff0000ul);

	seg_setup(VCPU_SREG_DS);
	seg_setup(VCPU_SREG_ES);
	seg_setup(VCPU_SREG_FS);
	seg_setup(VCPU_SREG_GS);
	seg_setup(VCPU_SREG_SS);

	vmcs_write16(GUEST_TR_SELECTOR, 0);
	vmcs_writel(GUEST_TR_BASE, 0);
	vmcs_write32(GUEST_TR_LIMIT, 0xffff);
	vmcs_write32(GUEST_TR_AR_BYTES, 0x008b);

	vmcs_write16(GUEST_LDTR_SELECTOR, 0);
	vmcs_writel(GUEST_LDTR_BASE, 0);
	vmcs_write32(GUEST_LDTR_LIMIT, 0xffff);
	vmcs_write32(GUEST_LDTR_AR_BYTES, 0x00082);

	vmcs_writel(GUEST_GDTR_BASE, 0);
	vmcs_write32(GUEST_GDTR_LIMIT, 0xffff);

	vmcs_writel(GUEST_IDTR_BASE, 0);
	vmcs_write32(GUEST_IDTR_LIMIT, 0xffff);

	vmcs_write32(GUEST_ACTIVITY_STATE, GUEST_ACTIVITY_ACTIVE);
	vmcs_write32(GUEST_INTERRUPTIBILITY_INFO, 0);
	vmcs_writel(GUEST_PENDING_DBG_EXCEPTIONS, 0);
	if (kvm_mpx_supported())
		vmcs_write64(GUEST_BNDCFGS, 0);

	vmcs_write32(VM_ENTRY_INTR_INFO_FIELD, 0);  /* 22.2.1 */

	kvm_make_request(KVM_REQ_APIC_PAGE_RELOAD, vcpu);

	vpid_sync_context(vmx->vpid);
}

static void vmx_enable_irq_window(struct kvm_vcpu *vcpu)
{
	exec_controls_setbit(to_vmx(vcpu), CPU_BASED_INTR_WINDOW_EXITING);
}

static void vmx_enable_nmi_window(struct kvm_vcpu *vcpu)
{
	if (!enable_vnmi ||
	    vmcs_read32(GUEST_INTERRUPTIBILITY_INFO) & GUEST_INTR_STATE_STI) {
		vmx_enable_irq_window(vcpu);
		return;
	}

	exec_controls_setbit(to_vmx(vcpu), CPU_BASED_NMI_WINDOW_EXITING);
}

static void vmx_inject_irq(struct kvm_vcpu *vcpu)
{
	struct vcpu_vmx *vmx = to_vmx(vcpu);
	uint32_t intr;
	int irq = vcpu->arch.interrupt.nr;

	trace_kvm_inj_virq(irq);

	++vcpu->stat.irq_injections;
	if (vmx->rmode.vm86_active) {
		int inc_eip = 0;
		if (vcpu->arch.interrupt.soft)
			inc_eip = vcpu->arch.event_exit_inst_len;
		kvm_inject_realmode_interrupt(vcpu, irq, inc_eip);
		return;
	}
	intr = irq | INTR_INFO_VALID_MASK;
	if (vcpu->arch.interrupt.soft) {
		intr |= INTR_TYPE_SOFT_INTR;
		vmcs_write32(VM_ENTRY_INSTRUCTION_LEN,
			     vmx->vcpu.arch.event_exit_inst_len);
	} else
		intr |= INTR_TYPE_EXT_INTR;
	vmcs_write32(VM_ENTRY_INTR_INFO_FIELD, intr);

	vmx_clear_hlt(vcpu);
}

static void vmx_inject_nmi(struct kvm_vcpu *vcpu)
{
	struct vcpu_vmx *vmx = to_vmx(vcpu);

	if (!enable_vnmi) {
		/*
		 * Tracking the NMI-blocked state in software is built upon
		 * finding the next open IRQ window. This, in turn, depends on
		 * well-behaving guests: They have to keep IRQs disabled at
		 * least as long as the NMI handler runs. Otherwise we may
		 * cause NMI nesting, maybe breaking the guest. But as this is
		 * highly unlikely, we can live with the residual risk.
		 */
		vmx->loaded_vmcs->soft_vnmi_blocked = 1;
		vmx->loaded_vmcs->vnmi_blocked_time = 0;
	}

	++vcpu->stat.nmi_injections;
	vmx->loaded_vmcs->nmi_known_unmasked = false;

	if (vmx->rmode.vm86_active) {
		kvm_inject_realmode_interrupt(vcpu, NMI_VECTOR, 0);
		return;
	}

	vmcs_write32(VM_ENTRY_INTR_INFO_FIELD,
			INTR_TYPE_NMI_INTR | INTR_INFO_VALID_MASK | NMI_VECTOR);

	vmx_clear_hlt(vcpu);
}

bool vmx_get_nmi_mask(struct kvm_vcpu *vcpu)
{
	struct vcpu_vmx *vmx = to_vmx(vcpu);
	bool masked;

	if (!enable_vnmi)
		return vmx->loaded_vmcs->soft_vnmi_blocked;
	if (vmx->loaded_vmcs->nmi_known_unmasked)
		return false;
	masked = vmcs_read32(GUEST_INTERRUPTIBILITY_INFO) & GUEST_INTR_STATE_NMI;
	vmx->loaded_vmcs->nmi_known_unmasked = !masked;
	return masked;
}

void vmx_set_nmi_mask(struct kvm_vcpu *vcpu, bool masked)
{
	struct vcpu_vmx *vmx = to_vmx(vcpu);

	if (!enable_vnmi) {
		if (vmx->loaded_vmcs->soft_vnmi_blocked != masked) {
			vmx->loaded_vmcs->soft_vnmi_blocked = masked;
			vmx->loaded_vmcs->vnmi_blocked_time = 0;
		}
	} else {
		vmx->loaded_vmcs->nmi_known_unmasked = !masked;
		if (masked)
			vmcs_set_bits(GUEST_INTERRUPTIBILITY_INFO,
				      GUEST_INTR_STATE_NMI);
		else
			vmcs_clear_bits(GUEST_INTERRUPTIBILITY_INFO,
					GUEST_INTR_STATE_NMI);
	}
}

bool vmx_nmi_blocked(struct kvm_vcpu *vcpu)
{
	if (is_guest_mode(vcpu) && nested_exit_on_nmi(vcpu))
		return false;

	if (!enable_vnmi && to_vmx(vcpu)->loaded_vmcs->soft_vnmi_blocked)
		return true;

	return (vmcs_read32(GUEST_INTERRUPTIBILITY_INFO) &
		(GUEST_INTR_STATE_MOV_SS | GUEST_INTR_STATE_STI |
		 GUEST_INTR_STATE_NMI));
}

static int vmx_nmi_allowed(struct kvm_vcpu *vcpu, bool for_injection)
{
	if (to_vmx(vcpu)->nested.nested_run_pending)
		return -EBUSY;

	/* An NMI must not be injected into L2 if it's supposed to VM-Exit.  */
	if (for_injection && is_guest_mode(vcpu) && nested_exit_on_nmi(vcpu))
		return -EBUSY;

	return !vmx_nmi_blocked(vcpu);
}

bool vmx_interrupt_blocked(struct kvm_vcpu *vcpu)
{
	if (is_guest_mode(vcpu) && nested_exit_on_intr(vcpu))
		return false;

	return !(vmx_get_rflags(vcpu) & X86_EFLAGS_IF) ||
	       (vmcs_read32(GUEST_INTERRUPTIBILITY_INFO) &
		(GUEST_INTR_STATE_STI | GUEST_INTR_STATE_MOV_SS));
}

static int vmx_interrupt_allowed(struct kvm_vcpu *vcpu, bool for_injection)
{
	if (to_vmx(vcpu)->nested.nested_run_pending)
		return -EBUSY;

       /*
        * An IRQ must not be injected into L2 if it's supposed to VM-Exit,
        * e.g. if the IRQ arrived asynchronously after checking nested events.
        */
	if (for_injection && is_guest_mode(vcpu) && nested_exit_on_intr(vcpu))
		return -EBUSY;

	return !vmx_interrupt_blocked(vcpu);
}

static int vmx_set_tss_addr(struct kvm *kvm, unsigned int addr)
{
	void __user *ret;

	if (enable_unrestricted_guest)
		return 0;

	mutex_lock(&kvm->slots_lock);
	ret = __x86_set_memory_region(kvm, TSS_PRIVATE_MEMSLOT, addr,
				      PAGE_SIZE * 3);
	mutex_unlock(&kvm->slots_lock);

	if (IS_ERR(ret))
		return PTR_ERR(ret);

	to_kvm_vmx(kvm)->tss_addr = addr;

	return init_rmode_tss(kvm, ret);
}

static int vmx_set_identity_map_addr(struct kvm *kvm, u64 ident_addr)
{
	to_kvm_vmx(kvm)->ept_identity_map_addr = ident_addr;
	return 0;
}

static bool rmode_exception(struct kvm_vcpu *vcpu, int vec)
{
	switch (vec) {
	case BP_VECTOR:
		/*
		 * Update instruction length as we may reinject the exception
		 * from user space while in guest debugging mode.
		 */
		to_vmx(vcpu)->vcpu.arch.event_exit_inst_len =
			vmcs_read32(VM_EXIT_INSTRUCTION_LEN);
		if (vcpu->guest_debug & KVM_GUESTDBG_USE_SW_BP)
			return false;
		fallthrough;
	case DB_VECTOR:
		return !(vcpu->guest_debug &
			(KVM_GUESTDBG_SINGLESTEP | KVM_GUESTDBG_USE_HW_BP));
	case DE_VECTOR:
	case OF_VECTOR:
	case BR_VECTOR:
	case UD_VECTOR:
	case DF_VECTOR:
	case SS_VECTOR:
	case GP_VECTOR:
	case MF_VECTOR:
		return true;
	}
	return false;
}

static int handle_rmode_exception(struct kvm_vcpu *vcpu,
				  int vec, u32 err_code)
{
	/*
	 * Instruction with address size override prefix opcode 0x67
	 * Cause the #SS fault with 0 error code in VM86 mode.
	 */
	if (((vec == GP_VECTOR) || (vec == SS_VECTOR)) && err_code == 0) {
		if (kvm_emulate_instruction(vcpu, 0)) {
			if (vcpu->arch.halt_request) {
				vcpu->arch.halt_request = 0;
				return kvm_emulate_halt_noskip(vcpu);
			}
			return 1;
		}
		return 0;
	}

	/*
	 * Forward all other exceptions that are valid in real mode.
	 * FIXME: Breaks guest debugging in real mode, needs to be fixed with
	 *        the required debugging infrastructure rework.
	 */
	kvm_queue_exception(vcpu, vec);
	return 1;
}

static int handle_machine_check(struct kvm_vcpu *vcpu)
{
	/* handled by vmx_vcpu_run() */
	return 1;
}

/*
 * If the host has split lock detection disabled, then #AC is
 * unconditionally injected into the guest, which is the pre split lock
 * detection behaviour.
 *
 * If the host has split lock detection enabled then #AC is
 * only injected into the guest when:
 *  - Guest CPL == 3 (user mode)
 *  - Guest has #AC detection enabled in CR0
 *  - Guest EFLAGS has AC bit set
 */
bool vmx_guest_inject_ac(struct kvm_vcpu *vcpu)
{
	if (!boot_cpu_has(X86_FEATURE_SPLIT_LOCK_DETECT))
		return true;

	return vmx_get_cpl(vcpu) == 3 && kvm_read_cr0_bits(vcpu, X86_CR0_AM) &&
	       (kvm_get_rflags(vcpu) & X86_EFLAGS_AC);
}

static int handle_exception_nmi(struct kvm_vcpu *vcpu)
{
	struct vcpu_vmx *vmx = to_vmx(vcpu);
	struct kvm_run *kvm_run = vcpu->run;
	u32 intr_info, ex_no, error_code;
	unsigned long cr2, dr6;
	u32 vect_info;

	vect_info = vmx->idt_vectoring_info;
	intr_info = vmx_get_intr_info(vcpu);

	if (is_machine_check(intr_info) || is_nmi(intr_info))
		return 1; /* handled by handle_exception_nmi_irqoff() */

	/*
	 * Queue the exception here instead of in handle_nm_fault_irqoff().
	 * This ensures the nested_vmx check is not skipped so vmexit can
	 * be reflected to L1 (when it intercepts #NM) before reaching this
	 * point.
	 */
	if (is_nm_fault(intr_info)) {
		kvm_queue_exception(vcpu, NM_VECTOR);
		return 1;
	}

	if (is_invalid_opcode(intr_info))
		return handle_ud(vcpu);

	error_code = 0;
	if (intr_info & INTR_INFO_DELIVER_CODE_MASK)
		error_code = vmcs_read32(VM_EXIT_INTR_ERROR_CODE);

	if (!vmx->rmode.vm86_active && is_gp_fault(intr_info)) {
		WARN_ON_ONCE(!enable_vmware_backdoor);

		/*
		 * VMware backdoor emulation on #GP interception only handles
		 * IN{S}, OUT{S}, and RDPMC, none of which generate a non-zero
		 * error code on #GP.
		 */
		if (error_code) {
			kvm_queue_exception_e(vcpu, GP_VECTOR, error_code);
			return 1;
		}
		return kvm_emulate_instruction(vcpu, EMULTYPE_VMWARE_GP);
	}

	/*
	 * The #PF with PFEC.RSVD = 1 indicates the guest is accessing
	 * MMIO, it is better to report an internal error.
	 * See the comments in vmx_handle_exit.
	 */
	if ((vect_info & VECTORING_INFO_VALID_MASK) &&
	    !(is_page_fault(intr_info) && !(error_code & PFERR_RSVD_MASK))) {
		vcpu->run->exit_reason = KVM_EXIT_INTERNAL_ERROR;
		vcpu->run->internal.suberror = KVM_INTERNAL_ERROR_SIMUL_EX;
		vcpu->run->internal.ndata = 4;
		vcpu->run->internal.data[0] = vect_info;
		vcpu->run->internal.data[1] = intr_info;
		vcpu->run->internal.data[2] = error_code;
		vcpu->run->internal.data[3] = vcpu->arch.last_vmentry_cpu;
		return 0;
	}

	if (is_page_fault(intr_info)) {
		cr2 = vmx_get_exit_qual(vcpu);
		if (enable_ept && !vcpu->arch.apf.host_apf_flags) {
			/*
			 * EPT will cause page fault only if we need to
			 * detect illegal GPAs.
			 */
			WARN_ON_ONCE(!allow_smaller_maxphyaddr);
			kvm_fixup_and_inject_pf_error(vcpu, cr2, error_code);
			return 1;
		} else
			return kvm_handle_page_fault(vcpu, error_code, cr2, NULL, 0);
	}

	ex_no = intr_info & INTR_INFO_VECTOR_MASK;

	if (vmx->rmode.vm86_active && rmode_exception(vcpu, ex_no))
		return handle_rmode_exception(vcpu, ex_no, error_code);

	switch (ex_no) {
	case DB_VECTOR:
		dr6 = vmx_get_exit_qual(vcpu);
		if (!(vcpu->guest_debug &
		      (KVM_GUESTDBG_SINGLESTEP | KVM_GUESTDBG_USE_HW_BP))) {
			/*
			 * If the #DB was due to ICEBP, a.k.a. INT1, skip the
			 * instruction.  ICEBP generates a trap-like #DB, but
			 * despite its interception control being tied to #DB,
			 * is an instruction intercept, i.e. the VM-Exit occurs
			 * on the ICEBP itself.  Note, skipping ICEBP also
			 * clears STI and MOVSS blocking.
			 *
			 * For all other #DBs, set vmcs.PENDING_DBG_EXCEPTIONS.BS
			 * if single-step is enabled in RFLAGS and STI or MOVSS
			 * blocking is active, as the CPU doesn't set the bit
			 * on VM-Exit due to #DB interception.  VM-Entry has a
			 * consistency check that a single-step #DB is pending
			 * in this scenario as the previous instruction cannot
			 * have toggled RFLAGS.TF 0=>1 (because STI and POP/MOV
			 * don't modify RFLAGS), therefore the one instruction
			 * delay when activating single-step breakpoints must
			 * have already expired.  Note, the CPU sets/clears BS
			 * as appropriate for all other VM-Exits types.
			 */
			if (is_icebp(intr_info))
				WARN_ON(!skip_emulated_instruction(vcpu));
			else if ((vmx_get_rflags(vcpu) & X86_EFLAGS_TF) &&
				 (vmcs_read32(GUEST_INTERRUPTIBILITY_INFO) &
				  (GUEST_INTR_STATE_STI | GUEST_INTR_STATE_MOV_SS)))
				vmcs_writel(GUEST_PENDING_DBG_EXCEPTIONS,
					    vmcs_readl(GUEST_PENDING_DBG_EXCEPTIONS) | DR6_BS);

			kvm_queue_exception_p(vcpu, DB_VECTOR, dr6);
			return 1;
		}
		kvm_run->debug.arch.dr6 = dr6 | DR6_ACTIVE_LOW;
		kvm_run->debug.arch.dr7 = vmcs_readl(GUEST_DR7);
		fallthrough;
	case BP_VECTOR:
		/*
		 * Update instruction length as we may reinject #BP from
		 * user space while in guest debugging mode. Reading it for
		 * #DB as well causes no harm, it is not used in that case.
		 */
		vmx->vcpu.arch.event_exit_inst_len =
			vmcs_read32(VM_EXIT_INSTRUCTION_LEN);
		kvm_run->exit_reason = KVM_EXIT_DEBUG;
		kvm_run->debug.arch.pc = kvm_get_linear_rip(vcpu);
		kvm_run->debug.arch.exception = ex_no;
		break;
	case AC_VECTOR:
		if (vmx_guest_inject_ac(vcpu)) {
			kvm_queue_exception_e(vcpu, AC_VECTOR, error_code);
			return 1;
		}

		/*
		 * Handle split lock. Depending on detection mode this will
		 * either warn and disable split lock detection for this
		 * task or force SIGBUS on it.
		 */
		if (handle_guest_split_lock(kvm_rip_read(vcpu)))
			return 1;
		fallthrough;
	default:
		kvm_run->exit_reason = KVM_EXIT_EXCEPTION;
		kvm_run->ex.exception = ex_no;
		kvm_run->ex.error_code = error_code;
		break;
	}
	return 0;
}

static __always_inline int handle_external_interrupt(struct kvm_vcpu *vcpu)
{
	++vcpu->stat.irq_exits;
	return 1;
}

static int handle_triple_fault(struct kvm_vcpu *vcpu)
{
	vcpu->run->exit_reason = KVM_EXIT_SHUTDOWN;
	vcpu->mmio_needed = 0;
	return 0;
}

static int handle_io(struct kvm_vcpu *vcpu)
{
	unsigned long exit_qualification;
	int size, in, string;
	unsigned port;

	exit_qualification = vmx_get_exit_qual(vcpu);
	string = (exit_qualification & 16) != 0;

	++vcpu->stat.io_exits;

	if (string)
		return kvm_emulate_instruction(vcpu, 0);

	port = exit_qualification >> 16;
	size = (exit_qualification & 7) + 1;
	in = (exit_qualification & 8) != 0;

	return kvm_fast_pio(vcpu, size, port, in);
}

static void
vmx_patch_hypercall(struct kvm_vcpu *vcpu, unsigned char *hypercall)
{
	/*
	 * Patch in the VMCALL instruction:
	 */
	hypercall[0] = 0x0f;
	hypercall[1] = 0x01;
	hypercall[2] = 0xc1;
}

/* called to set cr0 as appropriate for a mov-to-cr0 exit. */
static int handle_set_cr0(struct kvm_vcpu *vcpu, unsigned long val)
{
	if (is_guest_mode(vcpu)) {
		struct vmcs12 *vmcs12 = get_vmcs12(vcpu);
		unsigned long orig_val = val;

		/*
		 * We get here when L2 changed cr0 in a way that did not change
		 * any of L1's shadowed bits (see nested_vmx_exit_handled_cr),
		 * but did change L0 shadowed bits. So we first calculate the
		 * effective cr0 value that L1 would like to write into the
		 * hardware. It consists of the L2-owned bits from the new
		 * value combined with the L1-owned bits from L1's guest_cr0.
		 */
		val = (val & ~vmcs12->cr0_guest_host_mask) |
			(vmcs12->guest_cr0 & vmcs12->cr0_guest_host_mask);

		if (!nested_guest_cr0_valid(vcpu, val))
			return 1;

		if (kvm_set_cr0(vcpu, val))
			return 1;
		vmcs_writel(CR0_READ_SHADOW, orig_val);
		return 0;
	} else {
		if (to_vmx(vcpu)->nested.vmxon &&
		    !nested_host_cr0_valid(vcpu, val))
			return 1;

		return kvm_set_cr0(vcpu, val);
	}
}

static int handle_set_cr4(struct kvm_vcpu *vcpu, unsigned long val)
{
	if (is_guest_mode(vcpu)) {
		struct vmcs12 *vmcs12 = get_vmcs12(vcpu);
		unsigned long orig_val = val;

		/* analogously to handle_set_cr0 */
		val = (val & ~vmcs12->cr4_guest_host_mask) |
			(vmcs12->guest_cr4 & vmcs12->cr4_guest_host_mask);
		if (kvm_set_cr4(vcpu, val))
			return 1;
		vmcs_writel(CR4_READ_SHADOW, orig_val);
		return 0;
	} else
		return kvm_set_cr4(vcpu, val);
}

static int handle_desc(struct kvm_vcpu *vcpu)
{
	WARN_ON(!(vcpu->arch.cr4 & X86_CR4_UMIP));
	return kvm_emulate_instruction(vcpu, 0);
}

static int handle_cr(struct kvm_vcpu *vcpu)
{
	unsigned long exit_qualification, val;
	int cr;
	int reg;
	int err;
	int ret;

	exit_qualification = vmx_get_exit_qual(vcpu);
	cr = exit_qualification & 15;
	reg = (exit_qualification >> 8) & 15;
	switch ((exit_qualification >> 4) & 3) {
	case 0: /* mov to cr */
		val = kvm_register_read(vcpu, reg);
		trace_kvm_cr_write(cr, val);
		switch (cr) {
		case 0:
			err = handle_set_cr0(vcpu, val);
			return kvm_complete_insn_gp(vcpu, err);
		case 3:
			WARN_ON_ONCE(enable_unrestricted_guest);

			err = kvm_set_cr3(vcpu, val);
			return kvm_complete_insn_gp(vcpu, err);
		case 4:
			err = handle_set_cr4(vcpu, val);
			return kvm_complete_insn_gp(vcpu, err);
		case 8: {
				u8 cr8_prev = kvm_get_cr8(vcpu);
				u8 cr8 = (u8)val;
				err = kvm_set_cr8(vcpu, cr8);
				ret = kvm_complete_insn_gp(vcpu, err);
				if (lapic_in_kernel(vcpu))
					return ret;
				if (cr8_prev <= cr8)
					return ret;
				/*
				 * TODO: we might be squashing a
				 * KVM_GUESTDBG_SINGLESTEP-triggered
				 * KVM_EXIT_DEBUG here.
				 */
				vcpu->run->exit_reason = KVM_EXIT_SET_TPR;
				return 0;
			}
		}
		break;
	case 2: /* clts */
		KVM_BUG(1, vcpu->kvm, "Guest always owns CR0.TS");
		return -EIO;
	case 1: /*mov from cr*/
		switch (cr) {
		case 3:
			WARN_ON_ONCE(enable_unrestricted_guest);

			val = kvm_read_cr3(vcpu);
			kvm_register_write(vcpu, reg, val);
			trace_kvm_cr_read(cr, val);
			return kvm_skip_emulated_instruction(vcpu);
		case 8:
			val = kvm_get_cr8(vcpu);
			kvm_register_write(vcpu, reg, val);
			trace_kvm_cr_read(cr, val);
			return kvm_skip_emulated_instruction(vcpu);
		}
		break;
	case 3: /* lmsw */
		val = (exit_qualification >> LMSW_SOURCE_DATA_SHIFT) & 0x0f;
		trace_kvm_cr_write(0, (kvm_read_cr0(vcpu) & ~0xful) | val);
		kvm_lmsw(vcpu, val);

		return kvm_skip_emulated_instruction(vcpu);
	default:
		break;
	}
	vcpu->run->exit_reason = 0;
	vcpu_unimpl(vcpu, "unhandled control register: op %d cr %d\n",
	       (int)(exit_qualification >> 4) & 3, cr);
	return 0;
}

static int handle_dr(struct kvm_vcpu *vcpu)
{
	unsigned long exit_qualification;
	int dr, dr7, reg;
	int err = 1;

	exit_qualification = vmx_get_exit_qual(vcpu);
	dr = exit_qualification & DEBUG_REG_ACCESS_NUM;

	/* First, if DR does not exist, trigger UD */
	if (!kvm_require_dr(vcpu, dr))
		return 1;

	if (kvm_x86_ops.get_cpl(vcpu) > 0)
		goto out;

	dr7 = vmcs_readl(GUEST_DR7);
	if (dr7 & DR7_GD) {
		/*
		 * As the vm-exit takes precedence over the debug trap, we
		 * need to emulate the latter, either for the host or the
		 * guest debugging itself.
		 */
		if (vcpu->guest_debug & KVM_GUESTDBG_USE_HW_BP) {
			vcpu->run->debug.arch.dr6 = DR6_BD | DR6_ACTIVE_LOW;
			vcpu->run->debug.arch.dr7 = dr7;
			vcpu->run->debug.arch.pc = kvm_get_linear_rip(vcpu);
			vcpu->run->debug.arch.exception = DB_VECTOR;
			vcpu->run->exit_reason = KVM_EXIT_DEBUG;
			return 0;
		} else {
			kvm_queue_exception_p(vcpu, DB_VECTOR, DR6_BD);
			return 1;
		}
	}

	if (vcpu->guest_debug == 0) {
		exec_controls_clearbit(to_vmx(vcpu), CPU_BASED_MOV_DR_EXITING);

		/*
		 * No more DR vmexits; force a reload of the debug registers
		 * and reenter on this instruction.  The next vmexit will
		 * retrieve the full state of the debug registers.
		 */
		vcpu->arch.switch_db_regs |= KVM_DEBUGREG_WONT_EXIT;
		return 1;
	}

	reg = DEBUG_REG_ACCESS_REG(exit_qualification);
	if (exit_qualification & TYPE_MOV_FROM_DR) {
		unsigned long val;

		kvm_get_dr(vcpu, dr, &val);
		kvm_register_write(vcpu, reg, val);
		err = 0;
	} else {
		err = kvm_set_dr(vcpu, dr, kvm_register_read(vcpu, reg));
	}

out:
	return kvm_complete_insn_gp(vcpu, err);
}

static void vmx_sync_dirty_debug_regs(struct kvm_vcpu *vcpu)
{
	get_debugreg(vcpu->arch.db[0], 0);
	get_debugreg(vcpu->arch.db[1], 1);
	get_debugreg(vcpu->arch.db[2], 2);
	get_debugreg(vcpu->arch.db[3], 3);
	get_debugreg(vcpu->arch.dr6, 6);
	vcpu->arch.dr7 = vmcs_readl(GUEST_DR7);

	vcpu->arch.switch_db_regs &= ~KVM_DEBUGREG_WONT_EXIT;
	exec_controls_setbit(to_vmx(vcpu), CPU_BASED_MOV_DR_EXITING);

	/*
	 * exc_debug expects dr6 to be cleared after it runs, avoid that it sees
	 * a stale dr6 from the guest.
	 */
	set_debugreg(DR6_RESERVED, 6);
}

static void vmx_set_dr7(struct kvm_vcpu *vcpu, unsigned long val)
{
	vmcs_writel(GUEST_DR7, val);
}

static int handle_tpr_below_threshold(struct kvm_vcpu *vcpu)
{
	kvm_apic_update_ppr(vcpu);
	return 1;
}

static int handle_interrupt_window(struct kvm_vcpu *vcpu)
{
	exec_controls_clearbit(to_vmx(vcpu), CPU_BASED_INTR_WINDOW_EXITING);

	kvm_make_request(KVM_REQ_EVENT, vcpu);

	++vcpu->stat.irq_window_exits;
	return 1;
}

static int handle_invlpg(struct kvm_vcpu *vcpu)
{
	unsigned long exit_qualification = vmx_get_exit_qual(vcpu);

	kvm_mmu_invlpg(vcpu, exit_qualification);
	return kvm_skip_emulated_instruction(vcpu);
}

static int handle_apic_access(struct kvm_vcpu *vcpu)
{
	if (likely(fasteoi)) {
		unsigned long exit_qualification = vmx_get_exit_qual(vcpu);
		int access_type, offset;

		access_type = exit_qualification & APIC_ACCESS_TYPE;
		offset = exit_qualification & APIC_ACCESS_OFFSET;
		/*
		 * Sane guest uses MOV to write EOI, with written value
		 * not cared. So make a short-circuit here by avoiding
		 * heavy instruction emulation.
		 */
		if ((access_type == TYPE_LINEAR_APIC_INST_WRITE) &&
		    (offset == APIC_EOI)) {
			kvm_lapic_set_eoi(vcpu);
			return kvm_skip_emulated_instruction(vcpu);
		}
	}
	return kvm_emulate_instruction(vcpu, 0);
}

static int handle_apic_eoi_induced(struct kvm_vcpu *vcpu)
{
	unsigned long exit_qualification = vmx_get_exit_qual(vcpu);
	int vector = exit_qualification & 0xff;

	/* EOI-induced VM exit is trap-like and thus no need to adjust IP */
	kvm_apic_set_eoi_accelerated(vcpu, vector);
	return 1;
}

static int handle_apic_write(struct kvm_vcpu *vcpu)
{
	unsigned long exit_qualification = vmx_get_exit_qual(vcpu);
	u32 offset = exit_qualification & 0xfff;

	/* APIC-write VM exit is trap-like and thus no need to adjust IP */
	kvm_apic_write_nodecode(vcpu, offset);
	return 1;
}

static int handle_task_switch(struct kvm_vcpu *vcpu)
{
	struct vcpu_vmx *vmx = to_vmx(vcpu);
	unsigned long exit_qualification;
	bool has_error_code = false;
	u32 error_code = 0;
	u16 tss_selector;
	int reason, type, idt_v, idt_index;

	idt_v = (vmx->idt_vectoring_info & VECTORING_INFO_VALID_MASK);
	idt_index = (vmx->idt_vectoring_info & VECTORING_INFO_VECTOR_MASK);
	type = (vmx->idt_vectoring_info & VECTORING_INFO_TYPE_MASK);

	exit_qualification = vmx_get_exit_qual(vcpu);

	reason = (u32)exit_qualification >> 30;
	if (reason == TASK_SWITCH_GATE && idt_v) {
		switch (type) {
		case INTR_TYPE_NMI_INTR:
			vcpu->arch.nmi_injected = false;
			vmx_set_nmi_mask(vcpu, true);
			break;
		case INTR_TYPE_EXT_INTR:
		case INTR_TYPE_SOFT_INTR:
			kvm_clear_interrupt_queue(vcpu);
			break;
		case INTR_TYPE_HARD_EXCEPTION:
			if (vmx->idt_vectoring_info &
			    VECTORING_INFO_DELIVER_CODE_MASK) {
				has_error_code = true;
				error_code =
					vmcs_read32(IDT_VECTORING_ERROR_CODE);
			}
			fallthrough;
		case INTR_TYPE_SOFT_EXCEPTION:
			kvm_clear_exception_queue(vcpu);
			break;
		default:
			break;
		}
	}
	tss_selector = exit_qualification;

	if (!idt_v || (type != INTR_TYPE_HARD_EXCEPTION &&
		       type != INTR_TYPE_EXT_INTR &&
		       type != INTR_TYPE_NMI_INTR))
		WARN_ON(!skip_emulated_instruction(vcpu));

	/*
	 * TODO: What about debug traps on tss switch?
	 *       Are we supposed to inject them and update dr6?
	 */
	return kvm_task_switch(vcpu, tss_selector,
			       type == INTR_TYPE_SOFT_INTR ? idt_index : -1,
			       reason, has_error_code, error_code);
}

static int handle_ept_violation(struct kvm_vcpu *vcpu)
{
	unsigned long exit_qualification;
	gpa_t gpa;
	u64 error_code;

	exit_qualification = vmx_get_exit_qual(vcpu);

	/*
	 * EPT violation happened while executing iret from NMI,
	 * "blocked by NMI" bit has to be set before next VM entry.
	 * There are errata that may cause this bit to not be set:
	 * AAK134, BY25.
	 */
	if (!(to_vmx(vcpu)->idt_vectoring_info & VECTORING_INFO_VALID_MASK) &&
			enable_vnmi &&
			(exit_qualification & INTR_INFO_UNBLOCK_NMI))
		vmcs_set_bits(GUEST_INTERRUPTIBILITY_INFO, GUEST_INTR_STATE_NMI);

	gpa = vmcs_read64(GUEST_PHYSICAL_ADDRESS);
	trace_kvm_page_fault(gpa, exit_qualification);

	/* Is it a read fault? */
	error_code = (exit_qualification & EPT_VIOLATION_ACC_READ)
		     ? PFERR_USER_MASK : 0;
	/* Is it a write fault? */
	error_code |= (exit_qualification & EPT_VIOLATION_ACC_WRITE)
		      ? PFERR_WRITE_MASK : 0;
	/* Is it a fetch fault? */
	error_code |= (exit_qualification & EPT_VIOLATION_ACC_INSTR)
		      ? PFERR_FETCH_MASK : 0;
	/* ept page table entry is present? */
	error_code |= (exit_qualification &
		       (EPT_VIOLATION_READABLE | EPT_VIOLATION_WRITABLE |
			EPT_VIOLATION_EXECUTABLE))
		      ? PFERR_PRESENT_MASK : 0;

	error_code |= (exit_qualification & EPT_VIOLATION_GVA_TRANSLATED) != 0 ?
	       PFERR_GUEST_FINAL_MASK : PFERR_GUEST_PAGE_MASK;

	vcpu->arch.exit_qualification = exit_qualification;

	/*
	 * Check that the GPA doesn't exceed physical memory limits, as that is
	 * a guest page fault.  We have to emulate the instruction here, because
	 * if the illegal address is that of a paging structure, then
	 * EPT_VIOLATION_ACC_WRITE bit is set.  Alternatively, if supported we
	 * would also use advanced VM-exit information for EPT violations to
	 * reconstruct the page fault error code.
	 */
	if (unlikely(allow_smaller_maxphyaddr && kvm_vcpu_is_illegal_gpa(vcpu, gpa)))
		return kvm_emulate_instruction(vcpu, 0);

	return kvm_mmu_page_fault(vcpu, gpa, error_code, NULL, 0);
}

static int handle_ept_misconfig(struct kvm_vcpu *vcpu)
{
	gpa_t gpa;

	if (!vmx_can_emulate_instruction(vcpu, EMULTYPE_PF, NULL, 0))
		return 1;

	/*
	 * A nested guest cannot optimize MMIO vmexits, because we have an
	 * nGPA here instead of the required GPA.
	 */
	gpa = vmcs_read64(GUEST_PHYSICAL_ADDRESS);
	if (!is_guest_mode(vcpu) &&
	    !kvm_io_bus_write(vcpu, KVM_FAST_MMIO_BUS, gpa, 0, NULL)) {
		trace_kvm_fast_mmio(gpa);
		return kvm_skip_emulated_instruction(vcpu);
	}

	return kvm_mmu_page_fault(vcpu, gpa, PFERR_RSVD_MASK, NULL, 0);
}

static int handle_nmi_window(struct kvm_vcpu *vcpu)
{
	if (KVM_BUG_ON(!enable_vnmi, vcpu->kvm))
		return -EIO;

	exec_controls_clearbit(to_vmx(vcpu), CPU_BASED_NMI_WINDOW_EXITING);
	++vcpu->stat.nmi_window_exits;
	kvm_make_request(KVM_REQ_EVENT, vcpu);

	return 1;
}

static bool vmx_emulation_required_with_pending_exception(struct kvm_vcpu *vcpu)
{
	struct vcpu_vmx *vmx = to_vmx(vcpu);

	return vmx->emulation_required && !vmx->rmode.vm86_active &&
	       vcpu->arch.exception.pending;
}

static int handle_invalid_guest_state(struct kvm_vcpu *vcpu)
{
	struct vcpu_vmx *vmx = to_vmx(vcpu);
	bool intr_window_requested;
	unsigned count = 130;

	intr_window_requested = exec_controls_get(vmx) &
				CPU_BASED_INTR_WINDOW_EXITING;

	while (vmx->emulation_required && count-- != 0) {
		if (intr_window_requested && !vmx_interrupt_blocked(vcpu))
			return handle_interrupt_window(&vmx->vcpu);

		if (kvm_test_request(KVM_REQ_EVENT, vcpu))
			return 1;

		if (!kvm_emulate_instruction(vcpu, 0))
			return 0;

		if (vmx_emulation_required_with_pending_exception(vcpu)) {
			kvm_prepare_emulation_failure_exit(vcpu);
			return 0;
		}

		if (vcpu->arch.halt_request) {
			vcpu->arch.halt_request = 0;
			return kvm_emulate_halt_noskip(vcpu);
		}

		/*
		 * Note, return 1 and not 0, vcpu_run() will invoke
		 * xfer_to_guest_mode() which will create a proper return
		 * code.
		 */
		if (__xfer_to_guest_mode_work_pending())
			return 1;
	}

	return 1;
}

static int vmx_vcpu_pre_run(struct kvm_vcpu *vcpu)
{
	if (vmx_emulation_required_with_pending_exception(vcpu)) {
		kvm_prepare_emulation_failure_exit(vcpu);
		return 0;
	}

	return 1;
}

static void grow_ple_window(struct kvm_vcpu *vcpu)
{
	struct vcpu_vmx *vmx = to_vmx(vcpu);
	unsigned int old = vmx->ple_window;

	vmx->ple_window = __grow_ple_window(old, ple_window,
					    ple_window_grow,
					    ple_window_max);

	if (vmx->ple_window != old) {
		vmx->ple_window_dirty = true;
		trace_kvm_ple_window_update(vcpu->vcpu_id,
					    vmx->ple_window, old);
	}
}

static void shrink_ple_window(struct kvm_vcpu *vcpu)
{
	struct vcpu_vmx *vmx = to_vmx(vcpu);
	unsigned int old = vmx->ple_window;

	vmx->ple_window = __shrink_ple_window(old, ple_window,
					      ple_window_shrink,
					      ple_window);

	if (vmx->ple_window != old) {
		vmx->ple_window_dirty = true;
		trace_kvm_ple_window_update(vcpu->vcpu_id,
					    vmx->ple_window, old);
	}
}

/*
 * Indicate a busy-waiting vcpu in spinlock. We do not enable the PAUSE
 * exiting, so only get here on cpu with PAUSE-Loop-Exiting.
 */
static int handle_pause(struct kvm_vcpu *vcpu)
{
	if (!kvm_pause_in_guest(vcpu->kvm))
		grow_ple_window(vcpu);

	/*
	 * Intel sdm vol3 ch-25.1.3 says: The "PAUSE-loop exiting"
	 * VM-execution control is ignored if CPL > 0. OTOH, KVM
	 * never set PAUSE_EXITING and just set PLE if supported,
	 * so the vcpu must be CPL=0 if it gets a PAUSE exit.
	 */
	kvm_vcpu_on_spin(vcpu, true);
	return kvm_skip_emulated_instruction(vcpu);
}

static int handle_monitor_trap(struct kvm_vcpu *vcpu)
{
	return 1;
}

static int handle_invpcid(struct kvm_vcpu *vcpu)
{
	u32 vmx_instruction_info;
	unsigned long type;
	gva_t gva;
	struct {
		u64 pcid;
		u64 gla;
	} operand;
	int gpr_index;

	if (!guest_cpuid_has(vcpu, X86_FEATURE_INVPCID)) {
		kvm_queue_exception(vcpu, UD_VECTOR);
		return 1;
	}

	vmx_instruction_info = vmcs_read32(VMX_INSTRUCTION_INFO);
	gpr_index = vmx_get_instr_info_reg2(vmx_instruction_info);
	type = kvm_register_read(vcpu, gpr_index);

	/* According to the Intel instruction reference, the memory operand
	 * is read even if it isn't needed (e.g., for type==all)
	 */
	if (get_vmx_mem_address(vcpu, vmx_get_exit_qual(vcpu),
				vmx_instruction_info, false,
				sizeof(operand), &gva))
		return 1;

	return kvm_handle_invpcid(vcpu, type, gva);
}

static int handle_pml_full(struct kvm_vcpu *vcpu)
{
	unsigned long exit_qualification;

	trace_kvm_pml_full(vcpu->vcpu_id);

	exit_qualification = vmx_get_exit_qual(vcpu);

	/*
	 * PML buffer FULL happened while executing iret from NMI,
	 * "blocked by NMI" bit has to be set before next VM entry.
	 */
	if (!(to_vmx(vcpu)->idt_vectoring_info & VECTORING_INFO_VALID_MASK) &&
			enable_vnmi &&
			(exit_qualification & INTR_INFO_UNBLOCK_NMI))
		vmcs_set_bits(GUEST_INTERRUPTIBILITY_INFO,
				GUEST_INTR_STATE_NMI);

	/*
	 * PML buffer already flushed at beginning of VMEXIT. Nothing to do
	 * here.., and there's no userspace involvement needed for PML.
	 */
	return 1;
}

static fastpath_t handle_fastpath_preemption_timer(struct kvm_vcpu *vcpu)
{
	struct vcpu_vmx *vmx = to_vmx(vcpu);

	if (!vmx->req_immediate_exit &&
	    !unlikely(vmx->loaded_vmcs->hv_timer_soft_disabled)) {
		kvm_lapic_expired_hv_timer(vcpu);
		return EXIT_FASTPATH_REENTER_GUEST;
	}

	return EXIT_FASTPATH_NONE;
}

static int handle_preemption_timer(struct kvm_vcpu *vcpu)
{
	handle_fastpath_preemption_timer(vcpu);
	return 1;
}

/*
 * When nested=0, all VMX instruction VM Exits filter here.  The handlers
 * are overwritten by nested_vmx_setup() when nested=1.
 */
static int handle_vmx_instruction(struct kvm_vcpu *vcpu)
{
	kvm_queue_exception(vcpu, UD_VECTOR);
	return 1;
}

#ifndef CONFIG_X86_SGX_KVM
static int handle_encls(struct kvm_vcpu *vcpu)
{
	/*
	 * SGX virtualization is disabled.  There is no software enable bit for
	 * SGX, so KVM intercepts all ENCLS leafs and injects a #UD to prevent
	 * the guest from executing ENCLS (when SGX is supported by hardware).
	 */
	kvm_queue_exception(vcpu, UD_VECTOR);
	return 1;
}
#endif /* CONFIG_X86_SGX_KVM */

static int handle_bus_lock_vmexit(struct kvm_vcpu *vcpu)
{
	/*
	 * Hardware may or may not set the BUS_LOCK_DETECTED flag on BUS_LOCK
	 * VM-Exits. Unconditionally set the flag here and leave the handling to
	 * vmx_handle_exit().
	 */
	to_vmx(vcpu)->exit_reason.bus_lock_detected = true;
	return 1;
}

/*
 * The exit handlers return 1 if the exit was handled fully and guest execution
 * may resume.  Otherwise they set the kvm_run parameter to indicate what needs
 * to be done to userspace and return 0.
 */
static int (*kvm_vmx_exit_handlers[])(struct kvm_vcpu *vcpu) = {
	[EXIT_REASON_EXCEPTION_NMI]           = handle_exception_nmi,
	[EXIT_REASON_EXTERNAL_INTERRUPT]      = handle_external_interrupt,
	[EXIT_REASON_TRIPLE_FAULT]            = handle_triple_fault,
	[EXIT_REASON_NMI_WINDOW]	      = handle_nmi_window,
	[EXIT_REASON_IO_INSTRUCTION]          = handle_io,
	[EXIT_REASON_CR_ACCESS]               = handle_cr,
	[EXIT_REASON_DR_ACCESS]               = handle_dr,
	[EXIT_REASON_CPUID]                   = kvm_emulate_cpuid,
	[EXIT_REASON_MSR_READ]                = kvm_emulate_rdmsr,
	[EXIT_REASON_MSR_WRITE]               = kvm_emulate_wrmsr,
	[EXIT_REASON_INTERRUPT_WINDOW]        = handle_interrupt_window,
	[EXIT_REASON_HLT]                     = kvm_emulate_halt,
	[EXIT_REASON_INVD]		      = kvm_emulate_invd,
	[EXIT_REASON_INVLPG]		      = handle_invlpg,
	[EXIT_REASON_RDPMC]                   = kvm_emulate_rdpmc,
	[EXIT_REASON_VMCALL]                  = kvm_emulate_hypercall,
	[EXIT_REASON_VMCLEAR]		      = handle_vmx_instruction,
	[EXIT_REASON_VMLAUNCH]		      = handle_vmx_instruction,
	[EXIT_REASON_VMPTRLD]		      = handle_vmx_instruction,
	[EXIT_REASON_VMPTRST]		      = handle_vmx_instruction,
	[EXIT_REASON_VMREAD]		      = handle_vmx_instruction,
	[EXIT_REASON_VMRESUME]		      = handle_vmx_instruction,
	[EXIT_REASON_VMWRITE]		      = handle_vmx_instruction,
	[EXIT_REASON_VMOFF]		      = handle_vmx_instruction,
	[EXIT_REASON_VMON]		      = handle_vmx_instruction,
	[EXIT_REASON_TPR_BELOW_THRESHOLD]     = handle_tpr_below_threshold,
	[EXIT_REASON_APIC_ACCESS]             = handle_apic_access,
	[EXIT_REASON_APIC_WRITE]              = handle_apic_write,
	[EXIT_REASON_EOI_INDUCED]             = handle_apic_eoi_induced,
	[EXIT_REASON_WBINVD]                  = kvm_emulate_wbinvd,
	[EXIT_REASON_XSETBV]                  = kvm_emulate_xsetbv,
	[EXIT_REASON_TASK_SWITCH]             = handle_task_switch,
	[EXIT_REASON_MCE_DURING_VMENTRY]      = handle_machine_check,
	[EXIT_REASON_GDTR_IDTR]		      = handle_desc,
	[EXIT_REASON_LDTR_TR]		      = handle_desc,
	[EXIT_REASON_EPT_VIOLATION]	      = handle_ept_violation,
	[EXIT_REASON_EPT_MISCONFIG]           = handle_ept_misconfig,
	[EXIT_REASON_PAUSE_INSTRUCTION]       = handle_pause,
	[EXIT_REASON_MWAIT_INSTRUCTION]	      = kvm_emulate_mwait,
	[EXIT_REASON_MONITOR_TRAP_FLAG]       = handle_monitor_trap,
	[EXIT_REASON_MONITOR_INSTRUCTION]     = kvm_emulate_monitor,
	[EXIT_REASON_INVEPT]                  = handle_vmx_instruction,
	[EXIT_REASON_INVVPID]                 = handle_vmx_instruction,
	[EXIT_REASON_RDRAND]                  = kvm_handle_invalid_op,
	[EXIT_REASON_RDSEED]                  = kvm_handle_invalid_op,
	[EXIT_REASON_PML_FULL]		      = handle_pml_full,
	[EXIT_REASON_INVPCID]                 = handle_invpcid,
	[EXIT_REASON_VMFUNC]		      = handle_vmx_instruction,
	[EXIT_REASON_PREEMPTION_TIMER]	      = handle_preemption_timer,
	[EXIT_REASON_ENCLS]		      = handle_encls,
	[EXIT_REASON_BUS_LOCK]                = handle_bus_lock_vmexit,
};

static const int kvm_vmx_max_exit_handlers =
	ARRAY_SIZE(kvm_vmx_exit_handlers);

static void vmx_get_exit_info(struct kvm_vcpu *vcpu, u32 *reason,
			      u64 *info1, u64 *info2,
			      u32 *intr_info, u32 *error_code)
{
	struct vcpu_vmx *vmx = to_vmx(vcpu);

	*reason = vmx->exit_reason.full;
	*info1 = vmx_get_exit_qual(vcpu);
	if (!(vmx->exit_reason.failed_vmentry)) {
		*info2 = vmx->idt_vectoring_info;
		*intr_info = vmx_get_intr_info(vcpu);
		if (is_exception_with_error_code(*intr_info))
			*error_code = vmcs_read32(VM_EXIT_INTR_ERROR_CODE);
		else
			*error_code = 0;
	} else {
		*info2 = 0;
		*intr_info = 0;
		*error_code = 0;
	}
}

static void vmx_destroy_pml_buffer(struct vcpu_vmx *vmx)
{
	if (vmx->pml_pg) {
		__free_page(vmx->pml_pg);
		vmx->pml_pg = NULL;
	}
}

static void vmx_flush_pml_buffer(struct kvm_vcpu *vcpu)
{
	struct vcpu_vmx *vmx = to_vmx(vcpu);
	u64 *pml_buf;
	u16 pml_idx;

	pml_idx = vmcs_read16(GUEST_PML_INDEX);

	/* Do nothing if PML buffer is empty */
	if (pml_idx == (PML_ENTITY_NUM - 1))
		return;

	/* PML index always points to next available PML buffer entity */
	if (pml_idx >= PML_ENTITY_NUM)
		pml_idx = 0;
	else
		pml_idx++;

	pml_buf = page_address(vmx->pml_pg);
	for (; pml_idx < PML_ENTITY_NUM; pml_idx++) {
		u64 gpa;

		gpa = pml_buf[pml_idx];
		WARN_ON(gpa & (PAGE_SIZE - 1));
		kvm_vcpu_mark_page_dirty(vcpu, gpa >> PAGE_SHIFT);
	}

	/* reset PML index */
	vmcs_write16(GUEST_PML_INDEX, PML_ENTITY_NUM - 1);
}

static void vmx_dump_sel(char *name, uint32_t sel)
{
	pr_err("%s sel=0x%04x, attr=0x%05x, limit=0x%08x, base=0x%016lx\n",
	       name, vmcs_read16(sel),
	       vmcs_read32(sel + GUEST_ES_AR_BYTES - GUEST_ES_SELECTOR),
	       vmcs_read32(sel + GUEST_ES_LIMIT - GUEST_ES_SELECTOR),
	       vmcs_readl(sel + GUEST_ES_BASE - GUEST_ES_SELECTOR));
}

static void vmx_dump_dtsel(char *name, uint32_t limit)
{
	pr_err("%s                           limit=0x%08x, base=0x%016lx\n",
	       name, vmcs_read32(limit),
	       vmcs_readl(limit + GUEST_GDTR_BASE - GUEST_GDTR_LIMIT));
}

static void vmx_dump_msrs(char *name, struct vmx_msrs *m)
{
	unsigned int i;
	struct vmx_msr_entry *e;

	pr_err("MSR %s:\n", name);
	for (i = 0, e = m->val; i < m->nr; ++i, ++e)
		pr_err("  %2d: msr=0x%08x value=0x%016llx\n", i, e->index, e->value);
}

void dump_vmcs(struct kvm_vcpu *vcpu)
{
	struct vcpu_vmx *vmx = to_vmx(vcpu);
	u32 vmentry_ctl, vmexit_ctl;
	u32 cpu_based_exec_ctrl, pin_based_exec_ctrl, secondary_exec_control;
	unsigned long cr4;
	int efer_slot;

	if (!dump_invalid_vmcs) {
		pr_warn_ratelimited("set kvm_intel.dump_invalid_vmcs=1 to dump internal KVM state.\n");
		return;
	}

	vmentry_ctl = vmcs_read32(VM_ENTRY_CONTROLS);
	vmexit_ctl = vmcs_read32(VM_EXIT_CONTROLS);
	cpu_based_exec_ctrl = vmcs_read32(CPU_BASED_VM_EXEC_CONTROL);
	pin_based_exec_ctrl = vmcs_read32(PIN_BASED_VM_EXEC_CONTROL);
	cr4 = vmcs_readl(GUEST_CR4);
	secondary_exec_control = 0;
	if (cpu_has_secondary_exec_ctrls())
		secondary_exec_control = vmcs_read32(SECONDARY_VM_EXEC_CONTROL);

	pr_err("VMCS %p, last attempted VM-entry on CPU %d\n",
	       vmx->loaded_vmcs->vmcs, vcpu->arch.last_vmentry_cpu);
	pr_err("*** Guest State ***\n");
	pr_err("CR0: actual=0x%016lx, shadow=0x%016lx, gh_mask=%016lx\n",
	       vmcs_readl(GUEST_CR0), vmcs_readl(CR0_READ_SHADOW),
	       vmcs_readl(CR0_GUEST_HOST_MASK));
	pr_err("CR4: actual=0x%016lx, shadow=0x%016lx, gh_mask=%016lx\n",
	       cr4, vmcs_readl(CR4_READ_SHADOW), vmcs_readl(CR4_GUEST_HOST_MASK));
	pr_err("CR3 = 0x%016lx\n", vmcs_readl(GUEST_CR3));
	if (cpu_has_vmx_ept()) {
		pr_err("PDPTR0 = 0x%016llx  PDPTR1 = 0x%016llx\n",
		       vmcs_read64(GUEST_PDPTR0), vmcs_read64(GUEST_PDPTR1));
		pr_err("PDPTR2 = 0x%016llx  PDPTR3 = 0x%016llx\n",
		       vmcs_read64(GUEST_PDPTR2), vmcs_read64(GUEST_PDPTR3));
	}
	pr_err("RSP = 0x%016lx  RIP = 0x%016lx\n",
	       vmcs_readl(GUEST_RSP), vmcs_readl(GUEST_RIP));
	pr_err("RFLAGS=0x%08lx         DR7 = 0x%016lx\n",
	       vmcs_readl(GUEST_RFLAGS), vmcs_readl(GUEST_DR7));
	pr_err("Sysenter RSP=%016lx CS:RIP=%04x:%016lx\n",
	       vmcs_readl(GUEST_SYSENTER_ESP),
	       vmcs_read32(GUEST_SYSENTER_CS), vmcs_readl(GUEST_SYSENTER_EIP));
	vmx_dump_sel("CS:  ", GUEST_CS_SELECTOR);
	vmx_dump_sel("DS:  ", GUEST_DS_SELECTOR);
	vmx_dump_sel("SS:  ", GUEST_SS_SELECTOR);
	vmx_dump_sel("ES:  ", GUEST_ES_SELECTOR);
	vmx_dump_sel("FS:  ", GUEST_FS_SELECTOR);
	vmx_dump_sel("GS:  ", GUEST_GS_SELECTOR);
	vmx_dump_dtsel("GDTR:", GUEST_GDTR_LIMIT);
	vmx_dump_sel("LDTR:", GUEST_LDTR_SELECTOR);
	vmx_dump_dtsel("IDTR:", GUEST_IDTR_LIMIT);
	vmx_dump_sel("TR:  ", GUEST_TR_SELECTOR);
	efer_slot = vmx_find_loadstore_msr_slot(&vmx->msr_autoload.guest, MSR_EFER);
	if (vmentry_ctl & VM_ENTRY_LOAD_IA32_EFER)
		pr_err("EFER= 0x%016llx\n", vmcs_read64(GUEST_IA32_EFER));
	else if (efer_slot >= 0)
		pr_err("EFER= 0x%016llx (autoload)\n",
		       vmx->msr_autoload.guest.val[efer_slot].value);
	else if (vmentry_ctl & VM_ENTRY_IA32E_MODE)
		pr_err("EFER= 0x%016llx (effective)\n",
		       vcpu->arch.efer | (EFER_LMA | EFER_LME));
	else
		pr_err("EFER= 0x%016llx (effective)\n",
		       vcpu->arch.efer & ~(EFER_LMA | EFER_LME));
	if (vmentry_ctl & VM_ENTRY_LOAD_IA32_PAT)
		pr_err("PAT = 0x%016llx\n", vmcs_read64(GUEST_IA32_PAT));
	pr_err("DebugCtl = 0x%016llx  DebugExceptions = 0x%016lx\n",
	       vmcs_read64(GUEST_IA32_DEBUGCTL),
	       vmcs_readl(GUEST_PENDING_DBG_EXCEPTIONS));
	if (cpu_has_load_perf_global_ctrl() &&
	    vmentry_ctl & VM_ENTRY_LOAD_IA32_PERF_GLOBAL_CTRL)
		pr_err("PerfGlobCtl = 0x%016llx\n",
		       vmcs_read64(GUEST_IA32_PERF_GLOBAL_CTRL));
	if (vmentry_ctl & VM_ENTRY_LOAD_BNDCFGS)
		pr_err("BndCfgS = 0x%016llx\n", vmcs_read64(GUEST_BNDCFGS));
	pr_err("Interruptibility = %08x  ActivityState = %08x\n",
	       vmcs_read32(GUEST_INTERRUPTIBILITY_INFO),
	       vmcs_read32(GUEST_ACTIVITY_STATE));
	if (secondary_exec_control & SECONDARY_EXEC_VIRTUAL_INTR_DELIVERY)
		pr_err("InterruptStatus = %04x\n",
		       vmcs_read16(GUEST_INTR_STATUS));
	if (vmcs_read32(VM_ENTRY_MSR_LOAD_COUNT) > 0)
		vmx_dump_msrs("guest autoload", &vmx->msr_autoload.guest);
	if (vmcs_read32(VM_EXIT_MSR_STORE_COUNT) > 0)
		vmx_dump_msrs("guest autostore", &vmx->msr_autostore.guest);

	pr_err("*** Host State ***\n");
	pr_err("RIP = 0x%016lx  RSP = 0x%016lx\n",
	       vmcs_readl(HOST_RIP), vmcs_readl(HOST_RSP));
	pr_err("CS=%04x SS=%04x DS=%04x ES=%04x FS=%04x GS=%04x TR=%04x\n",
	       vmcs_read16(HOST_CS_SELECTOR), vmcs_read16(HOST_SS_SELECTOR),
	       vmcs_read16(HOST_DS_SELECTOR), vmcs_read16(HOST_ES_SELECTOR),
	       vmcs_read16(HOST_FS_SELECTOR), vmcs_read16(HOST_GS_SELECTOR),
	       vmcs_read16(HOST_TR_SELECTOR));
	pr_err("FSBase=%016lx GSBase=%016lx TRBase=%016lx\n",
	       vmcs_readl(HOST_FS_BASE), vmcs_readl(HOST_GS_BASE),
	       vmcs_readl(HOST_TR_BASE));
	pr_err("GDTBase=%016lx IDTBase=%016lx\n",
	       vmcs_readl(HOST_GDTR_BASE), vmcs_readl(HOST_IDTR_BASE));
	pr_err("CR0=%016lx CR3=%016lx CR4=%016lx\n",
	       vmcs_readl(HOST_CR0), vmcs_readl(HOST_CR3),
	       vmcs_readl(HOST_CR4));
	pr_err("Sysenter RSP=%016lx CS:RIP=%04x:%016lx\n",
	       vmcs_readl(HOST_IA32_SYSENTER_ESP),
	       vmcs_read32(HOST_IA32_SYSENTER_CS),
	       vmcs_readl(HOST_IA32_SYSENTER_EIP));
	if (vmexit_ctl & VM_EXIT_LOAD_IA32_EFER)
		pr_err("EFER= 0x%016llx\n", vmcs_read64(HOST_IA32_EFER));
	if (vmexit_ctl & VM_EXIT_LOAD_IA32_PAT)
		pr_err("PAT = 0x%016llx\n", vmcs_read64(HOST_IA32_PAT));
	if (cpu_has_load_perf_global_ctrl() &&
	    vmexit_ctl & VM_EXIT_LOAD_IA32_PERF_GLOBAL_CTRL)
		pr_err("PerfGlobCtl = 0x%016llx\n",
		       vmcs_read64(HOST_IA32_PERF_GLOBAL_CTRL));
	if (vmcs_read32(VM_EXIT_MSR_LOAD_COUNT) > 0)
		vmx_dump_msrs("host autoload", &vmx->msr_autoload.host);

	pr_err("*** Control State ***\n");
	pr_err("PinBased=%08x CPUBased=%08x SecondaryExec=%08x\n",
	       pin_based_exec_ctrl, cpu_based_exec_ctrl, secondary_exec_control);
	pr_err("EntryControls=%08x ExitControls=%08x\n", vmentry_ctl, vmexit_ctl);
	pr_err("ExceptionBitmap=%08x PFECmask=%08x PFECmatch=%08x\n",
	       vmcs_read32(EXCEPTION_BITMAP),
	       vmcs_read32(PAGE_FAULT_ERROR_CODE_MASK),
	       vmcs_read32(PAGE_FAULT_ERROR_CODE_MATCH));
	pr_err("VMEntry: intr_info=%08x errcode=%08x ilen=%08x\n",
	       vmcs_read32(VM_ENTRY_INTR_INFO_FIELD),
	       vmcs_read32(VM_ENTRY_EXCEPTION_ERROR_CODE),
	       vmcs_read32(VM_ENTRY_INSTRUCTION_LEN));
	pr_err("VMExit: intr_info=%08x errcode=%08x ilen=%08x\n",
	       vmcs_read32(VM_EXIT_INTR_INFO),
	       vmcs_read32(VM_EXIT_INTR_ERROR_CODE),
	       vmcs_read32(VM_EXIT_INSTRUCTION_LEN));
	pr_err("        reason=%08x qualification=%016lx\n",
	       vmcs_read32(VM_EXIT_REASON), vmcs_readl(EXIT_QUALIFICATION));
	pr_err("IDTVectoring: info=%08x errcode=%08x\n",
	       vmcs_read32(IDT_VECTORING_INFO_FIELD),
	       vmcs_read32(IDT_VECTORING_ERROR_CODE));
	pr_err("TSC Offset = 0x%016llx\n", vmcs_read64(TSC_OFFSET));
	if (secondary_exec_control & SECONDARY_EXEC_TSC_SCALING)
		pr_err("TSC Multiplier = 0x%016llx\n",
		       vmcs_read64(TSC_MULTIPLIER));
	if (cpu_based_exec_ctrl & CPU_BASED_TPR_SHADOW) {
		if (secondary_exec_control & SECONDARY_EXEC_VIRTUAL_INTR_DELIVERY) {
			u16 status = vmcs_read16(GUEST_INTR_STATUS);
			pr_err("SVI|RVI = %02x|%02x ", status >> 8, status & 0xff);
		}
		pr_cont("TPR Threshold = 0x%02x\n", vmcs_read32(TPR_THRESHOLD));
		if (secondary_exec_control & SECONDARY_EXEC_VIRTUALIZE_APIC_ACCESSES)
			pr_err("APIC-access addr = 0x%016llx ", vmcs_read64(APIC_ACCESS_ADDR));
		pr_cont("virt-APIC addr = 0x%016llx\n", vmcs_read64(VIRTUAL_APIC_PAGE_ADDR));
	}
	if (pin_based_exec_ctrl & PIN_BASED_POSTED_INTR)
		pr_err("PostedIntrVec = 0x%02x\n", vmcs_read16(POSTED_INTR_NV));
	if ((secondary_exec_control & SECONDARY_EXEC_ENABLE_EPT))
		pr_err("EPT pointer = 0x%016llx\n", vmcs_read64(EPT_POINTER));
	if (secondary_exec_control & SECONDARY_EXEC_PAUSE_LOOP_EXITING)
		pr_err("PLE Gap=%08x Window=%08x\n",
		       vmcs_read32(PLE_GAP), vmcs_read32(PLE_WINDOW));
	if (secondary_exec_control & SECONDARY_EXEC_ENABLE_VPID)
		pr_err("Virtual processor ID = 0x%04x\n",
		       vmcs_read16(VIRTUAL_PROCESSOR_ID));
}

/*
 * The guest has exited.  See if we can fix it or if we need userspace
 * assistance.
 */
static int __vmx_handle_exit(struct kvm_vcpu *vcpu, fastpath_t exit_fastpath)
{
	struct vcpu_vmx *vmx = to_vmx(vcpu);
	union vmx_exit_reason exit_reason = vmx->exit_reason;
	u32 vectoring_info = vmx->idt_vectoring_info;
	u16 exit_handler_index;

	/*
	 * Flush logged GPAs PML buffer, this will make dirty_bitmap more
	 * updated. Another good is, in kvm_vm_ioctl_get_dirty_log, before
	 * querying dirty_bitmap, we only need to kick all vcpus out of guest
	 * mode as if vcpus is in root mode, the PML buffer must has been
	 * flushed already.  Note, PML is never enabled in hardware while
	 * running L2.
	 */
	if (enable_pml && !is_guest_mode(vcpu))
		vmx_flush_pml_buffer(vcpu);

	/*
	 * KVM should never reach this point with a pending nested VM-Enter.
	 * More specifically, short-circuiting VM-Entry to emulate L2 due to
	 * invalid guest state should never happen as that means KVM knowingly
	 * allowed a nested VM-Enter with an invalid vmcs12.  More below.
	 */
	if (KVM_BUG_ON(vmx->nested.nested_run_pending, vcpu->kvm))
		return -EIO;

	if (is_guest_mode(vcpu)) {
		/*
		 * PML is never enabled when running L2, bail immediately if a
		 * PML full exit occurs as something is horribly wrong.
		 */
		if (exit_reason.basic == EXIT_REASON_PML_FULL)
			goto unexpected_vmexit;

		/*
		 * The host physical addresses of some pages of guest memory
		 * are loaded into the vmcs02 (e.g. vmcs12's Virtual APIC
		 * Page). The CPU may write to these pages via their host
		 * physical address while L2 is running, bypassing any
		 * address-translation-based dirty tracking (e.g. EPT write
		 * protection).
		 *
		 * Mark them dirty on every exit from L2 to prevent them from
		 * getting out of sync with dirty tracking.
		 */
		nested_mark_vmcs12_pages_dirty(vcpu);

		/*
		 * Synthesize a triple fault if L2 state is invalid.  In normal
		 * operation, nested VM-Enter rejects any attempt to enter L2
		 * with invalid state.  However, those checks are skipped if
		 * state is being stuffed via RSM or KVM_SET_NESTED_STATE.  If
		 * L2 state is invalid, it means either L1 modified SMRAM state
		 * or userspace provided bad state.  Synthesize TRIPLE_FAULT as
		 * doing so is architecturally allowed in the RSM case, and is
		 * the least awful solution for the userspace case without
		 * risking false positives.
		 */
		if (vmx->emulation_required) {
			nested_vmx_vmexit(vcpu, EXIT_REASON_TRIPLE_FAULT, 0, 0);
			return 1;
		}

		if (nested_vmx_reflect_vmexit(vcpu))
			return 1;
	}

	/* If guest state is invalid, start emulating.  L2 is handled above. */
	if (vmx->emulation_required)
		return handle_invalid_guest_state(vcpu);

	if (exit_reason.failed_vmentry) {
		dump_vmcs(vcpu);
		vcpu->run->exit_reason = KVM_EXIT_FAIL_ENTRY;
		vcpu->run->fail_entry.hardware_entry_failure_reason
			= exit_reason.full;
		vcpu->run->fail_entry.cpu = vcpu->arch.last_vmentry_cpu;
		return 0;
	}

	if (unlikely(vmx->fail)) {
		dump_vmcs(vcpu);
		vcpu->run->exit_reason = KVM_EXIT_FAIL_ENTRY;
		vcpu->run->fail_entry.hardware_entry_failure_reason
			= vmcs_read32(VM_INSTRUCTION_ERROR);
		vcpu->run->fail_entry.cpu = vcpu->arch.last_vmentry_cpu;
		return 0;
	}

	/*
	 * Note:
	 * Do not try to fix EXIT_REASON_EPT_MISCONFIG if it caused by
	 * delivery event since it indicates guest is accessing MMIO.
	 * The vm-exit can be triggered again after return to guest that
	 * will cause infinite loop.
	 */
	if ((vectoring_info & VECTORING_INFO_VALID_MASK) &&
	    (exit_reason.basic != EXIT_REASON_EXCEPTION_NMI &&
	     exit_reason.basic != EXIT_REASON_EPT_VIOLATION &&
	     exit_reason.basic != EXIT_REASON_PML_FULL &&
	     exit_reason.basic != EXIT_REASON_APIC_ACCESS &&
	     exit_reason.basic != EXIT_REASON_TASK_SWITCH)) {
		int ndata = 3;

		vcpu->run->exit_reason = KVM_EXIT_INTERNAL_ERROR;
		vcpu->run->internal.suberror = KVM_INTERNAL_ERROR_DELIVERY_EV;
		vcpu->run->internal.data[0] = vectoring_info;
		vcpu->run->internal.data[1] = exit_reason.full;
		vcpu->run->internal.data[2] = vcpu->arch.exit_qualification;
		if (exit_reason.basic == EXIT_REASON_EPT_MISCONFIG) {
			vcpu->run->internal.data[ndata++] =
				vmcs_read64(GUEST_PHYSICAL_ADDRESS);
		}
		vcpu->run->internal.data[ndata++] = vcpu->arch.last_vmentry_cpu;
		vcpu->run->internal.ndata = ndata;
		return 0;
	}

	if (unlikely(!enable_vnmi &&
		     vmx->loaded_vmcs->soft_vnmi_blocked)) {
		if (!vmx_interrupt_blocked(vcpu)) {
			vmx->loaded_vmcs->soft_vnmi_blocked = 0;
		} else if (vmx->loaded_vmcs->vnmi_blocked_time > 1000000000LL &&
			   vcpu->arch.nmi_pending) {
			/*
			 * This CPU don't support us in finding the end of an
			 * NMI-blocked window if the guest runs with IRQs
			 * disabled. So we pull the trigger after 1 s of
			 * futile waiting, but inform the user about this.
			 */
			printk(KERN_WARNING "%s: Breaking out of NMI-blocked "
			       "state on VCPU %d after 1 s timeout\n",
			       __func__, vcpu->vcpu_id);
			vmx->loaded_vmcs->soft_vnmi_blocked = 0;
		}
	}

	if (exit_fastpath != EXIT_FASTPATH_NONE)
		return 1;

	if (exit_reason.basic >= kvm_vmx_max_exit_handlers)
		goto unexpected_vmexit;
#ifdef CONFIG_RETPOLINE
	if (exit_reason.basic == EXIT_REASON_MSR_WRITE)
		return kvm_emulate_wrmsr(vcpu);
	else if (exit_reason.basic == EXIT_REASON_PREEMPTION_TIMER)
		return handle_preemption_timer(vcpu);
	else if (exit_reason.basic == EXIT_REASON_INTERRUPT_WINDOW)
		return handle_interrupt_window(vcpu);
	else if (exit_reason.basic == EXIT_REASON_EXTERNAL_INTERRUPT)
		return handle_external_interrupt(vcpu);
	else if (exit_reason.basic == EXIT_REASON_HLT)
		return kvm_emulate_halt(vcpu);
	else if (exit_reason.basic == EXIT_REASON_EPT_MISCONFIG)
		return handle_ept_misconfig(vcpu);
#endif

	exit_handler_index = array_index_nospec((u16)exit_reason.basic,
						kvm_vmx_max_exit_handlers);
	if (!kvm_vmx_exit_handlers[exit_handler_index])
		goto unexpected_vmexit;

	return kvm_vmx_exit_handlers[exit_handler_index](vcpu);

unexpected_vmexit:
	vcpu_unimpl(vcpu, "vmx: unexpected exit reason 0x%x\n",
		    exit_reason.full);
	dump_vmcs(vcpu);
	vcpu->run->exit_reason = KVM_EXIT_INTERNAL_ERROR;
	vcpu->run->internal.suberror =
			KVM_INTERNAL_ERROR_UNEXPECTED_EXIT_REASON;
	vcpu->run->internal.ndata = 2;
	vcpu->run->internal.data[0] = exit_reason.full;
	vcpu->run->internal.data[1] = vcpu->arch.last_vmentry_cpu;
	return 0;
}

static int vmx_handle_exit(struct kvm_vcpu *vcpu, fastpath_t exit_fastpath)
{
	int ret = __vmx_handle_exit(vcpu, exit_fastpath);

	/*
	 * Exit to user space when bus lock detected to inform that there is
	 * a bus lock in guest.
	 */
	if (to_vmx(vcpu)->exit_reason.bus_lock_detected) {
		if (ret > 0)
			vcpu->run->exit_reason = KVM_EXIT_X86_BUS_LOCK;

		vcpu->run->flags |= KVM_RUN_X86_BUS_LOCK;
		return 0;
	}
	return ret;
}

/*
 * Software based L1D cache flush which is used when microcode providing
 * the cache control MSR is not loaded.
 *
 * The L1D cache is 32 KiB on Nehalem and later microarchitectures, but to
 * flush it is required to read in 64 KiB because the replacement algorithm
 * is not exactly LRU. This could be sized at runtime via topology
 * information but as all relevant affected CPUs have 32KiB L1D cache size
 * there is no point in doing so.
 */
static noinstr void vmx_l1d_flush(struct kvm_vcpu *vcpu)
{
	int size = PAGE_SIZE << L1D_CACHE_ORDER;

	/*
	 * This code is only executed when the the flush mode is 'cond' or
	 * 'always'
	 */
	if (static_branch_likely(&vmx_l1d_flush_cond)) {
		bool flush_l1d;

		/*
		 * Clear the per-vcpu flush bit, it gets set again
		 * either from vcpu_run() or from one of the unsafe
		 * VMEXIT handlers.
		 */
		flush_l1d = vcpu->arch.l1tf_flush_l1d;
		vcpu->arch.l1tf_flush_l1d = false;

		/*
		 * Clear the per-cpu flush bit, it gets set again from
		 * the interrupt handlers.
		 */
		flush_l1d |= kvm_get_cpu_l1tf_flush_l1d();
		kvm_clear_cpu_l1tf_flush_l1d();

		if (!flush_l1d)
			return;
	}

	vcpu->stat.l1d_flush++;

	if (static_cpu_has(X86_FEATURE_FLUSH_L1D)) {
		native_wrmsrl(MSR_IA32_FLUSH_CMD, L1D_FLUSH);
		return;
	}

	asm volatile(
		/* First ensure the pages are in the TLB */
		"xorl	%%eax, %%eax\n"
		".Lpopulate_tlb:\n\t"
		"movzbl	(%[flush_pages], %%" _ASM_AX "), %%ecx\n\t"
		"addl	$4096, %%eax\n\t"
		"cmpl	%%eax, %[size]\n\t"
		"jne	.Lpopulate_tlb\n\t"
		"xorl	%%eax, %%eax\n\t"
		"cpuid\n\t"
		/* Now fill the cache */
		"xorl	%%eax, %%eax\n"
		".Lfill_cache:\n"
		"movzbl	(%[flush_pages], %%" _ASM_AX "), %%ecx\n\t"
		"addl	$64, %%eax\n\t"
		"cmpl	%%eax, %[size]\n\t"
		"jne	.Lfill_cache\n\t"
		"lfence\n"
		:: [flush_pages] "r" (vmx_l1d_flush_pages),
		    [size] "r" (size)
		: "eax", "ebx", "ecx", "edx");
}

static void vmx_update_cr8_intercept(struct kvm_vcpu *vcpu, int tpr, int irr)
{
	struct vmcs12 *vmcs12 = get_vmcs12(vcpu);
	int tpr_threshold;

	if (is_guest_mode(vcpu) &&
		nested_cpu_has(vmcs12, CPU_BASED_TPR_SHADOW))
		return;

	tpr_threshold = (irr == -1 || tpr < irr) ? 0 : irr;
	if (is_guest_mode(vcpu))
		to_vmx(vcpu)->nested.l1_tpr_threshold = tpr_threshold;
	else
		vmcs_write32(TPR_THRESHOLD, tpr_threshold);
}

void vmx_set_virtual_apic_mode(struct kvm_vcpu *vcpu)
{
	struct vcpu_vmx *vmx = to_vmx(vcpu);
	u32 sec_exec_control;

	if (!lapic_in_kernel(vcpu))
		return;

	if (!flexpriority_enabled &&
	    !cpu_has_vmx_virtualize_x2apic_mode())
		return;

	/* Postpone execution until vmcs01 is the current VMCS. */
	if (is_guest_mode(vcpu)) {
		vmx->nested.change_vmcs01_virtual_apic_mode = true;
		return;
	}

	sec_exec_control = secondary_exec_controls_get(vmx);
	sec_exec_control &= ~(SECONDARY_EXEC_VIRTUALIZE_APIC_ACCESSES |
			      SECONDARY_EXEC_VIRTUALIZE_X2APIC_MODE);

	switch (kvm_get_apic_mode(vcpu)) {
	case LAPIC_MODE_INVALID:
		WARN_ONCE(true, "Invalid local APIC state");
		break;
	case LAPIC_MODE_DISABLED:
		break;
	case LAPIC_MODE_XAPIC:
		if (flexpriority_enabled) {
			sec_exec_control |=
				SECONDARY_EXEC_VIRTUALIZE_APIC_ACCESSES;
			kvm_make_request(KVM_REQ_APIC_PAGE_RELOAD, vcpu);

			/*
			 * Flush the TLB, reloading the APIC access page will
			 * only do so if its physical address has changed, but
			 * the guest may have inserted a non-APIC mapping into
			 * the TLB while the APIC access page was disabled.
			 */
			kvm_make_request(KVM_REQ_TLB_FLUSH_CURRENT, vcpu);
		}
		break;
	case LAPIC_MODE_X2APIC:
		if (cpu_has_vmx_virtualize_x2apic_mode())
			sec_exec_control |=
				SECONDARY_EXEC_VIRTUALIZE_X2APIC_MODE;
		break;
	}
	secondary_exec_controls_set(vmx, sec_exec_control);

	vmx_update_msr_bitmap_x2apic(vcpu);
}

static void vmx_set_apic_access_page_addr(struct kvm_vcpu *vcpu)
{
	struct page *page;

	/* Defer reload until vmcs01 is the current VMCS. */
	if (is_guest_mode(vcpu)) {
		to_vmx(vcpu)->nested.reload_vmcs01_apic_access_page = true;
		return;
	}

	if (!(secondary_exec_controls_get(to_vmx(vcpu)) &
	    SECONDARY_EXEC_VIRTUALIZE_APIC_ACCESSES))
		return;

	page = gfn_to_page(vcpu->kvm, APIC_DEFAULT_PHYS_BASE >> PAGE_SHIFT);
	if (is_error_page(page))
		return;

	vmcs_write64(APIC_ACCESS_ADDR, page_to_phys(page));
	vmx_flush_tlb_current(vcpu);

	/*
	 * Do not pin apic access page in memory, the MMU notifier
	 * will call us again if it is migrated or swapped out.
	 */
	put_page(page);
}

static void vmx_hwapic_isr_update(struct kvm_vcpu *vcpu, int max_isr)
{
	u16 status;
	u8 old;

	if (max_isr == -1)
		max_isr = 0;

	status = vmcs_read16(GUEST_INTR_STATUS);
	old = status >> 8;
	if (max_isr != old) {
		status &= 0xff;
		status |= max_isr << 8;
		vmcs_write16(GUEST_INTR_STATUS, status);
	}
}

static void vmx_set_rvi(int vector)
{
	u16 status;
	u8 old;

	if (vector == -1)
		vector = 0;

	status = vmcs_read16(GUEST_INTR_STATUS);
	old = (u8)status & 0xff;
	if ((u8)vector != old) {
		status &= ~0xff;
		status |= (u8)vector;
		vmcs_write16(GUEST_INTR_STATUS, status);
	}
}

static void vmx_hwapic_irr_update(struct kvm_vcpu *vcpu, int max_irr)
{
	/*
	 * When running L2, updating RVI is only relevant when
	 * vmcs12 virtual-interrupt-delivery enabled.
	 * However, it can be enabled only when L1 also
	 * intercepts external-interrupts and in that case
	 * we should not update vmcs02 RVI but instead intercept
	 * interrupt. Therefore, do nothing when running L2.
	 */
	if (!is_guest_mode(vcpu))
		vmx_set_rvi(max_irr);
}

static int vmx_sync_pir_to_irr(struct kvm_vcpu *vcpu)
{
	struct vcpu_vmx *vmx = to_vmx(vcpu);
	int max_irr;
	bool got_posted_interrupt;

	if (KVM_BUG_ON(!enable_apicv, vcpu->kvm))
		return -EIO;

	if (pi_test_on(&vmx->pi_desc)) {
		pi_clear_on(&vmx->pi_desc);
		/*
		 * IOMMU can write to PID.ON, so the barrier matters even on UP.
		 * But on x86 this is just a compiler barrier anyway.
		 */
		smp_mb__after_atomic();
		got_posted_interrupt =
			kvm_apic_update_irr(vcpu, vmx->pi_desc.pir, &max_irr);
	} else {
		max_irr = kvm_lapic_find_highest_irr(vcpu);
		got_posted_interrupt = false;
	}

	/*
	 * Newly recognized interrupts are injected via either virtual interrupt
	 * delivery (RVI) or KVM_REQ_EVENT.  Virtual interrupt delivery is
	 * disabled in two cases:
	 *
	 * 1) If L2 is running and the vCPU has a new pending interrupt.  If L1
	 * wants to exit on interrupts, KVM_REQ_EVENT is needed to synthesize a
	 * VM-Exit to L1.  If L1 doesn't want to exit, the interrupt is injected
	 * into L2, but KVM doesn't use virtual interrupt delivery to inject
	 * interrupts into L2, and so KVM_REQ_EVENT is again needed.
	 *
	 * 2) If APICv is disabled for this vCPU, assigned devices may still
	 * attempt to post interrupts.  The posted interrupt vector will cause
	 * a VM-Exit and the subsequent entry will call sync_pir_to_irr.
	 */
	if (!is_guest_mode(vcpu) && kvm_vcpu_apicv_active(vcpu))
		vmx_set_rvi(max_irr);
	else if (got_posted_interrupt)
		kvm_make_request(KVM_REQ_EVENT, vcpu);

	return max_irr;
}

static void vmx_load_eoi_exitmap(struct kvm_vcpu *vcpu, u64 *eoi_exit_bitmap)
{
	if (!kvm_vcpu_apicv_active(vcpu))
		return;

	vmcs_write64(EOI_EXIT_BITMAP0, eoi_exit_bitmap[0]);
	vmcs_write64(EOI_EXIT_BITMAP1, eoi_exit_bitmap[1]);
	vmcs_write64(EOI_EXIT_BITMAP2, eoi_exit_bitmap[2]);
	vmcs_write64(EOI_EXIT_BITMAP3, eoi_exit_bitmap[3]);
}

static void vmx_apicv_post_state_restore(struct kvm_vcpu *vcpu)
{
	struct vcpu_vmx *vmx = to_vmx(vcpu);

	pi_clear_on(&vmx->pi_desc);
	memset(vmx->pi_desc.pir, 0, sizeof(vmx->pi_desc.pir));
}

void vmx_do_interrupt_nmi_irqoff(unsigned long entry);

static void handle_interrupt_nmi_irqoff(struct kvm_vcpu *vcpu,
					unsigned long entry)
{
	bool is_nmi = entry == (unsigned long)asm_exc_nmi_noist;

	kvm_before_interrupt(vcpu, is_nmi ? KVM_HANDLING_NMI : KVM_HANDLING_IRQ);
	vmx_do_interrupt_nmi_irqoff(entry);
	kvm_after_interrupt(vcpu);
}

static void handle_nm_fault_irqoff(struct kvm_vcpu *vcpu)
{
	/*
	 * Save xfd_err to guest_fpu before interrupt is enabled, so the
	 * MSR value is not clobbered by the host activity before the guest
	 * has chance to consume it.
	 *
	 * Do not blindly read xfd_err here, since this exception might
	 * be caused by L1 interception on a platform which doesn't
	 * support xfd at all.
	 *
	 * Do it conditionally upon guest_fpu::xfd. xfd_err matters
	 * only when xfd contains a non-zero value.
	 *
	 * Queuing exception is done in vmx_handle_exit. See comment there.
	 */
	if (vcpu->arch.guest_fpu.fpstate->xfd)
		rdmsrl(MSR_IA32_XFD_ERR, vcpu->arch.guest_fpu.xfd_err);
}

static void handle_exception_nmi_irqoff(struct vcpu_vmx *vmx)
{
	const unsigned long nmi_entry = (unsigned long)asm_exc_nmi_noist;
	u32 intr_info = vmx_get_intr_info(&vmx->vcpu);

	/* if exit due to PF check for async PF */
	if (is_page_fault(intr_info))
		vmx->vcpu.arch.apf.host_apf_flags = kvm_read_and_reset_apf_flags();
	/* if exit due to NM, handle before interrupts are enabled */
	else if (is_nm_fault(intr_info))
		handle_nm_fault_irqoff(&vmx->vcpu);
	/* Handle machine checks before interrupts are enabled */
	else if (is_machine_check(intr_info))
		kvm_machine_check();
	/* We need to handle NMIs before interrupts are enabled */
	else if (is_nmi(intr_info))
		handle_interrupt_nmi_irqoff(&vmx->vcpu, nmi_entry);
}

static void handle_external_interrupt_irqoff(struct kvm_vcpu *vcpu)
{
	u32 intr_info = vmx_get_intr_info(vcpu);
	unsigned int vector = intr_info & INTR_INFO_VECTOR_MASK;
	gate_desc *desc = (gate_desc *)host_idt_base + vector;

	if (KVM_BUG(!is_external_intr(intr_info), vcpu->kvm,
	    "KVM: unexpected VM-Exit interrupt info: 0x%x", intr_info))
		return;

	handle_interrupt_nmi_irqoff(vcpu, gate_offset(desc));
}

static void vmx_handle_exit_irqoff(struct kvm_vcpu *vcpu)
{
	struct vcpu_vmx *vmx = to_vmx(vcpu);

	if (vmx->emulation_required)
		return;

	if (vmx->exit_reason.basic == EXIT_REASON_EXTERNAL_INTERRUPT)
		handle_external_interrupt_irqoff(vcpu);
	else if (vmx->exit_reason.basic == EXIT_REASON_EXCEPTION_NMI)
		handle_exception_nmi_irqoff(vmx);
}

/*
 * The kvm parameter can be NULL (module initialization, or invocation before
 * VM creation). Be sure to check the kvm parameter before using it.
 */
static bool vmx_has_emulated_msr(struct kvm *kvm, u32 index)
{
	switch (index) {
	case MSR_IA32_SMBASE:
		/*
		 * We cannot do SMM unless we can run the guest in big
		 * real mode.
		 */
		return enable_unrestricted_guest || emulate_invalid_guest_state;
	case MSR_IA32_VMX_BASIC ... MSR_IA32_VMX_VMFUNC:
		return nested;
	case MSR_AMD64_VIRT_SPEC_CTRL:
	case MSR_AMD64_TSC_RATIO:
		/* This is AMD only.  */
		return false;
	default:
		return true;
	}
}

static void vmx_recover_nmi_blocking(struct vcpu_vmx *vmx)
{
	u32 exit_intr_info;
	bool unblock_nmi;
	u8 vector;
	bool idtv_info_valid;

	idtv_info_valid = vmx->idt_vectoring_info & VECTORING_INFO_VALID_MASK;

	if (enable_vnmi) {
		if (vmx->loaded_vmcs->nmi_known_unmasked)
			return;

		exit_intr_info = vmx_get_intr_info(&vmx->vcpu);
		unblock_nmi = (exit_intr_info & INTR_INFO_UNBLOCK_NMI) != 0;
		vector = exit_intr_info & INTR_INFO_VECTOR_MASK;
		/*
		 * SDM 3: 27.7.1.2 (September 2008)
		 * Re-set bit "block by NMI" before VM entry if vmexit caused by
		 * a guest IRET fault.
		 * SDM 3: 23.2.2 (September 2008)
		 * Bit 12 is undefined in any of the following cases:
		 *  If the VM exit sets the valid bit in the IDT-vectoring
		 *   information field.
		 *  If the VM exit is due to a double fault.
		 */
		if ((exit_intr_info & INTR_INFO_VALID_MASK) && unblock_nmi &&
		    vector != DF_VECTOR && !idtv_info_valid)
			vmcs_set_bits(GUEST_INTERRUPTIBILITY_INFO,
				      GUEST_INTR_STATE_NMI);
		else
			vmx->loaded_vmcs->nmi_known_unmasked =
				!(vmcs_read32(GUEST_INTERRUPTIBILITY_INFO)
				  & GUEST_INTR_STATE_NMI);
	} else if (unlikely(vmx->loaded_vmcs->soft_vnmi_blocked))
		vmx->loaded_vmcs->vnmi_blocked_time +=
			ktime_to_ns(ktime_sub(ktime_get(),
					      vmx->loaded_vmcs->entry_time));
}

static void __vmx_complete_interrupts(struct kvm_vcpu *vcpu,
				      u32 idt_vectoring_info,
				      int instr_len_field,
				      int error_code_field)
{
	u8 vector;
	int type;
	bool idtv_info_valid;

	idtv_info_valid = idt_vectoring_info & VECTORING_INFO_VALID_MASK;

	vcpu->arch.nmi_injected = false;
	kvm_clear_exception_queue(vcpu);
	kvm_clear_interrupt_queue(vcpu);

	if (!idtv_info_valid)
		return;

	kvm_make_request(KVM_REQ_EVENT, vcpu);

	vector = idt_vectoring_info & VECTORING_INFO_VECTOR_MASK;
	type = idt_vectoring_info & VECTORING_INFO_TYPE_MASK;

	switch (type) {
	case INTR_TYPE_NMI_INTR:
		vcpu->arch.nmi_injected = true;
		/*
		 * SDM 3: 27.7.1.2 (September 2008)
		 * Clear bit "block by NMI" before VM entry if a NMI
		 * delivery faulted.
		 */
		vmx_set_nmi_mask(vcpu, false);
		break;
	case INTR_TYPE_SOFT_EXCEPTION:
		vcpu->arch.event_exit_inst_len = vmcs_read32(instr_len_field);
		fallthrough;
	case INTR_TYPE_HARD_EXCEPTION:
		if (idt_vectoring_info & VECTORING_INFO_DELIVER_CODE_MASK) {
			u32 err = vmcs_read32(error_code_field);
			kvm_requeue_exception_e(vcpu, vector, err);
		} else
			kvm_requeue_exception(vcpu, vector);
		break;
	case INTR_TYPE_SOFT_INTR:
		vcpu->arch.event_exit_inst_len = vmcs_read32(instr_len_field);
		fallthrough;
	case INTR_TYPE_EXT_INTR:
		kvm_queue_interrupt(vcpu, vector, type == INTR_TYPE_SOFT_INTR);
		break;
	default:
		break;
	}
}

static void vmx_complete_interrupts(struct vcpu_vmx *vmx)
{
	__vmx_complete_interrupts(&vmx->vcpu, vmx->idt_vectoring_info,
				  VM_EXIT_INSTRUCTION_LEN,
				  IDT_VECTORING_ERROR_CODE);
}

static void vmx_cancel_injection(struct kvm_vcpu *vcpu)
{
	__vmx_complete_interrupts(vcpu,
				  vmcs_read32(VM_ENTRY_INTR_INFO_FIELD),
				  VM_ENTRY_INSTRUCTION_LEN,
				  VM_ENTRY_EXCEPTION_ERROR_CODE);

	vmcs_write32(VM_ENTRY_INTR_INFO_FIELD, 0);
}

static void atomic_switch_perf_msrs(struct vcpu_vmx *vmx)
{
	int i, nr_msrs;
	struct perf_guest_switch_msr *msrs;

	/* Note, nr_msrs may be garbage if perf_guest_get_msrs() returns NULL. */
	msrs = perf_guest_get_msrs(&nr_msrs);
	if (!msrs)
		return;

	for (i = 0; i < nr_msrs; i++)
		if (msrs[i].host == msrs[i].guest)
			clear_atomic_switch_msr(vmx, msrs[i].msr);
		else
			add_atomic_switch_msr(vmx, msrs[i].msr, msrs[i].guest,
					msrs[i].host, false);
}

static void vmx_update_hv_timer(struct kvm_vcpu *vcpu)
{
	struct vcpu_vmx *vmx = to_vmx(vcpu);
	u64 tscl;
	u32 delta_tsc;

	if (vmx->req_immediate_exit) {
		vmcs_write32(VMX_PREEMPTION_TIMER_VALUE, 0);
		vmx->loaded_vmcs->hv_timer_soft_disabled = false;
	} else if (vmx->hv_deadline_tsc != -1) {
		tscl = rdtsc();
		if (vmx->hv_deadline_tsc > tscl)
			/* set_hv_timer ensures the delta fits in 32-bits */
			delta_tsc = (u32)((vmx->hv_deadline_tsc - tscl) >>
				cpu_preemption_timer_multi);
		else
			delta_tsc = 0;

		vmcs_write32(VMX_PREEMPTION_TIMER_VALUE, delta_tsc);
		vmx->loaded_vmcs->hv_timer_soft_disabled = false;
	} else if (!vmx->loaded_vmcs->hv_timer_soft_disabled) {
		vmcs_write32(VMX_PREEMPTION_TIMER_VALUE, -1);
		vmx->loaded_vmcs->hv_timer_soft_disabled = true;
	}
}

void noinstr vmx_update_host_rsp(struct vcpu_vmx *vmx, unsigned long host_rsp)
{
	if (unlikely(host_rsp != vmx->loaded_vmcs->host_state.rsp)) {
		vmx->loaded_vmcs->host_state.rsp = host_rsp;
		vmcs_writel(HOST_RSP, host_rsp);
	}
}

static fastpath_t vmx_exit_handlers_fastpath(struct kvm_vcpu *vcpu)
{
	switch (to_vmx(vcpu)->exit_reason.basic) {
	case EXIT_REASON_MSR_WRITE:
		return handle_fastpath_set_msr_irqoff(vcpu);
	case EXIT_REASON_PREEMPTION_TIMER:
		return handle_fastpath_preemption_timer(vcpu);
	default:
		return EXIT_FASTPATH_NONE;
	}
}

static noinstr void vmx_vcpu_enter_exit(struct kvm_vcpu *vcpu,
					struct vcpu_vmx *vmx)
{
	guest_state_enter_irqoff();

	/* L1D Flush includes CPU buffer clear to mitigate MDS */
	if (static_branch_unlikely(&vmx_l1d_should_flush))
		vmx_l1d_flush(vcpu);
	else if (static_branch_unlikely(&mds_user_clear))
		mds_clear_cpu_buffers();

	if (vcpu->arch.cr2 != native_read_cr2())
		native_write_cr2(vcpu->arch.cr2);

	vmx->fail = __vmx_vcpu_run(vmx, (unsigned long *)&vcpu->arch.regs,
				   vmx->loaded_vmcs->launched);

	vcpu->arch.cr2 = native_read_cr2();

	guest_state_exit_irqoff();
}

static fastpath_t vmx_vcpu_run(struct kvm_vcpu *vcpu)
{
	struct vcpu_vmx *vmx = to_vmx(vcpu);
	unsigned long cr3, cr4;

	/* Record the guest's net vcpu time for enforced NMI injections. */
	if (unlikely(!enable_vnmi &&
		     vmx->loaded_vmcs->soft_vnmi_blocked))
		vmx->loaded_vmcs->entry_time = ktime_get();

	/*
	 * Don't enter VMX if guest state is invalid, let the exit handler
	 * start emulation until we arrive back to a valid state.  Synthesize a
	 * consistency check VM-Exit due to invalid guest state and bail.
	 */
	if (unlikely(vmx->emulation_required)) {
		vmx->fail = 0;

		vmx->exit_reason.full = EXIT_REASON_INVALID_STATE;
		vmx->exit_reason.failed_vmentry = 1;
		kvm_register_mark_available(vcpu, VCPU_EXREG_EXIT_INFO_1);
		vmx->exit_qualification = ENTRY_FAIL_DEFAULT;
		kvm_register_mark_available(vcpu, VCPU_EXREG_EXIT_INFO_2);
		vmx->exit_intr_info = 0;
		return EXIT_FASTPATH_NONE;
	}

	trace_kvm_entry(vcpu);

	if (vmx->ple_window_dirty) {
		vmx->ple_window_dirty = false;
		vmcs_write32(PLE_WINDOW, vmx->ple_window);
	}

	/*
	 * We did this in prepare_switch_to_guest, because it needs to
	 * be within srcu_read_lock.
	 */
	WARN_ON_ONCE(vmx->nested.need_vmcs12_to_shadow_sync);

	if (kvm_register_is_dirty(vcpu, VCPU_REGS_RSP))
		vmcs_writel(GUEST_RSP, vcpu->arch.regs[VCPU_REGS_RSP]);
	if (kvm_register_is_dirty(vcpu, VCPU_REGS_RIP))
		vmcs_writel(GUEST_RIP, vcpu->arch.regs[VCPU_REGS_RIP]);
	vcpu->arch.regs_dirty = 0;

	/*
	 * Refresh vmcs.HOST_CR3 if necessary.  This must be done immediately
	 * prior to VM-Enter, as the kernel may load a new ASID (PCID) any time
	 * it switches back to the current->mm, which can occur in KVM context
	 * when switching to a temporary mm to patch kernel code, e.g. if KVM
	 * toggles a static key while handling a VM-Exit.
	 */
	cr3 = __get_current_cr3_fast();
	if (unlikely(cr3 != vmx->loaded_vmcs->host_state.cr3)) {
		vmcs_writel(HOST_CR3, cr3);
		vmx->loaded_vmcs->host_state.cr3 = cr3;
	}

	cr4 = cr4_read_shadow();
	if (unlikely(cr4 != vmx->loaded_vmcs->host_state.cr4)) {
		vmcs_writel(HOST_CR4, cr4);
		vmx->loaded_vmcs->host_state.cr4 = cr4;
	}

	/* When KVM_DEBUGREG_WONT_EXIT, dr6 is accessible in guest. */
	if (unlikely(vcpu->arch.switch_db_regs & KVM_DEBUGREG_WONT_EXIT))
		set_debugreg(vcpu->arch.dr6, 6);

	/* When single-stepping over STI and MOV SS, we must clear the
	 * corresponding interruptibility bits in the guest state. Otherwise
	 * vmentry fails as it then expects bit 14 (BS) in pending debug
	 * exceptions being set, but that's not correct for the guest debugging
	 * case. */
	if (vcpu->guest_debug & KVM_GUESTDBG_SINGLESTEP)
		vmx_set_interrupt_shadow(vcpu, 0);

	kvm_load_guest_xsave_state(vcpu);

	pt_guest_enter(vmx);

	atomic_switch_perf_msrs(vmx);
	if (intel_pmu_lbr_is_enabled(vcpu))
		vmx_passthrough_lbr_msrs(vcpu);

	if (enable_preemption_timer)
		vmx_update_hv_timer(vcpu);

	kvm_wait_lapic_expire(vcpu);

	/*
	 * If this vCPU has touched SPEC_CTRL, restore the guest's value if
	 * it's non-zero. Since vmentry is serialising on affected CPUs, there
	 * is no need to worry about the conditional branch over the wrmsr
	 * being speculatively taken.
	 */
	x86_spec_ctrl_set_guest(vmx->spec_ctrl, 0);

	/* The actual VMENTER/EXIT is in the .noinstr.text section. */
	vmx_vcpu_enter_exit(vcpu, vmx);

	/*
	 * We do not use IBRS in the kernel. If this vCPU has used the
	 * SPEC_CTRL MSR it may have left it on; save the value and
	 * turn it off. This is much more efficient than blindly adding
	 * it to the atomic save/restore list. Especially as the former
	 * (Saving guest MSRs on vmexit) doesn't even exist in KVM.
	 *
	 * For non-nested case:
	 * If the L01 MSR bitmap does not intercept the MSR, then we need to
	 * save it.
	 *
	 * For nested case:
	 * If the L02 MSR bitmap does not intercept the MSR, then we need to
	 * save it.
	 */
	if (unlikely(!msr_write_intercepted(vmx, MSR_IA32_SPEC_CTRL)))
		vmx->spec_ctrl = native_read_msr(MSR_IA32_SPEC_CTRL);

	x86_spec_ctrl_restore_host(vmx->spec_ctrl, 0);

	/* All fields are clean at this point */
	if (static_branch_unlikely(&enable_evmcs)) {
		current_evmcs->hv_clean_fields |=
			HV_VMX_ENLIGHTENED_CLEAN_FIELD_ALL;

		current_evmcs->hv_vp_id = kvm_hv_get_vpindex(vcpu);
	}

	/* MSR_IA32_DEBUGCTLMSR is zeroed on vmexit. Restore it if needed */
	if (vmx->host_debugctlmsr)
		update_debugctlmsr(vmx->host_debugctlmsr);

#ifndef CONFIG_X86_64
	/*
	 * The sysexit path does not restore ds/es, so we must set them to
	 * a reasonable value ourselves.
	 *
	 * We can't defer this to vmx_prepare_switch_to_host() since that
	 * function may be executed in interrupt context, which saves and
	 * restore segments around it, nullifying its effect.
	 */
	loadsegment(ds, __USER_DS);
	loadsegment(es, __USER_DS);
#endif

	vcpu->arch.regs_avail &= ~VMX_REGS_LAZY_LOAD_SET;

	pt_guest_exit(vmx);

	kvm_load_host_xsave_state(vcpu);

	if (is_guest_mode(vcpu)) {
		/*
		 * Track VMLAUNCH/VMRESUME that have made past guest state
		 * checking.
		 */
		if (vmx->nested.nested_run_pending &&
		    !vmx->exit_reason.failed_vmentry)
			++vcpu->stat.nested_run;

		vmx->nested.nested_run_pending = 0;
	}

	vmx->idt_vectoring_info = 0;

	if (unlikely(vmx->fail)) {
		vmx->exit_reason.full = 0xdead;
		return EXIT_FASTPATH_NONE;
	}

	vmx->exit_reason.full = vmcs_read32(VM_EXIT_REASON);
	if (unlikely((u16)vmx->exit_reason.basic == EXIT_REASON_MCE_DURING_VMENTRY))
		kvm_machine_check();

	if (likely(!vmx->exit_reason.failed_vmentry))
		vmx->idt_vectoring_info = vmcs_read32(IDT_VECTORING_INFO_FIELD);

	trace_kvm_exit(vcpu, KVM_ISA_VMX);

	if (unlikely(vmx->exit_reason.failed_vmentry))
		return EXIT_FASTPATH_NONE;

	vmx->loaded_vmcs->launched = 1;

	vmx_recover_nmi_blocking(vmx);
	vmx_complete_interrupts(vmx);

	if (is_guest_mode(vcpu))
		return EXIT_FASTPATH_NONE;

	return vmx_exit_handlers_fastpath(vcpu);
}

static void vmx_free_vcpu(struct kvm_vcpu *vcpu)
{
	struct vcpu_vmx *vmx = to_vmx(vcpu);

	if (enable_pml)
		vmx_destroy_pml_buffer(vmx);
	free_vpid(vmx->vpid);
	nested_vmx_free_vcpu(vcpu);
	free_loaded_vmcs(vmx->loaded_vmcs);
}

static int vmx_create_vcpu(struct kvm_vcpu *vcpu)
{
	struct vmx_uret_msr *tsx_ctrl;
	struct vcpu_vmx *vmx;
	int i, err;

	BUILD_BUG_ON(offsetof(struct vcpu_vmx, vcpu) != 0);
	vmx = to_vmx(vcpu);

	INIT_LIST_HEAD(&vmx->pi_wakeup_list);

	err = -ENOMEM;

	vmx->vpid = allocate_vpid();

	/*
	 * If PML is turned on, failure on enabling PML just results in failure
	 * of creating the vcpu, therefore we can simplify PML logic (by
	 * avoiding dealing with cases, such as enabling PML partially on vcpus
	 * for the guest), etc.
	 */
	if (enable_pml) {
		vmx->pml_pg = alloc_page(GFP_KERNEL_ACCOUNT | __GFP_ZERO);
		if (!vmx->pml_pg)
			goto free_vpid;
	}

	for (i = 0; i < kvm_nr_uret_msrs; ++i)
		vmx->guest_uret_msrs[i].mask = -1ull;
	if (boot_cpu_has(X86_FEATURE_RTM)) {
		/*
		 * TSX_CTRL_CPUID_CLEAR is handled in the CPUID interception.
		 * Keep the host value unchanged to avoid changing CPUID bits
		 * under the host kernel's feet.
		 */
		tsx_ctrl = vmx_find_uret_msr(vmx, MSR_IA32_TSX_CTRL);
		if (tsx_ctrl)
			tsx_ctrl->mask = ~(u64)TSX_CTRL_CPUID_CLEAR;
	}

	err = alloc_loaded_vmcs(&vmx->vmcs01);
	if (err < 0)
		goto free_pml;

	/*
	 * Use Hyper-V 'Enlightened MSR Bitmap' feature when KVM runs as a
	 * nested (L1) hypervisor and Hyper-V in L0 supports it. Enable the
	 * feature only for vmcs01, KVM currently isn't equipped to realize any
	 * performance benefits from enabling it for vmcs02.
	 */
	if (IS_ENABLED(CONFIG_HYPERV) && static_branch_unlikely(&enable_evmcs) &&
	    (ms_hyperv.nested_features & HV_X64_NESTED_MSR_BITMAP)) {
		struct hv_enlightened_vmcs *evmcs = (void *)vmx->vmcs01.vmcs;

		evmcs->hv_enlightenments_control.msr_bitmap = 1;
	}

	/* The MSR bitmap starts with all ones */
	bitmap_fill(vmx->shadow_msr_intercept.read, MAX_POSSIBLE_PASSTHROUGH_MSRS);
	bitmap_fill(vmx->shadow_msr_intercept.write, MAX_POSSIBLE_PASSTHROUGH_MSRS);

	vmx_disable_intercept_for_msr(vcpu, MSR_IA32_TSC, MSR_TYPE_R);
#ifdef CONFIG_X86_64
	vmx_disable_intercept_for_msr(vcpu, MSR_FS_BASE, MSR_TYPE_RW);
	vmx_disable_intercept_for_msr(vcpu, MSR_GS_BASE, MSR_TYPE_RW);
	vmx_disable_intercept_for_msr(vcpu, MSR_KERNEL_GS_BASE, MSR_TYPE_RW);
#endif
	vmx_disable_intercept_for_msr(vcpu, MSR_IA32_SYSENTER_CS, MSR_TYPE_RW);
	vmx_disable_intercept_for_msr(vcpu, MSR_IA32_SYSENTER_ESP, MSR_TYPE_RW);
	vmx_disable_intercept_for_msr(vcpu, MSR_IA32_SYSENTER_EIP, MSR_TYPE_RW);
	if (kvm_cstate_in_guest(vcpu->kvm)) {
		vmx_disable_intercept_for_msr(vcpu, MSR_CORE_C1_RES, MSR_TYPE_R);
		vmx_disable_intercept_for_msr(vcpu, MSR_CORE_C3_RESIDENCY, MSR_TYPE_R);
		vmx_disable_intercept_for_msr(vcpu, MSR_CORE_C6_RESIDENCY, MSR_TYPE_R);
		vmx_disable_intercept_for_msr(vcpu, MSR_CORE_C7_RESIDENCY, MSR_TYPE_R);
	}

	vmx->loaded_vmcs = &vmx->vmcs01;

	if (cpu_need_virtualize_apic_accesses(vcpu)) {
		err = alloc_apic_access_page(vcpu->kvm);
		if (err)
			goto free_vmcs;
	}

	if (enable_ept && !enable_unrestricted_guest) {
		err = init_rmode_identity_map(vcpu->kvm);
		if (err)
			goto free_vmcs;
	}

	return 0;

free_vmcs:
	free_loaded_vmcs(vmx->loaded_vmcs);
free_pml:
	vmx_destroy_pml_buffer(vmx);
free_vpid:
	free_vpid(vmx->vpid);
	return err;
}

#define L1TF_MSG_SMT "L1TF CPU bug present and SMT on, data leak possible. See CVE-2018-3646 and https://www.kernel.org/doc/html/latest/admin-guide/hw-vuln/l1tf.html for details.\n"
#define L1TF_MSG_L1D "L1TF CPU bug present and virtualization mitigation disabled, data leak possible. See CVE-2018-3646 and https://www.kernel.org/doc/html/latest/admin-guide/hw-vuln/l1tf.html for details.\n"

static int vmx_vm_init(struct kvm *kvm)
{
	if (!ple_gap)
		kvm->arch.pause_in_guest = true;

	if (boot_cpu_has(X86_BUG_L1TF) && enable_ept) {
		switch (l1tf_mitigation) {
		case L1TF_MITIGATION_OFF:
		case L1TF_MITIGATION_FLUSH_NOWARN:
			/* 'I explicitly don't care' is set */
			break;
		case L1TF_MITIGATION_FLUSH:
		case L1TF_MITIGATION_FLUSH_NOSMT:
		case L1TF_MITIGATION_FULL:
			/*
			 * Warn upon starting the first VM in a potentially
			 * insecure environment.
			 */
			if (sched_smt_active())
				pr_warn_once(L1TF_MSG_SMT);
			if (l1tf_vmx_mitigation == VMENTER_L1D_FLUSH_NEVER)
				pr_warn_once(L1TF_MSG_L1D);
			break;
		case L1TF_MITIGATION_FULL_FORCE:
			/* Flush is enforced */
			break;
		}
	}
	return 0;
}

static int __init vmx_check_processor_compat(void)
{
	struct vmcs_config vmcs_conf;
	struct vmx_capability vmx_cap;

	if (!this_cpu_has(X86_FEATURE_MSR_IA32_FEAT_CTL) ||
	    !this_cpu_has(X86_FEATURE_VMX)) {
		pr_err("kvm: VMX is disabled on CPU %d\n", smp_processor_id());
		return -EIO;
	}

	if (setup_vmcs_config(&vmcs_conf, &vmx_cap) < 0)
		return -EIO;
	if (nested)
		nested_vmx_setup_ctls_msrs(&vmcs_conf.nested, vmx_cap.ept);
	if (memcmp(&vmcs_config, &vmcs_conf, sizeof(struct vmcs_config)) != 0) {
		printk(KERN_ERR "kvm: CPU %d feature inconsistency!\n",
				smp_processor_id());
		return -EIO;
	}
	return 0;
}

static u64 vmx_get_mt_mask(struct kvm_vcpu *vcpu, gfn_t gfn, bool is_mmio)
{
	u8 cache;

	/* We wanted to honor guest CD/MTRR/PAT, but doing so could result in
	 * memory aliases with conflicting memory types and sometimes MCEs.
	 * We have to be careful as to what are honored and when.
	 *
	 * For MMIO, guest CD/MTRR are ignored.  The EPT memory type is set to
	 * UC.  The effective memory type is UC or WC depending on guest PAT.
	 * This was historically the source of MCEs and we want to be
	 * conservative.
	 *
	 * When there is no need to deal with noncoherent DMA (e.g., no VT-d
	 * or VT-d has snoop control), guest CD/MTRR/PAT are all ignored.  The
	 * EPT memory type is set to WB.  The effective memory type is forced
	 * WB.
	 *
	 * Otherwise, we trust guest.  Guest CD/MTRR/PAT are all honored.  The
	 * EPT memory type is used to emulate guest CD/MTRR.
	 */

	if (is_mmio)
		return MTRR_TYPE_UNCACHABLE << VMX_EPT_MT_EPTE_SHIFT;

	if (!kvm_arch_has_noncoherent_dma(vcpu->kvm))
		return (MTRR_TYPE_WRBACK << VMX_EPT_MT_EPTE_SHIFT) | VMX_EPT_IPAT_BIT;

	if (kvm_read_cr0(vcpu) & X86_CR0_CD) {
		if (kvm_check_has_quirk(vcpu->kvm, KVM_X86_QUIRK_CD_NW_CLEARED))
			cache = MTRR_TYPE_WRBACK;
		else
			cache = MTRR_TYPE_UNCACHABLE;

		return (cache << VMX_EPT_MT_EPTE_SHIFT) | VMX_EPT_IPAT_BIT;
	}

	return kvm_mtrr_get_guest_memory_type(vcpu, gfn) << VMX_EPT_MT_EPTE_SHIFT;
}

static void vmcs_set_secondary_exec_control(struct vcpu_vmx *vmx, u32 new_ctl)
{
	/*
	 * These bits in the secondary execution controls field
	 * are dynamic, the others are mostly based on the hypervisor
	 * architecture and the guest's CPUID.  Do not touch the
	 * dynamic bits.
	 */
	u32 mask =
		SECONDARY_EXEC_SHADOW_VMCS |
		SECONDARY_EXEC_VIRTUALIZE_X2APIC_MODE |
		SECONDARY_EXEC_VIRTUALIZE_APIC_ACCESSES |
		SECONDARY_EXEC_DESC;

	u32 cur_ctl = secondary_exec_controls_get(vmx);

	secondary_exec_controls_set(vmx, (new_ctl & ~mask) | (cur_ctl & mask));
}

/*
 * Generate MSR_IA32_VMX_CR{0,4}_FIXED1 according to CPUID. Only set bits
 * (indicating "allowed-1") if they are supported in the guest's CPUID.
 */
static void nested_vmx_cr_fixed1_bits_update(struct kvm_vcpu *vcpu)
{
	struct vcpu_vmx *vmx = to_vmx(vcpu);
	struct kvm_cpuid_entry2 *entry;

	vmx->nested.msrs.cr0_fixed1 = 0xffffffff;
	vmx->nested.msrs.cr4_fixed1 = X86_CR4_PCE;

#define cr4_fixed1_update(_cr4_mask, _reg, _cpuid_mask) do {		\
	if (entry && (entry->_reg & (_cpuid_mask)))			\
		vmx->nested.msrs.cr4_fixed1 |= (_cr4_mask);	\
} while (0)

	entry = kvm_find_cpuid_entry(vcpu, 0x1, 0);
	cr4_fixed1_update(X86_CR4_VME,        edx, feature_bit(VME));
	cr4_fixed1_update(X86_CR4_PVI,        edx, feature_bit(VME));
	cr4_fixed1_update(X86_CR4_TSD,        edx, feature_bit(TSC));
	cr4_fixed1_update(X86_CR4_DE,         edx, feature_bit(DE));
	cr4_fixed1_update(X86_CR4_PSE,        edx, feature_bit(PSE));
	cr4_fixed1_update(X86_CR4_PAE,        edx, feature_bit(PAE));
	cr4_fixed1_update(X86_CR4_MCE,        edx, feature_bit(MCE));
	cr4_fixed1_update(X86_CR4_PGE,        edx, feature_bit(PGE));
	cr4_fixed1_update(X86_CR4_OSFXSR,     edx, feature_bit(FXSR));
	cr4_fixed1_update(X86_CR4_OSXMMEXCPT, edx, feature_bit(XMM));
	cr4_fixed1_update(X86_CR4_VMXE,       ecx, feature_bit(VMX));
	cr4_fixed1_update(X86_CR4_SMXE,       ecx, feature_bit(SMX));
	cr4_fixed1_update(X86_CR4_PCIDE,      ecx, feature_bit(PCID));
	cr4_fixed1_update(X86_CR4_OSXSAVE,    ecx, feature_bit(XSAVE));

	entry = kvm_find_cpuid_entry(vcpu, 0x7, 0);
	cr4_fixed1_update(X86_CR4_FSGSBASE,   ebx, feature_bit(FSGSBASE));
	cr4_fixed1_update(X86_CR4_SMEP,       ebx, feature_bit(SMEP));
	cr4_fixed1_update(X86_CR4_SMAP,       ebx, feature_bit(SMAP));
	cr4_fixed1_update(X86_CR4_PKE,        ecx, feature_bit(PKU));
	cr4_fixed1_update(X86_CR4_UMIP,       ecx, feature_bit(UMIP));
	cr4_fixed1_update(X86_CR4_LA57,       ecx, feature_bit(LA57));

#undef cr4_fixed1_update
}

static void nested_vmx_entry_exit_ctls_update(struct kvm_vcpu *vcpu)
{
	struct vcpu_vmx *vmx = to_vmx(vcpu);

	if (kvm_mpx_supported()) {
		bool mpx_enabled = guest_cpuid_has(vcpu, X86_FEATURE_MPX);

		if (mpx_enabled) {
			vmx->nested.msrs.entry_ctls_high |= VM_ENTRY_LOAD_BNDCFGS;
			vmx->nested.msrs.exit_ctls_high |= VM_EXIT_CLEAR_BNDCFGS;
		} else {
			vmx->nested.msrs.entry_ctls_high &= ~VM_ENTRY_LOAD_BNDCFGS;
			vmx->nested.msrs.exit_ctls_high &= ~VM_EXIT_CLEAR_BNDCFGS;
		}
	}
}

static void update_intel_pt_cfg(struct kvm_vcpu *vcpu)
{
	struct vcpu_vmx *vmx = to_vmx(vcpu);
	struct kvm_cpuid_entry2 *best = NULL;
	int i;

	for (i = 0; i < PT_CPUID_LEAVES; i++) {
		best = kvm_find_cpuid_entry(vcpu, 0x14, i);
		if (!best)
			return;
		vmx->pt_desc.caps[CPUID_EAX + i*PT_CPUID_REGS_NUM] = best->eax;
		vmx->pt_desc.caps[CPUID_EBX + i*PT_CPUID_REGS_NUM] = best->ebx;
		vmx->pt_desc.caps[CPUID_ECX + i*PT_CPUID_REGS_NUM] = best->ecx;
		vmx->pt_desc.caps[CPUID_EDX + i*PT_CPUID_REGS_NUM] = best->edx;
	}

	/* Get the number of configurable Address Ranges for filtering */
	vmx->pt_desc.num_address_ranges = intel_pt_validate_cap(vmx->pt_desc.caps,
						PT_CAP_num_address_ranges);

	/* Initialize and clear the no dependency bits */
	vmx->pt_desc.ctl_bitmask = ~(RTIT_CTL_TRACEEN | RTIT_CTL_OS |
			RTIT_CTL_USR | RTIT_CTL_TSC_EN | RTIT_CTL_DISRETC |
			RTIT_CTL_BRANCH_EN);

	/*
	 * If CPUID.(EAX=14H,ECX=0):EBX[0]=1 CR3Filter can be set otherwise
	 * will inject an #GP
	 */
	if (intel_pt_validate_cap(vmx->pt_desc.caps, PT_CAP_cr3_filtering))
		vmx->pt_desc.ctl_bitmask &= ~RTIT_CTL_CR3EN;

	/*
	 * If CPUID.(EAX=14H,ECX=0):EBX[1]=1 CYCEn, CycThresh and
	 * PSBFreq can be set
	 */
	if (intel_pt_validate_cap(vmx->pt_desc.caps, PT_CAP_psb_cyc))
		vmx->pt_desc.ctl_bitmask &= ~(RTIT_CTL_CYCLEACC |
				RTIT_CTL_CYC_THRESH | RTIT_CTL_PSB_FREQ);

	/*
	 * If CPUID.(EAX=14H,ECX=0):EBX[3]=1 MTCEn and MTCFreq can be set
	 */
	if (intel_pt_validate_cap(vmx->pt_desc.caps, PT_CAP_mtc))
		vmx->pt_desc.ctl_bitmask &= ~(RTIT_CTL_MTC_EN |
					      RTIT_CTL_MTC_RANGE);

	/* If CPUID.(EAX=14H,ECX=0):EBX[4]=1 FUPonPTW and PTWEn can be set */
	if (intel_pt_validate_cap(vmx->pt_desc.caps, PT_CAP_ptwrite))
		vmx->pt_desc.ctl_bitmask &= ~(RTIT_CTL_FUP_ON_PTW |
							RTIT_CTL_PTW_EN);

	/* If CPUID.(EAX=14H,ECX=0):EBX[5]=1 PwrEvEn can be set */
	if (intel_pt_validate_cap(vmx->pt_desc.caps, PT_CAP_power_event_trace))
		vmx->pt_desc.ctl_bitmask &= ~RTIT_CTL_PWR_EVT_EN;

	/* If CPUID.(EAX=14H,ECX=0):ECX[0]=1 ToPA can be set */
	if (intel_pt_validate_cap(vmx->pt_desc.caps, PT_CAP_topa_output))
		vmx->pt_desc.ctl_bitmask &= ~RTIT_CTL_TOPA;

	/* If CPUID.(EAX=14H,ECX=0):ECX[3]=1 FabricEn can be set */
	if (intel_pt_validate_cap(vmx->pt_desc.caps, PT_CAP_output_subsys))
		vmx->pt_desc.ctl_bitmask &= ~RTIT_CTL_FABRIC_EN;

	/* unmask address range configure area */
	for (i = 0; i < vmx->pt_desc.num_address_ranges; i++)
		vmx->pt_desc.ctl_bitmask &= ~(0xfULL << (32 + i * 4));
}

static void vmx_vcpu_after_set_cpuid(struct kvm_vcpu *vcpu)
{
	struct vcpu_vmx *vmx = to_vmx(vcpu);

	/* xsaves_enabled is recomputed in vmx_compute_secondary_exec_control(). */
	vcpu->arch.xsaves_enabled = false;

	vmx_setup_uret_msrs(vmx);

	if (cpu_has_secondary_exec_ctrls())
		vmcs_set_secondary_exec_control(vmx,
						vmx_secondary_exec_control(vmx));

	if (nested_vmx_allowed(vcpu))
		to_vmx(vcpu)->msr_ia32_feature_control_valid_bits |=
			FEAT_CTL_VMX_ENABLED_INSIDE_SMX |
			FEAT_CTL_VMX_ENABLED_OUTSIDE_SMX;
	else
		to_vmx(vcpu)->msr_ia32_feature_control_valid_bits &=
			~(FEAT_CTL_VMX_ENABLED_INSIDE_SMX |
			  FEAT_CTL_VMX_ENABLED_OUTSIDE_SMX);

	if (nested_vmx_allowed(vcpu)) {
		nested_vmx_cr_fixed1_bits_update(vcpu);
		nested_vmx_entry_exit_ctls_update(vcpu);
	}

	if (boot_cpu_has(X86_FEATURE_INTEL_PT) &&
			guest_cpuid_has(vcpu, X86_FEATURE_INTEL_PT))
		update_intel_pt_cfg(vcpu);

	if (boot_cpu_has(X86_FEATURE_RTM)) {
		struct vmx_uret_msr *msr;
		msr = vmx_find_uret_msr(vmx, MSR_IA32_TSX_CTRL);
		if (msr) {
			bool enabled = guest_cpuid_has(vcpu, X86_FEATURE_RTM);
			vmx_set_guest_uret_msr(vmx, msr, enabled ? 0 : TSX_CTRL_RTM_DISABLE);
		}
	}

	if (kvm_cpu_cap_has(X86_FEATURE_XFD))
		vmx_set_intercept_for_msr(vcpu, MSR_IA32_XFD_ERR, MSR_TYPE_R,
					  !guest_cpuid_has(vcpu, X86_FEATURE_XFD));


	set_cr4_guest_host_mask(vmx);

	vmx_write_encls_bitmap(vcpu, NULL);
	if (guest_cpuid_has(vcpu, X86_FEATURE_SGX))
		vmx->msr_ia32_feature_control_valid_bits |= FEAT_CTL_SGX_ENABLED;
	else
		vmx->msr_ia32_feature_control_valid_bits &= ~FEAT_CTL_SGX_ENABLED;

	if (guest_cpuid_has(vcpu, X86_FEATURE_SGX_LC))
		vmx->msr_ia32_feature_control_valid_bits |=
			FEAT_CTL_SGX_LC_ENABLED;
	else
		vmx->msr_ia32_feature_control_valid_bits &=
			~FEAT_CTL_SGX_LC_ENABLED;

	/* Refresh #PF interception to account for MAXPHYADDR changes. */
	vmx_update_exception_bitmap(vcpu);
}

static __init void vmx_set_cpu_caps(void)
{
	kvm_set_cpu_caps();

	/* CPUID 0x1 */
	if (nested)
		kvm_cpu_cap_set(X86_FEATURE_VMX);

	/* CPUID 0x7 */
	if (kvm_mpx_supported())
		kvm_cpu_cap_check_and_set(X86_FEATURE_MPX);
	if (!cpu_has_vmx_invpcid())
		kvm_cpu_cap_clear(X86_FEATURE_INVPCID);
	if (vmx_pt_mode_is_host_guest())
		kvm_cpu_cap_check_and_set(X86_FEATURE_INTEL_PT);

	if (!enable_sgx) {
		kvm_cpu_cap_clear(X86_FEATURE_SGX);
		kvm_cpu_cap_clear(X86_FEATURE_SGX_LC);
		kvm_cpu_cap_clear(X86_FEATURE_SGX1);
		kvm_cpu_cap_clear(X86_FEATURE_SGX2);
	}

	if (vmx_umip_emulated())
		kvm_cpu_cap_set(X86_FEATURE_UMIP);

	/* CPUID 0xD.1 */
	supported_xss = 0;
	if (!cpu_has_vmx_xsaves())
		kvm_cpu_cap_clear(X86_FEATURE_XSAVES);

	/* CPUID 0x80000001 and 0x7 (RDPID) */
	if (!cpu_has_vmx_rdtscp()) {
		kvm_cpu_cap_clear(X86_FEATURE_RDTSCP);
		kvm_cpu_cap_clear(X86_FEATURE_RDPID);
	}

	if (cpu_has_vmx_waitpkg())
		kvm_cpu_cap_check_and_set(X86_FEATURE_WAITPKG);
}

static void vmx_request_immediate_exit(struct kvm_vcpu *vcpu)
{
	to_vmx(vcpu)->req_immediate_exit = true;
}

static int vmx_check_intercept_io(struct kvm_vcpu *vcpu,
				  struct x86_instruction_info *info)
{
	struct vmcs12 *vmcs12 = get_vmcs12(vcpu);
	unsigned short port;
	bool intercept;
	int size;

	if (info->intercept == x86_intercept_in ||
	    info->intercept == x86_intercept_ins) {
		port = info->src_val;
		size = info->dst_bytes;
	} else {
		port = info->dst_val;
		size = info->src_bytes;
	}

	/*
	 * If the 'use IO bitmaps' VM-execution control is 0, IO instruction
	 * VM-exits depend on the 'unconditional IO exiting' VM-execution
	 * control.
	 *
	 * Otherwise, IO instruction VM-exits are controlled by the IO bitmaps.
	 */
	if (!nested_cpu_has(vmcs12, CPU_BASED_USE_IO_BITMAPS))
		intercept = nested_cpu_has(vmcs12,
					   CPU_BASED_UNCOND_IO_EXITING);
	else
		intercept = nested_vmx_check_io_bitmaps(vcpu, port, size);

	/* FIXME: produce nested vmexit and return X86EMUL_INTERCEPTED.  */
	return intercept ? X86EMUL_UNHANDLEABLE : X86EMUL_CONTINUE;
}

static int vmx_check_intercept(struct kvm_vcpu *vcpu,
			       struct x86_instruction_info *info,
			       enum x86_intercept_stage stage,
			       struct x86_exception *exception)
{
	struct vmcs12 *vmcs12 = get_vmcs12(vcpu);

	switch (info->intercept) {
	/*
	 * RDPID causes #UD if disabled through secondary execution controls.
	 * Because it is marked as EmulateOnUD, we need to intercept it here.
	 * Note, RDPID is hidden behind ENABLE_RDTSCP.
	 */
	case x86_intercept_rdpid:
		if (!nested_cpu_has2(vmcs12, SECONDARY_EXEC_ENABLE_RDTSCP)) {
			exception->vector = UD_VECTOR;
			exception->error_code_valid = false;
			return X86EMUL_PROPAGATE_FAULT;
		}
		break;

	case x86_intercept_in:
	case x86_intercept_ins:
	case x86_intercept_out:
	case x86_intercept_outs:
		return vmx_check_intercept_io(vcpu, info);

	case x86_intercept_lgdt:
	case x86_intercept_lidt:
	case x86_intercept_lldt:
	case x86_intercept_ltr:
	case x86_intercept_sgdt:
	case x86_intercept_sidt:
	case x86_intercept_sldt:
	case x86_intercept_str:
		if (!nested_cpu_has2(vmcs12, SECONDARY_EXEC_DESC))
			return X86EMUL_CONTINUE;

		/* FIXME: produce nested vmexit and return X86EMUL_INTERCEPTED.  */
		break;

	/* TODO: check more intercepts... */
	default:
		break;
	}

	return X86EMUL_UNHANDLEABLE;
}

#ifdef CONFIG_X86_64
/* (a << shift) / divisor, return 1 if overflow otherwise 0 */
static inline int u64_shl_div_u64(u64 a, unsigned int shift,
				  u64 divisor, u64 *result)
{
	u64 low = a << shift, high = a >> (64 - shift);

	/* To avoid the overflow on divq */
	if (high >= divisor)
		return 1;

	/* Low hold the result, high hold rem which is discarded */
	asm("divq %2\n\t" : "=a" (low), "=d" (high) :
	    "rm" (divisor), "0" (low), "1" (high));
	*result = low;

	return 0;
}

static int vmx_set_hv_timer(struct kvm_vcpu *vcpu, u64 guest_deadline_tsc,
			    bool *expired)
{
	struct vcpu_vmx *vmx;
	u64 tscl, guest_tscl, delta_tsc, lapic_timer_advance_cycles;
	struct kvm_timer *ktimer = &vcpu->arch.apic->lapic_timer;

	vmx = to_vmx(vcpu);
	tscl = rdtsc();
	guest_tscl = kvm_read_l1_tsc(vcpu, tscl);
	delta_tsc = max(guest_deadline_tsc, guest_tscl) - guest_tscl;
	lapic_timer_advance_cycles = nsec_to_cycles(vcpu,
						    ktimer->timer_advance_ns);

	if (delta_tsc > lapic_timer_advance_cycles)
		delta_tsc -= lapic_timer_advance_cycles;
	else
		delta_tsc = 0;

	/* Convert to host delta tsc if tsc scaling is enabled */
	if (vcpu->arch.l1_tsc_scaling_ratio != kvm_default_tsc_scaling_ratio &&
	    delta_tsc && u64_shl_div_u64(delta_tsc,
				kvm_tsc_scaling_ratio_frac_bits,
				vcpu->arch.l1_tsc_scaling_ratio, &delta_tsc))
		return -ERANGE;

	/*
	 * If the delta tsc can't fit in the 32 bit after the multi shift,
	 * we can't use the preemption timer.
	 * It's possible that it fits on later vmentries, but checking
	 * on every vmentry is costly so we just use an hrtimer.
	 */
	if (delta_tsc >> (cpu_preemption_timer_multi + 32))
		return -ERANGE;

	vmx->hv_deadline_tsc = tscl + delta_tsc;
	*expired = !delta_tsc;
	return 0;
}

static void vmx_cancel_hv_timer(struct kvm_vcpu *vcpu)
{
	to_vmx(vcpu)->hv_deadline_tsc = -1;
}
#endif

static void vmx_sched_in(struct kvm_vcpu *vcpu, int cpu)
{
	if (!kvm_pause_in_guest(vcpu->kvm))
		shrink_ple_window(vcpu);
}

void vmx_update_cpu_dirty_logging(struct kvm_vcpu *vcpu)
{
	struct vcpu_vmx *vmx = to_vmx(vcpu);

	if (is_guest_mode(vcpu)) {
		vmx->nested.update_vmcs01_cpu_dirty_logging = true;
		return;
	}

	/*
	 * Note, cpu_dirty_logging_count can be changed concurrent with this
	 * code, but in that case another update request will be made and so
	 * the guest will never run with a stale PML value.
	 */
	if (vcpu->kvm->arch.cpu_dirty_logging_count)
		secondary_exec_controls_setbit(vmx, SECONDARY_EXEC_ENABLE_PML);
	else
		secondary_exec_controls_clearbit(vmx, SECONDARY_EXEC_ENABLE_PML);
}

static void vmx_setup_mce(struct kvm_vcpu *vcpu)
{
	if (vcpu->arch.mcg_cap & MCG_LMCE_P)
		to_vmx(vcpu)->msr_ia32_feature_control_valid_bits |=
			FEAT_CTL_LMCE_ENABLED;
	else
		to_vmx(vcpu)->msr_ia32_feature_control_valid_bits &=
			~FEAT_CTL_LMCE_ENABLED;
}

static int vmx_smi_allowed(struct kvm_vcpu *vcpu, bool for_injection)
{
	/* we need a nested vmexit to enter SMM, postpone if run is pending */
	if (to_vmx(vcpu)->nested.nested_run_pending)
		return -EBUSY;
	return !is_smm(vcpu);
}

static int vmx_enter_smm(struct kvm_vcpu *vcpu, char *smstate)
{
	struct vcpu_vmx *vmx = to_vmx(vcpu);

	vmx->nested.smm.guest_mode = is_guest_mode(vcpu);
	if (vmx->nested.smm.guest_mode)
		nested_vmx_vmexit(vcpu, -1, 0, 0);

	vmx->nested.smm.vmxon = vmx->nested.vmxon;
	vmx->nested.vmxon = false;
	vmx_clear_hlt(vcpu);
	return 0;
}

static int vmx_leave_smm(struct kvm_vcpu *vcpu, const char *smstate)
{
	struct vcpu_vmx *vmx = to_vmx(vcpu);
	int ret;

	if (vmx->nested.smm.vmxon) {
		vmx->nested.vmxon = true;
		vmx->nested.smm.vmxon = false;
	}

	if (vmx->nested.smm.guest_mode) {
		ret = nested_vmx_enter_non_root_mode(vcpu, false);
		if (ret)
			return ret;

		vmx->nested.nested_run_pending = 1;
		vmx->nested.smm.guest_mode = false;
	}
	return 0;
}

static void vmx_enable_smi_window(struct kvm_vcpu *vcpu)
{
	/* RSM will cause a vmexit anyway.  */
}

static bool vmx_apic_init_signal_blocked(struct kvm_vcpu *vcpu)
{
	return to_vmx(vcpu)->nested.vmxon && !is_guest_mode(vcpu);
}

static void vmx_migrate_timers(struct kvm_vcpu *vcpu)
{
	if (is_guest_mode(vcpu)) {
		struct hrtimer *timer = &to_vmx(vcpu)->nested.preemption_timer;

		if (hrtimer_try_to_cancel(timer) == 1)
			hrtimer_start_expires(timer, HRTIMER_MODE_ABS_PINNED);
	}
}

static void hardware_unsetup(void)
{
	kvm_set_posted_intr_wakeup_handler(NULL);

	if (nested)
		nested_vmx_hardware_unsetup();

	free_kvm_area();
}

static bool vmx_check_apicv_inhibit_reasons(ulong bit)
{
	ulong supported = BIT(APICV_INHIBIT_REASON_DISABLE) |
			  BIT(APICV_INHIBIT_REASON_ABSENT) |
			  BIT(APICV_INHIBIT_REASON_HYPERV) |
			  BIT(APICV_INHIBIT_REASON_BLOCKIRQ);

	return supported & BIT(bit);
}

static struct kvm_x86_ops vmx_x86_ops __initdata = {
	.name = "kvm_intel",

	.hardware_unsetup = hardware_unsetup,

	.hardware_enable = hardware_enable,
	.hardware_disable = hardware_disable,
	.cpu_has_accelerated_tpr = report_flexpriority,
	.has_emulated_msr = vmx_has_emulated_msr,

	.vm_size = sizeof(struct kvm_vmx),
	.vm_init = vmx_vm_init,

	.vcpu_create = vmx_create_vcpu,
	.vcpu_free = vmx_free_vcpu,
	.vcpu_reset = vmx_vcpu_reset,

	.prepare_guest_switch = vmx_prepare_switch_to_guest,
	.vcpu_load = vmx_vcpu_load,
	.vcpu_put = vmx_vcpu_put,

	.update_exception_bitmap = vmx_update_exception_bitmap,
	.get_msr_feature = vmx_get_msr_feature,
	.get_msr = vmx_get_msr,
	.set_msr = vmx_set_msr,
	.get_segment_base = vmx_get_segment_base,
	.get_segment = vmx_get_segment,
	.set_segment = vmx_set_segment,
	.get_cpl = vmx_get_cpl,
	.get_cs_db_l_bits = vmx_get_cs_db_l_bits,
	.set_cr0 = vmx_set_cr0,
	.is_valid_cr4 = vmx_is_valid_cr4,
	.set_cr4 = vmx_set_cr4,
	.set_efer = vmx_set_efer,
	.get_idt = vmx_get_idt,
	.set_idt = vmx_set_idt,
	.get_gdt = vmx_get_gdt,
	.set_gdt = vmx_set_gdt,
	.set_dr7 = vmx_set_dr7,
	.sync_dirty_debug_regs = vmx_sync_dirty_debug_regs,
	.cache_reg = vmx_cache_reg,
	.get_rflags = vmx_get_rflags,
	.set_rflags = vmx_set_rflags,
	.get_if_flag = vmx_get_if_flag,

	.tlb_flush_all = vmx_flush_tlb_all,
	.tlb_flush_current = vmx_flush_tlb_current,
	.tlb_flush_gva = vmx_flush_tlb_gva,
	.tlb_flush_guest = vmx_flush_tlb_guest,

	.vcpu_pre_run = vmx_vcpu_pre_run,
	.run = vmx_vcpu_run,
	.handle_exit = vmx_handle_exit,
	.skip_emulated_instruction = vmx_skip_emulated_instruction,
	.update_emulated_instruction = vmx_update_emulated_instruction,
	.set_interrupt_shadow = vmx_set_interrupt_shadow,
	.get_interrupt_shadow = vmx_get_interrupt_shadow,
	.patch_hypercall = vmx_patch_hypercall,
	.set_irq = vmx_inject_irq,
	.set_nmi = vmx_inject_nmi,
	.queue_exception = vmx_queue_exception,
	.cancel_injection = vmx_cancel_injection,
	.interrupt_allowed = vmx_interrupt_allowed,
	.nmi_allowed = vmx_nmi_allowed,
	.get_nmi_mask = vmx_get_nmi_mask,
	.set_nmi_mask = vmx_set_nmi_mask,
	.enable_nmi_window = vmx_enable_nmi_window,
	.enable_irq_window = vmx_enable_irq_window,
	.update_cr8_intercept = vmx_update_cr8_intercept,
	.set_virtual_apic_mode = vmx_set_virtual_apic_mode,
	.set_apic_access_page_addr = vmx_set_apic_access_page_addr,
	.refresh_apicv_exec_ctrl = vmx_refresh_apicv_exec_ctrl,
	.load_eoi_exitmap = vmx_load_eoi_exitmap,
	.apicv_post_state_restore = vmx_apicv_post_state_restore,
	.check_apicv_inhibit_reasons = vmx_check_apicv_inhibit_reasons,
	.hwapic_irr_update = vmx_hwapic_irr_update,
	.hwapic_isr_update = vmx_hwapic_isr_update,
	.guest_apic_has_interrupt = vmx_guest_apic_has_interrupt,
	.sync_pir_to_irr = vmx_sync_pir_to_irr,
	.deliver_interrupt = vmx_deliver_interrupt,
	.dy_apicv_has_pending_interrupt = pi_has_pending_interrupt,

	.set_tss_addr = vmx_set_tss_addr,
	.set_identity_map_addr = vmx_set_identity_map_addr,
	.get_mt_mask = vmx_get_mt_mask,

	.get_exit_info = vmx_get_exit_info,

	.vcpu_after_set_cpuid = vmx_vcpu_after_set_cpuid,

	.has_wbinvd_exit = cpu_has_vmx_wbinvd_exit,

	.get_l2_tsc_offset = vmx_get_l2_tsc_offset,
	.get_l2_tsc_multiplier = vmx_get_l2_tsc_multiplier,
	.write_tsc_offset = vmx_write_tsc_offset,
	.write_tsc_multiplier = vmx_write_tsc_multiplier,

	.load_mmu_pgd = vmx_load_mmu_pgd,

	.check_intercept = vmx_check_intercept,
	.handle_exit_irqoff = vmx_handle_exit_irqoff,

	.request_immediate_exit = vmx_request_immediate_exit,

	.sched_in = vmx_sched_in,

	.cpu_dirty_log_size = PML_ENTITY_NUM,
	.update_cpu_dirty_logging = vmx_update_cpu_dirty_logging,

	.pmu_ops = &intel_pmu_ops,
	.nested_ops = &vmx_nested_ops,

	.update_pi_irte = pi_update_irte,
	.start_assignment = vmx_pi_start_assignment,

#ifdef CONFIG_X86_64
	.set_hv_timer = vmx_set_hv_timer,
	.cancel_hv_timer = vmx_cancel_hv_timer,
#endif

	.setup_mce = vmx_setup_mce,

	.smi_allowed = vmx_smi_allowed,
	.enter_smm = vmx_enter_smm,
	.leave_smm = vmx_leave_smm,
	.enable_smi_window = vmx_enable_smi_window,

	.can_emulate_instruction = vmx_can_emulate_instruction,
	.apic_init_signal_blocked = vmx_apic_init_signal_blocked,
	.migrate_timers = vmx_migrate_timers,

	.msr_filter_changed = vmx_msr_filter_changed,
	.complete_emulated_msr = kvm_complete_insn_gp,

	.vcpu_deliver_sipi_vector = kvm_vcpu_deliver_sipi_vector,
};

static unsigned int vmx_handle_intel_pt_intr(void)
{
	struct kvm_vcpu *vcpu = kvm_get_running_vcpu();

	/* '0' on failure so that the !PT case can use a RET0 static call. */
	if (!kvm_arch_pmi_in_guest(vcpu))
		return 0;

	kvm_make_request(KVM_REQ_PMI, vcpu);
	__set_bit(MSR_CORE_PERF_GLOBAL_OVF_CTRL_TRACE_TOPA_PMI_BIT,
		  (unsigned long *)&vcpu->arch.pmu.global_status);
	return 1;
}

static __init void vmx_setup_user_return_msrs(void)
{

	/*
	 * Though SYSCALL is only supported in 64-bit mode on Intel CPUs, kvm
	 * will emulate SYSCALL in legacy mode if the vendor string in guest
	 * CPUID.0:{EBX,ECX,EDX} is "AuthenticAMD" or "AMDisbetter!" To
	 * support this emulation, MSR_STAR is included in the list for i386,
	 * but is never loaded into hardware.  MSR_CSTAR is also never loaded
	 * into hardware and is here purely for emulation purposes.
	 */
	const u32 vmx_uret_msrs_list[] = {
	#ifdef CONFIG_X86_64
		MSR_SYSCALL_MASK, MSR_LSTAR, MSR_CSTAR,
	#endif
		MSR_EFER, MSR_TSC_AUX, MSR_STAR,
		MSR_IA32_TSX_CTRL,
	};
	int i;

	BUILD_BUG_ON(ARRAY_SIZE(vmx_uret_msrs_list) != MAX_NR_USER_RETURN_MSRS);

	for (i = 0; i < ARRAY_SIZE(vmx_uret_msrs_list); ++i)
		kvm_add_user_return_msr(vmx_uret_msrs_list[i]);
}

static struct kvm_x86_init_ops vmx_init_ops __initdata;

static __init int hardware_setup(void)
{
	unsigned long host_bndcfgs;
	struct desc_ptr dt;
	int r;

	store_idt(&dt);
	host_idt_base = dt.address;

	vmx_setup_user_return_msrs();

	if (setup_vmcs_config(&vmcs_config, &vmx_capability) < 0)
		return -EIO;

	if (boot_cpu_has(X86_FEATURE_NX))
		kvm_enable_efer_bits(EFER_NX);

	if (boot_cpu_has(X86_FEATURE_MPX)) {
		rdmsrl(MSR_IA32_BNDCFGS, host_bndcfgs);
		WARN_ONCE(host_bndcfgs, "KVM: BNDCFGS in host will be lost");
	}

	if (!cpu_has_vmx_mpx())
		supported_xcr0 &= ~(XFEATURE_MASK_BNDREGS |
				    XFEATURE_MASK_BNDCSR);

	if (!cpu_has_vmx_vpid() || !cpu_has_vmx_invvpid() ||
	    !(cpu_has_vmx_invvpid_single() || cpu_has_vmx_invvpid_global()))
		enable_vpid = 0;

	if (!cpu_has_vmx_ept() ||
	    !cpu_has_vmx_ept_4levels() ||
	    !cpu_has_vmx_ept_mt_wb() ||
	    !cpu_has_vmx_invept_global())
		enable_ept = 0;

	/* NX support is required for shadow paging. */
	if (!enable_ept && !boot_cpu_has(X86_FEATURE_NX)) {
		pr_err_ratelimited("kvm: NX (Execute Disable) not supported\n");
		return -EOPNOTSUPP;
	}

	if (!cpu_has_vmx_ept_ad_bits() || !enable_ept)
		enable_ept_ad_bits = 0;

	if (!cpu_has_vmx_unrestricted_guest() || !enable_ept)
		enable_unrestricted_guest = 0;

	if (!cpu_has_vmx_flexpriority())
		flexpriority_enabled = 0;

	if (!cpu_has_virtual_nmis())
		enable_vnmi = 0;

	/*
	 * set_apic_access_page_addr() is used to reload apic access
	 * page upon invalidation.  No need to do anything if not
	 * using the APIC_ACCESS_ADDR VMCS field.
	 */
	if (!flexpriority_enabled)
		vmx_x86_ops.set_apic_access_page_addr = NULL;

	if (!cpu_has_vmx_tpr_shadow())
		vmx_x86_ops.update_cr8_intercept = NULL;

#if IS_ENABLED(CONFIG_HYPERV)
	if (ms_hyperv.nested_features & HV_X64_NESTED_GUEST_MAPPING_FLUSH
	    && enable_ept) {
		vmx_x86_ops.tlb_remote_flush = hv_remote_flush_tlb;
		vmx_x86_ops.tlb_remote_flush_with_range =
				hv_remote_flush_tlb_with_range;
	}
#endif

	if (!cpu_has_vmx_ple()) {
		ple_gap = 0;
		ple_window = 0;
		ple_window_grow = 0;
		ple_window_max = 0;
		ple_window_shrink = 0;
	}

	if (!cpu_has_vmx_apicv())
		enable_apicv = 0;
	if (!enable_apicv)
		vmx_x86_ops.sync_pir_to_irr = NULL;

	if (cpu_has_vmx_tsc_scaling()) {
		kvm_has_tsc_control = true;
		kvm_max_tsc_scaling_ratio = KVM_VMX_TSC_MULTIPLIER_MAX;
		kvm_tsc_scaling_ratio_frac_bits = 48;
	}

	kvm_has_bus_lock_exit = cpu_has_vmx_bus_lock_detection();

	set_bit(0, vmx_vpid_bitmap); /* 0 is reserved for host */

	if (enable_ept)
		kvm_mmu_set_ept_masks(enable_ept_ad_bits,
				      cpu_has_vmx_ept_execute_only());

	kvm_configure_mmu(enable_ept, 0, vmx_get_max_tdp_level(),
			  ept_caps_to_lpage_level(vmx_capability.ept));

	/*
	 * Only enable PML when hardware supports PML feature, and both EPT
	 * and EPT A/D bit features are enabled -- PML depends on them to work.
	 */
	if (!enable_ept || !enable_ept_ad_bits || !cpu_has_vmx_pml())
		enable_pml = 0;

	if (!enable_pml)
		vmx_x86_ops.cpu_dirty_log_size = 0;

	if (!cpu_has_vmx_preemption_timer())
		enable_preemption_timer = false;

	if (enable_preemption_timer) {
		u64 use_timer_freq = 5000ULL * 1000 * 1000;
		u64 vmx_msr;

		rdmsrl(MSR_IA32_VMX_MISC, vmx_msr);
		cpu_preemption_timer_multi =
			vmx_msr & VMX_MISC_PREEMPTION_TIMER_RATE_MASK;

		if (tsc_khz)
			use_timer_freq = (u64)tsc_khz * 1000;
		use_timer_freq >>= cpu_preemption_timer_multi;

		/*
		 * KVM "disables" the preemption timer by setting it to its max
		 * value.  Don't use the timer if it might cause spurious exits
		 * at a rate faster than 0.1 Hz (of uninterrupted guest time).
		 */
		if (use_timer_freq > 0xffffffffu / 10)
			enable_preemption_timer = false;
	}

	if (!enable_preemption_timer) {
		vmx_x86_ops.set_hv_timer = NULL;
		vmx_x86_ops.cancel_hv_timer = NULL;
		vmx_x86_ops.request_immediate_exit = __kvm_request_immediate_exit;
	}

	kvm_mce_cap_supported |= MCG_LMCE_P;

	if (pt_mode != PT_MODE_SYSTEM && pt_mode != PT_MODE_HOST_GUEST)
		return -EINVAL;
	if (!enable_ept || !cpu_has_vmx_intel_pt())
		pt_mode = PT_MODE_SYSTEM;
	if (pt_mode == PT_MODE_HOST_GUEST)
		vmx_init_ops.handle_intel_pt_intr = vmx_handle_intel_pt_intr;
	else
		vmx_init_ops.handle_intel_pt_intr = NULL;

	setup_default_sgx_lepubkeyhash();

	if (nested) {
		nested_vmx_setup_ctls_msrs(&vmcs_config.nested,
					   vmx_capability.ept);

		r = nested_vmx_hardware_setup(kvm_vmx_exit_handlers);
		if (r)
			return r;
	}

	vmx_set_cpu_caps();

	r = alloc_kvm_area();
	if (r)
		nested_vmx_hardware_unsetup();

	kvm_set_posted_intr_wakeup_handler(pi_wakeup_handler);

	return r;
}

static struct kvm_x86_init_ops vmx_init_ops __initdata = {
	.cpu_has_kvm_support = cpu_has_kvm_support,
	.disabled_by_bios = vmx_disabled_by_bios,
	.check_processor_compatibility = vmx_check_processor_compat,
	.hardware_setup = hardware_setup,
<<<<<<< HEAD
	.intel_pt_intr_in_guest = vmx_pt_mode_is_host_guest,
=======
	.handle_intel_pt_intr = NULL,
>>>>>>> 77b5472d

	.runtime_ops = &vmx_x86_ops,
};

static void vmx_cleanup_l1d_flush(void)
{
	if (vmx_l1d_flush_pages) {
		free_pages((unsigned long)vmx_l1d_flush_pages, L1D_CACHE_ORDER);
		vmx_l1d_flush_pages = NULL;
	}
	/* Restore state so sysfs ignores VMX */
	l1tf_vmx_mitigation = VMENTER_L1D_FLUSH_AUTO;
}

static void vmx_exit(void)
{
#ifdef CONFIG_KEXEC_CORE
	RCU_INIT_POINTER(crash_vmclear_loaded_vmcss, NULL);
	synchronize_rcu();
#endif

	kvm_exit();

#if IS_ENABLED(CONFIG_HYPERV)
	if (static_branch_unlikely(&enable_evmcs)) {
		int cpu;
		struct hv_vp_assist_page *vp_ap;
		/*
		 * Reset everything to support using non-enlightened VMCS
		 * access later (e.g. when we reload the module with
		 * enlightened_vmcs=0)
		 */
		for_each_online_cpu(cpu) {
			vp_ap =	hv_get_vp_assist_page(cpu);

			if (!vp_ap)
				continue;

			vp_ap->nested_control.features.directhypercall = 0;
			vp_ap->current_nested_vmcs = 0;
			vp_ap->enlighten_vmentry = 0;
		}

		static_branch_disable(&enable_evmcs);
	}
#endif
	vmx_cleanup_l1d_flush();

	allow_smaller_maxphyaddr = false;
}
module_exit(vmx_exit);

static int __init vmx_init(void)
{
	int r, cpu;

#if IS_ENABLED(CONFIG_HYPERV)
	/*
	 * Enlightened VMCS usage should be recommended and the host needs
	 * to support eVMCS v1 or above. We can also disable eVMCS support
	 * with module parameter.
	 */
	if (enlightened_vmcs &&
	    ms_hyperv.hints & HV_X64_ENLIGHTENED_VMCS_RECOMMENDED &&
	    (ms_hyperv.nested_features & HV_X64_ENLIGHTENED_VMCS_VERSION) >=
	    KVM_EVMCS_VERSION) {
		int cpu;

		/* Check that we have assist pages on all online CPUs */
		for_each_online_cpu(cpu) {
			if (!hv_get_vp_assist_page(cpu)) {
				enlightened_vmcs = false;
				break;
			}
		}

		if (enlightened_vmcs) {
			pr_info("KVM: vmx: using Hyper-V Enlightened VMCS\n");
			static_branch_enable(&enable_evmcs);
		}

		if (ms_hyperv.nested_features & HV_X64_NESTED_DIRECT_FLUSH)
			vmx_x86_ops.enable_direct_tlbflush
				= hv_enable_direct_tlbflush;

	} else {
		enlightened_vmcs = false;
	}
#endif

	r = kvm_init(&vmx_init_ops, sizeof(struct vcpu_vmx),
		     __alignof__(struct vcpu_vmx), THIS_MODULE);
	if (r)
		return r;

	/*
	 * Must be called after kvm_init() so enable_ept is properly set
	 * up. Hand the parameter mitigation value in which was stored in
	 * the pre module init parser. If no parameter was given, it will
	 * contain 'auto' which will be turned into the default 'cond'
	 * mitigation mode.
	 */
	r = vmx_setup_l1d_flush(vmentry_l1d_flush_param);
	if (r) {
		vmx_exit();
		return r;
	}

	for_each_possible_cpu(cpu) {
		INIT_LIST_HEAD(&per_cpu(loaded_vmcss_on_cpu, cpu));

		pi_init_cpu(cpu);
	}

#ifdef CONFIG_KEXEC_CORE
	rcu_assign_pointer(crash_vmclear_loaded_vmcss,
			   crash_vmclear_local_loaded_vmcss);
#endif
	vmx_check_vmcs12_offsets();

	/*
	 * Shadow paging doesn't have a (further) performance penalty
	 * from GUEST_MAXPHYADDR < HOST_MAXPHYADDR so enable it
	 * by default
	 */
	if (!enable_ept)
		allow_smaller_maxphyaddr = true;

	return 0;
}
module_init(vmx_init);<|MERGE_RESOLUTION|>--- conflicted
+++ resolved
@@ -8072,11 +8072,7 @@
 	.disabled_by_bios = vmx_disabled_by_bios,
 	.check_processor_compatibility = vmx_check_processor_compat,
 	.hardware_setup = hardware_setup,
-<<<<<<< HEAD
-	.intel_pt_intr_in_guest = vmx_pt_mode_is_host_guest,
-=======
 	.handle_intel_pt_intr = NULL,
->>>>>>> 77b5472d
 
 	.runtime_ops = &vmx_x86_ops,
 };
