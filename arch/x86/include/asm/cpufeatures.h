/* SPDX-License-Identifier: GPL-2.0 */
#ifndef _ASM_X86_CPUFEATURES_H
#define _ASM_X86_CPUFEATURES_H

#ifndef _ASM_X86_REQUIRED_FEATURES_H
#include <asm/required-features.h>
#endif

#ifndef _ASM_X86_DISABLED_FEATURES_H
#include <asm/disabled-features.h>
#endif

/*
 * Defines x86 CPU feature bits
 */
#define NCAPINTS			20	   /* N 32-bit words worth of info */
#define NBUGINTS			1	   /* N 32-bit bug flags */

/*
 * Note: If the comment begins with a quoted string, that string is used
 * in /proc/cpuinfo instead of the macro name.  If the string is "",
 * this feature bit is not displayed in /proc/cpuinfo at all.
 *
 * When adding new features here that depend on other features,
 * please update the table in kernel/cpu/cpuid-deps.c as well.
 */

/* Intel-defined CPU features, CPUID level 0x00000001 (EDX), word 0 */
#define X86_FEATURE_FPU			( 0*32+ 0) /* Onboard FPU */
#define X86_FEATURE_VME			( 0*32+ 1) /* Virtual Mode Extensions */
#define X86_FEATURE_DE			( 0*32+ 2) /* Debugging Extensions */
#define X86_FEATURE_PSE			( 0*32+ 3) /* Page Size Extensions */
#define X86_FEATURE_TSC			( 0*32+ 4) /* Time Stamp Counter */
#define X86_FEATURE_MSR			( 0*32+ 5) /* Model-Specific Registers */
#define X86_FEATURE_PAE			( 0*32+ 6) /* Physical Address Extensions */
#define X86_FEATURE_MCE			( 0*32+ 7) /* Machine Check Exception */
#define X86_FEATURE_CX8			( 0*32+ 8) /* CMPXCHG8 instruction */
#define X86_FEATURE_APIC		( 0*32+ 9) /* Onboard APIC */
#define X86_FEATURE_SEP			( 0*32+11) /* SYSENTER/SYSEXIT */
#define X86_FEATURE_MTRR		( 0*32+12) /* Memory Type Range Registers */
#define X86_FEATURE_PGE			( 0*32+13) /* Page Global Enable */
#define X86_FEATURE_MCA			( 0*32+14) /* Machine Check Architecture */
#define X86_FEATURE_CMOV		( 0*32+15) /* CMOV instructions (plus FCMOVcc, FCOMI with FPU) */
#define X86_FEATURE_PAT			( 0*32+16) /* Page Attribute Table */
#define X86_FEATURE_PSE36		( 0*32+17) /* 36-bit PSEs */
#define X86_FEATURE_PN			( 0*32+18) /* Processor serial number */
#define X86_FEATURE_CLFLUSH		( 0*32+19) /* CLFLUSH instruction */
#define X86_FEATURE_DS			( 0*32+21) /* "dts" Debug Store */
#define X86_FEATURE_ACPI		( 0*32+22) /* ACPI via MSR */
#define X86_FEATURE_MMX			( 0*32+23) /* Multimedia Extensions */
#define X86_FEATURE_FXSR		( 0*32+24) /* FXSAVE/FXRSTOR, CR4.OSFXSR */
#define X86_FEATURE_XMM			( 0*32+25) /* "sse" */
#define X86_FEATURE_XMM2		( 0*32+26) /* "sse2" */
#define X86_FEATURE_SELFSNOOP		( 0*32+27) /* "ss" CPU self snoop */
#define X86_FEATURE_HT			( 0*32+28) /* Hyper-Threading */
#define X86_FEATURE_ACC			( 0*32+29) /* "tm" Automatic clock control */
#define X86_FEATURE_IA64		( 0*32+30) /* IA-64 processor */
#define X86_FEATURE_PBE			( 0*32+31) /* Pending Break Enable */

/* AMD-defined CPU features, CPUID level 0x80000001, word 1 */
/* Don't duplicate feature flags which are redundant with Intel! */
#define X86_FEATURE_SYSCALL		( 1*32+11) /* SYSCALL/SYSRET */
#define X86_FEATURE_MP			( 1*32+19) /* MP Capable */
#define X86_FEATURE_NX			( 1*32+20) /* Execute Disable */
#define X86_FEATURE_MMXEXT		( 1*32+22) /* AMD MMX extensions */
#define X86_FEATURE_FXSR_OPT		( 1*32+25) /* FXSAVE/FXRSTOR optimizations */
#define X86_FEATURE_GBPAGES		( 1*32+26) /* "pdpe1gb" GB pages */
#define X86_FEATURE_RDTSCP		( 1*32+27) /* RDTSCP */
#define X86_FEATURE_LM			( 1*32+29) /* Long Mode (x86-64, 64-bit support) */
#define X86_FEATURE_3DNOWEXT		( 1*32+30) /* AMD 3DNow extensions */
#define X86_FEATURE_3DNOW		( 1*32+31) /* 3DNow */

/* Transmeta-defined CPU features, CPUID level 0x80860001, word 2 */
#define X86_FEATURE_RECOVERY		( 2*32+ 0) /* CPU in recovery mode */
#define X86_FEATURE_LONGRUN		( 2*32+ 1) /* Longrun power control */
#define X86_FEATURE_LRTI		( 2*32+ 3) /* LongRun table interface */

/* Other features, Linux-defined mapping, word 3 */
/* This range is used for feature bits which conflict or are synthesized */
#define X86_FEATURE_CXMMX		( 3*32+ 0) /* Cyrix MMX extensions */
#define X86_FEATURE_K6_MTRR		( 3*32+ 1) /* AMD K6 nonstandard MTRRs */
#define X86_FEATURE_CYRIX_ARR		( 3*32+ 2) /* Cyrix ARRs (= MTRRs) */
#define X86_FEATURE_CENTAUR_MCR		( 3*32+ 3) /* Centaur MCRs (= MTRRs) */

/* CPU types for specific tunings: */
#define X86_FEATURE_K8			( 3*32+ 4) /* "" Opteron, Athlon64 */
/* FREE, was #define X86_FEATURE_K7			( 3*32+ 5) "" Athlon */
#define X86_FEATURE_P3			( 3*32+ 6) /* "" P3 */
#define X86_FEATURE_P4			( 3*32+ 7) /* "" P4 */
#define X86_FEATURE_CONSTANT_TSC	( 3*32+ 8) /* TSC ticks at a constant rate */
#define X86_FEATURE_UP			( 3*32+ 9) /* SMP kernel running on UP */
#define X86_FEATURE_ART			( 3*32+10) /* Always running timer (ART) */
#define X86_FEATURE_ARCH_PERFMON	( 3*32+11) /* Intel Architectural PerfMon */
#define X86_FEATURE_PEBS		( 3*32+12) /* Precise-Event Based Sampling */
#define X86_FEATURE_BTS			( 3*32+13) /* Branch Trace Store */
#define X86_FEATURE_SYSCALL32		( 3*32+14) /* "" syscall in IA32 userspace */
#define X86_FEATURE_SYSENTER32		( 3*32+15) /* "" sysenter in IA32 userspace */
#define X86_FEATURE_REP_GOOD		( 3*32+16) /* REP microcode works well */
#define X86_FEATURE_AMD_LBR_V2		( 3*32+17) /* AMD Last Branch Record Extension Version 2 */
#define X86_FEATURE_LFENCE_RDTSC	( 3*32+18) /* "" LFENCE synchronizes RDTSC */
#define X86_FEATURE_ACC_POWER		( 3*32+19) /* AMD Accumulated Power Mechanism */
#define X86_FEATURE_NOPL		( 3*32+20) /* The NOPL (0F 1F) instructions */
#define X86_FEATURE_ALWAYS		( 3*32+21) /* "" Always-present feature */
#define X86_FEATURE_XTOPOLOGY		( 3*32+22) /* CPU topology enum extensions */
#define X86_FEATURE_TSC_RELIABLE	( 3*32+23) /* TSC is known to be reliable */
#define X86_FEATURE_NONSTOP_TSC		( 3*32+24) /* TSC does not stop in C states */
#define X86_FEATURE_CPUID		( 3*32+25) /* CPU has CPUID instruction itself */
#define X86_FEATURE_EXTD_APICID		( 3*32+26) /* Extended APICID (8 bits) */
#define X86_FEATURE_AMD_DCM		( 3*32+27) /* AMD multi-node processor */
#define X86_FEATURE_APERFMPERF		( 3*32+28) /* P-State hardware coordination feedback capability (APERF/MPERF MSRs) */
#define X86_FEATURE_RAPL		( 3*32+29) /* AMD/Hygon RAPL interface */
#define X86_FEATURE_NONSTOP_TSC_S3	( 3*32+30) /* TSC doesn't stop in S3 state */
#define X86_FEATURE_TSC_KNOWN_FREQ	( 3*32+31) /* TSC has known frequency */

/* Intel-defined CPU features, CPUID level 0x00000001 (ECX), word 4 */
#define X86_FEATURE_XMM3		( 4*32+ 0) /* "pni" SSE-3 */
#define X86_FEATURE_PCLMULQDQ		( 4*32+ 1) /* PCLMULQDQ instruction */
#define X86_FEATURE_DTES64		( 4*32+ 2) /* 64-bit Debug Store */
#define X86_FEATURE_MWAIT		( 4*32+ 3) /* "monitor" MONITOR/MWAIT support */
#define X86_FEATURE_DSCPL		( 4*32+ 4) /* "ds_cpl" CPL-qualified (filtered) Debug Store */
#define X86_FEATURE_VMX			( 4*32+ 5) /* Hardware virtualization */
#define X86_FEATURE_SMX			( 4*32+ 6) /* Safer Mode eXtensions */
#define X86_FEATURE_EST			( 4*32+ 7) /* Enhanced SpeedStep */
#define X86_FEATURE_TM2			( 4*32+ 8) /* Thermal Monitor 2 */
#define X86_FEATURE_SSSE3		( 4*32+ 9) /* Supplemental SSE-3 */
#define X86_FEATURE_CID			( 4*32+10) /* Context ID */
#define X86_FEATURE_SDBG		( 4*32+11) /* Silicon Debug */
#define X86_FEATURE_FMA			( 4*32+12) /* Fused multiply-add */
#define X86_FEATURE_CX16		( 4*32+13) /* CMPXCHG16B instruction */
#define X86_FEATURE_XTPR		( 4*32+14) /* Send Task Priority Messages */
#define X86_FEATURE_PDCM		( 4*32+15) /* Perf/Debug Capabilities MSR */
#define X86_FEATURE_PCID		( 4*32+17) /* Process Context Identifiers */
#define X86_FEATURE_DCA			( 4*32+18) /* Direct Cache Access */
#define X86_FEATURE_XMM4_1		( 4*32+19) /* "sse4_1" SSE-4.1 */
#define X86_FEATURE_XMM4_2		( 4*32+20) /* "sse4_2" SSE-4.2 */
#define X86_FEATURE_X2APIC		( 4*32+21) /* X2APIC */
#define X86_FEATURE_MOVBE		( 4*32+22) /* MOVBE instruction */
#define X86_FEATURE_POPCNT		( 4*32+23) /* POPCNT instruction */
#define X86_FEATURE_TSC_DEADLINE_TIMER	( 4*32+24) /* TSC deadline timer */
#define X86_FEATURE_AES			( 4*32+25) /* AES instructions */
#define X86_FEATURE_XSAVE		( 4*32+26) /* XSAVE/XRSTOR/XSETBV/XGETBV instructions */
#define X86_FEATURE_OSXSAVE		( 4*32+27) /* "" XSAVE instruction enabled in the OS */
#define X86_FEATURE_AVX			( 4*32+28) /* Advanced Vector Extensions */
#define X86_FEATURE_F16C		( 4*32+29) /* 16-bit FP conversions */
#define X86_FEATURE_RDRAND		( 4*32+30) /* RDRAND instruction */
#define X86_FEATURE_HYPERVISOR		( 4*32+31) /* Running on a hypervisor */

/* VIA/Cyrix/Centaur-defined CPU features, CPUID level 0xC0000001, word 5 */
#define X86_FEATURE_XSTORE		( 5*32+ 2) /* "rng" RNG present (xstore) */
#define X86_FEATURE_XSTORE_EN		( 5*32+ 3) /* "rng_en" RNG enabled */
#define X86_FEATURE_XCRYPT		( 5*32+ 6) /* "ace" on-CPU crypto (xcrypt) */
#define X86_FEATURE_XCRYPT_EN		( 5*32+ 7) /* "ace_en" on-CPU crypto enabled */
#define X86_FEATURE_ACE2		( 5*32+ 8) /* Advanced Cryptography Engine v2 */
#define X86_FEATURE_ACE2_EN		( 5*32+ 9) /* ACE v2 enabled */
#define X86_FEATURE_PHE			( 5*32+10) /* PadLock Hash Engine */
#define X86_FEATURE_PHE_EN		( 5*32+11) /* PHE enabled */
#define X86_FEATURE_PMM			( 5*32+12) /* PadLock Montgomery Multiplier */
#define X86_FEATURE_PMM_EN		( 5*32+13) /* PMM enabled */

/* More extended AMD flags: CPUID level 0x80000001, ECX, word 6 */
#define X86_FEATURE_LAHF_LM		( 6*32+ 0) /* LAHF/SAHF in long mode */
#define X86_FEATURE_CMP_LEGACY		( 6*32+ 1) /* If yes HyperThreading not valid */
#define X86_FEATURE_SVM			( 6*32+ 2) /* Secure Virtual Machine */
#define X86_FEATURE_EXTAPIC		( 6*32+ 3) /* Extended APIC space */
#define X86_FEATURE_CR8_LEGACY		( 6*32+ 4) /* CR8 in 32-bit mode */
#define X86_FEATURE_ABM			( 6*32+ 5) /* Advanced bit manipulation */
#define X86_FEATURE_SSE4A		( 6*32+ 6) /* SSE-4A */
#define X86_FEATURE_MISALIGNSSE		( 6*32+ 7) /* Misaligned SSE mode */
#define X86_FEATURE_3DNOWPREFETCH	( 6*32+ 8) /* 3DNow prefetch instructions */
#define X86_FEATURE_OSVW		( 6*32+ 9) /* OS Visible Workaround */
#define X86_FEATURE_IBS			( 6*32+10) /* Instruction Based Sampling */
#define X86_FEATURE_XOP			( 6*32+11) /* extended AVX instructions */
#define X86_FEATURE_SKINIT		( 6*32+12) /* SKINIT/STGI instructions */
#define X86_FEATURE_WDT			( 6*32+13) /* Watchdog timer */
#define X86_FEATURE_LWP			( 6*32+15) /* Light Weight Profiling */
#define X86_FEATURE_FMA4		( 6*32+16) /* 4 operands MAC instructions */
#define X86_FEATURE_TCE			( 6*32+17) /* Translation Cache Extension */
#define X86_FEATURE_NODEID_MSR		( 6*32+19) /* NodeId MSR */
#define X86_FEATURE_TBM			( 6*32+21) /* Trailing Bit Manipulations */
#define X86_FEATURE_TOPOEXT		( 6*32+22) /* Topology extensions CPUID leafs */
#define X86_FEATURE_PERFCTR_CORE	( 6*32+23) /* Core performance counter extensions */
#define X86_FEATURE_PERFCTR_NB		( 6*32+24) /* NB performance counter extensions */
#define X86_FEATURE_BPEXT		( 6*32+26) /* Data breakpoint extension */
#define X86_FEATURE_PTSC		( 6*32+27) /* Performance time-stamp counter */
#define X86_FEATURE_PERFCTR_LLC		( 6*32+28) /* Last Level Cache performance counter extensions */
#define X86_FEATURE_MWAITX		( 6*32+29) /* MWAIT extension (MONITORX/MWAITX instructions) */

/*
 * Auxiliary flags: Linux defined - For features scattered in various
 * CPUID levels like 0x6, 0xA etc, word 7.
 *
 * Reuse free bits when adding new feature flags!
 */
#define X86_FEATURE_RING3MWAIT		( 7*32+ 0) /* Ring 3 MONITOR/MWAIT instructions */
#define X86_FEATURE_CPUID_FAULT		( 7*32+ 1) /* Intel CPUID faulting */
#define X86_FEATURE_CPB			( 7*32+ 2) /* AMD Core Performance Boost */
#define X86_FEATURE_EPB			( 7*32+ 3) /* IA32_ENERGY_PERF_BIAS support */
#define X86_FEATURE_CAT_L3		( 7*32+ 4) /* Cache Allocation Technology L3 */
#define X86_FEATURE_CAT_L2		( 7*32+ 5) /* Cache Allocation Technology L2 */
#define X86_FEATURE_CDP_L3		( 7*32+ 6) /* Code and Data Prioritization L3 */
#define X86_FEATURE_INVPCID_SINGLE	( 7*32+ 7) /* Effectively INVPCID && CR4.PCIDE=1 */
#define X86_FEATURE_HW_PSTATE		( 7*32+ 8) /* AMD HW-PState */
#define X86_FEATURE_PROC_FEEDBACK	( 7*32+ 9) /* AMD ProcFeedbackInterface */
#define X86_FEATURE_XCOMPACTED		( 7*32+10) /* "" Use compacted XSTATE (XSAVES or XSAVEC) */
#define X86_FEATURE_PTI			( 7*32+11) /* Kernel Page Table Isolation enabled */
#define X86_FEATURE_KERNEL_IBRS		( 7*32+12) /* "" Set/clear IBRS on kernel entry/exit */
#define X86_FEATURE_RSB_VMEXIT		( 7*32+13) /* "" Fill RSB on VM-Exit */
#define X86_FEATURE_INTEL_PPIN		( 7*32+14) /* Intel Processor Inventory Number */
#define X86_FEATURE_CDP_L2		( 7*32+15) /* Code and Data Prioritization L2 */
#define X86_FEATURE_MSR_SPEC_CTRL	( 7*32+16) /* "" MSR SPEC_CTRL is implemented */
#define X86_FEATURE_SSBD		( 7*32+17) /* Speculative Store Bypass Disable */
#define X86_FEATURE_MBA			( 7*32+18) /* Memory Bandwidth Allocation */
#define X86_FEATURE_RSB_CTXSW		( 7*32+19) /* "" Fill RSB on context switches */
#define X86_FEATURE_PERFMON_V2		( 7*32+20) /* AMD Performance Monitoring Version 2 */
#define X86_FEATURE_USE_IBPB		( 7*32+21) /* "" Indirect Branch Prediction Barrier enabled */
#define X86_FEATURE_USE_IBRS_FW		( 7*32+22) /* "" Use IBRS during runtime firmware calls */
#define X86_FEATURE_SPEC_STORE_BYPASS_DISABLE	( 7*32+23) /* "" Disable Speculative Store Bypass. */
#define X86_FEATURE_LS_CFG_SSBD		( 7*32+24)  /* "" AMD SSBD implementation via LS_CFG MSR */
#define X86_FEATURE_IBRS		( 7*32+25) /* Indirect Branch Restricted Speculation */
#define X86_FEATURE_IBPB		( 7*32+26) /* Indirect Branch Prediction Barrier */
#define X86_FEATURE_STIBP		( 7*32+27) /* Single Thread Indirect Branch Predictors */
#define X86_FEATURE_ZEN			(7*32+28) /* "" CPU based on Zen microarchitecture */
#define X86_FEATURE_L1TF_PTEINV		( 7*32+29) /* "" L1TF workaround PTE inversion */
#define X86_FEATURE_IBRS_ENHANCED	( 7*32+30) /* Enhanced IBRS */
#define X86_FEATURE_MSR_IA32_FEAT_CTL	( 7*32+31) /* "" MSR IA32_FEAT_CTL configured */

/* Virtualization flags: Linux defined, word 8 */
#define X86_FEATURE_TPR_SHADOW		( 8*32+ 0) /* Intel TPR Shadow */
#define X86_FEATURE_VNMI		( 8*32+ 1) /* Intel Virtual NMI */
#define X86_FEATURE_FLEXPRIORITY	( 8*32+ 2) /* Intel FlexPriority */
#define X86_FEATURE_EPT			( 8*32+ 3) /* Intel Extended Page Table */
#define X86_FEATURE_VPID		( 8*32+ 4) /* Intel Virtual Processor ID */

#define X86_FEATURE_VMMCALL		( 8*32+15) /* Prefer VMMCALL to VMCALL */
#define X86_FEATURE_XENPV		( 8*32+16) /* "" Xen paravirtual guest */
#define X86_FEATURE_EPT_AD		( 8*32+17) /* Intel Extended Page Table access-dirty bit */
#define X86_FEATURE_VMCALL		( 8*32+18) /* "" Hypervisor supports the VMCALL instruction */
#define X86_FEATURE_VMW_VMMCALL		( 8*32+19) /* "" VMware prefers VMMCALL hypercall instruction */
#define X86_FEATURE_PVUNLOCK		( 8*32+20) /* "" PV unlock function */
#define X86_FEATURE_VCPUPREEMPT		( 8*32+21) /* "" PV vcpu_is_preempted function */
#define X86_FEATURE_TDX_GUEST		( 8*32+22) /* Intel Trust Domain Extensions Guest */

/* Intel-defined CPU features, CPUID level 0x00000007:0 (EBX), word 9 */
#define X86_FEATURE_FSGSBASE		( 9*32+ 0) /* RDFSBASE, WRFSBASE, RDGSBASE, WRGSBASE instructions*/
#define X86_FEATURE_TSC_ADJUST		( 9*32+ 1) /* TSC adjustment MSR 0x3B */
#define X86_FEATURE_SGX			( 9*32+ 2) /* Software Guard Extensions */
#define X86_FEATURE_BMI1		( 9*32+ 3) /* 1st group bit manipulation extensions */
#define X86_FEATURE_HLE			( 9*32+ 4) /* Hardware Lock Elision */
#define X86_FEATURE_AVX2		( 9*32+ 5) /* AVX2 instructions */
#define X86_FEATURE_FDP_EXCPTN_ONLY	( 9*32+ 6) /* "" FPU data pointer updated only on x87 exceptions */
#define X86_FEATURE_SMEP		( 9*32+ 7) /* Supervisor Mode Execution Protection */
#define X86_FEATURE_BMI2		( 9*32+ 8) /* 2nd group bit manipulation extensions */
#define X86_FEATURE_ERMS		( 9*32+ 9) /* Enhanced REP MOVSB/STOSB instructions */
#define X86_FEATURE_INVPCID		( 9*32+10) /* Invalidate Processor Context ID */
#define X86_FEATURE_RTM			( 9*32+11) /* Restricted Transactional Memory */
#define X86_FEATURE_CQM			( 9*32+12) /* Cache QoS Monitoring */
#define X86_FEATURE_ZERO_FCS_FDS	( 9*32+13) /* "" Zero out FPU CS and FPU DS */
#define X86_FEATURE_MPX			( 9*32+14) /* Memory Protection Extension */
#define X86_FEATURE_RDT_A		( 9*32+15) /* Resource Director Technology Allocation */
#define X86_FEATURE_AVX512F		( 9*32+16) /* AVX-512 Foundation */
#define X86_FEATURE_AVX512DQ		( 9*32+17) /* AVX-512 DQ (Double/Quad granular) Instructions */
#define X86_FEATURE_RDSEED		( 9*32+18) /* RDSEED instruction */
#define X86_FEATURE_ADX			( 9*32+19) /* ADCX and ADOX instructions */
#define X86_FEATURE_SMAP		( 9*32+20) /* Supervisor Mode Access Prevention */
#define X86_FEATURE_AVX512IFMA		( 9*32+21) /* AVX-512 Integer Fused Multiply-Add instructions */
#define X86_FEATURE_CLFLUSHOPT		( 9*32+23) /* CLFLUSHOPT instruction */
#define X86_FEATURE_CLWB		( 9*32+24) /* CLWB instruction */
#define X86_FEATURE_INTEL_PT		( 9*32+25) /* Intel Processor Trace */
#define X86_FEATURE_AVX512PF		( 9*32+26) /* AVX-512 Prefetch */
#define X86_FEATURE_AVX512ER		( 9*32+27) /* AVX-512 Exponential and Reciprocal */
#define X86_FEATURE_AVX512CD		( 9*32+28) /* AVX-512 Conflict Detection */
#define X86_FEATURE_SHA_NI		( 9*32+29) /* SHA1/SHA256 Instruction Extensions */
#define X86_FEATURE_AVX512BW		( 9*32+30) /* AVX-512 BW (Byte/Word granular) Instructions */
#define X86_FEATURE_AVX512VL		( 9*32+31) /* AVX-512 VL (128/256 Vector Length) Extensions */

/* Extended state features, CPUID level 0x0000000d:1 (EAX), word 10 */
#define X86_FEATURE_XSAVEOPT		(10*32+ 0) /* XSAVEOPT instruction */
#define X86_FEATURE_XSAVEC		(10*32+ 1) /* XSAVEC instruction */
#define X86_FEATURE_XGETBV1		(10*32+ 2) /* XGETBV with ECX = 1 instruction */
#define X86_FEATURE_XSAVES		(10*32+ 3) /* XSAVES/XRSTORS instructions */
#define X86_FEATURE_XFD			(10*32+ 4) /* "" eXtended Feature Disabling */

/*
 * Extended auxiliary flags: Linux defined - for features scattered in various
 * CPUID levels like 0xf, etc.
 *
 * Reuse free bits when adding new feature flags!
 */
#define X86_FEATURE_CQM_LLC		(11*32+ 0) /* LLC QoS if 1 */
#define X86_FEATURE_CQM_OCCUP_LLC	(11*32+ 1) /* LLC occupancy monitoring */
#define X86_FEATURE_CQM_MBM_TOTAL	(11*32+ 2) /* LLC Total MBM monitoring */
#define X86_FEATURE_CQM_MBM_LOCAL	(11*32+ 3) /* LLC Local MBM monitoring */
#define X86_FEATURE_FENCE_SWAPGS_USER	(11*32+ 4) /* "" LFENCE in user entry SWAPGS path */
#define X86_FEATURE_FENCE_SWAPGS_KERNEL	(11*32+ 5) /* "" LFENCE in kernel entry SWAPGS path */
#define X86_FEATURE_SPLIT_LOCK_DETECT	(11*32+ 6) /* #AC for split lock */
#define X86_FEATURE_PER_THREAD_MBA	(11*32+ 7) /* "" Per-thread Memory Bandwidth Allocation */
#define X86_FEATURE_SGX1		(11*32+ 8) /* "" Basic SGX */
#define X86_FEATURE_SGX2		(11*32+ 9) /* "" SGX Enclave Dynamic Memory Management (EDMM) */
#define X86_FEATURE_ENTRY_IBPB		(11*32+10) /* "" Issue an IBPB on kernel entry */
#define X86_FEATURE_RRSBA_CTRL		(11*32+11) /* "" RET prediction control */
#define X86_FEATURE_RETPOLINE		(11*32+12) /* "" Generic Retpoline mitigation for Spectre variant 2 */
#define X86_FEATURE_RETPOLINE_LFENCE	(11*32+13) /* "" Use LFENCE for Spectre variant 2 */
#define X86_FEATURE_RETHUNK		(11*32+14) /* "" Use REturn THUNK */
#define X86_FEATURE_UNRET		(11*32+15) /* "" AMD BTB untrain return */
#define X86_FEATURE_USE_IBPB_FW		(11*32+16) /* "" Use IBPB during runtime firmware calls */
#define X86_FEATURE_RSB_VMEXIT_LITE	(11*32+17) /* "" Fill RSB on VM exit when EIBRS is enabled */


#define X86_FEATURE_MSR_TSX_CTRL	(11*32+20) /* "" MSR IA32_TSX_CTRL (Intel) implemented */

/* Intel-defined CPU features, CPUID level 0x00000007:1 (EAX), word 12 */
#define X86_FEATURE_AVX_VNNI		(12*32+ 4) /* AVX VNNI instructions */
#define X86_FEATURE_AVX512_BF16		(12*32+ 5) /* AVX512 BFLOAT16 instructions */

/* AMD-defined CPU features, CPUID level 0x80000008 (EBX), word 13 */
#define X86_FEATURE_CLZERO		(13*32+ 0) /* CLZERO instruction */
#define X86_FEATURE_IRPERF		(13*32+ 1) /* Instructions Retired Count */
#define X86_FEATURE_XSAVEERPTR		(13*32+ 2) /* Always save/restore FP error pointers */
#define X86_FEATURE_RDPRU		(13*32+ 4) /* Read processor register at user level */
#define X86_FEATURE_WBNOINVD		(13*32+ 9) /* WBNOINVD instruction */
#define X86_FEATURE_AMD_IBPB		(13*32+12) /* "" Indirect Branch Prediction Barrier */
#define X86_FEATURE_AMD_IBRS		(13*32+14) /* "" Indirect Branch Restricted Speculation */
#define X86_FEATURE_AMD_STIBP		(13*32+15) /* "" Single Thread Indirect Branch Predictors */
#define X86_FEATURE_AMD_STIBP_ALWAYS_ON	(13*32+17) /* "" Single Thread Indirect Branch Predictors always-on preferred */
#define X86_FEATURE_AMD_PPIN		(13*32+23) /* Protected Processor Inventory Number */
#define X86_FEATURE_AMD_SSBD		(13*32+24) /* "" Speculative Store Bypass Disable */
#define X86_FEATURE_VIRT_SSBD		(13*32+25) /* Virtualized Speculative Store Bypass Disable */
#define X86_FEATURE_AMD_SSB_NO		(13*32+26) /* "" Speculative Store Bypass is fixed in hardware. */
<<<<<<< HEAD
#define X86_FEATURE_BTC_NO		(13*32+29) /* "" Not vulnerable to Branch Type Confusion */
=======
#define X86_FEATURE_CPPC		(13*32+27) /* Collaborative Processor Performance Control */
#define X86_FEATURE_BTC_NO		(13*32+29) /* "" Not vulnerable to Branch Type Confusion */
#define X86_FEATURE_BRS			(13*32+31) /* Branch Sampling available */
>>>>>>> d60c95ef

/* Thermal and Power Management Leaf, CPUID level 0x00000006 (EAX), word 14 */
#define X86_FEATURE_DTHERM		(14*32+ 0) /* Digital Thermal Sensor */
#define X86_FEATURE_IDA			(14*32+ 1) /* Intel Dynamic Acceleration */
#define X86_FEATURE_ARAT		(14*32+ 2) /* Always Running APIC Timer */
#define X86_FEATURE_PLN			(14*32+ 4) /* Intel Power Limit Notification */
#define X86_FEATURE_PTS			(14*32+ 6) /* Intel Package Thermal Status */
#define X86_FEATURE_HWP			(14*32+ 7) /* Intel Hardware P-states */
#define X86_FEATURE_HWP_NOTIFY		(14*32+ 8) /* HWP Notification */
#define X86_FEATURE_HWP_ACT_WINDOW	(14*32+ 9) /* HWP Activity Window */
#define X86_FEATURE_HWP_EPP		(14*32+10) /* HWP Energy Perf. Preference */
#define X86_FEATURE_HWP_PKG_REQ		(14*32+11) /* HWP Package Level Request */
#define X86_FEATURE_HFI			(14*32+19) /* Hardware Feedback Interface */

/* AMD SVM Feature Identification, CPUID level 0x8000000a (EDX), word 15 */
#define X86_FEATURE_NPT			(15*32+ 0) /* Nested Page Table support */
#define X86_FEATURE_LBRV		(15*32+ 1) /* LBR Virtualization support */
#define X86_FEATURE_SVML		(15*32+ 2) /* "svm_lock" SVM locking MSR */
#define X86_FEATURE_NRIPS		(15*32+ 3) /* "nrip_save" SVM next_rip save */
#define X86_FEATURE_TSCRATEMSR		(15*32+ 4) /* "tsc_scale" TSC scaling support */
#define X86_FEATURE_VMCBCLEAN		(15*32+ 5) /* "vmcb_clean" VMCB clean bits support */
#define X86_FEATURE_FLUSHBYASID		(15*32+ 6) /* flush-by-ASID support */
#define X86_FEATURE_DECODEASSISTS	(15*32+ 7) /* Decode Assists support */
#define X86_FEATURE_PAUSEFILTER		(15*32+10) /* filtered pause intercept */
#define X86_FEATURE_PFTHRESHOLD		(15*32+12) /* pause filter threshold */
#define X86_FEATURE_AVIC		(15*32+13) /* Virtual Interrupt Controller */
#define X86_FEATURE_V_VMSAVE_VMLOAD	(15*32+15) /* Virtual VMSAVE VMLOAD */
#define X86_FEATURE_VGIF		(15*32+16) /* Virtual GIF */
#define X86_FEATURE_X2AVIC		(15*32+18) /* Virtual x2apic */
#define X86_FEATURE_V_SPEC_CTRL		(15*32+20) /* Virtual SPEC_CTRL */
#define X86_FEATURE_SVME_ADDR_CHK	(15*32+28) /* "" SVME addr check */

/* Intel-defined CPU features, CPUID level 0x00000007:0 (ECX), word 16 */
#define X86_FEATURE_AVX512VBMI		(16*32+ 1) /* AVX512 Vector Bit Manipulation instructions*/
#define X86_FEATURE_UMIP		(16*32+ 2) /* User Mode Instruction Protection */
#define X86_FEATURE_PKU			(16*32+ 3) /* Protection Keys for Userspace */
#define X86_FEATURE_OSPKE		(16*32+ 4) /* OS Protection Keys Enable */
#define X86_FEATURE_WAITPKG		(16*32+ 5) /* UMONITOR/UMWAIT/TPAUSE Instructions */
#define X86_FEATURE_AVX512_VBMI2	(16*32+ 6) /* Additional AVX512 Vector Bit Manipulation Instructions */
#define X86_FEATURE_GFNI		(16*32+ 8) /* Galois Field New Instructions */
#define X86_FEATURE_VAES		(16*32+ 9) /* Vector AES */
#define X86_FEATURE_VPCLMULQDQ		(16*32+10) /* Carry-Less Multiplication Double Quadword */
#define X86_FEATURE_AVX512_VNNI		(16*32+11) /* Vector Neural Network Instructions */
#define X86_FEATURE_AVX512_BITALG	(16*32+12) /* Support for VPOPCNT[B,W] and VPSHUF-BITQMB instructions */
#define X86_FEATURE_TME			(16*32+13) /* Intel Total Memory Encryption */
#define X86_FEATURE_AVX512_VPOPCNTDQ	(16*32+14) /* POPCNT for vectors of DW/QW */
#define X86_FEATURE_LA57		(16*32+16) /* 5-level page tables */
#define X86_FEATURE_RDPID		(16*32+22) /* RDPID instruction */
#define X86_FEATURE_BUS_LOCK_DETECT	(16*32+24) /* Bus Lock detect */
#define X86_FEATURE_CLDEMOTE		(16*32+25) /* CLDEMOTE instruction */
#define X86_FEATURE_MOVDIRI		(16*32+27) /* MOVDIRI instruction */
#define X86_FEATURE_MOVDIR64B		(16*32+28) /* MOVDIR64B instruction */
#define X86_FEATURE_ENQCMD		(16*32+29) /* ENQCMD and ENQCMDS instructions */
#define X86_FEATURE_SGX_LC		(16*32+30) /* Software Guard Extensions Launch Control */

/* AMD-defined CPU features, CPUID level 0x80000007 (EBX), word 17 */
#define X86_FEATURE_OVERFLOW_RECOV	(17*32+ 0) /* MCA overflow recovery support */
#define X86_FEATURE_SUCCOR		(17*32+ 1) /* Uncorrectable error containment and recovery */
#define X86_FEATURE_SMCA		(17*32+ 3) /* Scalable MCA */

/* Intel-defined CPU features, CPUID level 0x00000007:0 (EDX), word 18 */
#define X86_FEATURE_AVX512_4VNNIW	(18*32+ 2) /* AVX-512 Neural Network Instructions */
#define X86_FEATURE_AVX512_4FMAPS	(18*32+ 3) /* AVX-512 Multiply Accumulation Single precision */
#define X86_FEATURE_FSRM		(18*32+ 4) /* Fast Short Rep Mov */
#define X86_FEATURE_AVX512_VP2INTERSECT (18*32+ 8) /* AVX-512 Intersect for D/Q */
#define X86_FEATURE_SRBDS_CTRL		(18*32+ 9) /* "" SRBDS mitigation MSR available */
#define X86_FEATURE_MD_CLEAR		(18*32+10) /* VERW clears CPU buffers */
#define X86_FEATURE_RTM_ALWAYS_ABORT	(18*32+11) /* "" RTM transaction always aborts */
#define X86_FEATURE_TSX_FORCE_ABORT	(18*32+13) /* "" TSX_FORCE_ABORT */
#define X86_FEATURE_SERIALIZE		(18*32+14) /* SERIALIZE instruction */
#define X86_FEATURE_HYBRID_CPU		(18*32+15) /* "" This part has CPUs of more than one type */
#define X86_FEATURE_TSXLDTRK		(18*32+16) /* TSX Suspend Load Address Tracking */
#define X86_FEATURE_PCONFIG		(18*32+18) /* Intel PCONFIG */
#define X86_FEATURE_ARCH_LBR		(18*32+19) /* Intel ARCH LBR */
#define X86_FEATURE_IBT			(18*32+20) /* Indirect Branch Tracking */
#define X86_FEATURE_AMX_BF16		(18*32+22) /* AMX bf16 Support */
#define X86_FEATURE_AVX512_FP16		(18*32+23) /* AVX512 FP16 */
#define X86_FEATURE_AMX_TILE		(18*32+24) /* AMX tile Support */
#define X86_FEATURE_AMX_INT8		(18*32+25) /* AMX int8 Support */
#define X86_FEATURE_SPEC_CTRL		(18*32+26) /* "" Speculation Control (IBRS + IBPB) */
#define X86_FEATURE_INTEL_STIBP		(18*32+27) /* "" Single Thread Indirect Branch Predictors */
#define X86_FEATURE_FLUSH_L1D		(18*32+28) /* Flush L1D cache */
#define X86_FEATURE_ARCH_CAPABILITIES	(18*32+29) /* IA32_ARCH_CAPABILITIES MSR (Intel) */
#define X86_FEATURE_CORE_CAPABILITIES	(18*32+30) /* "" IA32_CORE_CAPABILITIES MSR */
#define X86_FEATURE_SPEC_CTRL_SSBD	(18*32+31) /* "" Speculative Store Bypass Disable */

/* AMD-defined memory encryption features, CPUID level 0x8000001f (EAX), word 19 */
#define X86_FEATURE_SME			(19*32+ 0) /* AMD Secure Memory Encryption */
#define X86_FEATURE_SEV			(19*32+ 1) /* AMD Secure Encrypted Virtualization */
#define X86_FEATURE_VM_PAGE_FLUSH	(19*32+ 2) /* "" VM Page Flush MSR is supported */
#define X86_FEATURE_SEV_ES		(19*32+ 3) /* AMD Secure Encrypted Virtualization - Encrypted State */
#define X86_FEATURE_V_TSC_AUX		(19*32+ 9) /* "" Virtual TSC_AUX */
#define X86_FEATURE_SME_COHERENT	(19*32+10) /* "" AMD hardware-enforced cache coherency */

/*
 * BUG word(s)
 */
#define X86_BUG(x)			(NCAPINTS*32 + (x))

#define X86_BUG_F00F			X86_BUG(0) /* Intel F00F */
#define X86_BUG_FDIV			X86_BUG(1) /* FPU FDIV */
#define X86_BUG_COMA			X86_BUG(2) /* Cyrix 6x86 coma */
#define X86_BUG_AMD_TLB_MMATCH		X86_BUG(3) /* "tlb_mmatch" AMD Erratum 383 */
#define X86_BUG_AMD_APIC_C1E		X86_BUG(4) /* "apic_c1e" AMD Erratum 400 */
#define X86_BUG_11AP			X86_BUG(5) /* Bad local APIC aka 11AP */
#define X86_BUG_FXSAVE_LEAK		X86_BUG(6) /* FXSAVE leaks FOP/FIP/FOP */
#define X86_BUG_CLFLUSH_MONITOR		X86_BUG(7) /* AAI65, CLFLUSH required before MONITOR */
#define X86_BUG_SYSRET_SS_ATTRS		X86_BUG(8) /* SYSRET doesn't fix up SS attrs */
#ifdef CONFIG_X86_32
/*
 * 64-bit kernels don't use X86_BUG_ESPFIX.  Make the define conditional
 * to avoid confusion.
 */
#define X86_BUG_ESPFIX			X86_BUG(9) /* "" IRET to 16-bit SS corrupts ESP/RSP high bits */
#endif
#define X86_BUG_NULL_SEG		X86_BUG(10) /* Nulling a selector preserves the base */
#define X86_BUG_SWAPGS_FENCE		X86_BUG(11) /* SWAPGS without input dep on GS */
#define X86_BUG_MONITOR			X86_BUG(12) /* IPI required to wake up remote CPU */
#define X86_BUG_AMD_E400		X86_BUG(13) /* CPU is among the affected by Erratum 400 */
#define X86_BUG_CPU_MELTDOWN		X86_BUG(14) /* CPU is affected by meltdown attack and needs kernel page table isolation */
#define X86_BUG_SPECTRE_V1		X86_BUG(15) /* CPU is affected by Spectre variant 1 attack with conditional branches */
#define X86_BUG_SPECTRE_V2		X86_BUG(16) /* CPU is affected by Spectre variant 2 attack with indirect branches */
#define X86_BUG_SPEC_STORE_BYPASS	X86_BUG(17) /* CPU is affected by speculative store bypass attack */
#define X86_BUG_L1TF			X86_BUG(18) /* CPU is affected by L1 Terminal Fault */
#define X86_BUG_MDS			X86_BUG(19) /* CPU is affected by Microarchitectural data sampling */
#define X86_BUG_MSBDS_ONLY		X86_BUG(20) /* CPU is only affected by the  MSDBS variant of BUG_MDS */
#define X86_BUG_SWAPGS			X86_BUG(21) /* CPU is affected by speculation through SWAPGS */
#define X86_BUG_TAA			X86_BUG(22) /* CPU is affected by TSX Async Abort(TAA) */
#define X86_BUG_ITLB_MULTIHIT		X86_BUG(23) /* CPU may incur MCE during certain page attribute changes */
#define X86_BUG_SRBDS			X86_BUG(24) /* CPU may leak RNG bits if not mitigated */
#define X86_BUG_MMIO_STALE_DATA		X86_BUG(25) /* CPU is affected by Processor MMIO Stale Data vulnerabilities */
#define X86_BUG_MMIO_UNKNOWN		X86_BUG(26) /* CPU is too old and its MMIO Stale Data status is unknown */
#define X86_BUG_RETBLEED		X86_BUG(27) /* CPU is affected by RETBleed */
#define X86_BUG_EIBRS_PBRSB		X86_BUG(28) /* EIBRS is vulnerable to Post Barrier RSB Predictions */

#endif /* _ASM_X86_CPUFEATURES_H */<|MERGE_RESOLUTION|>--- conflicted
+++ resolved
@@ -326,13 +326,9 @@
 #define X86_FEATURE_AMD_SSBD		(13*32+24) /* "" Speculative Store Bypass Disable */
 #define X86_FEATURE_VIRT_SSBD		(13*32+25) /* Virtualized Speculative Store Bypass Disable */
 #define X86_FEATURE_AMD_SSB_NO		(13*32+26) /* "" Speculative Store Bypass is fixed in hardware. */
-<<<<<<< HEAD
-#define X86_FEATURE_BTC_NO		(13*32+29) /* "" Not vulnerable to Branch Type Confusion */
-=======
 #define X86_FEATURE_CPPC		(13*32+27) /* Collaborative Processor Performance Control */
 #define X86_FEATURE_BTC_NO		(13*32+29) /* "" Not vulnerable to Branch Type Confusion */
 #define X86_FEATURE_BRS			(13*32+31) /* Branch Sampling available */
->>>>>>> d60c95ef
 
 /* Thermal and Power Management Leaf, CPUID level 0x00000006 (EAX), word 14 */
 #define X86_FEATURE_DTHERM		(14*32+ 0) /* Digital Thermal Sensor */
