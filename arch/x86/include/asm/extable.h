/* SPDX-License-Identifier: GPL-2.0 */
#ifndef _ASM_X86_EXTABLE_H
#define _ASM_X86_EXTABLE_H

#include <asm/extable_fixup_types.h>

/*
 * The exception table consists of two addresses relative to the
 * exception table entry itself and a type selector field.
 *
 * The first address is of an instruction that is allowed to fault, the
 * second is the target at which the program should continue.
 *
 * The type entry is used by fixup_exception() to select the handler to
 * deal with the fault caused by the instruction in the first field.
 *
 * All the routines below use bits of fixup code that are out of line
 * with the main instruction path.  This means when everything is well,
 * we don't even have to jump over them.  Further, they do not intrude
 * on our cache or tlb entries.
 */

struct exception_table_entry {
	int insn, fixup, data;
};
struct pt_regs;

#define ARCH_HAS_RELATIVE_EXTABLE

#define swap_ex_entry_fixup(a, b, tmp, delta)			\
	do {							\
		(a)->fixup = (b)->fixup + (delta);		\
		(b)->fixup = (tmp).fixup - (delta);		\
		(a)->data = (b)->data;				\
		(b)->data = (tmp).data;				\
	} while (0)

extern int fixup_exception(struct pt_regs *regs, int trapnr,
			   unsigned long error_code, unsigned long fault_addr);
extern int fixup_bug(struct pt_regs *regs, int trapnr);
extern int ex_get_fixup_type(unsigned long ip);
extern void early_fixup_exception(struct pt_regs *regs, int trapnr);

#ifdef CONFIG_X86_MCE
<<<<<<< HEAD
extern void ex_handler_msr_mce(struct pt_regs *regs, bool wrmsr);
#else
static inline void ex_handler_msr_mce(struct pt_regs *regs, bool wrmsr) { }
=======
extern void __noreturn ex_handler_msr_mce(struct pt_regs *regs, bool wrmsr);
#else
static inline void __noreturn ex_handler_msr_mce(struct pt_regs *regs, bool wrmsr)
{
	for (;;)
		cpu_relax();
}
>>>>>>> d60c95ef
#endif

#if defined(CONFIG_BPF_JIT) && defined(CONFIG_X86_64)
bool ex_handler_bpf(const struct exception_table_entry *x, struct pt_regs *regs);
#else
static inline bool ex_handler_bpf(const struct exception_table_entry *x,
				  struct pt_regs *regs) { return false; }
#endif

#endif<|MERGE_RESOLUTION|>--- conflicted
+++ resolved
@@ -42,11 +42,6 @@
 extern void early_fixup_exception(struct pt_regs *regs, int trapnr);
 
 #ifdef CONFIG_X86_MCE
-<<<<<<< HEAD
-extern void ex_handler_msr_mce(struct pt_regs *regs, bool wrmsr);
-#else
-static inline void ex_handler_msr_mce(struct pt_regs *regs, bool wrmsr) { }
-=======
 extern void __noreturn ex_handler_msr_mce(struct pt_regs *regs, bool wrmsr);
 #else
 static inline void __noreturn ex_handler_msr_mce(struct pt_regs *regs, bool wrmsr)
@@ -54,7 +49,6 @@
 	for (;;)
 		cpu_relax();
 }
->>>>>>> d60c95ef
 #endif
 
 #if defined(CONFIG_BPF_JIT) && defined(CONFIG_X86_64)
