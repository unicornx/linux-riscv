/* SPDX-License-Identifier: GPL-2.0 */
#ifndef _ASM_X86_INTEL_FAMILY_H
#define _ASM_X86_INTEL_FAMILY_H

/*
 * "Big Core" Processors (Branded as Core, Xeon, etc...)
 *
 * While adding a new CPUID for a new microarchitecture, add a new
 * group to keep logically sorted out in chronological order. Within
 * that group keep the CPUID for the variants sorted by model number.
 *
 * The defined symbol names have the following form:
 *	INTEL_FAM6{OPTFAMILY}_{MICROARCH}{OPTDIFF}
 * where:
 * OPTFAMILY	Describes the family of CPUs that this belongs to. Default
 *		is assumed to be "_CORE" (and should be omitted). Other values
 *		currently in use are _ATOM and _XEON_PHI
 * MICROARCH	Is the code name for the micro-architecture for this core.
 *		N.B. Not the platform name.
 * OPTDIFF	If needed, a short string to differentiate by market segment.
 *
 *		Common OPTDIFFs:
 *
 *			- regular client parts
 *		_L	- regular mobile parts
 *		_G	- parts with extra graphics on
 *		_X	- regular server parts
 *		_D	- micro server parts
 *		_N,_P	- other mobile parts
 *		_S	- other client parts
 *
 *		Historical OPTDIFFs:
 *
 *		_EP	- 2 socket server parts
 *		_EX	- 4+ socket server parts
 *
 * The #define line may optionally include a comment including platform or core
 * names. An exception is made for skylake/kabylake where steppings seem to have gotten
 * their own names :-(
 */

/* Wildcard match for FAM6 so X86_MATCH_INTEL_FAM6_MODEL(ANY) works */
#define INTEL_FAM6_ANY			X86_MODEL_ANY

#define INTEL_FAM6_CORE_YONAH		0x0E

#define INTEL_FAM6_CORE2_MEROM		0x0F
#define INTEL_FAM6_CORE2_MEROM_L	0x16
#define INTEL_FAM6_CORE2_PENRYN		0x17
#define INTEL_FAM6_CORE2_DUNNINGTON	0x1D

#define INTEL_FAM6_NEHALEM		0x1E
#define INTEL_FAM6_NEHALEM_G		0x1F /* Auburndale / Havendale */
#define INTEL_FAM6_NEHALEM_EP		0x1A
#define INTEL_FAM6_NEHALEM_EX		0x2E

#define INTEL_FAM6_WESTMERE		0x25
#define INTEL_FAM6_WESTMERE_EP		0x2C
#define INTEL_FAM6_WESTMERE_EX		0x2F

#define INTEL_FAM6_SANDYBRIDGE		0x2A
#define INTEL_FAM6_SANDYBRIDGE_X	0x2D
#define INTEL_FAM6_IVYBRIDGE		0x3A
#define INTEL_FAM6_IVYBRIDGE_X		0x3E

#define INTEL_FAM6_HASWELL		0x3C
#define INTEL_FAM6_HASWELL_X		0x3F
#define INTEL_FAM6_HASWELL_L		0x45
#define INTEL_FAM6_HASWELL_G		0x46

#define INTEL_FAM6_BROADWELL		0x3D
#define INTEL_FAM6_BROADWELL_G		0x47
#define INTEL_FAM6_BROADWELL_X		0x4F
#define INTEL_FAM6_BROADWELL_D		0x56

#define INTEL_FAM6_SKYLAKE_L		0x4E	/* Sky Lake             */
#define INTEL_FAM6_SKYLAKE		0x5E	/* Sky Lake             */
#define INTEL_FAM6_SKYLAKE_X		0x55	/* Sky Lake             */
/*                 CASCADELAKE_X	0x55	   Sky Lake -- s: 7     */
/*                 COOPERLAKE_X		0x55	   Sky Lake -- s: 11    */

#define INTEL_FAM6_KABYLAKE_L		0x8E	/* Sky Lake             */
/*                 AMBERLAKE_L		0x8E	   Sky Lake -- s: 9     */
/*                 COFFEELAKE_L		0x8E	   Sky Lake -- s: 10    */
/*                 WHISKEYLAKE_L	0x8E       Sky Lake -- s: 11,12 */

#define INTEL_FAM6_KABYLAKE		0x9E	/* Sky Lake             */
/*                 COFFEELAKE		0x9E	   Sky Lake -- s: 10-13 */

#define INTEL_FAM6_COMETLAKE		0xA5	/* Sky Lake             */
#define INTEL_FAM6_COMETLAKE_L		0xA6	/* Sky Lake             */

#define INTEL_FAM6_CANNONLAKE_L		0x66	/* Palm Cove */

#define INTEL_FAM6_ICELAKE_X		0x6A	/* Sunny Cove */
#define INTEL_FAM6_ICELAKE_D		0x6C	/* Sunny Cove */
#define INTEL_FAM6_ICELAKE		0x7D	/* Sunny Cove */
#define INTEL_FAM6_ICELAKE_L		0x7E	/* Sunny Cove */
#define INTEL_FAM6_ICELAKE_NNPI		0x9D	/* Sunny Cove */

#define INTEL_FAM6_LAKEFIELD		0x8A	/* Sunny Cove / Tremont */

#define INTEL_FAM6_ROCKETLAKE		0xA7	/* Cypress Cove */

#define INTEL_FAM6_TIGERLAKE_L		0x8C	/* Willow Cove */
#define INTEL_FAM6_TIGERLAKE		0x8D	/* Willow Cove */

#define INTEL_FAM6_SAPPHIRERAPIDS_X	0x8F	/* Golden Cove */

#define INTEL_FAM6_EMERALDRAPIDS_X	0xCF

#define INTEL_FAM6_GRANITERAPIDS_X	0xAD
#define INTEL_FAM6_GRANITERAPIDS_D	0xAE

#define INTEL_FAM6_ALDERLAKE		0x97	/* Golden Cove / Gracemont */
#define INTEL_FAM6_ALDERLAKE_L		0x9A	/* Golden Cove / Gracemont */
#define INTEL_FAM6_ALDERLAKE_N		0xBE

#define INTEL_FAM6_RAPTORLAKE		0xB7
#define INTEL_FAM6_RAPTORLAKE_P		0xBA
#define INTEL_FAM6_RAPTORLAKE_S		0xBF

<<<<<<< HEAD
=======
#define INTEL_FAM6_METEORLAKE		0xAC
#define INTEL_FAM6_METEORLAKE_L		0xAA

>>>>>>> d60c95ef
/* "Small Core" Processors (Atom/E-Core) */

#define INTEL_FAM6_ATOM_BONNELL		0x1C /* Diamondville, Pineview */
#define INTEL_FAM6_ATOM_BONNELL_MID	0x26 /* Silverthorne, Lincroft */

#define INTEL_FAM6_ATOM_SALTWELL	0x36 /* Cedarview */
#define INTEL_FAM6_ATOM_SALTWELL_MID	0x27 /* Penwell */
#define INTEL_FAM6_ATOM_SALTWELL_TABLET	0x35 /* Cloverview */

#define INTEL_FAM6_ATOM_SILVERMONT	0x37 /* Bay Trail, Valleyview */
#define INTEL_FAM6_ATOM_SILVERMONT_D	0x4D /* Avaton, Rangely */
#define INTEL_FAM6_ATOM_SILVERMONT_MID	0x4A /* Merriefield */

#define INTEL_FAM6_ATOM_AIRMONT		0x4C /* Cherry Trail, Braswell */
#define INTEL_FAM6_ATOM_AIRMONT_MID	0x5A /* Moorefield */
#define INTEL_FAM6_ATOM_AIRMONT_NP	0x75 /* Lightning Mountain */

#define INTEL_FAM6_ATOM_GOLDMONT	0x5C /* Apollo Lake */
#define INTEL_FAM6_ATOM_GOLDMONT_D	0x5F /* Denverton */

/* Note: the micro-architecture is "Goldmont Plus" */
#define INTEL_FAM6_ATOM_GOLDMONT_PLUS	0x7A /* Gemini Lake */

#define INTEL_FAM6_ATOM_TREMONT_D	0x86 /* Jacobsville */
#define INTEL_FAM6_ATOM_TREMONT		0x96 /* Elkhart Lake */
#define INTEL_FAM6_ATOM_TREMONT_L	0x9C /* Jasper Lake */

#define INTEL_FAM6_SIERRAFOREST_X	0xAF

#define INTEL_FAM6_GRANDRIDGE		0xB6

/* Xeon Phi */

#define INTEL_FAM6_XEON_PHI_KNL		0x57 /* Knights Landing */
#define INTEL_FAM6_XEON_PHI_KNM		0x85 /* Knights Mill */

/* Family 5 */
#define INTEL_FAM5_QUARK_X1000		0x09 /* Quark X1000 SoC */

#endif /* _ASM_X86_INTEL_FAMILY_H */<|MERGE_RESOLUTION|>--- conflicted
+++ resolved
@@ -120,12 +120,9 @@
 #define INTEL_FAM6_RAPTORLAKE_P		0xBA
 #define INTEL_FAM6_RAPTORLAKE_S		0xBF
 
-<<<<<<< HEAD
-=======
 #define INTEL_FAM6_METEORLAKE		0xAC
 #define INTEL_FAM6_METEORLAKE_L		0xAA
 
->>>>>>> d60c95ef
 /* "Small Core" Processors (Atom/E-Core) */
 
 #define INTEL_FAM6_ATOM_BONNELL		0x1C /* Diamondville, Pineview */
