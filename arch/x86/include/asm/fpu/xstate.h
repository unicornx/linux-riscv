/* SPDX-License-Identifier: GPL-2.0 */
#ifndef __ASM_X86_XSAVE_H
#define __ASM_X86_XSAVE_H

#include <linux/uaccess.h>
#include <linux/types.h>

#include <asm/processor.h>
#include <asm/fpu/api.h>
#include <asm/user.h>

/* Bit 63 of XCR0 is reserved for future expansion */
#define XFEATURE_MASK_EXTEND	(~(XFEATURE_MASK_FPSSE | (1ULL << 63)))

#define XSTATE_CPUID		0x0000000d

#define TILE_CPUID		0x0000001d

#define FXSAVE_SIZE	512

#define XSAVE_HDR_SIZE	    64
#define XSAVE_HDR_OFFSET    FXSAVE_SIZE

#define XSAVE_YMM_SIZE	    256
#define XSAVE_YMM_OFFSET    (XSAVE_HDR_SIZE + XSAVE_HDR_OFFSET)

#define XSAVE_ALIGNMENT     64

/* All currently supported user features */
#define XFEATURE_MASK_USER_SUPPORTED (XFEATURE_MASK_FP | \
				      XFEATURE_MASK_SSE | \
				      XFEATURE_MASK_YMM | \
				      XFEATURE_MASK_OPMASK | \
				      XFEATURE_MASK_ZMM_Hi256 | \
				      XFEATURE_MASK_Hi16_ZMM	 | \
				      XFEATURE_MASK_PKRU | \
				      XFEATURE_MASK_BNDREGS | \
				      XFEATURE_MASK_BNDCSR | \
				      XFEATURE_MASK_XTILE)

/*
 * Features which are restored when returning to user space.
 * PKRU is not restored on return to user space because PKRU
 * is switched eagerly in switch_to() and flush_thread()
 */
#define XFEATURE_MASK_USER_RESTORE	\
	(XFEATURE_MASK_USER_SUPPORTED & ~XFEATURE_MASK_PKRU)

/* Features which are dynamically enabled for a process on request */
#define XFEATURE_MASK_USER_DYNAMIC	XFEATURE_MASK_XTILE_DATA

/* All currently supported supervisor features */
#define XFEATURE_MASK_SUPERVISOR_SUPPORTED (XFEATURE_MASK_PASID)

/*
 * A supervisor state component may not always contain valuable information,
 * and its size may be huge. Saving/restoring such supervisor state components
 * at each context switch can cause high CPU and space overhead, which should
 * be avoided. Such supervisor state components should only be saved/restored
 * on demand. The on-demand supervisor features are set in this mask.
 *
 * Unlike the existing supported supervisor features, an independent supervisor
 * feature does not allocate a buffer in task->fpu, and the corresponding
 * supervisor state component cannot be saved/restored at each context switch.
 *
 * To support an independent supervisor feature, a developer should follow the
 * dos and don'ts as below:
 * - Do dynamically allocate a buffer for the supervisor state component.
 * - Do manually invoke the XSAVES/XRSTORS instruction to save/restore the
 *   state component to/from the buffer.
 * - Don't set the bit corresponding to the independent supervisor feature in
 *   IA32_XSS at run time, since it has been set at boot time.
 */
#define XFEATURE_MASK_INDEPENDENT (XFEATURE_MASK_LBR)

/*
 * Unsupported supervisor features. When a supervisor feature in this mask is
 * supported in the future, move it to the supported supervisor feature mask.
 */
#define XFEATURE_MASK_SUPERVISOR_UNSUPPORTED (XFEATURE_MASK_PT)

/* All supervisor states including supported and unsupported states. */
#define XFEATURE_MASK_SUPERVISOR_ALL (XFEATURE_MASK_SUPERVISOR_SUPPORTED | \
				      XFEATURE_MASK_INDEPENDENT | \
				      XFEATURE_MASK_SUPERVISOR_UNSUPPORTED)

/*
 * The feature mask required to restore FPU state:
 * - All user states which are not eagerly switched in switch_to()/exec()
 * - The suporvisor states
 */
#define XFEATURE_MASK_FPSTATE	(XFEATURE_MASK_USER_RESTORE | \
				 XFEATURE_MASK_SUPERVISOR_SUPPORTED)

/*
 * Features in this mask have space allocated in the signal frame, but may not
 * have that space initialized when the feature is in its init state.
 */
#define XFEATURE_MASK_SIGFRAME_INITOPT	(XFEATURE_MASK_XTILE | \
					 XFEATURE_MASK_USER_DYNAMIC)

extern u64 xstate_fx_sw_bytes[USER_XSTATE_FX_SW_WORDS];

extern void __init update_regset_xstate_info(unsigned int size,
					     u64 xstate_mask);

int xfeature_size(int xfeature_nr);
<<<<<<< HEAD
int copy_uabi_from_kernel_to_xstate(struct xregs_state *xsave, const void *kbuf, u32 *pkru);
int copy_sigframe_from_user_to_xstate(struct task_struct *tsk, const void __user *ubuf);
=======
>>>>>>> d60c95ef

void xsaves(struct xregs_state *xsave, u64 mask);
void xrstors(struct xregs_state *xsave, u64 mask);

int xfd_enable_feature(u64 xfd_err);

#ifdef CONFIG_X86_64
DECLARE_STATIC_KEY_FALSE(__fpu_state_size_dynamic);
#endif

#ifdef CONFIG_X86_64
DECLARE_STATIC_KEY_FALSE(__fpu_state_size_dynamic);

static __always_inline __pure bool fpu_state_size_dynamic(void)
{
	return static_branch_unlikely(&__fpu_state_size_dynamic);
}
#else
static __always_inline __pure bool fpu_state_size_dynamic(void)
{
	return false;
}
#endif

#endif<|MERGE_RESOLUTION|>--- conflicted
+++ resolved
@@ -105,11 +105,6 @@
 					     u64 xstate_mask);
 
 int xfeature_size(int xfeature_nr);
-<<<<<<< HEAD
-int copy_uabi_from_kernel_to_xstate(struct xregs_state *xsave, const void *kbuf, u32 *pkru);
-int copy_sigframe_from_user_to_xstate(struct task_struct *tsk, const void __user *ubuf);
-=======
->>>>>>> d60c95ef
 
 void xsaves(struct xregs_state *xsave, u64 mask);
 void xrstors(struct xregs_state *xsave, u64 mask);
