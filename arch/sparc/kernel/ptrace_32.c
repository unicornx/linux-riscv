// SPDX-License-Identifier: GPL-2.0
/* ptrace.c: Sparc process tracing support.
 *
 * Copyright (C) 1996, 2008 David S. Miller (davem@davemloft.net)
 *
 * Based upon code written by Ross Biro, Linus Torvalds, Bob Manson,
 * and David Mosberger.
 *
 * Added Linux support -miguel (weird, eh?, the original code was meant
 * to emulate SunOS).
 */

#include <linux/kernel.h>
#include <linux/sched.h>
#include <linux/mm.h>
#include <linux/errno.h>
#include <linux/ptrace.h>
#include <linux/user.h>
#include <linux/smp.h>
#include <linux/security.h>
#include <linux/signal.h>
#include <linux/regset.h>
#include <linux/elf.h>
#include <linux/tracehook.h>

#include <linux/uaccess.h>
#include <asm/cacheflush.h>

#include "kernel.h"

/* #define ALLOW_INIT_TRACING */

/*
 * Called by kernel/ptrace.c when detaching..
 *
 * Make sure single step bits etc are not set.
 */
void ptrace_disable(struct task_struct *child)
{
	/* nothing to do */
}

enum sparc_regset {
	REGSET_GENERAL,
	REGSET_FP,
};

static int regwindow32_get(struct task_struct *target,
			   const struct pt_regs *regs,
			   u32 *uregs)
<<<<<<< HEAD
{
	unsigned long reg_window = regs->u_regs[UREG_I6];
	int size = 16 * sizeof(u32);

	if (target == current) {
		if (copy_from_user(uregs, (void __user *)reg_window, size))
			return -EFAULT;
	} else {
		if (access_process_vm(target, reg_window, uregs, size,
				      FOLL_FORCE) != size)
			return -EFAULT;
	}
	return 0;
}

static int regwindow32_set(struct task_struct *target,
			   const struct pt_regs *regs,
			   u32 *uregs)
{
	unsigned long reg_window = regs->u_regs[UREG_I6];
	int size = 16 * sizeof(u32);

	if (target == current) {
		if (copy_to_user((void __user *)reg_window, uregs, size))
			return -EFAULT;
	} else {
		if (access_process_vm(target, reg_window, uregs, size,
				      FOLL_FORCE | FOLL_WRITE) != size)
			return -EFAULT;
	}
	return 0;
}

static int genregs32_get(struct task_struct *target,
			 const struct user_regset *regset,
			 unsigned int pos, unsigned int count,
			 void *kbuf, void __user *ubuf)
{
	const struct pt_regs *regs = target->thread.kregs;
	u32 uregs[16];
	int ret;

	if (target == current)
		flush_user_windows();

	ret = user_regset_copyout(&pos, &count, &kbuf, &ubuf,
				  regs->u_regs,
				  0, 16 * sizeof(u32));
	if (ret || !count)
		return ret;

	if (pos < 32 * sizeof(u32)) {
		if (regwindow32_get(target, regs, uregs))
			return -EFAULT;
		ret = user_regset_copyout(&pos, &count, &kbuf, &ubuf,
					  uregs,
					  16 * sizeof(u32), 32 * sizeof(u32));
		if (ret || !count)
			return ret;
	}

	uregs[0] = regs->psr;
	uregs[1] = regs->pc;
	uregs[2] = regs->npc;
	uregs[3] = regs->y;
	uregs[4] = 0;	/* WIM */
	uregs[5] = 0;	/* TBR */
	return user_regset_copyout(&pos, &count, &kbuf, &ubuf,
				  uregs,
				  32 * sizeof(u32), 38 * sizeof(u32));
=======
{
	unsigned long reg_window = regs->u_regs[UREG_I6];
	int size = 16 * sizeof(u32);

	if (target == current) {
		if (copy_from_user(uregs, (void __user *)reg_window, size))
			return -EFAULT;
	} else {
		if (access_process_vm(target, reg_window, uregs, size,
				      FOLL_FORCE) != size)
			return -EFAULT;
	}
	return 0;
}

static int regwindow32_set(struct task_struct *target,
			   const struct pt_regs *regs,
			   u32 *uregs)
{
	unsigned long reg_window = regs->u_regs[UREG_I6];
	int size = 16 * sizeof(u32);

	if (target == current) {
		if (copy_to_user((void __user *)reg_window, uregs, size))
			return -EFAULT;
	} else {
		if (access_process_vm(target, reg_window, uregs, size,
				      FOLL_FORCE | FOLL_WRITE) != size)
			return -EFAULT;
	}
	return 0;
}

static int genregs32_get(struct task_struct *target,
			 const struct user_regset *regset,
			 struct membuf to)
{
	const struct pt_regs *regs = target->thread.kregs;
	u32 uregs[16];

	if (target == current)
		flush_user_windows();

	membuf_write(&to, regs->u_regs, 16 * sizeof(u32));
	if (!to.left)
		return 0;
	if (regwindow32_get(target, regs, uregs))
		return -EFAULT;
	membuf_write(&to, uregs, 16 * sizeof(u32));
	membuf_store(&to, regs->psr);
	membuf_store(&to, regs->pc);
	membuf_store(&to, regs->npc);
	membuf_store(&to, regs->y);
	return membuf_zero(&to, 2 * sizeof(u32));
>>>>>>> d1988041
}

static int genregs32_set(struct task_struct *target,
			 const struct user_regset *regset,
			 unsigned int pos, unsigned int count,
			 const void *kbuf, const void __user *ubuf)
{
	struct pt_regs *regs = target->thread.kregs;
	u32 uregs[16];
	u32 psr;
	int ret;

	if (target == current)
		flush_user_windows();

	ret = user_regset_copyin(&pos, &count, &kbuf, &ubuf,
				 regs->u_regs,
				 0, 16 * sizeof(u32));
	if (ret || !count)
		return ret;

<<<<<<< HEAD
	if (pos < 32 * sizeof(u32)) {
		if (regwindow32_get(target, regs, uregs))
			return -EFAULT;
		ret = user_regset_copyin(&pos, &count, &kbuf, &ubuf,
					 uregs,
					 16 * sizeof(u32), 32 * sizeof(u32));
		if (ret)
			return ret;
		if (regwindow32_set(target, regs, uregs))
			return -EFAULT;
		if (!count)
			return 0;
	}
=======
	if (regwindow32_get(target, regs, uregs))
		return -EFAULT;
	ret = user_regset_copyin(&pos, &count, &kbuf, &ubuf,
				 uregs,
				 16 * sizeof(u32), 32 * sizeof(u32));
	if (ret)
		return ret;
	if (regwindow32_set(target, regs, uregs))
		return -EFAULT;
	if (!count)
		return 0;

>>>>>>> d1988041
	ret = user_regset_copyin(&pos, &count, &kbuf, &ubuf,
				 &psr,
				 32 * sizeof(u32), 33 * sizeof(u32));
	if (ret)
		return ret;
	regs->psr = (regs->psr & ~(PSR_ICC | PSR_SYSCALL)) |
		    (psr & (PSR_ICC | PSR_SYSCALL));
	if (!count)
		return 0;
	ret = user_regset_copyin(&pos, &count, &kbuf, &ubuf,
				 &regs->pc,
				 33 * sizeof(u32), 34 * sizeof(u32));
	if (ret || !count)
		return ret;
	ret = user_regset_copyin(&pos, &count, &kbuf, &ubuf,
				 &regs->npc,
				 34 * sizeof(u32), 35 * sizeof(u32));
	if (ret || !count)
		return ret;
	ret = user_regset_copyin(&pos, &count, &kbuf, &ubuf,
				 &regs->y,
				 35 * sizeof(u32), 36 * sizeof(u32));
	if (ret || !count)
		return ret;
	return user_regset_copyin_ignore(&pos, &count, &kbuf, &ubuf,
					 36 * sizeof(u32), 38 * sizeof(u32));
}

static int fpregs32_get(struct task_struct *target,
			const struct user_regset *regset,
			struct membuf to)
{
#if 0
	if (target == current)
		save_and_clear_fpu();
#endif

	membuf_write(&to, target->thread.float_regs, 32 * sizeof(u32));
	membuf_zero(&to, sizeof(u32));
	membuf_write(&to, &target->thread.fsr, sizeof(u32));
	membuf_store(&to, (u32)((1 << 8) | (8 << 16)));
	return membuf_zero(&to, 64 * sizeof(u32));
}

static int fpregs32_set(struct task_struct *target,
			const struct user_regset *regset,
			unsigned int pos, unsigned int count,
			const void *kbuf, const void __user *ubuf)
{
	unsigned long *fpregs = target->thread.float_regs;
	int ret;

#if 0
	if (target == current)
		save_and_clear_fpu();
#endif
	ret = user_regset_copyin(&pos, &count, &kbuf, &ubuf,
				 fpregs,
				 0, 32 * sizeof(u32));
	if (!ret)
		user_regset_copyin_ignore(&pos, &count, &kbuf, &ubuf,
					  32 * sizeof(u32),
					  33 * sizeof(u32));
	if (!ret)
		ret = user_regset_copyin(&pos, &count, &kbuf, &ubuf,
					 &target->thread.fsr,
					 33 * sizeof(u32),
					 34 * sizeof(u32));
	if (!ret)
		ret = user_regset_copyin_ignore(&pos, &count, &kbuf, &ubuf,
						34 * sizeof(u32), -1);
	return ret;
}

static const struct user_regset sparc32_regsets[] = {
	/* Format is:
	 * 	G0 --> G7
	 *	O0 --> O7
	 *	L0 --> L7
	 *	I0 --> I7
	 *	PSR, PC, nPC, Y, WIM, TBR
	 */
	[REGSET_GENERAL] = {
		.core_note_type = NT_PRSTATUS,
		.n = 38,
		.size = sizeof(u32), .align = sizeof(u32),
		.regset_get = genregs32_get, .set = genregs32_set
	},
	/* Format is:
	 *	F0 --> F31
	 *	empty 32-bit word
	 *	FSR (32--bit word)
	 *	FPU QUEUE COUNT (8-bit char)
	 *	FPU QUEUE ENTRYSIZE (8-bit char)
	 *	FPU ENABLED (8-bit char)
	 *	empty 8-bit char
	 *	FPU QUEUE (64 32-bit ints)
	 */
	[REGSET_FP] = {
		.core_note_type = NT_PRFPREG,
		.n = 99,
		.size = sizeof(u32), .align = sizeof(u32),
		.regset_get = fpregs32_get, .set = fpregs32_set
	},
};

static int getregs_get(struct task_struct *target,
			 const struct user_regset *regset,
			 struct membuf to)
{
	const struct pt_regs *regs = target->thread.kregs;

	if (target == current)
		flush_user_windows();

	membuf_store(&to, regs->psr);
	membuf_store(&to, regs->pc);
	membuf_store(&to, regs->npc);
	membuf_store(&to, regs->y);
	return membuf_write(&to, regs->u_regs + 1, 15 * sizeof(u32));
}

static int setregs_set(struct task_struct *target,
			 const struct user_regset *regset,
			 unsigned int pos, unsigned int count,
			 const void *kbuf, const void __user *ubuf)
{
	struct pt_regs *regs = target->thread.kregs;
	u32 v[4];
	int ret;

	if (target == current)
		flush_user_windows();

	ret = user_regset_copyin(&pos, &count, &kbuf, &ubuf,
				 v,
				 0, 4 * sizeof(u32));
	if (ret)
		return ret;
	regs->psr = (regs->psr & ~(PSR_ICC | PSR_SYSCALL)) |
		    (v[0] & (PSR_ICC | PSR_SYSCALL));
	regs->pc = v[1];
	regs->npc = v[2];
	regs->y = v[3];
	return user_regset_copyin(&pos, &count, &kbuf, &ubuf,
				 regs->u_regs + 1,
				 4 * sizeof(u32) , 19 * sizeof(u32));
}

static int getfpregs_get(struct task_struct *target,
			const struct user_regset *regset,
			struct membuf to)
{
#if 0
	if (target == current)
		save_and_clear_fpu();
#endif
	membuf_write(&to, &target->thread.float_regs, 32 * sizeof(u32));
	membuf_write(&to, &target->thread.fsr, sizeof(u32));
	return membuf_zero(&to, 35 * sizeof(u32));
}

static int setfpregs_set(struct task_struct *target,
			const struct user_regset *regset,
			unsigned int pos, unsigned int count,
			const void *kbuf, const void __user *ubuf)
{
	unsigned long *fpregs = target->thread.float_regs;
	int ret;

#if 0
	if (target == current)
		save_and_clear_fpu();
#endif
	ret = user_regset_copyin(&pos, &count, &kbuf, &ubuf,
				 fpregs,
				 0, 32 * sizeof(u32));
	if (ret)
		return ret;
	return user_regset_copyin(&pos, &count, &kbuf, &ubuf,
				 &target->thread.fsr,
				 32 * sizeof(u32),
				 33 * sizeof(u32));
}

static const struct user_regset ptrace32_regsets[] = {
	[REGSET_GENERAL] = {
		.n = 19, .size = sizeof(u32),
		.regset_get = getregs_get, .set = setregs_set,
	},
	[REGSET_FP] = {
		.n = 68, .size = sizeof(u32),
		.regset_get = getfpregs_get, .set = setfpregs_set,
	},
};

static const struct user_regset_view ptrace32_view = {
	.regsets = ptrace32_regsets, .n = ARRAY_SIZE(ptrace32_regsets)
};

static const struct user_regset_view user_sparc32_view = {
	.name = "sparc", .e_machine = EM_SPARC,
	.regsets = sparc32_regsets, .n = ARRAY_SIZE(sparc32_regsets)
};

const struct user_regset_view *task_user_regset_view(struct task_struct *task)
{
	return &user_sparc32_view;
}

struct fps {
	unsigned long regs[32];
	unsigned long fsr;
	unsigned long flags;
	unsigned long extra;
	unsigned long fpqd;
	struct fq {
		unsigned long *insnaddr;
		unsigned long insn;
	} fpq[16];
};

long arch_ptrace(struct task_struct *child, long request,
		 unsigned long addr, unsigned long data)
{
	unsigned long addr2 = current->thread.kregs->u_regs[UREG_I4];
	void __user *addr2p;
	struct pt_regs __user *pregs;
	struct fps __user *fps;
	int ret;

	addr2p = (void __user *) addr2;
	pregs = (struct pt_regs __user *) addr;
	fps = (struct fps __user *) addr;

	switch(request) {
	case PTRACE_GETREGS: {
		ret = copy_regset_to_user(child, &ptrace32_view,
					  REGSET_GENERAL, 0,
					  19 * sizeof(u32),
					  pregs);
		break;
	}

	case PTRACE_SETREGS: {
		ret = copy_regset_from_user(child, &ptrace32_view,
					    REGSET_GENERAL, 0,
					    19 * sizeof(u32),
					    pregs);
		break;
	}

	case PTRACE_GETFPREGS: {
		ret = copy_regset_to_user(child, &ptrace32_view,
					  REGSET_FP, 0,
					  68 * sizeof(u32),
					  fps);
		break;
	}

	case PTRACE_SETFPREGS: {
		ret = copy_regset_from_user(child, &ptrace32_view,
					  REGSET_FP, 0,
					  33 * sizeof(u32),
					  fps);
		break;
	}

	case PTRACE_READTEXT:
	case PTRACE_READDATA:
		ret = ptrace_readdata(child, addr, addr2p, data);

		if (ret == data)
			ret = 0;
		else if (ret >= 0)
			ret = -EIO;
		break;

	case PTRACE_WRITETEXT:
	case PTRACE_WRITEDATA:
		ret = ptrace_writedata(child, addr2p, addr, data);

		if (ret == data)
			ret = 0;
		else if (ret >= 0)
			ret = -EIO;
		break;

	default:
		if (request == PTRACE_SPARC_DETACH)
			request = PTRACE_DETACH;
		ret = ptrace_request(child, request, addr, data);
		break;
	}

	return ret;
}

asmlinkage int syscall_trace(struct pt_regs *regs, int syscall_exit_p)
{
	int ret = 0;

	if (test_thread_flag(TIF_SYSCALL_TRACE)) {
		if (syscall_exit_p)
			tracehook_report_syscall_exit(regs, 0);
		else
			ret = tracehook_report_syscall_entry(regs);
	}

	return ret;
}<|MERGE_RESOLUTION|>--- conflicted
+++ resolved
@@ -48,78 +48,6 @@
 static int regwindow32_get(struct task_struct *target,
 			   const struct pt_regs *regs,
 			   u32 *uregs)
-<<<<<<< HEAD
-{
-	unsigned long reg_window = regs->u_regs[UREG_I6];
-	int size = 16 * sizeof(u32);
-
-	if (target == current) {
-		if (copy_from_user(uregs, (void __user *)reg_window, size))
-			return -EFAULT;
-	} else {
-		if (access_process_vm(target, reg_window, uregs, size,
-				      FOLL_FORCE) != size)
-			return -EFAULT;
-	}
-	return 0;
-}
-
-static int regwindow32_set(struct task_struct *target,
-			   const struct pt_regs *regs,
-			   u32 *uregs)
-{
-	unsigned long reg_window = regs->u_regs[UREG_I6];
-	int size = 16 * sizeof(u32);
-
-	if (target == current) {
-		if (copy_to_user((void __user *)reg_window, uregs, size))
-			return -EFAULT;
-	} else {
-		if (access_process_vm(target, reg_window, uregs, size,
-				      FOLL_FORCE | FOLL_WRITE) != size)
-			return -EFAULT;
-	}
-	return 0;
-}
-
-static int genregs32_get(struct task_struct *target,
-			 const struct user_regset *regset,
-			 unsigned int pos, unsigned int count,
-			 void *kbuf, void __user *ubuf)
-{
-	const struct pt_regs *regs = target->thread.kregs;
-	u32 uregs[16];
-	int ret;
-
-	if (target == current)
-		flush_user_windows();
-
-	ret = user_regset_copyout(&pos, &count, &kbuf, &ubuf,
-				  regs->u_regs,
-				  0, 16 * sizeof(u32));
-	if (ret || !count)
-		return ret;
-
-	if (pos < 32 * sizeof(u32)) {
-		if (regwindow32_get(target, regs, uregs))
-			return -EFAULT;
-		ret = user_regset_copyout(&pos, &count, &kbuf, &ubuf,
-					  uregs,
-					  16 * sizeof(u32), 32 * sizeof(u32));
-		if (ret || !count)
-			return ret;
-	}
-
-	uregs[0] = regs->psr;
-	uregs[1] = regs->pc;
-	uregs[2] = regs->npc;
-	uregs[3] = regs->y;
-	uregs[4] = 0;	/* WIM */
-	uregs[5] = 0;	/* TBR */
-	return user_regset_copyout(&pos, &count, &kbuf, &ubuf,
-				  uregs,
-				  32 * sizeof(u32), 38 * sizeof(u32));
-=======
 {
 	unsigned long reg_window = regs->u_regs[UREG_I6];
 	int size = 16 * sizeof(u32);
@@ -174,7 +102,6 @@
 	membuf_store(&to, regs->npc);
 	membuf_store(&to, regs->y);
 	return membuf_zero(&to, 2 * sizeof(u32));
->>>>>>> d1988041
 }
 
 static int genregs32_set(struct task_struct *target,
@@ -196,21 +123,6 @@
 	if (ret || !count)
 		return ret;
 
-<<<<<<< HEAD
-	if (pos < 32 * sizeof(u32)) {
-		if (regwindow32_get(target, regs, uregs))
-			return -EFAULT;
-		ret = user_regset_copyin(&pos, &count, &kbuf, &ubuf,
-					 uregs,
-					 16 * sizeof(u32), 32 * sizeof(u32));
-		if (ret)
-			return ret;
-		if (regwindow32_set(target, regs, uregs))
-			return -EFAULT;
-		if (!count)
-			return 0;
-	}
-=======
 	if (regwindow32_get(target, regs, uregs))
 		return -EFAULT;
 	ret = user_regset_copyin(&pos, &count, &kbuf, &ubuf,
@@ -223,7 +135,6 @@
 	if (!count)
 		return 0;
 
->>>>>>> d1988041
 	ret = user_regset_copyin(&pos, &count, &kbuf, &ubuf,
 				 &psr,
 				 32 * sizeof(u32), 33 * sizeof(u32));
