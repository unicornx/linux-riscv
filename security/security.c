--- conflicted
+++ resolved
@@ -61,10 +61,7 @@
 	[LOCKDOWN_XMON_WR] = "xmon write access",
 	[LOCKDOWN_BPF_WRITE_USER] = "use of bpf to write user RAM",
 	[LOCKDOWN_DBG_WRITE_KERNEL] = "use of kgdb/kdb to write kernel RAM",
-<<<<<<< HEAD
-=======
 	[LOCKDOWN_RTAS_ERROR_INJECTION] = "RTAS error injection",
->>>>>>> d60c95ef
 	[LOCKDOWN_INTEGRITY_MAX] = "integrity",
 	[LOCKDOWN_KCORE] = "/proc/kcore access",
 	[LOCKDOWN_KPROBES] = "use of kprobes",
