--- conflicted
+++ resolved
@@ -87,10 +87,7 @@
 config SND_SOC_QDSP6
 	tristate "SoC ALSA audio driver for QDSP6"
 	depends on QCOM_APR
-<<<<<<< HEAD
-=======
 	depends on COMMON_CLK
->>>>>>> d1988041
 	select SND_SOC_QDSP6_COMMON
 	select SND_SOC_QDSP6_CORE
 	select SND_SOC_QDSP6_AFE
