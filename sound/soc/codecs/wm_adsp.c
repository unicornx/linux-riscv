// SPDX-License-Identifier: GPL-2.0-only
/*
 * wm_adsp.c  --  Wolfson ADSP support
 *
 * Copyright 2012 Wolfson Microelectronics plc
 *
 * Author: Mark Brown <broonie@opensource.wolfsonmicro.com>
 */

#include <linux/ctype.h>
#include <linux/module.h>
#include <linux/moduleparam.h>
#include <linux/init.h>
#include <linux/delay.h>
#include <linux/firmware.h>
#include <linux/list.h>
#include <linux/pm.h>
#include <linux/pm_runtime.h>
#include <linux/regmap.h>
#include <linux/regulator/consumer.h>
#include <linux/slab.h>
#include <linux/vmalloc.h>
#include <linux/workqueue.h>
#include <linux/debugfs.h>
#include <sound/core.h>
#include <sound/pcm.h>
#include <sound/pcm_params.h>
#include <sound/soc.h>
#include <sound/jack.h>
#include <sound/initval.h>
#include <sound/tlv.h>

#include "wm_adsp.h"

#define adsp_crit(_dsp, fmt, ...) \
	dev_crit(_dsp->dev, "%s: " fmt, _dsp->name, ##__VA_ARGS__)
#define adsp_err(_dsp, fmt, ...) \
	dev_err(_dsp->dev, "%s: " fmt, _dsp->name, ##__VA_ARGS__)
#define adsp_warn(_dsp, fmt, ...) \
	dev_warn(_dsp->dev, "%s: " fmt, _dsp->name, ##__VA_ARGS__)
#define adsp_info(_dsp, fmt, ...) \
	dev_info(_dsp->dev, "%s: " fmt, _dsp->name, ##__VA_ARGS__)
#define adsp_dbg(_dsp, fmt, ...) \
	dev_dbg(_dsp->dev, "%s: " fmt, _dsp->name, ##__VA_ARGS__)

#define compr_err(_obj, fmt, ...) \
	adsp_err(_obj->dsp, "%s: " fmt, _obj->name ? _obj->name : "legacy", \
		 ##__VA_ARGS__)
#define compr_dbg(_obj, fmt, ...) \
	adsp_dbg(_obj->dsp, "%s: " fmt, _obj->name ? _obj->name : "legacy", \
		 ##__VA_ARGS__)

#define ADSP1_CONTROL_1                   0x00
#define ADSP1_CONTROL_2                   0x02
#define ADSP1_CONTROL_3                   0x03
#define ADSP1_CONTROL_4                   0x04
#define ADSP1_CONTROL_5                   0x06
#define ADSP1_CONTROL_6                   0x07
#define ADSP1_CONTROL_7                   0x08
#define ADSP1_CONTROL_8                   0x09
#define ADSP1_CONTROL_9                   0x0A
#define ADSP1_CONTROL_10                  0x0B
#define ADSP1_CONTROL_11                  0x0C
#define ADSP1_CONTROL_12                  0x0D
#define ADSP1_CONTROL_13                  0x0F
#define ADSP1_CONTROL_14                  0x10
#define ADSP1_CONTROL_15                  0x11
#define ADSP1_CONTROL_16                  0x12
#define ADSP1_CONTROL_17                  0x13
#define ADSP1_CONTROL_18                  0x14
#define ADSP1_CONTROL_19                  0x16
#define ADSP1_CONTROL_20                  0x17
#define ADSP1_CONTROL_21                  0x18
#define ADSP1_CONTROL_22                  0x1A
#define ADSP1_CONTROL_23                  0x1B
#define ADSP1_CONTROL_24                  0x1C
#define ADSP1_CONTROL_25                  0x1E
#define ADSP1_CONTROL_26                  0x20
#define ADSP1_CONTROL_27                  0x21
#define ADSP1_CONTROL_28                  0x22
#define ADSP1_CONTROL_29                  0x23
#define ADSP1_CONTROL_30                  0x24
#define ADSP1_CONTROL_31                  0x26

/*
 * ADSP1 Control 19
 */
#define ADSP1_WDMA_BUFFER_LENGTH_MASK     0x00FF  /* DSP1_WDMA_BUFFER_LENGTH - [7:0] */
#define ADSP1_WDMA_BUFFER_LENGTH_SHIFT         0  /* DSP1_WDMA_BUFFER_LENGTH - [7:0] */
#define ADSP1_WDMA_BUFFER_LENGTH_WIDTH         8  /* DSP1_WDMA_BUFFER_LENGTH - [7:0] */


/*
 * ADSP1 Control 30
 */
#define ADSP1_DBG_CLK_ENA                 0x0008  /* DSP1_DBG_CLK_ENA */
#define ADSP1_DBG_CLK_ENA_MASK            0x0008  /* DSP1_DBG_CLK_ENA */
#define ADSP1_DBG_CLK_ENA_SHIFT                3  /* DSP1_DBG_CLK_ENA */
#define ADSP1_DBG_CLK_ENA_WIDTH                1  /* DSP1_DBG_CLK_ENA */
#define ADSP1_SYS_ENA                     0x0004  /* DSP1_SYS_ENA */
#define ADSP1_SYS_ENA_MASK                0x0004  /* DSP1_SYS_ENA */
#define ADSP1_SYS_ENA_SHIFT                    2  /* DSP1_SYS_ENA */
#define ADSP1_SYS_ENA_WIDTH                    1  /* DSP1_SYS_ENA */
#define ADSP1_CORE_ENA                    0x0002  /* DSP1_CORE_ENA */
#define ADSP1_CORE_ENA_MASK               0x0002  /* DSP1_CORE_ENA */
#define ADSP1_CORE_ENA_SHIFT                   1  /* DSP1_CORE_ENA */
#define ADSP1_CORE_ENA_WIDTH                   1  /* DSP1_CORE_ENA */
#define ADSP1_START                       0x0001  /* DSP1_START */
#define ADSP1_START_MASK                  0x0001  /* DSP1_START */
#define ADSP1_START_SHIFT                      0  /* DSP1_START */
#define ADSP1_START_WIDTH                      1  /* DSP1_START */

/*
 * ADSP1 Control 31
 */
#define ADSP1_CLK_SEL_MASK                0x0007  /* CLK_SEL_ENA */
#define ADSP1_CLK_SEL_SHIFT                    0  /* CLK_SEL_ENA */
#define ADSP1_CLK_SEL_WIDTH                    3  /* CLK_SEL_ENA */

#define ADSP2_CONTROL                     0x0
#define ADSP2_CLOCKING                    0x1
#define ADSP2V2_CLOCKING                  0x2
#define ADSP2_STATUS1                     0x4
#define ADSP2_WDMA_CONFIG_1               0x30
#define ADSP2_WDMA_CONFIG_2               0x31
#define ADSP2V2_WDMA_CONFIG_2             0x32
#define ADSP2_RDMA_CONFIG_1               0x34

#define ADSP2_SCRATCH0                    0x40
#define ADSP2_SCRATCH1                    0x41
#define ADSP2_SCRATCH2                    0x42
#define ADSP2_SCRATCH3                    0x43

#define ADSP2V2_SCRATCH0_1                0x40
#define ADSP2V2_SCRATCH2_3                0x42

/*
 * ADSP2 Control
 */

#define ADSP2_MEM_ENA                     0x0010  /* DSP1_MEM_ENA */
#define ADSP2_MEM_ENA_MASK                0x0010  /* DSP1_MEM_ENA */
#define ADSP2_MEM_ENA_SHIFT                    4  /* DSP1_MEM_ENA */
#define ADSP2_MEM_ENA_WIDTH                    1  /* DSP1_MEM_ENA */
#define ADSP2_SYS_ENA                     0x0004  /* DSP1_SYS_ENA */
#define ADSP2_SYS_ENA_MASK                0x0004  /* DSP1_SYS_ENA */
#define ADSP2_SYS_ENA_SHIFT                    2  /* DSP1_SYS_ENA */
#define ADSP2_SYS_ENA_WIDTH                    1  /* DSP1_SYS_ENA */
#define ADSP2_CORE_ENA                    0x0002  /* DSP1_CORE_ENA */
#define ADSP2_CORE_ENA_MASK               0x0002  /* DSP1_CORE_ENA */
#define ADSP2_CORE_ENA_SHIFT                   1  /* DSP1_CORE_ENA */
#define ADSP2_CORE_ENA_WIDTH                   1  /* DSP1_CORE_ENA */
#define ADSP2_START                       0x0001  /* DSP1_START */
#define ADSP2_START_MASK                  0x0001  /* DSP1_START */
#define ADSP2_START_SHIFT                      0  /* DSP1_START */
#define ADSP2_START_WIDTH                      1  /* DSP1_START */

/*
 * ADSP2 clocking
 */
#define ADSP2_CLK_SEL_MASK                0x0007  /* CLK_SEL_ENA */
#define ADSP2_CLK_SEL_SHIFT                    0  /* CLK_SEL_ENA */
#define ADSP2_CLK_SEL_WIDTH                    3  /* CLK_SEL_ENA */

/*
 * ADSP2V2 clocking
 */
#define ADSP2V2_CLK_SEL_MASK             0x70000  /* CLK_SEL_ENA */
#define ADSP2V2_CLK_SEL_SHIFT                 16  /* CLK_SEL_ENA */
#define ADSP2V2_CLK_SEL_WIDTH                  3  /* CLK_SEL_ENA */

#define ADSP2V2_RATE_MASK                 0x7800  /* DSP_RATE */
#define ADSP2V2_RATE_SHIFT                    11  /* DSP_RATE */
#define ADSP2V2_RATE_WIDTH                     4  /* DSP_RATE */

/*
 * ADSP2 Status 1
 */
#define ADSP2_RAM_RDY                     0x0001
#define ADSP2_RAM_RDY_MASK                0x0001
#define ADSP2_RAM_RDY_SHIFT                    0
#define ADSP2_RAM_RDY_WIDTH                    1

/*
 * ADSP2 Lock support
 */
#define ADSP2_LOCK_CODE_0                    0x5555
#define ADSP2_LOCK_CODE_1                    0xAAAA

#define ADSP2_WATCHDOG                       0x0A
#define ADSP2_BUS_ERR_ADDR                   0x52
#define ADSP2_REGION_LOCK_STATUS             0x64
#define ADSP2_LOCK_REGION_1_LOCK_REGION_0    0x66
#define ADSP2_LOCK_REGION_3_LOCK_REGION_2    0x68
#define ADSP2_LOCK_REGION_5_LOCK_REGION_4    0x6A
#define ADSP2_LOCK_REGION_7_LOCK_REGION_6    0x6C
#define ADSP2_LOCK_REGION_9_LOCK_REGION_8    0x6E
#define ADSP2_LOCK_REGION_CTRL               0x7A
#define ADSP2_PMEM_ERR_ADDR_XMEM_ERR_ADDR    0x7C

#define ADSP2_REGION_LOCK_ERR_MASK           0x8000
#define ADSP2_SLAVE_ERR_MASK                 0x4000
#define ADSP2_WDT_TIMEOUT_STS_MASK           0x2000
#define ADSP2_CTRL_ERR_PAUSE_ENA             0x0002
#define ADSP2_CTRL_ERR_EINT                  0x0001

#define ADSP2_BUS_ERR_ADDR_MASK              0x00FFFFFF
#define ADSP2_XMEM_ERR_ADDR_MASK             0x0000FFFF
#define ADSP2_PMEM_ERR_ADDR_MASK             0x7FFF0000
#define ADSP2_PMEM_ERR_ADDR_SHIFT            16
#define ADSP2_WDT_ENA_MASK                   0xFFFFFFFD

#define ADSP2_LOCK_REGION_SHIFT              16

#define ADSP_MAX_STD_CTRL_SIZE               512

#define WM_ADSP_ACKED_CTL_TIMEOUT_MS         100
#define WM_ADSP_ACKED_CTL_N_QUICKPOLLS       10
#define WM_ADSP_ACKED_CTL_MIN_VALUE          0
#define WM_ADSP_ACKED_CTL_MAX_VALUE          0xFFFFFF

/*
 * Event control messages
 */
#define WM_ADSP_FW_EVENT_SHUTDOWN            0x000001

/*
 * HALO system info
 */
#define HALO_AHBM_WINDOW_DEBUG_0             0x02040
#define HALO_AHBM_WINDOW_DEBUG_1             0x02044

/*
 * HALO core
 */
#define HALO_SCRATCH1                        0x005c0
#define HALO_SCRATCH2                        0x005c8
#define HALO_SCRATCH3                        0x005d0
#define HALO_SCRATCH4                        0x005d8
#define HALO_CCM_CORE_CONTROL                0x41000
#define HALO_CORE_SOFT_RESET                 0x00010
#define HALO_WDT_CONTROL                     0x47000

/*
 * HALO MPU banks
 */
#define HALO_MPU_XMEM_ACCESS_0               0x43000
#define HALO_MPU_YMEM_ACCESS_0               0x43004
#define HALO_MPU_WINDOW_ACCESS_0             0x43008
#define HALO_MPU_XREG_ACCESS_0               0x4300C
#define HALO_MPU_YREG_ACCESS_0               0x43014
#define HALO_MPU_XMEM_ACCESS_1               0x43018
#define HALO_MPU_YMEM_ACCESS_1               0x4301C
#define HALO_MPU_WINDOW_ACCESS_1             0x43020
#define HALO_MPU_XREG_ACCESS_1               0x43024
#define HALO_MPU_YREG_ACCESS_1               0x4302C
#define HALO_MPU_XMEM_ACCESS_2               0x43030
#define HALO_MPU_YMEM_ACCESS_2               0x43034
#define HALO_MPU_WINDOW_ACCESS_2             0x43038
#define HALO_MPU_XREG_ACCESS_2               0x4303C
#define HALO_MPU_YREG_ACCESS_2               0x43044
#define HALO_MPU_XMEM_ACCESS_3               0x43048
#define HALO_MPU_YMEM_ACCESS_3               0x4304C
#define HALO_MPU_WINDOW_ACCESS_3             0x43050
#define HALO_MPU_XREG_ACCESS_3               0x43054
#define HALO_MPU_YREG_ACCESS_3               0x4305C
#define HALO_MPU_XM_VIO_ADDR                 0x43100
#define HALO_MPU_XM_VIO_STATUS               0x43104
#define HALO_MPU_YM_VIO_ADDR                 0x43108
#define HALO_MPU_YM_VIO_STATUS               0x4310C
#define HALO_MPU_PM_VIO_ADDR                 0x43110
#define HALO_MPU_PM_VIO_STATUS               0x43114
#define HALO_MPU_LOCK_CONFIG                 0x43140

/*
 * HALO_AHBM_WINDOW_DEBUG_1
 */
#define HALO_AHBM_CORE_ERR_ADDR_MASK         0x0fffff00
#define HALO_AHBM_CORE_ERR_ADDR_SHIFT                 8
#define HALO_AHBM_FLAGS_ERR_MASK             0x000000ff

/*
 * HALO_CCM_CORE_CONTROL
 */
#define HALO_CORE_EN                        0x00000001

/*
 * HALO_CORE_SOFT_RESET
 */
#define HALO_CORE_SOFT_RESET_MASK           0x00000001

/*
 * HALO_WDT_CONTROL
 */
#define HALO_WDT_EN_MASK                    0x00000001

/*
 * HALO_MPU_?M_VIO_STATUS
 */
#define HALO_MPU_VIO_STS_MASK               0x007e0000
#define HALO_MPU_VIO_STS_SHIFT                      17
#define HALO_MPU_VIO_ERR_WR_MASK            0x00008000
#define HALO_MPU_VIO_ERR_SRC_MASK           0x00007fff
#define HALO_MPU_VIO_ERR_SRC_SHIFT                   0

static struct wm_adsp_ops wm_adsp1_ops;
static struct wm_adsp_ops wm_adsp2_ops[];
static struct wm_adsp_ops wm_halo_ops;

struct wm_adsp_buf {
	struct list_head list;
	void *buf;
};

static struct wm_adsp_buf *wm_adsp_buf_alloc(const void *src, size_t len,
					     struct list_head *list)
{
	struct wm_adsp_buf *buf = kzalloc(sizeof(*buf), GFP_KERNEL);

	if (buf == NULL)
		return NULL;

	buf->buf = vmalloc(len);
	if (!buf->buf) {
		kfree(buf);
		return NULL;
	}
	memcpy(buf->buf, src, len);

	if (list)
		list_add_tail(&buf->list, list);

	return buf;
}

static void wm_adsp_buf_free(struct list_head *list)
{
	while (!list_empty(list)) {
		struct wm_adsp_buf *buf = list_first_entry(list,
							   struct wm_adsp_buf,
							   list);
		list_del(&buf->list);
		vfree(buf->buf);
		kfree(buf);
	}
}

#define WM_ADSP_FW_MBC_VSS  0
#define WM_ADSP_FW_HIFI     1
#define WM_ADSP_FW_TX       2
#define WM_ADSP_FW_TX_SPK   3
#define WM_ADSP_FW_RX       4
#define WM_ADSP_FW_RX_ANC   5
#define WM_ADSP_FW_CTRL     6
#define WM_ADSP_FW_ASR      7
#define WM_ADSP_FW_TRACE    8
#define WM_ADSP_FW_SPK_PROT 9
#define WM_ADSP_FW_MISC     10

#define WM_ADSP_NUM_FW      11

static const char *wm_adsp_fw_text[WM_ADSP_NUM_FW] = {
	[WM_ADSP_FW_MBC_VSS] =  "MBC/VSS",
	[WM_ADSP_FW_HIFI] =     "MasterHiFi",
	[WM_ADSP_FW_TX] =       "Tx",
	[WM_ADSP_FW_TX_SPK] =   "Tx Speaker",
	[WM_ADSP_FW_RX] =       "Rx",
	[WM_ADSP_FW_RX_ANC] =   "Rx ANC",
	[WM_ADSP_FW_CTRL] =     "Voice Ctrl",
	[WM_ADSP_FW_ASR] =      "ASR Assist",
	[WM_ADSP_FW_TRACE] =    "Dbg Trace",
	[WM_ADSP_FW_SPK_PROT] = "Protection",
	[WM_ADSP_FW_MISC] =     "Misc",
};

struct wm_adsp_system_config_xm_hdr {
	__be32 sys_enable;
	__be32 fw_id;
	__be32 fw_rev;
	__be32 boot_status;
	__be32 watchdog;
	__be32 dma_buffer_size;
	__be32 rdma[6];
	__be32 wdma[8];
	__be32 build_job_name[3];
	__be32 build_job_number;
};

struct wm_halo_system_config_xm_hdr {
	__be32 halo_heartbeat;
	__be32 build_job_name[3];
	__be32 build_job_number;
};

struct wm_adsp_alg_xm_struct {
	__be32 magic;
	__be32 smoothing;
	__be32 threshold;
	__be32 host_buf_ptr;
	__be32 start_seq;
	__be32 high_water_mark;
	__be32 low_water_mark;
	__be64 smoothed_power;
};

struct wm_adsp_host_buf_coeff_v1 {
	__be32 host_buf_ptr;		/* Host buffer pointer */
	__be32 versions;		/* Version numbers */
	__be32 name[4];			/* The buffer name */
};

struct wm_adsp_buffer {
	__be32 buf1_base;		/* Base addr of first buffer area */
	__be32 buf1_size;		/* Size of buf1 area in DSP words */
	__be32 buf2_base;		/* Base addr of 2nd buffer area */
	__be32 buf1_buf2_size;		/* Size of buf1+buf2 in DSP words */
	__be32 buf3_base;		/* Base addr of buf3 area */
	__be32 buf_total_size;		/* Size of buf1+buf2+buf3 in DSP words */
	__be32 high_water_mark;		/* Point at which IRQ is asserted */
	__be32 irq_count;		/* bits 1-31 count IRQ assertions */
	__be32 irq_ack;			/* acked IRQ count, bit 0 enables IRQ */
	__be32 next_write_index;	/* word index of next write */
	__be32 next_read_index;		/* word index of next read */
	__be32 error;			/* error if any */
	__be32 oldest_block_index;	/* word index of oldest surviving */
	__be32 requested_rewind;	/* how many blocks rewind was done */
	__be32 reserved_space;		/* internal */
	__be32 min_free;		/* min free space since stream start */
	__be32 blocks_written[2];	/* total blocks written (64 bit) */
	__be32 words_written[2];	/* total words written (64 bit) */
};

struct wm_adsp_compr;

struct wm_adsp_compr_buf {
	struct list_head list;
	struct wm_adsp *dsp;
	struct wm_adsp_compr *compr;

	struct wm_adsp_buffer_region *regions;
	u32 host_buf_ptr;

	u32 error;
	u32 irq_count;
	int read_index;
	int avail;
	int host_buf_mem_type;

	char *name;
};

struct wm_adsp_compr {
	struct list_head list;
	struct wm_adsp *dsp;
	struct wm_adsp_compr_buf *buf;

	struct snd_compr_stream *stream;
	struct snd_compressed_buffer size;

	u32 *raw_buf;
	unsigned int copied_total;

	unsigned int sample_rate;

	const char *name;
};

#define WM_ADSP_DATA_WORD_SIZE         3

#define WM_ADSP_MIN_FRAGMENTS          1
#define WM_ADSP_MAX_FRAGMENTS          256
#define WM_ADSP_MIN_FRAGMENT_SIZE      (64 * WM_ADSP_DATA_WORD_SIZE)
#define WM_ADSP_MAX_FRAGMENT_SIZE      (4096 * WM_ADSP_DATA_WORD_SIZE)

#define WM_ADSP_ALG_XM_STRUCT_MAGIC    0x49aec7

#define HOST_BUFFER_FIELD(field) \
	(offsetof(struct wm_adsp_buffer, field) / sizeof(__be32))

#define ALG_XM_FIELD(field) \
	(offsetof(struct wm_adsp_alg_xm_struct, field) / sizeof(__be32))

#define HOST_BUF_COEFF_SUPPORTED_COMPAT_VER	1

#define HOST_BUF_COEFF_COMPAT_VER_MASK		0xFF00
#define HOST_BUF_COEFF_COMPAT_VER_SHIFT		8

static int wm_adsp_buffer_init(struct wm_adsp *dsp);
static int wm_adsp_buffer_free(struct wm_adsp *dsp);

struct wm_adsp_buffer_region {
	unsigned int offset;
	unsigned int cumulative_size;
	unsigned int mem_type;
	unsigned int base_addr;
};

struct wm_adsp_buffer_region_def {
	unsigned int mem_type;
	unsigned int base_offset;
	unsigned int size_offset;
};

static const struct wm_adsp_buffer_region_def default_regions[] = {
	{
		.mem_type = WMFW_ADSP2_XM,
		.base_offset = HOST_BUFFER_FIELD(buf1_base),
		.size_offset = HOST_BUFFER_FIELD(buf1_size),
	},
	{
		.mem_type = WMFW_ADSP2_XM,
		.base_offset = HOST_BUFFER_FIELD(buf2_base),
		.size_offset = HOST_BUFFER_FIELD(buf1_buf2_size),
	},
	{
		.mem_type = WMFW_ADSP2_YM,
		.base_offset = HOST_BUFFER_FIELD(buf3_base),
		.size_offset = HOST_BUFFER_FIELD(buf_total_size),
	},
};

struct wm_adsp_fw_caps {
	u32 id;
	struct snd_codec_desc desc;
	int num_regions;
	const struct wm_adsp_buffer_region_def *region_defs;
};

static const struct wm_adsp_fw_caps ctrl_caps[] = {
	{
		.id = SND_AUDIOCODEC_BESPOKE,
		.desc = {
			.max_ch = 8,
			.sample_rates = { 16000 },
			.num_sample_rates = 1,
			.formats = SNDRV_PCM_FMTBIT_S16_LE,
		},
		.num_regions = ARRAY_SIZE(default_regions),
		.region_defs = default_regions,
	},
};

static const struct wm_adsp_fw_caps trace_caps[] = {
	{
		.id = SND_AUDIOCODEC_BESPOKE,
		.desc = {
			.max_ch = 8,
			.sample_rates = {
				4000, 8000, 11025, 12000, 16000, 22050,
				24000, 32000, 44100, 48000, 64000, 88200,
				96000, 176400, 192000
			},
			.num_sample_rates = 15,
			.formats = SNDRV_PCM_FMTBIT_S16_LE,
		},
		.num_regions = ARRAY_SIZE(default_regions),
		.region_defs = default_regions,
	},
};

static const struct {
	const char *file;
	int compr_direction;
	int num_caps;
	const struct wm_adsp_fw_caps *caps;
	bool voice_trigger;
} wm_adsp_fw[WM_ADSP_NUM_FW] = {
	[WM_ADSP_FW_MBC_VSS] =  { .file = "mbc-vss" },
	[WM_ADSP_FW_HIFI] =     { .file = "hifi" },
	[WM_ADSP_FW_TX] =       { .file = "tx" },
	[WM_ADSP_FW_TX_SPK] =   { .file = "tx-spk" },
	[WM_ADSP_FW_RX] =       { .file = "rx" },
	[WM_ADSP_FW_RX_ANC] =   { .file = "rx-anc" },
	[WM_ADSP_FW_CTRL] =     {
		.file = "ctrl",
		.compr_direction = SND_COMPRESS_CAPTURE,
		.num_caps = ARRAY_SIZE(ctrl_caps),
		.caps = ctrl_caps,
		.voice_trigger = true,
	},
	[WM_ADSP_FW_ASR] =      { .file = "asr" },
	[WM_ADSP_FW_TRACE] =    {
		.file = "trace",
		.compr_direction = SND_COMPRESS_CAPTURE,
		.num_caps = ARRAY_SIZE(trace_caps),
		.caps = trace_caps,
	},
	[WM_ADSP_FW_SPK_PROT] = { .file = "spk-prot" },
	[WM_ADSP_FW_MISC] =     { .file = "misc" },
};

struct wm_coeff_ctl_ops {
	int (*xget)(struct snd_kcontrol *kcontrol,
		    struct snd_ctl_elem_value *ucontrol);
	int (*xput)(struct snd_kcontrol *kcontrol,
		    struct snd_ctl_elem_value *ucontrol);
};

struct wm_coeff_ctl {
	const char *name;
	const char *fw_name;
	struct wm_adsp_alg_region alg_region;
	struct wm_coeff_ctl_ops ops;
	struct wm_adsp *dsp;
	unsigned int enabled:1;
	struct list_head list;
	void *cache;
	unsigned int offset;
	size_t len;
	unsigned int set:1;
	struct soc_bytes_ext bytes_ext;
	unsigned int flags;
	unsigned int type;
};

static const char *wm_adsp_mem_region_name(unsigned int type)
{
	switch (type) {
	case WMFW_ADSP1_PM:
		return "PM";
	case WMFW_HALO_PM_PACKED:
		return "PM_PACKED";
	case WMFW_ADSP1_DM:
		return "DM";
	case WMFW_ADSP2_XM:
		return "XM";
	case WMFW_HALO_XM_PACKED:
		return "XM_PACKED";
	case WMFW_ADSP2_YM:
		return "YM";
	case WMFW_HALO_YM_PACKED:
		return "YM_PACKED";
	case WMFW_ADSP1_ZM:
		return "ZM";
	default:
		return NULL;
	}
}

#ifdef CONFIG_DEBUG_FS
static void wm_adsp_debugfs_save_wmfwname(struct wm_adsp *dsp, const char *s)
{
	char *tmp = kasprintf(GFP_KERNEL, "%s\n", s);

	kfree(dsp->wmfw_file_name);
	dsp->wmfw_file_name = tmp;
}

static void wm_adsp_debugfs_save_binname(struct wm_adsp *dsp, const char *s)
{
	char *tmp = kasprintf(GFP_KERNEL, "%s\n", s);

	kfree(dsp->bin_file_name);
	dsp->bin_file_name = tmp;
}

static void wm_adsp_debugfs_clear(struct wm_adsp *dsp)
{
	kfree(dsp->wmfw_file_name);
	kfree(dsp->bin_file_name);
	dsp->wmfw_file_name = NULL;
	dsp->bin_file_name = NULL;
}

static ssize_t wm_adsp_debugfs_wmfw_read(struct file *file,
					 char __user *user_buf,
					 size_t count, loff_t *ppos)
{
	struct wm_adsp *dsp = file->private_data;
	ssize_t ret;

	mutex_lock(&dsp->pwr_lock);

	if (!dsp->wmfw_file_name || !dsp->booted)
		ret = 0;
	else
		ret = simple_read_from_buffer(user_buf, count, ppos,
					      dsp->wmfw_file_name,
					      strlen(dsp->wmfw_file_name));

	mutex_unlock(&dsp->pwr_lock);
	return ret;
}

static ssize_t wm_adsp_debugfs_bin_read(struct file *file,
					char __user *user_buf,
					size_t count, loff_t *ppos)
{
	struct wm_adsp *dsp = file->private_data;
	ssize_t ret;

	mutex_lock(&dsp->pwr_lock);

	if (!dsp->bin_file_name || !dsp->booted)
		ret = 0;
	else
		ret = simple_read_from_buffer(user_buf, count, ppos,
					      dsp->bin_file_name,
					      strlen(dsp->bin_file_name));

	mutex_unlock(&dsp->pwr_lock);
	return ret;
}

static const struct {
	const char *name;
	const struct file_operations fops;
} wm_adsp_debugfs_fops[] = {
	{
		.name = "wmfw_file_name",
		.fops = {
			.open = simple_open,
			.read = wm_adsp_debugfs_wmfw_read,
		},
	},
	{
		.name = "bin_file_name",
		.fops = {
			.open = simple_open,
			.read = wm_adsp_debugfs_bin_read,
		},
	},
};

static void wm_adsp2_init_debugfs(struct wm_adsp *dsp,
				  struct snd_soc_component *component)
{
	struct dentry *root = NULL;
	int i;

	root = debugfs_create_dir(dsp->name, component->debugfs_root);

	debugfs_create_bool("booted", 0444, root, &dsp->booted);
	debugfs_create_bool("running", 0444, root, &dsp->running);
	debugfs_create_x32("fw_id", 0444, root, &dsp->fw_id);
	debugfs_create_x32("fw_version", 0444, root, &dsp->fw_id_version);

	for (i = 0; i < ARRAY_SIZE(wm_adsp_debugfs_fops); ++i)
		debugfs_create_file(wm_adsp_debugfs_fops[i].name, 0444, root,
				    dsp, &wm_adsp_debugfs_fops[i].fops);

	dsp->debugfs_root = root;
}

static void wm_adsp2_cleanup_debugfs(struct wm_adsp *dsp)
{
	wm_adsp_debugfs_clear(dsp);
	debugfs_remove_recursive(dsp->debugfs_root);
}
#else
static inline void wm_adsp2_init_debugfs(struct wm_adsp *dsp,
					 struct snd_soc_component *component)
{
}

static inline void wm_adsp2_cleanup_debugfs(struct wm_adsp *dsp)
{
}

static inline void wm_adsp_debugfs_save_wmfwname(struct wm_adsp *dsp,
						 const char *s)
{
}

static inline void wm_adsp_debugfs_save_binname(struct wm_adsp *dsp,
						const char *s)
{
}

static inline void wm_adsp_debugfs_clear(struct wm_adsp *dsp)
{
}
#endif

int wm_adsp_fw_get(struct snd_kcontrol *kcontrol,
		   struct snd_ctl_elem_value *ucontrol)
{
	struct snd_soc_component *component = snd_soc_kcontrol_component(kcontrol);
	struct soc_enum *e = (struct soc_enum *)kcontrol->private_value;
	struct wm_adsp *dsp = snd_soc_component_get_drvdata(component);

	ucontrol->value.enumerated.item[0] = dsp[e->shift_l].fw;

	return 0;
}
EXPORT_SYMBOL_GPL(wm_adsp_fw_get);

int wm_adsp_fw_put(struct snd_kcontrol *kcontrol,
		   struct snd_ctl_elem_value *ucontrol)
{
	struct snd_soc_component *component = snd_soc_kcontrol_component(kcontrol);
	struct soc_enum *e = (struct soc_enum *)kcontrol->private_value;
	struct wm_adsp *dsp = snd_soc_component_get_drvdata(component);
	int ret = 0;

	if (ucontrol->value.enumerated.item[0] == dsp[e->shift_l].fw)
		return 0;

	if (ucontrol->value.enumerated.item[0] >= WM_ADSP_NUM_FW)
		return -EINVAL;

	mutex_lock(&dsp[e->shift_l].pwr_lock);

	if (dsp[e->shift_l].booted || !list_empty(&dsp[e->shift_l].compr_list))
		ret = -EBUSY;
	else
		dsp[e->shift_l].fw = ucontrol->value.enumerated.item[0];

	mutex_unlock(&dsp[e->shift_l].pwr_lock);

	return ret;
}
EXPORT_SYMBOL_GPL(wm_adsp_fw_put);

const struct soc_enum wm_adsp_fw_enum[] = {
	SOC_ENUM_SINGLE(0, 0, ARRAY_SIZE(wm_adsp_fw_text), wm_adsp_fw_text),
	SOC_ENUM_SINGLE(0, 1, ARRAY_SIZE(wm_adsp_fw_text), wm_adsp_fw_text),
	SOC_ENUM_SINGLE(0, 2, ARRAY_SIZE(wm_adsp_fw_text), wm_adsp_fw_text),
	SOC_ENUM_SINGLE(0, 3, ARRAY_SIZE(wm_adsp_fw_text), wm_adsp_fw_text),
	SOC_ENUM_SINGLE(0, 4, ARRAY_SIZE(wm_adsp_fw_text), wm_adsp_fw_text),
	SOC_ENUM_SINGLE(0, 5, ARRAY_SIZE(wm_adsp_fw_text), wm_adsp_fw_text),
	SOC_ENUM_SINGLE(0, 6, ARRAY_SIZE(wm_adsp_fw_text), wm_adsp_fw_text),
};
EXPORT_SYMBOL_GPL(wm_adsp_fw_enum);

static struct wm_adsp_region const *wm_adsp_find_region(struct wm_adsp *dsp,
							int type)
{
	int i;

	for (i = 0; i < dsp->num_mems; i++)
		if (dsp->mem[i].type == type)
			return &dsp->mem[i];

	return NULL;
}

static unsigned int wm_adsp_region_to_reg(struct wm_adsp_region const *mem,
					  unsigned int offset)
{
	switch (mem->type) {
	case WMFW_ADSP1_PM:
		return mem->base + (offset * 3);
	case WMFW_ADSP1_DM:
	case WMFW_ADSP2_XM:
	case WMFW_ADSP2_YM:
	case WMFW_ADSP1_ZM:
		return mem->base + (offset * 2);
	default:
		WARN(1, "Unknown memory region type");
		return offset;
	}
}

static unsigned int wm_halo_region_to_reg(struct wm_adsp_region const *mem,
					  unsigned int offset)
{
	switch (mem->type) {
	case WMFW_ADSP2_XM:
	case WMFW_ADSP2_YM:
		return mem->base + (offset * 4);
	case WMFW_HALO_XM_PACKED:
	case WMFW_HALO_YM_PACKED:
		return (mem->base + (offset * 3)) & ~0x3;
	case WMFW_HALO_PM_PACKED:
		return mem->base + (offset * 5);
	default:
		WARN(1, "Unknown memory region type");
		return offset;
	}
}

static void wm_adsp_read_fw_status(struct wm_adsp *dsp,
				   int noffs, unsigned int *offs)
{
<<<<<<< HEAD
	unsigned int scratch[4];
	unsigned int addr = dsp->base + ADSP2_SCRATCH0;
	unsigned int i;
	int ret;

	for (i = 0; i < ARRAY_SIZE(scratch); ++i) {
		ret = regmap_read(dsp->regmap, addr + i, &scratch[i]);
=======
	unsigned int i;
	int ret;

	for (i = 0; i < noffs; ++i) {
		ret = regmap_read(dsp->regmap, dsp->base + offs[i], &offs[i]);
>>>>>>> f7688b48
		if (ret) {
			adsp_err(dsp, "Failed to read SCRATCH%u: %d\n", i, ret);
			return;
		}
	}
}

static void wm_adsp2_show_fw_status(struct wm_adsp *dsp)
{
	unsigned int offs[] = {
		ADSP2_SCRATCH0, ADSP2_SCRATCH1, ADSP2_SCRATCH2, ADSP2_SCRATCH3,
	};

	wm_adsp_read_fw_status(dsp, ARRAY_SIZE(offs), offs);

	adsp_dbg(dsp, "FW SCRATCH 0:0x%x 1:0x%x 2:0x%x 3:0x%x\n",
<<<<<<< HEAD
		 scratch[0], scratch[1], scratch[2], scratch[3]);
=======
		 offs[0], offs[1], offs[2], offs[3]);
>>>>>>> f7688b48
}

static void wm_adsp2v2_show_fw_status(struct wm_adsp *dsp)
{
<<<<<<< HEAD
	unsigned int scratch[2];
	int ret;

	ret = regmap_read(dsp->regmap, dsp->base + ADSP2V2_SCRATCH0_1,
			  &scratch[0]);
	if (ret) {
		adsp_err(dsp, "Failed to read SCRATCH0_1: %d\n", ret);
		return;
	}

	ret = regmap_read(dsp->regmap, dsp->base + ADSP2V2_SCRATCH2_3,
			  &scratch[1]);
	if (ret) {
		adsp_err(dsp, "Failed to read SCRATCH2_3: %d\n", ret);
		return;
	}
=======
	unsigned int offs[] = { ADSP2V2_SCRATCH0_1, ADSP2V2_SCRATCH2_3 };

	wm_adsp_read_fw_status(dsp, ARRAY_SIZE(offs), offs);

	adsp_dbg(dsp, "FW SCRATCH 0:0x%x 1:0x%x 2:0x%x 3:0x%x\n",
		 offs[0] & 0xFFFF, offs[0] >> 16,
		 offs[1] & 0xFFFF, offs[1] >> 16);
}

static void wm_halo_show_fw_status(struct wm_adsp *dsp)
{
	unsigned int offs[] = {
		HALO_SCRATCH1, HALO_SCRATCH2, HALO_SCRATCH3, HALO_SCRATCH4,
	};

	wm_adsp_read_fw_status(dsp, ARRAY_SIZE(offs), offs);
>>>>>>> f7688b48

	adsp_dbg(dsp, "FW SCRATCH 0:0x%x 1:0x%x 2:0x%x 3:0x%x\n",
		 offs[0], offs[1], offs[2], offs[3]);
}

static inline struct wm_coeff_ctl *bytes_ext_to_ctl(struct soc_bytes_ext *ext)
{
	return container_of(ext, struct wm_coeff_ctl, bytes_ext);
}

static int wm_coeff_base_reg(struct wm_coeff_ctl *ctl, unsigned int *reg)
{
	const struct wm_adsp_alg_region *alg_region = &ctl->alg_region;
	struct wm_adsp *dsp = ctl->dsp;
	const struct wm_adsp_region *mem;

	mem = wm_adsp_find_region(dsp, alg_region->type);
	if (!mem) {
		adsp_err(dsp, "No base for region %x\n",
			 alg_region->type);
		return -EINVAL;
	}

	*reg = dsp->ops->region_to_reg(mem, ctl->alg_region.base + ctl->offset);

	return 0;
}

static int wm_coeff_info(struct snd_kcontrol *kctl,
			 struct snd_ctl_elem_info *uinfo)
{
	struct soc_bytes_ext *bytes_ext =
		(struct soc_bytes_ext *)kctl->private_value;
	struct wm_coeff_ctl *ctl = bytes_ext_to_ctl(bytes_ext);

	switch (ctl->type) {
	case WMFW_CTL_TYPE_ACKED:
		uinfo->type = SNDRV_CTL_ELEM_TYPE_INTEGER;
		uinfo->value.integer.min = WM_ADSP_ACKED_CTL_MIN_VALUE;
		uinfo->value.integer.max = WM_ADSP_ACKED_CTL_MAX_VALUE;
		uinfo->value.integer.step = 1;
		uinfo->count = 1;
		break;
	default:
		uinfo->type = SNDRV_CTL_ELEM_TYPE_BYTES;
		uinfo->count = ctl->len;
		break;
	}

	return 0;
}

static int wm_coeff_write_acked_control(struct wm_coeff_ctl *ctl,
					unsigned int event_id)
{
	struct wm_adsp *dsp = ctl->dsp;
	u32 val = cpu_to_be32(event_id);
	unsigned int reg;
	int i, ret;

	ret = wm_coeff_base_reg(ctl, &reg);
	if (ret)
		return ret;

	adsp_dbg(dsp, "Sending 0x%x to acked control alg 0x%x %s:0x%x\n",
		 event_id, ctl->alg_region.alg,
		 wm_adsp_mem_region_name(ctl->alg_region.type), ctl->offset);

	ret = regmap_raw_write(dsp->regmap, reg, &val, sizeof(val));
	if (ret) {
		adsp_err(dsp, "Failed to write %x: %d\n", reg, ret);
		return ret;
	}

	/*
	 * Poll for ack, we initially poll at ~1ms intervals for firmwares
	 * that respond quickly, then go to ~10ms polls. A firmware is unlikely
	 * to ack instantly so we do the first 1ms delay before reading the
	 * control to avoid a pointless bus transaction
	 */
	for (i = 0; i < WM_ADSP_ACKED_CTL_TIMEOUT_MS;) {
		switch (i) {
		case 0 ... WM_ADSP_ACKED_CTL_N_QUICKPOLLS - 1:
			usleep_range(1000, 2000);
			i++;
			break;
		default:
			usleep_range(10000, 20000);
			i += 10;
			break;
		}

		ret = regmap_raw_read(dsp->regmap, reg, &val, sizeof(val));
		if (ret) {
			adsp_err(dsp, "Failed to read %x: %d\n", reg, ret);
			return ret;
		}

		if (val == 0) {
			adsp_dbg(dsp, "Acked control ACKED at poll %u\n", i);
			return 0;
		}
	}

	adsp_warn(dsp, "Acked control @0x%x alg:0x%x %s:0x%x timed out\n",
		  reg, ctl->alg_region.alg,
		  wm_adsp_mem_region_name(ctl->alg_region.type),
		  ctl->offset);

	return -ETIMEDOUT;
}

static int wm_coeff_write_control(struct wm_coeff_ctl *ctl,
				  const void *buf, size_t len)
{
	struct wm_adsp *dsp = ctl->dsp;
	void *scratch;
	int ret;
	unsigned int reg;

	ret = wm_coeff_base_reg(ctl, &reg);
	if (ret)
		return ret;

	scratch = kmemdup(buf, len, GFP_KERNEL | GFP_DMA);
	if (!scratch)
		return -ENOMEM;

	ret = regmap_raw_write(dsp->regmap, reg, scratch,
			       len);
	if (ret) {
		adsp_err(dsp, "Failed to write %zu bytes to %x: %d\n",
			 len, reg, ret);
		kfree(scratch);
		return ret;
	}
	adsp_dbg(dsp, "Wrote %zu bytes to %x\n", len, reg);

	kfree(scratch);

	return 0;
}

static int wm_coeff_put(struct snd_kcontrol *kctl,
			struct snd_ctl_elem_value *ucontrol)
{
	struct soc_bytes_ext *bytes_ext =
		(struct soc_bytes_ext *)kctl->private_value;
	struct wm_coeff_ctl *ctl = bytes_ext_to_ctl(bytes_ext);
	char *p = ucontrol->value.bytes.data;
	int ret = 0;

	mutex_lock(&ctl->dsp->pwr_lock);

	if (ctl->flags & WMFW_CTL_FLAG_VOLATILE)
		ret = -EPERM;
	else
		memcpy(ctl->cache, p, ctl->len);

	ctl->set = 1;
	if (ctl->enabled && ctl->dsp->running)
		ret = wm_coeff_write_control(ctl, p, ctl->len);

	mutex_unlock(&ctl->dsp->pwr_lock);

	return ret;
}

static int wm_coeff_tlv_put(struct snd_kcontrol *kctl,
			    const unsigned int __user *bytes, unsigned int size)
{
	struct soc_bytes_ext *bytes_ext =
		(struct soc_bytes_ext *)kctl->private_value;
	struct wm_coeff_ctl *ctl = bytes_ext_to_ctl(bytes_ext);
	int ret = 0;

	mutex_lock(&ctl->dsp->pwr_lock);

	if (copy_from_user(ctl->cache, bytes, size)) {
		ret = -EFAULT;
	} else {
		ctl->set = 1;
		if (ctl->enabled && ctl->dsp->running)
			ret = wm_coeff_write_control(ctl, ctl->cache, size);
		else if (ctl->flags & WMFW_CTL_FLAG_VOLATILE)
			ret = -EPERM;
	}

	mutex_unlock(&ctl->dsp->pwr_lock);

	return ret;
}

static int wm_coeff_put_acked(struct snd_kcontrol *kctl,
			      struct snd_ctl_elem_value *ucontrol)
{
	struct soc_bytes_ext *bytes_ext =
		(struct soc_bytes_ext *)kctl->private_value;
	struct wm_coeff_ctl *ctl = bytes_ext_to_ctl(bytes_ext);
	unsigned int val = ucontrol->value.integer.value[0];
	int ret;

	if (val == 0)
		return 0;	/* 0 means no event */

	mutex_lock(&ctl->dsp->pwr_lock);

	if (ctl->enabled && ctl->dsp->running)
		ret = wm_coeff_write_acked_control(ctl, val);
	else
		ret = -EPERM;

	mutex_unlock(&ctl->dsp->pwr_lock);

	return ret;
}

static int wm_coeff_read_control(struct wm_coeff_ctl *ctl,
				 void *buf, size_t len)
{
	struct wm_adsp *dsp = ctl->dsp;
	void *scratch;
	int ret;
	unsigned int reg;

	ret = wm_coeff_base_reg(ctl, &reg);
	if (ret)
		return ret;

	scratch = kmalloc(len, GFP_KERNEL | GFP_DMA);
	if (!scratch)
		return -ENOMEM;

	ret = regmap_raw_read(dsp->regmap, reg, scratch, len);
	if (ret) {
		adsp_err(dsp, "Failed to read %zu bytes from %x: %d\n",
			 len, reg, ret);
		kfree(scratch);
		return ret;
	}
	adsp_dbg(dsp, "Read %zu bytes from %x\n", len, reg);

	memcpy(buf, scratch, len);
	kfree(scratch);

	return 0;
}

static int wm_coeff_get(struct snd_kcontrol *kctl,
			struct snd_ctl_elem_value *ucontrol)
{
	struct soc_bytes_ext *bytes_ext =
		(struct soc_bytes_ext *)kctl->private_value;
	struct wm_coeff_ctl *ctl = bytes_ext_to_ctl(bytes_ext);
	char *p = ucontrol->value.bytes.data;
	int ret = 0;

	mutex_lock(&ctl->dsp->pwr_lock);

	if (ctl->flags & WMFW_CTL_FLAG_VOLATILE) {
		if (ctl->enabled && ctl->dsp->running)
			ret = wm_coeff_read_control(ctl, p, ctl->len);
		else
			ret = -EPERM;
	} else {
		if (!ctl->flags && ctl->enabled && ctl->dsp->running)
			ret = wm_coeff_read_control(ctl, ctl->cache, ctl->len);

		memcpy(p, ctl->cache, ctl->len);
	}

	mutex_unlock(&ctl->dsp->pwr_lock);

	return ret;
}

static int wm_coeff_tlv_get(struct snd_kcontrol *kctl,
			    unsigned int __user *bytes, unsigned int size)
{
	struct soc_bytes_ext *bytes_ext =
		(struct soc_bytes_ext *)kctl->private_value;
	struct wm_coeff_ctl *ctl = bytes_ext_to_ctl(bytes_ext);
	int ret = 0;

	mutex_lock(&ctl->dsp->pwr_lock);

	if (ctl->flags & WMFW_CTL_FLAG_VOLATILE) {
		if (ctl->enabled && ctl->dsp->running)
			ret = wm_coeff_read_control(ctl, ctl->cache, size);
		else
			ret = -EPERM;
	} else {
		if (!ctl->flags && ctl->enabled && ctl->dsp->running)
			ret = wm_coeff_read_control(ctl, ctl->cache, size);
	}

	if (!ret && copy_to_user(bytes, ctl->cache, size))
		ret = -EFAULT;

	mutex_unlock(&ctl->dsp->pwr_lock);

	return ret;
}

static int wm_coeff_get_acked(struct snd_kcontrol *kcontrol,
			      struct snd_ctl_elem_value *ucontrol)
{
	/*
	 * Although it's not useful to read an acked control, we must satisfy
	 * user-side assumptions that all controls are readable and that a
	 * write of the same value should be filtered out (it's valid to send
	 * the same event number again to the firmware). We therefore return 0,
	 * meaning "no event" so valid event numbers will always be a change
	 */
	ucontrol->value.integer.value[0] = 0;

	return 0;
}

struct wmfw_ctl_work {
	struct wm_adsp *dsp;
	struct wm_coeff_ctl *ctl;
	struct work_struct work;
};

static unsigned int wmfw_convert_flags(unsigned int in, unsigned int len)
{
	unsigned int out, rd, wr, vol;

	if (len > ADSP_MAX_STD_CTRL_SIZE) {
		rd = SNDRV_CTL_ELEM_ACCESS_TLV_READ;
		wr = SNDRV_CTL_ELEM_ACCESS_TLV_WRITE;
		vol = SNDRV_CTL_ELEM_ACCESS_VOLATILE;

		out = SNDRV_CTL_ELEM_ACCESS_TLV_CALLBACK;
	} else {
		rd = SNDRV_CTL_ELEM_ACCESS_READ;
		wr = SNDRV_CTL_ELEM_ACCESS_WRITE;
		vol = SNDRV_CTL_ELEM_ACCESS_VOLATILE;

		out = 0;
	}

	if (in) {
		out |= rd;
		if (in & WMFW_CTL_FLAG_WRITEABLE)
			out |= wr;
		if (in & WMFW_CTL_FLAG_VOLATILE)
			out |= vol;
	} else {
		out |= rd | wr | vol;
	}

	return out;
}

static int wmfw_add_ctl(struct wm_adsp *dsp, struct wm_coeff_ctl *ctl)
{
	struct snd_kcontrol_new *kcontrol;
	int ret;

	if (!ctl || !ctl->name)
		return -EINVAL;

	kcontrol = kzalloc(sizeof(*kcontrol), GFP_KERNEL);
	if (!kcontrol)
		return -ENOMEM;

	kcontrol->name = ctl->name;
	kcontrol->info = wm_coeff_info;
	kcontrol->iface = SNDRV_CTL_ELEM_IFACE_MIXER;
	kcontrol->tlv.c = snd_soc_bytes_tlv_callback;
	kcontrol->private_value = (unsigned long)&ctl->bytes_ext;
	kcontrol->access = wmfw_convert_flags(ctl->flags, ctl->len);

	switch (ctl->type) {
	case WMFW_CTL_TYPE_ACKED:
		kcontrol->get = wm_coeff_get_acked;
		kcontrol->put = wm_coeff_put_acked;
		break;
	default:
		if (kcontrol->access & SNDRV_CTL_ELEM_ACCESS_TLV_CALLBACK) {
			ctl->bytes_ext.max = ctl->len;
			ctl->bytes_ext.get = wm_coeff_tlv_get;
			ctl->bytes_ext.put = wm_coeff_tlv_put;
		} else {
			kcontrol->get = wm_coeff_get;
			kcontrol->put = wm_coeff_put;
		}
		break;
	}

	ret = snd_soc_add_component_controls(dsp->component, kcontrol, 1);
	if (ret < 0)
		goto err_kcontrol;

	kfree(kcontrol);

	return 0;

err_kcontrol:
	kfree(kcontrol);
	return ret;
}

static int wm_coeff_init_control_caches(struct wm_adsp *dsp)
{
	struct wm_coeff_ctl *ctl;
	int ret;

	list_for_each_entry(ctl, &dsp->ctl_list, list) {
		if (!ctl->enabled || ctl->set)
			continue;
		if (ctl->flags & WMFW_CTL_FLAG_VOLATILE)
			continue;

		/*
		 * For readable controls populate the cache from the DSP memory.
		 * For non-readable controls the cache was zero-filled when
		 * created so we don't need to do anything.
		 */
		if (!ctl->flags || (ctl->flags & WMFW_CTL_FLAG_READABLE)) {
			ret = wm_coeff_read_control(ctl, ctl->cache, ctl->len);
			if (ret < 0)
				return ret;
		}
	}

	return 0;
}

static int wm_coeff_sync_controls(struct wm_adsp *dsp)
{
	struct wm_coeff_ctl *ctl;
	int ret;

	list_for_each_entry(ctl, &dsp->ctl_list, list) {
		if (!ctl->enabled)
			continue;
		if (ctl->set && !(ctl->flags & WMFW_CTL_FLAG_VOLATILE)) {
			ret = wm_coeff_write_control(ctl, ctl->cache, ctl->len);
			if (ret < 0)
				return ret;
		}
	}

	return 0;
}

static void wm_adsp_signal_event_controls(struct wm_adsp *dsp,
					  unsigned int event)
{
	struct wm_coeff_ctl *ctl;
	int ret;

	list_for_each_entry(ctl, &dsp->ctl_list, list) {
		if (ctl->type != WMFW_CTL_TYPE_HOSTEVENT)
			continue;

		if (!ctl->enabled)
			continue;

		ret = wm_coeff_write_acked_control(ctl, event);
		if (ret)
			adsp_warn(dsp,
				  "Failed to send 0x%x event to alg 0x%x (%d)\n",
				  event, ctl->alg_region.alg, ret);
	}
}

static void wm_adsp_ctl_work(struct work_struct *work)
{
	struct wmfw_ctl_work *ctl_work = container_of(work,
						      struct wmfw_ctl_work,
						      work);

	wmfw_add_ctl(ctl_work->dsp, ctl_work->ctl);
	kfree(ctl_work);
}

static void wm_adsp_free_ctl_blk(struct wm_coeff_ctl *ctl)
{
	kfree(ctl->cache);
	kfree(ctl->name);
	kfree(ctl);
}

static int wm_adsp_create_control(struct wm_adsp *dsp,
				  const struct wm_adsp_alg_region *alg_region,
				  unsigned int offset, unsigned int len,
				  const char *subname, unsigned int subname_len,
				  unsigned int flags, unsigned int type)
{
	struct wm_coeff_ctl *ctl;
	struct wmfw_ctl_work *ctl_work;
	char name[SNDRV_CTL_ELEM_ID_NAME_MAXLEN];
	const char *region_name;
	int ret;

	region_name = wm_adsp_mem_region_name(alg_region->type);
	if (!region_name) {
		adsp_err(dsp, "Unknown region type: %d\n", alg_region->type);
		return -EINVAL;
	}

	switch (dsp->fw_ver) {
	case 0:
	case 1:
		snprintf(name, SNDRV_CTL_ELEM_ID_NAME_MAXLEN, "%s %s %x",
			 dsp->name, region_name, alg_region->alg);
		subname = NULL; /* don't append subname */
		break;
	case 2:
		ret = snprintf(name, SNDRV_CTL_ELEM_ID_NAME_MAXLEN,
				"%s%c %.12s %x", dsp->name, *region_name,
				wm_adsp_fw_text[dsp->fw], alg_region->alg);
		break;
	default:
		ret = snprintf(name, SNDRV_CTL_ELEM_ID_NAME_MAXLEN,
				"%s %.12s %x", dsp->name,
				wm_adsp_fw_text[dsp->fw], alg_region->alg);
		break;
	}

	if (subname) {
		int avail = SNDRV_CTL_ELEM_ID_NAME_MAXLEN - ret - 2;
		int skip = 0;

		if (dsp->component->name_prefix)
			avail -= strlen(dsp->component->name_prefix) + 1;

		/* Truncate the subname from the start if it is too long */
		if (subname_len > avail)
			skip = subname_len - avail;

		snprintf(name + ret, SNDRV_CTL_ELEM_ID_NAME_MAXLEN - ret,
			 " %.*s", subname_len - skip, subname + skip);
	}

	list_for_each_entry(ctl, &dsp->ctl_list, list) {
		if (!strcmp(ctl->name, name)) {
			if (!ctl->enabled)
				ctl->enabled = 1;
			return 0;
		}
	}

	ctl = kzalloc(sizeof(*ctl), GFP_KERNEL);
	if (!ctl)
		return -ENOMEM;
	ctl->fw_name = wm_adsp_fw_text[dsp->fw];
	ctl->alg_region = *alg_region;
	ctl->name = kmemdup(name, strlen(name) + 1, GFP_KERNEL);
	if (!ctl->name) {
		ret = -ENOMEM;
		goto err_ctl;
	}
	ctl->enabled = 1;
	ctl->set = 0;
	ctl->ops.xget = wm_coeff_get;
	ctl->ops.xput = wm_coeff_put;
	ctl->dsp = dsp;

	ctl->flags = flags;
	ctl->type = type;
	ctl->offset = offset;
	ctl->len = len;
	ctl->cache = kzalloc(ctl->len, GFP_KERNEL);
	if (!ctl->cache) {
		ret = -ENOMEM;
		goto err_ctl_name;
	}

	list_add(&ctl->list, &dsp->ctl_list);

	if (flags & WMFW_CTL_FLAG_SYS)
		return 0;

	ctl_work = kzalloc(sizeof(*ctl_work), GFP_KERNEL);
	if (!ctl_work) {
		ret = -ENOMEM;
		goto err_ctl_cache;
	}

	ctl_work->dsp = dsp;
	ctl_work->ctl = ctl;
	INIT_WORK(&ctl_work->work, wm_adsp_ctl_work);
	schedule_work(&ctl_work->work);

	return 0;

err_ctl_cache:
	kfree(ctl->cache);
err_ctl_name:
	kfree(ctl->name);
err_ctl:
	kfree(ctl);

	return ret;
}

struct wm_coeff_parsed_alg {
	int id;
	const u8 *name;
	int name_len;
	int ncoeff;
};

struct wm_coeff_parsed_coeff {
	int offset;
	int mem_type;
	const u8 *name;
	int name_len;
	int ctl_type;
	int flags;
	int len;
};

static int wm_coeff_parse_string(int bytes, const u8 **pos, const u8 **str)
{
	int length;

	switch (bytes) {
	case 1:
		length = **pos;
		break;
	case 2:
		length = le16_to_cpu(*((__le16 *)*pos));
		break;
	default:
		return 0;
	}

	if (str)
		*str = *pos + bytes;

	*pos += ((length + bytes) + 3) & ~0x03;

	return length;
}

static int wm_coeff_parse_int(int bytes, const u8 **pos)
{
	int val = 0;

	switch (bytes) {
	case 2:
		val = le16_to_cpu(*((__le16 *)*pos));
		break;
	case 4:
		val = le32_to_cpu(*((__le32 *)*pos));
		break;
	default:
		break;
	}

	*pos += bytes;

	return val;
}

static inline void wm_coeff_parse_alg(struct wm_adsp *dsp, const u8 **data,
				      struct wm_coeff_parsed_alg *blk)
{
	const struct wmfw_adsp_alg_data *raw;

	switch (dsp->fw_ver) {
	case 0:
	case 1:
		raw = (const struct wmfw_adsp_alg_data *)*data;
		*data = raw->data;

		blk->id = le32_to_cpu(raw->id);
		blk->name = raw->name;
		blk->name_len = strlen(raw->name);
		blk->ncoeff = le32_to_cpu(raw->ncoeff);
		break;
	default:
		blk->id = wm_coeff_parse_int(sizeof(raw->id), data);
		blk->name_len = wm_coeff_parse_string(sizeof(u8), data,
						      &blk->name);
		wm_coeff_parse_string(sizeof(u16), data, NULL);
		blk->ncoeff = wm_coeff_parse_int(sizeof(raw->ncoeff), data);
		break;
	}

	adsp_dbg(dsp, "Algorithm ID: %#x\n", blk->id);
	adsp_dbg(dsp, "Algorithm name: %.*s\n", blk->name_len, blk->name);
	adsp_dbg(dsp, "# of coefficient descriptors: %#x\n", blk->ncoeff);
}

static inline void wm_coeff_parse_coeff(struct wm_adsp *dsp, const u8 **data,
					struct wm_coeff_parsed_coeff *blk)
{
	const struct wmfw_adsp_coeff_data *raw;
	const u8 *tmp;
	int length;

	switch (dsp->fw_ver) {
	case 0:
	case 1:
		raw = (const struct wmfw_adsp_coeff_data *)*data;
		*data = *data + sizeof(raw->hdr) + le32_to_cpu(raw->hdr.size);

		blk->offset = le16_to_cpu(raw->hdr.offset);
		blk->mem_type = le16_to_cpu(raw->hdr.type);
		blk->name = raw->name;
		blk->name_len = strlen(raw->name);
		blk->ctl_type = le16_to_cpu(raw->ctl_type);
		blk->flags = le16_to_cpu(raw->flags);
		blk->len = le32_to_cpu(raw->len);
		break;
	default:
		tmp = *data;
		blk->offset = wm_coeff_parse_int(sizeof(raw->hdr.offset), &tmp);
		blk->mem_type = wm_coeff_parse_int(sizeof(raw->hdr.type), &tmp);
		length = wm_coeff_parse_int(sizeof(raw->hdr.size), &tmp);
		blk->name_len = wm_coeff_parse_string(sizeof(u8), &tmp,
						      &blk->name);
		wm_coeff_parse_string(sizeof(u8), &tmp, NULL);
		wm_coeff_parse_string(sizeof(u16), &tmp, NULL);
		blk->ctl_type = wm_coeff_parse_int(sizeof(raw->ctl_type), &tmp);
		blk->flags = wm_coeff_parse_int(sizeof(raw->flags), &tmp);
		blk->len = wm_coeff_parse_int(sizeof(raw->len), &tmp);

		*data = *data + sizeof(raw->hdr) + length;
		break;
	}

	adsp_dbg(dsp, "\tCoefficient type: %#x\n", blk->mem_type);
	adsp_dbg(dsp, "\tCoefficient offset: %#x\n", blk->offset);
	adsp_dbg(dsp, "\tCoefficient name: %.*s\n", blk->name_len, blk->name);
	adsp_dbg(dsp, "\tCoefficient flags: %#x\n", blk->flags);
	adsp_dbg(dsp, "\tALSA control type: %#x\n", blk->ctl_type);
	adsp_dbg(dsp, "\tALSA control len: %#x\n", blk->len);
}

static int wm_adsp_check_coeff_flags(struct wm_adsp *dsp,
				const struct wm_coeff_parsed_coeff *coeff_blk,
				unsigned int f_required,
				unsigned int f_illegal)
{
	if ((coeff_blk->flags & f_illegal) ||
	    ((coeff_blk->flags & f_required) != f_required)) {
		adsp_err(dsp, "Illegal flags 0x%x for control type 0x%x\n",
			 coeff_blk->flags, coeff_blk->ctl_type);
		return -EINVAL;
	}

	return 0;
}

static int wm_adsp_parse_coeff(struct wm_adsp *dsp,
			       const struct wmfw_region *region)
{
	struct wm_adsp_alg_region alg_region = {};
	struct wm_coeff_parsed_alg alg_blk;
	struct wm_coeff_parsed_coeff coeff_blk;
	const u8 *data = region->data;
	int i, ret;

	wm_coeff_parse_alg(dsp, &data, &alg_blk);
	for (i = 0; i < alg_blk.ncoeff; i++) {
		wm_coeff_parse_coeff(dsp, &data, &coeff_blk);

		switch (coeff_blk.ctl_type) {
		case SNDRV_CTL_ELEM_TYPE_BYTES:
			break;
		case WMFW_CTL_TYPE_ACKED:
			if (coeff_blk.flags & WMFW_CTL_FLAG_SYS)
				continue;	/* ignore */

			ret = wm_adsp_check_coeff_flags(dsp, &coeff_blk,
						WMFW_CTL_FLAG_VOLATILE |
						WMFW_CTL_FLAG_WRITEABLE |
						WMFW_CTL_FLAG_READABLE,
						0);
			if (ret)
				return -EINVAL;
			break;
		case WMFW_CTL_TYPE_HOSTEVENT:
			ret = wm_adsp_check_coeff_flags(dsp, &coeff_blk,
						WMFW_CTL_FLAG_SYS |
						WMFW_CTL_FLAG_VOLATILE |
						WMFW_CTL_FLAG_WRITEABLE |
						WMFW_CTL_FLAG_READABLE,
						0);
			if (ret)
				return -EINVAL;
			break;
		case WMFW_CTL_TYPE_HOST_BUFFER:
			ret = wm_adsp_check_coeff_flags(dsp, &coeff_blk,
						WMFW_CTL_FLAG_SYS |
						WMFW_CTL_FLAG_VOLATILE |
						WMFW_CTL_FLAG_READABLE,
						0);
			if (ret)
				return -EINVAL;
			break;
		default:
			adsp_err(dsp, "Unknown control type: %d\n",
				 coeff_blk.ctl_type);
			return -EINVAL;
		}

		alg_region.type = coeff_blk.mem_type;
		alg_region.alg = alg_blk.id;

		ret = wm_adsp_create_control(dsp, &alg_region,
					     coeff_blk.offset,
					     coeff_blk.len,
					     coeff_blk.name,
					     coeff_blk.name_len,
					     coeff_blk.flags,
					     coeff_blk.ctl_type);
		if (ret < 0)
			adsp_err(dsp, "Failed to create control: %.*s, %d\n",
				 coeff_blk.name_len, coeff_blk.name, ret);
	}

	return 0;
}

static unsigned int wm_adsp1_parse_sizes(struct wm_adsp *dsp,
					 const char * const file,
					 unsigned int pos,
					 const struct firmware *firmware)
{
	const struct wmfw_adsp1_sizes *adsp1_sizes;

	adsp1_sizes = (void *)&firmware->data[pos];

	adsp_dbg(dsp, "%s: %d DM, %d PM, %d ZM\n", file,
		 le32_to_cpu(adsp1_sizes->dm), le32_to_cpu(adsp1_sizes->pm),
		 le32_to_cpu(adsp1_sizes->zm));

	return pos + sizeof(*adsp1_sizes);
}

static unsigned int wm_adsp2_parse_sizes(struct wm_adsp *dsp,
					 const char * const file,
					 unsigned int pos,
					 const struct firmware *firmware)
{
	const struct wmfw_adsp2_sizes *adsp2_sizes;

	adsp2_sizes = (void *)&firmware->data[pos];

	adsp_dbg(dsp, "%s: %d XM, %d YM %d PM, %d ZM\n", file,
		 le32_to_cpu(adsp2_sizes->xm), le32_to_cpu(adsp2_sizes->ym),
		 le32_to_cpu(adsp2_sizes->pm), le32_to_cpu(adsp2_sizes->zm));

	return pos + sizeof(*adsp2_sizes);
}

static bool wm_adsp_validate_version(struct wm_adsp *dsp, unsigned int version)
{
	switch (version) {
	case 0:
		adsp_warn(dsp, "Deprecated file format %d\n", version);
		return true;
	case 1:
	case 2:
		return true;
	default:
		return false;
	}
}

static bool wm_halo_validate_version(struct wm_adsp *dsp, unsigned int version)
{
	switch (version) {
	case 3:
		return true;
	default:
		return false;
	}
}

static int wm_adsp_load(struct wm_adsp *dsp)
{
	LIST_HEAD(buf_list);
	const struct firmware *firmware;
	struct regmap *regmap = dsp->regmap;
	unsigned int pos = 0;
	const struct wmfw_header *header;
	const struct wmfw_adsp1_sizes *adsp1_sizes;
	const struct wmfw_footer *footer;
	const struct wmfw_region *region;
	const struct wm_adsp_region *mem;
	const char *region_name;
	char *file, *text = NULL;
	struct wm_adsp_buf *buf;
	unsigned int reg;
	int regions = 0;
	int ret, offset, type;

	file = kzalloc(PAGE_SIZE, GFP_KERNEL);
	if (file == NULL)
		return -ENOMEM;

	snprintf(file, PAGE_SIZE, "%s-%s-%s.wmfw", dsp->part, dsp->fwf_name,
		 wm_adsp_fw[dsp->fw].file);
	file[PAGE_SIZE - 1] = '\0';

	ret = request_firmware(&firmware, file, dsp->dev);
	if (ret != 0) {
		adsp_err(dsp, "Failed to request '%s'\n", file);
		goto out;
	}
	ret = -EINVAL;

	pos = sizeof(*header) + sizeof(*adsp1_sizes) + sizeof(*footer);
	if (pos >= firmware->size) {
		adsp_err(dsp, "%s: file too short, %zu bytes\n",
			 file, firmware->size);
		goto out_fw;
	}

	header = (void *)&firmware->data[0];

	if (memcmp(&header->magic[0], "WMFW", 4) != 0) {
		adsp_err(dsp, "%s: invalid magic\n", file);
		goto out_fw;
	}

	if (!dsp->ops->validate_version(dsp, header->ver)) {
		adsp_err(dsp, "%s: unknown file format %d\n",
			 file, header->ver);
		goto out_fw;
	}

	adsp_info(dsp, "Firmware version: %d\n", header->ver);
	dsp->fw_ver = header->ver;

	if (header->core != dsp->type) {
		adsp_err(dsp, "%s: invalid core %d != %d\n",
			 file, header->core, dsp->type);
		goto out_fw;
	}

	pos = sizeof(*header);
	pos = dsp->ops->parse_sizes(dsp, file, pos, firmware);

	footer = (void *)&firmware->data[pos];
	pos += sizeof(*footer);

	if (le32_to_cpu(header->len) != pos) {
		adsp_err(dsp, "%s: unexpected header length %d\n",
			 file, le32_to_cpu(header->len));
		goto out_fw;
	}

	adsp_dbg(dsp, "%s: timestamp %llu\n", file,
		 le64_to_cpu(footer->timestamp));

	while (pos < firmware->size &&
	       sizeof(*region) < firmware->size - pos) {
		region = (void *)&(firmware->data[pos]);
		region_name = "Unknown";
		reg = 0;
		text = NULL;
		offset = le32_to_cpu(region->offset) & 0xffffff;
		type = be32_to_cpu(region->type) & 0xff;

		switch (type) {
		case WMFW_NAME_TEXT:
			region_name = "Firmware name";
			text = kzalloc(le32_to_cpu(region->len) + 1,
				       GFP_KERNEL);
			break;
		case WMFW_ALGORITHM_DATA:
			region_name = "Algorithm";
			ret = wm_adsp_parse_coeff(dsp, region);
			if (ret != 0)
				goto out_fw;
			break;
		case WMFW_INFO_TEXT:
			region_name = "Information";
			text = kzalloc(le32_to_cpu(region->len) + 1,
				       GFP_KERNEL);
			break;
		case WMFW_ABSOLUTE:
			region_name = "Absolute";
			reg = offset;
			break;
		case WMFW_ADSP1_PM:
		case WMFW_ADSP1_DM:
		case WMFW_ADSP2_XM:
		case WMFW_ADSP2_YM:
		case WMFW_ADSP1_ZM:
		case WMFW_HALO_PM_PACKED:
		case WMFW_HALO_XM_PACKED:
		case WMFW_HALO_YM_PACKED:
			mem = wm_adsp_find_region(dsp, type);
			if (!mem) {
				adsp_err(dsp, "No region of type: %x\n", type);
				goto out_fw;
			}

			region_name = wm_adsp_mem_region_name(type);
			reg = dsp->ops->region_to_reg(mem, offset);
			break;
		default:
			adsp_warn(dsp,
				  "%s.%d: Unknown region type %x at %d(%x)\n",
				  file, regions, type, pos, pos);
			break;
		}

		adsp_dbg(dsp, "%s.%d: %d bytes at %d in %s\n", file,
			 regions, le32_to_cpu(region->len), offset,
			 region_name);

		if (le32_to_cpu(region->len) >
		    firmware->size - pos - sizeof(*region)) {
			adsp_err(dsp,
				 "%s.%d: %s region len %d bytes exceeds file length %zu\n",
				 file, regions, region_name,
				 le32_to_cpu(region->len), firmware->size);
			ret = -EINVAL;
			goto out_fw;
		}

		if (text) {
			memcpy(text, region->data, le32_to_cpu(region->len));
			adsp_info(dsp, "%s: %s\n", file, text);
			kfree(text);
			text = NULL;
		}

		if (reg) {
			buf = wm_adsp_buf_alloc(region->data,
						le32_to_cpu(region->len),
						&buf_list);
			if (!buf) {
				adsp_err(dsp, "Out of memory\n");
				ret = -ENOMEM;
				goto out_fw;
			}

			ret = regmap_raw_write_async(regmap, reg, buf->buf,
						     le32_to_cpu(region->len));
			if (ret != 0) {
				adsp_err(dsp,
					"%s.%d: Failed to write %d bytes at %d in %s: %d\n",
					file, regions,
					le32_to_cpu(region->len), offset,
					region_name, ret);
				goto out_fw;
			}
		}

		pos += le32_to_cpu(region->len) + sizeof(*region);
		regions++;
	}

	ret = regmap_async_complete(regmap);
	if (ret != 0) {
		adsp_err(dsp, "Failed to complete async write: %d\n", ret);
		goto out_fw;
	}

	if (pos > firmware->size)
		adsp_warn(dsp, "%s.%d: %zu bytes at end of file\n",
			  file, regions, pos - firmware->size);

	wm_adsp_debugfs_save_wmfwname(dsp, file);

out_fw:
	regmap_async_complete(regmap);
	wm_adsp_buf_free(&buf_list);
	release_firmware(firmware);
	kfree(text);
out:
	kfree(file);

	return ret;
}

static void wm_adsp_ctl_fixup_base(struct wm_adsp *dsp,
				  const struct wm_adsp_alg_region *alg_region)
{
	struct wm_coeff_ctl *ctl;

	list_for_each_entry(ctl, &dsp->ctl_list, list) {
		if (ctl->fw_name == wm_adsp_fw_text[dsp->fw] &&
		    alg_region->alg == ctl->alg_region.alg &&
		    alg_region->type == ctl->alg_region.type) {
			ctl->alg_region.base = alg_region->base;
		}
	}
}

static void *wm_adsp_read_algs(struct wm_adsp *dsp, size_t n_algs,
			       const struct wm_adsp_region *mem,
			       unsigned int pos, unsigned int len)
{
	void *alg;
	unsigned int reg;
	int ret;
	__be32 val;

	if (n_algs == 0) {
		adsp_err(dsp, "No algorithms\n");
		return ERR_PTR(-EINVAL);
	}

	if (n_algs > 1024) {
		adsp_err(dsp, "Algorithm count %zx excessive\n", n_algs);
		return ERR_PTR(-EINVAL);
	}

	/* Read the terminator first to validate the length */
	reg = dsp->ops->region_to_reg(mem, pos + len);

	ret = regmap_raw_read(dsp->regmap, reg, &val, sizeof(val));
	if (ret != 0) {
		adsp_err(dsp, "Failed to read algorithm list end: %d\n",
			ret);
		return ERR_PTR(ret);
	}

	if (be32_to_cpu(val) != 0xbedead)
		adsp_warn(dsp, "Algorithm list end %x 0x%x != 0xbedead\n",
			  reg, be32_to_cpu(val));

	/* Convert length from DSP words to bytes */
	len *= sizeof(u32);

	alg = kzalloc(len, GFP_KERNEL | GFP_DMA);
	if (!alg)
		return ERR_PTR(-ENOMEM);

	reg = dsp->ops->region_to_reg(mem, pos);

	ret = regmap_raw_read(dsp->regmap, reg, alg, len);
	if (ret != 0) {
		adsp_err(dsp, "Failed to read algorithm list: %d\n", ret);
		kfree(alg);
		return ERR_PTR(ret);
	}

	return alg;
}

static struct wm_adsp_alg_region *
	wm_adsp_find_alg_region(struct wm_adsp *dsp, int type, unsigned int id)
{
	struct wm_adsp_alg_region *alg_region;

	list_for_each_entry(alg_region, &dsp->alg_regions, list) {
		if (id == alg_region->alg && type == alg_region->type)
			return alg_region;
	}

	return NULL;
}

static struct wm_adsp_alg_region *wm_adsp_create_region(struct wm_adsp *dsp,
							int type, __be32 id,
							__be32 base)
{
	struct wm_adsp_alg_region *alg_region;

	alg_region = kzalloc(sizeof(*alg_region), GFP_KERNEL);
	if (!alg_region)
		return ERR_PTR(-ENOMEM);

	alg_region->type = type;
	alg_region->alg = be32_to_cpu(id);
	alg_region->base = be32_to_cpu(base);

	list_add_tail(&alg_region->list, &dsp->alg_regions);

	if (dsp->fw_ver > 0)
		wm_adsp_ctl_fixup_base(dsp, alg_region);

	return alg_region;
}

static void wm_adsp_free_alg_regions(struct wm_adsp *dsp)
{
	struct wm_adsp_alg_region *alg_region;

	while (!list_empty(&dsp->alg_regions)) {
		alg_region = list_first_entry(&dsp->alg_regions,
					      struct wm_adsp_alg_region,
					      list);
		list_del(&alg_region->list);
		kfree(alg_region);
	}
}

static void wmfw_parse_id_header(struct wm_adsp *dsp,
				 struct wmfw_id_hdr *fw, int nalgs)
{
	dsp->fw_id = be32_to_cpu(fw->id);
	dsp->fw_id_version = be32_to_cpu(fw->ver);

	adsp_info(dsp, "Firmware: %x v%d.%d.%d, %d algorithms\n",
		  dsp->fw_id, (dsp->fw_id_version & 0xff0000) >> 16,
		  (dsp->fw_id_version & 0xff00) >> 8, dsp->fw_id_version & 0xff,
		  nalgs);
}

static void wmfw_v3_parse_id_header(struct wm_adsp *dsp,
				    struct wmfw_v3_id_hdr *fw, int nalgs)
{
	dsp->fw_id = be32_to_cpu(fw->id);
	dsp->fw_id_version = be32_to_cpu(fw->ver);
	dsp->fw_vendor_id = be32_to_cpu(fw->vendor_id);

	adsp_info(dsp, "Firmware: %x vendor: 0x%x v%d.%d.%d, %d algorithms\n",
		  dsp->fw_id, dsp->fw_vendor_id,
		  (dsp->fw_id_version & 0xff0000) >> 16,
		  (dsp->fw_id_version & 0xff00) >> 8, dsp->fw_id_version & 0xff,
		  nalgs);
}

static int wm_adsp_create_regions(struct wm_adsp *dsp, __be32 id, int nregions,
				int *type, __be32 *base)
{
	struct wm_adsp_alg_region *alg_region;
	int i;

	for (i = 0; i < nregions; i++) {
		alg_region = wm_adsp_create_region(dsp, type[i], id, base[i]);
		if (IS_ERR(alg_region))
			return PTR_ERR(alg_region);
	}

	return 0;
}

static int wm_adsp1_setup_algs(struct wm_adsp *dsp)
{
	struct wmfw_adsp1_id_hdr adsp1_id;
	struct wmfw_adsp1_alg_hdr *adsp1_alg;
	struct wm_adsp_alg_region *alg_region;
	const struct wm_adsp_region *mem;
	unsigned int pos, len;
	size_t n_algs;
	int i, ret;

	mem = wm_adsp_find_region(dsp, WMFW_ADSP1_DM);
	if (WARN_ON(!mem))
		return -EINVAL;

	ret = regmap_raw_read(dsp->regmap, mem->base, &adsp1_id,
			      sizeof(adsp1_id));
	if (ret != 0) {
		adsp_err(dsp, "Failed to read algorithm info: %d\n",
			 ret);
		return ret;
	}

	n_algs = be32_to_cpu(adsp1_id.n_algs);

	wmfw_parse_id_header(dsp, &adsp1_id.fw, n_algs);

	alg_region = wm_adsp_create_region(dsp, WMFW_ADSP1_ZM,
					   adsp1_id.fw.id, adsp1_id.zm);
	if (IS_ERR(alg_region))
		return PTR_ERR(alg_region);

	alg_region = wm_adsp_create_region(dsp, WMFW_ADSP1_DM,
					   adsp1_id.fw.id, adsp1_id.dm);
	if (IS_ERR(alg_region))
		return PTR_ERR(alg_region);

	/* Calculate offset and length in DSP words */
	pos = sizeof(adsp1_id) / sizeof(u32);
	len = (sizeof(*adsp1_alg) * n_algs) / sizeof(u32);

	adsp1_alg = wm_adsp_read_algs(dsp, n_algs, mem, pos, len);
	if (IS_ERR(adsp1_alg))
		return PTR_ERR(adsp1_alg);

	for (i = 0; i < n_algs; i++) {
		adsp_info(dsp, "%d: ID %x v%d.%d.%d DM@%x ZM@%x\n",
			  i, be32_to_cpu(adsp1_alg[i].alg.id),
			  (be32_to_cpu(adsp1_alg[i].alg.ver) & 0xff0000) >> 16,
			  (be32_to_cpu(adsp1_alg[i].alg.ver) & 0xff00) >> 8,
			  be32_to_cpu(adsp1_alg[i].alg.ver) & 0xff,
			  be32_to_cpu(adsp1_alg[i].dm),
			  be32_to_cpu(adsp1_alg[i].zm));

		alg_region = wm_adsp_create_region(dsp, WMFW_ADSP1_DM,
						   adsp1_alg[i].alg.id,
						   adsp1_alg[i].dm);
		if (IS_ERR(alg_region)) {
			ret = PTR_ERR(alg_region);
			goto out;
		}
		if (dsp->fw_ver == 0) {
			if (i + 1 < n_algs) {
				len = be32_to_cpu(adsp1_alg[i + 1].dm);
				len -= be32_to_cpu(adsp1_alg[i].dm);
				len *= 4;
				wm_adsp_create_control(dsp, alg_region, 0,
						     len, NULL, 0, 0,
						     SNDRV_CTL_ELEM_TYPE_BYTES);
			} else {
				adsp_warn(dsp, "Missing length info for region DM with ID %x\n",
					  be32_to_cpu(adsp1_alg[i].alg.id));
			}
		}

		alg_region = wm_adsp_create_region(dsp, WMFW_ADSP1_ZM,
						   adsp1_alg[i].alg.id,
						   adsp1_alg[i].zm);
		if (IS_ERR(alg_region)) {
			ret = PTR_ERR(alg_region);
			goto out;
		}
		if (dsp->fw_ver == 0) {
			if (i + 1 < n_algs) {
				len = be32_to_cpu(adsp1_alg[i + 1].zm);
				len -= be32_to_cpu(adsp1_alg[i].zm);
				len *= 4;
				wm_adsp_create_control(dsp, alg_region, 0,
						     len, NULL, 0, 0,
						     SNDRV_CTL_ELEM_TYPE_BYTES);
			} else {
				adsp_warn(dsp, "Missing length info for region ZM with ID %x\n",
					  be32_to_cpu(adsp1_alg[i].alg.id));
			}
		}
	}

out:
	kfree(adsp1_alg);
	return ret;
}

static int wm_adsp2_setup_algs(struct wm_adsp *dsp)
{
	struct wmfw_adsp2_id_hdr adsp2_id;
	struct wmfw_adsp2_alg_hdr *adsp2_alg;
	struct wm_adsp_alg_region *alg_region;
	const struct wm_adsp_region *mem;
	unsigned int pos, len;
	size_t n_algs;
	int i, ret;

	mem = wm_adsp_find_region(dsp, WMFW_ADSP2_XM);
	if (WARN_ON(!mem))
		return -EINVAL;

	ret = regmap_raw_read(dsp->regmap, mem->base, &adsp2_id,
			      sizeof(adsp2_id));
	if (ret != 0) {
		adsp_err(dsp, "Failed to read algorithm info: %d\n",
			 ret);
		return ret;
	}

	n_algs = be32_to_cpu(adsp2_id.n_algs);

	wmfw_parse_id_header(dsp, &adsp2_id.fw, n_algs);

	alg_region = wm_adsp_create_region(dsp, WMFW_ADSP2_XM,
					   adsp2_id.fw.id, adsp2_id.xm);
	if (IS_ERR(alg_region))
		return PTR_ERR(alg_region);

	alg_region = wm_adsp_create_region(dsp, WMFW_ADSP2_YM,
					   adsp2_id.fw.id, adsp2_id.ym);
	if (IS_ERR(alg_region))
		return PTR_ERR(alg_region);

	alg_region = wm_adsp_create_region(dsp, WMFW_ADSP2_ZM,
					   adsp2_id.fw.id, adsp2_id.zm);
	if (IS_ERR(alg_region))
		return PTR_ERR(alg_region);

	/* Calculate offset and length in DSP words */
	pos = sizeof(adsp2_id) / sizeof(u32);
	len = (sizeof(*adsp2_alg) * n_algs) / sizeof(u32);

	adsp2_alg = wm_adsp_read_algs(dsp, n_algs, mem, pos, len);
	if (IS_ERR(adsp2_alg))
		return PTR_ERR(adsp2_alg);

	for (i = 0; i < n_algs; i++) {
		adsp_info(dsp,
			  "%d: ID %x v%d.%d.%d XM@%x YM@%x ZM@%x\n",
			  i, be32_to_cpu(adsp2_alg[i].alg.id),
			  (be32_to_cpu(adsp2_alg[i].alg.ver) & 0xff0000) >> 16,
			  (be32_to_cpu(adsp2_alg[i].alg.ver) & 0xff00) >> 8,
			  be32_to_cpu(adsp2_alg[i].alg.ver) & 0xff,
			  be32_to_cpu(adsp2_alg[i].xm),
			  be32_to_cpu(adsp2_alg[i].ym),
			  be32_to_cpu(adsp2_alg[i].zm));

		alg_region = wm_adsp_create_region(dsp, WMFW_ADSP2_XM,
						   adsp2_alg[i].alg.id,
						   adsp2_alg[i].xm);
		if (IS_ERR(alg_region)) {
			ret = PTR_ERR(alg_region);
			goto out;
		}
		if (dsp->fw_ver == 0) {
			if (i + 1 < n_algs) {
				len = be32_to_cpu(adsp2_alg[i + 1].xm);
				len -= be32_to_cpu(adsp2_alg[i].xm);
				len *= 4;
				wm_adsp_create_control(dsp, alg_region, 0,
						     len, NULL, 0, 0,
						     SNDRV_CTL_ELEM_TYPE_BYTES);
			} else {
				adsp_warn(dsp, "Missing length info for region XM with ID %x\n",
					  be32_to_cpu(adsp2_alg[i].alg.id));
			}
		}

		alg_region = wm_adsp_create_region(dsp, WMFW_ADSP2_YM,
						   adsp2_alg[i].alg.id,
						   adsp2_alg[i].ym);
		if (IS_ERR(alg_region)) {
			ret = PTR_ERR(alg_region);
			goto out;
		}
		if (dsp->fw_ver == 0) {
			if (i + 1 < n_algs) {
				len = be32_to_cpu(adsp2_alg[i + 1].ym);
				len -= be32_to_cpu(adsp2_alg[i].ym);
				len *= 4;
				wm_adsp_create_control(dsp, alg_region, 0,
						     len, NULL, 0, 0,
						     SNDRV_CTL_ELEM_TYPE_BYTES);
			} else {
				adsp_warn(dsp, "Missing length info for region YM with ID %x\n",
					  be32_to_cpu(adsp2_alg[i].alg.id));
			}
		}

		alg_region = wm_adsp_create_region(dsp, WMFW_ADSP2_ZM,
						   adsp2_alg[i].alg.id,
						   adsp2_alg[i].zm);
		if (IS_ERR(alg_region)) {
			ret = PTR_ERR(alg_region);
			goto out;
		}
		if (dsp->fw_ver == 0) {
			if (i + 1 < n_algs) {
				len = be32_to_cpu(adsp2_alg[i + 1].zm);
				len -= be32_to_cpu(adsp2_alg[i].zm);
				len *= 4;
				wm_adsp_create_control(dsp, alg_region, 0,
						     len, NULL, 0, 0,
						     SNDRV_CTL_ELEM_TYPE_BYTES);
			} else {
				adsp_warn(dsp, "Missing length info for region ZM with ID %x\n",
					  be32_to_cpu(adsp2_alg[i].alg.id));
			}
		}
	}

out:
	kfree(adsp2_alg);
	return ret;
}

static int wm_halo_create_regions(struct wm_adsp *dsp, __be32 id,
				  __be32 xm_base, __be32 ym_base)
{
	int types[] = {
		WMFW_ADSP2_XM, WMFW_HALO_XM_PACKED,
		WMFW_ADSP2_YM, WMFW_HALO_YM_PACKED
	};
	__be32 bases[] = { xm_base, xm_base, ym_base, ym_base };

	return wm_adsp_create_regions(dsp, id, ARRAY_SIZE(types), types, bases);
}

static int wm_halo_setup_algs(struct wm_adsp *dsp)
{
	struct wmfw_halo_id_hdr halo_id;
	struct wmfw_halo_alg_hdr *halo_alg;
	const struct wm_adsp_region *mem;
	unsigned int pos, len;
	size_t n_algs;
	int i, ret;

	mem = wm_adsp_find_region(dsp, WMFW_ADSP2_XM);
	if (WARN_ON(!mem))
		return -EINVAL;

	ret = regmap_raw_read(dsp->regmap, mem->base, &halo_id,
			      sizeof(halo_id));
	if (ret != 0) {
		adsp_err(dsp, "Failed to read algorithm info: %d\n",
			 ret);
		return ret;
	}

	n_algs = be32_to_cpu(halo_id.n_algs);

	wmfw_v3_parse_id_header(dsp, &halo_id.fw, n_algs);

	ret = wm_halo_create_regions(dsp, halo_id.fw.id,
				     halo_id.xm_base, halo_id.ym_base);
	if (ret)
		return ret;

	/* Calculate offset and length in DSP words */
	pos = sizeof(halo_id) / sizeof(u32);
	len = (sizeof(*halo_alg) * n_algs) / sizeof(u32);

	halo_alg = wm_adsp_read_algs(dsp, n_algs, mem, pos, len);
	if (IS_ERR(halo_alg))
		return PTR_ERR(halo_alg);

	for (i = 0; i < n_algs; i++) {
		adsp_info(dsp,
			  "%d: ID %x v%d.%d.%d XM@%x YM@%x\n",
			  i, be32_to_cpu(halo_alg[i].alg.id),
			  (be32_to_cpu(halo_alg[i].alg.ver) & 0xff0000) >> 16,
			  (be32_to_cpu(halo_alg[i].alg.ver) & 0xff00) >> 8,
			  be32_to_cpu(halo_alg[i].alg.ver) & 0xff,
			  be32_to_cpu(halo_alg[i].xm_base),
			  be32_to_cpu(halo_alg[i].ym_base));

		ret = wm_halo_create_regions(dsp, halo_alg[i].alg.id,
					     halo_alg[i].xm_base,
					     halo_alg[i].ym_base);
		if (ret)
			goto out;
	}

out:
	kfree(halo_alg);
	return ret;
}

static int wm_adsp_load_coeff(struct wm_adsp *dsp)
{
	LIST_HEAD(buf_list);
	struct regmap *regmap = dsp->regmap;
	struct wmfw_coeff_hdr *hdr;
	struct wmfw_coeff_item *blk;
	const struct firmware *firmware;
	const struct wm_adsp_region *mem;
	struct wm_adsp_alg_region *alg_region;
	const char *region_name;
	int ret, pos, blocks, type, offset, reg;
	char *file;
	struct wm_adsp_buf *buf;

	file = kzalloc(PAGE_SIZE, GFP_KERNEL);
	if (file == NULL)
		return -ENOMEM;

	snprintf(file, PAGE_SIZE, "%s-%s-%s.bin", dsp->part, dsp->fwf_name,
		 wm_adsp_fw[dsp->fw].file);
	file[PAGE_SIZE - 1] = '\0';

	ret = request_firmware(&firmware, file, dsp->dev);
	if (ret != 0) {
		adsp_warn(dsp, "Failed to request '%s'\n", file);
		ret = 0;
		goto out;
	}
	ret = -EINVAL;

	if (sizeof(*hdr) >= firmware->size) {
		adsp_err(dsp, "%s: file too short, %zu bytes\n",
			file, firmware->size);
		goto out_fw;
	}

	hdr = (void *)&firmware->data[0];
	if (memcmp(hdr->magic, "WMDR", 4) != 0) {
		adsp_err(dsp, "%s: invalid magic\n", file);
		goto out_fw;
	}

	switch (be32_to_cpu(hdr->rev) & 0xff) {
	case 1:
		break;
	default:
		adsp_err(dsp, "%s: Unsupported coefficient file format %d\n",
			 file, be32_to_cpu(hdr->rev) & 0xff);
		ret = -EINVAL;
		goto out_fw;
	}

	adsp_dbg(dsp, "%s: v%d.%d.%d\n", file,
		(le32_to_cpu(hdr->ver) >> 16) & 0xff,
		(le32_to_cpu(hdr->ver) >>  8) & 0xff,
		le32_to_cpu(hdr->ver) & 0xff);

	pos = le32_to_cpu(hdr->len);

	blocks = 0;
	while (pos < firmware->size &&
	       sizeof(*blk) < firmware->size - pos) {
		blk = (void *)(&firmware->data[pos]);

		type = le16_to_cpu(blk->type);
		offset = le16_to_cpu(blk->offset);

		adsp_dbg(dsp, "%s.%d: %x v%d.%d.%d\n",
			 file, blocks, le32_to_cpu(blk->id),
			 (le32_to_cpu(blk->ver) >> 16) & 0xff,
			 (le32_to_cpu(blk->ver) >>  8) & 0xff,
			 le32_to_cpu(blk->ver) & 0xff);
		adsp_dbg(dsp, "%s.%d: %d bytes at 0x%x in %x\n",
			 file, blocks, le32_to_cpu(blk->len), offset, type);

		reg = 0;
		region_name = "Unknown";
		switch (type) {
		case (WMFW_NAME_TEXT << 8):
		case (WMFW_INFO_TEXT << 8):
			break;
		case (WMFW_ABSOLUTE << 8):
			/*
			 * Old files may use this for global
			 * coefficients.
			 */
			if (le32_to_cpu(blk->id) == dsp->fw_id &&
			    offset == 0) {
				region_name = "global coefficients";
				mem = wm_adsp_find_region(dsp, type);
				if (!mem) {
					adsp_err(dsp, "No ZM\n");
					break;
				}
				reg = dsp->ops->region_to_reg(mem, 0);

			} else {
				region_name = "register";
				reg = offset;
			}
			break;

		case WMFW_ADSP1_DM:
		case WMFW_ADSP1_ZM:
		case WMFW_ADSP2_XM:
		case WMFW_ADSP2_YM:
		case WMFW_HALO_XM_PACKED:
		case WMFW_HALO_YM_PACKED:
		case WMFW_HALO_PM_PACKED:
			adsp_dbg(dsp, "%s.%d: %d bytes in %x for %x\n",
				 file, blocks, le32_to_cpu(blk->len),
				 type, le32_to_cpu(blk->id));

			mem = wm_adsp_find_region(dsp, type);
			if (!mem) {
				adsp_err(dsp, "No base for region %x\n", type);
				break;
			}

			alg_region = wm_adsp_find_alg_region(dsp, type,
						le32_to_cpu(blk->id));
			if (alg_region) {
				reg = alg_region->base;
				reg = dsp->ops->region_to_reg(mem, reg);
				reg += offset;
			} else {
				adsp_err(dsp, "No %x for algorithm %x\n",
					 type, le32_to_cpu(blk->id));
			}
			break;

		default:
			adsp_err(dsp, "%s.%d: Unknown region type %x at %d\n",
				 file, blocks, type, pos);
			break;
		}

		if (reg) {
			if (le32_to_cpu(blk->len) >
			    firmware->size - pos - sizeof(*blk)) {
				adsp_err(dsp,
					 "%s.%d: %s region len %d bytes exceeds file length %zu\n",
					 file, blocks, region_name,
					 le32_to_cpu(blk->len),
					 firmware->size);
				ret = -EINVAL;
				goto out_fw;
			}

			buf = wm_adsp_buf_alloc(blk->data,
						le32_to_cpu(blk->len),
						&buf_list);
			if (!buf) {
				adsp_err(dsp, "Out of memory\n");
				ret = -ENOMEM;
				goto out_fw;
			}

			adsp_dbg(dsp, "%s.%d: Writing %d bytes at %x\n",
				 file, blocks, le32_to_cpu(blk->len),
				 reg);
			ret = regmap_raw_write_async(regmap, reg, buf->buf,
						     le32_to_cpu(blk->len));
			if (ret != 0) {
				adsp_err(dsp,
					"%s.%d: Failed to write to %x in %s: %d\n",
					file, blocks, reg, region_name, ret);
			}
		}

		pos += (le32_to_cpu(blk->len) + sizeof(*blk) + 3) & ~0x03;
		blocks++;
	}

	ret = regmap_async_complete(regmap);
	if (ret != 0)
		adsp_err(dsp, "Failed to complete async write: %d\n", ret);

	if (pos > firmware->size)
		adsp_warn(dsp, "%s.%d: %zu bytes at end of file\n",
			  file, blocks, pos - firmware->size);

	wm_adsp_debugfs_save_binname(dsp, file);

out_fw:
	regmap_async_complete(regmap);
	release_firmware(firmware);
	wm_adsp_buf_free(&buf_list);
out:
	kfree(file);
	return ret;
}

static int wm_adsp_create_name(struct wm_adsp *dsp)
{
	char *p;

	if (!dsp->name) {
		dsp->name = devm_kasprintf(dsp->dev, GFP_KERNEL, "DSP%d",
					   dsp->num);
		if (!dsp->name)
			return -ENOMEM;
	}

	if (!dsp->fwf_name) {
		p = devm_kstrdup(dsp->dev, dsp->name, GFP_KERNEL);
		if (!p)
			return -ENOMEM;

		dsp->fwf_name = p;
		for (; *p != 0; ++p)
			*p = tolower(*p);
	}

	return 0;
}

static int wm_adsp_common_init(struct wm_adsp *dsp)
{
	int ret;

	ret = wm_adsp_create_name(dsp);
	if (ret)
		return ret;

	INIT_LIST_HEAD(&dsp->alg_regions);
	INIT_LIST_HEAD(&dsp->ctl_list);
	INIT_LIST_HEAD(&dsp->compr_list);
	INIT_LIST_HEAD(&dsp->buffer_list);

	mutex_init(&dsp->pwr_lock);

	return 0;
}

int wm_adsp1_init(struct wm_adsp *dsp)
{
	dsp->ops = &wm_adsp1_ops;

	return wm_adsp_common_init(dsp);
}
EXPORT_SYMBOL_GPL(wm_adsp1_init);

int wm_adsp1_event(struct snd_soc_dapm_widget *w,
		   struct snd_kcontrol *kcontrol,
		   int event)
{
	struct snd_soc_component *component = snd_soc_dapm_to_component(w->dapm);
	struct wm_adsp *dsps = snd_soc_component_get_drvdata(component);
	struct wm_adsp *dsp = &dsps[w->shift];
	struct wm_coeff_ctl *ctl;
	int ret;
	unsigned int val;

	dsp->component = component;

	mutex_lock(&dsp->pwr_lock);

	switch (event) {
	case SND_SOC_DAPM_POST_PMU:
		regmap_update_bits(dsp->regmap, dsp->base + ADSP1_CONTROL_30,
				   ADSP1_SYS_ENA, ADSP1_SYS_ENA);

		/*
		 * For simplicity set the DSP clock rate to be the
		 * SYSCLK rate rather than making it configurable.
		 */
		if (dsp->sysclk_reg) {
			ret = regmap_read(dsp->regmap, dsp->sysclk_reg, &val);
			if (ret != 0) {
				adsp_err(dsp, "Failed to read SYSCLK state: %d\n",
				ret);
				goto err_mutex;
			}

			val = (val & dsp->sysclk_mask) >> dsp->sysclk_shift;

			ret = regmap_update_bits(dsp->regmap,
						 dsp->base + ADSP1_CONTROL_31,
						 ADSP1_CLK_SEL_MASK, val);
			if (ret != 0) {
				adsp_err(dsp, "Failed to set clock rate: %d\n",
					 ret);
				goto err_mutex;
			}
		}

		ret = wm_adsp_load(dsp);
		if (ret != 0)
			goto err_ena;

		ret = wm_adsp1_setup_algs(dsp);
		if (ret != 0)
			goto err_ena;

		ret = wm_adsp_load_coeff(dsp);
		if (ret != 0)
			goto err_ena;

		/* Initialize caches for enabled and unset controls */
		ret = wm_coeff_init_control_caches(dsp);
		if (ret != 0)
			goto err_ena;

		/* Sync set controls */
		ret = wm_coeff_sync_controls(dsp);
		if (ret != 0)
			goto err_ena;

		dsp->booted = true;

		/* Start the core running */
		regmap_update_bits(dsp->regmap, dsp->base + ADSP1_CONTROL_30,
				   ADSP1_CORE_ENA | ADSP1_START,
				   ADSP1_CORE_ENA | ADSP1_START);

		dsp->running = true;
		break;

	case SND_SOC_DAPM_PRE_PMD:
		dsp->running = false;
		dsp->booted = false;

		/* Halt the core */
		regmap_update_bits(dsp->regmap, dsp->base + ADSP1_CONTROL_30,
				   ADSP1_CORE_ENA | ADSP1_START, 0);

		regmap_update_bits(dsp->regmap, dsp->base + ADSP1_CONTROL_19,
				   ADSP1_WDMA_BUFFER_LENGTH_MASK, 0);

		regmap_update_bits(dsp->regmap, dsp->base + ADSP1_CONTROL_30,
				   ADSP1_SYS_ENA, 0);

		list_for_each_entry(ctl, &dsp->ctl_list, list)
			ctl->enabled = 0;


		wm_adsp_free_alg_regions(dsp);
		break;

	default:
		break;
	}

	mutex_unlock(&dsp->pwr_lock);

	return 0;

err_ena:
	regmap_update_bits(dsp->regmap, dsp->base + ADSP1_CONTROL_30,
			   ADSP1_SYS_ENA, 0);
err_mutex:
	mutex_unlock(&dsp->pwr_lock);

	return ret;
}
EXPORT_SYMBOL_GPL(wm_adsp1_event);

static int wm_adsp2v2_enable_core(struct wm_adsp *dsp)
{
	unsigned int val;
	int ret, count;

	/* Wait for the RAM to start, should be near instantaneous */
	for (count = 0; count < 10; ++count) {
		ret = regmap_read(dsp->regmap, dsp->base + ADSP2_STATUS1, &val);
		if (ret != 0)
			return ret;

		if (val & ADSP2_RAM_RDY)
			break;

		usleep_range(250, 500);
	}

	if (!(val & ADSP2_RAM_RDY)) {
		adsp_err(dsp, "Failed to start DSP RAM\n");
		return -EBUSY;
	}

	adsp_dbg(dsp, "RAM ready after %d polls\n", count);

	return 0;
}

static int wm_adsp2_enable_core(struct wm_adsp *dsp)
{
	int ret;

	ret = regmap_update_bits_async(dsp->regmap, dsp->base + ADSP2_CONTROL,
				       ADSP2_SYS_ENA, ADSP2_SYS_ENA);
	if (ret != 0)
		return ret;

	return wm_adsp2v2_enable_core(dsp);
}

static int wm_adsp2_lock(struct wm_adsp *dsp, unsigned int lock_regions)
{
	struct regmap *regmap = dsp->regmap;
	unsigned int code0, code1, lock_reg;

	if (!(lock_regions & WM_ADSP2_REGION_ALL))
		return 0;

	lock_regions &= WM_ADSP2_REGION_ALL;
	lock_reg = dsp->base + ADSP2_LOCK_REGION_1_LOCK_REGION_0;

	while (lock_regions) {
		code0 = code1 = 0;
		if (lock_regions & BIT(0)) {
			code0 = ADSP2_LOCK_CODE_0;
			code1 = ADSP2_LOCK_CODE_1;
		}
		if (lock_regions & BIT(1)) {
			code0 |= ADSP2_LOCK_CODE_0 << ADSP2_LOCK_REGION_SHIFT;
			code1 |= ADSP2_LOCK_CODE_1 << ADSP2_LOCK_REGION_SHIFT;
		}
		regmap_write(regmap, lock_reg, code0);
		regmap_write(regmap, lock_reg, code1);
		lock_regions >>= 2;
		lock_reg += 2;
	}

	return 0;
}

static int wm_adsp2_enable_memory(struct wm_adsp *dsp)
{
	return regmap_update_bits(dsp->regmap, dsp->base + ADSP2_CONTROL,
				  ADSP2_MEM_ENA, ADSP2_MEM_ENA);
}

static void wm_adsp2_disable_memory(struct wm_adsp *dsp)
{
	regmap_update_bits(dsp->regmap, dsp->base + ADSP2_CONTROL,
			   ADSP2_MEM_ENA, 0);
}

static void wm_adsp2_disable_core(struct wm_adsp *dsp)
{
	regmap_write(dsp->regmap, dsp->base + ADSP2_RDMA_CONFIG_1, 0);
	regmap_write(dsp->regmap, dsp->base + ADSP2_WDMA_CONFIG_1, 0);
	regmap_write(dsp->regmap, dsp->base + ADSP2_WDMA_CONFIG_2, 0);

	regmap_update_bits(dsp->regmap, dsp->base + ADSP2_CONTROL,
			   ADSP2_SYS_ENA, 0);
}

static void wm_adsp2v2_disable_core(struct wm_adsp *dsp)
{
	regmap_write(dsp->regmap, dsp->base + ADSP2_RDMA_CONFIG_1, 0);
	regmap_write(dsp->regmap, dsp->base + ADSP2_WDMA_CONFIG_1, 0);
	regmap_write(dsp->regmap, dsp->base + ADSP2V2_WDMA_CONFIG_2, 0);
}

static void wm_adsp_boot_work(struct work_struct *work)
{
	struct wm_adsp *dsp = container_of(work,
					   struct wm_adsp,
					   boot_work);
	int ret;

	mutex_lock(&dsp->pwr_lock);

	if (dsp->ops->enable_memory) {
		ret = dsp->ops->enable_memory(dsp);
		if (ret != 0)
			goto err_mutex;
	}

	if (dsp->ops->enable_core) {
		ret = dsp->ops->enable_core(dsp);
		if (ret != 0)
			goto err_mem;
	}

	ret = wm_adsp_load(dsp);
	if (ret != 0)
		goto err_ena;

	ret = dsp->ops->setup_algs(dsp);
	if (ret != 0)
		goto err_ena;

	ret = wm_adsp_load_coeff(dsp);
	if (ret != 0)
		goto err_ena;

	/* Initialize caches for enabled and unset controls */
	ret = wm_coeff_init_control_caches(dsp);
	if (ret != 0)
		goto err_ena;

	if (dsp->ops->disable_core)
		dsp->ops->disable_core(dsp);

	dsp->booted = true;

	mutex_unlock(&dsp->pwr_lock);

	return;

err_ena:
	if (dsp->ops->disable_core)
		dsp->ops->disable_core(dsp);
err_mem:
	if (dsp->ops->disable_memory)
		dsp->ops->disable_memory(dsp);
err_mutex:
	mutex_unlock(&dsp->pwr_lock);
}

static int wm_halo_configure_mpu(struct wm_adsp *dsp, unsigned int lock_regions)
{
	struct reg_sequence config[] = {
		{ dsp->base + HALO_MPU_LOCK_CONFIG,     0x5555 },
		{ dsp->base + HALO_MPU_LOCK_CONFIG,     0xAAAA },
		{ dsp->base + HALO_MPU_XMEM_ACCESS_0,   0xFFFFFFFF },
		{ dsp->base + HALO_MPU_YMEM_ACCESS_0,   0xFFFFFFFF },
		{ dsp->base + HALO_MPU_WINDOW_ACCESS_0, lock_regions },
		{ dsp->base + HALO_MPU_XREG_ACCESS_0,   lock_regions },
		{ dsp->base + HALO_MPU_YREG_ACCESS_0,   lock_regions },
		{ dsp->base + HALO_MPU_XMEM_ACCESS_1,   0xFFFFFFFF },
		{ dsp->base + HALO_MPU_YMEM_ACCESS_1,   0xFFFFFFFF },
		{ dsp->base + HALO_MPU_WINDOW_ACCESS_1, lock_regions },
		{ dsp->base + HALO_MPU_XREG_ACCESS_1,   lock_regions },
		{ dsp->base + HALO_MPU_YREG_ACCESS_1,   lock_regions },
		{ dsp->base + HALO_MPU_XMEM_ACCESS_2,   0xFFFFFFFF },
		{ dsp->base + HALO_MPU_YMEM_ACCESS_2,   0xFFFFFFFF },
		{ dsp->base + HALO_MPU_WINDOW_ACCESS_2, lock_regions },
		{ dsp->base + HALO_MPU_XREG_ACCESS_2,   lock_regions },
		{ dsp->base + HALO_MPU_YREG_ACCESS_2,   lock_regions },
		{ dsp->base + HALO_MPU_XMEM_ACCESS_3,   0xFFFFFFFF },
		{ dsp->base + HALO_MPU_YMEM_ACCESS_3,   0xFFFFFFFF },
		{ dsp->base + HALO_MPU_WINDOW_ACCESS_3, lock_regions },
		{ dsp->base + HALO_MPU_XREG_ACCESS_3,   lock_regions },
		{ dsp->base + HALO_MPU_YREG_ACCESS_3,   lock_regions },
		{ dsp->base + HALO_MPU_LOCK_CONFIG,     0 },
	};

	return regmap_multi_reg_write(dsp->regmap, config, ARRAY_SIZE(config));
}

int wm_adsp2_set_dspclk(struct snd_soc_dapm_widget *w, unsigned int freq)
{
	struct snd_soc_component *component = snd_soc_dapm_to_component(w->dapm);
	struct wm_adsp *dsps = snd_soc_component_get_drvdata(component);
	struct wm_adsp *dsp = &dsps[w->shift];
	int ret;

	ret = regmap_update_bits(dsp->regmap, dsp->base + ADSP2_CLOCKING,
				 ADSP2_CLK_SEL_MASK,
				 freq << ADSP2_CLK_SEL_SHIFT);
	if (ret)
		adsp_err(dsp, "Failed to set clock rate: %d\n", ret);

	return ret;
}
EXPORT_SYMBOL_GPL(wm_adsp2_set_dspclk);

int wm_adsp2_preloader_get(struct snd_kcontrol *kcontrol,
			   struct snd_ctl_elem_value *ucontrol)
{
	struct snd_soc_component *component = snd_soc_kcontrol_component(kcontrol);
	struct wm_adsp *dsps = snd_soc_component_get_drvdata(component);
	struct soc_mixer_control *mc =
		(struct soc_mixer_control *)kcontrol->private_value;
	struct wm_adsp *dsp = &dsps[mc->shift - 1];

	ucontrol->value.integer.value[0] = dsp->preloaded;

	return 0;
}
EXPORT_SYMBOL_GPL(wm_adsp2_preloader_get);

int wm_adsp2_preloader_put(struct snd_kcontrol *kcontrol,
			   struct snd_ctl_elem_value *ucontrol)
{
	struct snd_soc_component *component = snd_soc_kcontrol_component(kcontrol);
	struct wm_adsp *dsps = snd_soc_component_get_drvdata(component);
	struct snd_soc_dapm_context *dapm = snd_soc_component_get_dapm(component);
	struct soc_mixer_control *mc =
		(struct soc_mixer_control *)kcontrol->private_value;
	struct wm_adsp *dsp = &dsps[mc->shift - 1];
	char preload[32];

	snprintf(preload, ARRAY_SIZE(preload), "%s Preload", dsp->name);

	dsp->preloaded = ucontrol->value.integer.value[0];

	if (ucontrol->value.integer.value[0])
		snd_soc_component_force_enable_pin(component, preload);
	else
		snd_soc_component_disable_pin(component, preload);

	snd_soc_dapm_sync(dapm);

	flush_work(&dsp->boot_work);

	return 0;
}
EXPORT_SYMBOL_GPL(wm_adsp2_preloader_put);

static void wm_adsp_stop_watchdog(struct wm_adsp *dsp)
{
	regmap_update_bits(dsp->regmap, dsp->base + ADSP2_WATCHDOG,
			   ADSP2_WDT_ENA_MASK, 0);
}

static void wm_halo_stop_watchdog(struct wm_adsp *dsp)
{
	regmap_update_bits(dsp->regmap, dsp->base + HALO_WDT_CONTROL,
			   HALO_WDT_EN_MASK, 0);
}

int wm_adsp_early_event(struct snd_soc_dapm_widget *w,
			struct snd_kcontrol *kcontrol, int event)
{
	struct snd_soc_component *component = snd_soc_dapm_to_component(w->dapm);
	struct wm_adsp *dsps = snd_soc_component_get_drvdata(component);
	struct wm_adsp *dsp = &dsps[w->shift];
	struct wm_coeff_ctl *ctl;

	switch (event) {
	case SND_SOC_DAPM_PRE_PMU:
		queue_work(system_unbound_wq, &dsp->boot_work);
		break;
	case SND_SOC_DAPM_PRE_PMD:
		mutex_lock(&dsp->pwr_lock);

		wm_adsp_debugfs_clear(dsp);

		dsp->fw_id = 0;
		dsp->fw_id_version = 0;

		dsp->booted = false;

		if (dsp->ops->disable_memory)
			dsp->ops->disable_memory(dsp);

		list_for_each_entry(ctl, &dsp->ctl_list, list)
			ctl->enabled = 0;

		wm_adsp_free_alg_regions(dsp);

		mutex_unlock(&dsp->pwr_lock);

		adsp_dbg(dsp, "Shutdown complete\n");
		break;
	default:
		break;
	}

	return 0;
}
EXPORT_SYMBOL_GPL(wm_adsp_early_event);

static int wm_adsp2_start_core(struct wm_adsp *dsp)
{
	return regmap_update_bits(dsp->regmap, dsp->base + ADSP2_CONTROL,
				 ADSP2_CORE_ENA | ADSP2_START,
				 ADSP2_CORE_ENA | ADSP2_START);
}

static void wm_adsp2_stop_core(struct wm_adsp *dsp)
{
	regmap_update_bits(dsp->regmap, dsp->base + ADSP2_CONTROL,
			   ADSP2_CORE_ENA | ADSP2_START, 0);
}

int wm_adsp_event(struct snd_soc_dapm_widget *w,
		  struct snd_kcontrol *kcontrol, int event)
{
	struct snd_soc_component *component = snd_soc_dapm_to_component(w->dapm);
	struct wm_adsp *dsps = snd_soc_component_get_drvdata(component);
	struct wm_adsp *dsp = &dsps[w->shift];
	int ret;

	switch (event) {
	case SND_SOC_DAPM_POST_PMU:
		flush_work(&dsp->boot_work);

		mutex_lock(&dsp->pwr_lock);

		if (!dsp->booted) {
			ret = -EIO;
			goto err;
		}

		if (dsp->ops->enable_core) {
			ret = dsp->ops->enable_core(dsp);
			if (ret != 0)
				goto err;
		}

		/* Sync set controls */
		ret = wm_coeff_sync_controls(dsp);
		if (ret != 0)
			goto err;

		if (dsp->ops->lock_memory) {
			ret = dsp->ops->lock_memory(dsp, dsp->lock_regions);
			if (ret != 0) {
				adsp_err(dsp, "Error configuring MPU: %d\n",
					 ret);
				goto err;
			}
		}

		if (dsp->ops->start_core) {
			ret = dsp->ops->start_core(dsp);
			if (ret != 0)
				goto err;
		}

		if (wm_adsp_fw[dsp->fw].num_caps != 0) {
			ret = wm_adsp_buffer_init(dsp);
			if (ret < 0)
				goto err;
		}

		dsp->running = true;

		mutex_unlock(&dsp->pwr_lock);
		break;

	case SND_SOC_DAPM_PRE_PMD:
		/* Tell the firmware to cleanup */
		wm_adsp_signal_event_controls(dsp, WM_ADSP_FW_EVENT_SHUTDOWN);

		if (dsp->ops->stop_watchdog)
			dsp->ops->stop_watchdog(dsp);

		/* Log firmware state, it can be useful for analysis */
		if (dsp->ops->show_fw_status)
			dsp->ops->show_fw_status(dsp);

		mutex_lock(&dsp->pwr_lock);

		dsp->running = false;

		if (dsp->ops->stop_core)
			dsp->ops->stop_core(dsp);
		if (dsp->ops->disable_core)
			dsp->ops->disable_core(dsp);

		if (wm_adsp_fw[dsp->fw].num_caps != 0)
			wm_adsp_buffer_free(dsp);

		dsp->fatal_error = false;

		mutex_unlock(&dsp->pwr_lock);

		adsp_dbg(dsp, "Execution stopped\n");
		break;

	default:
		break;
	}

	return 0;
err:
	if (dsp->ops->stop_core)
		dsp->ops->stop_core(dsp);
	if (dsp->ops->disable_core)
		dsp->ops->disable_core(dsp);
	mutex_unlock(&dsp->pwr_lock);
	return ret;
}
EXPORT_SYMBOL_GPL(wm_adsp_event);

static int wm_halo_start_core(struct wm_adsp *dsp)
{
	return regmap_update_bits(dsp->regmap,
				  dsp->base + HALO_CCM_CORE_CONTROL,
				  HALO_CORE_EN, HALO_CORE_EN);
}

static void wm_halo_stop_core(struct wm_adsp *dsp)
{
	regmap_update_bits(dsp->regmap, dsp->base + HALO_CCM_CORE_CONTROL,
			   HALO_CORE_EN, 0);

	/* reset halo core with CORE_SOFT_RESET */
	regmap_update_bits(dsp->regmap, dsp->base + HALO_CORE_SOFT_RESET,
			   HALO_CORE_SOFT_RESET_MASK, 1);
}

int wm_adsp2_component_probe(struct wm_adsp *dsp, struct snd_soc_component *component)
{
	char preload[32];

	snprintf(preload, ARRAY_SIZE(preload), "%s Preload", dsp->name);
	snd_soc_component_disable_pin(component, preload);

	wm_adsp2_init_debugfs(dsp, component);

	dsp->component = component;

	return 0;
}
EXPORT_SYMBOL_GPL(wm_adsp2_component_probe);

int wm_adsp2_component_remove(struct wm_adsp *dsp, struct snd_soc_component *component)
{
	wm_adsp2_cleanup_debugfs(dsp);

	return 0;
}
EXPORT_SYMBOL_GPL(wm_adsp2_component_remove);

int wm_adsp2_init(struct wm_adsp *dsp)
{
	int ret;

	ret = wm_adsp_common_init(dsp);
	if (ret)
		return ret;

	switch (dsp->rev) {
	case 0:
		/*
		 * Disable the DSP memory by default when in reset for a small
		 * power saving.
		 */
		ret = regmap_update_bits(dsp->regmap, dsp->base + ADSP2_CONTROL,
					 ADSP2_MEM_ENA, 0);
		if (ret) {
			adsp_err(dsp,
				 "Failed to clear memory retention: %d\n", ret);
			return ret;
		}

		dsp->ops = &wm_adsp2_ops[0];
		break;
	case 1:
		dsp->ops = &wm_adsp2_ops[1];
		break;
	default:
		dsp->ops = &wm_adsp2_ops[2];
		break;
	}

	INIT_WORK(&dsp->boot_work, wm_adsp_boot_work);

	return 0;
}
EXPORT_SYMBOL_GPL(wm_adsp2_init);

int wm_halo_init(struct wm_adsp *dsp)
{
	int ret;

	ret = wm_adsp_common_init(dsp);
	if (ret)
		return ret;

	dsp->ops = &wm_halo_ops;

	INIT_WORK(&dsp->boot_work, wm_adsp_boot_work);

	return 0;
}
EXPORT_SYMBOL_GPL(wm_halo_init);

void wm_adsp2_remove(struct wm_adsp *dsp)
{
	struct wm_coeff_ctl *ctl;

	while (!list_empty(&dsp->ctl_list)) {
		ctl = list_first_entry(&dsp->ctl_list, struct wm_coeff_ctl,
					list);
		list_del(&ctl->list);
		wm_adsp_free_ctl_blk(ctl);
	}
}
EXPORT_SYMBOL_GPL(wm_adsp2_remove);

static inline int wm_adsp_compr_attached(struct wm_adsp_compr *compr)
{
	return compr->buf != NULL;
}

static int wm_adsp_compr_attach(struct wm_adsp_compr *compr)
{
	struct wm_adsp_compr_buf *buf = NULL, *tmp;

	if (compr->dsp->fatal_error)
		return -EINVAL;

	list_for_each_entry(tmp, &compr->dsp->buffer_list, list) {
		if (!tmp->name || !strcmp(compr->name, tmp->name)) {
			buf = tmp;
			break;
		}
	}

	if (!buf)
		return -EINVAL;

	compr->buf = buf;
	buf->compr = compr;

	return 0;
}

static void wm_adsp_compr_detach(struct wm_adsp_compr *compr)
{
	if (!compr)
		return;

	/* Wake the poll so it can see buffer is no longer attached */
	if (compr->stream)
		snd_compr_fragment_elapsed(compr->stream);

	if (wm_adsp_compr_attached(compr)) {
		compr->buf->compr = NULL;
		compr->buf = NULL;
	}
}

int wm_adsp_compr_open(struct wm_adsp *dsp, struct snd_compr_stream *stream)
{
	struct wm_adsp_compr *compr, *tmp;
	struct snd_soc_pcm_runtime *rtd = stream->private_data;
	int ret = 0;

	mutex_lock(&dsp->pwr_lock);

	if (wm_adsp_fw[dsp->fw].num_caps == 0) {
		adsp_err(dsp, "%s: Firmware does not support compressed API\n",
			 rtd->codec_dai->name);
		ret = -ENXIO;
		goto out;
	}

	if (wm_adsp_fw[dsp->fw].compr_direction != stream->direction) {
		adsp_err(dsp, "%s: Firmware does not support stream direction\n",
			 rtd->codec_dai->name);
		ret = -EINVAL;
		goto out;
	}

	list_for_each_entry(tmp, &dsp->compr_list, list) {
		if (!strcmp(tmp->name, rtd->codec_dai->name)) {
			adsp_err(dsp, "%s: Only a single stream supported per dai\n",
				 rtd->codec_dai->name);
			ret = -EBUSY;
			goto out;
		}
	}

	compr = kzalloc(sizeof(*compr), GFP_KERNEL);
	if (!compr) {
		ret = -ENOMEM;
		goto out;
	}

	compr->dsp = dsp;
	compr->stream = stream;
	compr->name = rtd->codec_dai->name;

	list_add_tail(&compr->list, &dsp->compr_list);

	stream->runtime->private_data = compr;

out:
	mutex_unlock(&dsp->pwr_lock);

	return ret;
}
EXPORT_SYMBOL_GPL(wm_adsp_compr_open);

int wm_adsp_compr_free(struct snd_compr_stream *stream)
{
	struct wm_adsp_compr *compr = stream->runtime->private_data;
	struct wm_adsp *dsp = compr->dsp;

	mutex_lock(&dsp->pwr_lock);

	wm_adsp_compr_detach(compr);
	list_del(&compr->list);

	kfree(compr->raw_buf);
	kfree(compr);

	mutex_unlock(&dsp->pwr_lock);

	return 0;
}
EXPORT_SYMBOL_GPL(wm_adsp_compr_free);

static int wm_adsp_compr_check_params(struct snd_compr_stream *stream,
				      struct snd_compr_params *params)
{
	struct wm_adsp_compr *compr = stream->runtime->private_data;
	struct wm_adsp *dsp = compr->dsp;
	const struct wm_adsp_fw_caps *caps;
	const struct snd_codec_desc *desc;
	int i, j;

	if (params->buffer.fragment_size < WM_ADSP_MIN_FRAGMENT_SIZE ||
	    params->buffer.fragment_size > WM_ADSP_MAX_FRAGMENT_SIZE ||
	    params->buffer.fragments < WM_ADSP_MIN_FRAGMENTS ||
	    params->buffer.fragments > WM_ADSP_MAX_FRAGMENTS ||
	    params->buffer.fragment_size % WM_ADSP_DATA_WORD_SIZE) {
		compr_err(compr, "Invalid buffer fragsize=%d fragments=%d\n",
			  params->buffer.fragment_size,
			  params->buffer.fragments);

		return -EINVAL;
	}

	for (i = 0; i < wm_adsp_fw[dsp->fw].num_caps; i++) {
		caps = &wm_adsp_fw[dsp->fw].caps[i];
		desc = &caps->desc;

		if (caps->id != params->codec.id)
			continue;

		if (stream->direction == SND_COMPRESS_PLAYBACK) {
			if (desc->max_ch < params->codec.ch_out)
				continue;
		} else {
			if (desc->max_ch < params->codec.ch_in)
				continue;
		}

		if (!(desc->formats & (1 << params->codec.format)))
			continue;

		for (j = 0; j < desc->num_sample_rates; ++j)
			if (desc->sample_rates[j] == params->codec.sample_rate)
				return 0;
	}

	compr_err(compr, "Invalid params id=%u ch=%u,%u rate=%u fmt=%u\n",
		  params->codec.id, params->codec.ch_in, params->codec.ch_out,
		  params->codec.sample_rate, params->codec.format);
	return -EINVAL;
}

static inline unsigned int wm_adsp_compr_frag_words(struct wm_adsp_compr *compr)
{
	return compr->size.fragment_size / WM_ADSP_DATA_WORD_SIZE;
}

int wm_adsp_compr_set_params(struct snd_compr_stream *stream,
			     struct snd_compr_params *params)
{
	struct wm_adsp_compr *compr = stream->runtime->private_data;
	unsigned int size;
	int ret;

	ret = wm_adsp_compr_check_params(stream, params);
	if (ret)
		return ret;

	compr->size = params->buffer;

	compr_dbg(compr, "fragment_size=%d fragments=%d\n",
		  compr->size.fragment_size, compr->size.fragments);

	size = wm_adsp_compr_frag_words(compr) * sizeof(*compr->raw_buf);
	compr->raw_buf = kmalloc(size, GFP_DMA | GFP_KERNEL);
	if (!compr->raw_buf)
		return -ENOMEM;

	compr->sample_rate = params->codec.sample_rate;

	return 0;
}
EXPORT_SYMBOL_GPL(wm_adsp_compr_set_params);

int wm_adsp_compr_get_caps(struct snd_compr_stream *stream,
			   struct snd_compr_caps *caps)
{
	struct wm_adsp_compr *compr = stream->runtime->private_data;
	int fw = compr->dsp->fw;
	int i;

	if (wm_adsp_fw[fw].caps) {
		for (i = 0; i < wm_adsp_fw[fw].num_caps; i++)
			caps->codecs[i] = wm_adsp_fw[fw].caps[i].id;

		caps->num_codecs = i;
		caps->direction = wm_adsp_fw[fw].compr_direction;

		caps->min_fragment_size = WM_ADSP_MIN_FRAGMENT_SIZE;
		caps->max_fragment_size = WM_ADSP_MAX_FRAGMENT_SIZE;
		caps->min_fragments = WM_ADSP_MIN_FRAGMENTS;
		caps->max_fragments = WM_ADSP_MAX_FRAGMENTS;
	}

	return 0;
}
EXPORT_SYMBOL_GPL(wm_adsp_compr_get_caps);

static int wm_adsp_read_data_block(struct wm_adsp *dsp, int mem_type,
				   unsigned int mem_addr,
				   unsigned int num_words, u32 *data)
{
	struct wm_adsp_region const *mem = wm_adsp_find_region(dsp, mem_type);
	unsigned int i, reg;
	int ret;

	if (!mem)
		return -EINVAL;

	reg = dsp->ops->region_to_reg(mem, mem_addr);

	ret = regmap_raw_read(dsp->regmap, reg, data,
			      sizeof(*data) * num_words);
	if (ret < 0)
		return ret;

	for (i = 0; i < num_words; ++i)
		data[i] = be32_to_cpu(data[i]) & 0x00ffffffu;

	return 0;
}

static inline int wm_adsp_read_data_word(struct wm_adsp *dsp, int mem_type,
					 unsigned int mem_addr, u32 *data)
{
	return wm_adsp_read_data_block(dsp, mem_type, mem_addr, 1, data);
}

static int wm_adsp_write_data_word(struct wm_adsp *dsp, int mem_type,
				   unsigned int mem_addr, u32 data)
{
	struct wm_adsp_region const *mem = wm_adsp_find_region(dsp, mem_type);
	unsigned int reg;

	if (!mem)
		return -EINVAL;

	reg = dsp->ops->region_to_reg(mem, mem_addr);

	data = cpu_to_be32(data & 0x00ffffffu);

	return regmap_raw_write(dsp->regmap, reg, &data, sizeof(data));
}

static inline int wm_adsp_buffer_read(struct wm_adsp_compr_buf *buf,
				      unsigned int field_offset, u32 *data)
{
	return wm_adsp_read_data_word(buf->dsp, buf->host_buf_mem_type,
				      buf->host_buf_ptr + field_offset, data);
}

static inline int wm_adsp_buffer_write(struct wm_adsp_compr_buf *buf,
				       unsigned int field_offset, u32 data)
{
	return wm_adsp_write_data_word(buf->dsp, buf->host_buf_mem_type,
				       buf->host_buf_ptr + field_offset, data);
}

static void wm_adsp_remove_padding(u32 *buf, int nwords, int data_word_size)
{
	u8 *pack_in = (u8 *)buf;
	u8 *pack_out = (u8 *)buf;
	int i, j;

	/* Remove the padding bytes from the data read from the DSP */
	for (i = 0; i < nwords; i++) {
		for (j = 0; j < data_word_size; j++)
			*pack_out++ = *pack_in++;

		pack_in += sizeof(*buf) - data_word_size;
	}
}

static int wm_adsp_buffer_populate(struct wm_adsp_compr_buf *buf)
{
	const struct wm_adsp_fw_caps *caps = wm_adsp_fw[buf->dsp->fw].caps;
	struct wm_adsp_buffer_region *region;
	u32 offset = 0;
	int i, ret;

	buf->regions = kcalloc(caps->num_regions, sizeof(*buf->regions),
			       GFP_KERNEL);
	if (!buf->regions)
		return -ENOMEM;

	for (i = 0; i < caps->num_regions; ++i) {
		region = &buf->regions[i];

		region->offset = offset;
		region->mem_type = caps->region_defs[i].mem_type;

		ret = wm_adsp_buffer_read(buf, caps->region_defs[i].base_offset,
					  &region->base_addr);
		if (ret < 0)
			return ret;

		ret = wm_adsp_buffer_read(buf, caps->region_defs[i].size_offset,
					  &offset);
		if (ret < 0)
			return ret;

		region->cumulative_size = offset;

		compr_dbg(buf,
			  "region=%d type=%d base=%08x off=%08x size=%08x\n",
			  i, region->mem_type, region->base_addr,
			  region->offset, region->cumulative_size);
	}

	return 0;
}

static void wm_adsp_buffer_clear(struct wm_adsp_compr_buf *buf)
{
	buf->irq_count = 0xFFFFFFFF;
	buf->read_index = -1;
	buf->avail = 0;
}

static struct wm_adsp_compr_buf *wm_adsp_buffer_alloc(struct wm_adsp *dsp)
{
	struct wm_adsp_compr_buf *buf;

	buf = kzalloc(sizeof(*buf), GFP_KERNEL);
	if (!buf)
		return NULL;

	buf->dsp = dsp;

	wm_adsp_buffer_clear(buf);

	list_add_tail(&buf->list, &dsp->buffer_list);

	return buf;
}

static int wm_adsp_buffer_parse_legacy(struct wm_adsp *dsp)
{
	struct wm_adsp_alg_region *alg_region;
	struct wm_adsp_compr_buf *buf;
	u32 xmalg, addr, magic;
	int i, ret;

	alg_region = wm_adsp_find_alg_region(dsp, WMFW_ADSP2_XM, dsp->fw_id);
	if (!alg_region) {
		adsp_err(dsp, "No algorithm region found\n");
		return -EINVAL;
	}

	buf = wm_adsp_buffer_alloc(dsp);
	if (!buf)
		return -ENOMEM;

	xmalg = dsp->ops->sys_config_size / sizeof(__be32);

	addr = alg_region->base + xmalg + ALG_XM_FIELD(magic);
	ret = wm_adsp_read_data_word(dsp, WMFW_ADSP2_XM, addr, &magic);
	if (ret < 0)
		return ret;

	if (magic != WM_ADSP_ALG_XM_STRUCT_MAGIC)
		return -ENODEV;

	addr = alg_region->base + xmalg + ALG_XM_FIELD(host_buf_ptr);
	for (i = 0; i < 5; ++i) {
		ret = wm_adsp_read_data_word(dsp, WMFW_ADSP2_XM, addr,
					     &buf->host_buf_ptr);
		if (ret < 0)
			return ret;

		if (buf->host_buf_ptr)
			break;

		usleep_range(1000, 2000);
	}

	if (!buf->host_buf_ptr)
		return -EIO;

	buf->host_buf_mem_type = WMFW_ADSP2_XM;

	ret = wm_adsp_buffer_populate(buf);
	if (ret < 0)
		return ret;

	compr_dbg(buf, "legacy host_buf_ptr=%x\n", buf->host_buf_ptr);

	return 0;
}

static int wm_adsp_buffer_parse_coeff(struct wm_coeff_ctl *ctl)
{
	struct wm_adsp_host_buf_coeff_v1 coeff_v1;
	struct wm_adsp_compr_buf *buf;
	unsigned int val, reg;
	int ret, i;

	ret = wm_coeff_base_reg(ctl, &reg);
	if (ret)
		return ret;

	for (i = 0; i < 5; ++i) {
		ret = regmap_raw_read(ctl->dsp->regmap, reg, &val, sizeof(val));
		if (ret < 0)
			return ret;

		if (val)
			break;

		usleep_range(1000, 2000);
	}

	if (!val) {
		adsp_err(ctl->dsp, "Failed to acquire host buffer\n");
		return -EIO;
	}

	buf = wm_adsp_buffer_alloc(ctl->dsp);
	if (!buf)
		return -ENOMEM;

	buf->host_buf_mem_type = ctl->alg_region.type;
	buf->host_buf_ptr = be32_to_cpu(val);

	ret = wm_adsp_buffer_populate(buf);
	if (ret < 0)
		return ret;

	/*
	 * v0 host_buffer coefficients didn't have versioning, so if the
	 * control is one word, assume version 0.
	 */
	if (ctl->len == 4) {
		compr_dbg(buf, "host_buf_ptr=%x\n", buf->host_buf_ptr);
		return 0;
	}

	ret = regmap_raw_read(ctl->dsp->regmap, reg, &coeff_v1,
			      sizeof(coeff_v1));
	if (ret < 0)
		return ret;

	coeff_v1.versions = be32_to_cpu(coeff_v1.versions);
	val = coeff_v1.versions & HOST_BUF_COEFF_COMPAT_VER_MASK;
	val >>= HOST_BUF_COEFF_COMPAT_VER_SHIFT;

	if (val > HOST_BUF_COEFF_SUPPORTED_COMPAT_VER) {
		adsp_err(ctl->dsp,
			 "Host buffer coeff ver %u > supported version %u\n",
			 val, HOST_BUF_COEFF_SUPPORTED_COMPAT_VER);
		return -EINVAL;
	}

	for (i = 0; i < ARRAY_SIZE(coeff_v1.name); i++)
		coeff_v1.name[i] = be32_to_cpu(coeff_v1.name[i]);

	wm_adsp_remove_padding((u32 *)&coeff_v1.name,
			       ARRAY_SIZE(coeff_v1.name),
			       WM_ADSP_DATA_WORD_SIZE);

	buf->name = kasprintf(GFP_KERNEL, "%s-dsp-%s", ctl->dsp->part,
			      (char *)&coeff_v1.name);

	compr_dbg(buf, "host_buf_ptr=%x coeff version %u\n",
		  buf->host_buf_ptr, val);

	return val;
}

static int wm_adsp_buffer_init(struct wm_adsp *dsp)
{
	struct wm_coeff_ctl *ctl;
	int ret;

	list_for_each_entry(ctl, &dsp->ctl_list, list) {
		if (ctl->type != WMFW_CTL_TYPE_HOST_BUFFER)
			continue;

		if (!ctl->enabled)
			continue;

		ret = wm_adsp_buffer_parse_coeff(ctl);
		if (ret < 0) {
			adsp_err(dsp, "Failed to parse coeff: %d\n", ret);
			goto error;
		} else if (ret == 0) {
			/* Only one buffer supported for version 0 */
			return 0;
		}
	}

	if (list_empty(&dsp->buffer_list)) {
		/* Fall back to legacy support */
		ret = wm_adsp_buffer_parse_legacy(dsp);
		if (ret) {
			adsp_err(dsp, "Failed to parse legacy: %d\n", ret);
			goto error;
		}
	}

	return 0;

error:
	wm_adsp_buffer_free(dsp);
	return ret;
}

static int wm_adsp_buffer_free(struct wm_adsp *dsp)
{
	struct wm_adsp_compr_buf *buf, *tmp;

	list_for_each_entry_safe(buf, tmp, &dsp->buffer_list, list) {
		wm_adsp_compr_detach(buf->compr);

		kfree(buf->name);
		kfree(buf->regions);
		list_del(&buf->list);
		kfree(buf);
	}

	return 0;
}

static int wm_adsp_buffer_get_error(struct wm_adsp_compr_buf *buf)
{
	int ret;

	ret = wm_adsp_buffer_read(buf, HOST_BUFFER_FIELD(error), &buf->error);
	if (ret < 0) {
		compr_err(buf, "Failed to check buffer error: %d\n", ret);
		return ret;
	}
	if (buf->error != 0) {
		compr_err(buf, "Buffer error occurred: %d\n", buf->error);
		return -EIO;
	}

	return 0;
}

int wm_adsp_compr_trigger(struct snd_compr_stream *stream, int cmd)
{
	struct wm_adsp_compr *compr = stream->runtime->private_data;
	struct wm_adsp *dsp = compr->dsp;
	int ret = 0;

	compr_dbg(compr, "Trigger: %d\n", cmd);

	mutex_lock(&dsp->pwr_lock);

	switch (cmd) {
	case SNDRV_PCM_TRIGGER_START:
		if (!wm_adsp_compr_attached(compr)) {
			ret = wm_adsp_compr_attach(compr);
			if (ret < 0) {
				compr_err(compr, "Failed to link buffer and stream: %d\n",
					  ret);
				break;
			}
		}

<<<<<<< HEAD
=======
		ret = wm_adsp_buffer_get_error(compr->buf);
		if (ret < 0)
			break;

>>>>>>> f7688b48
		/* Trigger the IRQ at one fragment of data */
		ret = wm_adsp_buffer_write(compr->buf,
					   HOST_BUFFER_FIELD(high_water_mark),
					   wm_adsp_compr_frag_words(compr));
		if (ret < 0) {
			compr_err(compr, "Failed to set high water mark: %d\n",
				  ret);
			break;
		}
		break;
	case SNDRV_PCM_TRIGGER_STOP:
		if (wm_adsp_compr_attached(compr))
			wm_adsp_buffer_clear(compr->buf);
		break;
	default:
		ret = -EINVAL;
		break;
	}

	mutex_unlock(&dsp->pwr_lock);

	return ret;
}
EXPORT_SYMBOL_GPL(wm_adsp_compr_trigger);

static inline int wm_adsp_buffer_size(struct wm_adsp_compr_buf *buf)
{
	int last_region = wm_adsp_fw[buf->dsp->fw].caps->num_regions - 1;

	return buf->regions[last_region].cumulative_size;
}

static int wm_adsp_buffer_update_avail(struct wm_adsp_compr_buf *buf)
{
	u32 next_read_index, next_write_index;
	int write_index, read_index, avail;
	int ret;

	/* Only sync read index if we haven't already read a valid index */
	if (buf->read_index < 0) {
		ret = wm_adsp_buffer_read(buf,
				HOST_BUFFER_FIELD(next_read_index),
				&next_read_index);
		if (ret < 0)
			return ret;

		read_index = sign_extend32(next_read_index, 23);

		if (read_index < 0) {
			compr_dbg(buf, "Avail check on unstarted stream\n");
			return 0;
		}

		buf->read_index = read_index;
	}

	ret = wm_adsp_buffer_read(buf, HOST_BUFFER_FIELD(next_write_index),
			&next_write_index);
	if (ret < 0)
		return ret;

	write_index = sign_extend32(next_write_index, 23);

	avail = write_index - buf->read_index;
	if (avail < 0)
		avail += wm_adsp_buffer_size(buf);

	compr_dbg(buf, "readindex=0x%x, writeindex=0x%x, avail=%d\n",
		  buf->read_index, write_index, avail * WM_ADSP_DATA_WORD_SIZE);

	buf->avail = avail;

	return 0;
}

int wm_adsp_compr_handle_irq(struct wm_adsp *dsp)
{
	struct wm_adsp_compr_buf *buf;
	struct wm_adsp_compr *compr;
	int ret = 0;

	mutex_lock(&dsp->pwr_lock);

	if (list_empty(&dsp->buffer_list)) {
		ret = -ENODEV;
		goto out;
	}

	adsp_dbg(dsp, "Handling buffer IRQ\n");

	list_for_each_entry(buf, &dsp->buffer_list, list) {
		compr = buf->compr;

		ret = wm_adsp_buffer_get_error(buf);
		if (ret < 0)
			goto out_notify; /* Wake poll to report error */

		ret = wm_adsp_buffer_read(buf, HOST_BUFFER_FIELD(irq_count),
					  &buf->irq_count);
		if (ret < 0) {
			compr_err(buf, "Failed to get irq_count: %d\n", ret);
			goto out;
		}

		ret = wm_adsp_buffer_update_avail(buf);
		if (ret < 0) {
			compr_err(buf, "Error reading avail: %d\n", ret);
			goto out;
		}

		if (wm_adsp_fw[dsp->fw].voice_trigger && buf->irq_count == 2)
			ret = WM_ADSP_COMPR_VOICE_TRIGGER;

out_notify:
		if (compr && compr->stream)
			snd_compr_fragment_elapsed(compr->stream);
	}

out:
	mutex_unlock(&dsp->pwr_lock);

	return ret;
}
EXPORT_SYMBOL_GPL(wm_adsp_compr_handle_irq);

static int wm_adsp_buffer_reenable_irq(struct wm_adsp_compr_buf *buf)
{
	if (buf->irq_count & 0x01)
		return 0;

	compr_dbg(buf, "Enable IRQ(0x%x) for next fragment\n", buf->irq_count);

	buf->irq_count |= 0x01;

	return wm_adsp_buffer_write(buf, HOST_BUFFER_FIELD(irq_ack),
				    buf->irq_count);
}

int wm_adsp_compr_pointer(struct snd_compr_stream *stream,
			  struct snd_compr_tstamp *tstamp)
{
	struct wm_adsp_compr *compr = stream->runtime->private_data;
	struct wm_adsp *dsp = compr->dsp;
	struct wm_adsp_compr_buf *buf;
	int ret = 0;

	compr_dbg(compr, "Pointer request\n");

	mutex_lock(&dsp->pwr_lock);

	buf = compr->buf;

	if (dsp->fatal_error || !buf || buf->error) {
		snd_compr_stop_error(stream, SNDRV_PCM_STATE_XRUN);
		ret = -EIO;
		goto out;
	}

	if (buf->avail < wm_adsp_compr_frag_words(compr)) {
		ret = wm_adsp_buffer_update_avail(buf);
		if (ret < 0) {
			compr_err(compr, "Error reading avail: %d\n", ret);
			goto out;
		}

		/*
		 * If we really have less than 1 fragment available tell the
		 * DSP to inform us once a whole fragment is available.
		 */
		if (buf->avail < wm_adsp_compr_frag_words(compr)) {
			ret = wm_adsp_buffer_get_error(buf);
			if (ret < 0) {
				if (buf->error)
					snd_compr_stop_error(stream,
							SNDRV_PCM_STATE_XRUN);
				goto out;
			}

			ret = wm_adsp_buffer_reenable_irq(buf);
			if (ret < 0) {
				compr_err(compr, "Failed to re-enable buffer IRQ: %d\n",
					  ret);
				goto out;
			}
		}
	}

	tstamp->copied_total = compr->copied_total;
	tstamp->copied_total += buf->avail * WM_ADSP_DATA_WORD_SIZE;
	tstamp->sampling_rate = compr->sample_rate;

out:
	mutex_unlock(&dsp->pwr_lock);

	return ret;
}
EXPORT_SYMBOL_GPL(wm_adsp_compr_pointer);

static int wm_adsp_buffer_capture_block(struct wm_adsp_compr *compr, int target)
{
	struct wm_adsp_compr_buf *buf = compr->buf;
	unsigned int adsp_addr;
	int mem_type, nwords, max_read;
	int i, ret;

	/* Calculate read parameters */
	for (i = 0; i < wm_adsp_fw[buf->dsp->fw].caps->num_regions; ++i)
		if (buf->read_index < buf->regions[i].cumulative_size)
			break;

	if (i == wm_adsp_fw[buf->dsp->fw].caps->num_regions)
		return -EINVAL;

	mem_type = buf->regions[i].mem_type;
	adsp_addr = buf->regions[i].base_addr +
		    (buf->read_index - buf->regions[i].offset);

	max_read = wm_adsp_compr_frag_words(compr);
	nwords = buf->regions[i].cumulative_size - buf->read_index;

	if (nwords > target)
		nwords = target;
	if (nwords > buf->avail)
		nwords = buf->avail;
	if (nwords > max_read)
		nwords = max_read;
	if (!nwords)
		return 0;

	/* Read data from DSP */
	ret = wm_adsp_read_data_block(buf->dsp, mem_type, adsp_addr,
				      nwords, compr->raw_buf);
	if (ret < 0)
		return ret;

	wm_adsp_remove_padding(compr->raw_buf, nwords, WM_ADSP_DATA_WORD_SIZE);

	/* update read index to account for words read */
	buf->read_index += nwords;
	if (buf->read_index == wm_adsp_buffer_size(buf))
		buf->read_index = 0;

	ret = wm_adsp_buffer_write(buf, HOST_BUFFER_FIELD(next_read_index),
				   buf->read_index);
	if (ret < 0)
		return ret;

	/* update avail to account for words read */
	buf->avail -= nwords;

	return nwords;
}

static int wm_adsp_compr_read(struct wm_adsp_compr *compr,
			      char __user *buf, size_t count)
{
	struct wm_adsp *dsp = compr->dsp;
	int ntotal = 0;
	int nwords, nbytes;

	compr_dbg(compr, "Requested read of %zu bytes\n", count);

	if (dsp->fatal_error || !compr->buf || compr->buf->error) {
		snd_compr_stop_error(compr->stream, SNDRV_PCM_STATE_XRUN);
		return -EIO;
	}

	count /= WM_ADSP_DATA_WORD_SIZE;

	do {
		nwords = wm_adsp_buffer_capture_block(compr, count);
		if (nwords < 0) {
			compr_err(compr, "Failed to capture block: %d\n",
				  nwords);
			return nwords;
		}

		nbytes = nwords * WM_ADSP_DATA_WORD_SIZE;

		compr_dbg(compr, "Read %d bytes\n", nbytes);

		if (copy_to_user(buf + ntotal, compr->raw_buf, nbytes)) {
			compr_err(compr, "Failed to copy data to user: %d, %d\n",
				  ntotal, nbytes);
			return -EFAULT;
		}

		count -= nwords;
		ntotal += nbytes;
	} while (nwords > 0 && count > 0);

	compr->copied_total += ntotal;

	return ntotal;
}

int wm_adsp_compr_copy(struct snd_compr_stream *stream, char __user *buf,
		       size_t count)
{
	struct wm_adsp_compr *compr = stream->runtime->private_data;
	struct wm_adsp *dsp = compr->dsp;
	int ret;

	mutex_lock(&dsp->pwr_lock);

	if (stream->direction == SND_COMPRESS_CAPTURE)
		ret = wm_adsp_compr_read(compr, buf, count);
	else
		ret = -ENOTSUPP;

	mutex_unlock(&dsp->pwr_lock);

	return ret;
}
EXPORT_SYMBOL_GPL(wm_adsp_compr_copy);

static void wm_adsp_fatal_error(struct wm_adsp *dsp)
{
	struct wm_adsp_compr *compr;

	dsp->fatal_error = true;

	list_for_each_entry(compr, &dsp->compr_list, list) {
		if (compr->stream)
			snd_compr_fragment_elapsed(compr->stream);
	}
}

irqreturn_t wm_adsp2_bus_error(int irq, void *data)
{
	struct wm_adsp *dsp = (struct wm_adsp *)data;
	unsigned int val;
	struct regmap *regmap = dsp->regmap;
	int ret = 0;

	mutex_lock(&dsp->pwr_lock);

	ret = regmap_read(regmap, dsp->base + ADSP2_LOCK_REGION_CTRL, &val);
	if (ret) {
		adsp_err(dsp,
			"Failed to read Region Lock Ctrl register: %d\n", ret);
		goto error;
	}

	if (val & ADSP2_WDT_TIMEOUT_STS_MASK) {
		adsp_err(dsp, "watchdog timeout error\n");
		dsp->ops->stop_watchdog(dsp);
		wm_adsp_fatal_error(dsp);
	}

	if (val & (ADSP2_SLAVE_ERR_MASK | ADSP2_REGION_LOCK_ERR_MASK)) {
		if (val & ADSP2_SLAVE_ERR_MASK)
			adsp_err(dsp, "bus error: slave error\n");
		else
			adsp_err(dsp, "bus error: region lock error\n");

		ret = regmap_read(regmap, dsp->base + ADSP2_BUS_ERR_ADDR, &val);
		if (ret) {
			adsp_err(dsp,
				 "Failed to read Bus Err Addr register: %d\n",
				 ret);
			goto error;
		}

		adsp_err(dsp, "bus error address = 0x%x\n",
			 val & ADSP2_BUS_ERR_ADDR_MASK);

		ret = regmap_read(regmap,
				  dsp->base + ADSP2_PMEM_ERR_ADDR_XMEM_ERR_ADDR,
				  &val);
		if (ret) {
			adsp_err(dsp,
				 "Failed to read Pmem Xmem Err Addr register: %d\n",
				 ret);
			goto error;
		}

		adsp_err(dsp, "xmem error address = 0x%x\n",
			 val & ADSP2_XMEM_ERR_ADDR_MASK);
		adsp_err(dsp, "pmem error address = 0x%x\n",
			 (val & ADSP2_PMEM_ERR_ADDR_MASK) >>
			 ADSP2_PMEM_ERR_ADDR_SHIFT);
	}

	regmap_update_bits(regmap, dsp->base + ADSP2_LOCK_REGION_CTRL,
			   ADSP2_CTRL_ERR_EINT, ADSP2_CTRL_ERR_EINT);

error:
	mutex_unlock(&dsp->pwr_lock);

	return IRQ_HANDLED;
}
EXPORT_SYMBOL_GPL(wm_adsp2_bus_error);

irqreturn_t wm_halo_bus_error(int irq, void *data)
{
	struct wm_adsp *dsp = (struct wm_adsp *)data;
	struct regmap *regmap = dsp->regmap;
	unsigned int fault[6];
	struct reg_sequence clear[] = {
		{ dsp->base + HALO_MPU_XM_VIO_STATUS,     0x0 },
		{ dsp->base + HALO_MPU_YM_VIO_STATUS,     0x0 },
		{ dsp->base + HALO_MPU_PM_VIO_STATUS,     0x0 },
	};
	int ret;

	mutex_lock(&dsp->pwr_lock);

	ret = regmap_read(regmap, dsp->base_sysinfo + HALO_AHBM_WINDOW_DEBUG_1,
			  fault);
	if (ret) {
		adsp_warn(dsp, "Failed to read AHB DEBUG_1: %d\n", ret);
		goto exit_unlock;
	}

	adsp_warn(dsp, "AHB: STATUS: 0x%x ADDR: 0x%x\n",
		  *fault & HALO_AHBM_FLAGS_ERR_MASK,
		  (*fault & HALO_AHBM_CORE_ERR_ADDR_MASK) >>
		  HALO_AHBM_CORE_ERR_ADDR_SHIFT);

	ret = regmap_read(regmap, dsp->base_sysinfo + HALO_AHBM_WINDOW_DEBUG_0,
			  fault);
	if (ret) {
		adsp_warn(dsp, "Failed to read AHB DEBUG_0: %d\n", ret);
		goto exit_unlock;
	}

	adsp_warn(dsp, "AHB: SYS_ADDR: 0x%x\n", *fault);

	ret = regmap_bulk_read(regmap, dsp->base + HALO_MPU_XM_VIO_ADDR,
			       fault, ARRAY_SIZE(fault));
	if (ret) {
		adsp_warn(dsp, "Failed to read MPU fault info: %d\n", ret);
		goto exit_unlock;
	}

	adsp_warn(dsp, "XM: STATUS:0x%x ADDR:0x%x\n", fault[1], fault[0]);
	adsp_warn(dsp, "YM: STATUS:0x%x ADDR:0x%x\n", fault[3], fault[2]);
	adsp_warn(dsp, "PM: STATUS:0x%x ADDR:0x%x\n", fault[5], fault[4]);

	ret = regmap_multi_reg_write(dsp->regmap, clear, ARRAY_SIZE(clear));
	if (ret)
		adsp_warn(dsp, "Failed to clear MPU status: %d\n", ret);

exit_unlock:
	mutex_unlock(&dsp->pwr_lock);

	return IRQ_HANDLED;
}
EXPORT_SYMBOL_GPL(wm_halo_bus_error);

irqreturn_t wm_halo_wdt_expire(int irq, void *data)
{
	struct wm_adsp *dsp = data;

	mutex_lock(&dsp->pwr_lock);

	adsp_warn(dsp, "WDT Expiry Fault\n");
	dsp->ops->stop_watchdog(dsp);
	wm_adsp_fatal_error(dsp);

	mutex_unlock(&dsp->pwr_lock);

	return IRQ_HANDLED;
}
EXPORT_SYMBOL_GPL(wm_halo_wdt_expire);

static struct wm_adsp_ops wm_adsp1_ops = {
	.validate_version = wm_adsp_validate_version,
	.parse_sizes = wm_adsp1_parse_sizes,
	.region_to_reg = wm_adsp_region_to_reg,
};

static struct wm_adsp_ops wm_adsp2_ops[] = {
	{
		.sys_config_size = sizeof(struct wm_adsp_system_config_xm_hdr),
		.parse_sizes = wm_adsp2_parse_sizes,
		.validate_version = wm_adsp_validate_version,
		.setup_algs = wm_adsp2_setup_algs,
		.region_to_reg = wm_adsp_region_to_reg,

		.show_fw_status = wm_adsp2_show_fw_status,

		.enable_memory = wm_adsp2_enable_memory,
		.disable_memory = wm_adsp2_disable_memory,

		.enable_core = wm_adsp2_enable_core,
		.disable_core = wm_adsp2_disable_core,

		.start_core = wm_adsp2_start_core,
		.stop_core = wm_adsp2_stop_core,

	},
	{
		.sys_config_size = sizeof(struct wm_adsp_system_config_xm_hdr),
		.parse_sizes = wm_adsp2_parse_sizes,
		.validate_version = wm_adsp_validate_version,
		.setup_algs = wm_adsp2_setup_algs,
		.region_to_reg = wm_adsp_region_to_reg,

		.show_fw_status = wm_adsp2v2_show_fw_status,

		.enable_memory = wm_adsp2_enable_memory,
		.disable_memory = wm_adsp2_disable_memory,
		.lock_memory = wm_adsp2_lock,

		.enable_core = wm_adsp2v2_enable_core,
		.disable_core = wm_adsp2v2_disable_core,

		.start_core = wm_adsp2_start_core,
		.stop_core = wm_adsp2_stop_core,
	},
	{
		.sys_config_size = sizeof(struct wm_adsp_system_config_xm_hdr),
		.parse_sizes = wm_adsp2_parse_sizes,
		.validate_version = wm_adsp_validate_version,
		.setup_algs = wm_adsp2_setup_algs,
		.region_to_reg = wm_adsp_region_to_reg,

		.show_fw_status = wm_adsp2v2_show_fw_status,
		.stop_watchdog = wm_adsp_stop_watchdog,

		.enable_memory = wm_adsp2_enable_memory,
		.disable_memory = wm_adsp2_disable_memory,
		.lock_memory = wm_adsp2_lock,

		.enable_core = wm_adsp2v2_enable_core,
		.disable_core = wm_adsp2v2_disable_core,

		.start_core = wm_adsp2_start_core,
		.stop_core = wm_adsp2_stop_core,
	},
};

static struct wm_adsp_ops wm_halo_ops = {
	.sys_config_size = sizeof(struct wm_halo_system_config_xm_hdr),
	.parse_sizes = wm_adsp2_parse_sizes,
	.validate_version = wm_halo_validate_version,
	.setup_algs = wm_halo_setup_algs,
	.region_to_reg = wm_halo_region_to_reg,

	.show_fw_status = wm_halo_show_fw_status,
	.stop_watchdog = wm_halo_stop_watchdog,

	.lock_memory = wm_halo_configure_mpu,

	.start_core = wm_halo_start_core,
	.stop_core = wm_halo_stop_core,
};

MODULE_LICENSE("GPL v2");<|MERGE_RESOLUTION|>--- conflicted
+++ resolved
@@ -873,21 +873,11 @@
 static void wm_adsp_read_fw_status(struct wm_adsp *dsp,
 				   int noffs, unsigned int *offs)
 {
-<<<<<<< HEAD
-	unsigned int scratch[4];
-	unsigned int addr = dsp->base + ADSP2_SCRATCH0;
 	unsigned int i;
 	int ret;
 
-	for (i = 0; i < ARRAY_SIZE(scratch); ++i) {
-		ret = regmap_read(dsp->regmap, addr + i, &scratch[i]);
-=======
-	unsigned int i;
-	int ret;
-
 	for (i = 0; i < noffs; ++i) {
 		ret = regmap_read(dsp->regmap, dsp->base + offs[i], &offs[i]);
->>>>>>> f7688b48
 		if (ret) {
 			adsp_err(dsp, "Failed to read SCRATCH%u: %d\n", i, ret);
 			return;
@@ -904,33 +894,11 @@
 	wm_adsp_read_fw_status(dsp, ARRAY_SIZE(offs), offs);
 
 	adsp_dbg(dsp, "FW SCRATCH 0:0x%x 1:0x%x 2:0x%x 3:0x%x\n",
-<<<<<<< HEAD
-		 scratch[0], scratch[1], scratch[2], scratch[3]);
-=======
 		 offs[0], offs[1], offs[2], offs[3]);
->>>>>>> f7688b48
 }
 
 static void wm_adsp2v2_show_fw_status(struct wm_adsp *dsp)
 {
-<<<<<<< HEAD
-	unsigned int scratch[2];
-	int ret;
-
-	ret = regmap_read(dsp->regmap, dsp->base + ADSP2V2_SCRATCH0_1,
-			  &scratch[0]);
-	if (ret) {
-		adsp_err(dsp, "Failed to read SCRATCH0_1: %d\n", ret);
-		return;
-	}
-
-	ret = regmap_read(dsp->regmap, dsp->base + ADSP2V2_SCRATCH2_3,
-			  &scratch[1]);
-	if (ret) {
-		adsp_err(dsp, "Failed to read SCRATCH2_3: %d\n", ret);
-		return;
-	}
-=======
 	unsigned int offs[] = { ADSP2V2_SCRATCH0_1, ADSP2V2_SCRATCH2_3 };
 
 	wm_adsp_read_fw_status(dsp, ARRAY_SIZE(offs), offs);
@@ -947,7 +915,6 @@
 	};
 
 	wm_adsp_read_fw_status(dsp, ARRAY_SIZE(offs), offs);
->>>>>>> f7688b48
 
 	adsp_dbg(dsp, "FW SCRATCH 0:0x%x 1:0x%x 2:0x%x 3:0x%x\n",
 		 offs[0], offs[1], offs[2], offs[3]);
@@ -3947,13 +3914,10 @@
 			}
 		}
 
-<<<<<<< HEAD
-=======
 		ret = wm_adsp_buffer_get_error(compr->buf);
 		if (ret < 0)
 			break;
 
->>>>>>> f7688b48
 		/* Trigger the IRQ at one fragment of data */
 		ret = wm_adsp_buffer_write(compr->buf,
 					   HOST_BUFFER_FIELD(high_water_mark),
