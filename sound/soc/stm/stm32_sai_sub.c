// SPDX-License-Identifier: GPL-2.0-only
/*
 * STM32 ALSA SoC Digital Audio Interface (SAI) driver.
 *
 * Copyright (C) 2016, STMicroelectronics - All Rights Reserved
 * Author(s): Olivier Moysan <olivier.moysan@st.com> for STMicroelectronics.
 */

#include <linux/clk.h>
#include <linux/clk-provider.h>
#include <linux/kernel.h>
#include <linux/module.h>
#include <linux/of_irq.h>
#include <linux/of_platform.h>
#include <linux/pm_runtime.h>
#include <linux/regmap.h>

#include <sound/asoundef.h>
#include <sound/core.h>
#include <sound/dmaengine_pcm.h>
#include <sound/pcm_params.h>

#include "stm32_sai.h"

#define SAI_FREE_PROTOCOL	0x0
#define SAI_SPDIF_PROTOCOL	0x1

#define SAI_SLOT_SIZE_AUTO	0x0
#define SAI_SLOT_SIZE_16	0x1
#define SAI_SLOT_SIZE_32	0x2

#define SAI_DATASIZE_8		0x2
#define SAI_DATASIZE_10		0x3
#define SAI_DATASIZE_16		0x4
#define SAI_DATASIZE_20		0x5
#define SAI_DATASIZE_24		0x6
#define SAI_DATASIZE_32		0x7

#define STM_SAI_DAI_NAME_SIZE	15

#define STM_SAI_IS_PLAYBACK(ip)	((ip)->dir == SNDRV_PCM_STREAM_PLAYBACK)
#define STM_SAI_IS_CAPTURE(ip)	((ip)->dir == SNDRV_PCM_STREAM_CAPTURE)

#define STM_SAI_A_ID		0x0
#define STM_SAI_B_ID		0x1

#define STM_SAI_IS_SUB_A(x)	((x)->id == STM_SAI_A_ID)
#define STM_SAI_IS_SUB_B(x)	((x)->id == STM_SAI_B_ID)
#define STM_SAI_BLOCK_NAME(x)	(((x)->id == STM_SAI_A_ID) ? "A" : "B")

#define SAI_SYNC_NONE		0x0
#define SAI_SYNC_INTERNAL	0x1
#define SAI_SYNC_EXTERNAL	0x2

#define STM_SAI_PROTOCOL_IS_SPDIF(ip)	((ip)->spdif)
#define STM_SAI_HAS_SPDIF(x)	((x)->pdata->conf.has_spdif_pdm)
#define STM_SAI_HAS_PDM(x)	((x)->pdata->conf.has_spdif_pdm)
#define STM_SAI_HAS_EXT_SYNC(x) (!STM_SAI_IS_F4(sai->pdata))

#define SAI_IEC60958_BLOCK_FRAMES	192
#define SAI_IEC60958_STATUS_BYTES	24

#define SAI_MCLK_NAME_LEN		32
#define SAI_RATE_11K			11025

/**
 * struct stm32_sai_sub_data - private data of SAI sub block (block A or B)
 * @pdev: device data pointer
 * @regmap: SAI register map pointer
 * @regmap_config: SAI sub block register map configuration pointer
 * @dma_params: dma configuration data for rx or tx channel
 * @cpu_dai_drv: DAI driver data pointer
 * @cpu_dai: DAI runtime data pointer
 * @substream: PCM substream data pointer
 * @pdata: SAI block parent data pointer
 * @np_sync_provider: synchronization provider node
 * @sai_ck: kernel clock feeding the SAI clock generator
 * @sai_mclk: master clock from SAI mclk provider
 * @phys_addr: SAI registers physical base address
 * @mclk_rate: SAI block master clock frequency (Hz). set at init
 * @id: SAI sub block id corresponding to sub-block A or B
 * @dir: SAI block direction (playback or capture). set at init
 * @master: SAI block mode flag. (true=master, false=slave) set at init
 * @spdif: SAI S/PDIF iec60958 mode flag. set at init
 * @fmt: SAI block format. relevant only for custom protocols. set at init
 * @sync: SAI block synchronization mode. (none, internal or external)
 * @synco: SAI block ext sync source (provider setting). (none, sub-block A/B)
 * @synci: SAI block ext sync source (client setting). (SAI sync provider index)
 * @fs_length: frame synchronization length. depends on protocol settings
 * @slots: rx or tx slot number
 * @slot_width: rx or tx slot width in bits
 * @slot_mask: rx or tx active slots mask. set at init or at runtime
 * @data_size: PCM data width. corresponds to PCM substream width.
 * @spdif_frm_cnt: S/PDIF playback frame counter
 * @iec958: iec958 data
 * @ctrl_lock: control lock
 * @irq_lock: prevent race condition with IRQ
 */
struct stm32_sai_sub_data {
	struct platform_device *pdev;
	struct regmap *regmap;
	const struct regmap_config *regmap_config;
	struct snd_dmaengine_dai_dma_data dma_params;
	struct snd_soc_dai_driver cpu_dai_drv;
	struct snd_soc_dai *cpu_dai;
	struct snd_pcm_substream *substream;
	struct stm32_sai_data *pdata;
	struct device_node *np_sync_provider;
	struct clk *sai_ck;
	struct clk *sai_mclk;
	dma_addr_t phys_addr;
	unsigned int mclk_rate;
	unsigned int id;
	int dir;
	bool master;
	bool spdif;
	int fmt;
	int sync;
	int synco;
	int synci;
	int fs_length;
	int slots;
	int slot_width;
	int slot_mask;
	int data_size;
	unsigned int spdif_frm_cnt;
	struct snd_aes_iec958 iec958;
	struct mutex ctrl_lock; /* protect resources accessed by controls */
	spinlock_t irq_lock; /* used to prevent race condition with IRQ */
};

enum stm32_sai_fifo_th {
	STM_SAI_FIFO_TH_EMPTY,
	STM_SAI_FIFO_TH_QUARTER,
	STM_SAI_FIFO_TH_HALF,
	STM_SAI_FIFO_TH_3_QUARTER,
	STM_SAI_FIFO_TH_FULL,
};

static bool stm32_sai_sub_readable_reg(struct device *dev, unsigned int reg)
{
	switch (reg) {
	case STM_SAI_CR1_REGX:
	case STM_SAI_CR2_REGX:
	case STM_SAI_FRCR_REGX:
	case STM_SAI_SLOTR_REGX:
	case STM_SAI_IMR_REGX:
	case STM_SAI_SR_REGX:
	case STM_SAI_CLRFR_REGX:
	case STM_SAI_DR_REGX:
	case STM_SAI_PDMCR_REGX:
	case STM_SAI_PDMLY_REGX:
		return true;
	default:
		return false;
	}
}

static bool stm32_sai_sub_volatile_reg(struct device *dev, unsigned int reg)
{
	switch (reg) {
	case STM_SAI_DR_REGX:
	case STM_SAI_SR_REGX:
		return true;
	default:
		return false;
	}
}

static bool stm32_sai_sub_writeable_reg(struct device *dev, unsigned int reg)
{
	switch (reg) {
	case STM_SAI_CR1_REGX:
	case STM_SAI_CR2_REGX:
	case STM_SAI_FRCR_REGX:
	case STM_SAI_SLOTR_REGX:
	case STM_SAI_IMR_REGX:
	case STM_SAI_CLRFR_REGX:
	case STM_SAI_DR_REGX:
	case STM_SAI_PDMCR_REGX:
	case STM_SAI_PDMLY_REGX:
		return true;
	default:
		return false;
	}
}

static int stm32_sai_sub_reg_up(struct stm32_sai_sub_data *sai,
				unsigned int reg, unsigned int mask,
				unsigned int val)
{
	int ret;

	ret = clk_enable(sai->pdata->pclk);
	if (ret < 0)
		return ret;

	ret = regmap_update_bits(sai->regmap, reg, mask, val);

	clk_disable(sai->pdata->pclk);

	return ret;
}

static int stm32_sai_sub_reg_wr(struct stm32_sai_sub_data *sai,
				unsigned int reg, unsigned int mask,
				unsigned int val)
{
	int ret;

	ret = clk_enable(sai->pdata->pclk);
	if (ret < 0)
		return ret;

	ret = regmap_write_bits(sai->regmap, reg, mask, val);

	clk_disable(sai->pdata->pclk);

	return ret;
}

static int stm32_sai_sub_reg_rd(struct stm32_sai_sub_data *sai,
				unsigned int reg, unsigned int *val)
{
	int ret;

	ret = clk_enable(sai->pdata->pclk);
	if (ret < 0)
		return ret;

	ret = regmap_read(sai->regmap, reg, val);

	clk_disable(sai->pdata->pclk);

	return ret;
}

static const struct regmap_config stm32_sai_sub_regmap_config_f4 = {
	.reg_bits = 32,
	.reg_stride = 4,
	.val_bits = 32,
	.max_register = STM_SAI_DR_REGX,
	.readable_reg = stm32_sai_sub_readable_reg,
	.volatile_reg = stm32_sai_sub_volatile_reg,
	.writeable_reg = stm32_sai_sub_writeable_reg,
	.fast_io = true,
	.cache_type = REGCACHE_FLAT,
};

static const struct regmap_config stm32_sai_sub_regmap_config_h7 = {
	.reg_bits = 32,
	.reg_stride = 4,
	.val_bits = 32,
	.max_register = STM_SAI_PDMLY_REGX,
	.readable_reg = stm32_sai_sub_readable_reg,
	.volatile_reg = stm32_sai_sub_volatile_reg,
	.writeable_reg = stm32_sai_sub_writeable_reg,
	.fast_io = true,
	.cache_type = REGCACHE_FLAT,
};

static int snd_pcm_iec958_info(struct snd_kcontrol *kcontrol,
			       struct snd_ctl_elem_info *uinfo)
{
	uinfo->type = SNDRV_CTL_ELEM_TYPE_IEC958;
	uinfo->count = 1;

	return 0;
}

static int snd_pcm_iec958_get(struct snd_kcontrol *kcontrol,
			      struct snd_ctl_elem_value *uctl)
{
	struct stm32_sai_sub_data *sai = snd_kcontrol_chip(kcontrol);

	mutex_lock(&sai->ctrl_lock);
	memcpy(uctl->value.iec958.status, sai->iec958.status, 4);
	mutex_unlock(&sai->ctrl_lock);

	return 0;
}

static int snd_pcm_iec958_put(struct snd_kcontrol *kcontrol,
			      struct snd_ctl_elem_value *uctl)
{
	struct stm32_sai_sub_data *sai = snd_kcontrol_chip(kcontrol);

	mutex_lock(&sai->ctrl_lock);
	memcpy(sai->iec958.status, uctl->value.iec958.status, 4);
	mutex_unlock(&sai->ctrl_lock);

	return 0;
}

static const struct snd_kcontrol_new iec958_ctls = {
	.access = (SNDRV_CTL_ELEM_ACCESS_READWRITE |
			SNDRV_CTL_ELEM_ACCESS_VOLATILE),
	.iface = SNDRV_CTL_ELEM_IFACE_PCM,
	.name = SNDRV_CTL_NAME_IEC958("", PLAYBACK, DEFAULT),
	.info = snd_pcm_iec958_info,
	.get = snd_pcm_iec958_get,
	.put = snd_pcm_iec958_put,
};

struct stm32_sai_mclk_data {
	struct clk_hw hw;
	unsigned long freq;
	struct stm32_sai_sub_data *sai_data;
};

#define to_mclk_data(_hw) container_of(_hw, struct stm32_sai_mclk_data, hw)
#define STM32_SAI_MAX_CLKS 1

static int stm32_sai_get_clk_div(struct stm32_sai_sub_data *sai,
				 unsigned long input_rate,
				 unsigned long output_rate)
{
	int version = sai->pdata->conf.version;
	int div;

	div = DIV_ROUND_CLOSEST(input_rate, output_rate);
	if (div > SAI_XCR1_MCKDIV_MAX(version)) {
		dev_err(&sai->pdev->dev, "Divider %d out of range\n", div);
		return -EINVAL;
	}
	dev_dbg(&sai->pdev->dev, "SAI divider %d\n", div);

	if (input_rate % div)
		dev_dbg(&sai->pdev->dev,
			"Rate not accurate. requested (%ld), actual (%ld)\n",
			output_rate, input_rate / div);

	return div;
}

static int stm32_sai_set_clk_div(struct stm32_sai_sub_data *sai,
				 unsigned int div)
{
	int version = sai->pdata->conf.version;
	int ret, cr1, mask;

	if (div > SAI_XCR1_MCKDIV_MAX(version)) {
		dev_err(&sai->pdev->dev, "Divider %d out of range\n", div);
		return -EINVAL;
	}

	mask = SAI_XCR1_MCKDIV_MASK(SAI_XCR1_MCKDIV_WIDTH(version));
	cr1 = SAI_XCR1_MCKDIV_SET(div);
	ret = stm32_sai_sub_reg_up(sai, STM_SAI_CR1_REGX, mask, cr1);
	if (ret < 0)
		dev_err(&sai->pdev->dev, "Failed to update CR1 register\n");

	return ret;
}

static int stm32_sai_set_parent_clock(struct stm32_sai_sub_data *sai,
				      unsigned int rate)
{
	struct platform_device *pdev = sai->pdev;
	struct clk *parent_clk = sai->pdata->clk_x8k;
	int ret;

	if (!(rate % SAI_RATE_11K))
		parent_clk = sai->pdata->clk_x11k;

	ret = clk_set_parent(sai->sai_ck, parent_clk);
	if (ret)
		dev_err(&pdev->dev, " Error %d setting sai_ck parent clock. %s",
			ret, ret == -EBUSY ?
			"Active stream rates conflict\n" : "\n");

	return ret;
}

static long stm32_sai_mclk_round_rate(struct clk_hw *hw, unsigned long rate,
				      unsigned long *prate)
{
	struct stm32_sai_mclk_data *mclk = to_mclk_data(hw);
	struct stm32_sai_sub_data *sai = mclk->sai_data;
	int div;

	div = stm32_sai_get_clk_div(sai, *prate, rate);
	if (div < 0)
		return div;

	mclk->freq = *prate / div;

	return mclk->freq;
}

static unsigned long stm32_sai_mclk_recalc_rate(struct clk_hw *hw,
						unsigned long parent_rate)
{
	struct stm32_sai_mclk_data *mclk = to_mclk_data(hw);

	return mclk->freq;
}

static int stm32_sai_mclk_set_rate(struct clk_hw *hw, unsigned long rate,
				   unsigned long parent_rate)
{
	struct stm32_sai_mclk_data *mclk = to_mclk_data(hw);
	struct stm32_sai_sub_data *sai = mclk->sai_data;
	int div, ret;

	div = stm32_sai_get_clk_div(sai, parent_rate, rate);
	if (div < 0)
		return div;

	ret = stm32_sai_set_clk_div(sai, div);
	if (ret)
		return ret;

	mclk->freq = rate;

	return 0;
}

static int stm32_sai_mclk_enable(struct clk_hw *hw)
{
	struct stm32_sai_mclk_data *mclk = to_mclk_data(hw);
	struct stm32_sai_sub_data *sai = mclk->sai_data;

	dev_dbg(&sai->pdev->dev, "Enable master clock\n");

	return stm32_sai_sub_reg_up(sai, STM_SAI_CR1_REGX,
				    SAI_XCR1_MCKEN, SAI_XCR1_MCKEN);
}

static void stm32_sai_mclk_disable(struct clk_hw *hw)
{
	struct stm32_sai_mclk_data *mclk = to_mclk_data(hw);
	struct stm32_sai_sub_data *sai = mclk->sai_data;

	dev_dbg(&sai->pdev->dev, "Disable master clock\n");

	stm32_sai_sub_reg_up(sai, STM_SAI_CR1_REGX, SAI_XCR1_MCKEN, 0);
}

static const struct clk_ops mclk_ops = {
	.enable = stm32_sai_mclk_enable,
	.disable = stm32_sai_mclk_disable,
	.recalc_rate = stm32_sai_mclk_recalc_rate,
	.round_rate = stm32_sai_mclk_round_rate,
	.set_rate = stm32_sai_mclk_set_rate,
};

static int stm32_sai_add_mclk_provider(struct stm32_sai_sub_data *sai)
{
	struct clk_hw *hw;
	struct stm32_sai_mclk_data *mclk;
	struct device *dev = &sai->pdev->dev;
	const char *pname = __clk_get_name(sai->sai_ck);
	char *mclk_name, *p, *s = (char *)pname;
	int ret, i = 0;

	mclk = devm_kzalloc(dev, sizeof(*mclk), GFP_KERNEL);
	if (!mclk)
		return -ENOMEM;

	mclk_name = devm_kcalloc(dev, sizeof(char),
				 SAI_MCLK_NAME_LEN, GFP_KERNEL);
	if (!mclk_name)
		return -ENOMEM;

	/*
	 * Forge mclk clock name from parent clock name and suffix.
	 * String after "_" char is stripped in parent name.
	 */
	p = mclk_name;
	while (*s && *s != '_' && (i < (SAI_MCLK_NAME_LEN - 7))) {
		*p++ = *s++;
		i++;
	}
	STM_SAI_IS_SUB_A(sai) ? strcat(p, "a_mclk") : strcat(p, "b_mclk");

	mclk->hw.init = CLK_HW_INIT(mclk_name, pname, &mclk_ops, 0);
	mclk->sai_data = sai;
	hw = &mclk->hw;

	dev_dbg(dev, "Register master clock %s\n", mclk_name);
	ret = devm_clk_hw_register(&sai->pdev->dev, hw);
	if (ret) {
		dev_err(dev, "mclk register returned %d\n", ret);
		return ret;
	}
	sai->sai_mclk = hw->clk;

	/* register mclk provider */
	return devm_of_clk_add_hw_provider(dev, of_clk_hw_simple_get, hw);
}

static irqreturn_t stm32_sai_isr(int irq, void *devid)
{
	struct stm32_sai_sub_data *sai = (struct stm32_sai_sub_data *)devid;
	struct platform_device *pdev = sai->pdev;
	unsigned int sr, imr, flags;
	snd_pcm_state_t status = SNDRV_PCM_STATE_RUNNING;

	stm32_sai_sub_reg_rd(sai, STM_SAI_IMR_REGX, &imr);
	stm32_sai_sub_reg_rd(sai, STM_SAI_SR_REGX, &sr);

	flags = sr & imr;
	if (!flags)
		return IRQ_NONE;

	stm32_sai_sub_reg_wr(sai, STM_SAI_CLRFR_REGX, SAI_XCLRFR_MASK,
			     SAI_XCLRFR_MASK);

	if (!sai->substream) {
		dev_err(&pdev->dev, "Device stopped. Spurious IRQ 0x%x\n", sr);
		return IRQ_NONE;
	}

	if (flags & SAI_XIMR_OVRUDRIE) {
		dev_err(&pdev->dev, "IRQ %s\n",
			STM_SAI_IS_PLAYBACK(sai) ? "underrun" : "overrun");
		status = SNDRV_PCM_STATE_XRUN;
	}

	if (flags & SAI_XIMR_MUTEDETIE)
		dev_dbg(&pdev->dev, "IRQ mute detected\n");

	if (flags & SAI_XIMR_WCKCFGIE) {
		dev_err(&pdev->dev, "IRQ wrong clock configuration\n");
		status = SNDRV_PCM_STATE_DISCONNECTED;
	}

	if (flags & SAI_XIMR_CNRDYIE)
		dev_err(&pdev->dev, "IRQ Codec not ready\n");

	if (flags & SAI_XIMR_AFSDETIE) {
		dev_err(&pdev->dev, "IRQ Anticipated frame synchro\n");
		status = SNDRV_PCM_STATE_XRUN;
	}

	if (flags & SAI_XIMR_LFSDETIE) {
		dev_err(&pdev->dev, "IRQ Late frame synchro\n");
		status = SNDRV_PCM_STATE_XRUN;
	}

	spin_lock(&sai->irq_lock);
	if (status != SNDRV_PCM_STATE_RUNNING && sai->substream)
		snd_pcm_stop_xrun(sai->substream);
	spin_unlock(&sai->irq_lock);

	return IRQ_HANDLED;
}

static int stm32_sai_set_sysclk(struct snd_soc_dai *cpu_dai,
				int clk_id, unsigned int freq, int dir)
{
	struct stm32_sai_sub_data *sai = snd_soc_dai_get_drvdata(cpu_dai);
	int ret;

	if (dir == SND_SOC_CLOCK_OUT && sai->sai_mclk) {
		ret = stm32_sai_sub_reg_up(sai, STM_SAI_CR1_REGX,
					   SAI_XCR1_NODIV,
					 freq ? 0 : SAI_XCR1_NODIV);
		if (ret < 0)
			return ret;

		/* Assume shutdown if requested frequency is 0Hz */
		if (!freq) {
			/* Release mclk rate only if rate was actually set */
			if (sai->mclk_rate) {
				clk_rate_exclusive_put(sai->sai_mclk);
				sai->mclk_rate = 0;
			}
			return 0;
		}

		/* If master clock is used, set parent clock now */
		ret = stm32_sai_set_parent_clock(sai, freq);
		if (ret)
			return ret;

		ret = clk_set_rate_exclusive(sai->sai_mclk, freq);
		if (ret) {
			dev_err(cpu_dai->dev,
				ret == -EBUSY ?
				"Active streams have incompatible rates" :
				"Could not set mclk rate\n");
			return ret;
		}

		dev_dbg(cpu_dai->dev, "SAI MCLK frequency is %uHz\n", freq);
		sai->mclk_rate = freq;
	}

	return 0;
}

static int stm32_sai_set_dai_tdm_slot(struct snd_soc_dai *cpu_dai, u32 tx_mask,
				      u32 rx_mask, int slots, int slot_width)
{
	struct stm32_sai_sub_data *sai = snd_soc_dai_get_drvdata(cpu_dai);
	int slotr, slotr_mask, slot_size;

	if (STM_SAI_PROTOCOL_IS_SPDIF(sai)) {
		dev_warn(cpu_dai->dev, "Slot setting relevant only for TDM\n");
		return 0;
	}

	dev_dbg(cpu_dai->dev, "Masks tx/rx:%#x/%#x, slots:%d, width:%d\n",
		tx_mask, rx_mask, slots, slot_width);

	switch (slot_width) {
	case 16:
		slot_size = SAI_SLOT_SIZE_16;
		break;
	case 32:
		slot_size = SAI_SLOT_SIZE_32;
		break;
	default:
		slot_size = SAI_SLOT_SIZE_AUTO;
		break;
	}

	slotr = SAI_XSLOTR_SLOTSZ_SET(slot_size) |
		SAI_XSLOTR_NBSLOT_SET(slots - 1);
	slotr_mask = SAI_XSLOTR_SLOTSZ_MASK | SAI_XSLOTR_NBSLOT_MASK;

	/* tx/rx mask set in machine init, if slot number defined in DT */
	if (STM_SAI_IS_PLAYBACK(sai)) {
		sai->slot_mask = tx_mask;
		slotr |= SAI_XSLOTR_SLOTEN_SET(tx_mask);
	}

	if (STM_SAI_IS_CAPTURE(sai)) {
		sai->slot_mask = rx_mask;
		slotr |= SAI_XSLOTR_SLOTEN_SET(rx_mask);
	}

	slotr_mask |= SAI_XSLOTR_SLOTEN_MASK;

	stm32_sai_sub_reg_up(sai, STM_SAI_SLOTR_REGX, slotr_mask, slotr);

	sai->slot_width = slot_width;
	sai->slots = slots;

	return 0;
}

static int stm32_sai_set_dai_fmt(struct snd_soc_dai *cpu_dai, unsigned int fmt)
{
	struct stm32_sai_sub_data *sai = snd_soc_dai_get_drvdata(cpu_dai);
	int cr1, frcr = 0;
	int cr1_mask, frcr_mask = 0;
	int ret;

	dev_dbg(cpu_dai->dev, "fmt %x\n", fmt);

	/* Do not generate master by default */
	cr1 = SAI_XCR1_NODIV;
	cr1_mask = SAI_XCR1_NODIV;

	cr1_mask |= SAI_XCR1_PRTCFG_MASK;
	if (STM_SAI_PROTOCOL_IS_SPDIF(sai)) {
		cr1 |= SAI_XCR1_PRTCFG_SET(SAI_SPDIF_PROTOCOL);
		goto conf_update;
	}

	cr1 |= SAI_XCR1_PRTCFG_SET(SAI_FREE_PROTOCOL);

	switch (fmt & SND_SOC_DAIFMT_FORMAT_MASK) {
	/* SCK active high for all protocols */
	case SND_SOC_DAIFMT_I2S:
		cr1 |= SAI_XCR1_CKSTR;
		frcr |= SAI_XFRCR_FSOFF | SAI_XFRCR_FSDEF;
		break;
	/* Left justified */
	case SND_SOC_DAIFMT_MSB:
		frcr |= SAI_XFRCR_FSPOL | SAI_XFRCR_FSDEF;
		break;
	/* Right justified */
	case SND_SOC_DAIFMT_LSB:
		frcr |= SAI_XFRCR_FSPOL | SAI_XFRCR_FSDEF;
		break;
	case SND_SOC_DAIFMT_DSP_A:
		frcr |= SAI_XFRCR_FSPOL | SAI_XFRCR_FSOFF;
		break;
	case SND_SOC_DAIFMT_DSP_B:
		frcr |= SAI_XFRCR_FSPOL;
		break;
	default:
		dev_err(cpu_dai->dev, "Unsupported protocol %#x\n",
			fmt & SND_SOC_DAIFMT_FORMAT_MASK);
		return -EINVAL;
	}

	cr1_mask |= SAI_XCR1_CKSTR;
	frcr_mask |= SAI_XFRCR_FSPOL | SAI_XFRCR_FSOFF |
		     SAI_XFRCR_FSDEF;

	/* DAI clock strobing. Invert setting previously set */
	switch (fmt & SND_SOC_DAIFMT_INV_MASK) {
	case SND_SOC_DAIFMT_NB_NF:
		break;
	case SND_SOC_DAIFMT_IB_NF:
		cr1 ^= SAI_XCR1_CKSTR;
		break;
	case SND_SOC_DAIFMT_NB_IF:
		frcr ^= SAI_XFRCR_FSPOL;
		break;
	case SND_SOC_DAIFMT_IB_IF:
		/* Invert fs & sck */
		cr1 ^= SAI_XCR1_CKSTR;
		frcr ^= SAI_XFRCR_FSPOL;
		break;
	default:
		dev_err(cpu_dai->dev, "Unsupported strobing %#x\n",
			fmt & SND_SOC_DAIFMT_INV_MASK);
		return -EINVAL;
	}
	cr1_mask |= SAI_XCR1_CKSTR;
	frcr_mask |= SAI_XFRCR_FSPOL;

	stm32_sai_sub_reg_up(sai, STM_SAI_FRCR_REGX, frcr_mask, frcr);

	/* DAI clock master masks */
	switch (fmt & SND_SOC_DAIFMT_MASTER_MASK) {
	case SND_SOC_DAIFMT_CBM_CFM:
		/* codec is master */
		cr1 |= SAI_XCR1_SLAVE;
		sai->master = false;
		break;
	case SND_SOC_DAIFMT_CBS_CFS:
		sai->master = true;
		break;
	default:
		dev_err(cpu_dai->dev, "Unsupported mode %#x\n",
			fmt & SND_SOC_DAIFMT_MASTER_MASK);
		return -EINVAL;
	}

	/* Set slave mode if sub-block is synchronized with another SAI */
	if (sai->sync) {
		dev_dbg(cpu_dai->dev, "Synchronized SAI configured as slave\n");
		cr1 |= SAI_XCR1_SLAVE;
		sai->master = false;
	}

	cr1_mask |= SAI_XCR1_SLAVE;

conf_update:
	ret = stm32_sai_sub_reg_up(sai, STM_SAI_CR1_REGX, cr1_mask, cr1);
	if (ret < 0) {
		dev_err(cpu_dai->dev, "Failed to update CR1 register\n");
		return ret;
	}

	sai->fmt = fmt;

	return 0;
}

static int stm32_sai_startup(struct snd_pcm_substream *substream,
			     struct snd_soc_dai *cpu_dai)
{
	struct stm32_sai_sub_data *sai = snd_soc_dai_get_drvdata(cpu_dai);
	int imr, cr2, ret;
	unsigned long flags;

	spin_lock_irqsave(&sai->irq_lock, flags);
	sai->substream = substream;
	spin_unlock_irqrestore(&sai->irq_lock, flags);

	if (STM_SAI_PROTOCOL_IS_SPDIF(sai)) {
		snd_pcm_hw_constraint_mask64(substream->runtime,
					     SNDRV_PCM_HW_PARAM_FORMAT,
					     SNDRV_PCM_FMTBIT_S32_LE);
		snd_pcm_hw_constraint_single(substream->runtime,
					     SNDRV_PCM_HW_PARAM_CHANNELS, 2);
	}

	ret = clk_prepare_enable(sai->sai_ck);
	if (ret < 0) {
		dev_err(cpu_dai->dev, "Failed to enable clock: %d\n", ret);
		return ret;
	}

	/* Enable ITs */
	stm32_sai_sub_reg_wr(sai, STM_SAI_CLRFR_REGX,
			     SAI_XCLRFR_MASK, SAI_XCLRFR_MASK);

	imr = SAI_XIMR_OVRUDRIE;
	if (STM_SAI_IS_CAPTURE(sai)) {
		stm32_sai_sub_reg_rd(sai, STM_SAI_CR2_REGX, &cr2);
		if (cr2 & SAI_XCR2_MUTECNT_MASK)
			imr |= SAI_XIMR_MUTEDETIE;
	}

	if (sai->master)
		imr |= SAI_XIMR_WCKCFGIE;
	else
		imr |= SAI_XIMR_AFSDETIE | SAI_XIMR_LFSDETIE;

	stm32_sai_sub_reg_up(sai, STM_SAI_IMR_REGX,
			     SAI_XIMR_MASK, imr);

	return 0;
}

static int stm32_sai_set_config(struct snd_soc_dai *cpu_dai,
				struct snd_pcm_substream *substream,
				struct snd_pcm_hw_params *params)
{
	struct stm32_sai_sub_data *sai = snd_soc_dai_get_drvdata(cpu_dai);
	int cr1, cr1_mask, ret;

	/*
	 * DMA bursts increment is set to 4 words.
	 * SAI fifo threshold is set to half fifo, to keep enough space
	 * for DMA incoming bursts.
	 */
	stm32_sai_sub_reg_wr(sai, STM_SAI_CR2_REGX,
			     SAI_XCR2_FFLUSH | SAI_XCR2_FTH_MASK,
			     SAI_XCR2_FFLUSH |
			     SAI_XCR2_FTH_SET(STM_SAI_FIFO_TH_HALF));

	/* DS bits in CR1 not set for SPDIF (size forced to 24 bits).*/
	if (STM_SAI_PROTOCOL_IS_SPDIF(sai)) {
		sai->spdif_frm_cnt = 0;
		return 0;
	}

	/* Mode, data format and channel config */
	cr1_mask = SAI_XCR1_DS_MASK;
	switch (params_format(params)) {
	case SNDRV_PCM_FORMAT_S8:
		cr1 = SAI_XCR1_DS_SET(SAI_DATASIZE_8);
		break;
	case SNDRV_PCM_FORMAT_S16_LE:
		cr1 = SAI_XCR1_DS_SET(SAI_DATASIZE_16);
		break;
	case SNDRV_PCM_FORMAT_S32_LE:
		cr1 = SAI_XCR1_DS_SET(SAI_DATASIZE_32);
		break;
	default:
		dev_err(cpu_dai->dev, "Data format not supported\n");
		return -EINVAL;
	}

	cr1_mask |= SAI_XCR1_MONO;
	if ((sai->slots == 2) && (params_channels(params) == 1))
		cr1 |= SAI_XCR1_MONO;

	ret = stm32_sai_sub_reg_up(sai, STM_SAI_CR1_REGX, cr1_mask, cr1);
	if (ret < 0) {
		dev_err(cpu_dai->dev, "Failed to update CR1 register\n");
		return ret;
	}

	return 0;
}

static int stm32_sai_set_slots(struct snd_soc_dai *cpu_dai)
{
	struct stm32_sai_sub_data *sai = snd_soc_dai_get_drvdata(cpu_dai);
	int slotr, slot_sz;

	stm32_sai_sub_reg_rd(sai, STM_SAI_SLOTR_REGX, &slotr);

	/*
	 * If SLOTSZ is set to auto in SLOTR, align slot width on data size
	 * By default slot width = data size, if not forced from DT
	 */
	slot_sz = slotr & SAI_XSLOTR_SLOTSZ_MASK;
	if (slot_sz == SAI_XSLOTR_SLOTSZ_SET(SAI_SLOT_SIZE_AUTO))
		sai->slot_width = sai->data_size;

	if (sai->slot_width < sai->data_size) {
		dev_err(cpu_dai->dev,
			"Data size %d larger than slot width\n",
			sai->data_size);
		return -EINVAL;
	}

	/* Slot number is set to 2, if not specified in DT */
	if (!sai->slots)
		sai->slots = 2;

	/* The number of slots in the audio frame is equal to NBSLOT[3:0] + 1*/
	stm32_sai_sub_reg_up(sai, STM_SAI_SLOTR_REGX,
			     SAI_XSLOTR_NBSLOT_MASK,
			     SAI_XSLOTR_NBSLOT_SET((sai->slots - 1)));

	/* Set default slots mask if not already set from DT */
	if (!(slotr & SAI_XSLOTR_SLOTEN_MASK)) {
		sai->slot_mask = (1 << sai->slots) - 1;
		stm32_sai_sub_reg_up(sai,
				     STM_SAI_SLOTR_REGX, SAI_XSLOTR_SLOTEN_MASK,
				     SAI_XSLOTR_SLOTEN_SET(sai->slot_mask));
	}

	dev_dbg(cpu_dai->dev, "Slots %d, slot width %d\n",
		sai->slots, sai->slot_width);

	return 0;
}

static void stm32_sai_set_frame(struct snd_soc_dai *cpu_dai)
{
	struct stm32_sai_sub_data *sai = snd_soc_dai_get_drvdata(cpu_dai);
	int fs_active, offset, format;
	int frcr, frcr_mask;

	format = sai->fmt & SND_SOC_DAIFMT_FORMAT_MASK;
	sai->fs_length = sai->slot_width * sai->slots;

	fs_active = sai->fs_length / 2;
	if ((format == SND_SOC_DAIFMT_DSP_A) ||
	    (format == SND_SOC_DAIFMT_DSP_B))
		fs_active = 1;

	frcr = SAI_XFRCR_FRL_SET((sai->fs_length - 1));
	frcr |= SAI_XFRCR_FSALL_SET((fs_active - 1));
	frcr_mask = SAI_XFRCR_FRL_MASK | SAI_XFRCR_FSALL_MASK;

	dev_dbg(cpu_dai->dev, "Frame length %d, frame active %d\n",
		sai->fs_length, fs_active);

	stm32_sai_sub_reg_up(sai, STM_SAI_FRCR_REGX, frcr_mask, frcr);

	if ((sai->fmt & SND_SOC_DAIFMT_FORMAT_MASK) == SND_SOC_DAIFMT_LSB) {
		offset = sai->slot_width - sai->data_size;

		stm32_sai_sub_reg_up(sai, STM_SAI_SLOTR_REGX,
				     SAI_XSLOTR_FBOFF_MASK,
				     SAI_XSLOTR_FBOFF_SET(offset));
	}
}

static void stm32_sai_init_iec958_status(struct stm32_sai_sub_data *sai)
{
	unsigned char *cs = sai->iec958.status;

	cs[0] = IEC958_AES0_CON_NOT_COPYRIGHT | IEC958_AES0_CON_EMPHASIS_NONE;
	cs[1] = IEC958_AES1_CON_GENERAL;
	cs[2] = IEC958_AES2_CON_SOURCE_UNSPEC | IEC958_AES2_CON_CHANNEL_UNSPEC;
	cs[3] = IEC958_AES3_CON_CLOCK_1000PPM | IEC958_AES3_CON_FS_NOTID;
}

static void stm32_sai_set_iec958_status(struct stm32_sai_sub_data *sai,
					struct snd_pcm_runtime *runtime)
{
	if (!runtime)
		return;

	/* Force the sample rate according to runtime rate */
	mutex_lock(&sai->ctrl_lock);
	switch (runtime->rate) {
	case 22050:
		sai->iec958.status[3] = IEC958_AES3_CON_FS_22050;
		break;
	case 44100:
		sai->iec958.status[3] = IEC958_AES3_CON_FS_44100;
		break;
	case 88200:
		sai->iec958.status[3] = IEC958_AES3_CON_FS_88200;
		break;
	case 176400:
		sai->iec958.status[3] = IEC958_AES3_CON_FS_176400;
		break;
	case 24000:
		sai->iec958.status[3] = IEC958_AES3_CON_FS_24000;
		break;
	case 48000:
		sai->iec958.status[3] = IEC958_AES3_CON_FS_48000;
		break;
	case 96000:
		sai->iec958.status[3] = IEC958_AES3_CON_FS_96000;
		break;
	case 192000:
		sai->iec958.status[3] = IEC958_AES3_CON_FS_192000;
		break;
	case 32000:
		sai->iec958.status[3] = IEC958_AES3_CON_FS_32000;
		break;
	default:
		sai->iec958.status[3] = IEC958_AES3_CON_FS_NOTID;
		break;
	}
	mutex_unlock(&sai->ctrl_lock);
}

static int stm32_sai_configure_clock(struct snd_soc_dai *cpu_dai,
				     struct snd_pcm_hw_params *params)
{
	struct stm32_sai_sub_data *sai = snd_soc_dai_get_drvdata(cpu_dai);
	int div = 0, cr1 = 0;
	int sai_clk_rate, mclk_ratio, den;
	unsigned int rate = params_rate(params);
	int ret;

	if (!sai->sai_mclk) {
		ret = stm32_sai_set_parent_clock(sai, rate);
		if (ret)
			return ret;
	}
	sai_clk_rate = clk_get_rate(sai->sai_ck);

	if (STM_SAI_IS_F4(sai->pdata)) {
		/* mclk on (NODIV=0)
		 *   mclk_rate = 256 * fs
		 *   MCKDIV = 0 if sai_ck < 3/2 * mclk_rate
		 *   MCKDIV = sai_ck / (2 * mclk_rate) otherwise
		 * mclk off (NODIV=1)
		 *   MCKDIV ignored. sck = sai_ck
		 */
		if (!sai->mclk_rate)
			return 0;

		if (2 * sai_clk_rate >= 3 * sai->mclk_rate) {
			div = stm32_sai_get_clk_div(sai, sai_clk_rate,
						    2 * sai->mclk_rate);
			if (div < 0)
				return div;
		}
	} else {
		/*
		 * TDM mode :
		 *   mclk on
		 *      MCKDIV = sai_ck / (ws x 256)	(NOMCK=0. OSR=0)
		 *      MCKDIV = sai_ck / (ws x 512)	(NOMCK=0. OSR=1)
		 *   mclk off
		 *      MCKDIV = sai_ck / (frl x ws)	(NOMCK=1)
		 * Note: NOMCK/NODIV correspond to same bit.
		 */
		if (STM_SAI_PROTOCOL_IS_SPDIF(sai)) {
			div = stm32_sai_get_clk_div(sai, sai_clk_rate,
						    rate * 128);
			if (div < 0)
				return div;
		} else {
			if (sai->mclk_rate) {
				mclk_ratio = sai->mclk_rate / rate;
				if (mclk_ratio == 512) {
					cr1 = SAI_XCR1_OSR;
				} else if (mclk_ratio != 256) {
					dev_err(cpu_dai->dev,
						"Wrong mclk ratio %d\n",
						mclk_ratio);
					return -EINVAL;
				}

				stm32_sai_sub_reg_up(sai,
						     STM_SAI_CR1_REGX,
						     SAI_XCR1_OSR, cr1);

				div = stm32_sai_get_clk_div(sai, sai_clk_rate,
							    sai->mclk_rate);
				if (div < 0)
					return div;
			} else {
				/* mclk-fs not set, master clock not active */
				den = sai->fs_length * params_rate(params);
				div = stm32_sai_get_clk_div(sai, sai_clk_rate,
							    den);
				if (div < 0)
					return div;
			}
		}
	}

	return stm32_sai_set_clk_div(sai, div);
}

static int stm32_sai_hw_params(struct snd_pcm_substream *substream,
			       struct snd_pcm_hw_params *params,
			       struct snd_soc_dai *cpu_dai)
{
	struct stm32_sai_sub_data *sai = snd_soc_dai_get_drvdata(cpu_dai);
	int ret;

	sai->data_size = params_width(params);

	if (STM_SAI_PROTOCOL_IS_SPDIF(sai)) {
		/* Rate not already set in runtime structure */
		substream->runtime->rate = params_rate(params);
		stm32_sai_set_iec958_status(sai, substream->runtime);
	} else {
		ret = stm32_sai_set_slots(cpu_dai);
		if (ret < 0)
			return ret;
		stm32_sai_set_frame(cpu_dai);
	}

	ret = stm32_sai_set_config(cpu_dai, substream, params);
	if (ret)
		return ret;

	if (sai->master)
		ret = stm32_sai_configure_clock(cpu_dai, params);

	return ret;
}

static int stm32_sai_trigger(struct snd_pcm_substream *substream, int cmd,
			     struct snd_soc_dai *cpu_dai)
{
	struct stm32_sai_sub_data *sai = snd_soc_dai_get_drvdata(cpu_dai);
	int ret;

	switch (cmd) {
	case SNDRV_PCM_TRIGGER_START:
	case SNDRV_PCM_TRIGGER_RESUME:
	case SNDRV_PCM_TRIGGER_PAUSE_RELEASE:
		dev_dbg(cpu_dai->dev, "Enable DMA and SAI\n");

		stm32_sai_sub_reg_up(sai, STM_SAI_CR1_REGX,
				     SAI_XCR1_DMAEN, SAI_XCR1_DMAEN);

		/* Enable SAI */
		ret = stm32_sai_sub_reg_up(sai, STM_SAI_CR1_REGX,
					   SAI_XCR1_SAIEN, SAI_XCR1_SAIEN);
		if (ret < 0)
			dev_err(cpu_dai->dev, "Failed to update CR1 register\n");
		break;
	case SNDRV_PCM_TRIGGER_SUSPEND:
	case SNDRV_PCM_TRIGGER_PAUSE_PUSH:
	case SNDRV_PCM_TRIGGER_STOP:
		dev_dbg(cpu_dai->dev, "Disable DMA and SAI\n");

		stm32_sai_sub_reg_up(sai, STM_SAI_IMR_REGX,
				     SAI_XIMR_MASK, 0);

		stm32_sai_sub_reg_up(sai, STM_SAI_CR1_REGX,
				     SAI_XCR1_SAIEN,
				     (unsigned int)~SAI_XCR1_SAIEN);

		ret = stm32_sai_sub_reg_up(sai, STM_SAI_CR1_REGX,
					   SAI_XCR1_DMAEN,
					   (unsigned int)~SAI_XCR1_DMAEN);
		if (ret < 0)
			dev_err(cpu_dai->dev, "Failed to update CR1 register\n");

		if (STM_SAI_PROTOCOL_IS_SPDIF(sai))
			sai->spdif_frm_cnt = 0;
		break;
	default:
		return -EINVAL;
	}

	return ret;
}

static void stm32_sai_shutdown(struct snd_pcm_substream *substream,
			       struct snd_soc_dai *cpu_dai)
{
	struct stm32_sai_sub_data *sai = snd_soc_dai_get_drvdata(cpu_dai);
	unsigned long flags;

	stm32_sai_sub_reg_up(sai, STM_SAI_IMR_REGX, SAI_XIMR_MASK, 0);

	clk_disable_unprepare(sai->sai_ck);

	spin_lock_irqsave(&sai->irq_lock, flags);
	sai->substream = NULL;
	spin_unlock_irqrestore(&sai->irq_lock, flags);
}

static int stm32_sai_pcm_new(struct snd_soc_pcm_runtime *rtd,
			     struct snd_soc_dai *cpu_dai)
{
	struct stm32_sai_sub_data *sai = dev_get_drvdata(cpu_dai->dev);
	struct snd_kcontrol_new knew = iec958_ctls;

	if (STM_SAI_PROTOCOL_IS_SPDIF(sai)) {
		dev_dbg(&sai->pdev->dev, "%s: register iec controls", __func__);
		knew.device = rtd->pcm->device;
		return snd_ctl_add(rtd->pcm->card, snd_ctl_new1(&knew, sai));
	}

	return 0;
}

static int stm32_sai_dai_probe(struct snd_soc_dai *cpu_dai)
{
	struct stm32_sai_sub_data *sai = dev_get_drvdata(cpu_dai->dev);
	int cr1 = 0, cr1_mask, ret;

	sai->cpu_dai = cpu_dai;

	sai->dma_params.addr = (dma_addr_t)(sai->phys_addr + STM_SAI_DR_REGX);
	/*
	 * DMA supports 4, 8 or 16 burst sizes. Burst size 4 is the best choice,
	 * as it allows bytes, half-word and words transfers. (See DMA fifos
	 * constraints).
	 */
	sai->dma_params.maxburst = 4;
	if (sai->pdata->conf.fifo_size < 8)
		sai->dma_params.maxburst = 1;
	/* Buswidth will be set by framework at runtime */
	sai->dma_params.addr_width = DMA_SLAVE_BUSWIDTH_UNDEFINED;

	if (STM_SAI_IS_PLAYBACK(sai))
		snd_soc_dai_init_dma_data(cpu_dai, &sai->dma_params, NULL);
	else
		snd_soc_dai_init_dma_data(cpu_dai, NULL, &sai->dma_params);

	/* Next settings are not relevant for spdif mode */
	if (STM_SAI_PROTOCOL_IS_SPDIF(sai))
		return 0;

	cr1_mask = SAI_XCR1_RX_TX;
	if (STM_SAI_IS_CAPTURE(sai))
		cr1 |= SAI_XCR1_RX_TX;

	/* Configure synchronization */
	if (sai->sync == SAI_SYNC_EXTERNAL) {
		/* Configure synchro client and provider */
		ret = sai->pdata->set_sync(sai->pdata, sai->np_sync_provider,
					   sai->synco, sai->synci);
		if (ret)
			return ret;
	}

	cr1_mask |= SAI_XCR1_SYNCEN_MASK;
	cr1 |= SAI_XCR1_SYNCEN_SET(sai->sync);

	return stm32_sai_sub_reg_up(sai, STM_SAI_CR1_REGX, cr1_mask, cr1);
}

static const struct snd_soc_dai_ops stm32_sai_pcm_dai_ops = {
	.set_sysclk	= stm32_sai_set_sysclk,
	.set_fmt	= stm32_sai_set_dai_fmt,
	.set_tdm_slot	= stm32_sai_set_dai_tdm_slot,
	.startup	= stm32_sai_startup,
	.hw_params	= stm32_sai_hw_params,
	.trigger	= stm32_sai_trigger,
	.shutdown	= stm32_sai_shutdown,
};

static int stm32_sai_pcm_process_spdif(struct snd_pcm_substream *substream,
				       int channel, unsigned long hwoff,
				       void *buf, unsigned long bytes)
{
	struct snd_pcm_runtime *runtime = substream->runtime;
	struct snd_soc_pcm_runtime *rtd = asoc_substream_to_rtd(substream);
	struct snd_soc_dai *cpu_dai = asoc_rtd_to_cpu(rtd, 0);
	struct stm32_sai_sub_data *sai = dev_get_drvdata(cpu_dai->dev);
	int *ptr = (int *)(runtime->dma_area + hwoff +
			   channel * (runtime->dma_bytes / runtime->channels));
	ssize_t cnt = bytes_to_samples(runtime, bytes);
	unsigned int frm_cnt = sai->spdif_frm_cnt;
	unsigned int byte;
	unsigned int mask;

	do {
		*ptr = ((*ptr >> 8) & 0x00ffffff);

		/* Set channel status bit */
		byte = frm_cnt >> 3;
		mask = 1 << (frm_cnt - (byte << 3));
		if (sai->iec958.status[byte] & mask)
			*ptr |= 0x04000000;
		ptr++;

		if (!(cnt % 2))
			frm_cnt++;

		if (frm_cnt == SAI_IEC60958_BLOCK_FRAMES)
			frm_cnt = 0;
	} while (--cnt);
	sai->spdif_frm_cnt = frm_cnt;

	return 0;
}

/* No support of mmap in S/PDIF mode */
static const struct snd_pcm_hardware stm32_sai_pcm_hw_spdif = {
	.info = SNDRV_PCM_INFO_INTERLEAVED,
	.buffer_bytes_max = 8 * PAGE_SIZE,
	.period_bytes_min = 1024,
	.period_bytes_max = PAGE_SIZE,
	.periods_min = 2,
	.periods_max = 8,
};

static const struct snd_pcm_hardware stm32_sai_pcm_hw = {
	.info = SNDRV_PCM_INFO_INTERLEAVED | SNDRV_PCM_INFO_MMAP,
	.buffer_bytes_max = 8 * PAGE_SIZE,
	.period_bytes_min = 1024, /* 5ms at 48kHz */
	.period_bytes_max = PAGE_SIZE,
	.periods_min = 2,
	.periods_max = 8,
};

static struct snd_soc_dai_driver stm32_sai_playback_dai = {
		.probe = stm32_sai_dai_probe,
		.pcm_new = stm32_sai_pcm_new,
		.id = 1, /* avoid call to fmt_single_name() */
		.playback = {
			.channels_min = 1,
			.channels_max = 2,
			.rate_min = 8000,
			.rate_max = 192000,
			.rates = SNDRV_PCM_RATE_CONTINUOUS,
			/* DMA does not support 24 bits transfers */
			.formats =
				SNDRV_PCM_FMTBIT_S8 |
				SNDRV_PCM_FMTBIT_S16_LE |
				SNDRV_PCM_FMTBIT_S32_LE,
		},
		.ops = &stm32_sai_pcm_dai_ops,
};

static struct snd_soc_dai_driver stm32_sai_capture_dai = {
		.probe = stm32_sai_dai_probe,
		.id = 1, /* avoid call to fmt_single_name() */
		.capture = {
			.channels_min = 1,
			.channels_max = 2,
			.rate_min = 8000,
			.rate_max = 192000,
			.rates = SNDRV_PCM_RATE_CONTINUOUS,
			/* DMA does not support 24 bits transfers */
			.formats =
				SNDRV_PCM_FMTBIT_S8 |
				SNDRV_PCM_FMTBIT_S16_LE |
				SNDRV_PCM_FMTBIT_S32_LE,
		},
		.ops = &stm32_sai_pcm_dai_ops,
};

static const struct snd_dmaengine_pcm_config stm32_sai_pcm_config = {
	.pcm_hardware = &stm32_sai_pcm_hw,
	.prepare_slave_config = snd_dmaengine_pcm_prepare_slave_config,
};

static const struct snd_dmaengine_pcm_config stm32_sai_pcm_config_spdif = {
	.pcm_hardware = &stm32_sai_pcm_hw_spdif,
	.prepare_slave_config = snd_dmaengine_pcm_prepare_slave_config,
	.process = stm32_sai_pcm_process_spdif,
};

static const struct snd_soc_component_driver stm32_component = {
	.name = "stm32-sai",
};

static const struct of_device_id stm32_sai_sub_ids[] = {
	{ .compatible = "st,stm32-sai-sub-a",
	  .data = (void *)STM_SAI_A_ID},
	{ .compatible = "st,stm32-sai-sub-b",
	  .data = (void *)STM_SAI_B_ID},
	{}
};
MODULE_DEVICE_TABLE(of, stm32_sai_sub_ids);

static int stm32_sai_sub_parse_of(struct platform_device *pdev,
				  struct stm32_sai_sub_data *sai)
{
	struct device_node *np = pdev->dev.of_node;
	struct resource *res;
	void __iomem *base;
	struct of_phandle_args args;
	int ret;

	if (!np)
		return -ENODEV;

	res = platform_get_resource(pdev, IORESOURCE_MEM, 0);
	base = devm_ioremap_resource(&pdev->dev, res);
	if (IS_ERR(base))
		return PTR_ERR(base);

	sai->phys_addr = res->start;

	sai->regmap_config = &stm32_sai_sub_regmap_config_f4;
	/* Note: PDM registers not available for sub-block B */
	if (STM_SAI_HAS_PDM(sai) && STM_SAI_IS_SUB_A(sai))
		sai->regmap_config = &stm32_sai_sub_regmap_config_h7;

	/*
	 * Do not manage peripheral clock through regmap framework as this
	 * can lead to circular locking issue with sai master clock provider.
	 * Manage peripheral clock directly in driver instead.
	 */
	sai->regmap = devm_regmap_init_mmio(&pdev->dev, base,
					    sai->regmap_config);
	if (IS_ERR(sai->regmap)) {
		if (PTR_ERR(sai->regmap) != -EPROBE_DEFER)
			dev_err(&pdev->dev, "Regmap init error %ld\n",
				PTR_ERR(sai->regmap));
		return PTR_ERR(sai->regmap);
	}

	/* Get direction property */
	if (of_property_match_string(np, "dma-names", "tx") >= 0) {
		sai->dir = SNDRV_PCM_STREAM_PLAYBACK;
	} else if (of_property_match_string(np, "dma-names", "rx") >= 0) {
		sai->dir = SNDRV_PCM_STREAM_CAPTURE;
	} else {
		dev_err(&pdev->dev, "Unsupported direction\n");
		return -EINVAL;
	}

	/* Get spdif iec60958 property */
	sai->spdif = false;
	if (of_get_property(np, "st,iec60958", NULL)) {
		if (!STM_SAI_HAS_SPDIF(sai) ||
		    sai->dir == SNDRV_PCM_STREAM_CAPTURE) {
			dev_err(&pdev->dev, "S/PDIF IEC60958 not supported\n");
			return -EINVAL;
		}
		stm32_sai_init_iec958_status(sai);
		sai->spdif = true;
		sai->master = true;
	}

	/* Get synchronization property */
	args.np = NULL;
	ret = of_parse_phandle_with_fixed_args(np, "st,sync", 1, 0, &args);
	if (ret < 0  && ret != -ENOENT) {
		dev_err(&pdev->dev, "Failed to get st,sync property\n");
		return ret;
	}

	sai->sync = SAI_SYNC_NONE;
	if (args.np) {
		if (args.np == np) {
			dev_err(&pdev->dev, "%pOFn sync own reference\n", np);
			of_node_put(args.np);
			return -EINVAL;
		}

		sai->np_sync_provider  = of_get_parent(args.np);
		if (!sai->np_sync_provider) {
			dev_err(&pdev->dev, "%pOFn parent node not found\n",
				np);
			of_node_put(args.np);
			return -ENODEV;
		}

		sai->sync = SAI_SYNC_INTERNAL;
		if (sai->np_sync_provider != sai->pdata->pdev->dev.of_node) {
			if (!STM_SAI_HAS_EXT_SYNC(sai)) {
				dev_err(&pdev->dev,
					"External synchro not supported\n");
				of_node_put(args.np);
				return -EINVAL;
			}
			sai->sync = SAI_SYNC_EXTERNAL;

			sai->synci = args.args[0];
			if (sai->synci < 1 ||
			    (sai->synci > (SAI_GCR_SYNCIN_MAX + 1))) {
				dev_err(&pdev->dev, "Wrong SAI index\n");
				of_node_put(args.np);
				return -EINVAL;
			}

			if (of_property_match_string(args.np, "compatible",
						     "st,stm32-sai-sub-a") >= 0)
				sai->synco = STM_SAI_SYNC_OUT_A;

			if (of_property_match_string(args.np, "compatible",
						     "st,stm32-sai-sub-b") >= 0)
				sai->synco = STM_SAI_SYNC_OUT_B;

			if (!sai->synco) {
				dev_err(&pdev->dev, "Unknown SAI sub-block\n");
				of_node_put(args.np);
				return -EINVAL;
			}
		}

		dev_dbg(&pdev->dev, "%s synchronized with %s\n",
			pdev->name, args.np->full_name);
	}

	of_node_put(args.np);
	sai->sai_ck = devm_clk_get(&pdev->dev, "sai_ck");
	if (IS_ERR(sai->sai_ck)) {
		if (PTR_ERR(sai->sai_ck) != -EPROBE_DEFER)
			dev_err(&pdev->dev, "Missing kernel clock sai_ck: %ld\n",
				PTR_ERR(sai->sai_ck));
		return PTR_ERR(sai->sai_ck);
	}

	ret = clk_prepare(sai->pdata->pclk);
	if (ret < 0)
		return ret;

	if (STM_SAI_IS_F4(sai->pdata))
		return 0;

	/* Register mclk provider if requested */
	if (of_find_property(np, "#clock-cells", NULL)) {
		ret = stm32_sai_add_mclk_provider(sai);
		if (ret < 0)
			return ret;
	} else {
		sai->sai_mclk = devm_clk_get(&pdev->dev, "MCLK");
		if (IS_ERR(sai->sai_mclk)) {
			if (PTR_ERR(sai->sai_mclk) != -ENOENT)
				return PTR_ERR(sai->sai_mclk);
			sai->sai_mclk = NULL;
		}
	}

	return 0;
}

static int stm32_sai_sub_probe(struct platform_device *pdev)
{
	struct stm32_sai_sub_data *sai;
	const struct of_device_id *of_id;
	const struct snd_dmaengine_pcm_config *conf = &stm32_sai_pcm_config;
	int ret;

	sai = devm_kzalloc(&pdev->dev, sizeof(*sai), GFP_KERNEL);
	if (!sai)
		return -ENOMEM;

	of_id = of_match_device(stm32_sai_sub_ids, &pdev->dev);
	if (!of_id)
		return -EINVAL;
	sai->id = (uintptr_t)of_id->data;

	sai->pdev = pdev;
	mutex_init(&sai->ctrl_lock);
	spin_lock_init(&sai->irq_lock);
	platform_set_drvdata(pdev, sai);

	sai->pdata = dev_get_drvdata(pdev->dev.parent);
	if (!sai->pdata) {
		dev_err(&pdev->dev, "Parent device data not available\n");
		return -EINVAL;
	}

	ret = stm32_sai_sub_parse_of(pdev, sai);
	if (ret)
		return ret;

	if (STM_SAI_IS_PLAYBACK(sai))
		sai->cpu_dai_drv = stm32_sai_playback_dai;
	else
		sai->cpu_dai_drv = stm32_sai_capture_dai;
	sai->cpu_dai_drv.name = dev_name(&pdev->dev);

	ret = devm_request_irq(&pdev->dev, sai->pdata->irq, stm32_sai_isr,
			       IRQF_SHARED, dev_name(&pdev->dev), sai);
	if (ret) {
		dev_err(&pdev->dev, "IRQ request returned %d\n", ret);
		return ret;
	}

	if (STM_SAI_PROTOCOL_IS_SPDIF(sai))
		conf = &stm32_sai_pcm_config_spdif;

	ret = snd_dmaengine_pcm_register(&pdev->dev, conf, 0);
	if (ret) {
		if (ret != -EPROBE_DEFER)
			dev_err(&pdev->dev, "Could not register pcm dma\n");
		return ret;
	}

	ret = snd_soc_register_component(&pdev->dev, &stm32_component,
					 &sai->cpu_dai_drv, 1);
<<<<<<< HEAD
	if (ret)
		snd_dmaengine_pcm_unregister(&pdev->dev);

	return ret;
=======
	if (ret) {
		snd_dmaengine_pcm_unregister(&pdev->dev);
		return ret;
	}

	pm_runtime_enable(&pdev->dev);

	return 0;
>>>>>>> d1988041
}

static int stm32_sai_sub_remove(struct platform_device *pdev)
{
	struct stm32_sai_sub_data *sai = dev_get_drvdata(&pdev->dev);

	clk_unprepare(sai->pdata->pclk);
	snd_dmaengine_pcm_unregister(&pdev->dev);
	snd_soc_unregister_component(&pdev->dev);
<<<<<<< HEAD
=======
	pm_runtime_disable(&pdev->dev);
>>>>>>> d1988041

	return 0;
}

#ifdef CONFIG_PM_SLEEP
static int stm32_sai_sub_suspend(struct device *dev)
{
	struct stm32_sai_sub_data *sai = dev_get_drvdata(dev);
	int ret;

	ret = clk_enable(sai->pdata->pclk);
	if (ret < 0)
		return ret;

	regcache_cache_only(sai->regmap, true);
	regcache_mark_dirty(sai->regmap);

	clk_disable(sai->pdata->pclk);

	return 0;
}

static int stm32_sai_sub_resume(struct device *dev)
{
	struct stm32_sai_sub_data *sai = dev_get_drvdata(dev);
	int ret;

	ret = clk_enable(sai->pdata->pclk);
	if (ret < 0)
		return ret;

	regcache_cache_only(sai->regmap, false);
	ret = regcache_sync(sai->regmap);

	clk_disable(sai->pdata->pclk);

	return ret;
}
#endif /* CONFIG_PM_SLEEP */

static const struct dev_pm_ops stm32_sai_sub_pm_ops = {
	SET_SYSTEM_SLEEP_PM_OPS(stm32_sai_sub_suspend, stm32_sai_sub_resume)
};

static struct platform_driver stm32_sai_sub_driver = {
	.driver = {
		.name = "st,stm32-sai-sub",
		.of_match_table = stm32_sai_sub_ids,
		.pm = &stm32_sai_sub_pm_ops,
	},
	.probe = stm32_sai_sub_probe,
	.remove = stm32_sai_sub_remove,
};

module_platform_driver(stm32_sai_sub_driver);

MODULE_DESCRIPTION("STM32 Soc SAI sub-block Interface");
MODULE_AUTHOR("Olivier Moysan <olivier.moysan@st.com>");
MODULE_ALIAS("platform:st,stm32-sai-sub");
MODULE_LICENSE("GPL v2");<|MERGE_RESOLUTION|>--- conflicted
+++ resolved
@@ -1560,12 +1560,6 @@
 
 	ret = snd_soc_register_component(&pdev->dev, &stm32_component,
 					 &sai->cpu_dai_drv, 1);
-<<<<<<< HEAD
-	if (ret)
-		snd_dmaengine_pcm_unregister(&pdev->dev);
-
-	return ret;
-=======
 	if (ret) {
 		snd_dmaengine_pcm_unregister(&pdev->dev);
 		return ret;
@@ -1574,7 +1568,6 @@
 	pm_runtime_enable(&pdev->dev);
 
 	return 0;
->>>>>>> d1988041
 }
 
 static int stm32_sai_sub_remove(struct platform_device *pdev)
@@ -1584,10 +1577,7 @@
 	clk_unprepare(sai->pdata->pclk);
 	snd_dmaengine_pcm_unregister(&pdev->dev);
 	snd_soc_unregister_component(&pdev->dev);
-<<<<<<< HEAD
-=======
 	pm_runtime_disable(&pdev->dev);
->>>>>>> d1988041
 
 	return 0;
 }
