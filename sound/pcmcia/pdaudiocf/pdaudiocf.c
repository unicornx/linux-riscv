--- conflicted
+++ resolved
@@ -143,12 +143,8 @@
 	link->io.NumPorts1 = 16;
 
 	link->irq.Attributes = IRQ_TYPE_EXCLUSIVE | IRQ_FORCED_PULSE;
-<<<<<<< HEAD
-	// link->irq.Attributes = IRQ_TYPE_DYNAMIC_SHARING|IRQ_FIRST_SHARED;
-=======
 	/* FIXME: This driver should be updated to allow for dynamic IRQ sharing */
 	/* link->irq.Attributes = IRQ_TYPE_DYNAMIC_SHARING | IRQ_FORCED_PULSE; */
->>>>>>> 2fbe74b9
 
 	link->irq.Handler = pdacf_interrupt;
 	link->conf.Attributes = CONF_ENABLE_IRQ;
