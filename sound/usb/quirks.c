--- conflicted
+++ resolved
@@ -531,30 +531,7 @@
 	if (quirk->ifnum < 0)
 		return 0;
 
-<<<<<<< HEAD
-	return snd_usb_create_mixer(chip, quirk->ifnum, 0);
-}
-
-
-static int setup_fmt_after_resume_quirk(struct snd_usb_audio *chip,
-				       struct usb_interface *iface,
-				       struct usb_driver *driver,
-				       const struct snd_usb_audio_quirk *quirk)
-{
-	chip->setup_fmt_after_resume_quirk = 1;
-	return 1;	/* Continue with creating streams and mixer */
-}
-
-static int setup_disable_autosuspend(struct snd_usb_audio *chip,
-				       struct usb_interface *iface,
-				       struct usb_driver *driver,
-				       const struct snd_usb_audio_quirk *quirk)
-{
-	usb_disable_autosuspend(interface_to_usbdev(iface));
-	return 1;	/* Continue with creating streams and mixer */
-=======
 	return snd_usb_create_mixer(chip, quirk->ifnum);
->>>>>>> 3b17187f
 }
 
 /*
@@ -1514,62 +1491,8 @@
 	}
 }
 
-<<<<<<< HEAD
-bool snd_usb_get_sample_rate_quirk(struct snd_usb_audio *chip)
-{
-	/* devices which do not support reading the sample rate. */
-	switch (chip->usb_id) {
-	case USB_ID(0x041e, 0x4080): /* Creative Live Cam VF0610 */
-	case USB_ID(0x04d8, 0xfeea): /* Benchmark DAC1 Pre */
-	case USB_ID(0x0556, 0x0014): /* Phoenix Audio TMX320VC */
-	case USB_ID(0x05a3, 0x9420): /* ELP HD USB Camera */
-	case USB_ID(0x05a7, 0x1020): /* Bose Companion 5 */
-	case USB_ID(0x074d, 0x3553): /* Outlaw RR2150 (Micronas UAC3553B) */
-	case USB_ID(0x1395, 0x740a): /* Sennheiser DECT */
-	case USB_ID(0x1901, 0x0191): /* GE B850V3 CP2114 audio interface */
-	case USB_ID(0x21b4, 0x0081): /* AudioQuest DragonFly */
-	case USB_ID(0x2912, 0x30c8): /* Audioengine D1 */
-	case USB_ID(0x413c, 0xa506): /* Dell AE515 sound bar */
-	case USB_ID(0x046d, 0x084c): /* Logitech ConferenceCam Connect */
-		return true;
-	}
-
-	/* devices of these vendors don't support reading rate, either */
-	switch (USB_ID_VENDOR(chip->usb_id)) {
-	case 0x045e: /* MS Lifecam */
-	case 0x047f: /* Plantronics */
-	case 0x1de7: /* Phoenix Audio */
-		return true;
-	}
-
-	return false;
-}
-
-/* ITF-USB DSD based DACs need a vendor cmd to switch
- * between PCM and native DSD mode
- */
-static bool is_itf_usb_dsd_dac(unsigned int id)
-{
-	switch (id) {
-	case USB_ID(0x154e, 0x1002): /* Denon DCD-1500RE */
-	case USB_ID(0x154e, 0x1003): /* Denon DA-300USB */
-	case USB_ID(0x154e, 0x3005): /* Marantz HD-DAC1 */
-	case USB_ID(0x154e, 0x3006): /* Marantz SA-14S1 */
-	case USB_ID(0x1852, 0x5065): /* Luxman DA-06 */
-	case USB_ID(0x0644, 0x8043): /* TEAC UD-501/UD-501V2/UD-503/NT-503 */
-	case USB_ID(0x0644, 0x8044): /* Esoteric D-05X */
-	case USB_ID(0x0644, 0x804a): /* TEAC UD-301 */
-		return true;
-	}
-	return false;
-}
-
-int snd_usb_select_mode_quirk(struct snd_usb_substream *subs,
-			      struct audioformat *fmt)
-=======
 int snd_usb_select_mode_quirk(struct snd_usb_audio *chip,
 			      const struct audioformat *fmt)
->>>>>>> 3b17187f
 {
 	struct usb_device *dev = chip->dev;
 	int err;
@@ -1649,29 +1572,7 @@
 
 	if (chip->quirk_flags & QUIRK_FLAG_CTL_MSG_DELAY)
 		msleep(20);
-<<<<<<< HEAD
-
-	/*
-	 * Plantronics headsets (C320, C320-M, etc) need a delay to avoid
-	 * random microhpone failures.
-	 */
-	if (USB_ID_VENDOR(chip->usb_id) == 0x047f &&
-	    (requesttype & USB_TYPE_MASK) == USB_TYPE_CLASS)
-		msleep(20);
-
-	/* Zoom R16/24, many Logitech(at least H650e/H570e/BCC950),
-	 * Jabra 550a, Kingston HyperX needs a tiny delay here,
-	 * otherwise requests like get/set frequency return
-	 * as failed despite actually succeeding.
-	 */
-	if ((chip->usb_id == USB_ID(0x1686, 0x00dd) ||
-	     USB_ID_VENDOR(chip->usb_id) == 0x046d  || /* Logitech */
-	     chip->usb_id == USB_ID(0x0b0e, 0x0349) ||
-	     chip->usb_id == USB_ID(0x0951, 0x16ad)) &&
-	    (requesttype & USB_TYPE_MASK) == USB_TYPE_CLASS)
-=======
 	else if (chip->quirk_flags & QUIRK_FLAG_CTL_MSG_DELAY_1M)
->>>>>>> 3b17187f
 		usleep_range(1000, 2000);
 	else if (chip->quirk_flags & QUIRK_FLAG_CTL_MSG_DELAY_5M)
 		usleep_range(5000, 6000);
@@ -1772,35 +1673,9 @@
 			return SNDRV_PCM_FMTBIT_DSD_U32_BE;
 	}
 
-<<<<<<< HEAD
-	/* Mostly generic method to detect many DSD-capable implementations -
-	 * from XMOS/Thesycon
-	 */
-	switch (USB_ID_VENDOR(chip->usb_id)) {
-	case 0x152a:  /* Thesycon devices */
-	case 0x20b1:  /* XMOS based devices */
-	case 0x22d9:  /* Oppo */
-	case 0x23ba:  /* Playback Designs */
-	case 0x25ce:  /* Mytek devices */
-	case 0x278b:  /* Rotel? */
-	case 0x292b:  /* Gustard/Ess based devices */
-	case 0x2972:  /* FiiO devices */
-	case 0x2ab6:  /* T+A devices */
-	case 0x3353:  /* Khadas devices */
-	case 0x3842:  /* EVGA */
-	case 0xc502:  /* HiBy devices */
-		if (fp->dsd_raw)
-			return SNDRV_PCM_FMTBIT_DSD_U32_BE;
-		break;
-	default:
-		break;
-
-	}
-=======
 	/* Mostly generic method to detect many DSD-capable implementations */
 	if ((chip->quirk_flags & QUIRK_FLAG_DSD_RAW) && fp->dsd_raw)
 		return SNDRV_PCM_FMTBIT_DSD_U32_BE;
->>>>>>> 3b17187f
 
 	return 0;
 }
