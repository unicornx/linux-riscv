--- conflicted
+++ resolved
@@ -137,16 +137,11 @@
   # $(realpath ...) resolves symlinks
   abs_objtree := $(realpath $(abs_objtree))
   BUILD := $(abs_objtree)/kselftest
-<<<<<<< HEAD
-else
-  BUILD := $(CURDIR)
-=======
   KHDR_INCLUDES := -isystem ${abs_objtree}/usr/include
 else
   BUILD := $(CURDIR)
   abs_srctree := $(shell cd $(top_srcdir) && pwd)
   KHDR_INCLUDES := -isystem ${abs_srctree}/usr/include
->>>>>>> d60c95ef
   DEFAULT_INSTALL_HDR_PATH := 1
 endif
 
