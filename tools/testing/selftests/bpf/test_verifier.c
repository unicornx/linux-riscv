--- conflicted
+++ resolved
@@ -129,11 +129,8 @@
 	int fixup_map_event_output[MAX_FIXUPS];
 	int fixup_map_reuseport_array[MAX_FIXUPS];
 	int fixup_map_ringbuf[MAX_FIXUPS];
-<<<<<<< HEAD
-=======
 	int fixup_map_timer[MAX_FIXUPS];
 	int fixup_map_kptr[MAX_FIXUPS];
->>>>>>> d60c95ef
 	struct kfunc_btf_id_pair fixup_kfunc_btf_id[MAX_FIXUPS];
 	/* Expected verifier log output for result REJECT or VERBOSE_ACCEPT.
 	 * Can be a tab-separated sequence of expected strings. An empty string
@@ -905,11 +902,8 @@
 	int *fixup_map_event_output = test->fixup_map_event_output;
 	int *fixup_map_reuseport_array = test->fixup_map_reuseport_array;
 	int *fixup_map_ringbuf = test->fixup_map_ringbuf;
-<<<<<<< HEAD
-=======
 	int *fixup_map_timer = test->fixup_map_timer;
 	int *fixup_map_kptr = test->fixup_map_kptr;
->>>>>>> d60c95ef
 	struct kfunc_btf_id_pair *fixup_kfunc_btf_id = test->fixup_kfunc_btf_id;
 
 	if (test->fill_helper) {
@@ -1096,8 +1090,6 @@
 			fixup_map_ringbuf++;
 		} while (*fixup_map_ringbuf);
 	}
-<<<<<<< HEAD
-=======
 	if (*fixup_map_timer) {
 		map_fds[21] = create_map_timer();
 		do {
@@ -1112,7 +1104,6 @@
 			fixup_map_kptr++;
 		} while (*fixup_map_kptr);
 	}
->>>>>>> d60c95ef
 
 	/* Patch in kfunc BTF IDs */
 	if (fixup_kfunc_btf_id->kfunc) {
