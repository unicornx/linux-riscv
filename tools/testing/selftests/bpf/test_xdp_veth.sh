#!/bin/sh
# SPDX-License-Identifier: GPL-2.0
#
# Create 3 namespaces with 3 veth peers, and
# forward packets in-between using native XDP
#
#                      XDP_TX
# NS1(veth11)        NS2(veth22)        NS3(veth33)
#      |                  |                  |
#      |                  |                  |
#   (veth1,            (veth2,            (veth3,
#   id:111)            id:122)            id:133)
#     ^ |                ^ |                ^ |
#     | |  XDP_REDIRECT  | |  XDP_REDIRECT  | |
#     | ------------------ ------------------ |
#     -----------------------------------------
#                    XDP_REDIRECT

# Kselftest framework requirement - SKIP code is 4.
ksft_skip=4

TESTNAME=xdp_veth
BPF_FS=$(awk '$3 == "bpf" {print $2; exit}' /proc/mounts)
BPF_DIR=$BPF_FS/test_$TESTNAME
readonly NS1="ns1-$(mktemp -u XXXXXX)"
readonly NS2="ns2-$(mktemp -u XXXXXX)"
readonly NS3="ns3-$(mktemp -u XXXXXX)"

_cleanup()
{
	set +e
	ip link del veth1 2> /dev/null
	ip link del veth2 2> /dev/null
	ip link del veth3 2> /dev/null
	ip netns del ${NS1} 2> /dev/null
	ip netns del ${NS2} 2> /dev/null
	ip netns del ${NS3} 2> /dev/null
	rm -rf $BPF_DIR 2> /dev/null
}

cleanup_skip()
{
	echo "selftests: $TESTNAME [SKIP]"
	_cleanup

	exit $ksft_skip
}

cleanup()
{
	if [ "$?" = 0 ]; then
		echo "selftests: $TESTNAME [PASS]"
	else
		echo "selftests: $TESTNAME [FAILED]"
	fi
	_cleanup
}

if [ $(id -u) -ne 0 ]; then
	echo "selftests: $TESTNAME [SKIP] Need root privileges"
	exit $ksft_skip
fi

if ! ip link set dev lo xdp off > /dev/null 2>&1; then
	echo "selftests: $TESTNAME [SKIP] Could not run test without the ip xdp support"
	exit $ksft_skip
fi

if [ -z "$BPF_FS" ]; then
	echo "selftests: $TESTNAME [SKIP] Could not run test without bpffs mounted"
	exit $ksft_skip
fi

if ! bpftool version > /dev/null 2>&1; then
	echo "selftests: $TESTNAME [SKIP] Could not run test without bpftool"
	exit $ksft_skip
fi

set -e

trap cleanup_skip EXIT

ip netns add ${NS1}
ip netns add ${NS2}
ip netns add ${NS3}

ip link add veth1 index 111 type veth peer name veth11 netns ${NS1}
ip link add veth2 index 122 type veth peer name veth22 netns ${NS2}
ip link add veth3 index 133 type veth peer name veth33 netns ${NS3}

ip link set veth1 up
ip link set veth2 up
ip link set veth3 up

ip -n ${NS1} addr add 10.1.1.11/24 dev veth11
ip -n ${NS3} addr add 10.1.1.33/24 dev veth33

ip -n ${NS1} link set dev veth11 up
ip -n ${NS2} link set dev veth22 up
ip -n ${NS3} link set dev veth33 up

mkdir $BPF_DIR
bpftool prog loadall \
	xdp_redirect_map.bpf.o $BPF_DIR/progs type xdp \
	pinmaps $BPF_DIR/maps
bpftool map update pinned $BPF_DIR/maps/tx_port key 0 0 0 0 value 122 0 0 0
bpftool map update pinned $BPF_DIR/maps/tx_port key 1 0 0 0 value 133 0 0 0
bpftool map update pinned $BPF_DIR/maps/tx_port key 2 0 0 0 value 111 0 0 0
ip link set dev veth1 xdp pinned $BPF_DIR/progs/xdp_redirect_map_0
ip link set dev veth2 xdp pinned $BPF_DIR/progs/xdp_redirect_map_1
ip link set dev veth3 xdp pinned $BPF_DIR/progs/xdp_redirect_map_2

<<<<<<< HEAD
ip -n ns1 link set dev veth11 xdp obj xdp_dummy.o sec xdp
ip -n ns2 link set dev veth22 xdp obj xdp_tx.o sec xdp
ip -n ns3 link set dev veth33 xdp obj xdp_dummy.o sec xdp
=======
ip -n ${NS1} link set dev veth11 xdp obj xdp_dummy.bpf.o sec xdp
ip -n ${NS2} link set dev veth22 xdp obj xdp_tx.bpf.o sec xdp
ip -n ${NS3} link set dev veth33 xdp obj xdp_dummy.bpf.o sec xdp
>>>>>>> d60c95ef

trap cleanup EXIT

ip netns exec ${NS1} ping -c 1 -W 1 10.1.1.33

exit 0<|MERGE_RESOLUTION|>--- conflicted
+++ resolved
@@ -110,15 +110,9 @@
 ip link set dev veth2 xdp pinned $BPF_DIR/progs/xdp_redirect_map_1
 ip link set dev veth3 xdp pinned $BPF_DIR/progs/xdp_redirect_map_2
 
-<<<<<<< HEAD
-ip -n ns1 link set dev veth11 xdp obj xdp_dummy.o sec xdp
-ip -n ns2 link set dev veth22 xdp obj xdp_tx.o sec xdp
-ip -n ns3 link set dev veth33 xdp obj xdp_dummy.o sec xdp
-=======
 ip -n ${NS1} link set dev veth11 xdp obj xdp_dummy.bpf.o sec xdp
 ip -n ${NS2} link set dev veth22 xdp obj xdp_tx.bpf.o sec xdp
 ip -n ${NS3} link set dev veth33 xdp obj xdp_dummy.bpf.o sec xdp
->>>>>>> d60c95ef
 
 trap cleanup EXIT
 
