#!/bin/bash
# SPDX-License-Identifier: GPL-2.0
#
# Test topology:
#    - - - - - - - - - - - - - - - - - - -
#    | veth1         veth2         veth3 |  ns0
#     - -| - - - - - - | - - - - - - | - -
#    ---------     ---------     ---------
#    | veth0 |     | veth0 |     | veth0 |
#    ---------     ---------     ---------
#       ns1           ns2           ns3
#
# Test modules:
# XDP modes: generic, native, native + egress_prog
#
# Test cases:
#   ARP: Testing BPF_F_BROADCAST, the ingress interface also should receive
#   the redirects.
#      ns1 -> gw: ns1, ns2, ns3, should receive the arp request
#   IPv4: Testing BPF_F_BROADCAST | BPF_F_EXCLUDE_INGRESS, the ingress
#   interface should not receive the redirects.
#      ns1 -> gw: ns1 should not receive, ns2, ns3 should receive redirects.
#   IPv6: Testing none flag, all the pkts should be redirected back
#      ping test: ns1 -> ns2 (block), echo requests will be redirect back
#   egress_prog:
#      all src mac should be egress interface's mac

# netns numbers
NUM=3
IFACES=""
DRV_MODE="xdpgeneric xdpdrv xdpegress"
PASS=0
FAIL=0
LOG_DIR=$(mktemp -d)
declare -a NS
NS[0]="ns0-$(mktemp -u XXXXXX)"
NS[1]="ns1-$(mktemp -u XXXXXX)"
NS[2]="ns2-$(mktemp -u XXXXXX)"
NS[3]="ns3-$(mktemp -u XXXXXX)"

test_pass()
{
	echo "Pass: $@"
	PASS=$((PASS + 1))
}

test_fail()
{
	echo "fail: $@"
	FAIL=$((FAIL + 1))
}

clean_up()
{
	for i in $(seq 0 $NUM); do
		ip netns del ${NS[$i]} 2> /dev/null
	done
}

# Kselftest framework requirement - SKIP code is 4.
check_env()
{
	ip link set dev lo xdpgeneric off &>/dev/null
	if [ $? -ne 0 ];then
		echo "selftests: [SKIP] Could not run test without the ip xdpgeneric support"
		exit 4
	fi

	which tcpdump &>/dev/null
	if [ $? -ne 0 ];then
		echo "selftests: [SKIP] Could not run test without tcpdump"
		exit 4
	fi
}

setup_ns()
{
	local mode=$1
	IFACES=""

	if [ "$mode" = "xdpegress" ]; then
		mode="xdpdrv"
	fi

	ip netns add ${NS[0]}
	for i in $(seq $NUM); do
	        ip netns add ${NS[$i]}
		ip -n ${NS[$i]} link add veth0 type veth peer name veth$i netns ${NS[0]}
		ip -n ${NS[$i]} link set veth0 up
		ip -n ${NS[0]} link set veth$i up

		ip -n ${NS[$i]} addr add 192.0.2.$i/24 dev veth0
		ip -n ${NS[$i]} addr add 2001:db8::$i/64 dev veth0
		# Add a neigh entry for IPv4 ping test
		ip -n ${NS[$i]} neigh add 192.0.2.253 lladdr 00:00:00:00:00:01 dev veth0
		ip -n ${NS[$i]} link set veth0 $mode obj \
<<<<<<< HEAD
			xdp_dummy.o sec xdp &> /dev/null || \
=======
			xdp_dummy.bpf.o sec xdp &> /dev/null || \
>>>>>>> d60c95ef
			{ test_fail "Unable to load dummy xdp" && exit 1; }
		IFACES="$IFACES veth$i"
		veth_mac[$i]=$(ip -n ${NS[0]} link show veth$i | awk '/link\/ether/ {print $2}')
	done
}

do_egress_tests()
{
	local mode=$1

	# mac test
	ip netns exec ${NS[2]} tcpdump -e -i veth0 -nn -l -e &> ${LOG_DIR}/mac_ns1-2_${mode}.log &
	ip netns exec ${NS[3]} tcpdump -e -i veth0 -nn -l -e &> ${LOG_DIR}/mac_ns1-3_${mode}.log &
	sleep 0.5
	ip netns exec ${NS[1]} ping 192.0.2.254 -i 0.1 -c 4 &> /dev/null
	sleep 0.5
	pkill tcpdump

	# mac check
	grep -q "${veth_mac[2]} > ff:ff:ff:ff:ff:ff" ${LOG_DIR}/mac_ns1-2_${mode}.log && \
	       test_pass "$mode mac ns1-2" || test_fail "$mode mac ns1-2"
	grep -q "${veth_mac[3]} > ff:ff:ff:ff:ff:ff" ${LOG_DIR}/mac_ns1-3_${mode}.log && \
		test_pass "$mode mac ns1-3" || test_fail "$mode mac ns1-3"
}

do_ping_tests()
{
	local mode=$1

	# ping6 test: echo request should be redirect back to itself, not others
	ip netns exec ${NS[1]} ip neigh add 2001:db8::2 dev veth0 lladdr 00:00:00:00:00:02

	ip netns exec ${NS[1]} tcpdump -i veth0 -nn -l -e &> ${LOG_DIR}/ns1-1_${mode}.log &
	ip netns exec ${NS[2]} tcpdump -i veth0 -nn -l -e &> ${LOG_DIR}/ns1-2_${mode}.log &
	ip netns exec ${NS[3]} tcpdump -i veth0 -nn -l -e &> ${LOG_DIR}/ns1-3_${mode}.log &
	sleep 0.5
	# ARP test
	ip netns exec ${NS[1]} arping -q -c 2 -I veth0 192.0.2.254
	# IPv4 test
	ip netns exec ${NS[1]} ping 192.0.2.253 -i 0.1 -c 4 &> /dev/null
	# IPv6 test
	ip netns exec ${NS[1]} ping6 2001:db8::2 -i 0.1 -c 2 &> /dev/null
	sleep 0.5
	pkill tcpdump

	# All netns should receive the redirect arp requests
	[ $(grep -cF "who-has 192.0.2.254" ${LOG_DIR}/ns1-1_${mode}.log) -eq 4 ] && \
		test_pass "$mode arp(F_BROADCAST) ns1-1" || \
		test_fail "$mode arp(F_BROADCAST) ns1-1"
	[ $(grep -cF "who-has 192.0.2.254" ${LOG_DIR}/ns1-2_${mode}.log) -eq 2 ] && \
		test_pass "$mode arp(F_BROADCAST) ns1-2" || \
		test_fail "$mode arp(F_BROADCAST) ns1-2"
	[ $(grep -cF "who-has 192.0.2.254" ${LOG_DIR}/ns1-3_${mode}.log) -eq 2 ] && \
		test_pass "$mode arp(F_BROADCAST) ns1-3" || \
		test_fail "$mode arp(F_BROADCAST) ns1-3"

	# ns1 should not receive the redirect echo request, others should
	[ $(grep -c "ICMP echo request" ${LOG_DIR}/ns1-1_${mode}.log) -eq 4 ] && \
		test_pass "$mode IPv4 (F_BROADCAST|F_EXCLUDE_INGRESS) ns1-1" || \
		test_fail "$mode IPv4 (F_BROADCAST|F_EXCLUDE_INGRESS) ns1-1"
	[ $(grep -c "ICMP echo request" ${LOG_DIR}/ns1-2_${mode}.log) -eq 4 ] && \
		test_pass "$mode IPv4 (F_BROADCAST|F_EXCLUDE_INGRESS) ns1-2" || \
		test_fail "$mode IPv4 (F_BROADCAST|F_EXCLUDE_INGRESS) ns1-2"
	[ $(grep -c "ICMP echo request" ${LOG_DIR}/ns1-3_${mode}.log) -eq 4 ] && \
		test_pass "$mode IPv4 (F_BROADCAST|F_EXCLUDE_INGRESS) ns1-3" || \
		test_fail "$mode IPv4 (F_BROADCAST|F_EXCLUDE_INGRESS) ns1-3"

	# ns1 should receive the echo request, ns2 should not
	[ $(grep -c "ICMP6, echo request" ${LOG_DIR}/ns1-1_${mode}.log) -eq 4 ] && \
		test_pass "$mode IPv6 (no flags) ns1-1" || \
		test_fail "$mode IPv6 (no flags) ns1-1"
	[ $(grep -c "ICMP6, echo request" ${LOG_DIR}/ns1-2_${mode}.log) -eq 0 ] && \
		test_pass "$mode IPv6 (no flags) ns1-2" || \
		test_fail "$mode IPv6 (no flags) ns1-2"
}

do_tests()
{
	local mode=$1
	local drv_p

	case ${mode} in
		xdpdrv)  drv_p="-N";;
		xdpegress) drv_p="-X";;
		xdpgeneric) drv_p="-S";;
	esac

	ip netns exec ${NS[0]} ./xdp_redirect_multi $drv_p $IFACES &> ${LOG_DIR}/xdp_redirect_${mode}.log &
	xdp_pid=$!
	sleep 1
	if ! ps -p $xdp_pid > /dev/null; then
		test_fail "$mode xdp_redirect_multi start failed"
		return 1
	fi

	if [ "$mode" = "xdpegress" ]; then
		do_egress_tests $mode
	else
		do_ping_tests $mode
	fi

	kill $xdp_pid
}

check_env

trap clean_up EXIT

for mode in ${DRV_MODE}; do
	setup_ns $mode
	do_tests $mode
	clean_up
done
rm -rf ${LOG_DIR}

echo "Summary: PASS $PASS, FAIL $FAIL"
[ $FAIL -eq 0 ] && exit 0 || exit 1<|MERGE_RESOLUTION|>--- conflicted
+++ resolved
@@ -94,11 +94,7 @@
 		# Add a neigh entry for IPv4 ping test
 		ip -n ${NS[$i]} neigh add 192.0.2.253 lladdr 00:00:00:00:00:01 dev veth0
 		ip -n ${NS[$i]} link set veth0 $mode obj \
-<<<<<<< HEAD
-			xdp_dummy.o sec xdp &> /dev/null || \
-=======
 			xdp_dummy.bpf.o sec xdp &> /dev/null || \
->>>>>>> d60c95ef
 			{ test_fail "Unable to load dummy xdp" && exit 1; }
 		IFACES="$IFACES veth$i"
 		veth_mac[$i]=$(ip -n ${NS[0]} link show veth$i | awk '/link\/ether/ {print $2}')
