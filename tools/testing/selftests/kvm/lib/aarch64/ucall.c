--- conflicted
+++ resolved
@@ -77,11 +77,7 @@
 	int i;
 
 	WRITE_ONCE(uc.cmd, cmd);
-<<<<<<< HEAD
-	nargs = nargs <= UCALL_MAX_ARGS ? nargs : UCALL_MAX_ARGS;
-=======
 	nargs = min(nargs, UCALL_MAX_ARGS);
->>>>>>> d60c95ef
 
 	va_start(va, nargs);
 	for (i = 0; i < nargs; ++i)
