#!/bin/bash
# SPDX-License-Identifier: GPL-2.0
#
# This tests basic flowtable functionality.
# Creates following default topology:
#
# Originator (MTU 9000) <-Router1-> MTU 1500 <-Router2-> Responder (MTU 2000)
# Router1 is the one doing flow offloading, Router2 has no special
# purpose other than having a link that is smaller than either Originator
# and responder, i.e. TCPMSS announced values are too large and will still
# result in fragmentation and/or PMTU discovery.
#
# You can check with different Orgininator/Link/Responder MTU eg:
# nft_flowtable.sh -o8000 -l1500 -r2000
#

sfx=$(mktemp -u "XXXXXXXX")
ns1="ns1-$sfx"
ns2="ns2-$sfx"
nsr1="nsr1-$sfx"
nsr2="nsr2-$sfx"

# Kselftest framework requirement - SKIP code is 4.
ksft_skip=4
ret=0

nsin=""
ns1out=""
ns2out=""

log_netns=$(sysctl -n net.netfilter.nf_log_all_netns)

checktool (){
	if ! $1 > /dev/null 2>&1; then
		echo "SKIP: Could not $2"
		exit $ksft_skip
	fi
}

checktool "nft --version" "run test without nft tool"
checktool "ip -Version" "run test without ip tool"
checktool "which nc" "run test without nc (netcat)"
checktool "ip netns add $nsr1" "create net namespace $nsr1"

ip netns add $ns1
ip netns add $ns2
ip netns add $nsr2

cleanup() {
	ip netns del $ns1
	ip netns del $ns2
	ip netns del $nsr1
	ip netns del $nsr2

	rm -f "$nsin" "$ns1out" "$ns2out"

	[ $log_netns -eq 0 ] && sysctl -q net.netfilter.nf_log_all_netns=$log_netns
}

trap cleanup EXIT

sysctl -q net.netfilter.nf_log_all_netns=1

ip link add veth0 netns $nsr1 type veth peer name eth0 netns $ns1
ip link add veth1 netns $nsr1 type veth peer name veth0 netns $nsr2

ip link add veth1 netns $nsr2 type veth peer name eth0 netns $ns2

for dev in lo veth0 veth1; do
    ip -net $nsr1 link set $dev up
    ip -net $nsr2 link set $dev up
done

ip -net $nsr1 addr add 10.0.1.1/24 dev veth0
ip -net $nsr1 addr add dead:1::1/64 dev veth0

ip -net $nsr2 addr add 10.0.2.1/24 dev veth1
ip -net $nsr2 addr add dead:2::1/64 dev veth1

# set different MTUs so we need to push packets coming from ns1 (large MTU)
# to ns2 (smaller MTU) to stack either to perform fragmentation (ip_no_pmtu_disc=1),
# or to do PTMU discovery (send ICMP error back to originator).
# ns2 is going via nsr2 with a smaller mtu, so that TCPMSS announced by both peers
# is NOT the lowest link mtu.

omtu=9000
lmtu=1500
rmtu=2000

usage(){
	echo "nft_flowtable.sh [OPTIONS]"
	echo
	echo "MTU options"
	echo "   -o originator"
	echo "   -l link"
	echo "   -r responder"
	exit 1
}

while getopts "o:l:r:" o
do
	case $o in
		o) omtu=$OPTARG;;
		l) lmtu=$OPTARG;;
		r) rmtu=$OPTARG;;
		*) usage;;
	esac
done

if ! ip -net $nsr1 link set veth0 mtu $omtu; then
	exit 1
fi

ip -net $ns1 link set eth0 mtu $omtu

if ! ip -net $nsr2 link set veth1 mtu $rmtu; then
	exit 1
fi

ip -net $ns2 link set eth0 mtu $rmtu

# transfer-net between nsr1 and nsr2.
# these addresses are not used for connections.
ip -net $nsr1 addr add 192.168.10.1/24 dev veth1
ip -net $nsr1 addr add fee1:2::1/64 dev veth1

ip -net $nsr2 addr add 192.168.10.2/24 dev veth0
ip -net $nsr2 addr add fee1:2::2/64 dev veth0

for i in 0 1; do
  ip netns exec $nsr1 sysctl net.ipv4.conf.veth$i.forwarding=1 > /dev/null
  ip netns exec $nsr2 sysctl net.ipv4.conf.veth$i.forwarding=1 > /dev/null
done

for ns in $ns1 $ns2;do
  ip -net $ns link set lo up
  ip -net $ns link set eth0 up

  if ! ip netns exec $ns sysctl net.ipv4.tcp_no_metrics_save=1 > /dev/null; then
	echo "ERROR: Check Originator/Responder values (problem during address addition)"
	exit 1
  fi
  # don't set ip DF bit for first two tests
  ip netns exec $ns sysctl net.ipv4.ip_no_pmtu_disc=1 > /dev/null
done

ip -net $ns1 addr add 10.0.1.99/24 dev eth0
ip -net $ns2 addr add 10.0.2.99/24 dev eth0
ip -net $ns1 route add default via 10.0.1.1
ip -net $ns2 route add default via 10.0.2.1
ip -net $ns1 addr add dead:1::99/64 dev eth0
ip -net $ns2 addr add dead:2::99/64 dev eth0
ip -net $ns1 route add default via dead:1::1
ip -net $ns2 route add default via dead:2::1

ip -net $nsr1 route add default via 192.168.10.2
ip -net $nsr2 route add default via 192.168.10.1

ip netns exec $nsr1 nft -f - <<EOF
table inet filter {
  flowtable f1 {
     hook ingress priority 0
     devices = { veth0, veth1 }
   }

   counter routed_orig { }
   counter routed_repl { }

   chain forward {
      type filter hook forward priority 0; policy drop;

      # flow offloaded? Tag ct with mark 1, so we can detect when it fails.
      meta oif "veth1" tcp dport 12345 ct mark set 1 flow add @f1 counter name routed_orig accept

      # count packets supposedly offloaded as per direction.
      ct mark 1 counter name ct direction map { original : routed_orig, reply : routed_repl } accept

      ct state established,related accept

      meta nfproto ipv4 meta l4proto icmp accept
      meta nfproto ipv6 meta l4proto icmpv6 accept
   }
}
EOF

if [ $? -ne 0 ]; then
	echo "SKIP: Could not load nft ruleset"
	exit $ksft_skip
fi

# test basic connectivity
if ! ip netns exec $ns1 ping -c 1 -q 10.0.2.99 > /dev/null; then
  echo "ERROR: $ns1 cannot reach ns2" 1>&2
  exit 1
fi

if ! ip netns exec $ns2 ping -c 1 -q 10.0.1.99 > /dev/null; then
  echo "ERROR: $ns2 cannot reach $ns1" 1>&2
  exit 1
fi

if [ $ret -eq 0 ];then
	echo "PASS: netns routing/connectivity: $ns1 can reach $ns2"
fi

nsin=$(mktemp)
ns1out=$(mktemp)
ns2out=$(mktemp)

make_file()
{
	name=$1

	SIZE=$((RANDOM % (1024 * 128)))
	SIZE=$((SIZE + (1024 * 8)))
	TSIZE=$((SIZE * 1024))

	dd if=/dev/urandom of="$name" bs=1024 count=$SIZE 2> /dev/null

	SIZE=$((RANDOM % 1024))
	SIZE=$((SIZE + 128))
	TSIZE=$((TSIZE + SIZE))
	dd if=/dev/urandom conf=notrunc of="$name" bs=1 count=$SIZE 2> /dev/null
}

check_counters()
{
	local what=$1
	local ok=1

	local orig=$(ip netns exec $nsr1 nft reset counter inet filter routed_orig | grep packets)
	local repl=$(ip netns exec $nsr1 nft reset counter inet filter routed_repl | grep packets)

	local orig_cnt=${orig#*bytes}
	local repl_cnt=${repl#*bytes}

	local fs=$(du -sb $nsin)
	local max_orig=${fs%%/*}
	local max_repl=$((max_orig/4))

	if [ $orig_cnt -gt $max_orig ];then
		echo "FAIL: $what: original counter $orig_cnt exceeds expected value $max_orig" 1>&2
		ret=1
		ok=0
	fi

	if [ $repl_cnt -gt $max_repl ];then
		echo "FAIL: $what: reply counter $repl_cnt exceeds expected value $max_repl" 1>&2
		ret=1
		ok=0
	fi

	if [ $ok -eq 1 ]; then
		echo "PASS: $what"
	fi
}

check_transfer()
{
	in=$1
	out=$2
	what=$3

	if ! cmp "$in" "$out" > /dev/null 2>&1; then
		echo "FAIL: file mismatch for $what" 1>&2
		ls -l "$in"
		ls -l "$out"
		return 1
	fi

	return 0
}

test_tcp_forwarding_ip()
{
	local nsa=$1
	local nsb=$2
	local dstip=$3
	local dstport=$4
	local lret=0

	ip netns exec $nsb nc -w 5 -l -p 12345 < "$nsin" > "$ns2out" &
	lpid=$!

	sleep 1
	ip netns exec $nsa nc -w 4 "$dstip" "$dstport" < "$nsin" > "$ns1out" &
	cpid=$!

	sleep 3

	if ps -p $lpid > /dev/null;then
		kill $lpid
	fi

	if ps -p $cpid > /dev/null;then
		kill $cpid
	fi

	wait

	if ! check_transfer "$nsin" "$ns2out" "ns1 -> ns2"; then
		lret=1
	fi

	if ! check_transfer "$nsin" "$ns1out" "ns1 <- ns2"; then
		lret=1
	fi

	return $lret
}

test_tcp_forwarding()
{
	test_tcp_forwarding_ip "$1" "$2" 10.0.2.99 12345

	return $?
}

test_tcp_forwarding_nat()
{
	local lret
	local pmtu

	test_tcp_forwarding_ip "$1" "$2" 10.0.2.99 12345
	lret=$?

	pmtu=$3
	what=$4

	if [ $lret -eq 0 ] ; then
		if [ $pmtu -eq 1 ] ;then
			check_counters "flow offload for ns1/ns2 with masquerade and pmtu discovery $what"
		else
			echo "PASS: flow offload for ns1/ns2 with masquerade $what"
		fi

		test_tcp_forwarding_ip "$1" "$2" 10.6.6.6 1666
		lret=$?
		if [ $pmtu -eq 1 ] ;then
			check_counters "flow offload for ns1/ns2 with dnat and pmtu discovery $what"
		elif [ $lret -eq 0 ] ; then
			echo "PASS: flow offload for ns1/ns2 with dnat $what"
		fi
	fi

	return $lret
}

make_file "$nsin"

# First test:
# No PMTU discovery, nsr1 is expected to fragment packets from ns1 to ns2 as needed.
<<<<<<< HEAD
=======
# Due to MTU mismatch in both directions, all packets (except small packets like pure
# acks) have to be handled by normal forwarding path.  Therefore, packet counters
# are not checked.
>>>>>>> d60c95ef
if test_tcp_forwarding $ns1 $ns2; then
	echo "PASS: flow offloaded for ns1/ns2"
else
	echo "FAIL: flow offload for ns1/ns2:" 1>&2
	ip netns exec $nsr1 nft list ruleset
	ret=1
fi

# delete default route, i.e. ns2 won't be able to reach ns1 and
# will depend on ns1 being masqueraded in nsr1.
# expect ns1 has nsr1 address.
ip -net $ns2 route del default via 10.0.2.1
ip -net $ns2 route del default via dead:2::1
ip -net $ns2 route add 192.168.10.1 via 10.0.2.1

# Second test:
<<<<<<< HEAD
# Same, but with NAT enabled.
=======
# Same, but with NAT enabled.  Same as in first test: we expect normal forward path
# to handle most packets.
>>>>>>> d60c95ef
ip netns exec $nsr1 nft -f - <<EOF
table ip nat {
   chain prerouting {
      type nat hook prerouting priority 0; policy accept;
      meta iif "veth0" ip daddr 10.6.6.6 tcp dport 1666 counter dnat ip to 10.0.2.99:12345
   }

   chain postrouting {
      type nat hook postrouting priority 0; policy accept;
      meta oifname "veth1" counter masquerade
   }
}
EOF

<<<<<<< HEAD
if test_tcp_forwarding_nat $ns1 $ns2; then
	echo "PASS: flow offloaded for ns1/ns2 with NAT"
else
=======
if ! test_tcp_forwarding_nat $ns1 $ns2 0 ""; then
>>>>>>> d60c95ef
	echo "FAIL: flow offload for ns1/ns2 with NAT" 1>&2
	ip netns exec $nsr1 nft list ruleset
	ret=1
fi

# Third test:
<<<<<<< HEAD
# Same as second test, but with PMTU discovery enabled.
handle=$(ip netns exec $nsr1 nft -a list table inet filter | grep something-to-grep-for | cut -d \# -f 2)

if ! ip netns exec $nsr1 nft delete rule inet filter forward $handle; then
	echo "FAIL: Could not delete large-packet accept rule"
	exit 1
fi

ip netns exec $ns1 sysctl net.ipv4.ip_no_pmtu_disc=0 > /dev/null
ip netns exec $ns2 sysctl net.ipv4.ip_no_pmtu_disc=0 > /dev/null

if test_tcp_forwarding_nat $ns1 $ns2; then
	echo "PASS: flow offloaded for ns1/ns2 with NAT and pmtu discovery"
else
=======
# Same as second test, but with PMTU discovery enabled. This
# means that we expect the fastpath to handle packets as soon
# as the endpoints adjust the packet size.
ip netns exec $ns1 sysctl net.ipv4.ip_no_pmtu_disc=0 > /dev/null
ip netns exec $ns2 sysctl net.ipv4.ip_no_pmtu_disc=0 > /dev/null

# reset counters.
# With pmtu in-place we'll also check that nft counters
# are lower than file size and packets were forwarded via flowtable layer.
# For earlier tests (large mtus), packets cannot be handled via flowtable
# (except pure acks and other small packets).
ip netns exec $nsr1 nft reset counters table inet filter >/dev/null

if ! test_tcp_forwarding_nat $ns1 $ns2 1 ""; then
>>>>>>> d60c95ef
	echo "FAIL: flow offload for ns1/ns2 with NAT and pmtu discovery" 1>&2
	ip netns exec $nsr1 nft list ruleset
fi

# Another test:
# Add bridge interface br0 to Router1, with NAT enabled.
ip -net $nsr1 link add name br0 type bridge
ip -net $nsr1 addr flush dev veth0
ip -net $nsr1 link set up dev veth0
ip -net $nsr1 link set veth0 master br0
ip -net $nsr1 addr add 10.0.1.1/24 dev br0
ip -net $nsr1 addr add dead:1::1/64 dev br0
ip -net $nsr1 link set up dev br0

ip netns exec $nsr1 sysctl net.ipv4.conf.br0.forwarding=1 > /dev/null

# br0 with NAT enabled.
ip netns exec $nsr1 nft -f - <<EOF
flush table ip nat
table ip nat {
   chain prerouting {
      type nat hook prerouting priority 0; policy accept;
      meta iif "br0" ip daddr 10.6.6.6 tcp dport 1666 counter dnat ip to 10.0.2.99:12345
   }

   chain postrouting {
      type nat hook postrouting priority 0; policy accept;
      meta oifname "veth1" counter masquerade
   }
}
EOF

<<<<<<< HEAD
if test_tcp_forwarding_nat $ns1 $ns2; then
	echo "PASS: flow offloaded for ns1/ns2 with bridge NAT"
else
=======
if ! test_tcp_forwarding_nat $ns1 $ns2 1 "on bridge"; then
>>>>>>> d60c95ef
	echo "FAIL: flow offload for ns1/ns2 with bridge NAT" 1>&2
	ip netns exec $nsr1 nft list ruleset
	ret=1
fi


# Another test:
# Add bridge interface br0 to Router1, with NAT and VLAN.
ip -net $nsr1 link set veth0 nomaster
ip -net $nsr1 link set down dev veth0
ip -net $nsr1 link add link veth0 name veth0.10 type vlan id 10
ip -net $nsr1 link set up dev veth0
ip -net $nsr1 link set up dev veth0.10
ip -net $nsr1 link set veth0.10 master br0

ip -net $ns1 addr flush dev eth0
ip -net $ns1 link add link eth0 name eth0.10 type vlan id 10
ip -net $ns1 link set eth0 up
ip -net $ns1 link set eth0.10 up
ip -net $ns1 addr add 10.0.1.99/24 dev eth0.10
ip -net $ns1 route add default via 10.0.1.1
ip -net $ns1 addr add dead:1::99/64 dev eth0.10

<<<<<<< HEAD
if test_tcp_forwarding_nat $ns1 $ns2; then
	echo "PASS: flow offloaded for ns1/ns2 with bridge NAT and VLAN"
else
=======
if ! test_tcp_forwarding_nat $ns1 $ns2 1 "bridge and VLAN"; then
>>>>>>> d60c95ef
	echo "FAIL: flow offload for ns1/ns2 with bridge NAT and VLAN" 1>&2
	ip netns exec $nsr1 nft list ruleset
	ret=1
fi

# restore test topology (remove bridge and VLAN)
ip -net $nsr1 link set veth0 nomaster
ip -net $nsr1 link set veth0 down
ip -net $nsr1 link set veth0.10 down
ip -net $nsr1 link delete veth0.10 type vlan
ip -net $nsr1 link delete br0 type bridge
ip -net $ns1 addr flush dev eth0.10
ip -net $ns1 link set eth0.10 down
ip -net $ns1 link set eth0 down
ip -net $ns1 link delete eth0.10 type vlan

# restore address in ns1 and nsr1
ip -net $ns1 link set eth0 up
ip -net $ns1 addr add 10.0.1.99/24 dev eth0
ip -net $ns1 route add default via 10.0.1.1
ip -net $ns1 addr add dead:1::99/64 dev eth0
ip -net $ns1 route add default via dead:1::1
ip -net $nsr1 addr add 10.0.1.1/24 dev veth0
ip -net $nsr1 addr add dead:1::1/64 dev veth0
ip -net $nsr1 link set up dev veth0

KEY_SHA="0x"$(ps -xaf | sha1sum | cut -d " " -f 1)
KEY_AES="0x"$(ps -xaf | md5sum | cut -d " " -f 1)
SPI1=$RANDOM
SPI2=$RANDOM

if [ $SPI1 -eq $SPI2 ]; then
	SPI2=$((SPI2+1))
fi

do_esp() {
    local ns=$1
    local me=$2
    local remote=$3
    local lnet=$4
    local rnet=$5
    local spi_out=$6
    local spi_in=$7

    ip -net $ns xfrm state add src $remote dst $me proto esp spi $spi_in  enc aes $KEY_AES  auth sha1 $KEY_SHA mode tunnel sel src $rnet dst $lnet
    ip -net $ns xfrm state add src $me  dst $remote proto esp spi $spi_out enc aes $KEY_AES auth sha1 $KEY_SHA mode tunnel sel src $lnet dst $rnet

    # to encrypt packets as they go out (includes forwarded packets that need encapsulation)
    ip -net $ns xfrm policy add src $lnet dst $rnet dir out tmpl src $me dst $remote proto esp mode tunnel priority 1 action allow
    # to fwd decrypted packets after esp processing:
    ip -net $ns xfrm policy add src $rnet dst $lnet dir fwd tmpl src $remote dst $me proto esp mode tunnel priority 1 action allow

}

do_esp $nsr1 192.168.10.1 192.168.10.2 10.0.1.0/24 10.0.2.0/24 $SPI1 $SPI2

do_esp $nsr2 192.168.10.2 192.168.10.1 10.0.2.0/24 10.0.1.0/24 $SPI2 $SPI1

ip netns exec $nsr1 nft delete table ip nat

# restore default routes
ip -net $ns2 route del 192.168.10.1 via 10.0.2.1
ip -net $ns2 route add default via 10.0.2.1
ip -net $ns2 route add default via dead:2::1

if test_tcp_forwarding $ns1 $ns2; then
<<<<<<< HEAD
	echo "PASS: ipsec tunnel mode for ns1/ns2"
=======
	check_counters "ipsec tunnel mode for ns1/ns2"
>>>>>>> d60c95ef
else
	echo "FAIL: ipsec tunnel mode for ns1/ns2"
	ip netns exec $nsr1 nft list ruleset 1>&2
	ip netns exec $nsr1 cat /proc/net/xfrm_stat 1>&2
fi

exit $ret<|MERGE_RESOLUTION|>--- conflicted
+++ resolved
@@ -350,12 +350,9 @@
 
 # First test:
 # No PMTU discovery, nsr1 is expected to fragment packets from ns1 to ns2 as needed.
-<<<<<<< HEAD
-=======
 # Due to MTU mismatch in both directions, all packets (except small packets like pure
 # acks) have to be handled by normal forwarding path.  Therefore, packet counters
 # are not checked.
->>>>>>> d60c95ef
 if test_tcp_forwarding $ns1 $ns2; then
 	echo "PASS: flow offloaded for ns1/ns2"
 else
@@ -372,12 +369,8 @@
 ip -net $ns2 route add 192.168.10.1 via 10.0.2.1
 
 # Second test:
-<<<<<<< HEAD
-# Same, but with NAT enabled.
-=======
 # Same, but with NAT enabled.  Same as in first test: we expect normal forward path
 # to handle most packets.
->>>>>>> d60c95ef
 ip netns exec $nsr1 nft -f - <<EOF
 table ip nat {
    chain prerouting {
@@ -392,35 +385,13 @@
 }
 EOF
 
-<<<<<<< HEAD
-if test_tcp_forwarding_nat $ns1 $ns2; then
-	echo "PASS: flow offloaded for ns1/ns2 with NAT"
-else
-=======
 if ! test_tcp_forwarding_nat $ns1 $ns2 0 ""; then
->>>>>>> d60c95ef
 	echo "FAIL: flow offload for ns1/ns2 with NAT" 1>&2
 	ip netns exec $nsr1 nft list ruleset
 	ret=1
 fi
 
 # Third test:
-<<<<<<< HEAD
-# Same as second test, but with PMTU discovery enabled.
-handle=$(ip netns exec $nsr1 nft -a list table inet filter | grep something-to-grep-for | cut -d \# -f 2)
-
-if ! ip netns exec $nsr1 nft delete rule inet filter forward $handle; then
-	echo "FAIL: Could not delete large-packet accept rule"
-	exit 1
-fi
-
-ip netns exec $ns1 sysctl net.ipv4.ip_no_pmtu_disc=0 > /dev/null
-ip netns exec $ns2 sysctl net.ipv4.ip_no_pmtu_disc=0 > /dev/null
-
-if test_tcp_forwarding_nat $ns1 $ns2; then
-	echo "PASS: flow offloaded for ns1/ns2 with NAT and pmtu discovery"
-else
-=======
 # Same as second test, but with PMTU discovery enabled. This
 # means that we expect the fastpath to handle packets as soon
 # as the endpoints adjust the packet size.
@@ -435,7 +406,6 @@
 ip netns exec $nsr1 nft reset counters table inet filter >/dev/null
 
 if ! test_tcp_forwarding_nat $ns1 $ns2 1 ""; then
->>>>>>> d60c95ef
 	echo "FAIL: flow offload for ns1/ns2 with NAT and pmtu discovery" 1>&2
 	ip netns exec $nsr1 nft list ruleset
 fi
@@ -468,13 +438,7 @@
 }
 EOF
 
-<<<<<<< HEAD
-if test_tcp_forwarding_nat $ns1 $ns2; then
-	echo "PASS: flow offloaded for ns1/ns2 with bridge NAT"
-else
-=======
 if ! test_tcp_forwarding_nat $ns1 $ns2 1 "on bridge"; then
->>>>>>> d60c95ef
 	echo "FAIL: flow offload for ns1/ns2 with bridge NAT" 1>&2
 	ip netns exec $nsr1 nft list ruleset
 	ret=1
@@ -498,13 +462,7 @@
 ip -net $ns1 route add default via 10.0.1.1
 ip -net $ns1 addr add dead:1::99/64 dev eth0.10
 
-<<<<<<< HEAD
-if test_tcp_forwarding_nat $ns1 $ns2; then
-	echo "PASS: flow offloaded for ns1/ns2 with bridge NAT and VLAN"
-else
-=======
 if ! test_tcp_forwarding_nat $ns1 $ns2 1 "bridge and VLAN"; then
->>>>>>> d60c95ef
 	echo "FAIL: flow offload for ns1/ns2 with bridge NAT and VLAN" 1>&2
 	ip netns exec $nsr1 nft list ruleset
 	ret=1
@@ -571,11 +529,7 @@
 ip -net $ns2 route add default via dead:2::1
 
 if test_tcp_forwarding $ns1 $ns2; then
-<<<<<<< HEAD
-	echo "PASS: ipsec tunnel mode for ns1/ns2"
-=======
 	check_counters "ipsec tunnel mode for ns1/ns2"
->>>>>>> d60c95ef
 else
 	echo "FAIL: ipsec tunnel mode for ns1/ns2"
 	ip netns exec $nsr1 nft list ruleset 1>&2
