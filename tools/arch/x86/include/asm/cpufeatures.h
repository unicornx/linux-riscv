--- conflicted
+++ resolved
@@ -302,12 +302,8 @@
 #define X86_FEATURE_RETPOLINE_LFENCE	(11*32+13) /* "" Use LFENCE for Spectre variant 2 */
 #define X86_FEATURE_RETHUNK		(11*32+14) /* "" Use REturn THUNK */
 #define X86_FEATURE_UNRET		(11*32+15) /* "" AMD BTB untrain return */
-<<<<<<< HEAD
-#define X86_FEATURE_RSB_VMEXIT_LITE	(11*32+17) /* "" Fill RSB on VM-Exit when EIBRS is enabled */
-=======
 #define X86_FEATURE_USE_IBPB_FW		(11*32+16) /* "" Use IBPB during runtime firmware calls */
 #define X86_FEATURE_RSB_VMEXIT_LITE	(11*32+17) /* "" Fill RSB on VM exit when EIBRS is enabled */
->>>>>>> d60c95ef
 
 /* Intel-defined CPU features, CPUID level 0x00000007:1 (EAX), word 12 */
 #define X86_FEATURE_AVX_VNNI		(12*32+ 4) /* AVX VNNI instructions */
@@ -327,13 +323,9 @@
 #define X86_FEATURE_AMD_SSBD		(13*32+24) /* "" Speculative Store Bypass Disable */
 #define X86_FEATURE_VIRT_SSBD		(13*32+25) /* Virtualized Speculative Store Bypass Disable */
 #define X86_FEATURE_AMD_SSB_NO		(13*32+26) /* "" Speculative Store Bypass is fixed in hardware. */
-<<<<<<< HEAD
-#define X86_FEATURE_BTC_NO		(13*32+29) /* "" Not vulnerable to Branch Type Confusion */
-=======
 #define X86_FEATURE_CPPC		(13*32+27) /* Collaborative Processor Performance Control */
 #define X86_FEATURE_BTC_NO		(13*32+29) /* "" Not vulnerable to Branch Type Confusion */
 #define X86_FEATURE_BRS			(13*32+31) /* Branch Sampling available */
->>>>>>> d60c95ef
 
 /* Thermal and Power Management Leaf, CPUID level 0x00000006 (EAX), word 14 */
 #define X86_FEATURE_DTHERM		(14*32+ 0) /* Digital Thermal Sensor */
@@ -465,12 +457,8 @@
 #define X86_BUG_ITLB_MULTIHIT		X86_BUG(23) /* CPU may incur MCE during certain page attribute changes */
 #define X86_BUG_SRBDS			X86_BUG(24) /* CPU may leak RNG bits if not mitigated */
 #define X86_BUG_MMIO_STALE_DATA		X86_BUG(25) /* CPU is affected by Processor MMIO Stale Data vulnerabilities */
-<<<<<<< HEAD
-#define X86_BUG_RETBLEED		X86_BUG(26) /* CPU is affected by RETBleed */
-=======
 #define X86_BUG_MMIO_UNKNOWN		X86_BUG(26) /* CPU is too old and its MMIO Stale Data status is unknown */
 #define X86_BUG_RETBLEED		X86_BUG(27) /* CPU is affected by RETBleed */
 #define X86_BUG_EIBRS_PBRSB		X86_BUG(28) /* EIBRS is vulnerable to Post Barrier RSB Predictions */
->>>>>>> d60c95ef
 
 #endif /* _ASM_X86_CPUFEATURES_H */