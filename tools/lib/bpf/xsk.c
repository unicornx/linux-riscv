--- conflicted
+++ resolved
@@ -191,7 +191,6 @@
 }
 
 static int xsk_get_mmap_offsets(int fd, struct xdp_mmap_offsets *off)
-<<<<<<< HEAD
 {
 	socklen_t optlen;
 	int err;
@@ -212,45 +211,6 @@
 	return -EINVAL;
 }
 
-int xsk_umem__create_v0_0_4(struct xsk_umem **umem_ptr, void *umem_area,
-			    __u64 size, struct xsk_ring_prod *fill,
-			    struct xsk_ring_cons *comp,
-			    const struct xsk_umem_config *usr_config)
-{
-	struct xdp_mmap_offsets off;
-	struct xdp_umem_reg mr;
-	struct xsk_umem *umem;
-	void *map;
-=======
-{
-	socklen_t optlen;
->>>>>>> d1988041
-	int err;
-
-	optlen = sizeof(*off);
-	err = getsockopt(fd, SOL_XDP, XDP_MMAP_OFFSETS, off, &optlen);
-	if (err)
-		return err;
-
-	if (optlen == sizeof(*off))
-		return 0;
-
-	if (optlen == sizeof(struct xdp_mmap_offsets_v1)) {
-		xsk_mmap_offsets_v1(off);
-		return 0;
-	}
-
-	return -EINVAL;
-}
-
-<<<<<<< HEAD
-	memset(&mr, 0, sizeof(mr));
-	mr.addr = (uintptr_t)umem_area;
-	mr.len = size;
-	mr.chunk_size = umem->config.frame_size;
-	mr.headroom = umem->config.frame_headroom;
-	mr.flags = umem->config.flags;
-=======
 static int xsk_create_umem_rings(struct xsk_umem *umem, int fd,
 				 struct xsk_ring_prod *fill,
 				 struct xsk_ring_cons *comp)
@@ -258,7 +218,6 @@
 	struct xdp_mmap_offsets off;
 	void *map;
 	int err;
->>>>>>> d1988041
 
 	err = setsockopt(fd, SOL_XDP, XDP_UMEM_FILL_RING,
 			 &umem->config.fill_size,
@@ -272,17 +231,9 @@
 	if (err)
 		return -errno;
 
-<<<<<<< HEAD
-	err = xsk_get_mmap_offsets(umem->fd, &off);
-	if (err) {
-		err = -errno;
-		goto out_socket;
-	}
-=======
 	err = xsk_get_mmap_offsets(fd, &off);
 	if (err)
 		return -errno;
->>>>>>> d1988041
 
 	map = mmap(NULL, off.fr.desc + umem->config.fill_size * sizeof(__u64),
 		   PROT_READ | PROT_WRITE, MAP_SHARED | MAP_POPULATE, fd,
@@ -637,13 +588,8 @@
 			return err;
 		}
 	} else {
-<<<<<<< HEAD
-		xsk->prog_fd = bpf_prog_get_fd_by_id(prog_id);
-		if (xsk->prog_fd < 0)
-=======
 		ctx->prog_fd = bpf_prog_get_fd_by_id(prog_id);
 		if (ctx->prog_fd < 0)
->>>>>>> d1988041
 			return -errno;
 		err = xsk_lookup_bpf_maps(xsk);
 		if (err) {
@@ -756,12 +702,8 @@
 	struct sockaddr_xdp sxdp = {};
 	struct xdp_mmap_offsets off;
 	struct xsk_socket *xsk;
-<<<<<<< HEAD
-	int err;
-=======
 	struct xsk_ctx *ctx;
 	int err, ifindex;
->>>>>>> d1988041
 
 	if (!umem || !xsk_ptr || !(rx || tx))
 		return -EFAULT;
@@ -927,15 +869,10 @@
 		       struct xsk_ring_cons *rx, struct xsk_ring_prod *tx,
 		       const struct xsk_socket_config *usr_config)
 {
-<<<<<<< HEAD
-	struct xdp_mmap_offsets off;
-	int err;
-=======
 	return xsk_socket__create_shared(xsk_ptr, ifname, queue_id, umem,
 					 rx, tx, umem->fill_save,
 					 umem->comp_save, usr_config);
 }
->>>>>>> d1988041
 
 int xsk_umem__delete(struct xsk_umem *umem)
 {
@@ -945,17 +882,6 @@
 	if (umem->refcount)
 		return -EBUSY;
 
-<<<<<<< HEAD
-	err = xsk_get_mmap_offsets(umem->fd, &off);
-	if (!err) {
-		munmap(umem->fill->ring - off.fr.desc,
-		       off.fr.desc + umem->config.fill_size * sizeof(__u64));
-		munmap(umem->comp->ring - off.cr.desc,
-		       off.cr.desc + umem->config.comp_size * sizeof(__u64));
-	}
-
-=======
->>>>>>> d1988041
 	close(umem->fd);
 	free(umem);
 
@@ -966,11 +892,8 @@
 {
 	size_t desc_sz = sizeof(struct xdp_desc);
 	struct xdp_mmap_offsets off;
-<<<<<<< HEAD
-=======
 	struct xsk_umem *umem;
 	struct xsk_ctx *ctx;
->>>>>>> d1988041
 	int err;
 
 	if (!xsk)
