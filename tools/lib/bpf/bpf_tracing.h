--- conflicted
+++ resolved
@@ -457,41 +457,4 @@
 }									    \
 static __always_inline typeof(name(0)) ____##name(struct pt_regs *ctx, ##args)
 
-<<<<<<< HEAD
-#define ___bpf_fill0(arr, p, x) do {} while (0)
-#define ___bpf_fill1(arr, p, x) arr[p] = x
-#define ___bpf_fill2(arr, p, x, args...) arr[p] = x; ___bpf_fill1(arr, p + 1, args)
-#define ___bpf_fill3(arr, p, x, args...) arr[p] = x; ___bpf_fill2(arr, p + 1, args)
-#define ___bpf_fill4(arr, p, x, args...) arr[p] = x; ___bpf_fill3(arr, p + 1, args)
-#define ___bpf_fill5(arr, p, x, args...) arr[p] = x; ___bpf_fill4(arr, p + 1, args)
-#define ___bpf_fill6(arr, p, x, args...) arr[p] = x; ___bpf_fill5(arr, p + 1, args)
-#define ___bpf_fill7(arr, p, x, args...) arr[p] = x; ___bpf_fill6(arr, p + 1, args)
-#define ___bpf_fill8(arr, p, x, args...) arr[p] = x; ___bpf_fill7(arr, p + 1, args)
-#define ___bpf_fill9(arr, p, x, args...) arr[p] = x; ___bpf_fill8(arr, p + 1, args)
-#define ___bpf_fill10(arr, p, x, args...) arr[p] = x; ___bpf_fill9(arr, p + 1, args)
-#define ___bpf_fill11(arr, p, x, args...) arr[p] = x; ___bpf_fill10(arr, p + 1, args)
-#define ___bpf_fill12(arr, p, x, args...) arr[p] = x; ___bpf_fill11(arr, p + 1, args)
-#define ___bpf_fill(arr, args...) \
-	___bpf_apply(___bpf_fill, ___bpf_narg(args))(arr, 0, args)
-
-/*
- * BPF_SEQ_PRINTF to wrap bpf_seq_printf to-be-printed values
- * in a structure.
- */
-#define BPF_SEQ_PRINTF(seq, fmt, args...)			\
-({								\
-	static const char ___fmt[] = fmt;			\
-	unsigned long long ___param[___bpf_narg(args)];		\
-								\
-	_Pragma("GCC diagnostic push")				\
-	_Pragma("GCC diagnostic ignored \"-Wint-conversion\"")	\
-	___bpf_fill(___param, args);				\
-	_Pragma("GCC diagnostic pop")				\
-								\
-	bpf_seq_printf(seq, ___fmt, sizeof(___fmt),		\
-		       ___param, sizeof(___param));		\
-})
-
-=======
->>>>>>> 3b17187f
 #endif