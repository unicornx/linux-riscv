LIBBPF_0.0.1 {
	global:
		bpf_btf_get_fd_by_id;
		bpf_create_map;
		bpf_create_map_in_map;
		bpf_create_map_in_map_node;
		bpf_create_map_name;
		bpf_create_map_node;
		bpf_create_map_xattr;
		bpf_load_btf;
		bpf_load_program;
		bpf_load_program_xattr;
		bpf_map__btf_key_type_id;
		bpf_map__btf_value_type_id;
		bpf_map__def;
		bpf_map__fd;
		bpf_map__is_offload_neutral;
		bpf_map__name;
		bpf_map__next;
		bpf_map__pin;
		bpf_map__prev;
		bpf_map__priv;
		bpf_map__reuse_fd;
		bpf_map__set_ifindex;
		bpf_map__set_inner_map_fd;
		bpf_map__set_priv;
		bpf_map__unpin;
		bpf_map_delete_elem;
		bpf_map_get_fd_by_id;
		bpf_map_get_next_id;
		bpf_map_get_next_key;
		bpf_map_lookup_and_delete_elem;
		bpf_map_lookup_elem;
		bpf_map_update_elem;
		bpf_obj_get;
		bpf_obj_get_info_by_fd;
		bpf_obj_pin;
		bpf_object__btf_fd;
		bpf_object__close;
		bpf_object__find_map_by_name;
		bpf_object__find_map_by_offset;
		bpf_object__find_program_by_title;
		bpf_object__kversion;
		bpf_object__load;
		bpf_object__name;
		bpf_object__next;
		bpf_object__open;
		bpf_object__open_buffer;
		bpf_object__open_xattr;
		bpf_object__pin;
		bpf_object__pin_maps;
		bpf_object__pin_programs;
		bpf_object__priv;
		bpf_object__set_priv;
		bpf_object__unload;
		bpf_object__unpin_maps;
		bpf_object__unpin_programs;
		bpf_perf_event_read_simple;
		bpf_prog_attach;
		bpf_prog_detach;
		bpf_prog_detach2;
		bpf_prog_get_fd_by_id;
		bpf_prog_get_next_id;
		bpf_prog_load;
		bpf_prog_load_xattr;
		bpf_prog_query;
		bpf_prog_test_run;
		bpf_prog_test_run_xattr;
		bpf_program__fd;
		bpf_program__is_kprobe;
		bpf_program__is_perf_event;
		bpf_program__is_raw_tracepoint;
		bpf_program__is_sched_act;
		bpf_program__is_sched_cls;
		bpf_program__is_socket_filter;
		bpf_program__is_tracepoint;
		bpf_program__is_xdp;
		bpf_program__load;
		bpf_program__next;
		bpf_program__nth_fd;
		bpf_program__pin;
		bpf_program__pin_instance;
		bpf_program__prev;
		bpf_program__priv;
		bpf_program__set_expected_attach_type;
		bpf_program__set_ifindex;
		bpf_program__set_kprobe;
		bpf_program__set_perf_event;
		bpf_program__set_prep;
		bpf_program__set_priv;
		bpf_program__set_raw_tracepoint;
		bpf_program__set_sched_act;
		bpf_program__set_sched_cls;
		bpf_program__set_socket_filter;
		bpf_program__set_tracepoint;
		bpf_program__set_type;
		bpf_program__set_xdp;
		bpf_program__title;
		bpf_program__unload;
		bpf_program__unpin;
		bpf_program__unpin_instance;
		bpf_prog_linfo__free;
		bpf_prog_linfo__new;
		bpf_prog_linfo__lfind_addr_func;
		bpf_prog_linfo__lfind;
		bpf_raw_tracepoint_open;
		bpf_set_link_xdp_fd;
		bpf_task_fd_query;
		bpf_verify_program;
		btf__fd;
		btf__find_by_name;
		btf__free;
		btf__get_from_id;
		btf__name_by_offset;
		btf__new;
		btf__resolve_size;
		btf__resolve_type;
		btf__type_by_id;
		libbpf_attach_type_by_name;
		libbpf_get_error;
		libbpf_prog_type_by_name;
		libbpf_set_print;
		libbpf_strerror;
	local:
		*;
};

LIBBPF_0.0.2 {
	global:
		bpf_probe_helper;
		bpf_probe_map_type;
		bpf_probe_prog_type;
		bpf_map__resize;
		bpf_map_lookup_elem_flags;
		bpf_object__btf;
		bpf_object__find_map_fd_by_name;
		bpf_get_link_xdp_id;
		btf__dedup;
		btf__get_map_kv_tids;
		btf__get_nr_types;
		btf__get_raw_data;
		btf__load;
		btf_ext__free;
		btf_ext__func_info_rec_size;
		btf_ext__get_raw_data;
		btf_ext__line_info_rec_size;
		btf_ext__new;
		btf_ext__reloc_func_info;
		btf_ext__reloc_line_info;
		xsk_umem__create;
		xsk_socket__create;
		xsk_umem__delete;
		xsk_socket__delete;
		xsk_umem__fd;
		xsk_socket__fd;
		bpf_program__get_prog_info_linear;
		bpf_program__bpil_addr_to_offs;
		bpf_program__bpil_offs_to_addr;
} LIBBPF_0.0.1;

LIBBPF_0.0.3 {
	global:
		bpf_map__is_internal;
		bpf_map_freeze;
		btf__finalize_data;
} LIBBPF_0.0.2;

LIBBPF_0.0.4 {
	global:
		bpf_link__destroy;
		bpf_object__load_xattr;
		bpf_program__attach_kprobe;
		bpf_program__attach_perf_event;
		bpf_program__attach_raw_tracepoint;
		bpf_program__attach_tracepoint;
		bpf_program__attach_uprobe;
		btf_dump__dump_type;
		btf_dump__free;
		btf_dump__new;
		btf__parse_elf;
		libbpf_num_possible_cpus;
		perf_buffer__free;
		perf_buffer__new;
		perf_buffer__new_raw;
		perf_buffer__poll;
		xsk_umem__create;
} LIBBPF_0.0.3;

LIBBPF_0.0.5 {
	global:
		bpf_btf_get_next_id;
} LIBBPF_0.0.4;

LIBBPF_0.0.6 {
	global:
		bpf_get_link_xdp_info;
		bpf_map__get_pin_path;
		bpf_map__is_pinned;
		bpf_map__set_pin_path;
		bpf_object__open_file;
		bpf_object__open_mem;
		bpf_program__attach_trace;
		bpf_program__get_expected_attach_type;
		bpf_program__get_type;
		bpf_program__is_tracing;
		bpf_program__set_tracing;
		bpf_program__size;
		btf__find_by_name_kind;
		libbpf_find_vmlinux_btf_id;
} LIBBPF_0.0.5;

LIBBPF_0.0.7 {
	global:
		btf_dump__emit_type_decl;
		bpf_link__disconnect;
		bpf_map__attach_struct_ops;
		bpf_map_delete_batch;
		bpf_map_lookup_and_delete_batch;
		bpf_map_lookup_batch;
		bpf_map_update_batch;
		bpf_object__find_program_by_name;
		bpf_object__attach_skeleton;
		bpf_object__destroy_skeleton;
		bpf_object__detach_skeleton;
		bpf_object__load_skeleton;
		bpf_object__open_skeleton;
		bpf_probe_large_insn_limit;
		bpf_prog_attach_xattr;
		bpf_program__attach;
		bpf_program__name;
		bpf_program__is_extension;
		bpf_program__is_struct_ops;
		bpf_program__set_extension;
		bpf_program__set_struct_ops;
		btf__align_of;
		libbpf_find_kernel_btf;
} LIBBPF_0.0.6;

LIBBPF_0.0.8 {
	global:
		bpf_link__fd;
		bpf_link__open;
		bpf_link__pin;
		bpf_link__pin_path;
		bpf_link__unpin;
		bpf_link__update_program;
		bpf_link_create;
		bpf_link_update;
		bpf_map__set_initial_value;
		bpf_prog_attach_opts;
		bpf_program__attach_cgroup;
		bpf_program__attach_lsm;
		bpf_program__is_lsm;
		bpf_program__set_attach_target;
		bpf_program__set_lsm;
		bpf_set_link_xdp_fd_opts;
} LIBBPF_0.0.7;

LIBBPF_0.0.9 {
	global:
		bpf_enable_stats;
		bpf_iter_create;
		bpf_link_get_fd_by_id;
		bpf_link_get_next_id;
		bpf_program__attach_iter;
		bpf_program__attach_netns;
		perf_buffer__consume;
		ring_buffer__add;
		ring_buffer__consume;
		ring_buffer__free;
		ring_buffer__new;
		ring_buffer__poll;
} LIBBPF_0.0.8;

LIBBPF_0.1.0 {
	global:
		bpf_link__detach;
		bpf_link_detach;
		bpf_map__ifindex;
		bpf_map__key_size;
		bpf_map__map_flags;
		bpf_map__max_entries;
		bpf_map__numa_node;
		bpf_map__set_key_size;
		bpf_map__set_map_flags;
		bpf_map__set_max_entries;
		bpf_map__set_numa_node;
		bpf_map__set_type;
		bpf_map__set_value_size;
		bpf_map__type;
		bpf_map__value_size;
		bpf_program__attach_xdp;
		bpf_program__autoload;
		bpf_program__is_sk_lookup;
		bpf_program__set_autoload;
		bpf_program__set_sk_lookup;
		btf__parse;
		btf__parse_raw;
		btf__pointer_size;
		btf__set_fd;
		btf__set_pointer_size;
} LIBBPF_0.0.9;

LIBBPF_0.2.0 {
	global:
		bpf_prog_bind_map;
		bpf_prog_test_run_opts;
		bpf_program__attach_freplace;
		bpf_program__section_name;
		btf__add_array;
		btf__add_const;
		btf__add_enum;
		btf__add_enum_value;
		btf__add_datasec;
		btf__add_datasec_var_info;
		btf__add_field;
		btf__add_func;
		btf__add_func_param;
		btf__add_func_proto;
		btf__add_fwd;
		btf__add_int;
		btf__add_ptr;
		btf__add_restrict;
		btf__add_str;
		btf__add_struct;
		btf__add_typedef;
		btf__add_union;
		btf__add_var;
		btf__add_volatile;
		btf__endianness;
		btf__find_str;
		btf__new_empty;
		btf__set_endianness;
		btf__str_by_offset;
		perf_buffer__buffer_cnt;
		perf_buffer__buffer_fd;
		perf_buffer__epoll_fd;
		perf_buffer__consume_buffer;
		xsk_socket__create_shared;
} LIBBPF_0.1.0;

LIBBPF_0.3.0 {
	global:
		btf__base_btf;
		btf__parse_elf_split;
		btf__parse_raw_split;
		btf__parse_split;
		btf__new_empty_split;
		btf__new_split;
		ring_buffer__epoll_fd;
		xsk_setup_xdp_prog;
		xsk_socket__update_xskmap;
} LIBBPF_0.2.0;

LIBBPF_0.4.0 {
	global:
		btf__add_float;
		btf__add_type;
		bpf_linker__add_file;
		bpf_linker__finalize;
		bpf_linker__free;
		bpf_linker__new;
		bpf_map__inner_map;
		bpf_object__set_kversion;
		bpf_tc_attach;
		bpf_tc_detach;
		bpf_tc_hook_create;
		bpf_tc_hook_destroy;
		bpf_tc_query;
} LIBBPF_0.3.0;

LIBBPF_0.5.0 {
	global:
		bpf_map__initial_value;
		bpf_map__pin_path;
		bpf_map_lookup_and_delete_elem_flags;
		bpf_program__attach_kprobe_opts;
		bpf_program__attach_perf_event_opts;
		bpf_program__attach_tracepoint_opts;
		bpf_program__attach_uprobe_opts;
		bpf_object__gen_loader;
		btf__load_from_kernel_by_id;
		btf__load_from_kernel_by_id_split;
		btf__load_into_kernel;
		btf__load_module_btf;
		btf__load_vmlinux_btf;
		btf_dump__dump_type_data;
		libbpf_set_strict_mode;
} LIBBPF_0.4.0;

LIBBPF_0.6.0 {
	global:
		bpf_map__map_extra;
		bpf_map__set_map_extra;
		bpf_map_create;
		bpf_object__next_map;
		bpf_object__next_program;
		bpf_object__prev_map;
		bpf_object__prev_program;
		bpf_prog_load_deprecated;
		bpf_prog_load;
		bpf_program__flags;
		bpf_program__insn_cnt;
		bpf_program__insns;
		bpf_program__set_flags;
		btf__add_btf;
		btf__add_decl_tag;
		btf__add_type_tag;
		btf__dedup;
		btf__dedup_deprecated;
		btf__raw_data;
		btf__type_cnt;
		btf_dump__new;
		btf_dump__new_deprecated;
		libbpf_major_version;
		libbpf_minor_version;
		libbpf_version_string;
		perf_buffer__new;
		perf_buffer__new_deprecated;
		perf_buffer__new_raw;
		perf_buffer__new_raw_deprecated;
} LIBBPF_0.5.0;

LIBBPF_0.7.0 {
	global:
		bpf_btf_load;
		bpf_program__expected_attach_type;
		bpf_program__log_buf;
		bpf_program__log_level;
		bpf_program__set_log_buf;
		bpf_program__set_log_level;
		bpf_program__type;
		bpf_xdp_attach;
		bpf_xdp_detach;
		bpf_xdp_query;
		bpf_xdp_query_id;
		libbpf_probe_bpf_helper;
		libbpf_probe_bpf_map_type;
		libbpf_probe_bpf_prog_type;
		libbpf_set_memlock_rlim_max;
<<<<<<< HEAD
} LIBBPF_0.6.0;
=======
} LIBBPF_0.6.0;

LIBBPF_0.8.0 {
	global:
		bpf_object__destroy_subskeleton;
		bpf_object__open_subskeleton;
		libbpf_register_prog_handler;
		libbpf_unregister_prog_handler;
		bpf_program__attach_kprobe_multi_opts;
} LIBBPF_0.7.0;
>>>>>>> 3a82f341
<|MERGE_RESOLUTION|>--- conflicted
+++ resolved
@@ -438,9 +438,6 @@
 		libbpf_probe_bpf_map_type;
 		libbpf_probe_bpf_prog_type;
 		libbpf_set_memlock_rlim_max;
-<<<<<<< HEAD
-} LIBBPF_0.6.0;
-=======
 } LIBBPF_0.6.0;
 
 LIBBPF_0.8.0 {
@@ -450,5 +447,4 @@
 		libbpf_register_prog_handler;
 		libbpf_unregister_prog_handler;
 		bpf_program__attach_kprobe_multi_opts;
-} LIBBPF_0.7.0;
->>>>>>> 3a82f341
+} LIBBPF_0.7.0;