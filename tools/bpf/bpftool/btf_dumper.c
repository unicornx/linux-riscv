// SPDX-License-Identifier: (GPL-2.0-only OR BSD-2-Clause)
/* Copyright (c) 2018 Facebook */

#include <ctype.h>
#include <stdio.h> /* for (FILE *) used by json_writer */
#include <string.h>
#include <asm/byteorder.h>
#include <linux/bitops.h>
#include <linux/btf.h>
#include <linux/err.h>

#include "btf.h"
#include "json_writer.h"
#include "main.h"

#define BITS_PER_BYTE_MASK (BITS_PER_BYTE - 1)
#define BITS_PER_BYTE_MASKED(bits) ((bits) & BITS_PER_BYTE_MASK)
#define BITS_ROUNDDOWN_BYTES(bits) ((bits) >> 3)
#define BITS_ROUNDUP_BYTES(bits) \
	(BITS_ROUNDDOWN_BYTES(bits) + !!BITS_PER_BYTE_MASKED(bits))

static int btf_dumper_do_type(const struct btf_dumper *d, __u32 type_id,
			      __u8 bit_offset, const void *data);

static void btf_dumper_ptr(const void *data, json_writer_t *jw,
			   bool is_plain_text)
{
	if (is_plain_text)
		jsonw_printf(jw, "%p", data);
	else
		jsonw_printf(jw, "%lu", *(unsigned long *)data);
}

static int btf_dumper_modifier(const struct btf_dumper *d, __u32 type_id,
			       __u8 bit_offset, const void *data)
{
	int actual_type_id;

	actual_type_id = btf__resolve_type(d->btf, type_id);
	if (actual_type_id < 0)
		return actual_type_id;

	return btf_dumper_do_type(d, actual_type_id, bit_offset, data);
}

static void btf_dumper_enum(const void *data, json_writer_t *jw)
{
	jsonw_printf(jw, "%d", *(int *)data);
}

static int btf_dumper_array(const struct btf_dumper *d, __u32 type_id,
			    const void *data)
{
	const struct btf_type *t = btf__type_by_id(d->btf, type_id);
	struct btf_array *arr = (struct btf_array *)(t + 1);
	long long elem_size;
	int ret = 0;
	__u32 i;

	elem_size = btf__resolve_size(d->btf, arr->type);
	if (elem_size < 0)
		return elem_size;

	jsonw_start_array(d->jw);
	for (i = 0; i < arr->nelems; i++) {
		ret = btf_dumper_do_type(d, arr->type, 0,
					 data + i * elem_size);
		if (ret)
			break;
	}

	jsonw_end_array(d->jw);
	return ret;
}

static void btf_int128_print(json_writer_t *jw, const void *data,
			     bool is_plain_text)
{
	/* data points to a __int128 number.
	 * Suppose
	 *     int128_num = *(__int128 *)data;
	 * The below formulas shows what upper_num and lower_num represents:
	 *     upper_num = int128_num >> 64;
	 *     lower_num = int128_num & 0xffffffffFFFFFFFFULL;
	 */
	__u64 upper_num, lower_num;

#ifdef __BIG_ENDIAN_BITFIELD
	upper_num = *(__u64 *)data;
	lower_num = *(__u64 *)(data + 8);
#else
	upper_num = *(__u64 *)(data + 8);
	lower_num = *(__u64 *)data;
#endif

	if (is_plain_text) {
		if (upper_num == 0)
			jsonw_printf(jw, "0x%llx", lower_num);
		else
			jsonw_printf(jw, "0x%llx%016llx", upper_num, lower_num);
	} else {
		if (upper_num == 0)
			jsonw_printf(jw, "\"0x%llx\"", lower_num);
		else
			jsonw_printf(jw, "\"0x%llx%016llx\"", upper_num, lower_num);
	}
}

static void btf_int128_shift(__u64 *print_num, u16 left_shift_bits,
			     u16 right_shift_bits)
{
	__u64 upper_num, lower_num;

#ifdef __BIG_ENDIAN_BITFIELD
	upper_num = print_num[0];
	lower_num = print_num[1];
#else
	upper_num = print_num[1];
	lower_num = print_num[0];
#endif

	/* shake out un-needed bits by shift/or operations */
	if (left_shift_bits >= 64) {
		upper_num = lower_num << (left_shift_bits - 64);
		lower_num = 0;
	} else {
		upper_num = (upper_num << left_shift_bits) |
			    (lower_num >> (64 - left_shift_bits));
		lower_num = lower_num << left_shift_bits;
	}

	if (right_shift_bits >= 64) {
		lower_num = upper_num >> (right_shift_bits - 64);
		upper_num = 0;
	} else {
		lower_num = (lower_num >> right_shift_bits) |
			    (upper_num << (64 - right_shift_bits));
		upper_num = upper_num >> right_shift_bits;
	}

#ifdef __BIG_ENDIAN_BITFIELD
	print_num[0] = upper_num;
	print_num[1] = lower_num;
#else
	print_num[0] = lower_num;
	print_num[1] = upper_num;
#endif
}

static void btf_dumper_bitfield(__u32 nr_bits, __u8 bit_offset,
				const void *data, json_writer_t *jw,
				bool is_plain_text)
{
	int left_shift_bits, right_shift_bits;
	__u64 print_num[2] = {};
	int bytes_to_copy;
	int bits_to_copy;

	bits_to_copy = bit_offset + nr_bits;
	bytes_to_copy = BITS_ROUNDUP_BYTES(bits_to_copy);

	memcpy(print_num, data, bytes_to_copy);
#if defined(__BIG_ENDIAN_BITFIELD)
	left_shift_bits = bit_offset;
#elif defined(__LITTLE_ENDIAN_BITFIELD)
	left_shift_bits = 128 - bits_to_copy;
#else
#error neither big nor little endian
#endif
	right_shift_bits = 128 - nr_bits;

	btf_int128_shift(print_num, left_shift_bits, right_shift_bits);
	btf_int128_print(jw, print_num, is_plain_text);
}


static void btf_dumper_int_bits(__u32 int_type, __u8 bit_offset,
				const void *data, json_writer_t *jw,
				bool is_plain_text)
{
	int nr_bits = BTF_INT_BITS(int_type);
	int total_bits_offset;

	/* bits_offset is at most 7.
	 * BTF_INT_OFFSET() cannot exceed 128 bits.
	 */
	total_bits_offset = bit_offset + BTF_INT_OFFSET(int_type);
	data += BITS_ROUNDDOWN_BYTES(total_bits_offset);
	bit_offset = BITS_PER_BYTE_MASKED(total_bits_offset);
	btf_dumper_bitfield(nr_bits, bit_offset, data, jw,
			    is_plain_text);
}

static int btf_dumper_int(const struct btf_type *t, __u8 bit_offset,
			  const void *data, json_writer_t *jw,
			  bool is_plain_text)
{
	__u32 *int_type;
	__u32 nr_bits;

	int_type = (__u32 *)(t + 1);
	nr_bits = BTF_INT_BITS(*int_type);
	/* if this is bit field */
	if (bit_offset || BTF_INT_OFFSET(*int_type) ||
	    BITS_PER_BYTE_MASKED(nr_bits)) {
		btf_dumper_int_bits(*int_type, bit_offset, data, jw,
				    is_plain_text);
		return 0;
	}

	if (nr_bits == 128) {
		btf_int128_print(jw, data, is_plain_text);
		return 0;
	}

	switch (BTF_INT_ENCODING(*int_type)) {
	case 0:
		if (BTF_INT_BITS(*int_type) == 64)
			jsonw_printf(jw, "%llu", *(__u64 *)data);
		else if (BTF_INT_BITS(*int_type) == 32)
			jsonw_printf(jw, "%u", *(__u32 *)data);
		else if (BTF_INT_BITS(*int_type) == 16)
			jsonw_printf(jw, "%hu", *(__u16 *)data);
		else if (BTF_INT_BITS(*int_type) == 8)
			jsonw_printf(jw, "%hhu", *(__u8 *)data);
		else
			btf_dumper_int_bits(*int_type, bit_offset, data, jw,
					    is_plain_text);
		break;
	case BTF_INT_SIGNED:
		if (BTF_INT_BITS(*int_type) == 64)
			jsonw_printf(jw, "%lld", *(long long *)data);
		else if (BTF_INT_BITS(*int_type) == 32)
			jsonw_printf(jw, "%d", *(int *)data);
		else if (BTF_INT_BITS(*int_type) == 16)
			jsonw_printf(jw, "%hd", *(short *)data);
		else if (BTF_INT_BITS(*int_type) == 8)
			jsonw_printf(jw, "%hhd", *(char *)data);
		else
			btf_dumper_int_bits(*int_type, bit_offset, data, jw,
					    is_plain_text);
		break;
	case BTF_INT_CHAR:
		if (isprint(*(char *)data))
			jsonw_printf(jw, "\"%c\"", *(char *)data);
		else
			if (is_plain_text)
				jsonw_printf(jw, "0x%hhx", *(char *)data);
			else
				jsonw_printf(jw, "\"\\u00%02hhx\"",
					     *(char *)data);
		break;
	case BTF_INT_BOOL:
		jsonw_bool(jw, *(int *)data);
		break;
	default:
		/* shouldn't happen */
		return -EINVAL;
	}

	return 0;
}

static int btf_dumper_struct(const struct btf_dumper *d, __u32 type_id,
			     const void *data)
{
	const struct btf_type *t;
	struct btf_member *m;
	const void *data_off;
	int kind_flag;
	int ret = 0;
	int i, vlen;

	t = btf__type_by_id(d->btf, type_id);
	if (!t)
		return -EINVAL;

	kind_flag = BTF_INFO_KFLAG(t->info);
	vlen = BTF_INFO_VLEN(t->info);
	jsonw_start_object(d->jw);
	m = (struct btf_member *)(t + 1);

	for (i = 0; i < vlen; i++) {
		__u32 bit_offset = m[i].offset;
		__u32 bitfield_size = 0;

		if (kind_flag) {
			bitfield_size = BTF_MEMBER_BITFIELD_SIZE(bit_offset);
			bit_offset = BTF_MEMBER_BIT_OFFSET(bit_offset);
		}

		jsonw_name(d->jw, btf__name_by_offset(d->btf, m[i].name_off));
		data_off = data + BITS_ROUNDDOWN_BYTES(bit_offset);
		if (bitfield_size) {
			btf_dumper_bitfield(bitfield_size,
					    BITS_PER_BYTE_MASKED(bit_offset),
					    data_off, d->jw, d->is_plain_text);
		} else {
			ret = btf_dumper_do_type(d, m[i].type,
						 BITS_PER_BYTE_MASKED(bit_offset),
						 data_off);
			if (ret)
				break;
		}
	}

	jsonw_end_object(d->jw);

	return ret;
}

static int btf_dumper_var(const struct btf_dumper *d, __u32 type_id,
			  __u8 bit_offset, const void *data)
{
	const struct btf_type *t = btf__type_by_id(d->btf, type_id);
	int ret;

	jsonw_start_object(d->jw);
	jsonw_name(d->jw, btf__name_by_offset(d->btf, t->name_off));
	ret = btf_dumper_do_type(d, t->type, bit_offset, data);
	jsonw_end_object(d->jw);

	return ret;
}

static int btf_dumper_datasec(const struct btf_dumper *d, __u32 type_id,
			      const void *data)
{
	struct btf_var_secinfo *vsi;
	const struct btf_type *t;
	int ret = 0, i, vlen;

	t = btf__type_by_id(d->btf, type_id);
	if (!t)
		return -EINVAL;

	vlen = BTF_INFO_VLEN(t->info);
	vsi = (struct btf_var_secinfo *)(t + 1);

	jsonw_start_object(d->jw);
	jsonw_name(d->jw, btf__name_by_offset(d->btf, t->name_off));
	jsonw_start_array(d->jw);
	for (i = 0; i < vlen; i++) {
		ret = btf_dumper_do_type(d, vsi[i].type, 0, data + vsi[i].offset);
		if (ret)
			break;
	}
	jsonw_end_array(d->jw);
	jsonw_end_object(d->jw);

	return ret;
}

static int btf_dumper_do_type(const struct btf_dumper *d, __u32 type_id,
			      __u8 bit_offset, const void *data)
{
	const struct btf_type *t = btf__type_by_id(d->btf, type_id);

	switch (BTF_INFO_KIND(t->info)) {
	case BTF_KIND_INT:
		return btf_dumper_int(t, bit_offset, data, d->jw,
				     d->is_plain_text);
	case BTF_KIND_STRUCT:
	case BTF_KIND_UNION:
		return btf_dumper_struct(d, type_id, data);
	case BTF_KIND_ARRAY:
		return btf_dumper_array(d, type_id, data);
	case BTF_KIND_ENUM:
		btf_dumper_enum(data, d->jw);
		return 0;
	case BTF_KIND_PTR:
		btf_dumper_ptr(data, d->jw, d->is_plain_text);
		return 0;
	case BTF_KIND_UNKN:
		jsonw_printf(d->jw, "(unknown)");
		return 0;
	case BTF_KIND_FWD:
		/* map key or value can't be forward */
		jsonw_printf(d->jw, "(fwd-kind-invalid)");
		return -EINVAL;
	case BTF_KIND_TYPEDEF:
	case BTF_KIND_VOLATILE:
	case BTF_KIND_CONST:
	case BTF_KIND_RESTRICT:
		return btf_dumper_modifier(d, type_id, bit_offset, data);
<<<<<<< HEAD
=======
	case BTF_KIND_VAR:
		return btf_dumper_var(d, type_id, bit_offset, data);
	case BTF_KIND_DATASEC:
		return btf_dumper_datasec(d, type_id, data);
>>>>>>> f7688b48
	default:
		jsonw_printf(d->jw, "(unsupported-kind");
		return -EINVAL;
	}
}

int btf_dumper_type(const struct btf_dumper *d, __u32 type_id,
		    const void *data)
{
	return btf_dumper_do_type(d, type_id, 0, data);
}

#define BTF_PRINT_ARG(...)						\
	do {								\
		pos += snprintf(func_sig + pos, size - pos,		\
				__VA_ARGS__);				\
		if (pos >= size)					\
			return -1;					\
	} while (0)
#define BTF_PRINT_TYPE(type)					\
	do {								\
		pos = __btf_dumper_type_only(btf, type, func_sig,	\
					     pos, size);		\
		if (pos == -1)						\
			return -1;					\
	} while (0)

static int btf_dump_func(const struct btf *btf, char *func_sig,
			 const struct btf_type *func_proto,
			 const struct btf_type *func, int pos, int size);

static int __btf_dumper_type_only(const struct btf *btf, __u32 type_id,
				  char *func_sig, int pos, int size)
{
	const struct btf_type *proto_type;
	const struct btf_array *array;
	const struct btf_var *var;
	const struct btf_type *t;

	if (!type_id) {
		BTF_PRINT_ARG("void ");
		return pos;
	}

	t = btf__type_by_id(btf, type_id);

	switch (BTF_INFO_KIND(t->info)) {
	case BTF_KIND_INT:
	case BTF_KIND_TYPEDEF:
		BTF_PRINT_ARG("%s ", btf__name_by_offset(btf, t->name_off));
		break;
	case BTF_KIND_STRUCT:
		BTF_PRINT_ARG("struct %s ",
			      btf__name_by_offset(btf, t->name_off));
		break;
	case BTF_KIND_UNION:
		BTF_PRINT_ARG("union %s ",
			      btf__name_by_offset(btf, t->name_off));
		break;
	case BTF_KIND_ENUM:
		BTF_PRINT_ARG("enum %s ",
			      btf__name_by_offset(btf, t->name_off));
		break;
	case BTF_KIND_ARRAY:
		array = (struct btf_array *)(t + 1);
		BTF_PRINT_TYPE(array->type);
		BTF_PRINT_ARG("[%d]", array->nelems);
		break;
	case BTF_KIND_PTR:
		BTF_PRINT_TYPE(t->type);
		BTF_PRINT_ARG("* ");
		break;
	case BTF_KIND_FWD:
		BTF_PRINT_ARG("%s %s ",
			      BTF_INFO_KFLAG(t->info) ? "union" : "struct",
			      btf__name_by_offset(btf, t->name_off));
		break;
	case BTF_KIND_VOLATILE:
		BTF_PRINT_ARG("volatile ");
		BTF_PRINT_TYPE(t->type);
		break;
	case BTF_KIND_CONST:
		BTF_PRINT_ARG("const ");
		BTF_PRINT_TYPE(t->type);
		break;
	case BTF_KIND_RESTRICT:
		BTF_PRINT_ARG("restrict ");
		BTF_PRINT_TYPE(t->type);
		break;
	case BTF_KIND_FUNC_PROTO:
		pos = btf_dump_func(btf, func_sig, t, NULL, pos, size);
		if (pos == -1)
			return -1;
		break;
	case BTF_KIND_FUNC:
		proto_type = btf__type_by_id(btf, t->type);
		pos = btf_dump_func(btf, func_sig, proto_type, t, pos, size);
		if (pos == -1)
			return -1;
		break;
	case BTF_KIND_VAR:
		var = (struct btf_var *)(t + 1);
		if (var->linkage == BTF_VAR_STATIC)
			BTF_PRINT_ARG("static ");
		BTF_PRINT_TYPE(t->type);
		BTF_PRINT_ARG(" %s",
			      btf__name_by_offset(btf, t->name_off));
		break;
	case BTF_KIND_DATASEC:
		BTF_PRINT_ARG("section (\"%s\") ",
			      btf__name_by_offset(btf, t->name_off));
		break;
	case BTF_KIND_UNKN:
	default:
		return -1;
	}

	return pos;
}

static int btf_dump_func(const struct btf *btf, char *func_sig,
			 const struct btf_type *func_proto,
			 const struct btf_type *func, int pos, int size)
{
	int i, vlen;

	BTF_PRINT_TYPE(func_proto->type);
	if (func)
		BTF_PRINT_ARG("%s(", btf__name_by_offset(btf, func->name_off));
	else
		BTF_PRINT_ARG("(");
	vlen = BTF_INFO_VLEN(func_proto->info);
	for (i = 0; i < vlen; i++) {
		struct btf_param *arg = &((struct btf_param *)(func_proto + 1))[i];

		if (i)
			BTF_PRINT_ARG(", ");
		if (arg->type) {
			BTF_PRINT_TYPE(arg->type);
			BTF_PRINT_ARG("%s",
				      btf__name_by_offset(btf, arg->name_off));
		} else {
			BTF_PRINT_ARG("...");
		}
	}
	BTF_PRINT_ARG(")");

	return pos;
}

void btf_dumper_type_only(const struct btf *btf, __u32 type_id, char *func_sig,
			  int size)
{
	int err;

	func_sig[0] = '\0';
	if (!btf)
		return;

	err = __btf_dumper_type_only(btf, type_id, func_sig, 0, size);
	if (err < 0)
		func_sig[0] = '\0';
}

static const char *ltrim(const char *s)
{
	while (isspace(*s))
		s++;

	return s;
}

void btf_dump_linfo_plain(const struct btf *btf,
			  const struct bpf_line_info *linfo,
			  const char *prefix, bool linum)
{
	const char *line = btf__name_by_offset(btf, linfo->line_off);

	if (!line)
		return;
	line = ltrim(line);

	if (!prefix)
		prefix = "";

	if (linum) {
		const char *file = btf__name_by_offset(btf, linfo->file_name_off);

		/* More forgiving on file because linum option is
		 * expected to provide more info than the already
		 * available src line.
		 */
		if (!file)
			file = "";

		printf("%s%s [file:%s line_num:%u line_col:%u]\n",
		       prefix, line, file,
		       BPF_LINE_INFO_LINE_NUM(linfo->line_col),
		       BPF_LINE_INFO_LINE_COL(linfo->line_col));
	} else {
		printf("%s%s\n", prefix, line);
	}
}

void btf_dump_linfo_json(const struct btf *btf,
			 const struct bpf_line_info *linfo, bool linum)
{
	const char *line = btf__name_by_offset(btf, linfo->line_off);

	if (line)
		jsonw_string_field(json_wtr, "src", ltrim(line));

	if (linum) {
		const char *file = btf__name_by_offset(btf, linfo->file_name_off);

		if (file)
			jsonw_string_field(json_wtr, "file", file);

		if (BPF_LINE_INFO_LINE_NUM(linfo->line_col))
			jsonw_int_field(json_wtr, "line_num",
					BPF_LINE_INFO_LINE_NUM(linfo->line_col));

		if (BPF_LINE_INFO_LINE_COL(linfo->line_col))
			jsonw_int_field(json_wtr, "line_col",
					BPF_LINE_INFO_LINE_COL(linfo->line_col));
	}
}<|MERGE_RESOLUTION|>--- conflicted
+++ resolved
@@ -383,13 +383,10 @@
 	case BTF_KIND_CONST:
 	case BTF_KIND_RESTRICT:
 		return btf_dumper_modifier(d, type_id, bit_offset, data);
-<<<<<<< HEAD
-=======
 	case BTF_KIND_VAR:
 		return btf_dumper_var(d, type_id, bit_offset, data);
 	case BTF_KIND_DATASEC:
 		return btf_dumper_datasec(d, type_id, data);
->>>>>>> f7688b48
 	default:
 		jsonw_printf(d->jw, "(unsupported-kind");
 		return -EINVAL;
