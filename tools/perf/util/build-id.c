--- conflicted
+++ resolved
@@ -898,13 +898,6 @@
 static bool dso__build_id_mismatch(struct dso *dso, const char *name)
 {
 	struct build_id bid;
-<<<<<<< HEAD
-
-	if (filename__read_build_id_ns(name, &bid, dso->nsinfo) < 0)
-		return false;
-
-	return !dso__build_id_equal(dso, &bid);
-=======
 	bool ret = false;
 
 	mutex_lock(&dso->lock);
@@ -914,7 +907,6 @@
 	mutex_unlock(&dso->lock);
 
 	return ret;
->>>>>>> d60c95ef
 }
 
 static int dso__cache_build_id(struct dso *dso, struct machine *machine,
@@ -936,13 +928,6 @@
 		name = machine->mmap_name;
 	}
 
-<<<<<<< HEAD
-	if (!is_kallsyms && dso__build_id_mismatch(dso, name))
-		return 0;
-
-	return build_id_cache__add_b(&dso->bid, name, dso->nsinfo,
-				     is_kallsyms, is_vdso);
-=======
 	if (!machine__is_host(machine)) {
 		if (*machine->root_dir) {
 			root_dir = machine->root_dir;
@@ -967,7 +952,6 @@
 out_free:
 	free(allocated_name);
 	return ret;
->>>>>>> d60c95ef
 }
 
 static int
