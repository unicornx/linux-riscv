// SPDX-License-Identifier: GPL-2.0-or-later
/*
 * probe-file.c : operate ftrace k/uprobe events files
 *
 * Written by Masami Hiramatsu <masami.hiramatsu.pt@hitachi.com>
 */
#include <errno.h>
#include <fcntl.h>
#include <sys/stat.h>
#include <sys/types.h>
#include <sys/uio.h>
#include <unistd.h>
#include <linux/zalloc.h>
#include "namespaces.h"
#include "event.h"
#include "strlist.h"
#include "strfilter.h"
#include "debug.h"
#include "build-id.h"
#include "dso.h"
#include "color.h"
#include "symbol.h"
#include "strbuf.h"
#include <api/fs/tracing_path.h>
#include <api/fs/fs.h>
#include "probe-event.h"
#include "probe-file.h"
#include "session.h"
#include "perf_regs.h"
#include "string2.h"

/* 4096 - 2 ('\n' + '\0') */
#define MAX_CMDLEN 4094

static bool print_common_warning(int err, bool readwrite)
{
	if (err == -EACCES)
		pr_warning("No permission to %s tracefs.\nPlease %s\n",
			   readwrite ? "write" : "read",
			   readwrite ? "run this command again with sudo." :
				       "try 'sudo mount -o remount,mode=755 /sys/kernel/tracing/'");
	else
		return false;

	return true;
}

static bool print_configure_probe_event(int kerr, int uerr)
{
	const char *config, *file;

	if (kerr == -ENOENT && uerr == -ENOENT) {
		file = "{k,u}probe_events";
		config = "CONFIG_KPROBE_EVENTS=y and CONFIG_UPROBE_EVENTS=y";
	} else if (kerr == -ENOENT) {
		file = "kprobe_events";
		config = "CONFIG_KPROBE_EVENTS=y";
	} else if (uerr == -ENOENT) {
		file = "uprobe_events";
		config = "CONFIG_UPROBE_EVENTS=y";
	} else
		return false;

	if (!debugfs__configured() && !tracefs__configured())
		pr_warning("Debugfs or tracefs is not mounted\n"
			   "Please try 'sudo mount -t tracefs nodev /sys/kernel/tracing/'\n");
	else
		pr_warning("%s/%s does not exist.\nPlease rebuild kernel with %s.\n",
			   tracing_path_mount(), file, config);

	return true;
}

static void print_open_warning(int err, bool uprobe, bool readwrite)
{
	char sbuf[STRERR_BUFSIZE];

	if (print_common_warning(err, readwrite))
		return;

	if (print_configure_probe_event(uprobe ? 0 : err, uprobe ? err : 0))
		return;

	pr_warning("Failed to open %s/%cprobe_events: %s\n",
		   tracing_path_mount(), uprobe ? 'u' : 'k',
		   str_error_r(-err, sbuf, sizeof(sbuf)));
}

static void print_both_open_warning(int kerr, int uerr, bool readwrite)
{
	char sbuf[STRERR_BUFSIZE];

	if (kerr == uerr && print_common_warning(kerr, readwrite))
		return;

	if (print_configure_probe_event(kerr, uerr))
		return;

	if (kerr < 0)
		pr_warning("Failed to open %s/kprobe_events: %s.\n",
			   tracing_path_mount(),
			   str_error_r(-kerr, sbuf, sizeof(sbuf)));
	if (uerr < 0)
		pr_warning("Failed to open %s/uprobe_events: %s.\n",
			   tracing_path_mount(),
			   str_error_r(-uerr, sbuf, sizeof(sbuf)));
}

int open_trace_file(const char *trace_file, bool readwrite)
{
	char buf[PATH_MAX];
	int ret;

	ret = e_snprintf(buf, PATH_MAX, "%s/%s", tracing_path_mount(), trace_file);
	if (ret >= 0) {
		pr_debug("Opening %s write=%d\n", buf, readwrite);
		if (readwrite && !probe_event_dry_run)
			ret = open(buf, O_RDWR | O_APPEND, 0);
		else
			ret = open(buf, O_RDONLY, 0);

		if (ret < 0)
			ret = -errno;
	}
	return ret;
}

static int open_kprobe_events(bool readwrite)
{
	return open_trace_file("kprobe_events", readwrite);
}

static int open_uprobe_events(bool readwrite)
{
	return open_trace_file("uprobe_events", readwrite);
}

int probe_file__open(int flag)
{
	int fd;

	if (flag & PF_FL_UPROBE)
		fd = open_uprobe_events(flag & PF_FL_RW);
	else
		fd = open_kprobe_events(flag & PF_FL_RW);
	if (fd < 0)
		print_open_warning(fd, flag & PF_FL_UPROBE, flag & PF_FL_RW);

	return fd;
}

int probe_file__open_both(int *kfd, int *ufd, int flag)
{
	if (!kfd || !ufd)
		return -EINVAL;

	*kfd = open_kprobe_events(flag & PF_FL_RW);
	*ufd = open_uprobe_events(flag & PF_FL_RW);
	if (*kfd < 0 && *ufd < 0) {
		print_both_open_warning(*kfd, *ufd, flag & PF_FL_RW);
		return *kfd;
	}

	return 0;
}

/* Get raw string list of current kprobe_events  or uprobe_events */
struct strlist *probe_file__get_rawlist(int fd)
{
	int ret, idx, fddup;
	FILE *fp;
	char buf[MAX_CMDLEN];
	char *p;
	struct strlist *sl;

	if (fd < 0)
		return NULL;

	sl = strlist__new(NULL, NULL);
	if (sl == NULL)
		return NULL;

	fddup = dup(fd);
	if (fddup < 0)
		goto out_free_sl;

	fp = fdopen(fddup, "r");
	if (!fp)
		goto out_close_fddup;

	while (!feof(fp)) {
		p = fgets(buf, MAX_CMDLEN, fp);
		if (!p)
			break;

		idx = strlen(p) - 1;
		if (p[idx] == '\n')
			p[idx] = '\0';
		ret = strlist__add(sl, buf);
		if (ret < 0) {
			pr_debug("strlist__add failed (%d)\n", ret);
			goto out_close_fp;
		}
	}
	fclose(fp);

	return sl;

out_close_fp:
	fclose(fp);
	goto out_free_sl;
out_close_fddup:
	close(fddup);
out_free_sl:
	strlist__delete(sl);
	return NULL;
}

static struct strlist *__probe_file__get_namelist(int fd, bool include_group)
{
	char buf[128];
	struct strlist *sl, *rawlist;
	struct str_node *ent;
	struct probe_trace_event tev;
	int ret = 0;

	memset(&tev, 0, sizeof(tev));
	rawlist = probe_file__get_rawlist(fd);
	if (!rawlist)
		return NULL;
	sl = strlist__new(NULL, NULL);
	strlist__for_each_entry(ent, rawlist) {
		ret = parse_probe_trace_command(ent->s, &tev);
		if (ret < 0)
			break;
		if (include_group) {
			ret = e_snprintf(buf, 128, "%s:%s", tev.group,
					tev.event);
			if (ret >= 0)
				ret = strlist__add(sl, buf);
		} else
			ret = strlist__add(sl, tev.event);
		clear_probe_trace_event(&tev);
		/* Skip if there is same name multi-probe event in the list */
		if (ret == -EEXIST)
			ret = 0;
		if (ret < 0)
			break;
	}
	strlist__delete(rawlist);

	if (ret < 0) {
		strlist__delete(sl);
		return NULL;
	}
	return sl;
}

/* Get current perf-probe event names */
struct strlist *probe_file__get_namelist(int fd)
{
	return __probe_file__get_namelist(fd, false);
}

int probe_file__add_event(int fd, struct probe_trace_event *tev)
{
	int ret = 0;
	char *buf = synthesize_probe_trace_command(tev);
	char sbuf[STRERR_BUFSIZE];

	if (!buf) {
		pr_debug("Failed to synthesize probe trace event.\n");
		return -EINVAL;
	}

	pr_debug("Writing event: %s\n", buf);
	if (!probe_event_dry_run) {
		if (write(fd, buf, strlen(buf)) < (int)strlen(buf)) {
			ret = -errno;
			pr_warning("Failed to write event: %s\n",
				   str_error_r(errno, sbuf, sizeof(sbuf)));
		}
	}
	free(buf);

	return ret;
}

static int __del_trace_probe_event(int fd, struct str_node *ent)
{
	char *p;
	char buf[128];
	int ret;

	/* Convert from perf-probe event to trace-probe event */
	ret = e_snprintf(buf, 128, "-:%s", ent->s);
	if (ret < 0)
		goto error;

	p = strchr(buf + 2, ':');
	if (!p) {
		pr_debug("Internal error: %s should have ':' but not.\n",
			 ent->s);
		ret = -ENOTSUP;
		goto error;
	}
	*p = '/';

	pr_debug("Writing event: %s\n", buf);
	ret = write(fd, buf, strlen(buf));
	if (ret < 0) {
		ret = -errno;
		goto error;
	}

	return 0;
error:
	pr_warning("Failed to delete event: %s\n",
		   str_error_r(-ret, buf, sizeof(buf)));
	return ret;
}

int probe_file__get_events(int fd, struct strfilter *filter,
			   struct strlist *plist)
{
	struct strlist *namelist;
	struct str_node *ent;
	const char *p;
	int ret = -ENOENT;

	if (!plist)
		return -EINVAL;

	namelist = __probe_file__get_namelist(fd, true);
	if (!namelist)
		return -ENOENT;

	strlist__for_each_entry(ent, namelist) {
		p = strchr(ent->s, ':');
		if ((p && strfilter__compare(filter, p + 1)) ||
		    strfilter__compare(filter, ent->s)) {
			ret = strlist__add(plist, ent->s);
			if (ret == -ENOMEM) {
				pr_err("strlist__add failed with -ENOMEM\n");
				goto out;
			}
			ret = 0;
		}
	}
out:
	strlist__delete(namelist);

	return ret;
}

int probe_file__del_strlist(int fd, struct strlist *namelist)
{
	int ret = 0;
	struct str_node *ent;

	strlist__for_each_entry(ent, namelist) {
		ret = __del_trace_probe_event(fd, ent);
		if (ret < 0)
			break;
	}
	return ret;
}

int probe_file__del_events(int fd, struct strfilter *filter)
{
	struct strlist *namelist;
	int ret;

	namelist = strlist__new(NULL, NULL);
	if (!namelist)
		return -ENOMEM;

	ret = probe_file__get_events(fd, filter, namelist);
	if (ret < 0)
		goto out;

	ret = probe_file__del_strlist(fd, namelist);
out:
	strlist__delete(namelist);
	return ret;
}

/* Caller must ensure to remove this entry from list */
static void probe_cache_entry__delete(struct probe_cache_entry *entry)
{
	if (entry) {
		BUG_ON(!list_empty(&entry->node));

		strlist__delete(entry->tevlist);
		clear_perf_probe_event(&entry->pev);
		zfree(&entry->spev);
		free(entry);
	}
}

static struct probe_cache_entry *
probe_cache_entry__new(struct perf_probe_event *pev)
{
	struct probe_cache_entry *entry = zalloc(sizeof(*entry));

	if (entry) {
		INIT_LIST_HEAD(&entry->node);
		entry->tevlist = strlist__new(NULL, NULL);
		if (!entry->tevlist)
			zfree(&entry);
		else if (pev) {
			entry->spev = synthesize_perf_probe_command(pev);
			if (!entry->spev ||
			    perf_probe_event__copy(&entry->pev, pev) < 0) {
				probe_cache_entry__delete(entry);
				return NULL;
			}
		}
	}

	return entry;
}

int probe_cache_entry__get_event(struct probe_cache_entry *entry,
				 struct probe_trace_event **tevs)
{
	struct probe_trace_event *tev;
	struct str_node *node;
	int ret, i;

	ret = strlist__nr_entries(entry->tevlist);
	if (ret > probe_conf.max_probes)
		return -E2BIG;

	*tevs = zalloc(ret * sizeof(*tev));
	if (!*tevs)
		return -ENOMEM;

	i = 0;
	strlist__for_each_entry(node, entry->tevlist) {
		tev = &(*tevs)[i++];
		ret = parse_probe_trace_command(node->s, tev);
		if (ret < 0)
			break;
	}
	return i;
}

/* For the kernel probe caches, pass target = NULL or DSO__NAME_KALLSYMS */
static int probe_cache__open(struct probe_cache *pcache, const char *target,
			     struct nsinfo *nsi)
{
	char cpath[PATH_MAX];
	char sbuildid[SBUILD_ID_SIZE];
	char *dir_name = NULL;
	bool is_kallsyms = false;
	int ret, fd;
	struct nscookie nsc;

	if (target && build_id_cache__cached(target)) {
		/* This is a cached buildid */
		strlcpy(sbuildid, target, SBUILD_ID_SIZE);
		dir_name = build_id_cache__linkname(sbuildid, NULL, 0);
		goto found;
	}

	if (!target || !strcmp(target, DSO__NAME_KALLSYMS)) {
		target = DSO__NAME_KALLSYMS;
		is_kallsyms = true;
		ret = sysfs__sprintf_build_id("/", sbuildid);
	} else {
		nsinfo__mountns_enter(nsi, &nsc);
		ret = filename__sprintf_build_id(target, sbuildid);
		nsinfo__mountns_exit(&nsc);
	}

	if (ret < 0) {
		pr_debug("Failed to get build-id from %s.\n", target);
		return ret;
	}

	/* If we have no buildid cache, make it */
	if (!build_id_cache__cached(sbuildid)) {
		ret = build_id_cache__add_s(sbuildid, target, nsi,
					    is_kallsyms, NULL);
		if (ret < 0) {
			pr_debug("Failed to add build-id cache: %s\n", target);
			return ret;
		}
	}

	dir_name = build_id_cache__cachedir(sbuildid, target, nsi, is_kallsyms,
					    false);
found:
	if (!dir_name) {
		pr_debug("Failed to get cache from %s\n", target);
		return -ENOMEM;
	}

	snprintf(cpath, PATH_MAX, "%s/probes", dir_name);
	fd = open(cpath, O_CREAT | O_RDWR, 0644);
	if (fd < 0)
		pr_debug("Failed to open cache(%d): %s\n", fd, cpath);
	free(dir_name);
	pcache->fd = fd;

	return fd;
}

static int probe_cache__load(struct probe_cache *pcache)
{
	struct probe_cache_entry *entry = NULL;
	char buf[MAX_CMDLEN], *p;
	int ret = 0, fddup;
	FILE *fp;

	fddup = dup(pcache->fd);
	if (fddup < 0)
		return -errno;
	fp = fdopen(fddup, "r");
	if (!fp) {
		close(fddup);
		return -EINVAL;
	}

	while (!feof(fp)) {
		if (!fgets(buf, MAX_CMDLEN, fp))
			break;
		p = strchr(buf, '\n');
		if (p)
			*p = '\0';
		/* #perf_probe_event or %sdt_event */
		if (buf[0] == '#' || buf[0] == '%') {
			entry = probe_cache_entry__new(NULL);
			if (!entry) {
				ret = -ENOMEM;
				goto out;
			}
			if (buf[0] == '%')
				entry->sdt = true;
			entry->spev = strdup(buf + 1);
			if (entry->spev)
				ret = parse_perf_probe_command(buf + 1,
								&entry->pev);
			else
				ret = -ENOMEM;
			if (ret < 0) {
				probe_cache_entry__delete(entry);
				goto out;
			}
			list_add_tail(&entry->node, &pcache->entries);
		} else {	/* trace_probe_event */
			if (!entry) {
				ret = -EINVAL;
				goto out;
			}
			ret = strlist__add(entry->tevlist, buf);
			if (ret == -ENOMEM) {
				pr_err("strlist__add failed with -ENOMEM\n");
				goto out;
			}
		}
	}
out:
	fclose(fp);
	return ret;
}

static struct probe_cache *probe_cache__alloc(void)
{
	struct probe_cache *pcache = zalloc(sizeof(*pcache));

	if (pcache) {
		INIT_LIST_HEAD(&pcache->entries);
		pcache->fd = -EINVAL;
	}
	return pcache;
}

void probe_cache__purge(struct probe_cache *pcache)
{
	struct probe_cache_entry *entry, *n;

	list_for_each_entry_safe(entry, n, &pcache->entries, node) {
		list_del_init(&entry->node);
		probe_cache_entry__delete(entry);
	}
}

void probe_cache__delete(struct probe_cache *pcache)
{
	if (!pcache)
		return;

	probe_cache__purge(pcache);
	if (pcache->fd > 0)
		close(pcache->fd);
	free(pcache);
}

struct probe_cache *probe_cache__new(const char *target, struct nsinfo *nsi)
{
	struct probe_cache *pcache = probe_cache__alloc();
	int ret;

	if (!pcache)
		return NULL;

	ret = probe_cache__open(pcache, target, nsi);
	if (ret < 0) {
		pr_debug("Cache open error: %d\n", ret);
		goto out_err;
	}

	ret = probe_cache__load(pcache);
	if (ret < 0) {
		pr_debug("Cache read error: %d\n", ret);
		goto out_err;
	}

	return pcache;

out_err:
	probe_cache__delete(pcache);
	return NULL;
}

static bool streql(const char *a, const char *b)
{
	if (a == b)
		return true;

	if (!a || !b)
		return false;

	return !strcmp(a, b);
}

struct probe_cache_entry *
probe_cache__find(struct probe_cache *pcache, struct perf_probe_event *pev)
{
	struct probe_cache_entry *entry = NULL;
	char *cmd = synthesize_perf_probe_command(pev);

	if (!cmd)
		return NULL;

	for_each_probe_cache_entry(entry, pcache) {
		if (pev->sdt) {
			if (entry->pev.event &&
			    streql(entry->pev.event, pev->event) &&
			    (!pev->group ||
			     streql(entry->pev.group, pev->group)))
				goto found;

			continue;
		}
		/* Hit if same event name or same command-string */
		if ((pev->event &&
		     (streql(entry->pev.group, pev->group) &&
		      streql(entry->pev.event, pev->event))) ||
		    (!strcmp(entry->spev, cmd)))
			goto found;
	}
	entry = NULL;

found:
	free(cmd);
	return entry;
}

struct probe_cache_entry *
probe_cache__find_by_name(struct probe_cache *pcache,
			  const char *group, const char *event)
{
	struct probe_cache_entry *entry = NULL;

	for_each_probe_cache_entry(entry, pcache) {
		/* Hit if same event name or same command-string */
		if (streql(entry->pev.group, group) &&
		    streql(entry->pev.event, event))
			goto found;
	}
	entry = NULL;

found:
	return entry;
}

int probe_cache__add_entry(struct probe_cache *pcache,
			   struct perf_probe_event *pev,
			   struct probe_trace_event *tevs, int ntevs)
{
	struct probe_cache_entry *entry = NULL;
	char *command;
	int i, ret = 0;

	if (!pcache || !pev || !tevs || ntevs <= 0) {
		ret = -EINVAL;
		goto out_err;
	}

	/* Remove old cache entry */
	entry = probe_cache__find(pcache, pev);
	if (entry) {
		list_del_init(&entry->node);
		probe_cache_entry__delete(entry);
	}

	ret = -ENOMEM;
	entry = probe_cache_entry__new(pev);
	if (!entry)
		goto out_err;

	for (i = 0; i < ntevs; i++) {
		if (!tevs[i].point.symbol)
			continue;

		command = synthesize_probe_trace_command(&tevs[i]);
		if (!command)
			goto out_err;
		ret = strlist__add(entry->tevlist, command);
		if (ret == -ENOMEM) {
			pr_err("strlist__add failed with -ENOMEM\n");
			goto out_err;
		}

		free(command);
	}
	list_add_tail(&entry->node, &pcache->entries);
	pr_debug("Added probe cache: %d\n", ntevs);
	return 0;

out_err:
	pr_debug("Failed to add probe caches\n");
	probe_cache_entry__delete(entry);
	return ret;
}

#ifdef HAVE_GELF_GETNOTE_SUPPORT
static unsigned long long sdt_note__get_addr(struct sdt_note *note)
{
	return note->bit32 ?
		(unsigned long long)note->addr.a32[SDT_NOTE_IDX_LOC] :
		(unsigned long long)note->addr.a64[SDT_NOTE_IDX_LOC];
}

static unsigned long long sdt_note__get_ref_ctr_offset(struct sdt_note *note)
{
	return note->bit32 ?
		(unsigned long long)note->addr.a32[SDT_NOTE_IDX_REFCTR] :
		(unsigned long long)note->addr.a64[SDT_NOTE_IDX_REFCTR];
}

static const char * const type_to_suffix[] = {
	":s64", "", "", "", ":s32", "", ":s16", ":s8",
	"", ":u8", ":u16", "", ":u32", "", "", "", ":u64"
};

/*
 * Isolate the string number and convert it into a decimal value;
 * this will be an index to get suffix of the uprobe name (defining
 * the type)
 */
static int sdt_arg_parse_size(char *n_ptr, const char **suffix)
{
	long type_idx;

	type_idx = strtol(n_ptr, NULL, 10);
	if (type_idx < -8 || type_idx > 8) {
		pr_debug4("Failed to get a valid sdt type\n");
		return -1;
	}

	*suffix = type_to_suffix[type_idx + 8];
	return 0;
}

static int synthesize_sdt_probe_arg(struct strbuf *buf, int i, const char *arg)
{
	char *op, *desc = strdup(arg), *new_op = NULL;
	const char *suffix = "";
	int ret = -1;

	if (desc == NULL) {
		pr_debug4("Allocation error\n");
		return ret;
	}

	/*
	 * Argument is in N@OP format. N is size of the argument and OP is
	 * the actual assembly operand. N can be omitted; in that case
	 * argument is just OP(without @).
	 */
	op = strchr(desc, '@');
	if (op) {
		op[0] = '\0';
		op++;

		if (sdt_arg_parse_size(desc, &suffix))
			goto error;
	} else {
		op = desc;
	}

	ret = arch_sdt_arg_parse_op(op, &new_op);

	if (ret < 0)
		goto error;

	if (ret == SDT_ARG_VALID) {
		ret = strbuf_addf(buf, " arg%d=%s%s", i + 1, new_op, suffix);
		if (ret < 0)
			goto error;
	}

	ret = 0;
error:
	free(desc);
	free(new_op);
	return ret;
}

static char *synthesize_sdt_probe_command(struct sdt_note *note,
					const char *pathname,
					const char *sdtgrp)
{
	struct strbuf buf;
	char *ret = NULL;
	int i, args_count, err;
	unsigned long long ref_ctr_offset;
	char *arg;
	int arg_idx = 0;

	if (strbuf_init(&buf, 32) < 0)
		return NULL;

	err = strbuf_addf(&buf, "p:%s/%s %s:0x%llx",
			sdtgrp, note->name, pathname,
			sdt_note__get_addr(note));

	ref_ctr_offset = sdt_note__get_ref_ctr_offset(note);
	if (ref_ctr_offset && err >= 0)
		err = strbuf_addf(&buf, "(0x%llx)", ref_ctr_offset);

	if (err < 0)
		goto error;

	if (!note->args)
		goto out;

	if (note->args) {
		char **args = argv_split(note->args, &args_count);
<<<<<<< HEAD

		if (args == NULL)
			goto error;

		for (i = 0; i < args_count; ++i) {
			if (synthesize_sdt_probe_arg(&buf, i, args[i]) < 0) {
				argv_free(args);
				goto error;
			}
=======

		if (args == NULL)
			goto error;

		for (i = 0; i < args_count; ) {
			/*
			 * FIXUP: Arm64 ELF section '.note.stapsdt' uses string
			 * format "-4@[sp, NUM]" if a probe is to access data in
			 * the stack, e.g. below is an example for the SDT
			 * Arguments:
			 *
			 *   Arguments: -4@[sp, 12] -4@[sp, 8] -4@[sp, 4]
			 *
			 * Since the string introduces an extra space character
			 * in the middle of square brackets, the argument is
			 * divided into two items.  Fixup for this case, if an
			 * item contains sub string "[sp,", need to concatenate
			 * the two items.
			 */
			if (strstr(args[i], "[sp,") && (i+1) < args_count) {
				err = asprintf(&arg, "%s %s", args[i], args[i+1]);
				i += 2;
			} else {
				err = asprintf(&arg, "%s", args[i]);
				i += 1;
			}

			/* Failed to allocate memory */
			if (err < 0) {
				argv_free(args);
				goto error;
			}

			if (synthesize_sdt_probe_arg(&buf, arg_idx, arg) < 0) {
				free(arg);
				argv_free(args);
				goto error;
			}

			free(arg);
			arg_idx++;
>>>>>>> 3b17187f
		}

		argv_free(args);
	}

out:
	ret = strbuf_detach(&buf, NULL);
error:
	strbuf_release(&buf);
	return ret;
}

int probe_cache__scan_sdt(struct probe_cache *pcache, const char *pathname)
{
	struct probe_cache_entry *entry = NULL;
	struct list_head sdtlist;
	struct sdt_note *note;
	char *buf;
	char sdtgrp[64];
	int ret;

	INIT_LIST_HEAD(&sdtlist);
	ret = get_sdt_note_list(&sdtlist, pathname);
	if (ret < 0) {
		pr_debug4("Failed to get sdt note: %d\n", ret);
		return ret;
	}
	list_for_each_entry(note, &sdtlist, note_list) {
		ret = snprintf(sdtgrp, 64, "sdt_%s", note->provider);
		if (ret < 0)
			break;
		/* Try to find same-name entry */
		entry = probe_cache__find_by_name(pcache, sdtgrp, note->name);
		if (!entry) {
			entry = probe_cache_entry__new(NULL);
			if (!entry) {
				ret = -ENOMEM;
				break;
			}
			entry->sdt = true;
			ret = asprintf(&entry->spev, "%s:%s=%s", sdtgrp,
					note->name, note->name);
			if (ret < 0)
				break;
			entry->pev.event = strdup(note->name);
			entry->pev.group = strdup(sdtgrp);
			list_add_tail(&entry->node, &pcache->entries);
		}
		buf = synthesize_sdt_probe_command(note, pathname, sdtgrp);
		if (!buf) {
			ret = -ENOMEM;
			break;
		}

		ret = strlist__add(entry->tevlist, buf);

		free(buf);
		entry = NULL;

		if (ret == -ENOMEM) {
			pr_err("strlist__add failed with -ENOMEM\n");
			break;
		}
	}
	if (entry) {
		list_del_init(&entry->node);
		probe_cache_entry__delete(entry);
	}
	cleanup_sdt_note_list(&sdtlist);
	return ret;
}
#endif

static int probe_cache_entry__write(struct probe_cache_entry *entry, int fd)
{
	struct str_node *snode;
	struct stat st;
	struct iovec iov[3];
	const char *prefix = entry->sdt ? "%" : "#";
	int ret;
	/* Save stat for rollback */
	ret = fstat(fd, &st);
	if (ret < 0)
		return ret;

	pr_debug("Writing cache: %s%s\n", prefix, entry->spev);
	iov[0].iov_base = (void *)prefix; iov[0].iov_len = 1;
	iov[1].iov_base = entry->spev; iov[1].iov_len = strlen(entry->spev);
	iov[2].iov_base = (void *)"\n"; iov[2].iov_len = 1;
	ret = writev(fd, iov, 3);
	if (ret < (int)iov[1].iov_len + 2)
		goto rollback;

	strlist__for_each_entry(snode, entry->tevlist) {
		iov[0].iov_base = (void *)snode->s;
		iov[0].iov_len = strlen(snode->s);
		iov[1].iov_base = (void *)"\n"; iov[1].iov_len = 1;
		ret = writev(fd, iov, 2);
		if (ret < (int)iov[0].iov_len + 1)
			goto rollback;
	}
	return 0;

rollback:
	/* Rollback to avoid cache file corruption */
	if (ret > 0)
		ret = -1;
	if (ftruncate(fd, st.st_size) < 0)
		ret = -2;

	return ret;
}

int probe_cache__commit(struct probe_cache *pcache)
{
	struct probe_cache_entry *entry;
	int ret = 0;

	/* TBD: if we do not update existing entries, skip it */
	ret = lseek(pcache->fd, 0, SEEK_SET);
	if (ret < 0)
		goto out;

	ret = ftruncate(pcache->fd, 0);
	if (ret < 0)
		goto out;

	for_each_probe_cache_entry(entry, pcache) {
		ret = probe_cache_entry__write(entry, pcache->fd);
		pr_debug("Cache committed: %d\n", ret);
		if (ret < 0)
			break;
	}
out:
	return ret;
}

static bool probe_cache_entry__compare(struct probe_cache_entry *entry,
				       struct strfilter *filter)
{
	char buf[128], *ptr = entry->spev;

	if (entry->pev.event) {
		snprintf(buf, 128, "%s:%s", entry->pev.group, entry->pev.event);
		ptr = buf;
	}
	return strfilter__compare(filter, ptr);
}

int probe_cache__filter_purge(struct probe_cache *pcache,
			      struct strfilter *filter)
{
	struct probe_cache_entry *entry, *tmp;

	list_for_each_entry_safe(entry, tmp, &pcache->entries, node) {
		if (probe_cache_entry__compare(entry, filter)) {
			pr_info("Removed cached event: %s\n", entry->spev);
			list_del_init(&entry->node);
			probe_cache_entry__delete(entry);
		}
	}
	return 0;
}

static int probe_cache__show_entries(struct probe_cache *pcache,
				     struct strfilter *filter)
{
	struct probe_cache_entry *entry;

	for_each_probe_cache_entry(entry, pcache) {
		if (probe_cache_entry__compare(entry, filter))
			printf("%s\n", entry->spev);
	}
	return 0;
}

/* Show all cached probes */
int probe_cache__show_all_caches(struct strfilter *filter)
{
	struct probe_cache *pcache;
	struct strlist *bidlist;
	struct str_node *nd;
	char *buf = strfilter__string(filter);

	pr_debug("list cache with filter: %s\n", buf);
	free(buf);

	bidlist = build_id_cache__list_all(true);
	if (!bidlist) {
		pr_debug("Failed to get buildids: %d\n", errno);
		return -EINVAL;
	}
	strlist__for_each_entry(nd, bidlist) {
		pcache = probe_cache__new(nd->s, NULL);
		if (!pcache)
			continue;
		if (!list_empty(&pcache->entries)) {
			buf = build_id_cache__origname(nd->s);
			printf("%s (%s):\n", buf, nd->s);
			free(buf);
			probe_cache__show_entries(pcache, filter);
		}
		probe_cache__delete(pcache);
	}
	strlist__delete(bidlist);

	return 0;
}

enum ftrace_readme {
	FTRACE_README_PROBE_TYPE_X = 0,
	FTRACE_README_KRETPROBE_OFFSET,
	FTRACE_README_UPROBE_REF_CTR,
	FTRACE_README_USER_ACCESS,
	FTRACE_README_MULTIPROBE_EVENT,
	FTRACE_README_IMMEDIATE_VALUE,
	FTRACE_README_END,
};

static struct {
	const char *pattern;
	bool avail;
} ftrace_readme_table[] = {
#define DEFINE_TYPE(idx, pat)			\
	[idx] = {.pattern = pat, .avail = false}
	DEFINE_TYPE(FTRACE_README_PROBE_TYPE_X, "*type: * x8/16/32/64,*"),
	DEFINE_TYPE(FTRACE_README_KRETPROBE_OFFSET, "*place (kretprobe): *"),
	DEFINE_TYPE(FTRACE_README_UPROBE_REF_CTR, "*ref_ctr_offset*"),
	DEFINE_TYPE(FTRACE_README_USER_ACCESS, "*u]<offset>*"),
	DEFINE_TYPE(FTRACE_README_MULTIPROBE_EVENT, "*Create/append/*"),
	DEFINE_TYPE(FTRACE_README_IMMEDIATE_VALUE, "*\\imm-value,*"),
};

static bool scan_ftrace_readme(enum ftrace_readme type)
{
	int fd;
	FILE *fp;
	char *buf = NULL;
	size_t len = 0;
	bool ret = false;
	static bool scanned = false;

	if (scanned)
		goto result;

	fd = open_trace_file("README", false);
	if (fd < 0)
		return ret;

	fp = fdopen(fd, "r");
	if (!fp) {
		close(fd);
		return ret;
	}

	while (getline(&buf, &len, fp) > 0)
		for (enum ftrace_readme i = 0; i < FTRACE_README_END; i++)
			if (!ftrace_readme_table[i].avail)
				ftrace_readme_table[i].avail =
					strglobmatch(buf, ftrace_readme_table[i].pattern);
	scanned = true;

	fclose(fp);
	free(buf);

result:
	if (type >= FTRACE_README_END)
		return false;

	return ftrace_readme_table[type].avail;
}

bool probe_type_is_available(enum probe_type type)
{
	if (type >= PROBE_TYPE_END)
		return false;
	else if (type == PROBE_TYPE_X)
		return scan_ftrace_readme(FTRACE_README_PROBE_TYPE_X);

	return true;
}

bool kretprobe_offset_is_supported(void)
{
	return scan_ftrace_readme(FTRACE_README_KRETPROBE_OFFSET);
}

bool uprobe_ref_ctr_is_supported(void)
{
	return scan_ftrace_readme(FTRACE_README_UPROBE_REF_CTR);
}

bool user_access_is_supported(void)
{
	return scan_ftrace_readme(FTRACE_README_USER_ACCESS);
}

bool multiprobe_event_is_supported(void)
{
	return scan_ftrace_readme(FTRACE_README_MULTIPROBE_EVENT);
}

bool immediate_value_is_supported(void)
{
	return scan_ftrace_readme(FTRACE_README_IMMEDIATE_VALUE);
}<|MERGE_RESOLUTION|>--- conflicted
+++ resolved
@@ -851,17 +851,6 @@
 
 	if (note->args) {
 		char **args = argv_split(note->args, &args_count);
-<<<<<<< HEAD
-
-		if (args == NULL)
-			goto error;
-
-		for (i = 0; i < args_count; ++i) {
-			if (synthesize_sdt_probe_arg(&buf, i, args[i]) < 0) {
-				argv_free(args);
-				goto error;
-			}
-=======
 
 		if (args == NULL)
 			goto error;
@@ -903,7 +892,6 @@
 
 			free(arg);
 			arg_idx++;
->>>>>>> 3b17187f
 		}
 
 		argv_free(args);
