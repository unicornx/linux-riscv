// SPDX-License-Identifier: GPL-2.0-only
#include <string.h>
#include "api/fs/fs.h"
#include "cputopo.h"
#include "smt.h"

bool smt_on(const struct cpu_topology *topology)
{
	static bool cached;
	static bool cached_result;
	int fs_value;

	if (cached)
		return cached_result;

<<<<<<< HEAD
	if (sysfs__read_int("devices/system/cpu/smt/active", &cached_result) >= 0)
		goto done;
=======
	if (sysfs__read_int("devices/system/cpu/smt/active", &fs_value) >= 0)
		cached_result = (fs_value == 1);
	else
		cached_result = cpu_topology__smt_on(topology);
>>>>>>> d60c95ef

	cached = true;
	return cached_result;
}

bool core_wide(bool system_wide, const char *user_requested_cpu_list,
	       const struct cpu_topology *topology)
{
	/* If not everything running on a core is being recorded then we can't use core_wide. */
	if (!system_wide)
		return false;

	/* Cheap case that SMT is disabled and therefore we're inherently core_wide. */
	if (!smt_on(topology))
		return true;

	return cpu_topology__core_wide(topology, user_requested_cpu_list);
}<|MERGE_RESOLUTION|>--- conflicted
+++ resolved
@@ -13,15 +13,10 @@
 	if (cached)
 		return cached_result;
 
-<<<<<<< HEAD
-	if (sysfs__read_int("devices/system/cpu/smt/active", &cached_result) >= 0)
-		goto done;
-=======
 	if (sysfs__read_int("devices/system/cpu/smt/active", &fs_value) >= 0)
 		cached_result = (fs_value == 1);
 	else
 		cached_result = cpu_topology__smt_on(topology);
->>>>>>> d60c95ef
 
 	cached = true;
 	return cached_result;
