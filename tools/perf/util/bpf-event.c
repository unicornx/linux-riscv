// SPDX-License-Identifier: GPL-2.0
#include <errno.h>
#include <stdlib.h>
#include <bpf/bpf.h>
#include <bpf/btf.h>
#include <bpf/libbpf.h>
#include <linux/btf.h>
#include <linux/err.h>
#include <linux/string.h>
#include <internal/lib.h>
#include <symbol/kallsyms.h>
#include "bpf-event.h"
#include "bpf-utils.h"
#include "debug.h"
#include "dso.h"
#include "symbol.h"
#include "machine.h"
#include "env.h"
#include "session.h"
#include "map.h"
#include "evlist.h"
#include "record.h"
#include "util/synthetic-events.h"

#ifndef HAVE_LIBBPF_BTF__LOAD_FROM_KERNEL_BY_ID
struct btf *btf__load_from_kernel_by_id(__u32 id)
{
       struct btf *btf;
#pragma GCC diagnostic push
#pragma GCC diagnostic ignored "-Wdeprecated-declarations"
       int err = btf__get_from_id(id, &btf);
#pragma GCC diagnostic pop

       return err ? ERR_PTR(err) : btf;
}
#endif
<<<<<<< HEAD
=======

#ifndef HAVE_LIBBPF_BPF_PROG_LOAD
LIBBPF_API int bpf_load_program(enum bpf_prog_type type,
				const struct bpf_insn *insns, size_t insns_cnt,
				const char *license, __u32 kern_version,
				char *log_buf, size_t log_buf_sz);

int bpf_prog_load(enum bpf_prog_type prog_type,
		  const char *prog_name __maybe_unused,
		  const char *license,
		  const struct bpf_insn *insns, size_t insn_cnt,
		  const struct bpf_prog_load_opts *opts)
{
#pragma GCC diagnostic push
#pragma GCC diagnostic ignored "-Wdeprecated-declarations"
	return bpf_load_program(prog_type, insns, insn_cnt, license,
				opts->kern_version, opts->log_buf, opts->log_size);
#pragma GCC diagnostic pop
}
#endif

#ifndef HAVE_LIBBPF_BPF_OBJECT__NEXT_PROGRAM
struct bpf_program *
bpf_object__next_program(const struct bpf_object *obj, struct bpf_program *prev)
{
#pragma GCC diagnostic push
#pragma GCC diagnostic ignored "-Wdeprecated-declarations"
	return bpf_program__next(prev, obj);
#pragma GCC diagnostic pop
}
#endif

#ifndef HAVE_LIBBPF_BPF_OBJECT__NEXT_MAP
struct bpf_map *
bpf_object__next_map(const struct bpf_object *obj, const struct bpf_map *prev)
{
#pragma GCC diagnostic push
#pragma GCC diagnostic ignored "-Wdeprecated-declarations"
	return bpf_map__next(prev, obj);
#pragma GCC diagnostic pop
}
#endif
>>>>>>> d60c95ef

#ifndef HAVE_LIBBPF_BTF__RAW_DATA
const void *
btf__raw_data(const struct btf *btf_ro, __u32 *size)
{
#pragma GCC diagnostic push
#pragma GCC diagnostic ignored "-Wdeprecated-declarations"
	return btf__get_raw_data(btf_ro, size);
#pragma GCC diagnostic pop
}
#endif

static int snprintf_hex(char *buf, size_t size, unsigned char *data, size_t len)
{
	int ret = 0;
	size_t i;

	for (i = 0; i < len; i++)
		ret += snprintf(buf + ret, size - ret, "%02x", data[i]);
	return ret;
}

static int machine__process_bpf_event_load(struct machine *machine,
					   union perf_event *event,
					   struct perf_sample *sample __maybe_unused)
{
	struct bpf_prog_info_node *info_node;
	struct perf_env *env = machine->env;
	struct perf_bpil *info_linear;
	int id = event->bpf.id;
	unsigned int i;

	/* perf-record, no need to handle bpf-event */
	if (env == NULL)
		return 0;

	info_node = perf_env__find_bpf_prog_info(env, id);
	if (!info_node)
		return 0;
	info_linear = info_node->info_linear;

	for (i = 0; i < info_linear->info.nr_jited_ksyms; i++) {
		u64 *addrs = (u64 *)(uintptr_t)(info_linear->info.jited_ksyms);
		u64 addr = addrs[i];
		struct map *map = maps__find(machine__kernel_maps(machine), addr);

		if (map) {
			map->dso->binary_type = DSO_BINARY_TYPE__BPF_PROG_INFO;
			map->dso->bpf_prog.id = id;
			map->dso->bpf_prog.sub_id = i;
			map->dso->bpf_prog.env = env;
		}
	}
	return 0;
}

int machine__process_bpf(struct machine *machine, union perf_event *event,
			 struct perf_sample *sample)
{
	if (dump_trace)
		perf_event__fprintf_bpf(event, stdout);

	switch (event->bpf.type) {
	case PERF_BPF_EVENT_PROG_LOAD:
		return machine__process_bpf_event_load(machine, event, sample);

	case PERF_BPF_EVENT_PROG_UNLOAD:
		/*
		 * Do not free bpf_prog_info and btf of the program here,
		 * as annotation still need them. They will be freed at
		 * the end of the session.
		 */
		break;
	default:
		pr_debug("unexpected bpf event type of %d\n", event->bpf.type);
		break;
	}
	return 0;
}

static int perf_env__fetch_btf(struct perf_env *env,
			       u32 btf_id,
			       struct btf *btf)
{
	struct btf_node *node;
	u32 data_size;
	const void *data;

	data = btf__raw_data(btf, &data_size);

	node = malloc(data_size + sizeof(struct btf_node));
	if (!node)
		return -1;

	node->id = btf_id;
	node->data_size = data_size;
	memcpy(node->data, data, data_size);

	if (!perf_env__insert_btf(env, node)) {
		/* Insertion failed because of a duplicate. */
		free(node);
		return -1;
	}
	return 0;
}

static int synthesize_bpf_prog_name(char *buf, int size,
				    struct bpf_prog_info *info,
				    struct btf *btf,
				    u32 sub_id)
{
	u8 (*prog_tags)[BPF_TAG_SIZE] = (void *)(uintptr_t)(info->prog_tags);
	void *func_infos = (void *)(uintptr_t)(info->func_info);
	u32 sub_prog_cnt = info->nr_jited_ksyms;
	const struct bpf_func_info *finfo;
	const char *short_name = NULL;
	const struct btf_type *t;
	int name_len;

	name_len = snprintf(buf, size, "bpf_prog_");
	name_len += snprintf_hex(buf + name_len, size - name_len,
				 prog_tags[sub_id], BPF_TAG_SIZE);
	if (btf) {
		finfo = func_infos + sub_id * info->func_info_rec_size;
		t = btf__type_by_id(btf, finfo->type_id);
		short_name = btf__name_by_offset(btf, t->name_off);
	} else if (sub_id == 0 && sub_prog_cnt == 1) {
		/* no subprog */
		if (info->name[0])
			short_name = info->name;
	} else
		short_name = "F";
	if (short_name)
		name_len += snprintf(buf + name_len, size - name_len,
				     "_%s", short_name);
	return name_len;
}

/*
 * Synthesize PERF_RECORD_KSYMBOL and PERF_RECORD_BPF_EVENT for one bpf
 * program. One PERF_RECORD_BPF_EVENT is generated for the program. And
 * one PERF_RECORD_KSYMBOL is generated for each sub program.
 *
 * Returns:
 *    0 for success;
 *   -1 for failures;
 *   -2 for lack of kernel support.
 */
static int perf_event__synthesize_one_bpf_prog(struct perf_session *session,
					       perf_event__handler_t process,
					       struct machine *machine,
					       int fd,
					       union perf_event *event,
					       struct record_opts *opts)
{
	struct perf_record_ksymbol *ksymbol_event = &event->ksymbol;
	struct perf_record_bpf_event *bpf_event = &event->bpf;
	struct perf_tool *tool = session->tool;
	struct bpf_prog_info_node *info_node;
	struct perf_bpil *info_linear;
	struct bpf_prog_info *info;
	struct btf *btf = NULL;
	struct perf_env *env;
	u32 sub_prog_cnt, i;
	int err = 0;
	u64 arrays;

	/*
	 * for perf-record and perf-report use header.env;
	 * otherwise, use global perf_env.
	 */
	env = session->data ? &session->header.env : &perf_env;

	arrays = 1UL << PERF_BPIL_JITED_KSYMS;
	arrays |= 1UL << PERF_BPIL_JITED_FUNC_LENS;
	arrays |= 1UL << PERF_BPIL_FUNC_INFO;
	arrays |= 1UL << PERF_BPIL_PROG_TAGS;
	arrays |= 1UL << PERF_BPIL_JITED_INSNS;
	arrays |= 1UL << PERF_BPIL_LINE_INFO;
	arrays |= 1UL << PERF_BPIL_JITED_LINE_INFO;

	info_linear = get_bpf_prog_info_linear(fd, arrays);
	if (IS_ERR_OR_NULL(info_linear)) {
		info_linear = NULL;
		pr_debug("%s: failed to get BPF program info. aborting\n", __func__);
		return -1;
	}

	if (info_linear->info_len < offsetof(struct bpf_prog_info, prog_tags)) {
		free(info_linear);
		pr_debug("%s: the kernel is too old, aborting\n", __func__);
		return -2;
	}

	info = &info_linear->info;
	if (!info->jited_ksyms) {
		free(info_linear);
		return -1;
	}

	/* number of ksyms, func_lengths, and tags should match */
	sub_prog_cnt = info->nr_jited_ksyms;
	if (sub_prog_cnt != info->nr_prog_tags ||
	    sub_prog_cnt != info->nr_jited_func_lens) {
		free(info_linear);
		return -1;
	}

	/* check BTF func info support */
	if (info->btf_id && info->nr_func_info && info->func_info_rec_size) {
		/* btf func info number should be same as sub_prog_cnt */
		if (sub_prog_cnt != info->nr_func_info) {
			pr_debug("%s: mismatch in BPF sub program count and BTF function info count, aborting\n", __func__);
			free(info_linear);
			return -1;
		}
		btf = btf__load_from_kernel_by_id(info->btf_id);
		if (libbpf_get_error(btf)) {
			pr_debug("%s: failed to get BTF of id %u, aborting\n", __func__, info->btf_id);
			err = -1;
			goto out;
		}
		perf_env__fetch_btf(env, info->btf_id, btf);
	}

	/* Synthesize PERF_RECORD_KSYMBOL */
	for (i = 0; i < sub_prog_cnt; i++) {
		__u32 *prog_lens = (__u32 *)(uintptr_t)(info->jited_func_lens);
		__u64 *prog_addrs = (__u64 *)(uintptr_t)(info->jited_ksyms);
		int name_len;

		*ksymbol_event = (struct perf_record_ksymbol) {
			.header = {
				.type = PERF_RECORD_KSYMBOL,
				.size = offsetof(struct perf_record_ksymbol, name),
			},
			.addr = prog_addrs[i],
			.len = prog_lens[i],
			.ksym_type = PERF_RECORD_KSYMBOL_TYPE_BPF,
			.flags = 0,
		};

		name_len = synthesize_bpf_prog_name(ksymbol_event->name,
						    KSYM_NAME_LEN, info, btf, i);
		ksymbol_event->header.size += PERF_ALIGN(name_len + 1,
							 sizeof(u64));

		memset((void *)event + event->header.size, 0, machine->id_hdr_size);
		event->header.size += machine->id_hdr_size;
		err = perf_tool__process_synth_event(tool, event,
						     machine, process);
	}

	if (!opts->no_bpf_event) {
		/* Synthesize PERF_RECORD_BPF_EVENT */
		*bpf_event = (struct perf_record_bpf_event) {
			.header = {
				.type = PERF_RECORD_BPF_EVENT,
				.size = sizeof(struct perf_record_bpf_event),
			},
			.type = PERF_BPF_EVENT_PROG_LOAD,
			.flags = 0,
			.id = info->id,
		};
		memcpy(bpf_event->tag, info->tag, BPF_TAG_SIZE);
		memset((void *)event + event->header.size, 0, machine->id_hdr_size);
		event->header.size += machine->id_hdr_size;

		/* save bpf_prog_info to env */
		info_node = malloc(sizeof(struct bpf_prog_info_node));
		if (!info_node) {
			err = -1;
			goto out;
		}

		info_node->info_linear = info_linear;
		perf_env__insert_bpf_prog_info(env, info_node);
		info_linear = NULL;

		/*
		 * process after saving bpf_prog_info to env, so that
		 * required information is ready for look up
		 */
		err = perf_tool__process_synth_event(tool, event,
						     machine, process);
	}

out:
	free(info_linear);
	btf__free(btf);
	return err ? -1 : 0;
}

struct kallsyms_parse {
	union perf_event	*event;
	perf_event__handler_t	 process;
	struct machine		*machine;
	struct perf_tool	*tool;
};

static int
process_bpf_image(char *name, u64 addr, struct kallsyms_parse *data)
{
	struct machine *machine = data->machine;
	union perf_event *event = data->event;
	struct perf_record_ksymbol *ksymbol;
	int len;

	ksymbol = &event->ksymbol;

	*ksymbol = (struct perf_record_ksymbol) {
		.header = {
			.type = PERF_RECORD_KSYMBOL,
			.size = offsetof(struct perf_record_ksymbol, name),
		},
		.addr      = addr,
		.len       = page_size,
		.ksym_type = PERF_RECORD_KSYMBOL_TYPE_BPF,
		.flags     = 0,
	};

	len = scnprintf(ksymbol->name, KSYM_NAME_LEN, "%s", name);
	ksymbol->header.size += PERF_ALIGN(len + 1, sizeof(u64));
	memset((void *) event + event->header.size, 0, machine->id_hdr_size);
	event->header.size += machine->id_hdr_size;

	return perf_tool__process_synth_event(data->tool, event, machine,
					      data->process);
}

static int
kallsyms_process_symbol(void *data, const char *_name,
			char type __maybe_unused, u64 start)
{
	char disp[KSYM_NAME_LEN];
	char *module, *name;
	unsigned long id;
	int err = 0;

	module = strchr(_name, '\t');
	if (!module)
		return 0;

	/* We are going after [bpf] module ... */
	if (strcmp(module + 1, "[bpf]"))
		return 0;

	name = memdup(_name, (module - _name) + 1);
	if (!name)
		return -ENOMEM;

	name[module - _name] = 0;

	/* .. and only for trampolines and dispatchers */
	if ((sscanf(name, "bpf_trampoline_%lu", &id) == 1) ||
	    (sscanf(name, "bpf_dispatcher_%s", disp) == 1))
		err = process_bpf_image(name, start, data);

	free(name);
	return err;
}

int perf_event__synthesize_bpf_events(struct perf_session *session,
				      perf_event__handler_t process,
				      struct machine *machine,
				      struct record_opts *opts)
{
	const char *kallsyms_filename = "/proc/kallsyms";
	struct kallsyms_parse arg;
	union perf_event *event;
	__u32 id = 0;
	int err;
	int fd;

	event = malloc(sizeof(event->bpf) + KSYM_NAME_LEN + machine->id_hdr_size);
	if (!event)
		return -1;

	/* Synthesize all the bpf programs in system. */
	while (true) {
		err = bpf_prog_get_next_id(id, &id);
		if (err) {
			if (errno == ENOENT) {
				err = 0;
				break;
			}
			pr_debug("%s: can't get next program: %s%s\n",
				 __func__, strerror(errno),
				 errno == EINVAL ? " -- kernel too old?" : "");
			/* don't report error on old kernel or EPERM  */
			err = (errno == EINVAL || errno == EPERM) ? 0 : -1;
			break;
		}
		fd = bpf_prog_get_fd_by_id(id);
		if (fd < 0) {
			pr_debug("%s: failed to get fd for prog_id %u\n",
				 __func__, id);
			continue;
		}

		err = perf_event__synthesize_one_bpf_prog(session, process,
							  machine, fd,
							  event, opts);
		close(fd);
		if (err) {
			/* do not return error for old kernel */
			if (err == -2)
				err = 0;
			break;
		}
	}

	/* Synthesize all the bpf images - trampolines/dispatchers. */
	if (symbol_conf.kallsyms_name != NULL)
		kallsyms_filename = symbol_conf.kallsyms_name;

	arg = (struct kallsyms_parse) {
		.event   = event,
		.process = process,
		.machine = machine,
		.tool    = session->tool,
	};

	if (kallsyms__parse(kallsyms_filename, &arg, kallsyms_process_symbol)) {
		pr_err("%s: failed to synthesize bpf images: %s\n",
		       __func__, strerror(errno));
	}

	free(event);
	return err;
}

static void perf_env__add_bpf_info(struct perf_env *env, u32 id)
{
	struct bpf_prog_info_node *info_node;
	struct perf_bpil *info_linear;
	struct btf *btf = NULL;
	u64 arrays;
	u32 btf_id;
	int fd;

	fd = bpf_prog_get_fd_by_id(id);
	if (fd < 0)
		return;

	arrays = 1UL << PERF_BPIL_JITED_KSYMS;
	arrays |= 1UL << PERF_BPIL_JITED_FUNC_LENS;
	arrays |= 1UL << PERF_BPIL_FUNC_INFO;
	arrays |= 1UL << PERF_BPIL_PROG_TAGS;
	arrays |= 1UL << PERF_BPIL_JITED_INSNS;
	arrays |= 1UL << PERF_BPIL_LINE_INFO;
	arrays |= 1UL << PERF_BPIL_JITED_LINE_INFO;

	info_linear = get_bpf_prog_info_linear(fd, arrays);
	if (IS_ERR_OR_NULL(info_linear)) {
		pr_debug("%s: failed to get BPF program info. aborting\n", __func__);
		goto out;
	}

	btf_id = info_linear->info.btf_id;

	info_node = malloc(sizeof(struct bpf_prog_info_node));
	if (info_node) {
		info_node->info_linear = info_linear;
		perf_env__insert_bpf_prog_info(env, info_node);
	} else
		free(info_linear);

	if (btf_id == 0)
		goto out;

	btf = btf__load_from_kernel_by_id(btf_id);
	if (libbpf_get_error(btf)) {
		pr_debug("%s: failed to get BTF of id %u, aborting\n",
			 __func__, btf_id);
		goto out;
	}
	perf_env__fetch_btf(env, btf_id, btf);

out:
	btf__free(btf);
	close(fd);
}

static int bpf_event__sb_cb(union perf_event *event, void *data)
{
	struct perf_env *env = data;

	if (event->header.type != PERF_RECORD_BPF_EVENT)
		return -1;

	switch (event->bpf.type) {
	case PERF_BPF_EVENT_PROG_LOAD:
		perf_env__add_bpf_info(env, event->bpf.id);

	case PERF_BPF_EVENT_PROG_UNLOAD:
		/*
		 * Do not free bpf_prog_info and btf of the program here,
		 * as annotation still need them. They will be freed at
		 * the end of the session.
		 */
		break;
	default:
		pr_debug("unexpected bpf event type of %d\n", event->bpf.type);
		break;
	}

	return 0;
}

int evlist__add_bpf_sb_event(struct evlist *evlist, struct perf_env *env)
{
	struct perf_event_attr attr = {
		.type	          = PERF_TYPE_SOFTWARE,
		.config           = PERF_COUNT_SW_DUMMY,
		.sample_id_all    = 1,
		.watermark        = 1,
		.bpf_event        = 1,
		.size	   = sizeof(attr), /* to capture ABI version */
	};

	/*
	 * Older gcc versions don't support designated initializers, like above,
	 * for unnamed union members, such as the following:
	 */
	attr.wakeup_watermark = 1;

	return evlist__add_sb_event(evlist, &attr, bpf_event__sb_cb, env);
}

void bpf_event__print_bpf_prog_info(struct bpf_prog_info *info,
				    struct perf_env *env,
				    FILE *fp)
{
	__u32 *prog_lens = (__u32 *)(uintptr_t)(info->jited_func_lens);
	__u64 *prog_addrs = (__u64 *)(uintptr_t)(info->jited_ksyms);
	char name[KSYM_NAME_LEN];
	struct btf *btf = NULL;
	u32 sub_prog_cnt, i;

	sub_prog_cnt = info->nr_jited_ksyms;
	if (sub_prog_cnt != info->nr_prog_tags ||
	    sub_prog_cnt != info->nr_jited_func_lens)
		return;

	if (info->btf_id) {
		struct btf_node *node;

		node = perf_env__find_btf(env, info->btf_id);
		if (node)
			btf = btf__new((__u8 *)(node->data),
				       node->data_size);
	}

	if (sub_prog_cnt == 1) {
		synthesize_bpf_prog_name(name, KSYM_NAME_LEN, info, btf, 0);
		fprintf(fp, "# bpf_prog_info %u: %s addr 0x%llx size %u\n",
			info->id, name, prog_addrs[0], prog_lens[0]);
		goto out;
	}

	fprintf(fp, "# bpf_prog_info %u:\n", info->id);
	for (i = 0; i < sub_prog_cnt; i++) {
		synthesize_bpf_prog_name(name, KSYM_NAME_LEN, info, btf, i);

		fprintf(fp, "# \tsub_prog %u: %s addr 0x%llx size %u\n",
			i, name, prog_addrs[i], prog_lens[i]);
	}
out:
	btf__free(btf);
}<|MERGE_RESOLUTION|>--- conflicted
+++ resolved
@@ -34,8 +34,6 @@
        return err ? ERR_PTR(err) : btf;
 }
 #endif
-<<<<<<< HEAD
-=======
 
 #ifndef HAVE_LIBBPF_BPF_PROG_LOAD
 LIBBPF_API int bpf_load_program(enum bpf_prog_type type,
@@ -78,7 +76,6 @@
 #pragma GCC diagnostic pop
 }
 #endif
->>>>>>> d60c95ef
 
 #ifndef HAVE_LIBBPF_BTF__RAW_DATA
 const void *
